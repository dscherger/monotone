#ifndef __SANITY_HH__
#define __SANITY_HH__

// Copyright (C) 2002 Graydon Hoare <graydon@pobox.com>
//
// This program is made available under the GNU GPL version 2.0 or
// greater. See the accompanying file COPYING for details.
//
// This program is distributed WITHOUT ANY WARRANTY; without even the
// implied warranty of MERCHANTABILITY or FITNESS FOR A PARTICULAR
// PURPOSE.

#include "config.h" // Required for ENABLE_NLS

#include <iosfwd>
#include <iostream>
#include <stdexcept>
#include <string>
#include <vector>

#include "boost/circular_buffer.hpp"
#include "boost/current_function.hpp"

#include "i18n.h"
#include "mt-stdint.h"
#include "quick_alloc.hh" // to get the QA() macro

#ifdef __GNUC__
#define NORETURN __attribute__((noreturn))
#else
#define NORETURN
#endif

// our assertion / sanity / error logging system *was* based on GNU Nana,
// but we're only using a small section of it, and have anyways rewritten
// that to use typesafe boost-formatter stuff.

// this is for error messages where we want a clean and inoffensive error
// message to make it to the user, not a diagnostic error indicating
// internal failure but a suggestion that they do something differently.

class informative_failure : public std::exception {
  std::string const whatmsg;
public:
  explicit informative_failure(std::string const & s) : whatmsg(s) {};
  virtual ~informative_failure() throw() {};
  virtual char const * what() const throw() { return whatmsg.c_str(); }
};

class MusingI;

class format_base;
struct plain_format;
struct i18n_format;

struct sanity {
  sanity();
<<<<<<< HEAD
  virtual ~sanity();
=======
  ~sanity();
  void initialize(int, char **, char const *);
>>>>>>> f40e6257
  void dump_buffer();
  void set_debug();
  void set_brief();
  void set_quiet();
  void set_reallyquiet();

  bool debug;
  bool brief;
  bool quiet;
  bool reallyquiet;
  boost::circular_buffer<char> logbuf;
  std::string filename;
  std::string gasp_dump;
  bool already_dumping;
  std::vector<MusingI const *> musings;

  void log(plain_format const & fmt,
           char const * file, int line);
  void progress(i18n_format const & fmt,
                char const * file, int line);
  void warning(i18n_format const & fmt,
               char const * file, int line);
  void naughty_failure(std::string const & expr, i18n_format const & explain,
                       std::string const & file, int line) NORETURN;
  void error_failure(std::string const & expr, i18n_format const & explain,
                     std::string const & file, int line) NORETURN;
  void invariant_failure(std::string const & expr,
                         std::string const & file, int line) NORETURN;
  void index_failure(std::string const & vec_expr,
                     std::string const & idx_expr,
                     unsigned long sz,
                     unsigned long idx,
                     std::string const & file, int line) NORETURN;
  void gasp();

private:
  std::string do_format(format_base const & fmt,
                        char const * file, int line);
  virtual void inform_log(std::string const &msg) = 0;
  virtual void inform_message(std::string const &msg) = 0;
  virtual void inform_warning(std::string const &msg) = 0;
  virtual void inform_error(std::string const &msg) = 0;
};

extern sanity & global_sanity;

typedef std::runtime_error oops;

// This hides boost::format from infecting every source file. Instead, we
// implement a single very small formatter.

class
format_base
{
protected:
  struct impl;
  impl *pimpl;

  format_base() : pimpl(NULL) {}
  ~format_base();
  format_base(format_base const & other);
  format_base & operator=(format_base const & other);
  explicit format_base(char const * pattern);
  explicit format_base(std::string const & pattern);
  explicit format_base(char const * pattern, std::locale const & loc);
  explicit format_base(std::string const & pattern, std::locale const & loc);
public:
  // It is a lie that these are const; but then, everything about this
  // class is a lie.
  std::ostream & get_stream() const;
  void flush_stream() const;
  void put_and_flush_signed(int64_t const & s) const;
  void put_and_flush_signed(int32_t const & s) const;
  void put_and_flush_signed(int16_t const & s) const;
  void put_and_flush_signed(int8_t const & s) const;
  void put_and_flush_unsigned(uint64_t const & u) const;
  void put_and_flush_unsigned(uint32_t const & u) const;
  void put_and_flush_unsigned(uint16_t const & u) const;
  void put_and_flush_unsigned(uint8_t const & u) const;
  void put_and_flush_float(float const & f) const;
  void put_and_flush_double(double const & d) const;

  std::string str() const;
};


struct
plain_format
  : public format_base
{
  plain_format()
  {}

  explicit plain_format(char const * pattern)
    : format_base(pattern)
  {}

  explicit plain_format(std::string const & pattern)
    : format_base(pattern)
  {}
};

template<typename T> inline plain_format const & 
operator %(plain_format const & f, T const & t)
{
  f.get_stream() << t;
  f.flush_stream();
  return f;
}

template<typename T> inline plain_format const & 
operator %(const plain_format & f, T & t)
{
  f.get_stream() << t;
  f.flush_stream();
  return f;
}

template<typename T> inline plain_format & 
operator %(plain_format & f, T const & t)
{
  f.get_stream() << t;
  f.flush_stream();
  return f;
}

template<typename T> inline plain_format & 
operator %(plain_format & f, T & t)
{
  f.get_stream() << t;
  f.flush_stream();
  return f;
}

#define SPECIALIZED_OP(format_ty, specialize_arg_ty, overload_arg_ty, s)  \
template <> inline format_ty &                                            \
operator %<specialize_arg_ty>(format_ty & f, overload_arg_ty & a)         \
{                                                                         \
  f.put_and_flush_ ## s (a);                                              \
  return f;                                                               \
}

#define ALL_CONST_VARIANTS(fmt_ty, arg_ty, stem) \
SPECIALIZED_OP(      fmt_ty, arg_ty,       arg_ty, stem) \
SPECIALIZED_OP(      fmt_ty, arg_ty, const arg_ty, stem) \
SPECIALIZED_OP(const fmt_ty, arg_ty,       arg_ty, stem) \
SPECIALIZED_OP(const fmt_ty, arg_ty, const arg_ty, stem)

ALL_CONST_VARIANTS(plain_format, int64_t, signed)
ALL_CONST_VARIANTS(plain_format, int32_t, signed)
ALL_CONST_VARIANTS(plain_format, int16_t, signed)
ALL_CONST_VARIANTS(plain_format, int8_t, signed)

ALL_CONST_VARIANTS(plain_format, uint64_t, unsigned)
ALL_CONST_VARIANTS(plain_format, uint32_t, unsigned)
ALL_CONST_VARIANTS(plain_format, uint16_t, unsigned)
ALL_CONST_VARIANTS(plain_format, uint8_t, unsigned)

ALL_CONST_VARIANTS(plain_format, float, float)
ALL_CONST_VARIANTS(plain_format, double, double)


struct
i18n_format
  : public format_base
{
  i18n_format() {}
  explicit i18n_format(const char * localized_pattern);
  explicit i18n_format(std::string const & localized_pattern);
};

template<typename T> inline i18n_format const & 
operator %(i18n_format const & f, T const & t)
{
  f.get_stream() << t;
  f.flush_stream();
  return f;
}

template<typename T> inline i18n_format const & 
operator %(i18n_format const & f, T & t)
{
  f.get_stream() << t;
  f.flush_stream();
  return f;
}

template<typename T> inline i18n_format & 
operator %(i18n_format & f, T const & t)
{
  f.get_stream() << t;
  f.flush_stream();
  return f;
}

template<typename T> inline i18n_format & 
operator %(i18n_format & f, T & t)
{
  f.get_stream() << t;
  f.flush_stream();
  return f;
}

ALL_CONST_VARIANTS(i18n_format, int64_t, signed)
ALL_CONST_VARIANTS(i18n_format, int32_t, signed)
ALL_CONST_VARIANTS(i18n_format, int16_t, signed)
ALL_CONST_VARIANTS(i18n_format, int8_t, signed)

ALL_CONST_VARIANTS(i18n_format, uint64_t, unsigned)
ALL_CONST_VARIANTS(i18n_format, uint32_t, unsigned)
ALL_CONST_VARIANTS(i18n_format, uint16_t, unsigned)
ALL_CONST_VARIANTS(i18n_format, uint8_t, unsigned)

ALL_CONST_VARIANTS(i18n_format, float, float)
ALL_CONST_VARIANTS(i18n_format, double, double)

#undef ALL_CONST_VARIANTS
#undef SPECIALIZED_OP

std::ostream & operator<<(std::ostream & os, format_base const & fmt);

// F is for when you want to build a boost formatter for display
i18n_format F(const char * str);

// FP is for when you want to build a boost formatter for displaying a plural
i18n_format FP(const char * str1, const char * strn, unsigned long count);

// FL is for when you want to build a boost formatter for the developers -- it
// is not gettextified.  Think of the L as "literal" or "log".
plain_format FL(const char * str);

// L is for logging, you can log all you want
#define L(fmt) global_sanity.log(fmt, __FILE__, __LINE__)

// P is for progress, log only stuff which the user might
// normally like to see some indication of progress of
#define P(fmt) global_sanity.progress(fmt, __FILE__, __LINE__)

// W is for warnings, which are handled like progress only
// they are only issued once and are prefixed with "warning: "
#define W(fmt) global_sanity.warning(fmt, __FILE__, __LINE__)


// invariants and assertions

#ifdef __GNUC__
#define LIKELY(zz) (__builtin_expect((zz), 1))
#define UNLIKELY(zz) (__builtin_expect((zz), 0))
#else
#define LIKELY(zz) (zz)
#define UNLIKELY(zz) (zz)
#endif

// I is for invariants that "should" always be true
// (if they are wrong, there is a *bug*)
#define I(e) \
do { \
  if(UNLIKELY(!(e))) { \
    global_sanity.invariant_failure("I("#e")", __FILE__, __LINE__); \
  } \
} while(0)

// N is for naughtyness on behalf of the user
// (if they are wrong, the user just did something wrong)
#define N(e, explain)\
do { \
  if(UNLIKELY(!(e))) { \
    global_sanity.naughty_failure("N("#e")", (explain), __FILE__, __LINE__); \
  } \
} while(0)

// E is for errors; they are normal (i.e., not a bug), but not necessarily
// attributable to user naughtiness
#define E(e, explain)\
do { \
  if(UNLIKELY(!(e))) { \
    global_sanity.error_failure("E("#e")", (explain), __FILE__, __LINE__); \
  } \
} while(0)


// we're interested in trapping index overflows early and precisely,
// because they usually represent *very significant* logic errors.  we use
// an inline template function because the idx(...) needs to be used as an
// expression, not as a statement.

template <typename T>
inline T & checked_index(std::vector<T> & v,
                         typename std::vector<T>::size_type i,
                         char const * vec,
                         char const * index,
                         char const * file,
                         int line)
{
  if (UNLIKELY(i >= v.size()))
    global_sanity.index_failure(vec, index, v.size(), i, file, line);
  return v[i];
}

template <typename T>
inline T const & checked_index(std::vector<T> const & v,
                               typename std::vector<T>::size_type i,
                               char const * vec,
                               char const * index,
                               char const * file,
                               int line)
{
  if (UNLIKELY(i >= v.size()))
    global_sanity.index_failure(vec, index, v.size(), i, file, line);
  return v[i];
}

#ifdef QA_SUPPORTED
template <typename T>
inline T & checked_index(std::vector<T, QA(T)> & v,
                         typename std::vector<T>::size_type i,
                         char const * vec,
                         char const * index,
                         char const * file,
                         int line)
{
  if (UNLIKELY(i >= v.size()))
    global_sanity.index_failure(vec, index, v.size(), i, file, line);
  return v[i];
}

template <typename T>
inline T const & checked_index(std::vector<T, QA(T)> const & v,
                               typename std::vector<T>::size_type i,
                               char const * vec,
                               char const * index,
                               char const * file,
                               int line)
{
  if (UNLIKELY(i >= v.size()))
    global_sanity.index_failure(vec, index, v.size(), i, file, line);
  return v[i];
}
#endif // QA_SUPPORTED


#define idx(v, i) checked_index((v), (i), #v, #i, __FILE__, __LINE__)



// Last gasp dumps

class MusingI
{
public:
  MusingI();
  virtual ~MusingI();
  virtual void gasp(std::string & out) const = 0;
};


class MusingBase
{
  char const * name;
  char const * file;
  char const * func;
  int line;

protected:
  MusingBase(char const * name, char const * file, int line, char const * func)
    : name(name), file(file), func(func), line(line)  {}

  void gasp_head(std::string & out) const;
  void gasp_body(const std::string & objstr, std::string & out) const;
};


// remove_reference is a workaround for C++ defect #106.
template <typename T>
struct remove_reference {
  typedef T type;
};

template <typename T>
struct remove_reference <T &> {
  typedef typename remove_reference<T>::type type;
};


template <typename T>
class Musing : public MusingI, private MusingBase
{
public:
  Musing(typename remove_reference<T>::type const & obj, char const * name, char const * file, int line, char const * func)
    : MusingBase(name, file, line, func), obj(obj) {}
  virtual void gasp(std::string & out) const;
private:
  typename remove_reference<T>::type const & obj;
};

// The header line must be printed into the "out" string before
// dump() is called.
// This is so that even if the call to dump() throws an error,
// the header line ("----- begin ...") will be printed.
// If these calls are collapsed into one, then *no* identifying
// information will be printed in the case of dump() throwing.
// Having the header line without the body is still useful, as it
// provides some semblance of a backtrace.
template <typename T> void
Musing<T>::gasp(std::string & out) const
{
  std::string tmp;
  MusingBase::gasp_head(out);
  dump(obj, tmp);

  MusingBase::gasp_body(tmp, out);
}

// Yes, this is insane.  No, it doesn't work if you do something more sane.
// ## explicitly skips macro argument expansion on the things passed to it.
// Therefore, if we simply did foo ## __LINE__, we would get foo__LINE__ in
// the output.  In fact, even if we did real_M(obj, __LINE__), we would get
// foo__LINE__ in the output.  (## substitutes arguments, but does not expand
// them.)  However, while fake_M does nothing directly, it doesn't pass its
// line argument to ##; therefore, its line argument is fully expanded before
// being passed to real_M.
#ifdef HAVE_TYPEOF
// even worse, this is g++ only!
#define real_M(obj, line) Musing<typeof(obj)> this_is_a_musing_fnord_object_ ## line (obj, #obj, __FILE__, __LINE__, BOOST_CURRENT_FUNCTION)
#define fake_M(obj, line) real_M(obj, line)
#define MM(obj) fake_M(obj, __LINE__)

// This is to be used for objects that should stay on the musings list
// even after the caller returns.  Note that all PERM_MM objects must
// be before all MM objects on the musings list, or you will get an
// invariant failure.  (In other words, don't use PERM_MM unless you
// are sanity::initialize.)
#define PERM_MM(obj) \
  new Musing<typeof(obj)>(*(new remove_reference<typeof(obj)>::type(obj)), \
                          #obj, __FILE__, __LINE__, BOOST_CURRENT_FUNCTION)

#else
#define MM(obj) /* */
#define PERM_MM(obj) /* */
#endif

template <typename T>
void dump(T const &, std::string &);

template <> void dump(std::string const & obj, std::string & out);

// debugging utility to dump out vars like MM but without requiring a crash

template <typename T> void
dump(T const & t, std::string var, 
     std::string const & file, int const line, std::string const & func)
{
  std::string out;
  dump(t, out);
  std::cout << (FL("----- begin '%s' (in %s, at %s:%d)") 
                % var % func % file % line) << std::endl
            << out << std::endl
            << (FL("-----   end '%s' (in %s, at %s:%d)") 
                % var % func % file % line) << std::endl << std::endl;
};

#define DUMP(foo) dump(foo, #foo, __FILE__, __LINE__, BOOST_CURRENT_FUNCTION)

//////////////////////////////////////////////////////////////////////////
// Local Variables:
// mode: C++
// c-file-style: "gnu"
// indent-tabs-mode: nil
// End:
// vim: et:sw=2:sts=2:ts=2:cino=>2s,{s,\:s,+s,t0,g0,^-2,e-2,n-2,p2s,(0,=s:
//////////////////////////////////////////////////////////////////////////

#endif // __SANITY_HH__<|MERGE_RESOLUTION|>--- conflicted
+++ resolved
@@ -55,12 +55,8 @@
 
 struct sanity {
   sanity();
-<<<<<<< HEAD
   virtual ~sanity();
-=======
-  ~sanity();
   void initialize(int, char **, char const *);
->>>>>>> f40e6257
   void dump_buffer();
   void set_debug();
   void set_brief();
