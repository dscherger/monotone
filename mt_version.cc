// Copyright (C) 2004 Nathaniel Smith <njs@pobox.com>
//
// This program is made available under the GNU GPL version 2.0 or
// greater. See the accompanying file COPYING for details.
//
// This program is distributed WITHOUT ANY WARRANTY; without even the
// implied warranty of MERCHANTABILITY or FITNESS FOR A PARTICULAR
// PURPOSE.

// This is split off into its own file to minimize recompilation time; it is
// the only .cc file that depends on the revision/full_revision header files,
// which change constantly.


#include "base.hh"

#include <boost/version.hpp>
#include <boost/config.hpp>
#include <iostream>

/* Include third party headers needed for version info */
#include <botan/version.h>
#include <sqlite3.h>
// Lua assumed included by lua.hh
#include <pcre.h>

#include "app_state.hh"
<<<<<<< HEAD
=======
#include "cmd.hh"
#include "lua.hh"
>>>>>>> 6530dca0
#include "platform.hh"
#include "mt_version.hh"
#include "package_revision.h"
#include "package_full_revision.h"
#include "sanity.hh"

using std::cout;
using std::string;

void
get_version(string & out)
{
  out = (F("%s (base revision: %s)")
         % PACKAGE_STRING % string(package_revision_constant)).str();
}

void
print_version()
{
  string s;
  get_version(s);
  cout << s;
}

void
get_full_version(string & out)
{
  string base_version;
  get_version(base_version);
  string flavour;
  get_system_flavour(flavour);
  out = (F("%s\n"
           "Running on          : %s\n"
           "C++ compiler        : %s\n"
           "C++ standard library: %s\n"
           "Boost version       : %s\n"
           "SQLite version      : %s (compiled against %s)\n"
           "Lua version         : %s\n"
           "PCRE version        : %s (compiled against %d.%d)\n"
           "Botan version       : %d.%d.%d (compiled against %d.%d.%d)\n"
           "Changes since base revision:\n"
           "%s")
<<<<<<< HEAD
         % base_version
         % flavour
         % BOOST_COMPILER
         % BOOST_STDLIB
         % BOOST_LIB_VERSION
         % package_full_revision_constant)
    .str();
=======
    % s
    % BOOST_COMPILER
    % BOOST_STDLIB
    % BOOST_LIB_VERSION
    % sqlite3_libversion() % SQLITE_VERSION
    % LUA_VERSION
    % pcre_version() % PCRE_MAJOR % PCRE_MINOR
    % Botan::version_major() % Botan::version_minor() % Botan::version_patch()
        % BOTAN_VERSION_MAJOR % BOTAN_VERSION_MINOR % BOTAN_VERSION_PATCH
    % string(package_full_revision_constant);
  out = oss.str();
>>>>>>> 6530dca0
}

void
print_full_version()
{
  string s;
  get_full_version(s);
  cout << s;
}

// Local Variables:
// mode: C++
// fill-column: 76
// c-file-style: "gnu"
// indent-tabs-mode: nil
// End:
// vim: et:sw=2:sts=2:ts=2:cino=>2s,{s,\:s,+s,t0,g0,^-2,e-2,n-2,p2s,(0,=s:<|MERGE_RESOLUTION|>--- conflicted
+++ resolved
@@ -25,11 +25,7 @@
 #include <pcre.h>
 
 #include "app_state.hh"
-<<<<<<< HEAD
-=======
-#include "cmd.hh"
 #include "lua.hh"
->>>>>>> 6530dca0
 #include "platform.hh"
 #include "mt_version.hh"
 #include "package_revision.h"
@@ -51,7 +47,7 @@
 {
   string s;
   get_version(s);
-  cout << s;
+  cout << s << '\n';
 }
 
 void
@@ -72,27 +68,17 @@
            "Botan version       : %d.%d.%d (compiled against %d.%d.%d)\n"
            "Changes since base revision:\n"
            "%s")
-<<<<<<< HEAD
-         % base_version
-         % flavour
-         % BOOST_COMPILER
-         % BOOST_STDLIB
-         % BOOST_LIB_VERSION
-         % package_full_revision_constant)
+	 % s
+	 % BOOST_COMPILER
+	 % BOOST_STDLIB
+	 % BOOST_LIB_VERSION
+	 % sqlite3_libversion() % SQLITE_VERSION
+	 % LUA_VERSION
+	 % pcre_version() % PCRE_MAJOR % PCRE_MINOR
+	 % Botan::version_major() % Botan::version_minor() % Botan::version_patch()
+	 % BOTAN_VERSION_MAJOR % BOTAN_VERSION_MINOR % BOTAN_VERSION_PATCH
+	 % string(package_full_revision_constant))
     .str();
-=======
-    % s
-    % BOOST_COMPILER
-    % BOOST_STDLIB
-    % BOOST_LIB_VERSION
-    % sqlite3_libversion() % SQLITE_VERSION
-    % LUA_VERSION
-    % pcre_version() % PCRE_MAJOR % PCRE_MINOR
-    % Botan::version_major() % Botan::version_minor() % Botan::version_patch()
-        % BOTAN_VERSION_MAJOR % BOTAN_VERSION_MINOR % BOTAN_VERSION_PATCH
-    % string(package_full_revision_constant);
-  out = oss.str();
->>>>>>> 6530dca0
 }
 
 void
@@ -100,7 +86,7 @@
 {
   string s;
   get_full_version(s);
-  cout << s;
+  cout << s << '\n';
 }
 
 // Local Variables:
