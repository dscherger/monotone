// Copyright (C) 2002 Graydon Hoare <graydon@pobox.com>
//
// This program is made available under the GNU GPL version 2.0 or
// greater. See the accompanying file COPYING for details.
//
// This program is distributed WITHOUT ANY WARRANTY; without even the
// implied warranty of MERCHANTABILITY or FITNESS FOR A PARTICULAR
// PURPOSE.


#include "base.hh"
#include <fstream>
#include "vector.hh"

#ifdef WIN32
#include <windows.h>
#endif

#ifdef HAVE_MMAP
#ifdef sun
#define _XPG4_2
#endif
#include <sys/mman.h>
#endif

#include <sys/types.h>
#include <sys/stat.h>
#include <unistd.h>

#ifdef HAVE_FCNTL_H
#include <fcntl.h>
#endif

#include "rcs_file.hh"
#include "sanity.hh"
#include "char_classifiers.hh"

using std::ifstream;
using std::ios_base;
using std::istream;
using std::string;

#ifdef HAVE_MMAP
struct
file_handle
{
  string const & filename;
  off_t length;
  int fd;
  file_handle(string const & fn) :
    filename(fn),
    length(0),
    fd(-1)
    {
      struct stat st;
      if (stat(fn.c_str(), &st) == -1)
        throw oops("stat of " + filename + " failed");
      length = st.st_size;
      fd = open(filename.c_str(), O_RDONLY);
      if (fd == -1)
        throw oops("open of " + filename + " failed");
    }
  ~file_handle()
    {
      if (close(fd) == -1)
        throw oops("close of " + filename + " failed");
    }
};
struct file_source
{
  string const & filename;
  int fd;
  off_t length;
  off_t pos;
  void * mapping;
  bool good()
  {
    return pos < length;
  }
  int peek()
  {
    if (pos >= length)
      return EOF;
    else
      return reinterpret_cast<char const *>(mapping)[pos];
  }
  bool get(char & c)
  {
    c = peek();
    if (good())
      ++pos;
    return good();
  }
  file_source(string const & fn,
              int f,
              off_t len) :
    filename(fn),
    fd(f),
    length(len),
    pos(0),
    mapping(NULL)
  {
    mapping = mmap(0, length, PROT_READ, MAP_PRIVATE, fd, 0);
    if (mapping == MAP_FAILED)
      throw oops("mmap of " + filename + " failed");
  }
  ~file_source()
  {
    if (munmap(mapping, length) == -1)
      throw oops("munmapping " + filename + " failed, after reading RCS file");
  }
};
#elif defined(WIN32)
struct
file_handle
{
  string const & filename;
  off_t length;
  HANDLE fd;
  file_handle(string const & fn) :
    filename(fn),
    length(0),
    fd(NULL)
    {
      struct stat st;
      if (stat(fn.c_str(), &st) == -1)
        throw oops("stat of " + filename + " failed");
      length = st.st_size;
      fd = CreateFile(fn.c_str(),
                      GENERIC_READ,
                      FILE_SHARE_READ,
                      NULL,
                      OPEN_EXISTING, 0, NULL);
      if (fd == NULL)
        throw oops("open of " + filename + " failed");
    }
  ~file_handle()
    {
      if (CloseHandle(fd)==0)
        throw oops("close of " + filename + " failed");
    }
};

struct
file_source
{
  string const & filename;
  HANDLE fd,map;
  off_t length;
  off_t pos;
  void * mapping;
  bool good()
  {
    return pos < length;
  }
  int peek()
  {
    if (pos >= length)
      return EOF;
    else
      return reinterpret_cast<char const *>(mapping)[pos];
  }
  bool get(char & c)
  {
    c = peek();
    if (good())
      ++pos;
    return good();
  }
  file_source(string const & fn,
              HANDLE f,
              off_t len) :
    filename(fn),
    fd(f),
    length(len),
    pos(0),
    mapping(NULL)
  {
    map = CreateFileMapping(fd, NULL, PAGE_READONLY, 0, 0, NULL);
    if (map==NULL)
      throw oops("CreateFileMapping of " + filename + " failed");
    mapping = MapViewOfFile(map, FILE_MAP_READ, 0, 0, len);
    if (mapping==NULL)
      throw oops("MapViewOfFile of " + filename + " failed");
  }
  ~file_source()
  {
    if (UnmapViewOfFile(mapping)==0)
      throw oops("UnmapViewOfFile of " + filename + " failed");
    if (CloseHandle(map)==0)
      throw oops("CloseHandle of " + filename + " failed");
  }
};
#else
// no mmap at all
typedef istream file_source;
#endif

typedef enum
  {
    TOK_STRING,
    TOK_SYMBOL,
    TOK_NUM,
    TOK_SEMI,
    TOK_COLON,
    TOK_NONE
  }
token_type;

static inline void
adv(char i, size_t & line, size_t & col)
{
  if (i == '\n')
    {
      col = 0;
      ++line;
    }
  else
    ++col;
}

static token_type
get_token(file_source & ist,
          string & str,
          size_t & line,
          size_t & col)
{
  bool saw_idchar = false;
  int i = ist.peek();
  char c;
  str.clear();

  // eat leading whitespace
  while (true)
    {
      if (i == EOF)
        return TOK_NONE;
      adv(i, line, col);
      if (!is_space(i))
        break;
      ist.get(c);
      i = ist.peek();
    }

  switch (i)
    {
    case ';':
      ist.get(c);
      ++col;
      return TOK_SEMI;
      break;

    case ':':
      ist.get(c);
      ++col;
      return TOK_COLON;
      break;

    case '@':
      ist.get(c);
      ++col;
      while (ist.get(c))
        {
          if (c == '@')
            {
              if (ist.peek() == '@')
                { ist.get(c); str += c; ++col; }
              else
                break;
            }
          else
            {
              adv(i, line, col);
              str += c;
            }
        }
      return TOK_STRING;
      break;

    default:
      while (ist.good()
             && i != ';'
             && i != ':'
             && !is_space(i))
        {
          ist.get(c);
<<<<<<< HEAD
          ++col;
          if (! isdigit(c) && c != '.')
=======
	  ++col;
          if (! is_digit(c) && c != '.')
>>>>>>> dba09a41
            saw_idchar = true;
          str += c;
          i = ist.peek();
        }
      break;
    }

  if (str.empty())
    return TOK_NONE;
  else if (saw_idchar)
    return TOK_SYMBOL;
  else
    return TOK_NUM;
}

struct parser
{
  file_source & ist;
  rcs_file & r;
  string token;
  token_type ttype;

  size_t line, col;

  parser(file_source & s,
         rcs_file & r)
    : ist(s), r(r), line(1), col(1)
  {}

  string tt2str(token_type tt)
  {
    switch (tt)
      {
      case TOK_STRING:
        return "TOK_STRING";
      case TOK_SYMBOL:
        return "TOK_SYMBOL";
      case TOK_NUM:
        return "TOK_NUM";
      case TOK_SEMI:
        return "TOK_SEMI";
      case TOK_COLON:
        return "TOK_COLON";
      case TOK_NONE:
        return "TOK_NONE";
      }
    return "TOK_UNKNOWN";
  }

  void advance()
  {
    ttype = get_token(ist, token, line, col);
    // cerr << tt2str(ttype) << ": " << token << '\n';
  }

  bool nump() { return ttype == TOK_NUM; }
  bool strp() { return ttype == TOK_STRING; }
  bool symp() { return ttype == TOK_SYMBOL; }
  bool symp(string const & val)
  {
    return ttype == TOK_SYMBOL && token == val;
  }
  void eat(token_type want)
  {
    if (ttype != want)
      throw oops((F("parse failure %d:%d: expecting %s, got %s with value '%s'")
                  % line % col % tt2str(want) % tt2str(ttype) % token).str());
    advance();
  }

  // basic "expect / extract" functions

  void str(string & v) { v = token; eat(TOK_STRING); }
  void str() { eat(TOK_STRING); }
  void sym(string & v) { v = token; eat(TOK_SYMBOL); }
  void sym() { eat(TOK_SYMBOL); }
  void num(string & v) { v = token; eat(TOK_NUM); }
  void num() { eat(TOK_NUM); }
  void semi() { eat(TOK_SEMI); }
  void colon() { eat(TOK_COLON); }
  void expect(string const & expected)
  {
    string tmp;
    if (!symp(expected))
      throw oops((F("parse failure %d:%d: expecting word '%s'")
                  % line % col % expected).str());
    advance();
  }

  bool wordp()
  {
    return (ttype == TOK_STRING
            || ttype == TOK_SYMBOL
            || ttype == TOK_NUM
            || ttype == TOK_COLON);
  }
  void word()
  {
    if (!wordp())
      throw oops((F("parse failure %d:%d: expecting word")
                  % line % col).str());
    advance();
  }

  void parse_newphrases(string const & terminator)
  {
    while(symp() && !symp(terminator))
      {
        sym();
        while (wordp()) word();
        semi();
      }
  }

  void parse_admin()
  {
    expect("head"); num(r.admin.head); semi();
    if (symp("branch")) { sym(r.admin.branch); if (nump()) num(); semi(); }
    expect("access"); while(symp()) { sym(); } semi();
    expect("symbols");

    // "man rcsfile" lies: there are real files in the wild which use
    // num tokens as the key value in a symbols entry. for example
    // "3.1:1.1.0.2" is a real sym:num specification, despite "3.1"
    // being a num itself, not a sym.

    while(symp() || nump())
      {
        string stmp, ntmp;
        if (symp())
          {
            sym(stmp); colon(); num(ntmp);
          }
        else
          {
            num(stmp); colon(); num(ntmp);
          }
        r.admin.symbols.insert(make_pair(ntmp, stmp));
      }
    semi();
    expect("locks"); while(symp()) { sym(); colon(); num(); } semi();
    if (symp("strict")) { sym(); semi(); }
    if (symp("comment")) { sym(); if (strp()) { str(); } semi(); }
    if (symp("expand")) { sym(); if (strp()) { str(); } semi(); }
    parse_newphrases("");
  }

  void parse_deltas()
  {
    while (nump())
      {
        rcs_delta d;
        num(d.num);
        expect("date"); num(d.date); semi();
        expect("author"); sym(d.author); semi();
        expect("state"); if (symp()) sym(d.state); semi();
        expect("branches");
        while(nump())
          {
            string tmp;
            num(tmp);
            d.branches.insert(tmp);
          }
        semi();
        expect("next"); if (nump()) num(d.next); semi();
        parse_newphrases("desc");
        r.push_delta(d);
      }
  }

  void parse_desc()
  {
    expect("desc"); str();
  }

  void parse_deltatexts()
  {
    while(nump())
      {
        rcs_deltatext d;
        num(d.num);
        expect("log"); str(d.log);
        parse_newphrases("text");
        expect("text"); str(d.text);
        r.push_deltatext(d);
      }
  }

  void parse_file()
  {
    advance();
    parse_admin();
    parse_deltas();
    parse_desc();
    parse_deltatexts();
    eat(TOK_NONE);
  }
};

void
parse_rcs_file(string const & filename, rcs_file & r)
{
#if defined(HAVE_MMAP) || defined(WIN32)
      file_handle handle(filename);
      file_source ifs(filename, handle.fd, handle.length);
#else
      ifstream ifs(filename.c_str());
      ifs.unsetf(ios_base::skipws);
#endif
      parser p(ifs, r);
      p.parse_file();
}


// Local Variables:
// mode: C++
// fill-column: 76
// c-file-style: "gnu"
// indent-tabs-mode: nil
// End:
// vim: et:sw=2:sts=2:ts=2:cino=>2s,{s,\:s,+s,t0,g0,^-2,e-2,n-2,p2s,(0,=s:<|MERGE_RESOLUTION|>--- conflicted
+++ resolved
@@ -284,13 +284,8 @@
              && !is_space(i))
         {
           ist.get(c);
-<<<<<<< HEAD
           ++col;
-          if (! isdigit(c) && c != '.')
-=======
-	  ++col;
           if (! is_digit(c) && c != '.')
->>>>>>> dba09a41
             saw_idchar = true;
           str += c;
           i = ist.peek();
