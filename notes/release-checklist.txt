--- conflicted
+++ resolved
@@ -17,11 +17,7 @@
 
     Unix: all doc/monotone.pdf doc/monotone.ps distcheck
 
-<<<<<<< HEAD
-    Win32: all check win32_installer
-=======
     Win32: all check win32-installer
->>>>>>> 1087d0db
 
 
 2) Write user-readable release notes at the top of the NEWS file,
