#ifndef __FORMAT_HH__
#define __FORMAT_HH__

// copyright (C) 2005 R.Ghetta <birrachiara@tin.it>
// all rights reserved.
// licensed to the public under the terms of the GNU GPL (>= 2)
// see the file COPYING for details

#include "vocab.hh"

#include <ostream>
#include <vector>
#include <string>
#include <algorithm>
#include <memory>

// base class of all formatters
class BaseFormatter 
{
public:
  BaseFormatter(app_state &app); 
  virtual ~BaseFormatter(); 

  virtual void apply(const revision_id &rid) = 0;

protected:
  app_state &app;
};

// functor formatter
// IMPORTANT: to complete formatting, it *must* go out of scope (i.e. its destructor
// called)
class FormatFunc : public std::unary_function<revision_id, void>
{
public:
  FormatFunc(std::ostream &out, app_state &app);
  ~FormatFunc();
  void operator ()(const revision_id &rid) { fmt->apply(rid); }
private:
  std::auto_ptr<BaseFormatter> fmt;   
};


class PrintFormatter : public BaseFormatter 
{
public:
  PrintFormatter(std::ostream & out, app_state &app, const utf8 &fmtstring);
  ~PrintFormatter();

  // applies the fmt string to the given revision
  void apply(const revision_id &rid);

private:
  // changeset fmt strs indexing enum
  enum FMTIDX
    {
      FMTIDX_REVISION,
      FMTIDX_ANCESTORS,
      FMTIDX_DELFILES,
      FMTIDX_DELDIRS,
      FMTIDX_RENFILES,
      FMTIDX_RENDIRS,
      FMTIDX_ADDFILES,
      FMTIDX_MODFILES
    };
  
  void print_cert (std::vector < revision < cert > >&certs, const std::string &name,
                   bool from_start=false, bool from_end=false, const std::string &sep="");
  void print_changeset(const revision_set & rev);

  std::string::const_iterator find_cset_fmt_end(std::string::const_iterator i, 
                                       const std::string::const_iterator &e);
  void print_cset_ancestors(const std::string::const_iterator &startfmt, 
                           const std::string::const_iterator & e,
                           const std::set<revision_id> &data);
  void print_cset_single(const std::string::const_iterator &startfmt, 
                         const std::string::const_iterator & e,
                         const std::set<file_path> &data);
  void print_cset_pair(const std::string::const_iterator &startfmt, 
                       const std::string::const_iterator & e,
                       const std::map<file_path, file_path> &data);
  FMTIDX decode_cset_fmtid(const std::string::const_iterator &i);
  std::string::const_iterator handle_cset(const std::string::const_iterator &it, 
                                         const std::string::const_iterator & fmt_e,
                                         const changes_summary &csum);

  void handle_control(std::string::const_iterator &it, const std::string::const_iterator &end);

private:
  std::ostream & out; 
<<<<<<< HEAD
  utf8 fmtstrs[8];

  /// human readable translations of the format region types
  static std::map<FMTIDX, std::string> format_region_types;

  /// set of allowable \n style codes, ie. 'n' maps to "\n"
  static std::map<char, std::string> control_character_mapping;

  /// given a FMTIDX, we get a map from valid control "characters" (%sa is multi char though) to 
  /// a text string describing what get's printed.  trying to ease the way for self-documenting output
  static std::map<FMTIDX, std::map<std::string, std::string> > format_character_mapping;

  bool valid_format_string;
  std::string format_string_errors;
=======
  utf8 fmtstr;  
  std::string::const_iterator startpoint;
>>>>>>> dd82c070
};


// a very rudimentary XML writer
class XMLWriter
{
public:
  explicit XMLWriter (std::ostream & );
  ~XMLWriter ();      

  void tag(const utf8 &tagname);
  void tag(const std::string &tagname) { tag(utf8(tagname)); }
  void cdata(const utf8 &opq);
  void end();
  void attr(const utf8 &attrname, const utf8 &value);
  void attr(const std::string &attrname, const utf8 &value){ attr(utf8(attrname), value);}

private:  
  void encode(const utf8 & opq);

private:
  std::ostream &out;
  std::vector<utf8> open_tags;
  bool decl_emitted;
  bool empty_tag;
};

class XMLFormatter: public BaseFormatter 
{
public:
  XMLFormatter(std::ostream &out, app_state &app);
  ~XMLFormatter();

  // applies the formatting to the given revision
  void apply(const revision_id &rid);

private:
  void xml_revision_id(const revision_id & rid);
  void xml_manifest(const manifest_id & mid);
  void xml_file_id(const file_id & fid);
  void xml_certs (const revision_id & rid);
  void xml_ancestors(const revision_set & rev);
  void xml_delta(const file_path& f, const change_set::delta_map &dm);
  void xml_changeset(const revision_set & rev);

private:
  XMLWriter xw;
};

#endif  // header guard<|MERGE_RESOLUTION|>--- conflicted
+++ resolved
@@ -88,25 +88,8 @@
 
 private:
   std::ostream & out; 
-<<<<<<< HEAD
-  utf8 fmtstrs[8];
-
-  /// human readable translations of the format region types
-  static std::map<FMTIDX, std::string> format_region_types;
-
-  /// set of allowable \n style codes, ie. 'n' maps to "\n"
-  static std::map<char, std::string> control_character_mapping;
-
-  /// given a FMTIDX, we get a map from valid control "characters" (%sa is multi char though) to 
-  /// a text string describing what get's printed.  trying to ease the way for self-documenting output
-  static std::map<FMTIDX, std::map<std::string, std::string> > format_character_mapping;
-
-  bool valid_format_string;
-  std::string format_string_errors;
-=======
   utf8 fmtstr;  
   std::string::const_iterator startpoint;
->>>>>>> dd82c070
 };
 
 
