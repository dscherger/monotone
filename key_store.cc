#include "base.hh"
#include <sstream>

#include <botan/botan.h>
#include <botan/rsa.h>
#include <botan/keypair.h>
#include <botan/pem.h>
#include <botan/look_pk.h>

#include "key_store.hh"
#include "file_io.hh"
#include "packet.hh"
#include "database.hh"
#include "keys.hh"
#include "globish.hh"
#include "app_state.hh"
#include "transforms.hh"
#include "constants.hh"
#include "ssh_agent.hh"
#include "safe_map.hh"
#include "lazy_rng.hh"
#include "botan_pipe_cache.hh"

using std::make_pair;
using std::istringstream;
using std::map;
using std::ostringstream;
using std::pair;
using std::string;
using std::vector;

using boost::scoped_ptr;
using boost::shared_ptr;
using boost::shared_dynamic_cast;

using Botan::RSA_PrivateKey;
using Botan::RSA_PublicKey;
using Botan::SecureVector;
using Botan::X509_PublicKey;
using Botan::PKCS8_PrivateKey;
using Botan::PK_Decryptor;
using Botan::PK_Signer;
using Botan::Pipe;

struct key_store_state
{
  system_path const key_dir;
  string const ssh_sign_mode;
  bool have_read;
  lua_hooks & lua;
  map<rsa_keypair_id, keypair> keys;
  map<id, rsa_keypair_id> hashes;

#if BOTAN_VERSION_CODE >= BOTAN_VERSION_CODE_FOR(1,7,7)
  boost::shared_ptr<lazy_rng> rng;
#endif

  // These are used to cache keys and signers (if the hook allows).
  map<rsa_keypair_id, shared_ptr<RSA_PrivateKey> > privkey_cache;
  map<rsa_keypair_id, shared_ptr<PK_Signer> > signer_cache;

  // Initialized when first required.
  scoped_ptr<ssh_agent> agent;

  key_store_state(app_state & app)
    : key_dir(app.opts.key_dir), ssh_sign_mode(app.opts.ssh_sign),
      have_read(false), lua(app.lua)
  {
#if BOTAN_VERSION_CODE >= BOTAN_VERSION_CODE_FOR(1,7,7)
    rng = app.rng;
#endif

    E(app.opts.key_dir_given
      || app.opts.conf_dir_given
      || !app.opts.no_default_confdir,
      origin::user,
      F("No available keystore found"));
  }

  // internal methods
  void get_key_file(rsa_keypair_id const & ident, system_path & file);
  void write_key(rsa_keypair_id const & ident, keypair const & kp);
  void maybe_read_key_dir();
  shared_ptr<RSA_PrivateKey> decrypt_private_key(rsa_keypair_id const & id,
                                                 bool force_from_user = false);

  // just like put_key_pair except that the key is _not_ written to disk.
  // for internal use in reading keys back from disk.
  bool put_key_pair_memory(rsa_keypair_id const & ident,
                           keypair const & kp);

  // wrapper around accesses to agent, initializes as needed
  ssh_agent & get_agent()
  {
    if (!agent)
      agent.reset(new ssh_agent);
    return *agent;
  }

  // duplicates of key_store interfaces for use by key_store_state methods
  // and the keyreader.
  bool maybe_get_key_pair(rsa_keypair_id const & ident,
                          keypair & kp);
  bool put_key_pair(rsa_keypair_id const & ident,
                    keypair const & kp);
  void migrate_old_key_pair(rsa_keypair_id const & id,
                            old_arc4_rsa_priv_key const & old_priv,
                            rsa_pub_key const & pub);
};

namespace
{
  struct keyreader : public packet_consumer
  {
    key_store_state & kss;

    keyreader(key_store_state & kss): kss(kss) {}
    virtual void consume_file_data(file_id const & ident,
                                   file_data const & dat)
    {E(false, origin::system, F("Extraneous data in key store."));}
    virtual void consume_file_delta(file_id const & id_old,
                                    file_id const & id_new,
                                    file_delta const & del)
    {E(false, origin::system, F("Extraneous data in key store."));}

    virtual void consume_revision_data(revision_id const & ident,
                                       revision_data const & dat)
    {E(false, origin::system, F("Extraneous data in key store."));}
    virtual void consume_revision_cert(revision<cert> const & t)
    {E(false, origin::system, F("Extraneous data in key store."));}


    virtual void consume_public_key(rsa_keypair_id const & ident,
                                    rsa_pub_key const & k)
    {E(false, origin::system, F("Extraneous data in key store."));}

    virtual void consume_key_pair(rsa_keypair_id const & ident,
                                  keypair const & kp)
    {
      L(FL("reading key pair '%s' from key store") % ident);

      E(kss.put_key_pair_memory(ident, kp), origin::system,
        F("Key store has multiple keys with id '%s'.") % ident);

      L(FL("successfully read key pair '%s' from key store") % ident);
    }

    // for backward compatibility
    virtual void consume_old_private_key(rsa_keypair_id const & ident,
                                         old_arc4_rsa_priv_key const & k)
    {
      W(F("converting old-format private key '%s'") % ident);

      rsa_pub_key dummy;
      kss.migrate_old_key_pair(ident, k, dummy);

      L(FL("successfully read key pair '%s' from key store") % ident);
    }
  };
}

key_store::key_store(app_state & a)
  : s(new key_store_state(a))
{}

key_store::~key_store()
{}

#if BOTAN_VERSION_CODE >= BOTAN_VERSION_CODE_FOR(1,7,7)
Botan::RandomNumberGenerator &
key_store::get_rng()
{
  return s->rng->get();
}
#endif

system_path const &
key_store::get_key_dir()
{
  return s->key_dir;
}

void
key_store_state::maybe_read_key_dir()
{
  if (have_read)
    return;
  have_read = true;

  vector<path_component> key_files, dirs;
  if (directory_exists(key_dir))
    {
      L(FL("reading key dir '%s'") % key_dir);
      read_directory(key_dir, key_files, dirs);
    }
  else
    {
      L(FL("key dir '%s' does not exist") % key_dir);
      return;
    }

  keyreader kr(*this);
  for (vector<path_component>::const_iterator i = key_files.begin();
       i != key_files.end(); ++i)
    {
      L(FL("reading keys from file '%s'") % (*i));
      data dat;
      read_data(key_dir / *i, dat);
      istringstream is(dat());
      read_packets(is, kr);
    }
}

void
key_store::get_key_ids(globish const & pattern,
                       vector<rsa_keypair_id> & priv)
{
  s->maybe_read_key_dir();
  priv.clear();
  for (map<rsa_keypair_id, keypair>::const_iterator
         i = s->keys.begin(); i != s->keys.end(); ++i)
    if (pattern.matches((i->first)()))
      priv.push_back(i->first);
}

void
key_store::get_key_ids(vector<rsa_keypair_id> & priv)
{
  s->maybe_read_key_dir();
  priv.clear();
  for (map<rsa_keypair_id, keypair>::const_iterator
         i = s->keys.begin(); i != s->keys.end(); ++i)
    priv.push_back(i->first);
}

bool
key_store::key_pair_exists(rsa_keypair_id const & ident)
{
  s->maybe_read_key_dir();
  return s->keys.find(ident) != s->keys.end();
}

bool
key_store_state::maybe_get_key_pair(rsa_keypair_id const & ident,
                                    keypair & kp)
{
  maybe_read_key_dir();
  map<rsa_keypair_id, keypair>::const_iterator i = keys.find(ident);
  if (i == keys.end())
    return false;
  kp = i->second;
  return true;
}

bool
key_store::maybe_get_key_pair(rsa_keypair_id const & ident,
                              keypair & kp)
{
  return s->maybe_get_key_pair(ident, kp);
}

void
key_store::get_key_pair(rsa_keypair_id const & ident,
                        keypair & kp)
{
  bool found = maybe_get_key_pair(ident, kp);
  I(found);
}

bool
key_store::maybe_get_key_pair(id const & hash,
                              rsa_keypair_id & keyid,
                              keypair & kp)
{
  s->maybe_read_key_dir();
  map<id, rsa_keypair_id>::const_iterator hi = s->hashes.find(hash);
  if (hi == s->hashes.end())
    return false;

  map<rsa_keypair_id, keypair>::const_iterator ki = s->keys.find(hi->second);
  if (ki == s->keys.end())
    return false;
  keyid = hi->second;
  kp = ki->second;
  return true;
}

void
key_store_state::get_key_file(rsa_keypair_id const & ident,
                              system_path & file)
{
  // filename is the keypair id, except that some characters can't be put in
  // filenames (especially on windows).
  string leaf = ident();
  for (unsigned int i = 0; i < leaf.size(); ++i)
    if (leaf.at(i) == '+')
      leaf.at(i) = '_';

  file = key_dir / path_component(leaf, origin::internal);
}

void
key_store_state::write_key(rsa_keypair_id const & ident,
                           keypair const & kp)
{
  ostringstream oss;
  packet_writer pw(oss);
  pw.consume_key_pair(ident, kp);
  data dat(oss.str(), ident.made_from);

  system_path file;
  get_key_file(ident, file);

  // Make sure the private key is not readable by anyone other than the user.
  L(FL("writing key '%s' to file '%s' in dir '%s'") % ident % file % key_dir);
  write_data_userprivate(file, dat, key_dir);
}

bool
key_store_state::put_key_pair(rsa_keypair_id const & ident,
                              keypair const & kp)
{
  maybe_read_key_dir();
  bool newkey = put_key_pair_memory(ident, kp);
  if (newkey)
    write_key(ident, kp);
  return newkey;
}

bool
key_store::put_key_pair(rsa_keypair_id const & ident,
                        keypair const & kp)
{
  return s->put_key_pair(ident, kp);
}

bool
key_store_state::put_key_pair_memory(rsa_keypair_id const & ident,
                                     keypair const & kp)
{
  L(FL("putting key pair '%s'") % ident);
  pair<map<rsa_keypair_id, keypair>::iterator, bool> res;
  res = keys.insert(make_pair(ident, kp));
  if (res.second)
    {
      id hash;
      key_hash_code(ident, kp.pub, hash);
      I(hashes.insert(make_pair(hash, ident)).second);
      return true;
    }
  else
    {
      E(keys_match(ident, res.first->second.pub, ident, kp.pub),
        origin::system,
        F("Cannot store key '%s': a different key by that name exists.")
          % ident);
      L(FL("skipping existing key pair %s") % ident);
      return false;
    }
}

void
key_store::delete_key(rsa_keypair_id const & ident)
{
  s->maybe_read_key_dir();
  map<rsa_keypair_id, keypair>::iterator i = s->keys.find(ident);
  if (i != s->keys.end())
    {
      id hash;
      key_hash_code(ident, i->second.pub, hash);
      map<id, rsa_keypair_id>::iterator j = s->hashes.find(hash);
      I(j != s->hashes.end());
      s->hashes.erase(j);
      s->keys.erase(i);
      s->signer_cache.erase(ident);
      s->privkey_cache.erase(ident);
    }
  system_path file;
  s->get_key_file(ident, file);
  delete_file(file);
}

//
// Crypto operations
//

shared_ptr<RSA_PrivateKey>
key_store_state::decrypt_private_key(rsa_keypair_id const & id,
                                     bool force_from_user)
{
  // See if we have this key in the decrypted key cache.
  map<rsa_keypair_id, shared_ptr<RSA_PrivateKey> >::const_iterator
    cpk = privkey_cache.find(id);
  if (cpk != privkey_cache.end())
    return cpk->second;

  keypair kp;
  E(maybe_get_key_pair(id, kp), origin::user,
    F("no key pair '%s' found in key store '%s'") % id % key_dir);

  L(FL("%d-byte private key") % kp.priv().size());

  shared_ptr<PKCS8_PrivateKey> pkcs8_key;
  try // with empty passphrase
    {
      Botan::DataSource_Memory ds(kp.priv());
#if BOTAN_VERSION_CODE >= BOTAN_VERSION_CODE_FOR(1,7,7)
      pkcs8_key.reset(Botan::PKCS8::load_key(ds, rng->get(), ""));
#else
      pkcs8_key.reset(Botan::PKCS8::load_key(ds, ""));
#endif
    }
  catch (Botan::Exception & e)
    {
      L(FL("failed to load key with no passphrase: %s") % e.what());

      utf8 phrase;
      string lua_phrase;
          // See whether a lua hook will tell us the passphrase.
      if (!force_from_user && lua.hook_get_passphrase(id, lua_phrase))
        phrase = utf8(lua_phrase, origin::user);
      else
        get_passphrase(phrase, id, false, false);

      int cycles = 1;
      for (;;)
        try
          {
            Botan::DataSource_Memory ds(kp.priv());
#if BOTAN_VERSION_CODE >= BOTAN_VERSION_CODE_FOR(1,7,7)
            pkcs8_key.reset(Botan::PKCS8::load_key(ds, rng->get(), phrase()));
#else
            pkcs8_key.reset(Botan::PKCS8::load_key(ds, phrase()));
#endif
            break;
          }
        catch (Botan::Exception & e)
          {
            L(FL("decrypt_private_key: failure %d to load encrypted key: %s")
              % cycles % e.what());
            E(cycles <= 3, origin::no_fault,
              F("failed to decrypt old private RSA key, "
                "probably incorrect passphrase"));

            get_passphrase(phrase, id, false, false);
            cycles++;
            continue;
          }
    }

  I(pkcs8_key);

  shared_ptr<RSA_PrivateKey> priv_key;
  priv_key = shared_dynamic_cast<RSA_PrivateKey>(pkcs8_key);
  E(priv_key, origin::no_fault,
    F("failed to extract RSA private key from PKCS#8 keypair"));

  // Cache the decrypted key if we're allowed.
  if (lua.hook_persist_phrase_ok())
    safe_insert(privkey_cache, make_pair(id, priv_key));

  return priv_key;
}

void
key_store::cache_decrypted_key(const rsa_keypair_id & id)
{
  signing_key = id;
  keypair key;
  get_key_pair(id, key);
  if (s->get_agent().has_key(key))
    {
      L(FL("ssh-agent has key '%s' loaded, skipping internal cache") % id);
      return;
    }

  if (s->lua.hook_persist_phrase_ok())
    s->decrypt_private_key(id);
}

void
key_store::create_key_pair(database & db,
                           rsa_keypair_id const & ident,
                           utf8 const * maybe_passphrase,
                           id * maybe_pubhash,
                           id * maybe_privhash)
{
  conditional_transaction_guard guard(db);

  bool exists = key_pair_exists(ident);
  if (db.database_specified())
    {
      guard.acquire();
      exists = exists || db.public_key_exists(ident);
    }
  E(!exists, origin::user, F("key '%s' already exists") % ident);

  utf8 prompted_passphrase;
  if (!maybe_passphrase)
    {
      get_passphrase(prompted_passphrase, ident, true, true);
      maybe_passphrase = &prompted_passphrase;
    }

  // okay, now we can create the key
<<<<<<< HEAD
  P(F("generating key-pair '%s'") % id);
#if BOTAN_VERSION_CODE >= BOTAN_VERSION_CODE_FOR(1,7,7)
  RSA_PrivateKey priv(s->rng->get(),
                      static_cast<Botan::u32bit>(constants::keylen));
#else
  RSA_PrivateKey priv(static_cast<Botan::u32bit>(constants::keylen));
#endif
=======
  P(F("generating key-pair '%s'") % ident);
  RSA_PrivateKey priv(*s->rng, static_cast<Botan::u32bit>(constants::keylen));
>>>>>>> ff09e69c

  // serialize and maybe encrypt the private key
  keypair kp;
  SecureVector<Botan::byte> pubkey, privkey;

  unfiltered_pipe->start_msg();
  if ((*maybe_passphrase)().length())
    Botan::PKCS8::encrypt_key(priv, *unfiltered_pipe,
#if BOTAN_VERSION_CODE >= BOTAN_VERSION_CODE_FOR(1,7,7)
                              s->rng->get(),
#endif
                              (*maybe_passphrase)(),
                              "PBE-PKCS5v20(SHA-1,TripleDES/CBC)",
                              Botan::RAW_BER);
  else
    Botan::PKCS8::encode(priv, *unfiltered_pipe);
  unfiltered_pipe->end_msg();
  kp.priv = rsa_priv_key(unfiltered_pipe->read_all_as_string(Pipe::LAST_MESSAGE),
                         origin::internal);

  // serialize the public key
  unfiltered_pipe->start_msg();
  Botan::X509::encode(priv, *unfiltered_pipe, Botan::RAW_BER);
  unfiltered_pipe->end_msg();
  kp.pub = rsa_pub_key(unfiltered_pipe->read_all_as_string(Pipe::LAST_MESSAGE),
                       origin::internal);

  // convert to storage format
  L(FL("generated %d-byte public key\n"
      "generated %d-byte (encrypted) private key\n")
    % kp.pub().size()
    % kp.priv().size());

  // and save it.
  P(F("storing key-pair '%s' in %s/") % ident % get_key_dir());
  put_key_pair(ident, kp);

  if (db.database_specified())
    {
      P(F("storing public key '%s' in %s") % ident % db.get_filename());
      db.put_key(ident, kp.pub);
      guard.commit();
    }

  if (maybe_pubhash)
    key_hash_code(ident, kp.pub, *maybe_pubhash);
  if (maybe_privhash)
    key_hash_code(ident, kp.priv, *maybe_privhash);
}

void
key_store::change_key_passphrase(rsa_keypair_id const & id)
{
  keypair kp;
  load_key_pair(*this, id, kp);
  shared_ptr<RSA_PrivateKey> priv = s->decrypt_private_key(id, true);

  utf8 new_phrase;
  get_passphrase(new_phrase, id, true, false);

  unfiltered_pipe->start_msg();
  Botan::PKCS8::encrypt_key(*priv, *unfiltered_pipe,
#if BOTAN_VERSION_CODE >= BOTAN_VERSION_CODE_FOR(1,7,7)
                            s->rng->get(),
#endif
                            new_phrase(),
                            "PBE-PKCS5v20(SHA-1,TripleDES/CBC)",
                            Botan::RAW_BER);
  unfiltered_pipe->end_msg();
  kp.priv = rsa_priv_key(unfiltered_pipe->read_all_as_string(Pipe::LAST_MESSAGE),
                         origin::internal);

  delete_key(id);
  put_key_pair(id, kp);
}

void
key_store::decrypt_rsa(rsa_keypair_id const & id,
                       rsa_oaep_sha_data const & ciphertext,
                       string & plaintext)
{
  keypair kp;
  load_key_pair(*this, id, kp);
  shared_ptr<RSA_PrivateKey> priv_key = s->decrypt_private_key(id);

  shared_ptr<PK_Decryptor>
    decryptor(get_pk_decryptor(*priv_key, "EME1(SHA-1)"));

  SecureVector<Botan::byte> plain = decryptor->decrypt(
          reinterpret_cast<Botan::byte const *>(ciphertext().data()),
          ciphertext().size());
  plaintext = string(reinterpret_cast<char const*>(plain.begin()),
                     plain.size());
}

void
key_store::make_signature(database & db,
                          rsa_keypair_id const & id,
                          string const & tosign,
                          rsa_sha1_signature & signature)
{
  keypair key;
  get_key_pair(id, key);

  // If the database doesn't have this public key, add it now.
  if (!db.public_key_exists(id))
    db.put_key(id, key.pub);

  string sig_string;
  ssh_agent & agent = s->get_agent();

  //sign with ssh-agent (if connected)
  E(agent.connected() || s->ssh_sign_mode != "only", origin::user,
    F("You have chosen to sign only with ssh-agent but ssh-agent"
      " does not seem to be running."));
  if (s->ssh_sign_mode == "yes"
      || s->ssh_sign_mode == "check"
      || s->ssh_sign_mode == "only")
    {
      if (agent.connected()) {
        //grab the monotone public key as an RSA_PublicKey
        SecureVector<Botan::byte> pub_block;
        pub_block.set(reinterpret_cast<Botan::byte const *>(key.pub().data()),
                      key.pub().size());
        L(FL("make_signature: building %d-byte pub key") % pub_block.size());
        shared_ptr<X509_PublicKey> x509_key =
          shared_ptr<X509_PublicKey>(Botan::X509::load_key(pub_block));
        shared_ptr<RSA_PublicKey> pub_key = shared_dynamic_cast<RSA_PublicKey>(x509_key);

        if (!pub_key)
          throw recoverable_failure(origin::system,
                                    "Failed to get monotone RSA public key");

        agent.sign_data(*pub_key, tosign, sig_string);
      }
      if (sig_string.length() <= 0)
        L(FL("make_signature: monotone and ssh-agent keys do not match, will"
             " use monotone signing"));
    }

  string ssh_sig = sig_string;

  E(ssh_sig.length() > 0 || s->ssh_sign_mode != "only", origin::user,
    F("You don't seem to have your monotone key imported "));

  if (ssh_sig.length() <= 0
      || s->ssh_sign_mode == "check"
      || s->ssh_sign_mode == "no")
    {
      SecureVector<Botan::byte> sig;

      // we permit the user to relax security here, by caching a decrypted key
      // (if they permit it) through the life of a program run. this helps when
      // you're making a half-dozen certs during a commit or merge or
      // something.

      bool persist_phrase = (!s->signer_cache.empty()
                             || s->lua.hook_persist_phrase_ok());

      shared_ptr<PK_Signer> signer;
      shared_ptr<RSA_PrivateKey> priv_key;
      if (persist_phrase && s->signer_cache.find(id) != s->signer_cache.end())
        signer = s->signer_cache[id];

      else
        {
          priv_key = s->decrypt_private_key(id);
          if (agent.connected()
              && s->ssh_sign_mode != "only"
              && s->ssh_sign_mode != "no") {
            L(FL("make_signature: adding private key (%s) to ssh-agent") % id());
            agent.add_identity(*priv_key, id());
          }
          signer = shared_ptr<PK_Signer>(get_pk_signer(*priv_key, "EMSA3(SHA-1)"));

          /* If persist_phrase is true, the RSA_PrivateKey object is
             cached in s->active_keys and will survive as long as the
             PK_Signer object does.  */
          if (persist_phrase)
            s->signer_cache.insert(make_pair(id, signer));
        }

#if BOTAN_VERSION_CODE >= BOTAN_VERSION_CODE_FOR(1,7,7)
      sig = signer->sign_message(
        reinterpret_cast<Botan::byte const *>(tosign.data()),
        tosign.size(), s->rng->get());
#else
      sig = signer->sign_message(
        reinterpret_cast<Botan::byte const *>(tosign.data()),
        tosign.size());
#endif
      sig_string = string(reinterpret_cast<char const*>(sig.begin()), sig.size());
    }

  if (s->ssh_sign_mode == "check" && ssh_sig.length() > 0)
    {
      E(ssh_sig == sig_string, origin::system,
        F("make_signature: ssh signature (%i) != monotone signature (%i)\n"
          "ssh signature     : %s\n"
          "monotone signature: %s")
        % ssh_sig.length()
        % sig_string.length()
        % ssh_sig
        % sig_string);
      L(FL("make_signature: signatures from ssh-agent and monotone"
           " are the same"));
    }

  L(FL("make_signature: produced %d-byte signature") % sig_string.size());
  signature = rsa_sha1_signature(sig_string, origin::internal);

  cert_status s = db.check_signature(id, tosign, signature);
  I(s != cert_unknown);
  E(s == cert_ok, origin::system, F("make_signature: signature is not valid"));
}

//
// Interoperation with ssh-agent (see also above)
//

void
key_store::add_key_to_agent(rsa_keypair_id const & id)
{
  ssh_agent & agent = s->get_agent();
  E(agent.connected(), origin::user,
    F("no ssh-agent is available, cannot add key '%s'") % id);

  shared_ptr<RSA_PrivateKey> priv = s->decrypt_private_key(id);
  agent.add_identity(*priv, id());
}

void
key_store::export_key_for_agent(rsa_keypair_id const & id,
                                std::ostream & os)
{
  shared_ptr<RSA_PrivateKey> priv = s->decrypt_private_key(id);
  utf8 new_phrase;
  get_passphrase(new_phrase, id, true, false);

  // This pipe cannot sensibly be recycled.
  Pipe p(new Botan::DataSink_Stream(os));
  p.start_msg();
  if (new_phrase().length())
    Botan::PKCS8::encrypt_key(*priv,
                              p,
#if BOTAN_VERSION_CODE >= BOTAN_VERSION_CODE_FOR(1,7,7)
                              s->rng->get(),
#endif
                              new_phrase(),
                              "PBE-PKCS5v20(SHA-1,TripleDES/CBC)");
  else
    Botan::PKCS8::encode(*priv, p);
  p.end_msg();
}


//
// Migration from old databases
//

void
key_store_state::migrate_old_key_pair
    (rsa_keypair_id const & id,
     old_arc4_rsa_priv_key const & old_priv,
     rsa_pub_key const & pub)
{
  keypair kp;
  SecureVector<Botan::byte> arc4_key;
  utf8 phrase;
  shared_ptr<PKCS8_PrivateKey> pkcs8_key;
  shared_ptr<RSA_PrivateKey> priv_key;

  // See whether a lua hook will tell us the passphrase.
  string lua_phrase;
  if (lua.hook_get_passphrase(id, lua_phrase))
    phrase = utf8(lua_phrase, origin::user);
  else
    get_passphrase(phrase, id, false, false);

  int cycles = 1;
  for (;;)
    try
      {
        arc4_key.set(reinterpret_cast<Botan::byte const *>(phrase().data()),
                     phrase().size());

        Pipe arc4_decryptor(get_cipher("ARC4", arc4_key, Botan::DECRYPTION));

        arc4_decryptor.process_msg(old_priv());

        // This is necessary because PKCS8::load_key() cannot currently
        // recognize an unencrypted, raw-BER blob as such, but gets it
        // right if it's PEM-coded.
        SecureVector<Botan::byte> arc4_decrypt(arc4_decryptor.read_all());
        Botan::DataSource_Memory ds(Botan::PEM_Code::encode(arc4_decrypt,
                                                            "PRIVATE KEY"));
#if BOTAN_VERSION_CODE >= BOTAN_VERSION_CODE_FOR(1,7,7)
        pkcs8_key.reset(Botan::PKCS8::load_key(ds, rng->get()));
#else
        pkcs8_key.reset(Botan::PKCS8::load_key(ds));
#endif
        break;
      }
    catch (Botan::Exception & e)
      {
        L(FL("migrate_old_key_pair: failure %d to load old private key: %s")
          % cycles % e.what());

        E(cycles <= 3, origin::no_fault,
          F("failed to decrypt old private RSA key, "
            "probably incorrect passphrase"));

        get_passphrase(phrase, id, false, false);
        cycles++;
        continue;
      }

  priv_key = shared_dynamic_cast<RSA_PrivateKey>(pkcs8_key);
  I(priv_key);

  // now we can write out the new key
  unfiltered_pipe->start_msg();
  Botan::PKCS8::encrypt_key(*priv_key, *unfiltered_pipe,
#if BOTAN_VERSION_CODE >= BOTAN_VERSION_CODE_FOR(1,7,7)
                            rng->get(),
#endif
                            phrase(),
                            "PBE-PKCS5v20(SHA-1,TripleDES/CBC)",
                            Botan::RAW_BER);
  unfiltered_pipe->end_msg();
  kp.priv = rsa_priv_key(unfiltered_pipe->read_all_as_string(Pipe::LAST_MESSAGE),
                         origin::internal);

  // also the public key (which is derivable from the private key; asking
  // Botan for the X.509 encoding of the private key implies that we want
  // it to derive and produce the public key)
  unfiltered_pipe->start_msg();
  Botan::X509::encode(*priv_key, *unfiltered_pipe, Botan::RAW_BER);
  unfiltered_pipe->end_msg();
  kp.pub = rsa_pub_key(unfiltered_pipe->read_all_as_string(Pipe::LAST_MESSAGE),
                       origin::internal);

  // if the database had a public key entry for this key, make sure it
  // matches what we derived from the private key entry, but don't abort the
  // whole migration if it doesn't.
  if (!pub().empty() && !keys_match(id, pub, id, kp.pub))
    W(F("public and private keys for %s don't match") % id);

  put_key_pair(id, kp);
}

void
key_store::migrate_old_key_pair
    (rsa_keypair_id const & id,
     old_arc4_rsa_priv_key const & old_priv,
     rsa_pub_key const & pub)
{
  s->migrate_old_key_pair(id, old_priv, pub);
}

// Local Variables:
// mode: C++
// fill-column: 76
// c-file-style: "gnu"
// indent-tabs-mode: nil
// End:
// vim: et:sw=2:sts=2:ts=2:cino=>2s,{s,\:s,+s,t0,g0,^-2,e-2,n-2,p2s,(0,=s:<|MERGE_RESOLUTION|>--- conflicted
+++ resolved
@@ -503,18 +503,13 @@
     }
 
   // okay, now we can create the key
-<<<<<<< HEAD
-  P(F("generating key-pair '%s'") % id);
+  P(F("generating key-pair '%s'") % ident);
 #if BOTAN_VERSION_CODE >= BOTAN_VERSION_CODE_FOR(1,7,7)
   RSA_PrivateKey priv(s->rng->get(),
                       static_cast<Botan::u32bit>(constants::keylen));
 #else
   RSA_PrivateKey priv(static_cast<Botan::u32bit>(constants::keylen));
 #endif
-=======
-  P(F("generating key-pair '%s'") % ident);
-  RSA_PrivateKey priv(*s->rng, static_cast<Botan::u32bit>(constants::keylen));
->>>>>>> ff09e69c
 
   // serialize and maybe encrypt the private key
   keypair kp;
