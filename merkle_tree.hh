--- conflicted
+++ resolved
@@ -105,33 +105,14 @@
 */
 typedef std::pair<prefix,size_t> merkle_node_id;
 namespace hashmap {
-<<<<<<< HEAD
-  struct merkle_node_id_hash_traits
-  {
-    static const size_t bucket_size = 4;
-    static const size_t min_buckets = 8;
-    string_hash_traits sh;
-=======
   template<>
   struct hash<merkle_node_id>
   {
     hash<std::string> sh;
->>>>>>> 61522231
     size_t operator()(merkle_node_id const & m) const
     {
      return sh(m.first()) + m.second;
     }
-<<<<<<< HEAD
-    bool operator()(merkle_node_id const & l,
-                    merkle_node_id const & r)
-    {
-      return l.second == r.second && l.first == r.first;
-    }
-  };
-}
-typedef hashmap::hash_map<merkle_node_id, merkle_ptr,
-                          hashmap::merkle_node_id_hash_traits> merkle_table;
-=======
   };
   template<>
   struct equal_to<merkle_node_id>
@@ -144,7 +125,6 @@
   };
 }
 typedef hashmap::hash_map<merkle_node_id, merkle_ptr> merkle_table;
->>>>>>> 61522231
 
 
 size_t prefix_length_in_bits(size_t level);
