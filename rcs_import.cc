--- conflicted
+++ resolved
@@ -1747,15 +1747,9 @@
   packet_db_writer dbw(app);
   app.get_project().put_standard_certs(p.rid,
                                        branch_name(branchname),
-<<<<<<< HEAD
                                        utf8(changelog),
-                                       time_from_time_t(p.time),
+                                       date_t::from_unix_epoch(p.time),
                                        utf8(author),
-=======
-                                       utf8(cvs.changelog_interner.lookup(p.changelog)),
-                                       date_t::from_unix_epoch(p.time),
-                                       utf8(cvs.author_interner.lookup(p.author)),
->>>>>>> 3747d57c
                                        dbw);
 }
 
