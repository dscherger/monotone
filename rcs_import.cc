// Copyright (C) 2002 Graydon Hoare <graydon@pobox.com>
//
// This program is made available under the GNU GPL version 2.0 or
// greater. See the accompanying file COPYING for details.
//
// This program is distributed WITHOUT ANY WARRANTY; without even the
// implied warranty of MERCHANTABILITY or FITNESS FOR A PARTICULAR
// PURPOSE.

#include "base.hh"
#include <algorithm>
#include <ostream>
#include <fstream>
#include <iterator>
#include <list>
#include <map>
#include <set>
#include <sstream>
#include <stack>
#include <stdexcept>
#include "vector.hh"
#include <cstring> // memset
#include <list>

#include <boost/shared_ptr.hpp>
#include <boost/scoped_ptr.hpp>
#include "lexical_cast.hh"
#include <boost/tokenizer.hpp>

#include "cert.hh"
#include "constants.hh"
#include "cycle_detector.hh"
#include "database.hh"
#include "file_io.hh"
#include "interner.hh"
#include "lua_hooks.hh"
#include "merge.hh"
#include "options.hh"
#include "paths.hh"
#include "platform-wrapped.hh"
#include "project.hh"
#include "rcs_file.hh"
#include "revision.hh"
#include "roster_merge.hh"
#include "safe_map.hh"
#include "sanity.hh"
#include "transforms.hh"
#include "ui.hh"
#include "roster.hh"
#include "xdelta.hh"

using std::make_pair;
using std::map;
using std::multimap;
using std::out_of_range;
using std::pair;
using std::search;
using std::set;
using std::sscanf;
using std::stack;
using std::string;
using std::vector;
using std::deque;
using std::list;
using std::insert_iterator;
using std::back_insert_iterator;
using std::for_each;
using std::swap;

using boost::scoped_ptr;
using boost::shared_ptr;
using boost::lexical_cast;

// additional debugging information
// not defined: DEBUG_BLOB_SPLITTER
// not defined: DEBUG_GRAPHVIZ
// not defined: DEBUG_DEP_CACHE_CHECKING

// cvs history recording stuff

typedef u32 cvs_authorclog;
typedef u32 cvs_mtn_version;   // the new file id in monotone
typedef u32 cvs_rcs_version;   // the old RCS version number
typedef u32 cvs_symbol_no;
typedef u32 cvs_path;

const cvs_symbol_no invalid_symbol = cvs_symbol_no(-1);

typedef enum
{
  ET_COMMIT = 0,
  ET_TAG_POINT = 1,
  ET_BRANCH_POINT = 2,
  ET_BRANCH_START = 3,
  ET_BRANCH_END = 4,
  ET_SYMBOL = 5
} event_type;

typedef u64 time_i;

struct cvs_history;

struct cvs_event_digest
{
  u32 digest;

  cvs_event_digest(const event_type t, const unsigned int v)
    {
      I(sizeof(struct cvs_event_digest) == 4);

      I(v < ((u32) 1 << 29));
      I(t < 8);
      digest = t << 29 | v;
    }

  cvs_event_digest(const cvs_event_digest & d)
    : digest(d.digest)
    { };

  bool operator < (const struct cvs_event_digest & other) const
    {
      return digest < other.digest;
    }

  bool operator == (const struct cvs_event_digest & other) const
    {
      return digest == other.digest;
    }

  bool is_commit() const
    {
      return digest >> 29 == (u32) ET_COMMIT;
    }

  bool is_symbol() const
    {
      return digest >> 29 == (u32) ET_SYMBOL;
    }

  bool is_tag() const
    {
      return digest >> 29 == (u32) ET_TAG_POINT;
    }

  bool is_branch_start() const
    {
      return digest >> 29 == (u32) ET_BRANCH_START;
    }

  bool is_branch_end() const
    {
      return digest >> 29 == (u32) ET_BRANCH_END;
    }
};

std::ostream & operator<<(std::ostream & o, struct cvs_event_digest const & d)
{
  return o << d.digest;
}

class cvs_event;

typedef cvs_event* cvs_event_ptr;

class cvs_blob;
typedef vector<cvs_blob>::size_type cvs_blob_index;
typedef vector<cvs_blob_index>::const_iterator blob_index_iter;

struct
cvs_event
{
public:
  time_i adj_time;
  cvs_path path;
  cvs_blob_index bi;

  // symbol constructor
  cvs_event(const cvs_path p, const time_i ti)
    : adj_time(ti * 100),
      path(p)
    { };
};

struct
cvs_commit : cvs_event
{
  time_i given_time;

  // additional information for commits
  cvs_mtn_version mtn_version;
  cvs_rcs_version rcs_version;
  bool alive;

  // commit constructor
  cvs_commit(const cvs_path p, const time_i ti, const cvs_mtn_version v,
             const cvs_rcs_version r, const bool al)
    : cvs_event(p, ti),
      given_time(ti),
      mtn_version(v),
      rcs_version(r),
      alive(al)
    { };
};

typedef vector< cvs_event_ptr >::const_iterator blob_event_iter;

// for the depth first search algo
typedef pair< cvs_blob_index, cvs_blob_index > Edge;

typedef multimap<cvs_event_digest, cvs_blob_index>::iterator
  blob_index_iterator;

const cvs_blob_index invalid_blob = cvs_blob_index(-1);

typedef enum { white, grey, black } dfs_color;

class
cvs_blob
{
private:
  vector< cvs_event_ptr > events;
  time_i avg_time;

  bool has_cached_dependencies;
  bool has_cached_dependents;
  bool events_are_sorted;
  bool cached_dependencies_are_sorted;
  bool cached_dependents_are_sorted;
  vector<cvs_blob_index> dependencies_cache;
  vector<cvs_blob_index> dependents_cache;

public:
  event_type etype;
  union {
    cvs_authorclog authorclog;    // for commit events
    cvs_symbol_no symbol;         // for all symbol events
  };

  cvs_symbol_no in_branch;
  revision_id assigned_rid;

  // helper field for Depth First Search algorithm
  dfs_color color;

  // helper field for the branch sanitizer;
  int height;

  cvs_blob(const event_type t, const u32 no)
    : avg_time(0),
      has_cached_dependencies(false),
      has_cached_dependents(false),
      events_are_sorted(true),
      cached_dependencies_are_sorted(false),
      cached_dependents_are_sorted(false),
      etype(t),
      symbol(no)
    { };

  cvs_blob(const cvs_blob & b)
    : events(b.events),
      avg_time(0),
      has_cached_dependencies(false),
      has_cached_dependents(false),
      events_are_sorted(false),
      cached_dependencies_are_sorted(false),
      cached_dependents_are_sorted(false),
      etype(b.etype),
      symbol(b.symbol)
    { };

  void push_back(cvs_event_ptr c)
    {
      events.push_back(c);
      events_are_sorted = false;
    }

  vector< cvs_event_ptr > & get_events()
    {
      return events;
    }

  void clear()
    {
      events.clear();
    }

  blob_event_iter begin() const
    {
      return events.begin();
    }

  blob_event_iter end() const
    {
      return events.end();
    }

  vector<cvs_event_ptr>::iterator begin()
    {
      return events.begin();
    }

  vector<cvs_event_ptr>::iterator end()
    {
      return events.end();
    }

  bool empty() const
    {
      return events.empty();
    }

  const cvs_event_digest get_digest() const
    {
      return cvs_event_digest(etype, symbol);
    }

  vector<cvs_blob_index> & get_dependents(cvs_history & cvs);
  vector<cvs_blob_index> & get_dependencies(cvs_history & cvs);

  void fill_dependencies_cache(cvs_history & cvs);
  void fill_dependents_cache(cvs_history & cvs);
  void sort_dependencies_cache(cvs_history & cvs);
  void sort_dependents_cache(cvs_history & cvs);

  void reset_dependencies_cache(void)
    {
      has_cached_dependencies = false;
    }

  void reset_dependents_cache(void)
    {
      has_cached_dependents = false;
    }

  void resort_dependencies_cache(void)
    {
      cached_dependencies_are_sorted = false;
    }

  void resort_dependents_cache(void)
    {
      cached_dependents_are_sorted = false;
    }

  time_i get_avg_time(void)
    {
      if (avg_time == 0)
        {
          for (blob_event_iter i = events.begin(); i != events.end(); ++i)
            avg_time += (*i)->adj_time;
          avg_time /= events.size();
          return avg_time;
        }
      else
        return avg_time;
    }

  void set_avg_time(const time_i t)
    {
      avg_time = t;
    }

  void sort_events(void);

  int build_cset(cvs_history & cvs,
                 roster_t & base_ros,
                 cset & cs);

  void add_missing_parents(file_path const & path,
                           roster_t & base_ros, cset & cs);

  time_i get_oldest_event_time(void)
    {
      time_i oldest_event_in_blob = 0;
      for (blob_event_iter ity = begin(); ity != end(); ++ity)
        if ((oldest_event_in_blob == 0) ||
            ((*ity)->adj_time < oldest_event_in_blob))
          oldest_event_in_blob = (*ity)->adj_time;
      return oldest_event_in_blob;
    }
};

typedef struct
{
  cvs_blob_index bi;
  blob_index_iter ei;
} dfs_context;

// okay, this is a little memory hackery...
#define POOL_SIZE (1024 * 1024 * 4)
struct event_pool
{
  char *pool_start, *pool_end;

  event_pool(void)
    : pool_start(NULL),
      pool_end(NULL)
    { };

  template<typename T>
  T *allocate(void)
    {
      int s = sizeof(T);

      if ((pool_end - pool_start) <= s)
        {
          pool_start = (char*) malloc(POOL_SIZE);
          pool_end = pool_start + POOL_SIZE;
        }

      I((pool_end - pool_start) > s);
      T* res = (T*) pool_start;
      memset(res, 0, sizeof(T));
      pool_start += s;
      return res;
    }
};

struct blob_splitter;

string get_event_repr(cvs_history & cvs, cvs_event_ptr ev);

typedef pair<cvs_event_ptr, cvs_event_ptr> event_dep;
typedef vector<event_dep>::iterator event_dep_iter;

class
dep_loop
{
private:
  event_dep_iter pos, end;

public:
  dep_loop(event_dep_iter p, event_dep_iter e)
    : pos(p),
      end(e)
    { };

  bool
  ended(void) const
    {
      return (pos == end);
    }

  event_dep_iter
  get_pos(void) const
    {
      return pos;
    }

  cvs_event_ptr
  operator *(void) const
    {
      return pos->second;
    };

  void
  operator ++(void)
    {
      ++pos;

      // skip erased dependencies
      while (!ended() && !pos->first && !pos->second)
        ++pos;
    };
};

class
dep_checker
{
private:
  cvs_blob_index bi, dep_bi;

public:
  dep_checker(const cvs_blob_index bi, const cvs_blob_index dep_bi)
    : bi(bi),
      dep_bi(dep_bi)
    { };

  bool
  operator () (const event_dep & e)
    {
      return (e.first->bi == bi) && (e.second->bi == dep_bi);
    }
};

struct
cvs_history
{
<<<<<<< HEAD
  event_pool ev_pool;
=======
  project_t & project;

  event_pool ev_pool;

  interner<u32> authorclog_interner;
  interner<u32> mtn_version_interner;
  interner<u32> rcs_version_interner;
  interner<u32> symbol_interner;
  interner<u32> path_interner;

  // all the blobs of the whole repository
  vector<cvs_blob> blobs;

  // all the blobs by their event_digest
  multimap<cvs_event_digest, cvs_blob_index> blob_index;

  // assume an RCS file has foo:X.Y.0.N in it, then
  // this map contains entries of the form
  // X.Y.N.1 -> foo
  // this map is cleared for every RCS file.
  map<string, string> branch_first_entries;

  // to support successive imports, we keep track of the latest
  // imported revision for every branch.
  map<cvs_symbol_no, revision_id> branch_head_rev;

  // event dependency tracking vectors
  vector<event_dep> dependencies;
  vector<event_dep> weak_dependencies;
  vector<event_dep> dependents;

  // final ordering of the blobs for the import
  vector<cvs_blob_index> import_order;

  file_path curr_file;
  cvs_path curr_file_interned;

  cvs_symbol_no base_branch;
  cvs_blob_index root_blob;
  cvs_event_ptr root_event;

  int unnamed_branch_counter;

  // step number of graphviz output, when enabled.
  int step_no;

  bool deps_sorted;

  // the upper limit of what to import
  time_t upper_time_limit;

  cvs_history(project_t & project)
    : project(project),
      unnamed_branch_counter(0),
      step_no(0),
      deps_sorted(false),
      upper_time_limit(0)
    { };

  void set_filename(string const & file,
                    file_id const & ident);

  void index_branchpoint_symbols(rcs_file & r);

  blob_index_iterator add_blob(const event_type t, const u32 no)
  {
    // add a blob..
    cvs_blob_index i = blobs.size();
    blobs.push_back(cvs_blob(t, no));

    // ..and an index entry for the blob
    blob_index_iterator j = blob_index.insert(
      make_pair(cvs_event_digest(t, no), i));
    return j;
  }

  bool
  blob_exists(const cvs_event_digest d)
  {
    pair<blob_index_iterator, blob_index_iterator> range = 
      blob_index.equal_range(d);

    return (range.first != range.second);
  }

  pair< blob_index_iterator, blob_index_iterator >
  get_blobs(const event_type t, const u32 no, bool create)
  {
    cvs_event_digest d(t, no);
    pair<blob_index_iterator, blob_index_iterator> range = 
      blob_index.equal_range(d);

    if ((range.first == range.second) && create)
      {
        range.first = add_blob(t, no);
        range.second = range.first;
        range.second++;
        return range;
      }

    I(range.first != range.second);
    return range;
  }

  cvs_blob_index get_or_create_blob(const event_type t, const u32 no)
  {
    pair<blob_index_iterator, blob_index_iterator> range =
      get_blobs(t, no, true);

    cvs_blob_index res = range.first->second;

    // make sure we found only one such blob
    I(++range.first == range.second);

    return res;
  }

  void append_event_to(const cvs_blob_index bi, cvs_event_ptr c)
  {
    blobs[bi].push_back(c);
    c->bi = bi;
  }

  void split_authorclog(const cvs_authorclog ac, string & author,
                        string & changelog)
  {
    string ac_str = authorclog_interner.lookup(ac);
    int i = ac_str.find("|||");
    I(i > 0);

    author = ac_str.substr(0, i);
    changelog = ac_str.substr(i+3);
  }

  string join_authorclog(const string author, const string clog)
  {
    I(author.size() > 0);
    I(clog.size() > 0);
    return author + "|||" + clog;
  }

  string get_branchname(const cvs_symbol_no bname)
  {
    if (bname == base_branch)
      return symbol_interner.lookup(base_branch);
    else
      {
        string branchname(symbol_interner.lookup(bname));
        if (branchname.empty())
          return branchname;
        else
          return symbol_interner.lookup(base_branch) +
            "." + branchname;
      }
  }

  template<typename Visitor>
  void depth_first_search(Visitor & vis,
                          back_insert_iterator< vector<cvs_blob_index> > oi);

  void sort_dependencies(void)
  {
    sort(dependencies.begin(), dependencies.end());
    sort(dependents.begin(), dependents.end());
    sort(weak_dependencies.begin(), weak_dependencies.end());
    deps_sorted = true;
  }

  void add_dependency(cvs_event_ptr ev, cvs_event_ptr dep)
  {
    /* Adds dep as a dependency of ev. */
    I(ev != dep);
    dependencies.push_back(make_pair(ev, dep));
    dependents.push_back(make_pair(dep, ev));
    deps_sorted = false;
  }

  void add_weak_dependency(cvs_event_ptr ev, cvs_event_ptr dep)
  {
    add_dependency(ev, dep);
    weak_dependencies.push_back(make_pair(ev, dep));
  }

  void add_dependency(cvs_blob_index & bi, cvs_blob_index & dep_bi)
  {
    // try to add dependencies between events on the
    // same files.
    int deps_added = 0;
    for (blob_event_iter i = blobs[bi].begin(); i != blobs[bi].end(); ++i)
      {
        cvs_event_ptr ev = *i;

        for (blob_event_iter j = blobs[dep_bi].begin();
             j != blobs[dep_bi].end(); ++j)
          if (ev->path == (*j)->path)
            {
              add_dependency(ev, *j);
              deps_added++;
            }
      }

    // if there are no common files, we need to add at least
    // one dependency, even if the event paths don't match.
    if (deps_added == 0)
      add_dependency(*blobs[bi].begin(), *blobs[dep_bi].begin());

    // make sure the dependency and dependents caches of both
    // blobs get updated.
    blobs[bi].reset_dependencies_cache();
    blobs[dep_bi].reset_dependents_cache();
  };

  void
  add_dependencies(cvs_event_ptr ev, vector<cvs_event_ptr> last_events,
                   bool reverse_import)
  {
    vector<cvs_event_ptr>::iterator i;

    if (reverse_import)
      {
        // make the last commit (i.e. 1.3) depend on the current one
        // (i.e. 1.2), as it which comes _before_ in the CVS history.
        for (i = last_events.begin(); i != last_events.end(); ++i)
          add_dependency(*i, ev);
      }
    else
      {
        // vendor branches are processed in historic order, i.e.
        // older version first. Thus the last commit may be 1.1.1.1
        // while the current one is 1.1.1.2.
        for (i = last_events.begin(); i != last_events.end(); ++i)
          add_dependency(ev, *i);
      }      
  };

  void
  add_weak_dependencies(cvs_event_ptr ev, vector<cvs_event_ptr> last_events,
                        bool reverse_import)
  {
    vector<cvs_event_ptr>::iterator i;

    if (reverse_import)
      {
        // make the last commit (i.e. 1.3) depend on the current one
        // (i.e. 1.2), as it which comes _before_ in the CVS history.
        for (i = last_events.begin(); i != last_events.end(); ++i)
          add_weak_dependency(*i, ev);
      }
    else
      {
        // vendor branches are processed in historic order, i.e.
        // older version first. Thus the last commit may be 1.1.1.1
        // while the current one is 1.1.1.2.
        for (i = last_events.begin(); i != last_events.end(); ++i)
          add_weak_dependency(ev, *i);
      }      
  };

  // removes an edge between two blobs.
  void remove_deps(cvs_blob_index const bi, cvs_blob_index const dep_bi)
  {
    L(FL("  removing dependency from blob %d to blob %d") % bi % dep_bi);

    if (!deps_sorted)
      sort_dependencies();

    dependencies.erase(remove_if(dependencies.begin(),
                                 dependencies.end(),
                                 dep_checker(bi, dep_bi)),
                       dependencies.end());

    dependents.erase(remove_if(dependents.begin(),
                               dependents.end(),
                               dep_checker(dep_bi, bi)),
                     dependents.end());

    // blob 'bi' is no longer a dependent of 'dep_bi', so update it's cache
    blobs[dep_bi].reset_dependents_cache();
    vector<cvs_blob_index> deps = blobs[dep_bi].get_dependents(*this);
    blob_index_iter y = find(deps.begin(), deps.end(), bi);
    I(y == deps.end());

    // and update the dependencies cache of blob 'bi'
    blobs[bi].reset_dependencies_cache();
  };

  void
  get_dependencies(const cvs_event_ptr e,
                   event_dep_iter & lower, event_dep_iter & upper)
  {
    if (!deps_sorted)
      sort_dependencies();

    lower = lower_bound(dependencies.begin(),
                        dependencies.end(),
                        make_pair(e, (cvs_event_ptr) NULL));
    upper = upper_bound(dependencies.begin(),
                        dependencies.end(),
                        make_pair(e + 1, (cvs_event_ptr) NULL));
  };

  dep_loop
  get_dependencies(const cvs_event_ptr e)
  {
    event_dep_iter lower, upper;
    get_dependencies(e, lower, upper);
    dep_loop i(lower, upper);
    return i;
  };

  bool
  is_weak(const cvs_event_ptr e, const cvs_event_ptr d)
  {
    if (!deps_sorted)
      sort_dependencies();

    return binary_search(weak_dependencies.begin(),
                          weak_dependencies.end(),
                          make_pair(e, d));
  }

  void
  get_dependents(const cvs_event_ptr e,
                 event_dep_iter & lower, event_dep_iter & upper)
  {
    if (!deps_sorted)
      sort_dependencies();

    lower = lower_bound(dependents.begin(),
                        dependents.end(),
                        make_pair(e, (cvs_event_ptr) NULL));
    upper = upper_bound(dependents.begin(),
                        dependents.end(),
                        make_pair(e + 1, (cvs_event_ptr) NULL));
  }

  dep_loop
  get_dependents(const cvs_event_ptr e)
  {
    event_dep_iter lower, upper;
    get_dependents(e, lower, upper);
    dep_loop i(lower, upper);
    return i;
  };

  void
  remove_weak_dependencies(void)
  {
    // reset all blobs dependencies and dependents caches.
    for (cvs_blob_index bi = 0; bi < blobs.size(); ++bi)
      {
        blobs[bi].reset_dependents_cache();
        blobs[bi].reset_dependencies_cache();
      }

    if (!deps_sorted)
      sort_dependencies();

    for (event_dep_iter i = weak_dependencies.begin();
          i != weak_dependencies.end(); ++i)
      {
        dependencies.erase(lower_bound(dependencies.begin(),
                                       dependencies.end(),
                                       *i));
        dependents.erase(lower_bound(dependents.begin(),
                                     dependents.end(),
                                     make_pair(i->second, i->first)));
      }

    weak_dependencies.clear();
  };
};

class
event_ptr_time_cmp
{
public:
  bool operator() (const cvs_event_ptr & a, const cvs_event_ptr & b) const
    {
      return a->adj_time < b->adj_time; 
    }
};

class
event_ptr_path_strcmp
{
public:
  cvs_history & cvs;

  event_ptr_path_strcmp(cvs_history & c)
    : cvs(c)
  { };

  bool operator() (const cvs_event_ptr & a, const cvs_event_ptr & b) const
    {
      return cvs.path_interner.lookup(a->path) <
        cvs.path_interner.lookup(b->path); 
    }
};

class
blob_index_time_cmp
{
public:
  cvs_history & cvs;

  blob_index_time_cmp(cvs_history & c)
    : cvs(c)
  { };

  bool operator() (const cvs_blob_index a, const cvs_blob_index b)
    {
      return cvs.blobs[a].get_avg_time() < cvs.blobs[b].get_avg_time();
    }
};

string
get_event_repr(cvs_history & cvs, cvs_event_ptr ev)
{
  cvs_blob & blob(cvs.blobs[ev->bi]);
  if (blob.get_digest().is_commit())
    {
      cvs_commit *ce = (cvs_commit*) ev;
      return (F("commit rev %s on file %s")
                % cvs.rcs_version_interner.lookup(ce->rcs_version)
                % cvs.path_interner.lookup(ev->path)).str();
    }
  else if (blob.get_digest().is_symbol())
    {
      return (F("symbol %s on file %s")
                % cvs.symbol_interner.lookup(blob.symbol)
                % cvs.path_interner.lookup(ev->path)).str();
    }
  else if (blob.get_digest().is_branch_start())
    {
      return (F("start of branch '%s' on file %s")
                % cvs.symbol_interner.lookup(blob.symbol)
                % cvs.path_interner.lookup(ev->path)).str();
    }
  else if (blob.get_digest().is_branch_end())
    {
      return (F("end of branch '%s' on file %s")
                % cvs.symbol_interner.lookup(blob.symbol)
                % cvs.path_interner.lookup(ev->path)).str();
    }
  else
    {
      I(blob.get_digest().is_tag());
      return (F("tag '%s' on file %s")
              % cvs.symbol_interner.lookup(blob.symbol)
              % cvs.path_interner.lookup(ev->path)).str();
    }
}

template <typename T> void
log_path(cvs_history & cvs, const string & msg,
         const T & begin, const T & end)
{
  L(FL("%s") % msg);
  for (T i = begin; i != end; ++i)
    L(FL("  blob: %d\n        %s\n        height:%d, size:%d\n        %s")
      % *i
      % date_t::from_unix_epoch(cvs.blobs[*i].get_avg_time() / 100)
      % cvs.blobs[*i].height
      % cvs.blobs[*i].get_events().size()
      % get_event_repr(cvs, *cvs.blobs[*i].begin()));
}

static bool
is_sbr(shared_ptr<rcs_delta> dl,
       shared_ptr<rcs_deltatext> dt)
{
  I(dl);
  I(!dl->state.empty());
  I(dt);

  // CVS abuses the RCS format a bit (ha!) when storing a file which
  // was only added on a branch: on the root of the branch there'll be
  // a commit with dead state, empty text, and a log message
  // containing the string "file foo was initially added on branch
  // bar". We recognize and ignore these cases, as they do not
  // "really" represent commits to be put together in a blob.

  if (dl->state != "dead")
    return false;

  if (!dt->text.empty())
    return false;

  string log_bit = "was initially added on branch";
  string::const_iterator i = search(dt->log.begin(),
                                    dt->log.end(),
                                    log_bit.begin(),
                                    log_bit.end());

  return i != dt->log.end();
}

// piece table stuff

struct piece;

struct
piece_store
{
  vector< shared_ptr<rcs_deltatext> > texts;
  void index_deltatext(shared_ptr<rcs_deltatext> const & dt,
                       vector<piece> & pieces);
  void build_string(vector<piece> const & pieces,
                    string & out);
  void reset() { texts.clear(); }
};

// FIXME: kludge, I was lazy and did not make this
// a properly scoped variable.

static piece_store global_pieces;


struct
piece
{
  piece(string::size_type p, string::size_type l, unsigned long id) :
    pos(p), len(l), string_id(id) {}
  string::size_type pos;
  string::size_type len;
  unsigned long string_id;
  string operator*() const
  {
    return string(global_pieces.texts.at(string_id)->text.data() + pos, len);
  }
};


void
piece_store::build_string(vector<piece> const & pieces,
                          string & out)
{
  out.clear();
  out.reserve(pieces.size() * 60);
  for(vector<piece>::const_iterator i = pieces.begin();
      i != pieces.end(); ++i)
    out.append(texts.at(i->string_id)->text, i->pos, i->len);
}

void
piece_store::index_deltatext(shared_ptr<rcs_deltatext> const & dt,
                             vector<piece> & pieces)
{
  pieces.clear();
  pieces.reserve(dt->text.size() / 30);
  texts.push_back(dt);
  unsigned long id = texts.size() - 1;
  string::size_type begin = 0;
  string::size_type end = dt->text.find('\n');
  while(end != string::npos)
    {
      // nb: the piece includes the '\n'
      pieces.push_back(piece(begin, (end - begin) + 1, id));
      begin = end + 1;
      end = dt->text.find('\n', begin);
    }
  if (begin != dt->text.size())
    {
      // the text didn't end with '\n', so neither does the piece
      end = dt->text.size();
      pieces.push_back(piece(begin, end - begin, id));
    }
}


static void
process_one_hunk(vector< piece > const & source,
                 vector< piece > & dest,
                 vector< piece >::const_iterator & i,
                 int & cursor)
{
  string directive = **i;
  assert(directive.size() > 1);
  ++i;

  char code;
  int pos, len;
  if (sscanf(directive.c_str(), " %c %d %d", &code, &pos, &len) != 3)
          throw oops("illformed directive '" + directive + "'");

  // 'ax y' means "copy from source to dest until cursor == x, then
  // copy y lines from delta, leaving cursor where it is"

  // 'dx y' means "copy from source to dest until cursor == x-1,
  // then increment cursor by y, ignoring those y lines"

  if (code == 'd')
    pos--;

  while (cursor < pos)
    try
      {
        dest.push_back(source.at(cursor++));
      }
    catch (out_of_range &)
      {
        W(F("out of range while processing directive '%s', "
            "ignoring %d lines.") % directive % (cursor - pos));
        cursor = pos;
        break;
      }

  I(cursor == pos);
  if (code == 'a')
    while (len--)
      dest.push_back(*i++);
  else if (code == 'd')
    cursor += len;
  else
    throw oops("unknown directive '" + directive + "'");
}

static void
construct_version(vector< piece > const & source_lines,
                  string const & dest_version,
                  vector< piece > & dest_lines,
                  rcs_file const & r)
{
  dest_lines.clear();
  dest_lines.reserve(source_lines.size());
>>>>>>> ae70dabc

  interner<u32> authorclog_interner;
  interner<u32> mtn_version_interner;
  interner<u32> rcs_version_interner;
  interner<u32> symbol_interner;
  interner<u32> path_interner;

<<<<<<< HEAD
  // all the blobs of the whole repository
  vector<cvs_blob> blobs;

  // all the blobs by their event_digest
  multimap<cvs_event_digest, cvs_blob_index> blob_index;

  // assume an RCS file has foo:X.Y.0.N in it, then
  // this map contains entries of the form
  // X.Y.N.1 -> foo
  // this map is cleared for every RCS file.
  map<string, string> branch_first_entries;

  // event dependency tracking vectors
  vector<event_dep> dependencies;
  vector<event_dep> weak_dependencies;
  vector<event_dep> dependents;

  // final ordering of the blobs for the import
  vector<cvs_blob_index> import_order;

  file_path curr_file;
  cvs_path curr_file_interned;

  cvs_symbol_no base_branch;
  cvs_blob_index root_blob;
  cvs_event_ptr root_event;

  int unnamed_branch_counter;

  // step number of graphviz output, when enabled.
  int step_no;

  bool deps_sorted;

  // the upper limit of what to import
  time_t upper_time_limit;

  cvs_history(void)
    : unnamed_branch_counter(0),
      step_no(0),
      deps_sorted(false),
      upper_time_limit(0)
    { };

  void set_filename(string const & file,
                    file_id const & ident);

  void index_branchpoint_symbols(rcs_file & r);

  blob_index_iterator add_blob(const event_type t, const u32 no)
  {
    // add a blob..
    cvs_blob_index i = blobs.size();
    blobs.push_back(cvs_blob(t, no));

    // ..and an index entry for the blob
    blob_index_iterator j = blob_index.insert(
      make_pair(cvs_event_digest(t, no), i));
    return j;
  }

  bool
  blob_exists(const cvs_event_digest d)
  {
    pair<blob_index_iterator, blob_index_iterator> range = 
      blob_index.equal_range(d);

    return (range.first != range.second);
  }

  pair< blob_index_iterator, blob_index_iterator >
  get_blobs(const event_type t, const u32 no, bool create)
  {
    cvs_event_digest d(t, no);
    pair<blob_index_iterator, blob_index_iterator> range = 
      blob_index.equal_range(d);

    if ((range.first == range.second) && create)
      {
        range.first = add_blob(t, no);
        range.second = range.first;
        range.second++;
        return range;
      }

    I(range.first != range.second);
    return range;
  }

  cvs_blob_index get_or_create_blob(const event_type t, const u32 no)
  {
    pair<blob_index_iterator, blob_index_iterator> range =
      get_blobs(t, no, true);

    cvs_blob_index res = range.first->second;

    // make sure we found only one such blob
    I(++range.first == range.second);

    return res;
  }

  void append_event_to(const cvs_blob_index bi, cvs_event_ptr c)
  {
    blobs[bi].push_back(c);
    c->bi = bi;
  }

  void split_authorclog(const cvs_authorclog ac, string & author,
                        string & changelog)
  {
    string ac_str = authorclog_interner.lookup(ac);
    int i = ac_str.find("|||");
    I(i > 0);

    author = ac_str.substr(0, i);
    changelog = ac_str.substr(i+3);
  }

  string join_authorclog(const string author, const string clog)
  {
    I(author.size() > 0);
    I(clog.size() > 0);
    return author + "|||" + clog;
  }

  string get_branchname(const cvs_symbol_no bname)
  {
    if (bname == base_branch)
      return symbol_interner.lookup(base_branch);
    else
      {
        string branchname(symbol_interner.lookup(bname));
        if (branchname.empty())
          return branchname;
        else
          return symbol_interner.lookup(base_branch) +
            "." + branchname;
      }
  }

  template<typename Visitor>
  void depth_first_search(Visitor & vis,
                          back_insert_iterator< vector<cvs_blob_index> > oi);

  void sort_dependencies(void)
  {
    sort(dependencies.begin(), dependencies.end());
    sort(dependents.begin(), dependents.end());
    sort(weak_dependencies.begin(), weak_dependencies.end());
    deps_sorted = true;
  }

  void add_dependency(cvs_event_ptr ev, cvs_event_ptr dep)
  {
    /* Adds dep as a dependency of ev. */
    I(ev != dep);
    dependencies.push_back(make_pair(ev, dep));
    dependents.push_back(make_pair(dep, ev));
    deps_sorted = false;
  }

  void add_weak_dependency(cvs_event_ptr ev, cvs_event_ptr dep)
  {
    add_dependency(ev, dep);
    weak_dependencies.push_back(make_pair(ev, dep));
  }

  void add_dependency(cvs_blob_index & bi, cvs_blob_index & dep_bi)
  {
    // try to add dependencies between events on the
    // same files.
    int deps_added = 0;
    for (blob_event_iter i = blobs[bi].begin(); i != blobs[bi].end(); ++i)
      {
        cvs_event_ptr ev = *i;

        for (blob_event_iter j = blobs[dep_bi].begin();
             j != blobs[dep_bi].end(); ++j)
          if (ev->path == (*j)->path)
            {
              add_dependency(ev, *j);
              deps_added++;
            }
      }

    // if there are no common files, we need to add at least
    // one dependency, even if the event paths don't match.
    if (deps_added == 0)
      add_dependency(*blobs[bi].begin(), *blobs[dep_bi].begin());

    // make sure the dependency and dependents caches of both
    // blobs get updated.
    blobs[bi].reset_dependencies_cache();
    blobs[dep_bi].reset_dependents_cache();
  };

  void
  add_dependencies(cvs_event_ptr ev, vector<cvs_event_ptr> last_events,
                   bool reverse_import)
  {
    vector<cvs_event_ptr>::iterator i;

    if (reverse_import)
      {
        // make the last commit (i.e. 1.3) depend on the current one
        // (i.e. 1.2), as it which comes _before_ in the CVS history.
        for (i = last_events.begin(); i != last_events.end(); ++i)
          add_dependency(*i, ev);
      }
    else
      {
        // vendor branches are processed in historic order, i.e.
        // older version first. Thus the last commit may be 1.1.1.1
        // while the current one is 1.1.1.2.
        for (i = last_events.begin(); i != last_events.end(); ++i)
          add_dependency(ev, *i);
      }      
  };

  void
  add_weak_dependencies(cvs_event_ptr ev, vector<cvs_event_ptr> last_events,
                        bool reverse_import)
  {
    vector<cvs_event_ptr>::iterator i;

    if (reverse_import)
      {
        // make the last commit (i.e. 1.3) depend on the current one
        // (i.e. 1.2), as it which comes _before_ in the CVS history.
        for (i = last_events.begin(); i != last_events.end(); ++i)
          add_weak_dependency(*i, ev);
      }
    else
      {
        // vendor branches are processed in historic order, i.e.
        // older version first. Thus the last commit may be 1.1.1.1
        // while the current one is 1.1.1.2.
        for (i = last_events.begin(); i != last_events.end(); ++i)
          add_weak_dependency(ev, *i);
      }      
  };

  // removes an edge between two blobs.
  void remove_deps(cvs_blob_index const bi, cvs_blob_index const dep_bi)
  {
    L(FL("  removing dependency from blob %d to blob %d") % bi % dep_bi);

    if (!deps_sorted)
      sort_dependencies();

    dependencies.erase(remove_if(dependencies.begin(),
                                 dependencies.end(),
                                 dep_checker(bi, dep_bi)),
                       dependencies.end());

    dependents.erase(remove_if(dependents.begin(),
                               dependents.end(),
                               dep_checker(dep_bi, bi)),
                     dependents.end());

    // blob 'bi' is no longer a dependent of 'dep_bi', so update it's cache
    blobs[dep_bi].reset_dependents_cache();
    vector<cvs_blob_index> deps = blobs[dep_bi].get_dependents(*this);
    blob_index_iter y = find(deps.begin(), deps.end(), bi);
    I(y == deps.end());

    // and update the dependencies cache of blob 'bi'
    blobs[bi].reset_dependencies_cache();
  };

  void
  get_dependencies(const cvs_event_ptr e,
                   event_dep_iter & lower, event_dep_iter & upper)
  {
    if (!deps_sorted)
      sort_dependencies();

    lower = lower_bound(dependencies.begin(),
                        dependencies.end(),
                        make_pair(e, (cvs_event_ptr) NULL));
    upper = upper_bound(dependencies.begin(),
                        dependencies.end(),
                        make_pair(e + 1, (cvs_event_ptr) NULL));
  };

  dep_loop
  get_dependencies(const cvs_event_ptr e)
  {
    event_dep_iter lower, upper;
    get_dependencies(e, lower, upper);
    dep_loop i(lower, upper);
    return i;
  };

  bool
  is_weak(const cvs_event_ptr e, const cvs_event_ptr d)
  {
    if (!deps_sorted)
      sort_dependencies();

    return binary_search(weak_dependencies.begin(),
                          weak_dependencies.end(),
                          make_pair(e, d));
  }

  void
  get_dependents(const cvs_event_ptr e,
                 event_dep_iter & lower, event_dep_iter & upper)
  {
    if (!deps_sorted)
      sort_dependencies();

    lower = lower_bound(dependents.begin(),
                        dependents.end(),
                        make_pair(e, (cvs_event_ptr) NULL));
    upper = upper_bound(dependents.begin(),
                        dependents.end(),
                        make_pair(e + 1, (cvs_event_ptr) NULL));
  }

  dep_loop
  get_dependents(const cvs_event_ptr e)
  {
    event_dep_iter lower, upper;
    get_dependents(e, lower, upper);
    dep_loop i(lower, upper);
    return i;
  };

  void
  remove_weak_dependencies(void)
  {
    // reset all blobs dependencies and dependents caches.
    for (cvs_blob_index bi = 0; bi < blobs.size(); ++bi)
      {
        blobs[bi].reset_dependents_cache();
        blobs[bi].reset_dependencies_cache();
      }

    if (!deps_sorted)
      sort_dependencies();

    for (event_dep_iter i = weak_dependencies.begin();
          i != weak_dependencies.end(); ++i)
      {
        dependencies.erase(lower_bound(dependencies.begin(),
                                       dependencies.end(),
                                       *i));
        dependents.erase(lower_bound(dependents.begin(),
                                     dependents.end(),
                                     make_pair(i->second, i->first)));
      }

    weak_dependencies.clear();
  };
};

class
event_ptr_time_cmp
{
public:
  bool operator() (const cvs_event_ptr & a, const cvs_event_ptr & b) const
    {
      return a->adj_time < b->adj_time; 
=======
  E(r.deltatexts.find(dest_version) != r.deltatexts.end(),
    F("delta for revision %s is missing") % dest_version);

  shared_ptr<rcs_deltatext> deltatext =
    r.deltatexts.find(dest_version)->second;

  vector<piece> deltalines;
  global_pieces.index_deltatext(deltatext, deltalines);

  int cursor = 0;
  for (vector<piece>::const_iterator i = deltalines.begin();
       i != deltalines.end(); )
    process_one_hunk(source_lines, dest_lines, i, cursor);
  while (cursor < static_cast<int>(source_lines.size()))
    dest_lines.push_back(source_lines[cursor++]);
}

// FIXME: should these be someplace else? using 'friend' to reach into the
// DB is stupid, but it's also stupid to put raw edge insert methods on the
// DB itself. or is it? hmm.. encapsulation vs. usage guidance..
void
rcs_put_raw_file_edge(database & db,
                      file_id const & old_id,
                      file_id const & new_id,
                      delta const & del)
{
  if (old_id == new_id)
    {
      L(FL("skipping identity file edge"));
      return;
    }

  if (db.file_version_exists(old_id))
    {
      // we already have a way to get to this old version,
      // no need to insert another reconstruction path
      L(FL("existing path to %s found, skipping") % old_id);
    }
  else
    {
      I(db.file_or_manifest_base_exists(new_id, "files")
        || db.delta_exists(new_id.inner(), "file_deltas"));
      db.put_file_delta(old_id, new_id, file_delta(del));
    }
}


static void
insert_into_db(database & db, file_data const & curr_data,
               file_id const & curr_id,
               vector< piece > const & next_lines,
               file_data & next_data,
               file_id & next_id,
               bool dryrun)
{
  // inserting into the DB
  // note: curr_lines is a "new" (base) version
  //       and next_lines is an "old" (derived) version.
  //       all storage edges go from new -> old.
  {
    string tmp;
    global_pieces.build_string(next_lines, tmp);
    next_data = file_data(tmp);
  }
  delta del;
  diff(curr_data.inner(), next_data.inner(), del);
  calculate_ident(next_data, next_id);

  if (!dryrun)
    rcs_put_raw_file_edge(db, next_id, curr_id, del);
}


static time_t
parse_time(const char * dp)
{
  time_t time;
  struct tm t;
  // We need to initialize t to all zeros, because strptime has a habit of
  // leaving bits of the data structure alone, letting garbage sneak into
  // our output.
  memset(&t, 0, sizeof(t));
  L(FL("Calculating time of %s") % dp);
#ifdef HAVE_STRPTIME
  if (strptime(dp, "%y.%m.%d.%H.%M.%S", &t) == NULL)
    I(strptime(dp, "%Y.%m.%d.%H.%M.%S", &t) != NULL);
#else
  I(sscanf(dp, "%d.%d.%d.%d.%d.%d", &(t.tm_year), &(t.tm_mon),
           &(t.tm_mday), &(t.tm_hour), &(t.tm_min), &(t.tm_sec))==6);
  t.tm_mon--;
  // Apparently some RCS files have 2 digit years, others four; tm always
  // wants a 2 (or 3) digit year (years since 1900).
  if (t.tm_year > 1900)
    t.tm_year-=1900;
#endif
  time = mktime(&t);
  L(FL("= %i") % time);
  return time;
}

// the timestamp sanitizer helper for RCS file events
class event_tss_helper
{
  cvs_history & cvs;
public:

  typedef cvs_event_ptr base_type;
  typedef vector<event_dep>::const_iterator iter_type;

  typedef pair<base_type, base_type> violation_type;
  typedef list<violation_type>::iterator violation_iter_type;
  typedef pair<violation_iter_type, int> solution_type;

  event_tss_helper(cvs_history & cvs)
    : cvs(cvs)
    { };

  base_type const & get_base_of(iter_type const & i) const
    {
      return i->second;
    }

  void get_dependents(base_type const & i,
                      pair<iter_type, iter_type> & range) const
    {
      event_dep_iter lower, upper;
      cvs.get_dependents(i, lower, upper);
      range = make_pair(lower, upper);
    }

  void get_dependencies(base_type const & i,
                        pair<iter_type, iter_type> & range) const
    {
      event_dep_iter lower, upper;
      cvs.get_dependencies(i, lower, upper);
      range = make_pair(lower, upper);
    }

  time_i get_time(base_type const & i) const
    {
      return i->adj_time;
    }

  void set_time(base_type & i, time_i const t)
    {
      i->adj_time = t;
    }

  string get_repr(base_type const & i) const
    {
      return (F("event %s") % get_event_repr(cvs, i)).str();
    }
};

// the timestamp sanitizer helper for blobs
class blob_tss_helper
{
  cvs_history & cvs;
public:

  typedef cvs_blob_index base_type;
  typedef vector<cvs_blob_index>::const_iterator iter_type;

  blob_tss_helper(cvs_history & cvs)
    : cvs(cvs)
    { };

  base_type const & get_base_of(iter_type const & i) const
    {
      return *i;
    };

  void get_dependents(base_type const & i,
                      pair<iter_type, iter_type> & range) const
    {
      vector<cvs_blob_index> & deps(cvs.blobs[i].get_dependents(cvs));
      range = make_pair(deps.begin(), deps.end());
    }

  void get_dependencies(base_type const & i,
                        pair<iter_type, iter_type> & range) const
    {
      vector<cvs_blob_index> & deps(cvs.blobs[i].get_dependencies(cvs));
      range = make_pair(deps.begin(), deps.end());
    }

  time_i get_time(base_type const & i) const
    {
      I(i < cvs.blobs.size());
      return cvs.blobs[i].get_avg_time();
    }

  void set_time(base_type & i, time_i const t)
    {
      cvs.blobs[i].set_avg_time(t);
    }

  string get_repr(base_type const & i) const
    {
      return (F("blob %d: %s")
               % i
               % get_event_repr(cvs, *cvs.blobs[i].begin())).str();
    }
};


// the timestamp sanitizer
//
// This beast takes a couple of blobs or events and compares their
// timestamps with their dependencies. A dependency is expected to be
// younger than it's dependent.
//
// After collecting all violations, we try to solve the cheapest violations
// first, in the hope that solving those might solve other violations as
// well, which would have been more expensive to solve (in terms of amount
// of adjustments needed).
//
template <typename HELPER>
class timestamp_sanitizer
{
  HELPER & h;

public:
  typedef typename HELPER::base_type base_type;
  typedef typename HELPER::iter_type iter_type;

  typedef pair<base_type, base_type> violation_type;
  typedef typename list<violation_type>::const_iterator violation_iter_type;
  typedef pair<violation_iter_type, int> solution_type;

  // given a list of violations, we try to find out for which one we would
  // need to do the least adjustments. We can resolve such violations in
  // two ways: either we adjust the dependencies, or the dependents. We
  // try both ways so as to be sure to catch every possible solution.
  //
  // The return value of type solution_type contains an iterator to the
  // cheapest violation found, as well as a direction indicator. That one
  // is zero for adjusting downwards (i.e. adjusting the dependent) or one
  // for adjusting upwards (i.e. adjusting the dependency).
  void
  get_cheapest_violation_to_solve(list<violation_type> const & violations,
                                  solution_type & best_solution)
  {
    unsigned int best_solution_price = (unsigned int) -1;

    for (violation_iter_type i = violations.begin();
         i != violations.end(); ++i)
      {
        unsigned int price = 0;

        stack< pair<base_type, time_i> > stack;
        set<base_type> done;
        base_type dep = i->first;
        base_type ev = i->second;

        // property of violation: an event ev has a lower timestamp
        // (i.e. is said to come before) than another event dep, on which
        // ev depends.
        I(h.get_time(ev) <= h.get_time(dep));

        // check price of downward adjustment, i.e. adjusting all dependents
        // until we hit a dependent which has a timestamp higher that the
        // event dep.
        stack.push(make_pair(ev, h.get_time(dep) + 1));
        while (!stack.empty())
          {
            base_type e = stack.top().first;
            time_i time_goal = stack.top().second;
            stack.pop();

            typename set<base_type>::const_iterator ity = done.find(e);
            if (ity != done.end())
              continue;
            done.insert(ity, e);

            if (h.get_time(e) <= time_goal)
              {
                price++;

                pair<iter_type, iter_type> range;
                h.get_dependents(ev, range);
                for (iter_type j = range.first; j != range.second; ++j)
                  stack.push(make_pair(h.get_base_of(j), time_goal + 1));
              }
          }

        if (price < best_solution_price)
          {
            best_solution_price = price;
            best_solution = make_pair(i, 0);
          }

        // check price of upward adjustment, i.e. adjusting all dependencies
        // until we hit a dependency which has a timestamp lower that the
        // event ev.
        price = 0;
        done.clear();
        stack.push(make_pair(dep, h.get_time(ev) - 1));
        while (!stack.empty())
          {
            base_type e = stack.top().first;
            time_i time_goal = stack.top().second;
            stack.pop();

            typename set<base_type>::const_iterator ity = done.find(e);
            if (ity != done.end())
              continue;
            done.insert(ity, e);

            if (h.get_time(e) >= time_goal)
              {
                price++;

                pair<iter_type, iter_type> range;
                h.get_dependencies(ev, range);
                for (iter_type j = range.first; j != range.second; ++j)
                  stack.push(make_pair(h.get_base_of(j), time_goal + 1));
              }
          }

        if (price < best_solution_price)
          {
            best_solution_price = price;
            best_solution = make_pair(i, 1);
          }

      }
  }

  // After having found the cheapest violation to solve, this method does
  // the actual adjustment of the timestamps, towards the direction
  // indicated, either following the dependencies or the dependents.
  void
  solve_violation(solution_type const & solution, ticker & n_adjustments)
  {
    stack< pair<base_type, time_i> > stack;
    set<base_type> done;
    base_type dep = solution.first->first;
    base_type ev = solution.first->second;
    int direction = solution.second;

    L(FL("Resolving conflicting timestamps of: %s and %s")
      % h.get_repr(dep) % h.get_repr(ev));

    if (direction == 0)
      {
        // downward adjustment, i.e. adjusting all dependents
        stack.push(make_pair(ev, h.get_time(dep) + 1));
        while (!stack.empty())
          {
            base_type e = stack.top().first;
            time_i time_goal = stack.top().second;
            stack.pop();

            typename set<base_type>::const_iterator ity = done.find(e);
            if (ity != done.end())
              continue;
            done.insert(ity, e);

            if (h.get_time(e) <= time_goal)
              {
                L(FL("  adjusting %s by %0.0f seconds.")
                  % h.get_repr(e)
                  % ((float) (time_goal - h.get_time(e)) / 100));

                h.set_time(e, time_goal);
                ++n_adjustments;

                pair<iter_type, iter_type> range;
                h.get_dependents(e, range);
                for (iter_type j = range.first; j != range.second; ++j)
                  stack.push(make_pair(h.get_base_of(j), time_goal + 1));
              }
          }
      }
    else
      {
        // adjustmest, i.e. adjusting all dependencies
        stack.push(make_pair(dep, h.get_time(ev) - 1));
        while (!stack.empty())
          {
            base_type e = stack.top().first;
            time_i time_goal = stack.top().second;
            stack.pop();

            typename set<base_type>::const_iterator ity = done.find(e);
            if (ity != done.end())
              continue;
            done.insert(ity, e);

            if (h.get_time(e) >= time_goal)
              {
                L(FL("  adjusting %s by %0.0f seconds.")
                  % h.get_repr(e)
                  % ((float) (h.get_time(e) - time_goal) / 100));

                h.set_time(e, time_goal);
                ++n_adjustments;

                pair<iter_type, iter_type> range;
                h.get_dependencies(e, range);
                for (iter_type j = range.first; j != range.second; ++j)
                  stack.push(make_pair(h.get_base_of(j), time_goal + 1));
              }
          }
      }
  }

  // The main entry point to the timestamp sanitizer, which does the first
  // step: enumerating all timestamp violations. After having resolved the
  // cheapest violation to solve, we restart collecting the violations, as
  // hopefully other violations were solved as well.
  timestamp_sanitizer(HELPER & h, const base_type root_event,
                      ticker & n_violations, ticker & n_adjustments)
    : h(h)
  {
    while (1)
      {
        // we start at the root event for the current file and scan for
        // timestamp pairs which violate the corresponding dependency.
        stack<base_type> stack;
        set<base_type> done;
        stack.push(root_event);

        list<violation_type> violations;

        while (!stack.empty())
          {
            base_type ev = stack.top();
            stack.pop();

            typename set<base_type>::const_iterator ity = done.find(ev);
            if (ity != done.end())
              continue;
            done.insert(ity, ev);

            pair<iter_type, iter_type> range;
            h.get_dependents(ev, range);
            for (iter_type i = range.first; i != range.second; ++i)
              {
                base_type dep_ev(h.get_base_of(i));

                // blobs might have dependencies on them selves, simply
                // skip those here.
                if (dep_ev == ev)
                  continue;

                if (h.get_time(ev) >= h.get_time(dep_ev))
                  violations.push_back(make_pair(ev, dep_ev));

                stack.push(dep_ev);
              }
          }

        n_violations.set_total(violations.size() + n_violations.ticks);

        if (violations.empty())
          break;

        solution_type solution;
        get_cheapest_violation_to_solve(violations, solution);
        solve_violation(solution, n_adjustments);

        ++n_violations;
      }

    // make sure n_violations doesn't imply we didn't solve all violations
    n_violations.set_total(n_violations.ticks);
  }
};

static cvs_event_ptr
process_rcs_branch(lua_hooks & lua, database & db, cvs_history & cvs,
                   cvs_symbol_no const & current_branchname,
                   string const & begin_version,
                   vector< piece > const & begin_lines,
                   file_data const & begin_data,
                   file_id const & begin_id,
                   rcs_file const & r,
                   bool reverse_import,
                   ticker & n_rev, ticker & n_sym,
                   bool dryrun)
{
  cvs_event_ptr curr_commit = NULL,
                first_commit = NULL;
  vector<cvs_event_ptr> curr_events, last_events;
  string curr_version = begin_version;
  scoped_ptr< vector< piece > > next_lines(new vector<piece>);
  scoped_ptr< vector< piece > > curr_lines(new vector<piece>
                                           (begin_lines.begin(),
                                            begin_lines.end()));
  file_data curr_data(begin_data), next_data;
  file_id curr_id(begin_id), next_id;

  // Lookup the latest imported revision in this branch.
  revision_id head_rev;
  if (cvs.branch_head_rev.find(current_branchname) == cvs.branch_head_rev.end())
    {
      // FIXME: this doesn't check for CVS certs and instead assumes, the
      //         branch inserted into only has revisions imported from CVS.

      string branchname = cvs.get_branchname(current_branchname);
      set<revision_id> heads;

      // We ignore suspend certs, because otherwise we could possibly fail
      // to insert the same revision again.
      cvs.project.get_branch_heads(branch_name(branchname), heads, true);
      if (!heads.empty())
        {
          if (heads.size() > 1)
            E(false, F("branch %s has multiple heads") % branchname);
          head_rev = *(heads.begin());
          cvs.branch_head_rev.insert(make_pair(current_branchname, head_rev));
        }
    }
  else
    head_rev = cvs.branch_head_rev.find(current_branchname)->second;

  // If this is a successive import, find out what RCS version number this
  // file has in that latest imported revision.
  if (!null_id(head_rev))
    {
      I(false);
    }

  // a counter for commits which are above our limit. We abort
  // only after consecutive violations of the limit.
  int commits_over_time = 0;

  while(! (r.deltas.find(curr_version) == r.deltas.end()))
    {
      curr_events.clear();

      L(FL("version %s has %d lines") % curr_version % curr_lines->size());

      // fetch the next deltas
      map<string, shared_ptr<rcs_delta> >::const_iterator delta =
        r.deltas.find(curr_version);
      I(delta != r.deltas.end());

      map<string, shared_ptr<rcs_deltatext> >::const_iterator deltatext =
        r.deltatexts.find(curr_version);
      I(deltatext != r.deltatexts.end());

      time_t commit_time = parse_time(delta->second->date.c_str());
      I(commit_time > 0);

      // Check if we are still within our time limit, if there is one.
      // Note that we add six months worth of events, for which we do
      // additional processing, but don't use the data afterwards.
      if ((cvs.upper_time_limit > 0) &&
          (commit_time >= cvs.upper_time_limit + (60 * 60 * 24 * 30 * 6)))
        {
          commits_over_time++;
          if (commits_over_time > 1)
            break;
        }

      bool is_synthetic_branch_root = is_sbr(delta->second,
                                             deltatext->second);

      bool alive = delta->second->state != "dead";

      string ac_str;
      if (is_synthetic_branch_root)
        ac_str = cvs.join_authorclog(delta->second->author,
                                     "systhetic branch root changelog");
      else
        ac_str = cvs.join_authorclog(delta->second->author,
                                     deltatext->second->log);
      cvs_authorclog ac = cvs.authorclog_interner.intern(ac_str);

      cvs_mtn_version mv = cvs.mtn_version_interner.intern(
        file_id(curr_id).inner()());

      cvs_rcs_version rv = cvs.rcs_version_interner.intern(curr_version);

      curr_commit = (cvs_event*)
          new (cvs.ev_pool.allocate<cvs_commit>())
            cvs_commit(cvs.curr_file_interned, commit_time,
                       mv, rv, alive);

      if (!first_commit)
        first_commit = curr_commit;

      // add the commit to the cvs history
      cvs_blob_index bi = cvs.get_or_create_blob(ET_COMMIT, ac);
      cvs.append_event_to(bi, curr_commit);
      ++n_rev;

      curr_events.push_back(curr_commit);

      // add proper dependencies, based on forward or reverse import
      if (!last_events.empty())
        cvs.add_dependencies(curr_commit, last_events, reverse_import);

      // create tag events for all tags on this commit
      typedef multimap<string,string>::const_iterator ity;
      pair<ity,ity> range = r.admin.symbols.equal_range(curr_version);
      for (ity i = range.first; i != range.second; ++i)
        {
          if (i->first == curr_version)
           {
              L(FL("version %s -> tag %s") % curr_version % i->second);

              // allow the user to ignore tag symbols depending on their
              // name.
              if (lua.hook_ignore_cvs_symbol(i->second))
                continue;

              cvs_symbol_no tag = cvs.symbol_interner.intern(i->second);

              cvs_event_ptr tag_symbol = (cvs_event_ptr)
                    new (cvs.ev_pool.allocate<cvs_event>())
                      cvs_event(curr_commit->path,
                                commit_time);

              tag_symbol->adj_time = curr_commit->adj_time + 1;
              if (alive)
                cvs.add_dependency(tag_symbol, curr_commit);
              else
                cvs.add_weak_dependency(tag_symbol, curr_commit);

              bi = cvs.get_or_create_blob(ET_SYMBOL, tag);
              cvs.append_event_to(bi, tag_symbol);
              curr_events.push_back(tag_symbol);

              // Append to the last_event deps. While not quite obvious,
              // we absolutely need this dependency! Think of it as: the
              // 'action of tagging' must come before the next commit.
              //
              // If we didn't add this dependency, the tag could be deferred
              // by the toposort to many revisions later. Instead, we want
              // to raise a conflict, if a commit interferes with a tagging
              // action.
              cvs.add_weak_dependencies(tag_symbol, last_events,
                                        reverse_import);

              cvs_event_ptr tag_event = (cvs_event_ptr)
                    new (cvs.ev_pool.allocate<cvs_event>())
                      cvs_event(curr_commit->path,
                                commit_time);

              tag_event->adj_time = curr_commit->adj_time + 2;
              cvs.add_dependency(tag_event, tag_symbol);

              bi = cvs.get_or_create_blob(ET_TAG_POINT, tag);
              cvs.append_event_to(bi, tag_event);
              ++n_sym;
            }
        }

      // recursively follow any branch commits coming from the branchpoint
      shared_ptr<rcs_delta> curr_delta = r.deltas.find(curr_version)->second;
      for(set<string>::const_iterator i = curr_delta->branches.begin();
          i != curr_delta->branches.end(); ++i)
        {
          string branchname;
          file_data branch_data;
          file_id branch_id;
          vector< piece > branch_lines;
          bool priv = false;
          bool is_vendor_branch = (r.vendor_branches.find(*i) !=
            r.vendor_branches.end());

          map<string, string>::const_iterator be =
            cvs.branch_first_entries.find(*i);

          if (be != cvs.branch_first_entries.end())
            branchname = be->second;
          else
            priv = true;

          if (!priv)
            {
              I(branchname.length() > 0);
              L(FL("following RCS branch %s = '%s'") % (*i) % branchname);
            }
          else
            {
              L(FL("following private branch RCS %s") % (*i));
            }

          // Only construct the version if the delta exists. We
          // have possbily added invalid deltas in
          // index_branchpoint_symbols().
          if (r.deltas.find(*i) != r.deltas.end())
            {
              construct_version(*curr_lines, *i, branch_lines, r);
              insert_into_db(db, curr_data, curr_id, 
                             branch_lines, branch_data, branch_id,
                             dryrun);
            }

          cvs_symbol_no bname = cvs.symbol_interner.intern(branchname);

          // recursively process child branches
          cvs_event_ptr first_event_in_branch =
            process_rcs_branch(lua, db, cvs, bname, *i, branch_lines,
                               branch_data, branch_id, r, false,
                               n_rev, n_sym, dryrun);
          if (!priv)
            L(FL("finished RCS branch %s = '%s'") % (*i) % branchname);
          else
            L(FL("finished private RCS branch %s") % (*i));

          cvs_event_ptr branch_point = (cvs_event_ptr)
                new (cvs.ev_pool.allocate<cvs_event>())
                   cvs_event(curr_commit->path,
                             commit_time);
          branch_point->adj_time = curr_commit->adj_time + 1;

          // Normal branches depend on the current commit. But vendor
          // branches don't depend on anything. They theoretically come
          // before anything else (i.e. initial import).
          //
          // To make sure the DFS algorithm sees this event anyway, we
          // make it dependent on the root_blob, which is artificial
          // anyway.
          if (!is_vendor_branch)
            if (alive)
              cvs.add_dependency(branch_point, curr_commit);
            else
              cvs.add_weak_dependency(branch_point, curr_commit);
          else
            cvs.add_dependency(branch_point, cvs.root_event);

          curr_events.push_back(branch_point);

          if (first_event_in_branch)
            {
              L(FL("adding branch start event"));
              // Add a branch start event, on which the first event in
              // the branch depends. The other way around, this branch
              // start only depends on the branch point. While this
              // distinction may be confusing, it really helps later on
              // when determining what branch a blob belongs to.
              cvs_event_ptr branch_start = (cvs_event_ptr)
                    new (cvs.ev_pool.allocate<cvs_event>())
                      cvs_event(curr_commit->path,
                                commit_time);
              branch_start->adj_time = curr_commit->adj_time + 2;

              bi = cvs.get_or_create_blob(ET_BRANCH_START, bname);
              cvs.append_event_to(bi, branch_start);
              cvs.add_dependency(first_event_in_branch, branch_start);
              cvs.add_dependency(branch_start, branch_point);
            }
          else
            L(FL("branch %s remained empty for this file") % branchname);

          // make sure curr_commit exists in the cvs history
          I(cvs.blob_exists(cvs.blobs[curr_commit->bi].get_digest()));

          // add the blob to the bucket
          bi = cvs.get_or_create_blob(ET_SYMBOL, bname);
          cvs.append_event_to(bi, branch_point);

          L(FL("added branch event for file %s into branch %s")
            % cvs.path_interner.lookup(curr_commit->path)
            % branchname);

          // Make the last commit depend on this branch, so that this
          // commit action certainly comes after the branch action. See
          // the comment above for tags.
          if (!is_vendor_branch)
            cvs.add_weak_dependencies(branch_point, last_events,
                                      reverse_import);

          ++n_sym;
        }

      string next_version = r.deltas.find(curr_version)->second->next;

      if (!next_version.empty())
        {
          L(FL("following RCS edge %s -> %s") % curr_version % next_version);

          construct_version(*curr_lines, next_version, *next_lines, r);
          L(FL("constructed RCS version %s, inserting into database") %
            next_version);

          insert_into_db(db, curr_data, curr_id,
                         *next_lines, next_data, next_id, dryrun);
        }

      if (!r.deltas.find(curr_version)->second->next.empty())
        {
          // advance
          curr_data = next_data;
          curr_id = next_id;
          curr_version = next_version;
          swap(next_lines, curr_lines);
          next_lines->clear();

          if (reverse_import)
            {
              last_events.clear();
              last_events.push_back(curr_commit);
            }
          else
            last_events = curr_events;
        }
      else break;
    }

  if (reverse_import)
    {
      if (curr_commit)
        {
          cvs_event_ptr branch_end_point =
                new (cvs.ev_pool.allocate<cvs_event>())
                  cvs_event(cvs.curr_file_interned,
                            first_commit->adj_time + 1);

          cvs_blob_index bi = cvs.get_or_create_blob(ET_BRANCH_END,
                                                     current_branchname);
          cvs.append_event_to(bi, branch_end_point);
          cvs.add_dependency(branch_end_point, first_commit);
        }

      return curr_commit;
    }
  else
    {
      if (first_commit)
        {
          cvs_event_ptr branch_end_point =
                new (cvs.ev_pool.allocate<cvs_event>())
                  cvs_event(cvs.curr_file_interned,
                            curr_commit->adj_time + 1);

          cvs_blob_index bi = cvs.get_or_create_blob(ET_BRANCH_END,
                                                     current_branchname);
          cvs.append_event_to(bi, branch_end_point);

          // add a hard dependency on first_commit
          cvs.add_dependency(branch_end_point, curr_commit);

          // all others are weak dependencies
          vector<cvs_event_ptr>::iterator ity(
            find(curr_events.begin(), curr_events.end(), curr_commit));
          I(ity != curr_events.end());
          curr_events.erase(ity);
          cvs.add_weak_dependencies(branch_end_point, curr_events,
                                    reverse_import);
        }

      return first_commit;
    }
}


static void
import_rcs_file_with_cvs(lua_hooks & lua, database & db,
                         cvs_history & cvs, string const & filename,
                         ticker & n_rev, ticker & n_sym, bool dryrun)
{
  rcs_file r;
  L(FL("parsing RCS file %s") % filename);
  parse_rcs_file(filename, r);
  L(FL("parsed RCS file %s OK") % filename);

  {
    vector< piece > head_lines;
    I(r.deltatexts.find(r.admin.head) != r.deltatexts.end());
    I(r.deltas.find(r.admin.head) != r.deltas.end());

    file_id fid;
    file_data dat(r.deltatexts.find(r.admin.head)->second->text);
    calculate_ident(dat, fid);

    cvs.set_filename(filename, fid);
    cvs.index_branchpoint_symbols (r);
    if (!dryrun)
      db.put_file(fid, dat);

    global_pieces.reset();
    global_pieces.index_deltatext(r.deltatexts.find(r.admin.head)->second,
                                  head_lines);

    // add a pseudo trunk branch event (at time 0)
    cvs.root_event =
          new cvs_event(cvs.curr_file_interned, cvs.base_branch);
    cvs.root_blob = cvs.get_or_create_blob(ET_BRANCH_START, cvs.base_branch);
    cvs.append_event_to(cvs.root_blob, cvs.root_event);

    cvs_event_ptr first_event =
      process_rcs_branch(lua, db, cvs, cvs.base_branch, r.admin.head,
                         head_lines, dat, fid, r, true, n_rev, n_sym,
                         dryrun);

    // link the pseudo trunk branch to the first event in the branch
    cvs.add_dependency(first_event, cvs.root_event);

    global_pieces.reset();
  }

  ui.set_tick_trailer("");
}

void
test_parse_rcs_file(project_t & project, system_path const & filename)
{
  cvs_history cvs(project);

  I(! filename.empty());
  assert_path_is_file(filename);

  P(F("parsing RCS file %s") % filename);
  rcs_file r;
  parse_rcs_file(filename.as_external(), r);
  P(F("parsed RCS file %s OK") % filename);
}


// CVS importing stuff follows


static void
split_version(string const & v, vector<string> & vs)
{
  vs.clear();
  boost::char_separator<char> sep(".");
  typedef boost::tokenizer<boost::char_separator<char> > tokenizer;
  tokenizer tokens(v, sep);
  copy(tokens.begin(), tokens.end(), back_inserter(vs));
}

static void
join_version(vector<string> const & vs, string & v)
{
  v.clear();
  for (vector<string>::const_iterator i = vs.begin();
       i != vs.end(); ++i)
    {
      if (i != vs.begin())
        v += ".";
      v += *i;
    }
}

void
cvs_history::set_filename(string const & file,
                          file_id const & ident)
{
  L(FL("importing file '%s'") % file);
  I(file.size() > 2);
  I(file.substr(file.size() - 2) == string(",v"));
  string ss = file;
  ui.set_tick_trailer(ss);

  // remove Attic/ if present
  string::size_type last_slash = ss.rfind('/');
  if (last_slash != string::npos && last_slash >= 5
        && ss.substr(last_slash - 5, 6)=="Attic/")
    {
      ss.erase(last_slash - 5, 6);

      if (file_exists(file_path_internal(ss)))
        W(F("File %s exists alive as well as in the Attic! "
            "Merging contents.") % ss);
    }

  // strip the extension
  ss.resize(ss.size() - 2);

  curr_file = file_path_internal(ss);
  curr_file_interned = path_interner.intern(ss);
}

void cvs_history::index_branchpoint_symbols(rcs_file & r)
{
  branch_first_entries.clear();

  for (multimap<string, string>::const_iterator i =
         r.admin.symbols.begin(); i != r.admin.symbols.end(); ++i)
    {
      bool is_vendor_branch = false;
      string const & num = i->first;
      string const & sym = i->second;

      vector<string> components;
      split_version(num, components);

      vector<string> first_entry_components;
      vector<string> branchpoint_components;

      // ignore invalid RCS versions
      if (components.size() < 2)
        {
          W(F("Invalid RCS version: '%s'") % num);
          continue;
        }

      if (components.size() > 2 &&
          (components.size() % 2 == 1))
        {
          // this is a "vendor" branch
          //
          // such as "1.1.1", where "1.1" is the branchpoint and
          // "1.1.1.1" will be the first commit on it.

          is_vendor_branch = true;

          first_entry_components = components;
          first_entry_components.push_back("1");

          branchpoint_components = components;
          branchpoint_components.erase(branchpoint_components.end() - 1,
                                       branchpoint_components.end());

        }

      else if (components.size() > 2 &&
               (components.size() % 2 == 0) &&
               components[components.size() - 2] == string("0"))
        {
          // this is a "normal" branch
          //
          // such as "1.3.0.2", where "1.3" is the branchpoint and
          // "1.3.2.1" is the first commit in the branch.

          first_entry_components = components;
          first_entry_components[first_entry_components.size() - 2]
            = first_entry_components[first_entry_components.size() - 1];
          first_entry_components[first_entry_components.size() - 1]
            = string("1");

          branchpoint_components = components;
          branchpoint_components.erase(branchpoint_components.end() - 2,
                                       branchpoint_components.end());
        }

      string first_entry_version;
      join_version(first_entry_components, first_entry_version);

      L(FL("first version in branch %s would be %s") 
        % sym % first_entry_version);
      branch_first_entries.insert(make_pair(first_entry_version, sym));

      string branchpoint_version;
      join_version(branchpoint_components, branchpoint_version);

      if (branchpoint_version.length() > 0)
        {
          // possibly add the branch to a delta
          map< string, shared_ptr<rcs_delta> >::const_iterator di =
            r.deltas.find(branchpoint_version);

          // the delta must exist
          E(di != r.deltas.end(),
            F("delta for a branchpoint is missing (%s)")
              % branchpoint_version);

          shared_ptr<rcs_delta> curr_delta = di->second;

          if (curr_delta->branches.find(first_entry_version) ==
              curr_delta->branches.end())
            curr_delta->branches.insert(first_entry_version);

          if (is_vendor_branch)
            {
              if (r.vendor_branches.find(first_entry_version) ==
                  r.vendor_branches.end())
                r.vendor_branches.insert(first_entry_version);
            }
        }
    }
}

class
cvs_tree_walker
  : public tree_walker
{
  lua_hooks & lua;
  database & db;
  cvs_history & cvs;
  bool dryrun;
  ticker & n_rev;
  ticker & n_sym;
public:
  cvs_tree_walker(lua_hooks & lua, database & db, cvs_history & cvs,
                  bool const dryrun, ticker & n_rev, ticker & n_sym)
    : lua(lua), db(db), cvs(cvs), dryrun(dryrun), n_rev(n_rev), n_sym(n_sym)
  {
  }
  virtual void visit_file(file_path const & path)
  {
    string file = path.as_external();
    if (file.substr(file.size() - 2) == string(",v"))
      {
        try
          {
            transaction_guard guard(db);
            import_rcs_file_with_cvs(lua, db, cvs, file, n_rev, n_sym,
                                     dryrun);
            guard.commit();
          }
        catch (oops const & o)
          {
            W(F("error reading RCS file %s: %s") % file % o.what());
          }
      }
    else
      L(FL("skipping non-RCS file %s") % file);
  }
  virtual ~cvs_tree_walker() {}
};


struct
blob_consumer
{
  options & opts;
  project_t & project;
  key_store & keys;
  cvs_history & cvs;
  ticker & n_blobs;
  ticker & n_revisions;

  temp_node_id_source nis;

  blob_consumer(options & opts,
                project_t & project,
                key_store & keys,
                cvs_history & cvs,
                ticker & n_blobs,
                ticker & n_revs)
  : opts(opts),
    project(project),
    keys(keys),
    cvs(cvs),
    n_blobs(n_blobs),
    n_revisions(n_revs)
  { };

  void create_artificial_revisions(cvs_blob_index bi,
                                   set<cvs_blob_index> & parent_blobs,
                                   revision_id & parent_rid,
                                   cvs_symbol_no & in_branch);

  void merge_parents_for_artificial_rev(cvs_blob_index bi,
    set<revision_id> & parent_rids,
    map<cvs_event_ptr, revision_id> & event_parent_rids);

  void operator() (cvs_blob_index bi);
};

struct dij_context
{
  cvs_blob_index prev;

  // My STL's map implementation insists on having this constructor, but
  // we don't want it to be called ever!
  dij_context()
    {
      I(false);
    };

  dij_context(cvs_blob_index p)
    : prev(p)
    { };
};

// This returns the shortest path from a blob following it's dependencies,
// i.e. upwards, from the leaves to the root.
//
// It can ignore blobs depending on their color (painted by a previous depth
// first search) or abort the search as soon as a lower age limit of the
// blobs is reached. Both serves reducing the number of blobs it needs to
// touch. As if that weren't enough flexibility already, it can also abort
// the search as soon as it hits the first grey blob, which is another nice
// optimization in one case.
//
// Attention: the path is returned in reversed order!
//
template<typename Container> void
dijkstra_shortest_path(cvs_history &cvs,
                       cvs_blob_index from, cvs_blob_index to,
                       insert_iterator<Container> ity,
                       bool follow_white,
                       bool follow_grey,
                       bool follow_black,
                       bool break_on_grey,
                       pair< cvs_blob_index, cvs_blob_index > edge_to_ignore,
                       int height_limit)
{
  map< cvs_blob_index, dij_context > distances;
  stack< cvs_blob_index > stack;

  stack.push(from);
  distances.insert(make_pair(from, dij_context(invalid_blob)));

  if (break_on_grey)
    I(follow_grey);

  cvs_blob_index bi;
  while (stack.size() > 0)
    {
      bi = stack.top();
      stack.pop();

      if (break_on_grey && cvs.blobs[bi].color == grey)
        break;

      if (bi == to)
        break;

      I(distances.count(bi) > 0);

      if (height_limit)
        {
          // check the height limit and stop tracking this blob's
          // dependencies if it is older (lower) than our height_limit.
          if (cvs.blobs[bi].height < height_limit)
            continue;
        }

      for (blob_event_iter i = cvs.blobs[bi].begin();
           i != cvs.blobs[bi].end(); ++i)
        for (dep_loop j = cvs.get_dependencies(*i); !j.ended(); ++j)
          {
            cvs_blob_index dep_bi = (*j)->bi;

            if ((follow_white && cvs.blobs[dep_bi].color == white) ||
                (follow_grey && cvs.blobs[dep_bi].color == grey) ||
                (follow_black && cvs.blobs[dep_bi].color == black))
              if (distances.count(dep_bi) == 0 &&
                  make_pair(bi, dep_bi) != edge_to_ignore)
                {
                  distances.insert(make_pair(dep_bi, dij_context(bi)));
                  stack.push(dep_bi);
                }
          }
    }

  if (!break_on_grey && bi != to)
    return;

  // Trace back the shortest path and remember all vertices
  // on the path. These are part of the cycle we want to
  // split.
  I(break_on_grey || bi == to);

  while (true)
    {
      *ity++ = bi;
      I(distances.count(bi) > 0);

      if (bi == from)
        break;

      bi = distances[bi].prev;
    }
}

inline void
calculate_height_limit(const cvs_blob_index bi_a, const cvs_blob_index bi_b,
                       cvs_history & cvs, int height_limit)
{
  int ha(cvs.blobs[bi_a].height),
      hb(cvs.blobs[bi_b].height);

  height_limit = (ha < hb ? ha : hb);

  L(FL("height_limit: %d") % height_limit);
}

#ifdef DEBUG_GRAPHVIZ
void
write_graphviz_partial(cvs_history & cvs, string const & desc,
                       vector<cvs_blob_index> & blobs_to_mark,
                       int add_depth);

void
write_graphviz_complete(cvs_history & cvs, string const & desc);

#endif

struct blob_splitter
{
protected:
  cvs_history & cvs;
  vector<cvs_blob_index> & cycle_members;

public:
  blob_splitter(cvs_history & c, vector<cvs_blob_index> & cm)
    : cvs(c),
      cycle_members(cm)
    { }

  bool abort()
    {
      return !cycle_members.empty();
    }

  void tree_edge(Edge e)
    {
#ifdef DEBUG_BLOB_SPLITTER
      L(FL("blob_splitter: tree edge: %d -> %d") % e.first % e.second);
#endif
    }

  void forward_or_cross_edge(Edge e)
    {
#ifdef DEBUG_BLOB_SPLITTER
      L(FL("blob_splitter: cross edge: %d -> %d") % e.first % e.second);
#endif
    }

  void back_edge(Edge e)
    {
#ifdef DEBUG_BLOB_SPLITTER
      L(FL("blob_splitter: back edge: %d -> %d") % e.first % e.second);
#endif

      I(e.first != e.second);

      I((cvs.blobs[e.second].color == grey) ||
        (cvs.blobs[e.second].color == black));
      I(cvs.blobs[e.first].color == grey);

      // We run Dijkstra's algorithm to find the shortest path from e.second
      // to e.first. All vertices in that path are part of the smallest
      // cycle which includes this back edge.
      insert_iterator< vector<cvs_blob_index> >
        ity(cycle_members, cycle_members.begin());
      dijkstra_shortest_path(cvs, e.first, e.second, ity,
                             true, true, true, // follow all blobs
                             false,
                             make_pair(invalid_blob, invalid_blob),
                             0);
      I(!cycle_members.empty());

#ifdef DEBUG_GRAPHVIZ
      write_graphviz_partial(cvs, "splitter", cycle_members, 5);
#endif
    }
};


// Different functors for deciding where to split a blob
class split_decider_func
{
public:
  virtual ~split_decider_func ()
    { };  // a no-op, just here to make the compiler happy.
  virtual bool operator () (const cvs_event_ptr & ev) = 0;
};

// A simple functor which decides based on the event's timestamp.
class split_by_time
  : public split_decider_func
{
  u64 split_point;

public:
  split_by_time(time_i const ti)
    : split_point(ti)
    { };

  virtual bool operator () (const cvs_event_ptr & ev)
    {
      return ev->adj_time > split_point;
    }
};

class split_by_event_set
  : public split_decider_func
{
  set<cvs_event_ptr> & split_events;

public:
  split_by_event_set(set<cvs_event_ptr> & events)
    : split_events(events)
    { };

  virtual bool operator () (const cvs_event_ptr & ev)
    {
      return split_events.find(ev) == split_events.end();
    }
};

// A more clever functor which decides, based on the blob's dependencies:
// if the event depends on one or more blobs in path_a, it's put in the
// new blob, if it has one or more dependencies to blobs in path_b, it
// remains in the old blob.
//
// Attention: the blob to split must have at least one dependency to
// a blob in path A or path B. Additionally, if there are dependencies
// to blobs in path A, there must not be any dependencies to path B and
// vice verca.
class split_by_path
  : public split_decider_func
{
  cvs_history & cvs;
  vector<cvs_blob_index> path;

public:
  split_by_path(cvs_history & cvs,
                vector<cvs_blob_index> & path)
    : cvs(cvs),
      path(path)
    { };

  virtual bool operator () (const cvs_event_ptr & ev)
    {
      set<cvs_blob_index> done;
      stack<cvs_blob_index> stack;

      I(!path.empty());

      // start at the event given and recursively check all its
      // dependencies for blobs in the path.
      for (dep_loop i = cvs.get_dependencies(ev); !i.ended(); ++i)
        stack.push((*i)->bi);

      // Mark all dependencies of the first blob in the path as
      // done. If we hit one of those, we don't have to go
      // further.
      cvs_blob & first_blob = cvs.blobs[*path.begin()];
      for (blob_event_iter i = first_blob.begin(); i != first_blob.end(); ++i)
        for (dep_loop j = cvs.get_dependencies(*i); !j.ended(); ++j)
          {
            cvs_blob_index dep_bi = (*j)->bi;
            if (done.find(dep_bi) == done.end())
              done.insert(dep_bi);
          }

      while (!stack.empty())
        {
          cvs_blob_index bi = stack.top();
          stack.pop();

          set<cvs_blob_index>::const_iterator ity = done.find(bi);
          if (ity != done.end())
            continue;
          done.insert(ity, bi);

          if (find(path.begin(), path.end(), bi) != path.end())
            return true;
          else
            for (blob_event_iter i = cvs.blobs[bi].begin();
                 i != cvs.blobs[bi].end(); ++i)
              for (dep_loop j = cvs.get_dependencies(*i); !j.ended(); ++j)
                {
                  cvs_blob_index dep_bi = (*j)->bi;
                  stack.push(dep_bi);
                }
        }

      return false;
    }
};

void
split_blob_at(cvs_history & cvs, const cvs_blob_index blob_to_split,
              split_decider_func & split_decider);


struct branch_sanitizer
{
protected:
  cvs_history & cvs;
  bool & dfs_restart_needed;
  bool & height_recalculation_needed;

public:
  branch_sanitizer(cvs_history & c, bool & r, bool & h)
    : cvs(c),
      dfs_restart_needed(r),
      height_recalculation_needed(h)
    { }

  bool abort()
    {
      return dfs_restart_needed;
    }

  void tree_edge(Edge e)
    {
#ifdef DEBUG_BLOB_SPLITTER
      L(FL("branch_sanitizer: tree edge: %d -> %d") % e.first % e.second);
#endif
    }

  void forward_or_cross_edge(Edge e)
    {
#ifdef DEBUG_BLOB_SPLITTER
      L(FL("branch_sanitizer: cross edge: %d -> %d") % e.first % e.second);
#endif

      // a short circuit for branch start and tag blobs, which may very
      // well have multiple ancestors (i.e. cross or forward edges)
      if (cvs.blobs[e.second].get_digest().is_branch_start() ||
          cvs.blobs[e.second].get_digest().is_tag())
        return;

      // On a forward or cross edge, we first have to find the common
      // ancestor of both blobs involved. For that we go upwards from
      // the target (e.second) blob, until we reach the first grey
      // blob. That must be a common ancestor (but not necessarily the
      // lowest one).
      vector< cvs_blob_index > path_a, path_b;
      insert_iterator< vector< cvs_blob_index > >
        ity_a(path_a, path_a.end()),
        ity_b(path_b, path_b.end());

      I(cvs.blobs[e.second].color == black);
      dijkstra_shortest_path(cvs, e.second, cvs.root_blob, ity_a,
                             false, true, true, // follow grey and black, but
                             true,              // break on first grey
                             make_pair(e.second, e.first), // indirect path
                             0);                // no height limit
      I(!path_a.empty());

      // From that common ancestor, we now follow the grey blobs downwards,
      // until we find the source (e.first) blob of the cross edge.
      I(cvs.blobs[e.first].color == grey);
      I(cvs.blobs[path_a[0]].color == grey);
      dijkstra_shortest_path(cvs, e.first, path_a[0], ity_b,
                             false, true, false,  // follow only grey
                             false,
                             make_pair(invalid_blob, invalid_blob),
                             0);
      I(!path_b.empty());
      path_b.push_back(e.second);

      // At this point we have two different paths, both going from the
      // (grey) common ancestor we've found...
      I(path_a[0] == path_b[0]);

      // ..to the target of the cross edge (e.second).
      I(*path_a.rbegin() == e.second);
      I(*path_b.rbegin() == e.second);


      // Unfortunately, the common ancestor we've found isn't
      // necessarily the lowest common ancestor. However, it doesn't
      // need to be, we just need to make sure, that there are no
      // dependencies between blobs of path_a and path_b.
      //
      // As path_a is all colored black from the depth first search
      // run, we already know there are no cross or forward edges from
      // it to any blob of path_b.
      //
      // But blobs of path_b can very well have dependencies to blobs
      // of path_a. An example (from the test importing_cvs_branches2):
      //
      //                        2
      //              p       /    \       p
      //              a     10 <-.  12     a
      //              t      |   |   |     t
      //              h      9   |  11     h
      //                     |   |   |
      //              a      5    '- 3     b
      //                      \     /
      //                         8
      //
      // Here, the cross edge discovered was 3 -> 8. And path_a is:
      // (2, 10, 9, 5, 8), while path_b is (2, 12, 11, 3, 8). The edge
      // 3 -> 10 is another cross edge, but just  hasn't been discovered
      // so far.
      //
      // However, we better handle the higher cross path first, since it
      // may have an effect on how the later cross path needs to be
      // handled. Thus in the above case, we decide to handle the parallel
      // paths (2, 10) and (2, 12, 11, 3, 10) first. Only after having
      // resolved those, we handle the lower parallel paths
      // (3, 10, 9, 5, 8) and (3, 8).

      check_for_cross_path(path_a, path_b, false);
    }

  void check_for_cross_path(vector<cvs_blob_index> & path_a,
                            vector<cvs_blob_index> & path_b,
                            bool switch_needed)
    {
      // Branch starts and tag blobs can have multiple ancestors (which
      // should all be symbol blobs), so we never want to split those.
      if (cvs.blobs[*path_a.rbegin()].get_digest().is_branch_start() ||
          cvs.blobs[*path_a.rbegin()].get_digest().is_tag())
        return;

#ifdef DEBUG_BLOB_SPLITTER
      log_path(cvs, "handling path a:", path_a.begin(), path_a.end());
      log_path(cvs, "         path b:", path_b.begin(), path_b.end());
      L(FL("         %s") % (switch_needed ? "switch needed"
                                           : "no switch needed"));
#endif

      vector<cvs_blob_index> cross_path;
      insert_iterator< vector< cvs_blob_index > >
        ity_c(cross_path, cross_path.end());

      int height_limit(0);
      calculate_height_limit(*(++path_a.begin()), *(++path_b.begin()),
                             cvs, height_limit);
      dijkstra_shortest_path(cvs, *(++path_a.rbegin()), *(++path_b.begin()),
                             ity_c,
                             true, true, true,    // follow all colors
                             false,
                             make_pair(invalid_blob, invalid_blob),
                             height_limit);

      if (!cross_path.empty())
        {
#ifdef DEBUG_BLOB_SPLITTER
          log_path(cvs, "   found cross path:",
                   cross_path.begin(), cross_path.end());
#endif

          // Find the first element in the cross path, which is also
          // part of the existing path_a. That will be our new target,
          // i.e. becomes the new target blob.
          vector<cvs_blob_index>::iterator pa_i, cp_i;
          for (cp_i = cross_path.begin();
               cp_i != cross_path.end(); ++cp_i)
            {
              pa_i = find(path_a.begin(), path_a.end(), *cp_i);
              if (pa_i != path_a.end())
                break;
            }
          I(cp_i != cross_path.end());
          I(pa_i != path_a.end());

          // handle the upper parallel paths
          {
            vector<cvs_blob_index> new_path_a;
            vector<cvs_blob_index> new_path_b;

            cvs_blob_index target_bi = *cp_i;

            // copy all elements from the cross_path until
            // cp_i (the first element in the cross path, which is
            // also part of existing path_a).
            new_path_b.push_back(*path_b.begin());
            copy(cross_path.begin(), ++cp_i, back_inserter(new_path_b));

            // copy all elements from the beginning of path a until
            // that same element.
            copy(path_a.begin(), ++pa_i, back_inserter(new_path_a));

            // Recursive call. If we don't need to switch anymore *and*
            // path_a is still all black, we don't need to switch for
            // that sub-path.
            check_for_cross_path(new_path_a, new_path_b, true);
          }

          // Short circuit if one of the above cross path resolution
          // steps already require a DFS restart.
          if (dfs_restart_needed)
            return;

          // then handle the lower parallel paths
          {
            vector<cvs_blob_index> new_path_a;
            vector<cvs_blob_index> new_path_b;

            // get the lowest common ancestor, which must be
            // part of path_b
            vector<cvs_blob_index>::iterator ib = ++path_b.begin();
            vector<cvs_blob_index>::iterator ic = cross_path.begin();

            I(*ib == *ic);
            while (*(ib + 1) == *(ic + 1))
              {
                ib++;
                ic++;
              }

            copy(ic, cross_path.end(), back_inserter(new_path_a));
            new_path_a.push_back(*path_b.rbegin());

            copy(ib, path_b.end(), back_inserter(new_path_b));

            // Recursive call, where we require the paths to be
            // switched and checked for reverse cross paths, as we
            // cannot be sure that all elements in new_path_a are
            // black already. Thus, there might also be a cross
            // path from new_path_a to new_path_b.
            check_for_cross_path(new_path_a, new_path_b, true);
          }
      }

      // Short circuit if one of the above cross path resolution
      // steps already require a DFS restart.
      if (dfs_restart_needed)
        return;

      if (switch_needed)
        {
          // If we still need a switch, do the reversed cross path
          // check.
          vector<cvs_blob_index> new_path_a(path_b);
          vector<cvs_blob_index> new_path_b(path_a);
          check_for_cross_path(new_path_a, new_path_b, false);
        }
      else
        {
          // Extra check the other way around. Since either a DFS or
          // our cross checks already guarantee that there are no more
          // reverse cross paths, this should always succeed.
          vector<cvs_blob_index> cross_path;
          insert_iterator< vector< cvs_blob_index > >
            ity_c(cross_path, cross_path.end());

          int height_limit(0);
          calculate_height_limit(*(++path_a.begin()), *(++path_b.begin()),
                                 cvs, height_limit);
          dijkstra_shortest_path(cvs, *(++path_b.rbegin()),
                                 *(++path_a.begin()), ity_c,
                                 true, true, true,    // follow all colors
                                 false,
                                 make_pair(invalid_blob, invalid_blob),
                                 height_limit);
          I(cross_path.empty());

          handle_paths_of_cross_edge(path_a, path_b);
        }
    };

  void handle_paths_of_cross_edge(vector<cvs_blob_index> & path_a,
                                   vector<cvs_blob_index> & path_b)
    {
#ifdef DEBUG_BLOB_SPLITTER
      L(FL("branch_sanitizer: handle paths"));
#endif

      cvs_blob_index target_bi = *path_a.rbegin();
      I(target_bi == *path_b.rbegin());
      cvs_blob & target_blob = cvs.blobs[target_bi];

      // Check if any one of the two paths contains a branch start.
      bool a_has_branch = false;
      vector<cvs_blob_index>::iterator first_branch_start_in_path_a;
      bool b_has_branch = false;
      vector<cvs_blob_index>::iterator first_branch_start_in_path_b;
      for (vector<cvs_blob_index>::iterator i = ++path_a.begin();
           i != path_a.end(); ++i)
        if (cvs.blobs[*i].get_digest().is_branch_start())
          {
            L(FL("path a contains a branch blob: %d (%s)")
              % *i % get_event_repr(cvs, *cvs.blobs[*i].begin()));
            a_has_branch = true;
            first_branch_start_in_path_a = i;
            break;
          }

      for (vector<cvs_blob_index>::iterator i = ++path_b.begin();
           i != path_b.end(); ++i)
        if (cvs.blobs[*i].get_digest().is_branch_start())
          {
            L(FL("path b contains a branch blob: %d (%s)")
              % *i % get_event_repr(cvs, *cvs.blobs[*i].begin()));
            b_has_branch = true;
            first_branch_start_in_path_b = i;
            break;
          }

#ifdef DEBUG_GRAPHVIZ
      {
        vector<cvs_blob_index> blobs_to_show;

        for (vector<cvs_blob_index>::iterator i = path_a.begin();
             i != path_a.end(); ++i)
          blobs_to_show.push_back(*i);

        for (vector<cvs_blob_index>::iterator i = path_b.begin();
             i != path_b.end(); ++i)
          blobs_to_show.push_back(*i);

        write_graphviz_partial(cvs, "splitter", blobs_to_show, 5);
      }
#endif

      // Swap a and b, if only b has a branch, but not a. This reduces
      // to three cases: no branches, only a has a branch and both
      // paths contain branches.
      if (b_has_branch && !a_has_branch)
        {
          L(FL("swapping paths a and b"));
          swap(path_a, path_b);
          swap(a_has_branch, b_has_branch);
          swap(first_branch_start_in_path_a, first_branch_start_in_path_b);
        }

      if (a_has_branch && b_has_branch)
        {
          // The target blob seems to be part of two (or even more)
          // branches, thus we need to split that blob.

          vector< cvs_blob_index > tmp_a((++path_a.rbegin()).base()
                                         - first_branch_start_in_path_a);
          copy(first_branch_start_in_path_a, (++path_a.rbegin()).base(),
               tmp_a.begin());

          vector< cvs_blob_index > tmp_b((++path_b.rbegin()).base()
                                         - first_branch_start_in_path_b);
          copy(first_branch_start_in_path_b, (++path_b.rbegin()).base(),
               tmp_b.begin());

          I(!tmp_a.empty());
          I(!tmp_b.empty());

          split_by_path func_a(cvs, tmp_a),
                        func_b(cvs, tmp_b);

          // Count all events, and check where we can splitt
          int pa_deps = 0,
              pb_deps = 0,
              total_events = 0;

          for (blob_event_iter j = target_blob.get_events().begin();
               j != target_blob.get_events().end(); ++j)
            {
              bool depends_on_path_a = func_a(*j);
              bool depends_on_path_b = func_b(*j);

              if (depends_on_path_a && depends_on_path_b)
                L(FL("event %s depends on both paths!")
                  % get_event_repr(cvs, *j));

              if (depends_on_path_a)
                pa_deps++;
              if (depends_on_path_b)
                pb_deps++;

              total_events++;
            }

          L(FL("of %d total events, %d depend on path a, %d on path b")
            % total_events % pa_deps % pb_deps);

          I(pa_deps > 0);
          I(pb_deps > 0);

          if ((pa_deps == total_events) && (pb_deps == total_events))
            {
              // If all events depend on both paths, we can't really
              // split. Thas mostly happens if total_events == 1, which
              // is a strange thing per se. (Requesting to split a
              // blob of size 1 is the strange thing).
              //
              // For now, we simply drop the dependencies to the longer
              // and most probably more complex path (which might be a
              // pretty arbitrary choice here).
              if (path_a.size() > path_b.size())
                cvs.remove_deps(target_bi, *(++path_a.rbegin()));
              else
                cvs.remove_deps(target_bi, *(++path_b.rbegin()));
            }
          else if (pa_deps >= pb_deps)
          {
            L(FL("  splitting dependencies from path b"));
            split_blob_at(cvs, target_bi, func_b);
          }
          else
          {
            L(FL("  splitting dependencies from path a"));
            split_blob_at(cvs, target_bi, func_a);
          }

          dfs_restart_needed = true;
        }
      else if (a_has_branch && !b_has_branch)
        {
          // Path A started into another branch, while all the
          // blobs of path B are in the same branch as the target
          // blob.

          cvs_blob_index bi_a = *(++path_a.rbegin());
          cvs_blob_index bi_b = *(++path_b.rbegin());

          if (cvs.blobs[path_a[1]].get_digest().is_symbol() &&
              cvs.blobs[path_a[2]].get_digest().is_branch_start() &&
              target_blob.get_digest().is_symbol() &&
              path_b.size() == 2)
            {
              // This is a special case, where none of the commits in path_a
              // touch a certain file. A symbol then has a dependency on
              // an RCS version which seems to belong to another branch. We
              // simply drop that dependency to relocate the symbol and make
              // it very clear what branch it belongs to.
              //
              //                common
              //               ancestor
              //               (symbol)
              //                /    \         path_b is pretty empty, i.e.
              //            branch    |        there is a direct dependency
              //            symbol    |        from the common ancestor (a
              //               |      |        branch symbol) to target_bi
              //            branch    |        (also a symbol, but any kind)
              //            start     |
              //               |      |
              //              (+)     |
              //                \    /
              //              target_bi
              //               (symbol)
              //
              cvs.remove_deps(target_bi, bi_b);

              dfs_restart_needed = true;
            }
          else if ((path_a[0] == cvs.root_blob) && (path_a.size() == 5)
                    && target_blob.get_digest().is_symbol())
            {
              // another special case: with a vendor branch, 1.1.1.1 gets
              // tagged, instead of 1.1. This poses a problem for further
              // sub-branches, as those might have dependencies on the
              // vendor branch as well as on the trunk.
              //
              // We simply remove the dependency to the vendor branch,
              // which are imported independently.
              //
              //                root
              //                blob
              //                /    \.
              //           vendor     |
              //           branch     |
              //           symbol   initial
              //               |     import
              //           vendor    (1.1)
              //           branch     |
              //           start      |
              //               |     (+)
              //           initial    |
              //           import     |
              //          (1.1.1.1)   |
              //                \    /
              //              target_bi
              //               (symbol)
              //
              cvs.remove_deps(target_bi, bi_a);

              dfs_restart_needed = true;
            }
          else
            {
              // Okay, it's getting tricky here: the target blob is not a
              // branch or tag point, neither are bi_a nor bi_b. So we
              // have the following situation:
              //
              //                common
              //               ancestor              (+) stands for one
              //                /    \                   or more commit
              //              (+)     |                  blobs.
              //               |      |
              //            branch   (+)
              //            start     |
              //               |      |
              //              (+)     |    <----- from here on, there are
              //               |      |           only commit blobs
              //             bi_a    bi_b
              //                \    /
              //              target_bi
              //
              // As the target blob has a dependency on bi_a (which is not
              // a branchpoint), we have to split the target blob into
              // events which belong to path A and events which belong to
              // path B.

              vector< cvs_blob_index > tmp_a((++path_a.rbegin()).base()
                                             - first_branch_start_in_path_a);
              copy(first_branch_start_in_path_a, (++path_a.rbegin()).base(),
                   tmp_a.begin());

              split_by_path func(cvs, tmp_a);

              // Count all events, and check where we can splitt
              int pa_deps = 0,
                  total_events = 0;

              for (blob_event_iter j = target_blob.get_events().begin();
                   j != target_blob.get_events().end(); ++j)
                {
                  bool depends_on_path_a = func(*j);

                  if (depends_on_path_a)
                    pa_deps++;
                  total_events++;
                }

              I(pa_deps > 0);

              if (pa_deps == total_events)
                {
                  // all events in the target blob depend in a way on the
                  // branch start in path a, thus we should better simply
                  // drop the dependency from bi_b to the target blob.
                  cvs.remove_deps(target_bi, bi_b);

                  dfs_restart_needed = true;
                }
              else
                {
                  I(pa_deps < total_events);
                  L(FL("splitting at path a"));
                  split_blob_at(cvs, target_bi, func);

                  dfs_restart_needed = true;
                }
            }
        }
      else
        {
          I(!a_has_branch);
          I(!b_has_branch);

          // If none of the two paths has a branch start, we can simply
          // join them into one path, which satisfies all of the
          // dependencies and is correct with regard to timestamps.
          //
          // At any position, we have an ancestor and two dependents, one
          // in each path. To streamline the graph, we take the younger
          // one first and adjust dependencies as follows:
          //
          //       ANC    (if A is younger than B)   ANC
          //      /   \             -->              /
          //     A     B                            A ->  B
          //
          // A then becomes the ancestor of the next round. We repeat
          // this until we reach the final blob which triggered the
          // cross edge (the target blob).

          vector<cvs_blob_index>::iterator ity_anc = path_a.begin();
          I(*ity_anc == *(path_b.begin()));

          vector<cvs_blob_index>::iterator ity_a = ++path_a.begin();
          vector<cvs_blob_index>::iterator ity_b = ++path_b.begin();

          blob_index_time_cmp blob_time_cmp(cvs);

          while ((*ity_a != target_bi) || (*ity_b != target_bi))
            {
              I(ity_a != path_a.end());
              I(ity_b != path_b.end());

              if ((!blob_time_cmp(*ity_a, *ity_b) || (*ity_a == target_bi))
                  && (*ity_b != target_bi))
                {
                  // swap path a and path b, so that path a contains the
                  // youngest blob, which needs to become the new common
                  // ancestor.
                  swap(path_a, path_b);
                  swap(ity_a, ity_b);
                }

              // ity_a comes before ity_b, so we drop the dependency
              // of ity_b to it's ancestor and add one to ity_a
              // instead.
              L(FL("  with common ancestor %d, blob %d wins over blob %d")
                % *ity_anc % *ity_a % *ity_b);

              cvs.remove_deps(*ity_b, *ity_anc);
              dfs_restart_needed = true;

              // If ity_b points to the last blob in path_b, the
              // common target blob, then we can abort the loop, because
              // it is also the end of path a.
              if (*ity_b == target_bi)
                break;

              // We want a dependency from *ity_a to *ity_b, but we only
              // need to add one, if none exists.
              vector< cvs_blob_index > back_path;
              insert_iterator< vector< cvs_blob_index > >
                back_ity(back_path, back_path.end());

              int height_limit(0);
              calculate_height_limit(*(++path_a.begin()), *(++path_b.begin()),
                                     cvs, height_limit);
              dijkstra_shortest_path(cvs, *ity_b, *ity_a, back_ity,
                                     true, true, true,   // follow all
                                     false,
                                     make_pair(invalid_blob, invalid_blob),
                                     height_limit);
              if (back_path.empty())
                {
                  L(FL("  adding dependency from blob %d to blob %d")
                    % *ity_a % *ity_b);
                  cvs.add_dependency(*ity_b, *ity_a);
                  if (cvs.blobs[*ity_a].height >= cvs.blobs[*ity_b].height)
                    height_recalculation_needed = true;
                }
              else
                L(FL("  no need to add a dependency, "
                     "there already exists one."));

              ity_anc = ity_a;
              ity_a++;
            }
        }
    }

  void back_edge(Edge e)
    {
#ifdef DEBUG_GRAPHVIZ
       vector<cvs_blob_index> blobs_to_show;

       blobs_to_show.push_back(e.first);
       blobs_to_show.push_back(e.second);

      write_graphviz_partial(cvs, "invalid_back_edge", blobs_to_show, 5);
#endif

      L(FL("branch_sanitizer: back edge from blob %d (%s) to blob %d (%s) "
           "- ABORTING!")
        % e.first % get_event_repr(cvs, *cvs.blobs[e.first].begin())
        % e.second % get_event_repr(cvs, *cvs.blobs[e.second].begin()));

      vector<cvs_blob_index> cycle_members;
      insert_iterator< vector< cvs_blob_index > >
        ity(cycle_members, cycle_members.begin());
      dijkstra_shortest_path(cvs, e.first, e.second, ity,
                             true, true, false, // follow white and grey
                             false,
                             make_pair(invalid_blob, invalid_blob),
                             0);
      I(!cycle_members.empty());
      log_path(cvs, "created back edge: ",
               cycle_members.begin(), cycle_members.end());

      I(false);
    }
};

// single blob split points: search only for intra-blob dependencies
// and return split points to resolve these dependencies.
time_i
get_best_split_point(cvs_history & cvs, cvs_blob_index bi)
{
  list< pair<time_i, time_i> > ib_deps;

  // Collect the conflicting intra-blob dependencies, storing the
  // timestamps of both events involved.
  for (blob_event_iter i = cvs.blobs[bi].begin();
       i != cvs.blobs[bi].end(); ++i)
    {
      cvs_event_ptr ev = *i;

      // check for time gaps between the current event and any other event
      // on the same file in the same blob.
      for (blob_event_iter j = i + 1; j != cvs.blobs[bi].end(); ++j)
        if ((*i)->path == (*j)->path)
          {
            I((*i)->adj_time != (*j)->adj_time);
            if ((*i)->adj_time > (*j)->adj_time)
              ib_deps.push_back(make_pair((*j)->adj_time, (*i)->adj_time));
            else
              ib_deps.push_back(make_pair((*i)->adj_time, (*j)->adj_time));
          }
    }

  // What we have now, are durations, or multiple time ranges. We need to
  // split the blob somewhere in that range. But because there are multiple
  // files involved, these ranges can be overlapping, i.e.:
  //
  //           o    o   o       |
  //     A ->  |    |   |       | t       -o-      commits
  //           o    |   |       | i       A, B, C  possible split points
  //     B ->  |    |   |       | m
  //           |    o   |       | e
  //     C ->  |    |   |       |
  //           o    o   o       v
  //
  // From this example, it's clear that we should split at A and C, the
  // first split will resolve three intra-blob dependencies, the second one
  // two. By then, all intra-blob dependencies are resolved. There's no
  // need to split at B.
  //
  // To figure that out, we recursively try to get the split point which
  // resolves the most intra-blob dependencies, until no ones are left. For
  // that, we simply count how many intra-blob deps a split between any two
  // events would resolve.

  typedef list< pair<time_i, time_i> >::iterator dep_ity;

  set< time_i > event_times;
  for (dep_ity i = ib_deps.begin(); i != ib_deps.end(); ++i)
    {
      if (event_times.find(i->first) == event_times.end())
        event_times.insert(i->first);

      if (event_times.find(i->second) == event_times.end())
        event_times.insert(i->second);
    }

  I(!event_times.empty());

  set<time_i>::const_iterator last, curr;
  last = event_times.begin();
  curr = last;
  curr++;
  pair<time_i, time_i> best_split_range = make_pair(0, 0);
  vector<dep_ity> deps_resolved_by_best_split;
  unsigned int best_score = 0;
  for ( ; curr != event_times.end(); ++curr)
    {
      time_i curr_split_point = *last + (*curr - *last) / 2;

      // just to get everything right here...
      I(*curr > *last);
      I(curr_split_point < *curr);
      I(curr_split_point >= *last);

      unsigned int num_deps_resolved = 0;
      for (dep_ity i = ib_deps.begin(); i != ib_deps.end(); ++i)
        if ((curr_split_point >= i->first) &&
            (curr_split_point < i->second))
          num_deps_resolved++;

      if (num_deps_resolved > best_score)
        {
          I(*curr > *last);
          best_split_range = make_pair(*last, *curr);
          best_score = num_deps_resolved;
        }

      last = curr;
    }

  I(best_score > 0);
  vector<dep_ity>::const_iterator i;
  for (i = deps_resolved_by_best_split.begin();
       i != deps_resolved_by_best_split.end(); ++i)
    ib_deps.erase(*i);

  // FIXME: we should check if there are events in that range, which are
  //        not involved in the dependency cycle, but for which we need to
  //        decide where to put them.

  time_i best_split_point = best_split_range.first +
    (best_split_range.second - best_split_range.first) / 2;

  L(FL("Best split range: %d - %d (@%d)")
    % best_split_range.first % best_split_range.second % best_split_point);

  return best_split_point;
}

void
split_best_candidates_by_events(cvs_history & cvs,
  vector<pair<set<cvs_blob_index>, set<cvs_event_ptr> > > & event_splits)
{
  I(!event_splits.empty());
  set<cvs_blob_index> & candidates = event_splits.begin()->first;
  set<cvs_event_ptr> events = event_splits.begin()->second;

  int best_score = -1;

  vector<pair<set<cvs_blob_index>, set<cvs_event_ptr> > >::iterator i;
  for (i = event_splits.begin(); i != event_splits.end(); ++i)
    {
      int test_score = 0;
      set<cvs_blob_index> & test_cand = i->first;

      // count the number of symbol blobs within this set of candidates.
      for (set<cvs_blob_index>::iterator j = test_cand.begin();
           j != test_cand.end(); ++j)
        if (cvs.blobs[*j].get_digest().is_symbol())
          test_score++;

      // keep track of the best set of candidates to split
      if (test_score > best_score)
        {
          best_score = test_score;
          candidates = i->first;
          events = i->second;
        }
    }

  split_by_event_set func(events);
  for (set<cvs_blob_index>::iterator i = candidates.begin();
       i != candidates.end(); ++i)
    {
      I(!cvs.blobs[*i].get_digest().is_branch_start());
      I(!cvs.blobs[*i].get_digest().is_tag());

      split_blob_at(cvs, *i, func);
    }
}

void
split_cycle(cvs_history & cvs, vector<cvs_blob_index> const & cycle_members)
{
  I(!cycle_members.empty());

  // First, we collect the oldest (i.e. smallest, by timestamp) per file,
  // so we know where to stop tracking back dependencies later on.
  map<cvs_path, time_i> oldest_event;
  typedef map<cvs_path, time_i>::iterator oe_ity;
  typedef vector<cvs_blob_index>::const_iterator cm_ity;
  for (cm_ity cc = cycle_members.begin(); cc != cycle_members.end(); ++cc)
    {
      // Nothing should ever depend on tags and branch_end blobs, thus
      // these blob types shouldn't ever be part of a cycle.
      I(!cvs.blobs[*cc].get_digest().is_tag());
      I(!cvs.blobs[*cc].get_digest().is_branch_end());

      // loop over every event of every blob in cycle_members
      vector<cvs_event_ptr> & blob_events = cvs.blobs[*cc].get_events();
      for (blob_event_iter ity = blob_events.begin();
           ity != blob_events.end(); ++ity)
        {
          cvs_event_ptr ev = *ity;
          oe_ity oe = oldest_event.find(ev->path);
          if (oe == oldest_event.end())
            oldest_event.insert(make_pair(ev->path, ev->adj_time));
          else
            {
              if (ev->adj_time < oe->second)
                oe->second = ev->adj_time;
            }
        }
    }


  L(FL("Analyzing a cycle consisting of %d blobs") % cycle_members.size());

  // We analyze the cycle first, trying to figure out which blobs we can
  // split and which not. This involves checking all events of all blobs in
  // the cycle. What we are interested in here is, dependencies to and from
  // other events in the cycle.
  //
  // There are basically four variants of events in cycles:
  //
  //   1) those which have no in- or out-going dependencies
  //   2) those which have out-going deps, but no incomming ones
  //   3) those which have incomming ones, but no out-going ones
  //   4) those which have both.
  //
  // We don't care much about type 1) events, they don't disturb us, but also
  // don't help us with choosing a split point. However, each blob must have
  // at least one event of type 2) and one of type 3), otherwise it should
  // not be a cycle.
  //
  // We shouldn't split blobs which have at least one event of type 4),
  // because that wouldn't help resolving the dependency cycle: no matter
  // where we split such a blob, the event(s) type 4) cannot be split and
  // would thus still keep the dependency cycle together.
  //

  multimap<cvs_event_ptr, cvs_event_ptr> in_cycle_dependencies;
  multimap<cvs_event_ptr, cvs_event_ptr> in_cycle_dependents;

  cvs_blob_index prev_bi = *cycle_members.rbegin();
  for (cm_ity cc = cycle_members.begin(); cc != cycle_members.end(); ++cc)
    {
      // loop over every event of every blob in cycle_members
      vector< cvs_event_ptr > & blob_events = cvs.blobs[*cc].get_events();
      for (blob_event_iter ity = blob_events.begin();
           ity != blob_events.end(); ++ity)
        {
          cvs_event_ptr this_ev = *ity;

          // check every event for dependencies into the cycle, following
          // even deep dependencies (i.e. hopping via multiple blobs *not*
          // in the cycle).
          set<cvs_event_ptr> done;
          stack<cvs_event_ptr> stack;

          for (dep_loop j = cvs.get_dependencies(this_ev); !j.ended(); ++j)
            {
              stack.push(*j);
              safe_insert(done, *j);
            }

          time_i limit = oldest_event[this_ev->path];
          while (!stack.empty())
            {
              cvs_event_ptr dep_ev = stack.top();
              stack.pop();

              if (dep_ev->bi == prev_bi)
                {
                  in_cycle_dependencies.insert(make_pair(this_ev, dep_ev));
                  in_cycle_dependents.insert(make_pair(dep_ev, this_ev));
                }

              for (dep_loop j = cvs.get_dependencies(dep_ev); !j.ended(); ++j)
                {
                  cvs_event_ptr ev = *j;
                  I(ev->path == this_ev->path);
                  if ((done.find(ev) == done.end() &&
                      (ev->adj_time >= limit)))
                    {
                      stack.push(ev);
                      safe_insert(done, ev);
                    }
                }
            }
        }

      prev_bi = *cc;
    }

  // Loop over the cycle members again, this time accumulating counters for
  // type 2, 3 and 4 events.

  map<cvs_blob_index, vector<cvs_event_ptr> > t1events;
  map<cvs_blob_index, vector<cvs_event_ptr> > t2events;
  map<cvs_blob_index, vector<cvs_event_ptr> > t3events;
  map<cvs_blob_index, vector<cvs_event_ptr> > t4events;

  typedef multimap<cvs_event_ptr, cvs_event_ptr>::const_iterator mm_ity;

  for (cm_ity cc = cycle_members.begin(); cc != cycle_members.end(); ++cc)
    {
      L(FL("  blob: %d\n        %s\n        height:%d, size:%d\n")
        % *cc
        % date_t::from_unix_epoch(cvs.blobs[*cc].get_avg_time() / 100)
        % cvs.blobs[*cc].height
        % cvs.blobs[*cc].get_events().size());

      vector<cvs_event_ptr> & blob_events = cvs.blobs[*cc].get_events();

      vector<cvs_event_ptr> & type1events = safe_insert(t1events,
        make_pair(*cc, vector<cvs_event_ptr>()))->second;
      vector<cvs_event_ptr> & type2events = safe_insert(t2events,
        make_pair(*cc, vector<cvs_event_ptr>()))->second;
      vector<cvs_event_ptr> & type3events = safe_insert(t3events,
        make_pair(*cc, vector<cvs_event_ptr>()))->second;
      vector<cvs_event_ptr> & type4events = safe_insert(t4events,
        make_pair(*cc, vector<cvs_event_ptr>()))->second;

      // Loop over every event of every blob again and collect events of
      // type 2, 3 and 4. Type 1 is of no interest here.
      for (blob_event_iter ity = blob_events.begin();
           ity != blob_events.end(); ++ity)
        {
          cvs_event_ptr this_ev = *ity;
          int deps_from = 0, deps_to = 0;

          pair<mm_ity, mm_ity> range;

          // just count the number of in_cycle_dependencies from this event
          // to the cycle
          range = in_cycle_dependencies.equal_range(this_ev);
          for (; range.first != range.second; ++range.first)
            deps_from++;

          // do the same counting for in_cycle_dependents, i.e. dependencies
          // from the cycle to this event
          range = in_cycle_dependents.equal_range(this_ev);
          for (; range.first != range.second; ++range.first)
            deps_to++;

          L(FL("    %s\t%s\tfrom:%d\tto:%d") % get_event_repr(cvs, *ity)
            % date_t::from_unix_epoch((*ity)->adj_time / 100)
            % deps_from % deps_to);

          if (deps_from == 0)
            {
              if (deps_to == 0)
                type1events.push_back(this_ev); // a type 1 event
              else
                type3events.push_back(this_ev); // a type 3 event
            }
          else
            {
              if (deps_to == 0)
                type2events.push_back(this_ev); // a type 2 event
              else
                type4events.push_back(this_ev); // a type 4 event
            }
        }
    }


  // Yet another loop over all cycle members to search for optimal split
  // points which resolve the dependency cycle.
  //
  // In the best case, we find a large gap between the type 2 and type 3
  // events, where we can split. In case there are multiple possibilities,
  // we choose the largest gap.
  time_i largest_gap_diff = 0;
  time_i largest_gap_at = 0;
  set<cvs_blob_index> largest_gap_candidates;

  // If we can split between the type 2 and type 3 events without the need
  // for a clear timestamp, we put the candidates in here.
  vector<pair<set<cvs_blob_index>, set<cvs_event_ptr> > > event_splits;

  // If there are type 1 events, between type 2 and type 3 ones, for which
  // we cannot clearly decide, we put the candidates in here (and split
  // them only as a last resort).
  vector<pair<set<cvs_blob_index>, set<cvs_event_ptr> > > event_splits2;

  unsigned int no_blobs_to_split;
  for (no_blobs_to_split = 1; no_blobs_to_split < cycle_members.size();
       ++no_blobs_to_split)
    {

      L(FL("Checking for valid split points with %d blob(s) to split")
        % no_blobs_to_split);

      for (cm_ity cc = cycle_members.begin();
           cc != cycle_members.end(); ++cc)
        {
          // depending on the number of blobs to split in this iteration,
          // we collect split candidates.
          set<cvs_blob_index> candidates;
          cm_ity next = cc;
          bool set_is_splittable = true;
          for (unsigned int i = 0; i < no_blobs_to_split; ++i)
            {
              // We never split branch starts, instead we split the underlying
              // symbol. Thus simply skip them here.
              if (cvs.blobs[*next].get_digest().is_branch_start())
                set_is_splittable = false;

              // Skip blobs which consist of just one event, or sets of blobs
              // which contain such a blob. Those cannot be split any further
              // anyway.
              if (cvs.blobs[*cc].get_events().size() < 2)
                set_is_splittable = false;

              candidates.insert(*next);
              next++;
              if (next == cycle_members.end())
                next = cycle_members.begin();
            }

          if (!set_is_splittable)
            {
              L(FL("  blob: %d:\tcannot split this set") % *cc);
              continue;
            }


          vector<cvs_event_ptr> type1events, type2events, type3events,
                                type4events;

          for (set<cvs_blob_index>::iterator i = candidates.begin();
               i != candidates.end(); ++i)
            {
              copy(t1events[*i].begin(), t1events[*i].end(),
                   back_inserter(type1events));
              copy(t2events[*i].begin(), t2events[*i].end(),
                   back_inserter(type2events));
              copy(t3events[*i].begin(), t3events[*i].end(),
                   back_inserter(type3events));
              copy(t4events[*i].begin(), t4events[*i].end(),
                   back_inserter(type4events));
            }

          for (vector<cvs_event_ptr>::iterator i = type4events.begin();
               i != type4events.end(); )
            {
              cvs_event_ptr ev = *i;

              int deps_from = 0, deps_to = 0;
              pair<mm_ity, mm_ity> range;

              // check if this type4 events is only a dependency into any of
              // our split candidate blobs.
              range = in_cycle_dependencies.equal_range(ev);
              for (; range.first != range.second; ++range.first)
                {
                  cvs_event_ptr dep_ev = range.first->second;
                  if (candidates.find(dep_ev->bi) == candidates.end())
                    deps_from++;
                }

              range = in_cycle_dependents.equal_range(ev);
              for (; range.first != range.second; ++range.first)
                {
                  cvs_event_ptr dep_ev = range.first->second;
                  if (candidates.find(dep_ev->bi) == candidates.end())
                    deps_to++;
                }

              I(deps_from > 0 || deps_to > 0);

              if (deps_from == 0)
                {
                  // downgrade this to a type3 event
                  type3events.push_back(*i);
                  i = type4events.erase(i);
                }
              else if (deps_to == 0)
                {
                  // downgrade this to a type2 event
                  type2events.push_back(*i);
                  i = type4events.erase(i);
                }
              else  // keep it as a type4 event
                i++;
            }

          // skip blobs or sets with type 4 events, splitting them doesn't
          // help or isn't possible at all.
          if (!type4events.empty())
            {
              L(FL("  blob: %d:\tsplitting here doesn't help.") % *cc);
              continue;
            }

          // it's a cycle, so every blob or every set of candidate blobs must
          // have at least one incomming and one outgoing dependency.
          I(!type2events.empty());
          I(!type3events.empty());

          // Calculate the lower and upper bounds for both kind of events. If
          // we are going to split these blobs, we need to split it between
          // any of these two bounds to resolve the cycle.
          time_i t2_upper_bound = 0,
                 t2_lower_bound = (time_i) -1;
          for (vector<cvs_event_ptr>::const_iterator i = type2events.begin();
               i != type2events.end(); ++i)
            {
              cvs_event_ptr ev = *i;

              if (ev->adj_time < t2_lower_bound)
                t2_lower_bound = ev->adj_time;

              if (ev->adj_time > t2_upper_bound)
                t2_upper_bound = ev->adj_time;
            }

          time_i t3_upper_bound = 0,
                 t3_lower_bound = (time_i) -1;
          for (vector<cvs_event_ptr>::const_iterator i = type3events.begin();
               i != type3events.end(); ++i)
            {
              cvs_event_ptr ev = *i;

              if (ev->adj_time < t3_lower_bound)
                t3_lower_bound = ev->adj_time;

              if (ev->adj_time > t3_upper_bound)
                t3_upper_bound = ev->adj_time;
            }

          time_i lower_bound, upper_bound;

          // The type 2 events are the ones which depend on other events in
          // the cycle. So those should carry the higher timestamps.
          if (t3_upper_bound < t2_lower_bound)
            {
              lower_bound = t3_upper_bound;
              upper_bound = t2_lower_bound;
              L(FL("  blob: %d:\tcan easily split by timestamp.") % *cc);
            }
          else
            {
              // The upper and lower bounds of the timestamps of type 2 and
              // type 3 events are overlapping, so that we cannot use a
              // simple timestamp to split the blob(s), because its unclear
              // where to put the remaining type 1 events.
              //
              // The first thing we try is to move some type 1 events out of
              // the way. Those which are newer than the newest type 2 and
              // those which are older than the oldest type 3 events can
              // safely be be put to one or the other side.

              for (vector<cvs_event_ptr>::iterator i = type1events.begin();
                   i != type1events.end(); )
                {
                  cvs_event_ptr ev = *i;

                  if (ev->adj_time > t2_upper_bound)
                    {
                      // treat like a type 2 event
                      type2events.push_back(*i);
                      i = type1events.erase(i);
                    }
                  else if (ev->adj_time < t3_lower_bound)
                    {
                      // treat like a type 3 event
                      type3events.push_back(*i);
                      i = type1events.erase(i);
                    }
                  else
                    i++;
                }

              if (type1events.empty())
                {
                  L(FL("  blob: %d:\tcan split between type 2 and 3 events.")
                       % *cc);
                  vector<pair<set<cvs_blob_index>, set<cvs_event_ptr> > >::
                    iterator i;

                  i = event_splits.insert(event_splits.end(),
                        make_pair(candidates, set<cvs_event_ptr>()));

                  // fill the set with the type 2 events
                  for (vector<cvs_event_ptr>::iterator j
                         = type2events.begin();
                       j != type2events.end(); ++j)
                    safe_insert(i->second, *j);
                }
              else
                {
                  L(FL("  blob: %d:\tsplitting type 2 events if necessary."
                       "(t1:%d, t2:%d, t3:%d).")
                    % *cc % type1events.size() % type2events.size()
                    % type3events.size());

                  vector<pair<set<cvs_blob_index>, set<cvs_event_ptr> > >::
                    iterator i;

                  i = event_splits2.insert(event_splits2.end(),
                        make_pair(candidates, set<cvs_event_ptr>()));

                  // fill the set with the type 2 events
                  for (vector<cvs_event_ptr>::iterator j
                         = type2events.begin();
                       j != type2events.end(); ++j)
                    safe_insert(i->second, *j);
                }
              continue;
            }

          // Now we have a lower and an upper time boundary, between which we
          // can split this blob or this set of candidate blobs to resolve
          // the cycle. We now try to find the largest time gap between any
          // events within this boundary. That helps prevent splitting things
          // which should better remain together.

          // first, collect all events of all candidates
          vector<cvs_event_ptr> candidate_events;
          for (set<cvs_blob_index>::iterator i = candidates.begin();
               i != candidates.end(); ++i)
            {
              vector<cvs_event_ptr> & blob_events
                = cvs.blobs[*cc].get_events();
              copy(blob_events.begin(), blob_events.end(),
                   back_inserter(candidate_events));
            }

          // then make sure the events are sorted by timestamp
          {
            event_ptr_time_cmp cmp;
            sort(candidate_events.begin(), candidate_events.end(), cmp);
          }

          blob_event_iter ity;
          ity = candidate_events.begin();
          cvs_event_ptr this_ev, last_ev;
          I(ity != candidate_events.end());   // we have 2+ events here
          this_ev = *ity++;              // skip the first event
          for (; ity != candidate_events.end(); ++ity)
            {
              last_ev = this_ev;
              this_ev = *ity;

              time_i elower = last_ev->adj_time,
                     eupper = this_ev->adj_time;

              I(eupper >= elower);

              time_i time_diff = eupper - elower;
              time_i split_point = elower + time_diff / 2;

              // We prefer splitting symbols over splitting commits, thus
              // we simply multiply their count by three - that shoud suffice.
              if (cvs.blobs[*cc].get_digest().is_symbol())
                time_diff *= 3;

              if ((split_point >= lower_bound) && (split_point < upper_bound)
                  && (time_diff > largest_gap_diff))
                {
                  largest_gap_diff = time_diff;
                  largest_gap_at = split_point;
                  largest_gap_candidates = candidates;
                }
            }

        }

      // abort the loop as soon as we have at least one valid split point.
      if (!largest_gap_candidates.empty() || !event_splits.empty()
          || !event_splits2.empty())
        break;
    }

  // Hopefully, we found a gap we can split in one of the blobs. In that
  // case, we split the best blob at that large gap to resolve the given
  // cycle.
  if (!largest_gap_candidates.empty())
    {
      I(largest_gap_diff > 0);

      L(FL("splitting %d blobs by time %s")
        % largest_gap_candidates.size()
        % date_t::from_unix_epoch(largest_gap_at / 100));

      split_by_time func(largest_gap_at);
      for (set<cvs_blob_index>::iterator i = largest_gap_candidates.begin();
           i != largest_gap_candidates.end(); ++i)
        {
          I(!cvs.blobs[*i].get_digest().is_branch_start());
          I(!cvs.blobs[*i].get_digest().is_tag());

          split_blob_at(cvs, *i, func);
        }
    }
  else if (!event_splits.empty())
    split_best_candidates_by_events(cvs, event_splits);
  else if (!event_splits2.empty())
    split_best_candidates_by_events(cvs, event_splits2);
  else
    {
      L(FL("Unable to split the cycle!"));
      I(false);  // unable to split the cycle?
    }
}

void
split_blob_at(cvs_history & cvs, const cvs_blob_index blob_to_split,
              split_decider_func & split_decider)
{
  // make sure the blob's events are sorted by timestamp
  cvs_blob_index bi = blob_to_split;
  cvs.blobs[bi].sort_events();

  // Reset the dependents both caches of the origin blob.
  cvs.blobs[bi].reset_dependencies_cache();
  cvs.blobs[bi].reset_dependents_cache();

  // some short cuts
  cvs_event_digest d = cvs.blobs[bi].get_digest();
  vector<cvs_event_ptr>::iterator i;

  L(FL("splitting blob %d") % bi);

  // make sure we can split the blob
  I(cvs.blobs[bi].get_events().size() > 1);

  // Add a blob
  cvs_blob_index new_bi = cvs.add_blob(cvs.blobs[bi].etype,
                                       cvs.blobs[bi].symbol)->second;

  // Reassign events to the new blob as necessary
  i = cvs.blobs[bi].get_events().begin();
  while (i != cvs.blobs[bi].get_events().end())
    {
      // Assign the event to the existing or to the new blob
      if (split_decider(*i))
        {
          cvs.blobs[new_bi].get_events().push_back(*i);
          (*i)->bi = new_bi;

          // Reset the dependents caches of all dependencies of this event
          for (dep_loop j = cvs.get_dependencies(*i); !j.ended(); ++j)
            {
              cvs_blob_index dep_bi = (*j)->bi;
              cvs.blobs[dep_bi].reset_dependents_cache();
            }

          // Reset the dependency caches of all dependents of this event
          for (dep_loop j = cvs.get_dependents(*i); !j.ended(); ++j)
            {
              cvs_blob_index dep_bi = (*j)->bi;
              cvs.blobs[dep_bi].reset_dependencies_cache();
            }

          // delete from old blob and advance
          i = cvs.blobs[bi].get_events().erase(i);
        }
      else
        {
          // Force a new sorting step to the dependents cache of all
          // dependencies of this event, as it's avg time most probably
          // changed. Thus the ordering must change.
          for (dep_loop j = cvs.get_dependencies(*i); !j.ended(); ++j)
            {
              cvs_blob_index dep_bi = (*j)->bi;
              cvs.blobs[dep_bi].resort_dependents_cache();
            }

          for (dep_loop j = cvs.get_dependents(*i); !j.ended(); ++j)
            {
              cvs_blob_index dep_bi = (*j)->bi;
              cvs.blobs[dep_bi].resort_dependencies_cache();
            }

          // advance
          i++;
        }
>>>>>>> ae70dabc
    }
};

<<<<<<< HEAD
class
event_ptr_path_strcmp
{
public:
  cvs_history & cvs;

  event_ptr_path_strcmp(cvs_history & c)
    : cvs(c)
  { };

  bool operator() (const cvs_event_ptr & a, const cvs_event_ptr & b) const
    {
      return cvs.path_interner.lookup(a->path) <
        cvs.path_interner.lookup(b->path); 
    }
};

class
blob_index_time_cmp
{
public:
  cvs_history & cvs;

  blob_index_time_cmp(cvs_history & c)
    : cvs(c)
  { };

  bool operator() (const cvs_blob_index a, const cvs_blob_index b)
    {
      return cvs.blobs[a].get_avg_time() < cvs.blobs[b].get_avg_time();
    }
};

string
get_event_repr(cvs_history & cvs, cvs_event_ptr ev)
{
  cvs_blob & blob(cvs.blobs[ev->bi]);
  if (blob.get_digest().is_commit())
    {
      cvs_commit *ce = (cvs_commit*) ev;
      return (F("commit rev %s on file %s")
                % cvs.rcs_version_interner.lookup(ce->rcs_version)
                % cvs.path_interner.lookup(ev->path)).str();
    }
  else if (blob.get_digest().is_symbol())
    {
      return (F("symbol %s on file %s")
                % cvs.symbol_interner.lookup(blob.symbol)
                % cvs.path_interner.lookup(ev->path)).str();
    }
  else if (blob.get_digest().is_branch_start())
    {
      return (F("start of branch '%s' on file %s")
                % cvs.symbol_interner.lookup(blob.symbol)
                % cvs.path_interner.lookup(ev->path)).str();
    }
  else if (blob.get_digest().is_branch_end())
    {
      return (F("end of branch '%s' on file %s")
                % cvs.symbol_interner.lookup(blob.symbol)
                % cvs.path_interner.lookup(ev->path)).str();
=======
  I(!cvs.blobs[bi].empty());
  I(!cvs.blobs[new_bi].empty());

  // make sure the average time is recalculated for both blobs
  cvs.blobs[bi].set_avg_time(0);
  cvs.blobs[new_bi].set_avg_time(0);

  // copy blob height
  cvs.blobs[new_bi].height = cvs.blobs[bi].height;
}

void
collect_dependencies(cvs_history & cvs, cvs_event_ptr start,
                     set<cvs_blob_index> & coll)
{
  stack<cvs_event_ptr> stack;
  stack.push(start);
  while (!stack.empty())
    {
      cvs_event_ptr ev = stack.top();
      stack.pop();

      for (dep_loop i = cvs.get_dependencies(ev); !i.ended(); ++i)
        if (coll.find((*i)->bi) == coll.end())
          {
            coll.insert((*i)->bi);
            stack.push(*i);
          }
>>>>>>> ae70dabc
    }
}

void
split_between_equal_commits(cvs_history & cvs, cvs_event_ptr a,
                            cvs_event_ptr b)
{
  I(a->bi == b->bi);
  I(a->path == b->path);
  I(a->adj_time == b->adj_time);

  L(FL("blob %d contains events %s (%d) and %s (%d), "
       "resolution deferred to blob splitting phase")
    % a->bi % get_event_repr(cvs, a) % a->adj_time
    % get_event_repr(cvs, b) % b->adj_time);

  set<cvs_blob_index> left, right;

  // collect all dependent events of either side
  collect_dependencies(cvs, a, left);
  collect_dependencies(cvs, b, right);

  // get the intersections between these sets of dependencies
  set<cvs_blob_index> only_left, only_right;
  set_difference(left.begin(), left.end(), right.begin(), right.end(),
    insert_iterator< set<cvs_blob_index> >(only_left, only_left.begin()) );
  set_difference(right.begin(), right.end(), left.begin(), left.end(),
    insert_iterator< set<cvs_blob_index> >(only_right, only_right.begin()) );

  // debug output of these sets
  log_path(cvs, "only left:", only_left.begin(), only_left.end());
  log_path(cvs, "only right:", only_right.begin(), only_right.end());

  // Either one of these events must have dependencies the other doesn't
  // have. Otherwise we are completely lost and cannot split this blob in
  // any meaningful way.
  I(!only_left.empty() || !only_right.empty());
  if (only_left.empty())
    swap(only_left, only_right);

  vector<cvs_blob_index> split_path;
  split_path.push_back(*only_left.begin());
  split_by_path func(cvs, split_path);
  split_blob_at(cvs, a->bi, func);
}

bool
resolve_intra_blob_conflicts_for_blob(cvs_history & cvs, cvs_blob_index bi)
{
  cvs_blob & blob = cvs.blobs[bi];
  for (vector<cvs_event_ptr>::iterator i = blob.begin(); i != blob.end(); ++i)
    {
<<<<<<< HEAD
      I(blob.get_digest().is_tag());
      return (F("tag '%s' on file %s")
              % cvs.symbol_interner.lookup(blob.symbol)
              % cvs.path_interner.lookup(ev->path)).str();
=======
      for (vector<cvs_event_ptr>::iterator j = i + 1; j != blob.end(); )
        if (((*i)->path == (*j)->path) &&
             ((*i)->adj_time == (*j)->adj_time))
          {
            // Check if the events are really duplicates and we can merge
            // them into one.
            if (blob.etype == ET_COMMIT)
              {
                cvs_commit *ci = (cvs_commit*) (*i);
                cvs_commit *cj = (cvs_commit*) (*j);

                if (ci->rcs_version != cj->rcs_version)
                  {
                    split_between_equal_commits(cvs, *i, *j);
                    return true;
                  }
              }

            // For events in the *same* blob, with the *same* changelog,
            // author and RCS version or with the same symbol name, we
            // simply merge the events. They most probably originate from
            // duplicate RCS files in Attic and alive.

            L(FL("merging events %s (%d) and %s (%d)")
              % get_event_repr(cvs, *i) % (*i)->adj_time
              % get_event_repr(cvs, *j) % (*j)->adj_time);

            // let the first take over its dependencies...
            cvs.blobs[(*i)->bi].reset_dependencies_cache();
            for (dep_loop k = cvs.get_dependencies(*j); !k.ended(); ++k)
              {
                event_dep_iter ep(k.get_pos());
                I(ep->first == *j);
                ep->first = *i;
                cvs.blobs[ep->second->bi].reset_dependents_cache();
              }

            // ..and correct dependents
            cvs.blobs[(*i)->bi].reset_dependents_cache();
            for (dep_loop k = cvs.get_dependents(*j); !k.ended(); ++k)
              {
                event_dep_iter ep(k.get_pos());
                I(ep->first == *j);
                ep->first = *i;
                cvs.blobs[ep->second->bi].reset_dependencies_cache();
              }

            cvs.sort_dependencies();

            // remove second event from the blob
            j = blob.get_events().erase(j);
          }
        else
          ++j;
    }

  // We don't need to split because of end of branch events, which
  // might have different timestamps even if they conflict, thus they
  // won't be merged above.
  if (blob.etype == ET_BRANCH_END)
    return true;

  for (blob_event_iter i = blob.begin(); i != blob.end(); ++i)
    {
      for (blob_event_iter j = i + 1; j != blob.end(); ++j)
        if ((*i)->path == (*j)->path)
          {
            L(FL("Trying to split blob %d, because of events %s and %s")
              % bi % get_event_repr(cvs, *i) % get_event_repr(cvs, *j));

            split_by_time func(get_best_split_point(cvs, bi));
            split_blob_at(cvs, bi, func);
            return false;
          }
>>>>>>> ae70dabc
    }
  return true;
}

<<<<<<< HEAD
template <typename T> void
log_path(cvs_history & cvs, const string & msg,
         const T & begin, const T & end)
{
  L(FL("%s") % msg);
  for (T i = begin; i != end; ++i)
    L(FL("  blob: %d\n        %s\n        height:%d, size:%d\n        %s")
      % *i
      % date_t::from_unix_epoch(cvs.blobs[*i].get_avg_time() / 100)
      % cvs.blobs[*i].height
      % cvs.blobs[*i].get_events().size()
      % get_event_repr(cvs, *cvs.blobs[*i].begin()));
}

static bool
is_sbr(shared_ptr<rcs_delta> dl,
       shared_ptr<rcs_deltatext> dt)
{
  I(dl);
  I(!dl->state.empty());
  I(dt);

  // CVS abuses the RCS format a bit (ha!) when storing a file which
  // was only added on a branch: on the root of the branch there'll be
  // a commit with dead state, empty text, and a log message
  // containing the string "file foo was initially added on branch
  // bar". We recognize and ignore these cases, as they do not
  // "really" represent commits to be put together in a blob.

  if (dl->state != "dead")
    return false;

  if (!dt->text.empty())
    return false;

  string log_bit = "was initially added on branch";
  string::const_iterator i = search(dt->log.begin(),
                                    dt->log.end(),
                                    log_bit.begin(),
                                    log_bit.end());

  return i != dt->log.end();
}

// piece table stuff

struct piece;

struct
piece_store
{
  vector< shared_ptr<rcs_deltatext> > texts;
  void index_deltatext(shared_ptr<rcs_deltatext> const & dt,
                       vector<piece> & pieces);
  void build_string(vector<piece> const & pieces,
                    string & out);
  void reset() { texts.clear(); }
};

// FIXME: kludge, I was lazy and did not make this
// a properly scoped variable.

static piece_store global_pieces;


struct
piece
{
  piece(string::size_type p, string::size_type l, unsigned long id) :
    pos(p), len(l), string_id(id) {}
  string::size_type pos;
  string::size_type len;
  unsigned long string_id;
  string operator*() const
  {
    return string(global_pieces.texts.at(string_id)->text.data() + pos, len);
  }
};


void
piece_store::build_string(vector<piece> const & pieces,
                          string & out)
{
  out.clear();
  out.reserve(pieces.size() * 60);
  for(vector<piece>::const_iterator i = pieces.begin();
      i != pieces.end(); ++i)
    out.append(texts.at(i->string_id)->text, i->pos, i->len);
}

void
piece_store::index_deltatext(shared_ptr<rcs_deltatext> const & dt,
                             vector<piece> & pieces)
{
  pieces.clear();
  pieces.reserve(dt->text.size() / 30);
  texts.push_back(dt);
  unsigned long id = texts.size() - 1;
  string::size_type begin = 0;
  string::size_type end = dt->text.find('\n');
  while(end != string::npos)
    {
      // nb: the piece includes the '\n'
      pieces.push_back(piece(begin, (end - begin) + 1, id));
      begin = end + 1;
      end = dt->text.find('\n', begin);
    }
  if (begin != dt->text.size())
    {
      // the text didn't end with '\n', so neither does the piece
      end = dt->text.size();
      pieces.push_back(piece(begin, end - begin, id));
    }
}


static void
process_one_hunk(vector< piece > const & source,
                 vector< piece > & dest,
                 vector< piece >::const_iterator & i,
                 int & cursor)
{
  string directive = **i;
  assert(directive.size() > 1);
  ++i;

  char code;
  int pos, len;
  if (sscanf(directive.c_str(), " %c %d %d", &code, &pos, &len) != 3)
          throw oops("illformed directive '" + directive + "'");

  // 'ax y' means "copy from source to dest until cursor == x, then
  // copy y lines from delta, leaving cursor where it is"

  // 'dx y' means "copy from source to dest until cursor == x-1,
  // then increment cursor by y, ignoring those y lines"

  if (code == 'd')
    pos--;

  while (cursor < pos)
    try
      {
        dest.push_back(source.at(cursor++));
      }
    catch (out_of_range &)
      {
        W(F("out of range while processing directive '%s', "
            "ignoring %d lines.") % directive % (cursor - pos));
        cursor = pos;
        break;
      }

  I(cursor == pos);
  if (code == 'a')
    while (len--)
      dest.push_back(*i++);
  else if (code == 'd')
    cursor += len;
  else
    throw oops("unknown directive '" + directive + "'");
}

static void
construct_version(vector< piece > const & source_lines,
                  string const & dest_version,
                  vector< piece > & dest_lines,
                  rcs_file const & r)
{
  dest_lines.clear();
  dest_lines.reserve(source_lines.size());

  I(r.deltas.find(dest_version) != r.deltas.end());
  shared_ptr<rcs_delta> delta = r.deltas.find(dest_version)->second;

  E(r.deltatexts.find(dest_version) != r.deltatexts.end(),
    F("delta for revision %s is missing") % dest_version);

  shared_ptr<rcs_deltatext> deltatext =
    r.deltatexts.find(dest_version)->second;

  vector<piece> deltalines;
  global_pieces.index_deltatext(deltatext, deltalines);

  int cursor = 0;
  for (vector<piece>::const_iterator i = deltalines.begin();
       i != deltalines.end(); )
    process_one_hunk(source_lines, dest_lines, i, cursor);
  while (cursor < static_cast<int>(source_lines.size()))
    dest_lines.push_back(source_lines[cursor++]);
}

// FIXME: should these be someplace else? using 'friend' to reach into the
// DB is stupid, but it's also stupid to put raw edge insert methods on the
// DB itself. or is it? hmm.. encapsulation vs. usage guidance..
void
rcs_put_raw_file_edge(database & db,
                      file_id const & old_id,
                      file_id const & new_id,
                      delta const & del)
{
  if (old_id == new_id)
    {
      L(FL("skipping identity file edge"));
      return;
    }

  if (db.file_version_exists(old_id))
    {
      // we already have a way to get to this old version,
      // no need to insert another reconstruction path
      L(FL("existing path to %s found, skipping") % old_id);
    }
  else
    {
      I(db.file_or_manifest_base_exists(new_id, "files")
        || db.delta_exists(new_id.inner(), "file_deltas"));
      db.put_file_delta(old_id, new_id, file_delta(del));
    }
}


static void
insert_into_db(database & db, file_data const & curr_data,
               file_id const & curr_id,
               vector< piece > const & next_lines,
               file_data & next_data,
               file_id & next_id,
               bool dryrun)
{
  // inserting into the DB
  // note: curr_lines is a "new" (base) version
  //       and next_lines is an "old" (derived) version.
  //       all storage edges go from new -> old.
  {
    string tmp;
    global_pieces.build_string(next_lines, tmp);
    next_data = file_data(tmp);
  }
  delta del;
  diff(curr_data.inner(), next_data.inner(), del);
  calculate_ident(next_data, next_id);

  if (!dryrun)
    rcs_put_raw_file_edge(db, next_id, curr_id, del);
}


static time_t
parse_time(const char * dp)
{
  time_t time;
  struct tm t;
  // We need to initialize t to all zeros, because strptime has a habit of
  // leaving bits of the data structure alone, letting garbage sneak into
  // our output.
  memset(&t, 0, sizeof(t));
  L(FL("Calculating time of %s") % dp);
#ifdef HAVE_STRPTIME
  if (strptime(dp, "%y.%m.%d.%H.%M.%S", &t) == NULL)
    I(strptime(dp, "%Y.%m.%d.%H.%M.%S", &t) != NULL);
#else
  I(sscanf(dp, "%d.%d.%d.%d.%d.%d", &(t.tm_year), &(t.tm_mon),
           &(t.tm_mday), &(t.tm_hour), &(t.tm_min), &(t.tm_sec))==6);
  t.tm_mon--;
  // Apparently some RCS files have 2 digit years, others four; tm always
  // wants a 2 (or 3) digit year (years since 1900).
  if (t.tm_year > 1900)
    t.tm_year-=1900;
#endif
  time = mktime(&t);
  L(FL("= %i") % time);
  return time;
}

// the timestamp sanitizer helper for RCS file events
class event_tss_helper
{
  cvs_history & cvs;
public:

  typedef cvs_event_ptr base_type;
  typedef vector<event_dep>::const_iterator iter_type;

  typedef pair<base_type, base_type> violation_type;
  typedef list<violation_type>::iterator violation_iter_type;
  typedef pair<violation_iter_type, int> solution_type;

  event_tss_helper(cvs_history & cvs)
    : cvs(cvs)
    { };

  base_type const & get_base_of(iter_type const & i) const
    {
      return i->second;
    }

  void get_dependents(base_type const & i,
                      pair<iter_type, iter_type> & range) const
    {
      event_dep_iter lower, upper;
      cvs.get_dependents(i, lower, upper);
      range = make_pair(lower, upper);
    }

  void get_dependencies(base_type const & i,
                        pair<iter_type, iter_type> & range) const
    {
      event_dep_iter lower, upper;
      cvs.get_dependencies(i, lower, upper);
      range = make_pair(lower, upper);
    }

  time_i get_time(base_type const & i) const
    {
      return i->adj_time;
    }

  void set_time(base_type & i, time_i const t)
    {
      i->adj_time = t;
    }

  string get_repr(base_type const & i) const
    {
      return (F("event %s") % get_event_repr(cvs, i)).str();
    }
};

// the timestamp sanitizer helper for blobs
class blob_tss_helper
{
  cvs_history & cvs;
public:

  typedef cvs_blob_index base_type;
  typedef vector<cvs_blob_index>::const_iterator iter_type;

  blob_tss_helper(cvs_history & cvs)
    : cvs(cvs)
    { };

  base_type const & get_base_of(iter_type const & i) const
    {
      return *i;
    };

  void get_dependents(base_type const & i,
                      pair<iter_type, iter_type> & range) const
    {
      vector<cvs_blob_index> & deps(cvs.blobs[i].get_dependents(cvs));
      range = make_pair(deps.begin(), deps.end());
    }

  void get_dependencies(base_type const & i,
                        pair<iter_type, iter_type> & range) const
    {
      vector<cvs_blob_index> & deps(cvs.blobs[i].get_dependencies(cvs));
      range = make_pair(deps.begin(), deps.end());
    }

  time_i get_time(base_type const & i) const
    {
      I(i < cvs.blobs.size());
      return cvs.blobs[i].get_avg_time();
    }

  void set_time(base_type & i, time_i const t)
    {
      cvs.blobs[i].set_avg_time(t);
    }

  string get_repr(base_type const & i) const
    {
      return (F("blob %d: %s")
               % i
               % get_event_repr(cvs, *cvs.blobs[i].begin())).str();
    }
};


// the timestamp sanitizer
//
// This beast takes a couple of blobs or events and compares their
// timestamps with their dependencies. A dependency is expected to be
// younger than it's dependent.
//
// After collecting all violations, we try to solve the cheapest violations
// first, in the hope that solving those might solve other violations as
// well, which would have been more expensive to solve (in terms of amount
// of adjustments needed).
//
template <typename HELPER>
class timestamp_sanitizer
{
  HELPER & h;

public:
  typedef typename HELPER::base_type base_type;
  typedef typename HELPER::iter_type iter_type;

  typedef pair<base_type, base_type> violation_type;
  typedef typename list<violation_type>::const_iterator violation_iter_type;
  typedef pair<violation_iter_type, int> solution_type;

  // given a list of violations, we try to find out for which one we would
  // need to do the least adjustments. We can resolve such violations in
  // two ways: either we adjust the dependencies, or the dependents. We
  // try both ways so as to be sure to catch every possible solution.
  //
  // The return value of type solution_type contains an iterator to the
  // cheapest violation found, as well as a direction indicator. That one
  // is zero for adjusting downwards (i.e. adjusting the dependent) or one
  // for adjusting upwards (i.e. adjusting the dependency).
  void
  get_cheapest_violation_to_solve(list<violation_type> const & violations,
                                  solution_type & best_solution)
  {
    unsigned int best_solution_price = (unsigned int) -1;

    for (violation_iter_type i = violations.begin();
         i != violations.end(); ++i)
      {
        unsigned int price = 0;

        stack< pair<base_type, time_i> > stack;
        set<base_type> done;
        base_type dep = i->first;
        base_type ev = i->second;

        // property of violation: an event ev has a lower timestamp
        // (i.e. is said to come before) than another event dep, on which
        // ev depends.
        I(h.get_time(ev) <= h.get_time(dep));

        // check price of downward adjustment, i.e. adjusting all dependents
        // until we hit a dependent which has a timestamp higher that the
        // event dep.
        stack.push(make_pair(ev, h.get_time(dep) + 1));
        while (!stack.empty())
          {
            base_type e = stack.top().first;
            time_i time_goal = stack.top().second;
            stack.pop();

            typename set<base_type>::const_iterator ity = done.find(e);
            if (ity != done.end())
              continue;
            done.insert(ity, e);

            if (h.get_time(e) <= time_goal)
              {
                price++;

                pair<iter_type, iter_type> range;
                h.get_dependents(ev, range);
                for (iter_type j = range.first; j != range.second; ++j)
                  stack.push(make_pair(h.get_base_of(j), time_goal + 1));
              }
          }

        if (price < best_solution_price)
          {
            best_solution_price = price;
            best_solution = make_pair(i, 0);
          }

        // check price of upward adjustment, i.e. adjusting all dependencies
        // until we hit a dependency which has a timestamp lower that the
        // event ev.
        price = 0;
        done.clear();
        stack.push(make_pair(dep, h.get_time(ev) - 1));
        while (!stack.empty())
          {
            base_type e = stack.top().first;
            time_i time_goal = stack.top().second;
            stack.pop();

            typename set<base_type>::const_iterator ity = done.find(e);
            if (ity != done.end())
              continue;
            done.insert(ity, e);

            if (h.get_time(e) >= time_goal)
              {
                price++;

                pair<iter_type, iter_type> range;
                h.get_dependencies(ev, range);
                for (iter_type j = range.first; j != range.second; ++j)
                  stack.push(make_pair(h.get_base_of(j), time_goal + 1));
              }
          }

        if (price < best_solution_price)
          {
            best_solution_price = price;
            best_solution = make_pair(i, 1);
          }

      }
  }

  // After having found the cheapest violation to solve, this method does
  // the actual adjustment of the timestamps, towards the direction
  // indicated, either following the dependencies or the dependents.
  void
  solve_violation(solution_type const & solution, ticker & n_adjustments)
  {
    stack< pair<base_type, time_i> > stack;
    set<base_type> done;
    base_type dep = solution.first->first;
    base_type ev = solution.first->second;
    int direction = solution.second;

    L(FL("Resolving conflicting timestamps of: %s and %s")
      % h.get_repr(dep) % h.get_repr(ev));

    if (direction == 0)
      {
        // downward adjustment, i.e. adjusting all dependents
        stack.push(make_pair(ev, h.get_time(dep) + 1));
        while (!stack.empty())
          {
            base_type e = stack.top().first;
            time_i time_goal = stack.top().second;
            stack.pop();

            typename set<base_type>::const_iterator ity = done.find(e);
            if (ity != done.end())
              continue;
            done.insert(ity, e);

            if (h.get_time(e) <= time_goal)
              {
                L(FL("  adjusting %s by %0.0f seconds.")
                  % h.get_repr(e)
                  % ((float) (time_goal - h.get_time(e)) / 100));

                h.set_time(e, time_goal);
                ++n_adjustments;

                pair<iter_type, iter_type> range;
                h.get_dependents(e, range);
                for (iter_type j = range.first; j != range.second; ++j)
                  stack.push(make_pair(h.get_base_of(j), time_goal + 1));
              }
          }
      }
    else
      {
        // adjustmest, i.e. adjusting all dependencies
        stack.push(make_pair(dep, h.get_time(ev) - 1));
        while (!stack.empty())
          {
            base_type e = stack.top().first;
            time_i time_goal = stack.top().second;
            stack.pop();

            typename set<base_type>::const_iterator ity = done.find(e);
            if (ity != done.end())
              continue;
            done.insert(ity, e);

            if (h.get_time(e) >= time_goal)
              {
                L(FL("  adjusting %s by %0.0f seconds.")
                  % h.get_repr(e)
                  % ((float) (h.get_time(e) - time_goal) / 100));

                h.set_time(e, time_goal);
                ++n_adjustments;

                pair<iter_type, iter_type> range;
                h.get_dependencies(e, range);
                for (iter_type j = range.first; j != range.second; ++j)
                  stack.push(make_pair(h.get_base_of(j), time_goal + 1));
              }
          }
      }
  }

  // The main entry point to the timestamp sanitizer, which does the first
  // step: enumerating all timestamp violations. After having resolved the
  // cheapest violation to solve, we restart collecting the violations, as
  // hopefully other violations were solved as well.
  timestamp_sanitizer(HELPER & h, const base_type root_event,
                      ticker & n_violations, ticker & n_adjustments)
    : h(h)
  {
    while (1)
      {
        // we start at the root event for the current file and scan for
        // timestamp pairs which violate the corresponding dependency.
        stack<base_type> stack;
        set<base_type> done;
        stack.push(root_event);

        list<violation_type> violations;

        while (!stack.empty())
          {
            base_type ev = stack.top();
            stack.pop();

            typename set<base_type>::const_iterator ity = done.find(ev);
            if (ity != done.end())
              continue;
            done.insert(ity, ev);

            pair<iter_type, iter_type> range;
            h.get_dependents(ev, range);
            for (iter_type i = range.first; i != range.second; ++i)
              {
                base_type dep_ev(h.get_base_of(i));

                // blobs might have dependencies on them selves, simply
                // skip those here.
                if (dep_ev == ev)
                  continue;

                if (h.get_time(ev) >= h.get_time(dep_ev))
                  violations.push_back(make_pair(ev, dep_ev));

                stack.push(dep_ev);
              }
          }

        n_violations.set_total(violations.size() + n_violations.ticks);

        if (violations.empty())
          break;

        solution_type solution;
        get_cheapest_violation_to_solve(violations, solution);
        solve_violation(solution, n_adjustments);

        ++n_violations;
      }

    // make sure n_violations doesn't imply we didn't solve all violations
    n_violations.set_total(n_violations.ticks);
  }
};

static cvs_event_ptr
process_rcs_branch(lua_hooks & lua, database & db, cvs_history & cvs,
                   cvs_symbol_no const & current_branchname,
                   string const & begin_version,
                   vector< piece > const & begin_lines,
                   file_data const & begin_data,
                   file_id const & begin_id,
                   rcs_file const & r,
                   bool reverse_import,
                   ticker & n_rev, ticker & n_sym,
                   bool dryrun)
{
  cvs_event_ptr curr_commit = NULL,
                first_commit = NULL;
  vector<cvs_event_ptr> curr_events, last_events;
  string curr_version = begin_version;
  scoped_ptr< vector< piece > > next_lines(new vector<piece>);
  scoped_ptr< vector< piece > > curr_lines(new vector<piece>
                                           (begin_lines.begin(),
                                            begin_lines.end()));
  file_data curr_data(begin_data), next_data;
  file_id curr_id(begin_id), next_id;

  // a counter for commits which are above our limit. We abort
  // only after consecutive violations of the limit.
  int commits_over_time = 0;

  while(! (r.deltas.find(curr_version) == r.deltas.end()))
    {
      curr_events.clear();

      L(FL("version %s has %d lines") % curr_version % curr_lines->size());

      // fetch the next deltas
      map<string, shared_ptr<rcs_delta> >::const_iterator delta =
        r.deltas.find(curr_version);
      I(delta != r.deltas.end());

      map<string, shared_ptr<rcs_deltatext> >::const_iterator deltatext =
        r.deltatexts.find(curr_version);
      I(deltatext != r.deltatexts.end());

      time_t commit_time = parse_time(delta->second->date.c_str());
      I(commit_time > 0);

      // Check if we are still within our time limit, if there is one.
      // Note that we add six months worth of events, for which we do
      // additional processing, but don't use the data afterwards.
      if ((cvs.upper_time_limit > 0) &&
          (commit_time >= cvs.upper_time_limit + (60 * 60 * 24 * 30 * 6)))
        {
          commits_over_time++;
          if (commits_over_time > 1)
            break;
        }

      bool is_synthetic_branch_root = is_sbr(delta->second,
                                             deltatext->second);

      bool alive = delta->second->state != "dead";

      string ac_str;
      if (is_synthetic_branch_root)
        ac_str = cvs.join_authorclog(delta->second->author,
                                     "systhetic branch root changelog");
      else
        ac_str = cvs.join_authorclog(delta->second->author,
                                     deltatext->second->log);
      cvs_authorclog ac = cvs.authorclog_interner.intern(ac_str);

      cvs_mtn_version mv = cvs.mtn_version_interner.intern(
        file_id(curr_id).inner()());

      cvs_rcs_version rv = cvs.rcs_version_interner.intern(curr_version);

      curr_commit = (cvs_event*)
          new (cvs.ev_pool.allocate<cvs_commit>())
            cvs_commit(cvs.curr_file_interned, commit_time,
                       mv, rv, alive);

      if (!first_commit)
        first_commit = curr_commit;

      // add the commit to the cvs history
      cvs_blob_index bi = cvs.get_or_create_blob(ET_COMMIT, ac);
      cvs.append_event_to(bi, curr_commit);
      ++n_rev;

      curr_events.push_back(curr_commit);

      // add proper dependencies, based on forward or reverse import
      if (!last_events.empty())
        cvs.add_dependencies(curr_commit, last_events, reverse_import);

      // create tag events for all tags on this commit
      typedef multimap<string,string>::const_iterator ity;
      pair<ity,ity> range = r.admin.symbols.equal_range(curr_version);
      for (ity i = range.first; i != range.second; ++i)
        {
          if (i->first == curr_version)
           {
              L(FL("version %s -> tag %s") % curr_version % i->second);

              // allow the user to ignore tag symbols depending on their
              // name.
              if (lua.hook_ignore_cvs_symbol(i->second))
                continue;

              cvs_symbol_no tag = cvs.symbol_interner.intern(i->second);

              cvs_event_ptr tag_symbol = (cvs_event_ptr)
                    new (cvs.ev_pool.allocate<cvs_event>())
                      cvs_event(curr_commit->path,
                                commit_time);

              tag_symbol->adj_time = curr_commit->adj_time + 1;
              if (alive)
                cvs.add_dependency(tag_symbol, curr_commit);
              else
                cvs.add_weak_dependency(tag_symbol, curr_commit);

              bi = cvs.get_or_create_blob(ET_SYMBOL, tag);
              cvs.append_event_to(bi, tag_symbol);
              curr_events.push_back(tag_symbol);

              // Append to the last_event deps. While not quite obvious,
              // we absolutely need this dependency! Think of it as: the
              // 'action of tagging' must come before the next commit.
              //
              // If we didn't add this dependency, the tag could be deferred
              // by the toposort to many revisions later. Instead, we want
              // to raise a conflict, if a commit interferes with a tagging
              // action.
              cvs.add_weak_dependencies(tag_symbol, last_events,
                                        reverse_import);

              cvs_event_ptr tag_event = (cvs_event_ptr)
                    new (cvs.ev_pool.allocate<cvs_event>())
                      cvs_event(curr_commit->path,
                                commit_time);

              tag_event->adj_time = curr_commit->adj_time + 2;
              cvs.add_dependency(tag_event, tag_symbol);

              bi = cvs.get_or_create_blob(ET_TAG_POINT, tag);
              cvs.append_event_to(bi, tag_event);
              ++n_sym;
            }
        }

      // recursively follow any branch commits coming from the branchpoint
      shared_ptr<rcs_delta> curr_delta = r.deltas.find(curr_version)->second;
      for(set<string>::const_iterator i = curr_delta->branches.begin();
          i != curr_delta->branches.end(); ++i)
        {
          string branchname;
          file_data branch_data;
          file_id branch_id;
          vector< piece > branch_lines;
          bool priv = false;
          bool is_vendor_branch = (r.vendor_branches.find(*i) !=
            r.vendor_branches.end());

          map<string, string>::const_iterator be =
            cvs.branch_first_entries.find(*i);

          if (be != cvs.branch_first_entries.end())
            branchname = be->second;
          else
            priv = true;

          if (!priv)
            {
              I(branchname.length() > 0);
              L(FL("following RCS branch %s = '%s'") % (*i) % branchname);
            }
          else
            {
              L(FL("following private branch RCS %s") % (*i));
            }

          // Only construct the version if the delta exists. We
          // have possbily added invalid deltas in
          // index_branchpoint_symbols().
          if (r.deltas.find(*i) != r.deltas.end())
            {
              construct_version(*curr_lines, *i, branch_lines, r);
              insert_into_db(db, curr_data, curr_id, 
                             branch_lines, branch_data, branch_id,
                             dryrun);
            }

          cvs_symbol_no bname = cvs.symbol_interner.intern(branchname);

          // recursively process child branches
          cvs_event_ptr first_event_in_branch =
            process_rcs_branch(lua, db, cvs, bname, *i, branch_lines,
                               branch_data, branch_id, r, false,
                               n_rev, n_sym, dryrun);
          if (!priv)
            L(FL("finished RCS branch %s = '%s'") % (*i) % branchname);
          else
            L(FL("finished private RCS branch %s") % (*i));

          cvs_event_ptr branch_point = (cvs_event_ptr)
                new (cvs.ev_pool.allocate<cvs_event>())
                   cvs_event(curr_commit->path,
                             commit_time);
          branch_point->adj_time = curr_commit->adj_time + 1;

          // Normal branches depend on the current commit. But vendor
          // branches don't depend on anything. They theoretically come
          // before anything else (i.e. initial import).
          //
          // To make sure the DFS algorithm sees this event anyway, we
          // make it dependent on the root_blob, which is artificial
          // anyway.
          if (!is_vendor_branch)
            if (alive)
              cvs.add_dependency(branch_point, curr_commit);
            else
              cvs.add_weak_dependency(branch_point, curr_commit);
          else
            cvs.add_dependency(branch_point, cvs.root_event);

          curr_events.push_back(branch_point);

          if (first_event_in_branch)
            {
              L(FL("adding branch start event"));
              // Add a branch start event, on which the first event in
              // the branch depends. The other way around, this branch
              // start only depends on the branch point. While this
              // distinction may be confusing, it really helps later on
              // when determining what branch a blob belongs to.
              cvs_event_ptr branch_start = (cvs_event_ptr)
                    new (cvs.ev_pool.allocate<cvs_event>())
                      cvs_event(curr_commit->path,
                                commit_time);
              branch_start->adj_time = curr_commit->adj_time + 2;

              bi = cvs.get_or_create_blob(ET_BRANCH_START, bname);
              cvs.append_event_to(bi, branch_start);
              cvs.add_dependency(first_event_in_branch, branch_start);
              cvs.add_dependency(branch_start, branch_point);
            }
          else
            L(FL("branch %s remained empty for this file") % branchname);

          // make sure curr_commit exists in the cvs history
          I(cvs.blob_exists(cvs.blobs[curr_commit->bi].get_digest()));

          // add the blob to the bucket
          bi = cvs.get_or_create_blob(ET_SYMBOL, bname);
          cvs.append_event_to(bi, branch_point);

          L(FL("added branch event for file %s into branch %s")
            % cvs.path_interner.lookup(curr_commit->path)
            % branchname);

          // Make the last commit depend on this branch, so that this
          // commit action certainly comes after the branch action. See
          // the comment above for tags.
          if (!is_vendor_branch)
            cvs.add_weak_dependencies(branch_point, last_events,
                                      reverse_import);

          ++n_sym;
        }

      string next_version = r.deltas.find(curr_version)->second->next;

      if (!next_version.empty())
        {
          L(FL("following RCS edge %s -> %s") % curr_version % next_version);

          construct_version(*curr_lines, next_version, *next_lines, r);
          L(FL("constructed RCS version %s, inserting into database") %
            next_version);

          insert_into_db(db, curr_data, curr_id,
                         *next_lines, next_data, next_id, dryrun);
        }

      if (!r.deltas.find(curr_version)->second->next.empty())
        {
          // advance
          curr_data = next_data;
          curr_id = next_id;
          curr_version = next_version;
          swap(next_lines, curr_lines);
          next_lines->clear();

          if (reverse_import)
            {
              last_events.clear();
              last_events.push_back(curr_commit);
            }
          else
            last_events = curr_events;
        }
      else break;
    }

  if (reverse_import)
    {
      if (curr_commit)
        {
          cvs_event_ptr branch_end_point =
                new (cvs.ev_pool.allocate<cvs_event>())
                  cvs_event(cvs.curr_file_interned,
                            first_commit->adj_time + 1);

          cvs_blob_index bi = cvs.get_or_create_blob(ET_BRANCH_END,
                                                     current_branchname);
          cvs.append_event_to(bi, branch_end_point);
          cvs.add_dependency(branch_end_point, first_commit);
        }

      return curr_commit;
    }
  else
    {
      if (first_commit)
        {
          cvs_event_ptr branch_end_point =
                new (cvs.ev_pool.allocate<cvs_event>())
                  cvs_event(cvs.curr_file_interned,
                            curr_commit->adj_time + 1);

          cvs_blob_index bi = cvs.get_or_create_blob(ET_BRANCH_END,
                                                     current_branchname);
          cvs.append_event_to(bi, branch_end_point);

          // add a hard dependency on first_commit
          cvs.add_dependency(branch_end_point, curr_commit);

          // all others are weak dependencies
          vector<cvs_event_ptr>::iterator ity(
            find(curr_events.begin(), curr_events.end(), curr_commit));
          I(ity != curr_events.end());
          curr_events.erase(ity);
          cvs.add_weak_dependencies(branch_end_point, curr_events,
                                    reverse_import);
        }

      return first_commit;
    }
}


static void
import_rcs_file_with_cvs(lua_hooks & lua, database & db,
                         cvs_history & cvs, string const & filename,
                         ticker & n_rev, ticker & n_sym, bool dryrun)
{
  rcs_file r;
  L(FL("parsing RCS file %s") % filename);
  parse_rcs_file(filename, r);
  L(FL("parsed RCS file %s OK") % filename);

  {
    vector< piece > head_lines;
    I(r.deltatexts.find(r.admin.head) != r.deltatexts.end());
    I(r.deltas.find(r.admin.head) != r.deltas.end());

    file_id fid;
    file_data dat(r.deltatexts.find(r.admin.head)->second->text);
    calculate_ident(dat, fid);

    cvs.set_filename(filename, fid);
    cvs.index_branchpoint_symbols (r);
    if (!dryrun)
      db.put_file(fid, dat);

    global_pieces.reset();
    global_pieces.index_deltatext(r.deltatexts.find(r.admin.head)->second,
                                  head_lines);

    // add a pseudo trunk branch event (at time 0)
    cvs.root_event =
          new cvs_event(cvs.curr_file_interned, cvs.base_branch);
    cvs.root_blob = cvs.get_or_create_blob(ET_BRANCH_START, cvs.base_branch);
    cvs.append_event_to(cvs.root_blob, cvs.root_event);

    cvs_event_ptr first_event =
      process_rcs_branch(lua, db, cvs, cvs.base_branch, r.admin.head,
                         head_lines, dat, fid, r, true, n_rev, n_sym,
                         dryrun);

    // link the pseudo trunk branch to the first event in the branch
    cvs.add_dependency(first_event, cvs.root_event);

    global_pieces.reset();
  }

  ui.set_tick_trailer("");
}

void
test_parse_rcs_file(system_path const & filename)
{
  cvs_history cvs;

  I(! filename.empty());
  assert_path_is_file(filename);

  P(F("parsing RCS file %s") % filename);
  rcs_file r;
  parse_rcs_file(filename.as_external(), r);
  P(F("parsed RCS file %s OK") % filename);
}


// CVS importing stuff follows


static void
split_version(string const & v, vector<string> & vs)
{
  vs.clear();
  boost::char_separator<char> sep(".");
  typedef boost::tokenizer<boost::char_separator<char> > tokenizer;
  tokenizer tokens(v, sep);
  copy(tokens.begin(), tokens.end(), back_inserter(vs));
}

static void
join_version(vector<string> const & vs, string & v)
{
  v.clear();
  for (vector<string>::const_iterator i = vs.begin();
       i != vs.end(); ++i)
    {
      if (i != vs.begin())
        v += ".";
      v += *i;
    }
}

void
cvs_history::set_filename(string const & file,
                          file_id const & ident)
{
  L(FL("importing file '%s'") % file);
  I(file.size() > 2);
  I(file.substr(file.size() - 2) == string(",v"));
  string ss = file;
  ui.set_tick_trailer(ss);

  // remove Attic/ if present
  string::size_type last_slash = ss.rfind('/');
  if (last_slash != string::npos && last_slash >= 5
        && ss.substr(last_slash - 5, 6)=="Attic/")
    {
      ss.erase(last_slash - 5, 6);

      if (file_exists(file_path_internal(ss)))
        W(F("File %s exists alive as well as in the Attic! "
            "Merging contents.") % ss);
    }

  // strip the extension
  ss.resize(ss.size() - 2);

  curr_file = file_path_internal(ss);
  curr_file_interned = path_interner.intern(ss);
}

void cvs_history::index_branchpoint_symbols(rcs_file & r)
{
  branch_first_entries.clear();

  for (multimap<string, string>::const_iterator i =
         r.admin.symbols.begin(); i != r.admin.symbols.end(); ++i)
    {
      bool is_vendor_branch = false;
      string const & num = i->first;
      string const & sym = i->second;

      vector<string> components;
      split_version(num, components);

      vector<string> first_entry_components;
      vector<string> branchpoint_components;

      // ignore invalid RCS versions
      if (components.size() < 2)
        {
          W(F("Invalid RCS version: '%s'") % num);
          continue;
        }

      if (components.size() > 2 &&
          (components.size() % 2 == 1))
        {
          // this is a "vendor" branch
          //
          // such as "1.1.1", where "1.1" is the branchpoint and
          // "1.1.1.1" will be the first commit on it.

          is_vendor_branch = true;

          first_entry_components = components;
          first_entry_components.push_back("1");

          branchpoint_components = components;
          branchpoint_components.erase(branchpoint_components.end() - 1,
                                       branchpoint_components.end());

        }

      else if (components.size() > 2 &&
               (components.size() % 2 == 0) &&
               components[components.size() - 2] == string("0"))
        {
          // this is a "normal" branch
          //
          // such as "1.3.0.2", where "1.3" is the branchpoint and
          // "1.3.2.1" is the first commit in the branch.

          first_entry_components = components;
          first_entry_components[first_entry_components.size() - 2]
            = first_entry_components[first_entry_components.size() - 1];
          first_entry_components[first_entry_components.size() - 1]
            = string("1");

          branchpoint_components = components;
          branchpoint_components.erase(branchpoint_components.end() - 2,
                                       branchpoint_components.end());
        }

      string first_entry_version;
      join_version(first_entry_components, first_entry_version);

      L(FL("first version in branch %s would be %s") 
        % sym % first_entry_version);
      branch_first_entries.insert(make_pair(first_entry_version, sym));

      string branchpoint_version;
      join_version(branchpoint_components, branchpoint_version);

      if (branchpoint_version.length() > 0)
        {
          // possibly add the branch to a delta
          map< string, shared_ptr<rcs_delta> >::const_iterator di =
            r.deltas.find(branchpoint_version);

          // the delta must exist
          E(di != r.deltas.end(),
            F("delta for a branchpoint is missing (%s)")
              % branchpoint_version);

          shared_ptr<rcs_delta> curr_delta = di->second;

          if (curr_delta->branches.find(first_entry_version) ==
              curr_delta->branches.end())
            curr_delta->branches.insert(first_entry_version);

          if (is_vendor_branch)
            {
              if (r.vendor_branches.find(first_entry_version) ==
                  r.vendor_branches.end())
                r.vendor_branches.insert(first_entry_version);
            }
        }
    }
}

class
cvs_tree_walker
  : public tree_walker
{
  lua_hooks & lua;
  database & db;
  cvs_history & cvs;
  bool dryrun;
  ticker & n_rev;
  ticker & n_sym;
public:
  cvs_tree_walker(lua_hooks & lua, database & db, cvs_history & cvs,
                  bool const dryrun, ticker & n_rev, ticker & n_sym)
    : lua(lua), db(db), cvs(cvs), dryrun(dryrun), n_rev(n_rev), n_sym(n_sym)
  {
  }
  virtual void visit_file(file_path const & path)
  {
    string file = path.as_external();
    if (file.substr(file.size() - 2) == string(",v"))
      {
        try
          {
            transaction_guard guard(db);
            import_rcs_file_with_cvs(lua, db, cvs, file, n_rev, n_sym,
                                     dryrun);
            guard.commit();
          }
        catch (oops const & o)
          {
            W(F("error reading RCS file %s: %s") % file % o.what());
          }
      }
    else
      L(FL("skipping non-RCS file %s") % file);
  }
  virtual ~cvs_tree_walker() {}
};


struct
blob_consumer
{
  options & opts;
  project_t & project;
  key_store & keys;
  cvs_history & cvs;
  ticker & n_blobs;
  ticker & n_revisions;

  temp_node_id_source nis;

  blob_consumer(options & opts,
                project_t & project,
                key_store & keys,
                cvs_history & cvs,
                ticker & n_blobs,
                ticker & n_revs)
  : opts(opts),
    project(project),
    keys(keys),
    cvs(cvs),
    n_blobs(n_blobs),
    n_revisions(n_revs)
  { };

  void create_artificial_revisions(cvs_blob_index bi,
                                   set<cvs_blob_index> & parent_blobs,
                                   revision_id & parent_rid,
                                   cvs_symbol_no & in_branch);

  void merge_parents_for_artificial_rev(cvs_blob_index bi,
    set<revision_id> & parent_rids,
    map<cvs_event_ptr, revision_id> & event_parent_rids);

  void operator() (cvs_blob_index bi);
};

struct dij_context
{
  cvs_blob_index prev;

  // My STL's map implementation insists on having this constructor, but
  // we don't want it to be called ever!
  dij_context()
    {
      I(false);
    };

  dij_context(cvs_blob_index p)
    : prev(p)
    { };
};

// This returns the shortest path from a blob following it's dependencies,
// i.e. upwards, from the leaves to the root.
//
// It can ignore blobs depending on their color (painted by a previous depth
// first search) or abort the search as soon as a lower age limit of the
// blobs is reached. Both serves reducing the number of blobs it needs to
// touch. As if that weren't enough flexibility already, it can also abort
// the search as soon as it hits the first grey blob, which is another nice
// optimization in one case.
//
// Attention: the path is returned in reversed order!
//
template<typename Container> void
dijkstra_shortest_path(cvs_history &cvs,
                       cvs_blob_index from, cvs_blob_index to,
                       insert_iterator<Container> ity,
                       bool follow_white,
                       bool follow_grey,
                       bool follow_black,
                       bool break_on_grey,
                       pair< cvs_blob_index, cvs_blob_index > edge_to_ignore,
                       int height_limit)
{
  map< cvs_blob_index, dij_context > distances;
  stack< cvs_blob_index > stack;

  stack.push(from);
  distances.insert(make_pair(from, dij_context(invalid_blob)));

  if (break_on_grey)
    I(follow_grey);

  cvs_blob_index bi;
  while (stack.size() > 0)
    {
      bi = stack.top();
      stack.pop();

      if (break_on_grey && cvs.blobs[bi].color == grey)
        break;

      if (bi == to)
        break;

      I(distances.count(bi) > 0);

      if (height_limit)
        {
          // check the height limit and stop tracking this blob's
          // dependencies if it is older (lower) than our height_limit.
          if (cvs.blobs[bi].height < height_limit)
            continue;
        }

      for (blob_event_iter i = cvs.blobs[bi].begin();
           i != cvs.blobs[bi].end(); ++i)
        for (dep_loop j = cvs.get_dependencies(*i); !j.ended(); ++j)
          {
            cvs_blob_index dep_bi = (*j)->bi;

            if ((follow_white && cvs.blobs[dep_bi].color == white) ||
                (follow_grey && cvs.blobs[dep_bi].color == grey) ||
                (follow_black && cvs.blobs[dep_bi].color == black))
              if (distances.count(dep_bi) == 0 &&
                  make_pair(bi, dep_bi) != edge_to_ignore)
                {
                  distances.insert(make_pair(dep_bi, dij_context(bi)));
                  stack.push(dep_bi);
                }
          }
    }

  if (!break_on_grey && bi != to)
    return;

  // Trace back the shortest path and remember all vertices
  // on the path. These are part of the cycle we want to
  // split.
  I(break_on_grey || bi == to);

  while (true)
    {
      *ity++ = bi;
      I(distances.count(bi) > 0);

      if (bi == from)
        break;

      bi = distances[bi].prev;
    }
}

inline void
calculate_height_limit(const cvs_blob_index bi_a, const cvs_blob_index bi_b,
                       cvs_history & cvs, int height_limit)
{
  int ha(cvs.blobs[bi_a].height),
      hb(cvs.blobs[bi_b].height);

  height_limit = (ha < hb ? ha : hb);

  L(FL("height_limit: %d") % height_limit);
}

#ifdef DEBUG_GRAPHVIZ
void
write_graphviz_partial(cvs_history & cvs, string const & desc,
                       vector<cvs_blob_index> & blobs_to_mark,
                       int add_depth);

void
write_graphviz_complete(cvs_history & cvs, string const & desc);

#endif

struct blob_splitter
{
protected:
  cvs_history & cvs;
  vector<cvs_blob_index> & cycle_members;

public:
  blob_splitter(cvs_history & c, vector<cvs_blob_index> & cm)
    : cvs(c),
      cycle_members(cm)
    { }

  bool abort()
    {
      return !cycle_members.empty();
    }

  void tree_edge(Edge e)
    {
#ifdef DEBUG_BLOB_SPLITTER
      L(FL("blob_splitter: tree edge: %d -> %d") % e.first % e.second);
#endif
    }

  void forward_or_cross_edge(Edge e)
    {
#ifdef DEBUG_BLOB_SPLITTER
      L(FL("blob_splitter: cross edge: %d -> %d") % e.first % e.second);
#endif
    }

  void back_edge(Edge e)
    {
#ifdef DEBUG_BLOB_SPLITTER
      L(FL("blob_splitter: back edge: %d -> %d") % e.first % e.second);
#endif

      I(e.first != e.second);

      I((cvs.blobs[e.second].color == grey) ||
        (cvs.blobs[e.second].color == black));
      I(cvs.blobs[e.first].color == grey);

      // We run Dijkstra's algorithm to find the shortest path from e.second
      // to e.first. All vertices in that path are part of the smallest
      // cycle which includes this back edge.
      insert_iterator< vector<cvs_blob_index> >
        ity(cycle_members, cycle_members.begin());
      dijkstra_shortest_path(cvs, e.first, e.second, ity,
                             true, true, true, // follow all blobs
                             false,
                             make_pair(invalid_blob, invalid_blob),
                             0);
      I(!cycle_members.empty());

#ifdef DEBUG_GRAPHVIZ
      write_graphviz_partial(cvs, "splitter", cycle_members, 5);
#endif
    }
};


// Different functors for deciding where to split a blob
class split_decider_func
{
public:
  virtual ~split_decider_func ()
    { };  // a no-op, just here to make the compiler happy.
  virtual bool operator () (const cvs_event_ptr & ev) = 0;
};

// A simple functor which decides based on the event's timestamp.
class split_by_time
  : public split_decider_func
{
  u64 split_point;

public:
  split_by_time(time_i const ti)
    : split_point(ti)
    { };

  virtual bool operator () (const cvs_event_ptr & ev)
    {
      return ev->adj_time > split_point;
    }
};

class split_by_event_set
  : public split_decider_func
{
  set<cvs_event_ptr> & split_events;

public:
  split_by_event_set(set<cvs_event_ptr> & events)
    : split_events(events)
    { };

  virtual bool operator () (const cvs_event_ptr & ev)
    {
      return split_events.find(ev) == split_events.end();
    }
};

// A more clever functor which decides, based on the blob's dependencies:
// if the event depends on one or more blobs in path_a, it's put in the
// new blob, if it has one or more dependencies to blobs in path_b, it
// remains in the old blob.
//
// Attention: the blob to split must have at least one dependency to
// a blob in path A or path B. Additionally, if there are dependencies
// to blobs in path A, there must not be any dependencies to path B and
// vice verca.
class split_by_path
  : public split_decider_func
{
  cvs_history & cvs;
  vector<cvs_blob_index> path;

public:
  split_by_path(cvs_history & cvs,
                vector<cvs_blob_index> & path)
    : cvs(cvs),
      path(path)
    { };

  virtual bool operator () (const cvs_event_ptr & ev)
    {
      set<cvs_blob_index> done;
      stack<cvs_blob_index> stack;

      I(!path.empty());

      // start at the event given and recursively check all its
      // dependencies for blobs in the path.
      for (dep_loop i = cvs.get_dependencies(ev); !i.ended(); ++i)
        stack.push((*i)->bi);

      // Mark all dependencies of the first blob in the path as
      // done. If we hit one of those, we don't have to go
      // further.
      cvs_blob & first_blob = cvs.blobs[*path.begin()];
      for (blob_event_iter i = first_blob.begin(); i != first_blob.end(); ++i)
        for (dep_loop j = cvs.get_dependencies(*i); !j.ended(); ++j)
          {
            cvs_blob_index dep_bi = (*j)->bi;
            if (done.find(dep_bi) == done.end())
              done.insert(dep_bi);
          }

      while (!stack.empty())
        {
          cvs_blob_index bi = stack.top();
          stack.pop();

          set<cvs_blob_index>::const_iterator ity = done.find(bi);
          if (ity != done.end())
            continue;
          done.insert(ity, bi);

          if (find(path.begin(), path.end(), bi) != path.end())
            return true;
          else
            for (blob_event_iter i = cvs.blobs[bi].begin();
                 i != cvs.blobs[bi].end(); ++i)
              for (dep_loop j = cvs.get_dependencies(*i); !j.ended(); ++j)
                {
                  cvs_blob_index dep_bi = (*j)->bi;
                  stack.push(dep_bi);
                }
        }

      return false;
    }
};

void
split_blob_at(cvs_history & cvs, const cvs_blob_index blob_to_split,
              split_decider_func & split_decider);


struct branch_sanitizer
{
protected:
  cvs_history & cvs;
  bool & dfs_restart_needed;
  bool & height_recalculation_needed;

public:
  branch_sanitizer(cvs_history & c, bool & r, bool & h)
    : cvs(c),
      dfs_restart_needed(r),
      height_recalculation_needed(h)
    { }

  bool abort()
    {
      return dfs_restart_needed;
    }

  void tree_edge(Edge e)
    {
#ifdef DEBUG_BLOB_SPLITTER
      L(FL("branch_sanitizer: tree edge: %d -> %d") % e.first % e.second);
#endif
    }

  void forward_or_cross_edge(Edge e)
    {
#ifdef DEBUG_BLOB_SPLITTER
      L(FL("branch_sanitizer: cross edge: %d -> %d") % e.first % e.second);
#endif

      // a short circuit for branch start and tag blobs, which may very
      // well have multiple ancestors (i.e. cross or forward edges)
      if (cvs.blobs[e.second].get_digest().is_branch_start() ||
          cvs.blobs[e.second].get_digest().is_tag())
        return;

      // On a forward or cross edge, we first have to find the common
      // ancestor of both blobs involved. For that we go upwards from
      // the target (e.second) blob, until we reach the first grey
      // blob. That must be a common ancestor (but not necessarily the
      // lowest one).
      vector< cvs_blob_index > path_a, path_b;
      insert_iterator< vector< cvs_blob_index > >
        ity_a(path_a, path_a.end()),
        ity_b(path_b, path_b.end());

      I(cvs.blobs[e.second].color == black);
      dijkstra_shortest_path(cvs, e.second, cvs.root_blob, ity_a,
                             false, true, true, // follow grey and black, but
                             true,              // break on first grey
                             make_pair(e.second, e.first), // indirect path
                             0);                // no height limit
      I(!path_a.empty());

      // From that common ancestor, we now follow the grey blobs downwards,
      // until we find the source (e.first) blob of the cross edge.
      I(cvs.blobs[e.first].color == grey);
      I(cvs.blobs[path_a[0]].color == grey);
      dijkstra_shortest_path(cvs, e.first, path_a[0], ity_b,
                             false, true, false,  // follow only grey
                             false,
                             make_pair(invalid_blob, invalid_blob),
                             0);
      I(!path_b.empty());
      path_b.push_back(e.second);

      // At this point we have two different paths, both going from the
      // (grey) common ancestor we've found...
      I(path_a[0] == path_b[0]);

      // ..to the target of the cross edge (e.second).
      I(*path_a.rbegin() == e.second);
      I(*path_b.rbegin() == e.second);


      // Unfortunately, the common ancestor we've found isn't
      // necessarily the lowest common ancestor. However, it doesn't
      // need to be, we just need to make sure, that there are no
      // dependencies between blobs of path_a and path_b.
      //
      // As path_a is all colored black from the depth first search
      // run, we already know there are no cross or forward edges from
      // it to any blob of path_b.
      //
      // But blobs of path_b can very well have dependencies to blobs
      // of path_a. An example (from the test importing_cvs_branches2):
      //
      //                        2
      //              p       /    \       p
      //              a     10 <-.  12     a
      //              t      |   |   |     t
      //              h      9   |  11     h
      //                     |   |   |
      //              a      5    '- 3     b
      //                      \     /
      //                         8
      //
      // Here, the cross edge discovered was 3 -> 8. And path_a is:
      // (2, 10, 9, 5, 8), while path_b is (2, 12, 11, 3, 8). The edge
      // 3 -> 10 is another cross edge, but just  hasn't been discovered
      // so far.
      //
      // However, we better handle the higher cross path first, since it
      // may have an effect on how the later cross path needs to be
      // handled. Thus in the above case, we decide to handle the parallel
      // paths (2, 10) and (2, 12, 11, 3, 10) first. Only after having
      // resolved those, we handle the lower parallel paths
      // (3, 10, 9, 5, 8) and (3, 8).

      check_for_cross_path(path_a, path_b, false);
    }

  void check_for_cross_path(vector<cvs_blob_index> & path_a,
                            vector<cvs_blob_index> & path_b,
                            bool switch_needed)
    {
      // Branch starts and tag blobs can have multiple ancestors (which
      // should all be symbol blobs), so we never want to split those.
      if (cvs.blobs[*path_a.rbegin()].get_digest().is_branch_start() ||
          cvs.blobs[*path_a.rbegin()].get_digest().is_tag())
        return;

#ifdef DEBUG_BLOB_SPLITTER
      log_path(cvs, "handling path a:", path_a.begin(), path_a.end());
      log_path(cvs, "         path b:", path_b.begin(), path_b.end());
      L(FL("         %s") % (switch_needed ? "switch needed"
                                           : "no switch needed"));
#endif

      vector<cvs_blob_index> cross_path;
      insert_iterator< vector< cvs_blob_index > >
        ity_c(cross_path, cross_path.end());

      int height_limit(0);
      calculate_height_limit(*(++path_a.begin()), *(++path_b.begin()),
                             cvs, height_limit);
      dijkstra_shortest_path(cvs, *(++path_a.rbegin()), *(++path_b.begin()),
                             ity_c,
                             true, true, true,    // follow all colors
                             false,
                             make_pair(invalid_blob, invalid_blob),
                             height_limit);

      if (!cross_path.empty())
        {
#ifdef DEBUG_BLOB_SPLITTER
          log_path(cvs, "   found cross path:",
                   cross_path.begin(), cross_path.end());
#endif

          // Find the first element in the cross path, which is also
          // part of the existing path_a. That will be our new target,
          // i.e. becomes the new target blob.
          vector<cvs_blob_index>::iterator pa_i, cp_i;
          for (cp_i = cross_path.begin();
               cp_i != cross_path.end(); ++cp_i)
            {
              pa_i = find(path_a.begin(), path_a.end(), *cp_i);
              if (pa_i != path_a.end())
                break;
            }
          I(cp_i != cross_path.end());
          I(pa_i != path_a.end());

          // handle the upper parallel paths
          {
            vector<cvs_blob_index> new_path_a;
            vector<cvs_blob_index> new_path_b;

            cvs_blob_index target_bi = *cp_i;

            // copy all elements from the cross_path until
            // cp_i (the first element in the cross path, which is
            // also part of existing path_a).
            new_path_b.push_back(*path_b.begin());
            copy(cross_path.begin(), ++cp_i, back_inserter(new_path_b));

            // copy all elements from the beginning of path a until
            // that same element.
            copy(path_a.begin(), ++pa_i, back_inserter(new_path_a));

            // Recursive call. If we don't need to switch anymore *and*
            // path_a is still all black, we don't need to switch for
            // that sub-path.
            check_for_cross_path(new_path_a, new_path_b, true);
          }

          // Short circuit if one of the above cross path resolution
          // steps already require a DFS restart.
          if (dfs_restart_needed)
            return;

          // then handle the lower parallel paths
          {
            vector<cvs_blob_index> new_path_a;
            vector<cvs_blob_index> new_path_b;

            // get the lowest common ancestor, which must be
            // part of path_b
            vector<cvs_blob_index>::iterator ib = ++path_b.begin();
            vector<cvs_blob_index>::iterator ic = cross_path.begin();

            I(*ib == *ic);
            while (*(ib + 1) == *(ic + 1))
              {
                ib++;
                ic++;
              }

            copy(ic, cross_path.end(), back_inserter(new_path_a));
            new_path_a.push_back(*path_b.rbegin());

            copy(ib, path_b.end(), back_inserter(new_path_b));

            // Recursive call, where we require the paths to be
            // switched and checked for reverse cross paths, as we
            // cannot be sure that all elements in new_path_a are
            // black already. Thus, there might also be a cross
            // path from new_path_a to new_path_b.
            check_for_cross_path(new_path_a, new_path_b, true);
          }
      }

      // Short circuit if one of the above cross path resolution
      // steps already require a DFS restart.
      if (dfs_restart_needed)
        return;

      if (switch_needed)
        {
          // If we still need a switch, do the reversed cross path
          // check.
          vector<cvs_blob_index> new_path_a(path_b);
          vector<cvs_blob_index> new_path_b(path_a);
          check_for_cross_path(new_path_a, new_path_b, false);
        }
      else
        {
          // Extra check the other way around. Since either a DFS or
          // our cross checks already guarantee that there are no more
          // reverse cross paths, this should always succeed.
          vector<cvs_blob_index> cross_path;
          insert_iterator< vector< cvs_blob_index > >
            ity_c(cross_path, cross_path.end());

          int height_limit(0);
          calculate_height_limit(*(++path_a.begin()), *(++path_b.begin()),
                                 cvs, height_limit);
          dijkstra_shortest_path(cvs, *(++path_b.rbegin()),
                                 *(++path_a.begin()), ity_c,
                                 true, true, true,    // follow all colors
                                 false,
                                 make_pair(invalid_blob, invalid_blob),
                                 height_limit);
          I(cross_path.empty());

          handle_paths_of_cross_edge(path_a, path_b);
        }
    };

  void handle_paths_of_cross_edge(vector<cvs_blob_index> & path_a,
                                   vector<cvs_blob_index> & path_b)
    {
#ifdef DEBUG_BLOB_SPLITTER
      L(FL("branch_sanitizer: handle paths"));
#endif

      cvs_blob_index target_bi = *path_a.rbegin();
      I(target_bi == *path_b.rbegin());
      cvs_blob & target_blob = cvs.blobs[target_bi];

      // Check if any one of the two paths contains a branch start.
      bool a_has_branch = false;
      vector<cvs_blob_index>::iterator first_branch_start_in_path_a;
      bool b_has_branch = false;
      vector<cvs_blob_index>::iterator first_branch_start_in_path_b;
      for (vector<cvs_blob_index>::iterator i = ++path_a.begin();
           i != path_a.end(); ++i)
        if (cvs.blobs[*i].get_digest().is_branch_start())
          {
            L(FL("path a contains a branch blob: %d (%s)")
              % *i % get_event_repr(cvs, *cvs.blobs[*i].begin()));
            a_has_branch = true;
            first_branch_start_in_path_a = i;
            break;
          }

      for (vector<cvs_blob_index>::iterator i = ++path_b.begin();
           i != path_b.end(); ++i)
        if (cvs.blobs[*i].get_digest().is_branch_start())
          {
            L(FL("path b contains a branch blob: %d (%s)")
              % *i % get_event_repr(cvs, *cvs.blobs[*i].begin()));
            b_has_branch = true;
            first_branch_start_in_path_b = i;
            break;
          }

#ifdef DEBUG_GRAPHVIZ
      {
        vector<cvs_blob_index> blobs_to_show;

        for (vector<cvs_blob_index>::iterator i = path_a.begin();
             i != path_a.end(); ++i)
          blobs_to_show.push_back(*i);

        for (vector<cvs_blob_index>::iterator i = path_b.begin();
             i != path_b.end(); ++i)
          blobs_to_show.push_back(*i);

        write_graphviz_partial(cvs, "splitter", blobs_to_show, 5);
      }
#endif

      // Swap a and b, if only b has a branch, but not a. This reduces
      // to three cases: no branches, only a has a branch and both
      // paths contain branches.
      if (b_has_branch && !a_has_branch)
        {
          L(FL("swapping paths a and b"));
          swap(path_a, path_b);
          swap(a_has_branch, b_has_branch);
          swap(first_branch_start_in_path_a, first_branch_start_in_path_b);
        }

      if (a_has_branch && b_has_branch)
        {
          // The target blob seems to be part of two (or even more)
          // branches, thus we need to split that blob.

          vector< cvs_blob_index > tmp_a((++path_a.rbegin()).base()
                                         - first_branch_start_in_path_a);
          copy(first_branch_start_in_path_a, (++path_a.rbegin()).base(),
               tmp_a.begin());

          vector< cvs_blob_index > tmp_b((++path_b.rbegin()).base()
                                         - first_branch_start_in_path_b);
          copy(first_branch_start_in_path_b, (++path_b.rbegin()).base(),
               tmp_b.begin());

          I(!tmp_a.empty());
          I(!tmp_b.empty());

          split_by_path func_a(cvs, tmp_a),
                        func_b(cvs, tmp_b);

          // Count all events, and check where we can splitt
          int pa_deps = 0,
              pb_deps = 0,
              total_events = 0;

          for (blob_event_iter j = target_blob.get_events().begin();
               j != target_blob.get_events().end(); ++j)
            {
              bool depends_on_path_a = func_a(*j);
              bool depends_on_path_b = func_b(*j);

              if (depends_on_path_a && depends_on_path_b)
                L(FL("event %s depends on both paths!")
                  % get_event_repr(cvs, *j));

              if (depends_on_path_a)
                pa_deps++;
              if (depends_on_path_b)
                pb_deps++;

              total_events++;
            }

          L(FL("of %d total events, %d depend on path a, %d on path b")
            % total_events % pa_deps % pb_deps);

          I(pa_deps > 0);
          I(pb_deps > 0);

          if ((pa_deps == total_events) && (pb_deps == total_events))
            {
              // If all events depend on both paths, we can't really
              // split. Thas mostly happens if total_events == 1, which
              // is a strange thing per se. (Requesting to split a
              // blob of size 1 is the strange thing).
              //
              // For now, we simply drop the dependencies to the longer
              // and most probably more complex path (which might be a
              // pretty arbitrary choice here).
              if (path_a.size() > path_b.size())
                cvs.remove_deps(target_bi, *(++path_a.rbegin()));
              else
                cvs.remove_deps(target_bi, *(++path_b.rbegin()));
            }
          else if (pa_deps >= pb_deps)
          {
            L(FL("  splitting dependencies from path b"));
            split_blob_at(cvs, target_bi, func_b);
          }
          else
          {
            L(FL("  splitting dependencies from path a"));
            split_blob_at(cvs, target_bi, func_a);
          }

          dfs_restart_needed = true;
        }
      else if (a_has_branch && !b_has_branch)
        {
          // Path A started into another branch, while all the
          // blobs of path B are in the same branch as the target
          // blob.

          cvs_blob_index bi_a = *(++path_a.rbegin());
          cvs_blob_index bi_b = *(++path_b.rbegin());

          if (cvs.blobs[path_a[1]].get_digest().is_symbol() &&
              cvs.blobs[path_a[2]].get_digest().is_branch_start() &&
              target_blob.get_digest().is_symbol() &&
              path_b.size() == 2)
            {
              // This is a special case, where none of the commits in path_a
              // touch a certain file. A symbol then has a dependency on
              // an RCS version which seems to belong to another branch. We
              // simply drop that dependency to relocate the symbol and make
              // it very clear what branch it belongs to.
              //
              //                common
              //               ancestor
              //               (symbol)
              //                /    \         path_b is pretty empty, i.e.
              //            branch    |        there is a direct dependency
              //            symbol    |        from the common ancestor (a
              //               |      |        branch symbol) to target_bi
              //            branch    |        (also a symbol, but any kind)
              //            start     |
              //               |      |
              //              (+)     |
              //                \    /
              //              target_bi
              //               (symbol)
              //
              cvs.remove_deps(target_bi, bi_b);

              dfs_restart_needed = true;
            }
          else if ((path_a[0] == cvs.root_blob) && (path_a.size() == 5)
                    && target_blob.get_digest().is_symbol())
            {
              // another special case: with a vendor branch, 1.1.1.1 gets
              // tagged, instead of 1.1. This poses a problem for further
              // sub-branches, as those might have dependencies on the
              // vendor branch as well as on the trunk.
              //
              // We simply remove the dependency to the vendor branch,
              // which are imported independently.
              //
              //                root
              //                blob
              //                /    \.
              //           vendor     |
              //           branch     |
              //           symbol   initial
              //               |     import
              //           vendor    (1.1)
              //           branch     |
              //           start      |
              //               |     (+)
              //           initial    |
              //           import     |
              //          (1.1.1.1)   |
              //                \    /
              //              target_bi
              //               (symbol)
              //
              cvs.remove_deps(target_bi, bi_a);

              dfs_restart_needed = true;
            }
          else
            {
              // Okay, it's getting tricky here: the target blob is not a
              // branch or tag point, neither are bi_a nor bi_b. So we
              // have the following situation:
              //
              //                common
              //               ancestor              (+) stands for one
              //                /    \                   or more commit
              //              (+)     |                  blobs.
              //               |      |
              //            branch   (+)
              //            start     |
              //               |      |
              //              (+)     |    <----- from here on, there are
              //               |      |           only commit blobs
              //             bi_a    bi_b
              //                \    /
              //              target_bi
              //
              // As the target blob has a dependency on bi_a (which is not
              // a branchpoint), we have to split the target blob into
              // events which belong to path A and events which belong to
              // path B.

              vector< cvs_blob_index > tmp_a((++path_a.rbegin()).base()
                                             - first_branch_start_in_path_a);
              copy(first_branch_start_in_path_a, (++path_a.rbegin()).base(),
                   tmp_a.begin());

              split_by_path func(cvs, tmp_a);

              // Count all events, and check where we can splitt
              int pa_deps = 0,
                  total_events = 0;

              for (blob_event_iter j = target_blob.get_events().begin();
                   j != target_blob.get_events().end(); ++j)
                {
                  bool depends_on_path_a = func(*j);

                  if (depends_on_path_a)
                    pa_deps++;
                  total_events++;
                }

              I(pa_deps > 0);

              if (pa_deps == total_events)
                {
                  // all events in the target blob depend in a way on the
                  // branch start in path a, thus we should better simply
                  // drop the dependency from bi_b to the target blob.
                  cvs.remove_deps(target_bi, bi_b);

                  dfs_restart_needed = true;
                }
              else
                {
                  I(pa_deps < total_events);
                  L(FL("splitting at path a"));
                  split_blob_at(cvs, target_bi, func);

                  dfs_restart_needed = true;
                }
            }
        }
      else
        {
          I(!a_has_branch);
          I(!b_has_branch);

          // If none of the two paths has a branch start, we can simply
          // join them into one path, which satisfies all of the
          // dependencies and is correct with regard to timestamps.
          //
          // At any position, we have an ancestor and two dependents, one
          // in each path. To streamline the graph, we take the younger
          // one first and adjust dependencies as follows:
          //
          //       ANC    (if A is younger than B)   ANC
          //      /   \             -->              /
          //     A     B                            A ->  B
          //
          // A then becomes the ancestor of the next round. We repeat
          // this until we reach the final blob which triggered the
          // cross edge (the target blob).

          vector<cvs_blob_index>::iterator ity_anc = path_a.begin();
          I(*ity_anc == *(path_b.begin()));

          vector<cvs_blob_index>::iterator ity_a = ++path_a.begin();
          vector<cvs_blob_index>::iterator ity_b = ++path_b.begin();

          blob_index_time_cmp blob_time_cmp(cvs);

          while ((*ity_a != target_bi) || (*ity_b != target_bi))
            {
              I(ity_a != path_a.end());
              I(ity_b != path_b.end());

              if ((!blob_time_cmp(*ity_a, *ity_b) || (*ity_a == target_bi))
                  && (*ity_b != target_bi))
                {
                  // swap path a and path b, so that path a contains the
                  // youngest blob, which needs to become the new common
                  // ancestor.
                  swap(path_a, path_b);
                  swap(ity_a, ity_b);
                }

              // ity_a comes before ity_b, so we drop the dependency
              // of ity_b to it's ancestor and add one to ity_a
              // instead.
              L(FL("  with common ancestor %d, blob %d wins over blob %d")
                % *ity_anc % *ity_a % *ity_b);

              cvs.remove_deps(*ity_b, *ity_anc);
              dfs_restart_needed = true;

              // If ity_b points to the last blob in path_b, the
              // common target blob, then we can abort the loop, because
              // it is also the end of path a.
              if (*ity_b == target_bi)
                break;

              // We want a dependency from *ity_a to *ity_b, but we only
              // need to add one, if none exists.
              vector< cvs_blob_index > back_path;
              insert_iterator< vector< cvs_blob_index > >
                back_ity(back_path, back_path.end());

              int height_limit(0);
              calculate_height_limit(*(++path_a.begin()), *(++path_b.begin()),
                                     cvs, height_limit);
              dijkstra_shortest_path(cvs, *ity_b, *ity_a, back_ity,
                                     true, true, true,   // follow all
                                     false,
                                     make_pair(invalid_blob, invalid_blob),
                                     height_limit);
              if (back_path.empty())
                {
                  L(FL("  adding dependency from blob %d to blob %d")
                    % *ity_a % *ity_b);
                  cvs.add_dependency(*ity_b, *ity_a);
                  if (cvs.blobs[*ity_a].height >= cvs.blobs[*ity_b].height)
                    height_recalculation_needed = true;
                }
              else
                L(FL("  no need to add a dependency, "
                     "there already exists one."));

              ity_anc = ity_a;
              ity_a++;
            }
        }
    }

  void back_edge(Edge e)
    {
#ifdef DEBUG_GRAPHVIZ
       vector<cvs_blob_index> blobs_to_show;

       blobs_to_show.push_back(e.first);
       blobs_to_show.push_back(e.second);

      write_graphviz_partial(cvs, "invalid_back_edge", blobs_to_show, 5);
#endif

      L(FL("branch_sanitizer: back edge from blob %d (%s) to blob %d (%s) "
           "- ABORTING!")
        % e.first % get_event_repr(cvs, *cvs.blobs[e.first].begin())
        % e.second % get_event_repr(cvs, *cvs.blobs[e.second].begin()));

      vector<cvs_blob_index> cycle_members;
      insert_iterator< vector< cvs_blob_index > >
        ity(cycle_members, cycle_members.begin());
      dijkstra_shortest_path(cvs, e.first, e.second, ity,
                             true, true, false, // follow white and grey
                             false,
                             make_pair(invalid_blob, invalid_blob),
                             0);
      I(!cycle_members.empty());
      log_path(cvs, "created back edge: ",
               cycle_members.begin(), cycle_members.end());

      I(false);
    }
};

// single blob split points: search only for intra-blob dependencies
// and return split points to resolve these dependencies.
time_i
get_best_split_point(cvs_history & cvs, cvs_blob_index bi)
{
  list< pair<time_i, time_i> > ib_deps;

  // Collect the conflicting intra-blob dependencies, storing the
  // timestamps of both events involved.
  for (blob_event_iter i = cvs.blobs[bi].begin();
       i != cvs.blobs[bi].end(); ++i)
    {
      cvs_event_ptr ev = *i;

      // check for time gaps between the current event and any other event
      // on the same file in the same blob.
      for (blob_event_iter j = i + 1; j != cvs.blobs[bi].end(); ++j)
        if ((*i)->path == (*j)->path)
          {
            I((*i)->adj_time != (*j)->adj_time);
            if ((*i)->adj_time > (*j)->adj_time)
              ib_deps.push_back(make_pair((*j)->adj_time, (*i)->adj_time));
            else
              ib_deps.push_back(make_pair((*i)->adj_time, (*j)->adj_time));
          }
    }

  // What we have now, are durations, or multiple time ranges. We need to
  // split the blob somewhere in that range. But because there are multiple
  // files involved, these ranges can be overlapping, i.e.:
  //
  //           o    o   o       |
  //     A ->  |    |   |       | t       -o-      commits
  //           o    |   |       | i       A, B, C  possible split points
  //     B ->  |    |   |       | m
  //           |    o   |       | e
  //     C ->  |    |   |       |
  //           o    o   o       v
  //
  // From this example, it's clear that we should split at A and C, the
  // first split will resolve three intra-blob dependencies, the second one
  // two. By then, all intra-blob dependencies are resolved. There's no
  // need to split at B.
  //
  // To figure that out, we recursively try to get the split point which
  // resolves the most intra-blob dependencies, until no ones are left. For
  // that, we simply count how many intra-blob deps a split between any two
  // events would resolve.

  typedef list< pair<time_i, time_i> >::iterator dep_ity;

  set< time_i > event_times;
  for (dep_ity i = ib_deps.begin(); i != ib_deps.end(); ++i)
    {
      if (event_times.find(i->first) == event_times.end())
        event_times.insert(i->first);

      if (event_times.find(i->second) == event_times.end())
        event_times.insert(i->second);
    }

  I(!event_times.empty());

  set<time_i>::const_iterator last, curr;
  last = event_times.begin();
  curr = last;
  curr++;
  pair<time_i, time_i> best_split_range = make_pair(0, 0);
  vector<dep_ity> deps_resolved_by_best_split;
  unsigned int best_score = 0;
  for ( ; curr != event_times.end(); ++curr)
    {
      time_i curr_split_point = *last + (*curr - *last) / 2;

      // just to get everything right here...
      I(*curr > *last);
      I(curr_split_point < *curr);
      I(curr_split_point >= *last);

      unsigned int num_deps_resolved = 0;
      for (dep_ity i = ib_deps.begin(); i != ib_deps.end(); ++i)
        if ((curr_split_point >= i->first) &&
            (curr_split_point < i->second))
          num_deps_resolved++;

      if (num_deps_resolved > best_score)
        {
          I(*curr > *last);
          best_split_range = make_pair(*last, *curr);
          best_score = num_deps_resolved;
        }

      last = curr;
    }

  I(best_score > 0);
  vector<dep_ity>::const_iterator i;
  for (i = deps_resolved_by_best_split.begin();
       i != deps_resolved_by_best_split.end(); ++i)
    ib_deps.erase(*i);

  // FIXME: we should check if there are events in that range, which are
  //        not involved in the dependency cycle, but for which we need to
  //        decide where to put them.

  time_i best_split_point = best_split_range.first +
    (best_split_range.second - best_split_range.first) / 2;

  L(FL("Best split range: %d - %d (@%d)")
    % best_split_range.first % best_split_range.second % best_split_point);

  return best_split_point;
}

void
split_best_candidates_by_events(cvs_history & cvs,
  vector<pair<set<cvs_blob_index>, set<cvs_event_ptr> > > & event_splits)
{
  I(!event_splits.empty());
  set<cvs_blob_index> & candidates = event_splits.begin()->first;
  set<cvs_event_ptr> events = event_splits.begin()->second;

  int best_score = -1;

  vector<pair<set<cvs_blob_index>, set<cvs_event_ptr> > >::iterator i;
  for (i = event_splits.begin(); i != event_splits.end(); ++i)
    {
      int test_score = 0;
      set<cvs_blob_index> & test_cand = i->first;

      // count the number of symbol blobs within this set of candidates.
      for (set<cvs_blob_index>::iterator j = test_cand.begin();
           j != test_cand.end(); ++j)
        if (cvs.blobs[*j].get_digest().is_symbol())
          test_score++;

      // keep track of the best set of candidates to split
      if (test_score > best_score)
        {
          best_score = test_score;
          candidates = i->first;
          events = i->second;
        }
    }

  split_by_event_set func(events);
  for (set<cvs_blob_index>::iterator i = candidates.begin();
       i != candidates.end(); ++i)
    {
      I(!cvs.blobs[*i].get_digest().is_branch_start());
      I(!cvs.blobs[*i].get_digest().is_tag());

      split_blob_at(cvs, *i, func);
    }
}

void
split_cycle(cvs_history & cvs, vector<cvs_blob_index> const & cycle_members)
{
  I(!cycle_members.empty());

  // First, we collect the oldest (i.e. smallest, by timestamp) per file,
  // so we know where to stop tracking back dependencies later on.
  map<cvs_path, time_i> oldest_event;
  typedef map<cvs_path, time_i>::iterator oe_ity;
  typedef vector<cvs_blob_index>::const_iterator cm_ity;
  for (cm_ity cc = cycle_members.begin(); cc != cycle_members.end(); ++cc)
    {
      // Nothing should ever depend on tags and branch_end blobs, thus
      // these blob types shouldn't ever be part of a cycle.
      I(!cvs.blobs[*cc].get_digest().is_tag());
      I(!cvs.blobs[*cc].get_digest().is_branch_end());

      // loop over every event of every blob in cycle_members
      vector<cvs_event_ptr> & blob_events = cvs.blobs[*cc].get_events();
      for (blob_event_iter ity = blob_events.begin();
           ity != blob_events.end(); ++ity)
        {
          cvs_event_ptr ev = *ity;
          oe_ity oe = oldest_event.find(ev->path);
          if (oe == oldest_event.end())
            oldest_event.insert(make_pair(ev->path, ev->adj_time));
          else
            {
              if (ev->adj_time < oe->second)
                oe->second = ev->adj_time;
            }
        }
    }


  L(FL("Analyzing a cycle consisting of %d blobs") % cycle_members.size());

  // We analyze the cycle first, trying to figure out which blobs we can
  // split and which not. This involves checking all events of all blobs in
  // the cycle. What we are interested in here is, dependencies to and from
  // other events in the cycle.
  //
  // There are basically four variants of events in cycles:
  //
  //   1) those which have no in- or out-going dependencies
  //   2) those which have out-going deps, but no incomming ones
  //   3) those which have incomming ones, but no out-going ones
  //   4) those which have both.
  //
  // We don't care much about type 1) events, they don't disturb us, but also
  // don't help us with choosing a split point. However, each blob must have
  // at least one event of type 2) and one of type 3), otherwise it should
  // not be a cycle.
  //
  // We shouldn't split blobs which have at least one event of type 4),
  // because that wouldn't help resolving the dependency cycle: no matter
  // where we split such a blob, the event(s) type 4) cannot be split and
  // would thus still keep the dependency cycle together.
  //

  multimap<cvs_event_ptr, cvs_event_ptr> in_cycle_dependencies;
  multimap<cvs_event_ptr, cvs_event_ptr> in_cycle_dependents;

  cvs_blob_index prev_bi = *cycle_members.rbegin();
  for (cm_ity cc = cycle_members.begin(); cc != cycle_members.end(); ++cc)
    {
      // loop over every event of every blob in cycle_members
      vector< cvs_event_ptr > & blob_events = cvs.blobs[*cc].get_events();
      for (blob_event_iter ity = blob_events.begin();
           ity != blob_events.end(); ++ity)
        {
          cvs_event_ptr this_ev = *ity;

          // check every event for dependencies into the cycle, following
          // even deep dependencies (i.e. hopping via multiple blobs *not*
          // in the cycle).
          set<cvs_event_ptr> done;
          stack<cvs_event_ptr> stack;

          for (dep_loop j = cvs.get_dependencies(this_ev); !j.ended(); ++j)
            {
              stack.push(*j);
              safe_insert(done, *j);
            }

          time_i limit = oldest_event[this_ev->path];
          while (!stack.empty())
            {
              cvs_event_ptr dep_ev = stack.top();
              stack.pop();

              if (dep_ev->bi == prev_bi)
                {
                  in_cycle_dependencies.insert(make_pair(this_ev, dep_ev));
                  in_cycle_dependents.insert(make_pair(dep_ev, this_ev));
                }

              for (dep_loop j = cvs.get_dependencies(dep_ev); !j.ended(); ++j)
                {
                  cvs_event_ptr ev = *j;
                  I(ev->path == this_ev->path);
                  if ((done.find(ev) == done.end() &&
                      (ev->adj_time >= limit)))
                    {
                      stack.push(ev);
                      safe_insert(done, ev);
                    }
                }
            }
        }

      prev_bi = *cc;
    }

  // Loop over the cycle members again, this time accumulating counters for
  // type 2, 3 and 4 events.

  map<cvs_blob_index, vector<cvs_event_ptr> > t1events;
  map<cvs_blob_index, vector<cvs_event_ptr> > t2events;
  map<cvs_blob_index, vector<cvs_event_ptr> > t3events;
  map<cvs_blob_index, vector<cvs_event_ptr> > t4events;

  typedef multimap<cvs_event_ptr, cvs_event_ptr>::const_iterator mm_ity;

  for (cm_ity cc = cycle_members.begin(); cc != cycle_members.end(); ++cc)
    {
      L(FL("  blob: %d\n        %s\n        height:%d, size:%d\n")
        % *cc
        % date_t::from_unix_epoch(cvs.blobs[*cc].get_avg_time() / 100)
        % cvs.blobs[*cc].height
        % cvs.blobs[*cc].get_events().size());

      vector<cvs_event_ptr> & blob_events = cvs.blobs[*cc].get_events();

      vector<cvs_event_ptr> & type1events = safe_insert(t1events,
        make_pair(*cc, vector<cvs_event_ptr>()))->second;
      vector<cvs_event_ptr> & type2events = safe_insert(t2events,
        make_pair(*cc, vector<cvs_event_ptr>()))->second;
      vector<cvs_event_ptr> & type3events = safe_insert(t3events,
        make_pair(*cc, vector<cvs_event_ptr>()))->second;
      vector<cvs_event_ptr> & type4events = safe_insert(t4events,
        make_pair(*cc, vector<cvs_event_ptr>()))->second;

      // Loop over every event of every blob again and collect events of
      // type 2, 3 and 4. Type 1 is of no interest here.
      for (blob_event_iter ity = blob_events.begin();
           ity != blob_events.end(); ++ity)
        {
          cvs_event_ptr this_ev = *ity;
          int deps_from = 0, deps_to = 0;

          pair<mm_ity, mm_ity> range;

          // just count the number of in_cycle_dependencies from this event
          // to the cycle
          range = in_cycle_dependencies.equal_range(this_ev);
          for (; range.first != range.second; ++range.first)
            deps_from++;

          // do the same counting for in_cycle_dependents, i.e. dependencies
          // from the cycle to this event
          range = in_cycle_dependents.equal_range(this_ev);
          for (; range.first != range.second; ++range.first)
            deps_to++;

          L(FL("    %s\t%s\tfrom:%d\tto:%d") % get_event_repr(cvs, *ity)
            % date_t::from_unix_epoch((*ity)->adj_time / 100)
            % deps_from % deps_to);

          if (deps_from == 0)
            {
              if (deps_to == 0)
                type1events.push_back(this_ev); // a type 1 event
              else
                type3events.push_back(this_ev); // a type 3 event
            }
          else
            {
              if (deps_to == 0)
                type2events.push_back(this_ev); // a type 2 event
              else
                type4events.push_back(this_ev); // a type 4 event
            }
        }
    }


  // Yet another loop over all cycle members to search for optimal split
  // points which resolve the dependency cycle.
  //
  // In the best case, we find a large gap between the type 2 and type 3
  // events, where we can split. In case there are multiple possibilities,
  // we choose the largest gap.
  time_i largest_gap_diff = 0;
  time_i largest_gap_at = 0;
  set<cvs_blob_index> largest_gap_candidates;

  // If we can split between the type 2 and type 3 events without the need
  // for a clear timestamp, we put the candidates in here.
  vector<pair<set<cvs_blob_index>, set<cvs_event_ptr> > > event_splits;

  // If there are type 1 events, between type 2 and type 3 ones, for which
  // we cannot clearly decide, we put the candidates in here (and split
  // them only as a last resort).
  vector<pair<set<cvs_blob_index>, set<cvs_event_ptr> > > event_splits2;

  unsigned int no_blobs_to_split;
  for (no_blobs_to_split = 1; no_blobs_to_split < cycle_members.size();
       ++no_blobs_to_split)
    {

      L(FL("Checking for valid split points with %d blob(s) to split")
        % no_blobs_to_split);

      for (cm_ity cc = cycle_members.begin();
           cc != cycle_members.end(); ++cc)
        {
          // depending on the number of blobs to split in this iteration,
          // we collect split candidates.
          set<cvs_blob_index> candidates;
          cm_ity next = cc;
          bool set_is_splittable = true;
          for (unsigned int i = 0; i < no_blobs_to_split; ++i)
            {
              // We never split branch starts, instead we split the underlying
              // symbol. Thus simply skip them here.
              if (cvs.blobs[*next].get_digest().is_branch_start())
                set_is_splittable = false;

              // Skip blobs which consist of just one event, or sets of blobs
              // which contain such a blob. Those cannot be split any further
              // anyway.
              if (cvs.blobs[*cc].get_events().size() < 2)
                set_is_splittable = false;

              candidates.insert(*next);
              next++;
              if (next == cycle_members.end())
                next = cycle_members.begin();
            }

          if (!set_is_splittable)
            {
              L(FL("  blob: %d:\tcannot split this set") % *cc);
              continue;
            }


          vector<cvs_event_ptr> type1events, type2events, type3events,
                                type4events;

          for (set<cvs_blob_index>::iterator i = candidates.begin();
               i != candidates.end(); ++i)
            {
              copy(t1events[*i].begin(), t1events[*i].end(),
                   back_inserter(type1events));
              copy(t2events[*i].begin(), t2events[*i].end(),
                   back_inserter(type2events));
              copy(t3events[*i].begin(), t3events[*i].end(),
                   back_inserter(type3events));
              copy(t4events[*i].begin(), t4events[*i].end(),
                   back_inserter(type4events));
            }

          for (vector<cvs_event_ptr>::iterator i = type4events.begin();
               i != type4events.end(); )
            {
              cvs_event_ptr ev = *i;

              int deps_from = 0, deps_to = 0;
              pair<mm_ity, mm_ity> range;

              // check if this type4 events is only a dependency into any of
              // our split candidate blobs.
              range = in_cycle_dependencies.equal_range(ev);
              for (; range.first != range.second; ++range.first)
                {
                  cvs_event_ptr dep_ev = range.first->second;
                  if (candidates.find(dep_ev->bi) == candidates.end())
                    deps_from++;
                }

              range = in_cycle_dependents.equal_range(ev);
              for (; range.first != range.second; ++range.first)
                {
                  cvs_event_ptr dep_ev = range.first->second;
                  if (candidates.find(dep_ev->bi) == candidates.end())
                    deps_to++;
                }

              I(deps_from > 0 || deps_to > 0);

              if (deps_from == 0)
                {
                  // downgrade this to a type3 event
                  type3events.push_back(*i);
                  i = type4events.erase(i);
                }
              else if (deps_to == 0)
                {
                  // downgrade this to a type2 event
                  type2events.push_back(*i);
                  i = type4events.erase(i);
                }
              else  // keep it as a type4 event
                i++;
            }

          // skip blobs or sets with type 4 events, splitting them doesn't
          // help or isn't possible at all.
          if (!type4events.empty())
            {
              L(FL("  blob: %d:\tsplitting here doesn't help.") % *cc);
              continue;
            }

          // it's a cycle, so every blob or every set of candidate blobs must
          // have at least one incomming and one outgoing dependency.
          I(!type2events.empty());
          I(!type3events.empty());

          // Calculate the lower and upper bounds for both kind of events. If
          // we are going to split these blobs, we need to split it between
          // any of these two bounds to resolve the cycle.
          time_i t2_upper_bound = 0,
                 t2_lower_bound = (time_i) -1;
          for (vector<cvs_event_ptr>::const_iterator i = type2events.begin();
               i != type2events.end(); ++i)
            {
              cvs_event_ptr ev = *i;

              if (ev->adj_time < t2_lower_bound)
                t2_lower_bound = ev->adj_time;

              if (ev->adj_time > t2_upper_bound)
                t2_upper_bound = ev->adj_time;
            }

          time_i t3_upper_bound = 0,
                 t3_lower_bound = (time_i) -1;
          for (vector<cvs_event_ptr>::const_iterator i = type3events.begin();
               i != type3events.end(); ++i)
            {
              cvs_event_ptr ev = *i;

              if (ev->adj_time < t3_lower_bound)
                t3_lower_bound = ev->adj_time;

              if (ev->adj_time > t3_upper_bound)
                t3_upper_bound = ev->adj_time;
            }

          time_i lower_bound, upper_bound;

          // The type 2 events are the ones which depend on other events in
          // the cycle. So those should carry the higher timestamps.
          if (t3_upper_bound < t2_lower_bound)
            {
              lower_bound = t3_upper_bound;
              upper_bound = t2_lower_bound;
              L(FL("  blob: %d:\tcan easily split by timestamp.") % *cc);
            }
          else
            {
              // The upper and lower bounds of the timestamps of type 2 and
              // type 3 events are overlapping, so that we cannot use a
              // simple timestamp to split the blob(s), because its unclear
              // where to put the remaining type 1 events.
              //
              // The first thing we try is to move some type 1 events out of
              // the way. Those which are newer than the newest type 2 and
              // those which are older than the oldest type 3 events can
              // safely be be put to one or the other side.

              for (vector<cvs_event_ptr>::iterator i = type1events.begin();
                   i != type1events.end(); )
                {
                  cvs_event_ptr ev = *i;

                  if (ev->adj_time > t2_upper_bound)
                    {
                      // treat like a type 2 event
                      type2events.push_back(*i);
                      i = type1events.erase(i);
                    }
                  else if (ev->adj_time < t3_lower_bound)
                    {
                      // treat like a type 3 event
                      type3events.push_back(*i);
                      i = type1events.erase(i);
                    }
                  else
                    i++;
                }

              if (type1events.empty())
                {
                  L(FL("  blob: %d:\tcan split between type 2 and 3 events.")
                       % *cc);
                  vector<pair<set<cvs_blob_index>, set<cvs_event_ptr> > >::
                    iterator i;

                  i = event_splits.insert(event_splits.end(),
                        make_pair(candidates, set<cvs_event_ptr>()));

                  // fill the set with the type 2 events
                  for (vector<cvs_event_ptr>::iterator j
                         = type2events.begin();
                       j != type2events.end(); ++j)
                    safe_insert(i->second, *j);
                }
              else
                {
                  L(FL("  blob: %d:\tsplitting type 2 events if necessary."
                       "(t1:%d, t2:%d, t3:%d).")
                    % *cc % type1events.size() % type2events.size()
                    % type3events.size());

                  vector<pair<set<cvs_blob_index>, set<cvs_event_ptr> > >::
                    iterator i;

                  i = event_splits2.insert(event_splits2.end(),
                        make_pair(candidates, set<cvs_event_ptr>()));

                  // fill the set with the type 2 events
                  for (vector<cvs_event_ptr>::iterator j
                         = type2events.begin();
                       j != type2events.end(); ++j)
                    safe_insert(i->second, *j);
                }
              continue;
            }

          // Now we have a lower and an upper time boundary, between which we
          // can split this blob or this set of candidate blobs to resolve
          // the cycle. We now try to find the largest time gap between any
          // events within this boundary. That helps prevent splitting things
          // which should better remain together.

          // first, collect all events of all candidates
          vector<cvs_event_ptr> candidate_events;
          for (set<cvs_blob_index>::iterator i = candidates.begin();
               i != candidates.end(); ++i)
            {
              vector<cvs_event_ptr> & blob_events
                = cvs.blobs[*cc].get_events();
              copy(blob_events.begin(), blob_events.end(),
                   back_inserter(candidate_events));
            }

          // then make sure the events are sorted by timestamp
          {
            event_ptr_time_cmp cmp;
            sort(candidate_events.begin(), candidate_events.end(), cmp);
          }

          blob_event_iter ity;
          ity = candidate_events.begin();
          cvs_event_ptr this_ev, last_ev;
          I(ity != candidate_events.end());   // we have 2+ events here
          this_ev = *ity++;              // skip the first event
          for (; ity != candidate_events.end(); ++ity)
            {
              last_ev = this_ev;
              this_ev = *ity;

              time_i elower = last_ev->adj_time,
                     eupper = this_ev->adj_time;

              I(eupper >= elower);

              time_i time_diff = eupper - elower;
              time_i split_point = elower + time_diff / 2;

              // We prefer splitting symbols over splitting commits, thus
              // we simply multiply their count by three - that shoud suffice.
              if (cvs.blobs[*cc].get_digest().is_symbol())
                time_diff *= 3;

              if ((split_point >= lower_bound) && (split_point < upper_bound)
                  && (time_diff > largest_gap_diff))
                {
                  largest_gap_diff = time_diff;
                  largest_gap_at = split_point;
                  largest_gap_candidates = candidates;
                }
            }

        }

      // abort the loop as soon as we have at least one valid split point.
      if (!largest_gap_candidates.empty() || !event_splits.empty()
          || !event_splits2.empty())
        break;
    }

  // Hopefully, we found a gap we can split in one of the blobs. In that
  // case, we split the best blob at that large gap to resolve the given
  // cycle.
  if (!largest_gap_candidates.empty())
    {
      I(largest_gap_diff > 0);

      L(FL("splitting %d blobs by time %s")
        % largest_gap_candidates.size()
        % date_t::from_unix_epoch(largest_gap_at / 100));

      split_by_time func(largest_gap_at);
      for (set<cvs_blob_index>::iterator i = largest_gap_candidates.begin();
           i != largest_gap_candidates.end(); ++i)
        {
          I(!cvs.blobs[*i].get_digest().is_branch_start());
          I(!cvs.blobs[*i].get_digest().is_tag());

          split_blob_at(cvs, *i, func);
        }
    }
  else if (!event_splits.empty())
    split_best_candidates_by_events(cvs, event_splits);
  else if (!event_splits2.empty())
    split_best_candidates_by_events(cvs, event_splits2);
  else
    {
      L(FL("Unable to split the cycle!"));
      I(false);  // unable to split the cycle?
    }
}

void
split_blob_at(cvs_history & cvs, const cvs_blob_index blob_to_split,
              split_decider_func & split_decider)
{
  // make sure the blob's events are sorted by timestamp
  cvs_blob_index bi = blob_to_split;
  cvs.blobs[bi].sort_events();

  // Reset the dependents both caches of the origin blob.
  cvs.blobs[bi].reset_dependencies_cache();
  cvs.blobs[bi].reset_dependents_cache();

  // some short cuts
  cvs_event_digest d = cvs.blobs[bi].get_digest();
  vector<cvs_event_ptr>::iterator i;

  L(FL("splitting blob %d") % bi);

  // make sure we can split the blob
  I(cvs.blobs[bi].get_events().size() > 1);

  // Add a blob
  cvs_blob_index new_bi = cvs.add_blob(cvs.blobs[bi].etype,
                                       cvs.blobs[bi].symbol)->second;

  // Reassign events to the new blob as necessary
  i = cvs.blobs[bi].get_events().begin();
  while (i != cvs.blobs[bi].get_events().end())
    {
      // Assign the event to the existing or to the new blob
      if (split_decider(*i))
        {
          cvs.blobs[new_bi].get_events().push_back(*i);
          (*i)->bi = new_bi;

          // Reset the dependents caches of all dependencies of this event
          for (dep_loop j = cvs.get_dependencies(*i); !j.ended(); ++j)
            {
              cvs_blob_index dep_bi = (*j)->bi;
              cvs.blobs[dep_bi].reset_dependents_cache();
            }

          // Reset the dependency caches of all dependents of this event
          for (dep_loop j = cvs.get_dependents(*i); !j.ended(); ++j)
            {
              cvs_blob_index dep_bi = (*j)->bi;
              cvs.blobs[dep_bi].reset_dependencies_cache();
            }

          // delete from old blob and advance
          i = cvs.blobs[bi].get_events().erase(i);
        }
      else
        {
          // Force a new sorting step to the dependents cache of all
          // dependencies of this event, as it's avg time most probably
          // changed. Thus the ordering must change.
          for (dep_loop j = cvs.get_dependencies(*i); !j.ended(); ++j)
            {
              cvs_blob_index dep_bi = (*j)->bi;
              cvs.blobs[dep_bi].resort_dependents_cache();
            }

          for (dep_loop j = cvs.get_dependents(*i); !j.ended(); ++j)
            {
              cvs_blob_index dep_bi = (*j)->bi;
              cvs.blobs[dep_bi].resort_dependencies_cache();
            }

          // advance
          i++;
        }
    }

  I(!cvs.blobs[bi].empty());
  I(!cvs.blobs[new_bi].empty());

  // make sure the average time is recalculated for both blobs
  cvs.blobs[bi].set_avg_time(0);
  cvs.blobs[new_bi].set_avg_time(0);

  // copy blob height
  cvs.blobs[new_bi].height = cvs.blobs[bi].height;
}

void
collect_dependencies(cvs_history & cvs, cvs_event_ptr start,
                     set<cvs_blob_index> & coll)
{
  stack<cvs_event_ptr> stack;
  stack.push(start);
  while (!stack.empty())
    {
      cvs_event_ptr ev = stack.top();
      stack.pop();

      for (dep_loop i = cvs.get_dependencies(ev); !i.ended(); ++i)
        if (coll.find((*i)->bi) == coll.end())
          {
            coll.insert((*i)->bi);
            stack.push(*i);
          }
    }
}

void
split_between_equal_commits(cvs_history & cvs, cvs_event_ptr a,
                            cvs_event_ptr b)
{
  I(a->bi == b->bi);
  I(a->path == b->path);
  I(a->adj_time == b->adj_time);

  L(FL("blob %d contains events %s (%d) and %s (%d), "
       "resolution deferred to blob splitting phase")
    % a->bi % get_event_repr(cvs, a) % a->adj_time
    % get_event_repr(cvs, b) % b->adj_time);

  set<cvs_blob_index> left, right;

  // collect all dependent events of either side
  collect_dependencies(cvs, a, left);
  collect_dependencies(cvs, b, right);

  // get the intersections between these sets of dependencies
  set<cvs_blob_index> only_left, only_right;
  set_difference(left.begin(), left.end(), right.begin(), right.end(),
    insert_iterator< set<cvs_blob_index> >(only_left, only_left.begin()) );
  set_difference(right.begin(), right.end(), left.begin(), left.end(),
    insert_iterator< set<cvs_blob_index> >(only_right, only_right.begin()) );

  // debug output of these sets
  log_path(cvs, "only left:", only_left.begin(), only_left.end());
  log_path(cvs, "only right:", only_right.begin(), only_right.end());

  // Either one of these events must have dependencies the other doesn't
  // have. Otherwise we are completely lost and cannot split this blob in
  // any meaningful way.
  I(!only_left.empty() || !only_right.empty());
  if (only_left.empty())
    swap(only_left, only_right);

  vector<cvs_blob_index> split_path;
  split_path.push_back(*only_left.begin());
  split_by_path func(cvs, split_path);
  split_blob_at(cvs, a->bi, func);
}

bool
resolve_intra_blob_conflicts_for_blob(cvs_history & cvs, cvs_blob_index bi)
{
  cvs_blob & blob = cvs.blobs[bi];
  for (vector<cvs_event_ptr>::iterator i = blob.begin(); i != blob.end(); ++i)
    {
      for (vector<cvs_event_ptr>::iterator j = i + 1; j != blob.end(); )
        if (((*i)->path == (*j)->path) &&
             ((*i)->adj_time == (*j)->adj_time))
          {
            // Check if the events are really duplicates and we can merge
            // them into one.
            if (blob.etype == ET_COMMIT)
              {
                cvs_commit *ci = (cvs_commit*) (*i);
                cvs_commit *cj = (cvs_commit*) (*j);

                if (ci->rcs_version != cj->rcs_version)
                  {
                    split_between_equal_commits(cvs, *i, *j);
                    return true;
                  }
              }

            // For events in the *same* blob, with the *same* changelog,
            // author and RCS version or with the same symbol name, we
            // simply merge the events. They most probably originate from
            // duplicate RCS files in Attic and alive.

            L(FL("merging events %s (%d) and %s (%d)")
              % get_event_repr(cvs, *i) % (*i)->adj_time
              % get_event_repr(cvs, *j) % (*j)->adj_time);

            // let the first take over its dependencies...
            cvs.blobs[(*i)->bi].reset_dependencies_cache();
            for (dep_loop k = cvs.get_dependencies(*j); !k.ended(); ++k)
              {
                event_dep_iter ep(k.get_pos());
                I(ep->first == *j);
                ep->first = *i;
                cvs.blobs[ep->second->bi].reset_dependents_cache();
              }

            // ..and correct dependents
            cvs.blobs[(*i)->bi].reset_dependents_cache();
            for (dep_loop k = cvs.get_dependents(*j); !k.ended(); ++k)
              {
                event_dep_iter ep(k.get_pos());
                I(ep->first == *j);
                ep->first = *i;
                cvs.blobs[ep->second->bi].reset_dependencies_cache();
              }

            cvs.sort_dependencies();

            // remove second event from the blob
            j = blob.get_events().erase(j);
          }
        else
          ++j;
    }

  // We don't need to split because of end of branch events, which
  // might have different timestamps even if they conflict, thus they
  // won't be merged above.
  if (blob.etype == ET_BRANCH_END)
    return true;

  for (blob_event_iter i = blob.begin(); i != blob.end(); ++i)
    {
      for (blob_event_iter j = i + 1; j != blob.end(); ++j)
        if ((*i)->path == (*j)->path)
          {
            L(FL("Trying to split blob %d, because of events %s and %s")
              % bi % get_event_repr(cvs, *i) % get_event_repr(cvs, *j));

            split_by_time func(get_best_split_point(cvs, bi));
            split_blob_at(cvs, bi, func);
            return false;
          }
    }
  return true;
}

// This is a somewhat rude approach to circumvent certain errors. It
// simply makes sure that no blob contains multiple events for a single
// path. Otherwise, the blob gets split.
void
resolve_intra_blob_conflicts(cvs_history & cvs, ticker & n_blobs,
                             ticker & n_splits)
{
  for (cvs_blob_index bi = 0; bi < cvs.blobs.size(); ++bi)
    {
      while (!resolve_intra_blob_conflicts_for_blob(cvs, bi))
        ++n_splits;
      n_blobs.set_total(cvs.blobs.size());
      n_blobs += bi - n_blobs.ticks + 1;
    }
}

#ifdef DEBUG_GRAPHVIZ

class blob_label_writer
{
=======
// This is a somewhat rude approach to circumvent certain errors. It
// simply makes sure that no blob contains multiple events for a single
// path. Otherwise, the blob gets split.
void
resolve_intra_blob_conflicts(cvs_history & cvs, ticker & n_blobs,
                             ticker & n_splits)
{
  for (cvs_blob_index bi = 0; bi < cvs.blobs.size(); ++bi)
    {
      while (!resolve_intra_blob_conflicts_for_blob(cvs, bi))
        ++n_splits;
      n_blobs.set_total(cvs.blobs.size());
      n_blobs += bi - n_blobs.ticks + 1;
    }
}

#ifdef DEBUG_GRAPHVIZ

class blob_label_writer
{
>>>>>>> ae70dabc
  public:
    cvs_history & cvs;

    blob_label_writer(cvs_history & c) : cvs(c) {};


    template <class VertexOrEdge>
    void operator()(std::ostream & out, const VertexOrEdge & v) const
    {
      string label;
      cvs_blob b = cvs.blobs[v];

      if (b.get_digest().is_commit())
        {
          label = (FL("blob %d: commit\\n") % v).str();

          if (b.empty())
            {
              label += "empty blob!!!";
            }
          else
            {
              string author, clog;
              cvs.split_authorclog(b.authorclog, author, clog);
              label += author + "\\n";

              // limit length of changelog we output
              if (clog.length() > 40)
                clog = clog.substr(0, 40);

              // poor man's escape...
              for (unsigned int i = 0; i < clog.length(); ++i)
                {
                  if (clog[i] < 32)
                    clog[i] = '.';
                  if (clog[i] == '\"')
                    clog[i] = '\'';
                }
              label += "\\\"" + clog + "\\\"\\n";
            }
        }
      else if (b.get_digest().is_branch_start())
        {
          label = (FL("blob %d: start of branch: ") % v).str();

          if (b.empty())
            {
              label += "empty blob!!!";
            }
          else
            {
              label += cvs.symbol_interner.lookup(b.symbol);
              label += "\\n";
            }
        }
      else if (b.get_digest().is_branch_end())
        {
          label = (FL("blob %d: end of branch: ") % v).str();

          if (b.empty())
            {
              label += "empty blob!!!";
            }
          else
            {
              label += cvs.symbol_interner.lookup(b.symbol);
              label += "\\n";
            }
        }
      else if (b.get_digest().is_tag())
        {
          label = (FL("blob %d: tag: ") % v).str();

          if (b.empty())
            {
              label += "empty blob!!!";
            }
          else
            {
              label += cvs.symbol_interner.lookup(b.symbol);
              label += "\\n";
            }
        }
      else if (b.get_digest().is_symbol())
        {
          label = (FL("blob %d: symbol %s\\n")
                   % v % cvs.symbol_interner.lookup(b.symbol)).str();
        }
      else
        {
          label = (FL("blob %d: unknow type\\n") % v).str();
        }

      if (!b.empty())
        {
          struct tm * timeinfo;
          char buffer [80];
          time_t tt = b.get_avg_time() / 100;

          timeinfo = localtime(&tt);
          strftime (buffer, 80, "t: %Y-%m-%d %H:%M:%S\\n", timeinfo);

          // print the time of the blob
          label += buffer;
          label += "\\n";

          // print the contents of the blob, i.e. the single files
          for (blob_event_iter i = b.begin(); i != b.end(); i++)
            {
              cvs_commit *ce = (cvs_commit*) *i;
              label += cvs.path_interner.lookup((*i)->path);

              if (b.get_digest().is_commit())
                {
                  tt = (*i)->adj_time / 100;
                  timeinfo = localtime(&tt);
                  strftime (buffer, 80, " %Y-%m-%d %H:%M:%S", timeinfo);

                  label += "@";
                  label += cvs.rcs_version_interner.lookup(ce->rcs_version);
                  label += buffer;
                }
              label += "\\n";
            }
        }
      else
        label += "-- empty --";

      out << label;
    }
};

void
write_graphviz(std::ofstream & of, cvs_history & cvs,
               blob_label_writer & blw,
               set<cvs_blob_index> const & blobs_to_show,
               set<cvs_blob_index> const & blobs_to_mark)
{
  of << "digraph G {\n";

  for (unsigned int i = 0; i < cvs.blobs.size(); ++i)
    if ((blobs_to_show.find(i) != blobs_to_show.end()) ||
        blobs_to_show.empty())
    {
      of << (FL("  blob%d [label=\"") % i);
      blw(of, i);
      of << "\"]\n";

      for (blob_index_iter j = cvs.blobs[i].get_dependents(cvs).begin();
           j != cvs.blobs[i].get_dependents(cvs).end(); ++j)
        if ((blobs_to_show.find(*j) != blobs_to_show.end()) ||
            blobs_to_show.empty())
        {
          of << (FL("  blob%d -> blob%d\n") % i % *j);
          if ((blobs_to_mark.find(i) != blobs_to_mark.end()) &&
              (blobs_to_mark.find(*j) != blobs_to_mark.end()))
            of << " [color=red]";
          of << "\n";
        }
    }

  of << "};\n";
}

void
write_graphviz_complete(cvs_history & cvs, string const & desc)
{
  std::ofstream viz_file;
  blob_label_writer blw(cvs);

  set<cvs_blob_index> blobs_to_show;
  set<cvs_blob_index> blobs_to_mark;

  cvs.step_no++;
  viz_file.open((FL("cvs_graph.%s.%d.viz")
                 % desc % cvs.step_no).str().c_str());
  write_graphviz(viz_file, cvs, blw, blobs_to_show, blobs_to_mark);
  viz_file.close();
<<<<<<< HEAD
}

void
write_graphviz_partial(cvs_history & cvs, string const & desc,
                       vector<cvs_blob_index> & blobs_to_mark,
                       int add_depth)
{
  std::ofstream viz_file;
  blob_label_writer blw(cvs);

  stack< pair< cvs_blob_index, int > > stack;
  set<cvs_blob_index> blobs_to_show;

  for (set<cvs_blob_index>::iterator i = blobs_to_mark.begin();
       i != blobs_to_mark.end(); ++i)
    stack.push(make_pair(*i, 0));

  while (!stack.empty())
    {
      cvs_blob_index bi = stack.top().first;
      int depth = stack.top().second;
      stack.pop();

      blobs_to_show.insert(bi);

      depth++;
      if (depth < add_depth)
        {
          cvs_blob & blob = cvs.blobs[bi];
          vector<cvs_blob_index> deps = blob.get_dependents(cvs);
          for (blob_index_iter j = deps.begin(); j != deps.end(); ++j)
            if (blobs_to_show.find(*j) == blobs_to_show.end())
              stack.push(make_pair(*j, depth));

          for (blob_event_iter j = blob.begin(); j != blob.end(); ++j)
            for (dep_loop k = cvs.get_dependencies(*j); !k.ended(); ++k)
              {
                cvs_blob_index dep_bi = (*k)->bi;
                if (blobs_to_show.find(dep_bi) == blobs_to_show.end())
                  stack.push(make_pair(dep_bi, depth));
              }
        }
    }

  cvs.step_no++;
  viz_file.open((FL("cvs_graph.%s.%d.viz")
                 % desc % cvs.step_no).str().c_str());
  write_graphviz(viz_file, cvs, blw, blobs_to_show, blobs_to_mark);
  viz_file.close();
}

#endif


vector<cvs_blob_index> &
cvs_blob::get_dependencies(cvs_history & cvs)
{
  if (has_cached_dependencies)
    {
      if (!cached_dependencies_are_sorted)
        sort_dependencies_cache(cvs);

#ifdef DEBUG_DEP_CACHE_CHECKING
      vector<cvs_blob_index> old_cache;
      old_cache = dependencies_cache;
      fill_dependencies_cache(cvs);
      I(old_cache == dependencies_cache);
#endif

      return dependencies_cache;
    }

  fill_dependencies_cache(cvs);
  return dependencies_cache;
}

vector<cvs_blob_index> &
cvs_blob::get_dependents(cvs_history & cvs)
{
  if (has_cached_dependents)
    {
      if (!cached_dependents_are_sorted)
        sort_dependents_cache(cvs);

#ifdef DEBUG_DEP_CACHE_CHECKING
      vector<cvs_blob_index> old_cache;
      old_cache = dependents_cache;
      fill_dependents_cache(cvs);
      I(old_cache == dependents_cache);
#endif

      return dependents_cache;
    }

  fill_dependents_cache(cvs);
  return dependents_cache;
}

void
cvs_blob::fill_dependencies_cache(cvs_history & cvs)
{
  // clear the caches
  dependencies_cache.clear();

  // fill the dependencies cache from the single event deps
  for (blob_event_iter i = begin(); i != end(); ++i)
    {
      for (dep_loop j = cvs.get_dependencies(*i); !j.ended(); ++j)
        {
          cvs_blob_index dep_bi = (*j)->bi;
          if (find(dependencies_cache.begin(), dependencies_cache.end(),
                   dep_bi) == dependencies_cache.end())
            dependencies_cache.push_back(dep_bi);
        }
    }

  has_cached_dependencies = true;
  sort_dependencies_cache(cvs);
}

void
cvs_blob::fill_dependents_cache(cvs_history & cvs)
{
  // clear the caches
  dependents_cache.clear();

  // fill the dependents cache from the single event deps
  for (blob_event_iter i = begin(); i != end(); ++i)
    {
      for (dep_loop j = cvs.get_dependents(*i); !j.ended(); ++j)
        {
          cvs_blob_index dep_bi = (*j)->bi;
          if (find(dependents_cache.begin(), dependents_cache.end(),
                   dep_bi) == dependents_cache.end())
            dependents_cache.push_back(dep_bi);
        }
    }

  has_cached_dependents = true;
  sort_dependents_cache(cvs);
}

void cvs_blob::sort_dependencies_cache(cvs_history & cvs)
{
  // sort by timestamp
  I(has_cached_dependencies);
  blob_index_time_cmp cmp(cvs);
  sort(dependencies_cache.begin(), dependencies_cache.end(), cmp);
  cached_dependencies_are_sorted = true;
}

void cvs_blob::sort_dependents_cache(cvs_history & cvs)
{
  // sort by timestamp
  I(has_cached_dependents);
  blob_index_time_cmp cmp(cvs);
  sort(dependents_cache.begin(), dependents_cache.end(), cmp);
  cached_dependents_are_sorted = true;
}

void cvs_blob::sort_events(void)
{
  if (!events_are_sorted)
    {
      event_ptr_time_cmp cmp;
      sort(events.begin(), events.end(), cmp);
      events_are_sorted = true;
    }
}

template<typename Visitor>
void cvs_history::depth_first_search(Visitor & vis,
       back_insert_iterator< vector<cvs_blob_index> > oi)
  {
    dfs_context ctx;

    for (vector<cvs_blob>::iterator ity = blobs.begin();
         ity != blobs.end(); ++ity)
      ity->color = white;

    // start with blob 0
    ctx.bi = 0;
    // vis.discover_vertex(bi);
    blobs[ctx.bi].color = grey;
    ctx.ei = blobs[ctx.bi].get_dependents(*this).begin();

    stack< dfs_context > stack;

    // possible optimization for vector based stack:
    // stack.reserve()

    stack.push(ctx);

=======
}

void
write_graphviz_partial(cvs_history & cvs, string const & desc,
                       vector<cvs_blob_index> & blobs_to_mark,
                       int add_depth)
{
  std::ofstream viz_file;
  blob_label_writer blw(cvs);

  stack< pair< cvs_blob_index, int > > stack;
  set<cvs_blob_index> blobs_to_show;

  for (set<cvs_blob_index>::iterator i = blobs_to_mark.begin();
       i != blobs_to_mark.end(); ++i)
    stack.push(make_pair(*i, 0));

  while (!stack.empty())
    {
      cvs_blob_index bi = stack.top().first;
      int depth = stack.top().second;
      stack.pop();

      blobs_to_show.insert(bi);

      depth++;
      if (depth < add_depth)
        {
          cvs_blob & blob = cvs.blobs[bi];
          vector<cvs_blob_index> deps = blob.get_dependents(cvs);
          for (blob_index_iter j = deps.begin(); j != deps.end(); ++j)
            if (blobs_to_show.find(*j) == blobs_to_show.end())
              stack.push(make_pair(*j, depth));

          for (blob_event_iter j = blob.begin(); j != blob.end(); ++j)
            for (dep_loop k = cvs.get_dependencies(*j); !k.ended(); ++k)
              {
                cvs_blob_index dep_bi = (*k)->bi;
                if (blobs_to_show.find(dep_bi) == blobs_to_show.end())
                  stack.push(make_pair(dep_bi, depth));
              }
        }
    }

  cvs.step_no++;
  viz_file.open((FL("cvs_graph.%s.%d.viz")
                 % desc % cvs.step_no).str().c_str());
  write_graphviz(viz_file, cvs, blw, blobs_to_show, blobs_to_mark);
  viz_file.close();
}

#endif


vector<cvs_blob_index> &
cvs_blob::get_dependencies(cvs_history & cvs)
{
  if (has_cached_dependencies)
    {
      if (!cached_dependencies_are_sorted)
        sort_dependencies_cache(cvs);

#ifdef DEBUG_DEP_CACHE_CHECKING
      vector<cvs_blob_index> old_cache;
      old_cache = dependencies_cache;
      fill_dependencies_cache(cvs);
      I(old_cache == dependencies_cache);
#endif

      return dependencies_cache;
    }

  fill_dependencies_cache(cvs);
  return dependencies_cache;
}

vector<cvs_blob_index> &
cvs_blob::get_dependents(cvs_history & cvs)
{
  if (has_cached_dependents)
    {
      if (!cached_dependents_are_sorted)
        sort_dependents_cache(cvs);

#ifdef DEBUG_DEP_CACHE_CHECKING
      vector<cvs_blob_index> old_cache;
      old_cache = dependents_cache;
      fill_dependents_cache(cvs);
      I(old_cache == dependents_cache);
#endif

      return dependents_cache;
    }

  fill_dependents_cache(cvs);
  return dependents_cache;
}

void
cvs_blob::fill_dependencies_cache(cvs_history & cvs)
{
  // clear the caches
  dependencies_cache.clear();

  // fill the dependencies cache from the single event deps
  for (blob_event_iter i = begin(); i != end(); ++i)
    {
      for (dep_loop j = cvs.get_dependencies(*i); !j.ended(); ++j)
        {
          cvs_blob_index dep_bi = (*j)->bi;
          if (find(dependencies_cache.begin(), dependencies_cache.end(),
                   dep_bi) == dependencies_cache.end())
            dependencies_cache.push_back(dep_bi);
        }
    }

  has_cached_dependencies = true;
  sort_dependencies_cache(cvs);
}

void
cvs_blob::fill_dependents_cache(cvs_history & cvs)
{
  // clear the caches
  dependents_cache.clear();

  // fill the dependents cache from the single event deps
  for (blob_event_iter i = begin(); i != end(); ++i)
    {
      for (dep_loop j = cvs.get_dependents(*i); !j.ended(); ++j)
        {
          cvs_blob_index dep_bi = (*j)->bi;
          if (find(dependents_cache.begin(), dependents_cache.end(),
                   dep_bi) == dependents_cache.end())
            dependents_cache.push_back(dep_bi);
        }
    }

  has_cached_dependents = true;
  sort_dependents_cache(cvs);
}

void cvs_blob::sort_dependencies_cache(cvs_history & cvs)
{
  // sort by timestamp
  I(has_cached_dependencies);
  blob_index_time_cmp cmp(cvs);
  sort(dependencies_cache.begin(), dependencies_cache.end(), cmp);
  cached_dependencies_are_sorted = true;
}

void cvs_blob::sort_dependents_cache(cvs_history & cvs)
{
  // sort by timestamp
  I(has_cached_dependents);
  blob_index_time_cmp cmp(cvs);
  sort(dependents_cache.begin(), dependents_cache.end(), cmp);
  cached_dependents_are_sorted = true;
}

void cvs_blob::sort_events(void)
{
  if (!events_are_sorted)
    {
      event_ptr_time_cmp cmp;
      sort(events.begin(), events.end(), cmp);
      events_are_sorted = true;
    }
}

template<typename Visitor>
void cvs_history::depth_first_search(Visitor & vis,
       back_insert_iterator< vector<cvs_blob_index> > oi)
  {
    dfs_context ctx;

    for (vector<cvs_blob>::iterator ity = blobs.begin();
         ity != blobs.end(); ++ity)
      ity->color = white;

    // start with blob 0
    ctx.bi = 0;
    // vis.discover_vertex(bi);
    blobs[ctx.bi].color = grey;
    ctx.ei = blobs[ctx.bi].get_dependents(*this).begin();

    stack< dfs_context > stack;

    // possible optimization for vector based stack:
    // stack.reserve()

    stack.push(ctx);

>>>>>>> ae70dabc
    while (!stack.empty() && !vis.abort())
      {
        dfs_context ctx = stack.top();
        stack.pop();
        while ((ctx.ei != blobs[ctx.bi].get_dependents(*this).end()) &&
                !vis.abort())
          {
            // vis.examine_edge(*ei, g);
            if (blobs[*ctx.ei].color == white)
              {
                vis.tree_edge(make_pair(ctx.bi, *ctx.ei));

                // push the current context to the stack and, but
                // advance to the next edge, as we are processing this
                // one just now.
                stack.push(ctx);
                stack.top().ei++;

                // switch to that blob and follow its edges
                ctx.bi = *ctx.ei;
                blobs[ctx.bi].color = grey;
                // vis.discover_vertex(bi, g);
                ctx.ei = blobs[ctx.bi].get_dependents(*this).begin();
              }
            else if (blobs[*ctx.ei].color == grey)
              {
                vis.back_edge(make_pair(ctx.bi, *ctx.ei));
                ++ctx.ei;
              }
            else
              {
                vis.forward_or_cross_edge(make_pair(ctx.bi, *ctx.ei));
                ++ctx.ei;
              }
          }
        blobs[ctx.bi].color = black;
        // vis.finish_vertex(bi, g);

        // output the blob index in postordering fashion (for later
        // use as topologically sorted list)
        *oi++ = ctx.bi;
      }
  }

void
number_unnamed_branches(cvs_history & cvs)
{
  int nr = 1;

  for (cvs_blob_index bi = 0; bi < cvs.blobs.size(); ++bi)
    {
      cvs_blob & blob = cvs.blobs[bi];

      if (blob.get_digest().is_symbol())
        {
          // handle unnamed branches
          string sym_name = cvs.symbol_interner.lookup(blob.symbol);
          if (sym_name.empty())
            {
              sym_name = (FL("UNNAMED_BRANCH_%d") % nr++).str();
              blob.symbol = cvs.symbol_interner.intern(sym_name);
              cvs.blob_index.insert(make_pair(blob.get_digest(), bi));

              // FIXME: after renaming the symbol, we should rename the
              //         dependent branch_start blob, no?
            }
        }
    }
}

struct height_calculator
{
protected:
  cvs_history & cvs;

public:
  height_calculator(cvs_history & c)
    : cvs(c)
    { }

  bool abort()
    {
      return false;
    }

  void tree_edge(Edge e)
    {
    }

  void forward_or_cross_edge(Edge e)
    {
    }

  void back_edge(Edge e)
    {
      I(false);
    }
};

void
recalculate_blob_heights(cvs_history & cvs)
{
  for (vector<cvs_blob>::iterator i = cvs.blobs.begin();
       i != cvs.blobs.end(); ++i)
    i->height = 0;

  vector<cvs_blob_index> topo_ordering;

  height_calculator vis(cvs);
  cvs.depth_first_search(vis, back_inserter(topo_ordering));

  int height = 1;
  for (vector<cvs_blob_index>::reverse_iterator i = topo_ordering.rbegin();
       i != topo_ordering.rend(); ++i)
    {
      cvs.blobs[*i].height = height;
      height += 10;
    }
}

void
import_cvs_repo(options & opts,
                lua_hooks & lua,
                project_t & project,
                key_store & keys,
                system_path const & cvsroot)
{
  N(!directory_exists(cvsroot / "CVSROOT"),
    F("%s appears to be a CVS repository root directory\n"
      "try importing a module instead, with 'cvs_import %s/<module_name>")
    % cvsroot % cvsroot);

<<<<<<< HEAD
  cvs_history cvs;
  N(opts.branchname() != "", F("need base --branch argument for importing"));

  if (opts.until_given)
    cvs.upper_time_limit = opts.until.as_unix_epoch();

  // add the trunk branch name
  string bn = opts.branchname();
  cvs.base_branch = cvs.symbol_interner.intern(bn);


=======
  cvs_history cvs(project);
  N(opts.branchname() != "", F("need base --branch argument for importing"));

  if (opts.until_given)
    cvs.upper_time_limit = opts.until.as_unix_epoch();

  // add the trunk branch name
  string bn = opts.branchname();
  cvs.base_branch = cvs.symbol_interner.intern(bn);


>>>>>>> ae70dabc
  // first step of importing legacy VCS: collect all revisions
  // of all files we know. This already creates file deltas and
  // hashes. We end up with a DAG of blobs.
  {
    P(F("parsing rcs files"));

    ticker n_rcs_revisions(_("revisions"), "r");
    ticker n_rcs_symbols(_("symbols"), "s");

    cvs_tree_walker walker(lua, project.db, cvs, opts.dryrun,
                           n_rcs_revisions, n_rcs_symbols);
    change_current_working_dir(cvsroot);
    walk_tree(file_path(), walker);
  }

  // try to sanitize the timestamps within all RCS files with
  // respect to the dependencies given.
  {
    P(F("correcting timestamps within rcs files"));

    ticker n_files(_("files"), "f");
    ticker n_violations(_("violations"), "v");
    ticker n_adjustments(_("adjustments"), "a");

    n_files.set_total(cvs.blobs[cvs.root_blob].get_events().size());
    for (blob_event_iter i = cvs.blobs[cvs.root_blob].begin();
         i != cvs.blobs[cvs.root_blob].end(); ++i)
      {
        event_tss_helper helper(cvs);
        timestamp_sanitizer<event_tss_helper> s(helper, *i, n_violations,
                                                n_adjustments);
        ++n_files;
      }
  }

  // then we use algorithms from graph theory to get the blobs into
  // a logically meaningful ordering.
  {
    P(F("resolving intra blob dependencies"));

    ticker n_blobs(_("blobs"), "b");
    ticker n_splits(_("splits"), "s");

    resolve_intra_blob_conflicts(cvs, n_blobs, n_splits);
  }

  {
    P(F("resolving cyclic dependencies between blobs"));

    ticker n_blobs(_("blobs"), "b");
    ticker n_splits(_("splits"), "s");

    n_blobs.set_total(cvs.blobs.size());
    ++n_blobs;

    // After stuffing all cvs_events into blobs of events with the same
    // author and changelog, we have to make sure their dependencies are
    // respected.

#ifdef DEBUG_GRAPHVIZ
    write_graphviz_complete(cvs, "all");
#endif

    while (1)
    {
      // this set will be filled with the blobs in a cycle
      vector<cvs_blob_index> cycle_members;

      cvs.import_order.clear();
      blob_splitter vis(cvs, cycle_members);
      cvs.depth_first_search(vis, back_inserter(cvs.import_order));

      n_blobs.set_total(cvs.blobs.size());
      n_blobs += cvs.import_order.size() - n_blobs.ticks;

      // If we have a cycle, go split it. Otherwise we don't have any
      // cycles left and can proceed.
      if (!cycle_members.empty())
        split_cycle(cvs, cycle_members);
      else
        break;

      ++n_splits;
    };
  }

  // remove all weak dependencies, those are no longer needed
  cvs.remove_weak_dependencies();

#ifdef DEBUG_GRAPHVIZ
  write_graphviz_complete(cvs, "no-weak");
#endif

  {
    P(F("branch sanitizing"));

    ticker n_blobs(_("blobs"), "b");

    // After a depth-first-search-run without any cycles, we have a possible
    // import order which satisfies all the dependencies (topologically
    // sorted).
    //
    // Now we inspect forward or cross edges to make sure no blob ends up in
    // two branches.
    bool height_recalculation_needed = true;
    while (1)
      {
        bool dfs_restart_needed = false;

        if (height_recalculation_needed)
          recalculate_blob_heights(cvs);

        cvs.import_order.clear();
        branch_sanitizer vis(cvs, dfs_restart_needed,
                             height_recalculation_needed);
        cvs.depth_first_search(vis, back_inserter(cvs.import_order));

        n_blobs.set_total(cvs.blobs.size());

        if (cvs.import_order.size() > n_blobs.ticks)
          n_blobs += cvs.import_order.size() - n_blobs.ticks;

        if (!dfs_restart_needed)
          break;
      }

#ifdef DEBUG_GRAPHVIZ
    write_graphviz_complete(cvs, "all");
#endif
  }

#if 0
  // then sanitize the blobs timestamps with regard to their dependencies.
  {
    P(F("correcting timestamps between blobs"));

    ticker n_violations(_("violations"), "v");
    ticker n_adjustments(_("adjustments"), "v");

    blob_tss_helper helper(cvs);
    timestamp_sanitizer<blob_tss_helper> s(helper, cvs.root_blob,
                                           n_violations, n_adjustments);
  }
#endif

  // number through all unnamed branches
  number_unnamed_branches(cvs);

  {
    P(F("creating monotone revisions from blobs"));
    ticker n_blobs(_("blobs"), "b");
    ticker n_revs(_("revisions"), "r");

    n_blobs.set_total(cvs.blobs.size());

    transaction_guard guard(project.db);
    blob_consumer cons(opts, project, keys, cvs, n_blobs, n_revs);
    for_each(cvs.import_order.rbegin(), cvs.import_order.rend(), cons);
    guard.commit();
  }
  return;
}

void
cvs_blob::add_missing_parents(file_path const & path,
                              roster_t & base_ros,
                              cset & cs)
{
  if (cs.dirs_added.find(path) != cs.dirs_added.end())
    return;
  if (base_ros.has_node(path))
    {
      node_t n(base_ros.get_node(path));
      I(is_dir_t(n));
      return;
    }

  if (!path.empty())
    add_missing_parents(path.dirname(), base_ros, cs);

  safe_insert(cs.dirs_added, path);
}

int
cvs_blob::build_cset(cvs_history & cvs,
                     roster_t & base_ros,
                     cset & cs)
{
  int changes = 0;

  for (blob_event_iter i = begin(); i != end(); ++i)
    {
      I(cvs.blobs[(*i)->bi].get_digest().is_commit());

      cvs_commit *ce = (cvs_commit*) *i;

      file_path pth = file_path_internal(cvs.path_interner.lookup(ce->path));
      file_id new_file_id(cvs.mtn_version_interner.lookup(ce->mtn_version));

      if (ce->alive)
        {
          if (!base_ros.has_node(pth))
            {
              add_missing_parents(pth.dirname(), base_ros, cs);
              L(FL("  adding entry state for file '%s': '%s'")
                % pth % new_file_id);
              safe_insert(cs.files_added, make_pair(pth, new_file_id));
              changes++;
            }
          else
            {
              node_t n(base_ros.get_node(pth));
              I(is_file_t(n));

              file_t fn(downcast_to_file_t(n));
              if (fn->content != new_file_id)
                {
                  L(FL("  applying state delta on file '%s' : '%s' -> '%s'")
                    % pth % fn->content % new_file_id);
                  safe_insert(cs.deltas_applied,
                    make_pair(pth, make_pair(fn->content, new_file_id)));
                  changes++;
                }
            }
        }
      else
        {
          if (base_ros.has_node(pth))
            {
              L(FL("  deleting file '%s'") % pth);
              cs.nodes_deleted.insert(pth);
              changes++;
            }
        }
    }

  // add an attribute to the root node, which keeps track of what
  // files at what RCS versions have gone into this revision. 
  string fval = "cvs\n";
  event_ptr_path_strcmp cmp(cvs);
  sort(begin(), end(), cmp);
  for (blob_event_iter i = begin(); i != end(); ++i)
    {
      cvs_commit *ce = (cvs_commit*) *i;
      fval += cvs.path_interner.lookup(ce->path) + "@";
      fval += cvs.rcs_version_interner.lookup(ce->rcs_version) + "\n";
    }

  attr_key k("mtn:origin_info");
  attr_value v(fval);

  safe_insert(cs.attrs_set, make_pair(make_pair(file_path(), k), v));

  return changes;
}

void
add_missing_parents(roster_t & src_roster, node_t & n, roster_t & dest_roster)
{
  if (null_node(n->parent))
    return;

  if (!dest_roster.has_node(n->parent))
    {
      node_t parent_node = src_roster.get_node(n->parent);
      add_missing_parents(src_roster, parent_node, dest_roster);

      I(!dest_roster.has_node(parent_node->self));
      dest_roster.create_dir_node(parent_node->self);

      node_t dest_parent_node = dest_roster.get_node(parent_node->self);
      dir_t dest_parent_dir(downcast_to_dir_t(dest_parent_node));
      I(parent_node->self == dest_parent_node->self);
      dest_roster.attach_node(dest_parent_node->self, parent_node->parent,
                              parent_node->name);
    }
}

void
blob_consumer::merge_parents_for_artificial_rev(
  cvs_blob_index bi,
  set<revision_id> & parent_rids,
  map<cvs_event_ptr, revision_id> & event_parent_rids)
{
  database & db = project.db;

  revision_id left_rid, right_rid, merged_rid;

  if (parent_rids.size() > 2)
    I(false);  // should recursively call itself...
  else
    {
      left_rid = *parent_rids.begin();
      right_rid = *(++parent_rids.begin());
    }

  I(left_rid != right_rid);

  // We start from the left roster, and "copy" over files from
  // the right one, where necessary.
  roster_t left_roster, right_roster, merged_roster;

  db.get_roster(left_rid, left_roster);
  db.get_roster(right_rid, right_roster);

  // copy the left roster, we start from that one and apply changes
  // from the right roster where necessary.
  merged_roster = left_roster;

  L(FL("  merging %s") % left_rid);
  L(FL("      and %s") % right_rid);

  for (map<cvs_event_ptr, revision_id>::iterator i
         = event_parent_rids.begin();
       i != event_parent_rids.end(); ++i)
    {
      cvs_event_ptr ev = i->first;
      revision_id wanted_rid = i->second;

      file_path pth = file_path_internal(cvs.path_interner.lookup(ev->path));
      L(FL("    handling file %s") % pth);

      if (wanted_rid == right_rid)
        {
          if (right_roster.has_node(pth))
            {
              node_t right_node(right_roster.get_node(pth));
              I(is_file_t(right_node));

              file_t right_fn(downcast_to_file_t(right_node));

              if (merged_roster.has_node(pth))
                {
                  node_t merged_node(merged_roster.get_node(pth));
                  I(is_file_t(merged_node));
                  file_t merged_fn(downcast_to_file_t(merged_node));

                  // FIXME: if there were renames, this could be false, but
                  //         as we never rename for CVS imports, it should
                  //         always hold true

                  I(!null_node(merged_fn->self));
                  I(merged_fn->self == right_fn->self);

                  if (merged_fn->content != right_fn->content)
                    {
                      merged_fn->content = right_fn->content;

                      L(FL("    using right revision for file '%s' at '%s'")
                        % pth % right_fn->content);
                    }
                  else
                    L(FL("    using right revision for file '%s' as is.")
                      % pth);
                }
              else
                {
                  // FIXME: again, same renaming issue applies 
                  I(!merged_roster.has_node(right_fn->self));

                  add_missing_parents(right_roster, right_node,
                                      merged_roster);

                  merged_roster.create_file_node(right_fn->content,
                                                 right_fn->self);
                  node_t merged_node(
                    merged_roster.get_node(right_fn->self));
                  I(merged_node->self == right_fn->self);
                  merged_roster.attach_node(merged_node->self,
                                            right_fn->parent, right_fn->name);

                  L(FL("    using right revision for file '%s' at '%s'")
                    % pth % right_fn->content);
                }
            }
          else
            {
              // The right node does not have that node, but we are asked to
              // inherit from it, so should remove the node.
              if (merged_roster.has_node(pth))
                {
                  node_id nid = merged_roster.detach_node(pth);
                  merged_roster.drop_detached_node(nid);
                }

              // FIXME: possibly delete empty directories here...

              L(FL("    using right revision for file '%s' (deleted)") % pth);
            }
        }
      else if (wanted_rid == left_rid)
        {
          L(FL("    using left revision for file '%s'") % pth);
        }
      else
        {
          L(FL("    none, using left revision for file '%s'") % pth);
        }
    }

  {
    // write new files into the db, this is mostly taken from
    // store_roster_merge_result(), but with some tweaks.
    merged_roster.check_sane();

    revision_t merged_rev;
    merged_rev.made_for = made_for_database;

    calculate_ident(merged_roster, merged_rev.new_manifest);

    // Check if the new_manifest is really new, perhaps we
    // don't even need to add an artificial revision for these
    // two parents.
    revision_t left_rev, right_rev;
    db.get_revision(left_rid, left_rev);
    db.get_revision(right_rid, right_rev);

    if (merged_rev.new_manifest == left_rev.new_manifest)
      merged_rid = left_rid;
    else if (merged_rev.new_manifest == right_rev.new_manifest)
      merged_rid = right_rid;
    else
      {
        shared_ptr<cset> left_to_merged(new cset);
        make_cset(left_roster, merged_roster, *left_to_merged);
        safe_insert(merged_rev.edges, make_pair(left_rid, left_to_merged));
<<<<<<< HEAD

        shared_ptr<cset> right_to_merged(new cset);
        make_cset(right_roster, merged_roster, *right_to_merged);
        safe_insert(merged_rev.edges, make_pair(right_rid, right_to_merged));

=======

        shared_ptr<cset> right_to_merged(new cset);
        make_cset(right_roster, merged_roster, *right_to_merged);
        safe_insert(merged_rev.edges, make_pair(right_rid, right_to_merged));

>>>>>>> ae70dabc
        revision_data merged_data;
        write_revision(merged_rev, merged_data);
        calculate_ident(merged_data, merged_rid);
        {
          transaction_guard guard(db);
          db.put_revision(merged_rid, merged_rev);
          guard.commit();
        }

        L(FL("  created merged revision %s") % merged_rid);
      }
    }

  // loop over the event_parent_rids again to set the new merged_rid
  // where necessary.
  for (map<cvs_event_ptr, revision_id>::iterator i
         = event_parent_rids.begin();
       i != event_parent_rids.end(); ++i)
    {
      cvs_event_ptr ev = i->first;
      revision_id & wanted_rid = i->second;

      if ((wanted_rid == right_rid) || (wanted_rid == left_rid))
        wanted_rid = merged_rid;
    }

  // Remove the left and right revision_id, and add the merged one
  // instead.
  parent_rids.erase(left_rid);
  parent_rids.erase(right_rid);
<<<<<<< HEAD

  safe_insert(parent_rids, merged_rid);

=======

  safe_insert(parent_rids, merged_rid);

>>>>>>> ae70dabc
  L(FL("  reduced number of parent rids to: %d") % parent_rids.size());
}

void
blob_consumer::create_artificial_revisions(cvs_blob_index bi,
  set<cvs_blob_index> & parent_blobs, revision_id & parent_rid,
  cvs_symbol_no & in_branch)
{
  L(FL("creating artificial revision for %d parents.")
    % parent_blobs.size());

  set<revision_id> parent_rids;
  map<cvs_symbol_no, int> parent_branches;
  map<cvs_event_ptr, revision_id> event_parent_rids;

  // While a blob in our graph can have multiple ancestors, which depend on
  // each other, monotone cannot represent that. Instead, we have to remove
  // all ancestors from the set. I.e.:
  //
  //        A ___,                    A
  //        |     \                   |
  //        |      |          =>      |
  //        v      v                  v
  //        B -> blob                 B -> blob

  // get all parent revision ids - but check for duplicate rids in different
  // blobs.
  for (set<cvs_blob_index>::iterator i = parent_blobs.begin();
       i != parent_blobs.end(); ++i)
    if (parent_rids.find(cvs.blobs[*i].assigned_rid) == parent_rids.end())
      parent_rids.insert(cvs.blobs[*i].assigned_rid);

  // then erase the ancestors, because we cannot merge with a
  // descendent.
  I(parent_rids.size() >= 2);
  erase_ancestors(project.db, parent_rids);

  // loop over all events in the blob, to find the most recent ancestor,
  // from which we inherit - and possibly back patch.
  for (vector<cvs_event_ptr>::iterator i = cvs.blobs[bi].begin();
       i != cvs.blobs[bi].end(); ++i)
    {
      set<cvs_blob_index> event_parent_blobs;
      for (dep_loop j = cvs.get_dependencies(*i); !j.ended(); ++j)
        {
          cvs_event_ptr dep = *j;
          cvs_blob_index dep_bi = dep->bi;
          if (event_parent_blobs.find(dep_bi) == event_parent_blobs.end())
            event_parent_blobs.insert(dep_bi);
        }

      I(event_parent_blobs.size() == 1);
      cvs_blob & event_parent = cvs.blobs[*event_parent_blobs.begin()];

      if (parent_rids.find(event_parent.assigned_rid) != parent_rids.end())
        {
          // this parent has no descendents in parent_rids, so we can use
          // that to inherit from.
          event_parent_rids.insert(make_pair(*i, event_parent.assigned_rid));

          if (parent_branches.find(event_parent.in_branch) == 
                                                      parent_branches.end())
            parent_branches.insert(make_pair(event_parent.in_branch, 1));
          else
            parent_branches.find(event_parent.in_branch)->second++;
        }
      else
        {
          // this parent already has a descendent in parent_rids, so we need
          // to find that and inherit from that, but back patch.
          set<revision_id>::iterator j;
          for (j = parent_rids.begin(); j != parent_rids.end(); ++j)
            if (is_ancestor(project.db, event_parent.assigned_rid, *j))
              break;
          I(j != parent_rids.end());

          event_parent_rids.insert(make_pair(*i, *j));
        }
    }

  I(!parent_branches.empty());
  if (parent_branches.size() > 1)
    {
      // Uh... decide for the branch which the highest counter, i.e.
      // from which most files inherit.
      int max = 0;
      for (map<cvs_symbol_no, int>::iterator i = parent_branches.begin();
           i != parent_branches.end(); ++i)
        if (i->second > max)
          {
            in_branch = i->first;
            max = i->second;
          }
    }
  else
    in_branch = parent_branches.begin()->first;

  if (parent_rids.size() > 1)
    merge_parents_for_artificial_rev(bi, parent_rids, event_parent_rids);

  L(FL("remaining parent rids: %d") % parent_rids.size());
  I(parent_rids.size() == 1);
  parent_rid = *parent_rids.begin();

  revision_id new_rid;
  roster_t ros;
  shared_ptr<cset> cs(new cset());

  I(!null_id(parent_rid));
  project.db.get_roster(parent_rid, ros);

  int changes = 0;

  // Here, we have exactly one parent revision id remaining. Possibly,
  // we still need to create an artificial revision based on that
  // parent but with back patches for some files to older revisions.
  for (blob_event_iter i = cvs.blobs[bi].begin();
       i != cvs.blobs[bi].end(); ++i)
    {
      set<cvs_blob_index> event_parent_blobs;
      for (dep_loop j = cvs.get_dependencies(*i); !j.ended(); ++j)
        {
          cvs_event_ptr dep = *j;
          cvs_blob_index dep_bi = dep->bi;
          if (event_parent_blobs.find(dep_bi) == event_parent_blobs.end())
            event_parent_blobs.insert(dep_bi);
        }

      I(event_parent_blobs.size() == 1);
      revision_id & ev_parent_rid = 
        cvs.blobs[*event_parent_blobs.begin()].assigned_rid;

      if (ev_parent_rid != parent_rid)
        {
          roster_t e_ros;

          if (!null_id(ev_parent_rid))
            {
              // event needs reverting patch
              project.db.get_roster(ev_parent_rid, e_ros);

              file_path pth = file_path_internal(
                cvs.path_interner.lookup((*i)->path));

              L(FL("  checking file '%s'") % pth);

              if (e_ros.has_node(pth) && ros.has_node(pth))
                {
                  node_t base_node(ros.get_node(pth)),
                         target_node(e_ros.get_node(pth));
                  I(is_file_t(base_node));
                  I(is_file_t(target_node));
                  file_t base_fn(downcast_to_file_t(base_node)),
                         target_fn(downcast_to_file_t(target_node));

                  // FIXME: renaming issue!
                  I(base_node->self == target_node->self);

                  if (base_fn->content != target_fn->content)
                    {
                      L(FL("  applying reverse delta on file '%s': "
                           "'%s' -> '%s'")
                        % pth % base_fn->content % target_fn->content);
                      safe_insert(cs->deltas_applied,
                        make_pair(pth, make_pair(base_fn->content,
                                                 target_fn->content)));
                      changes++;
                    }
                }
              else if (!e_ros.has_node(pth) && ros.has_node(pth))
                {
                  L(FL("  dropping file '%s'") % pth);
                  safe_insert(cs->nodes_deleted, pth);
                  changes++;
                }
              else if (e_ros.has_node(pth) && !ros.has_node(pth))
                {
                  node_t target_node(e_ros.get_node(pth));
                  I(is_file_t(target_node));
                  file_t target_fn(downcast_to_file_t(target_node));

                  // Hm.. that's going to create a newish node id, which
                  // might not be what we want. OTOH, we don't have
                  // resurrection, yet.
                  L(FL("  re-adding file '%s' at '%s'")
                    % pth % target_fn->content);
                  safe_insert(cs->files_added,
                    make_pair(pth, target_fn->content));
                  changes++;
                }
            }
          else
            {
              // path should not exist in this revision
              L(FL("warning: should remove %s")
                % cvs.path_interner.lookup((*i)->path));
              I(false);
            }
        }
    }

  // only if at least one file has been changed (reverted), we need to
  // add an artificial revision (otherwise we would get the same
  // revision_id anyway).
  if (changes > 0)
    {
      editable_roster_base editable_ros(ros, nis);
      cs->apply_to(editable_ros);

      manifest_id child_mid;
      calculate_ident(ros, child_mid);

      revision_t rev;
      rev.made_for = made_for_database;
      rev.new_manifest = child_mid;
      rev.edges.insert(make_pair(parent_rid, cs));

      calculate_ident(rev, new_rid);

      L(FL("creating new revision %s") % new_rid);

      if (project.db.put_revision(new_rid, rev))
      {
        time_i avg_time = cvs.blobs[bi].get_avg_time();
        time_t commit_time = avg_time / 100;
        string author("mtn:cvs_import"), changelog("artificial revision");
        string bn = cvs.get_branchname(cvs.blobs[bi].in_branch);
        I(!bn.empty());
        project.put_standard_certs(keys,
              new_rid,
              branch_name(bn),
              utf8(changelog),
              date_t::from_unix_epoch(commit_time),
              author);

        ++n_revisions;
      }

      parent_rid = new_rid;
    }
}

void
blob_consumer::operator()(cvs_blob_index bi)
{
  cvs_blob & blob = cvs.blobs[bi];

  // Check what revision to use as a parent revision.
  set<cvs_blob_index> parent_blobs;
  for (blob_event_iter i = blob.begin(); i != blob.end(); ++i)
    for (dep_loop j = cvs.get_dependencies(*i); !j.ended(); ++j)
      {
        cvs_event_ptr dep = *j;
        cvs_blob_index dep_bi = dep->bi;

        if (parent_blobs.find(dep_bi) == parent_blobs.end())
          parent_blobs.insert(dep_bi);
      }

  revision_id parent_rid;
  if (parent_blobs.empty())
    blob.in_branch = cvs.base_branch;
  else
    {
      cvs_event_digest d = blob.get_digest();
      if ((d.is_branch_start() || d.is_branch_end() || d.is_tag())
          && (parent_blobs.size() > 1))
        {
          create_artificial_revisions(bi, parent_blobs,
                                      parent_rid, blob.in_branch);
        }
      else
        {
          I(parent_blobs.size() == 1);
          blob.in_branch = cvs.blobs[*parent_blobs.begin()].in_branch;
          parent_rid = cvs.blobs[*parent_blobs.begin()].assigned_rid;
        }
    }

  L(FL("parent rid: %s") % parent_rid);
  blob.assigned_rid = parent_rid;

  if (blob.get_digest().is_commit())
    {
      // we should never have an empty blob; it's *possible* to have
      // an empty changeset (say on a vendor import) but every blob
      // should have been created by at least one file commit, even
      // if the commit made no changes. it's a logical inconsistency if
      // you have an empty blob.
      L(FL("consuming blob %d: commit") % bi);
      I(!blob.empty());

      if (opts.dryrun)
        {
          ++n_blobs;
          ++n_revisions;
          blob.assigned_rid = revision_id(
            string(constants::idlen_bytes, '\x33'));
          return;
        }

      cvs_event_ptr ce = *blob.begin();

      revision_id new_rid;
      roster_t ros;
      shared_ptr<cset> cs(new cset());

      // even when having a parent_blob, that blob might not
      // have produced a revision id, yet.
      if (!null_id(parent_rid))
        project.db.get_roster(parent_rid, ros);

      // applies the blob to the roster. Returns the number of
      // nodes changed. In case of a 'dead' blob, we don't commit
      // anything. Such a dead blob can be created when files are
      // added on a branch in CVS.
      if (blob.build_cset(cvs, ros, *cs) == 0)
        {
          ++n_blobs;
          return;
        }

      editable_roster_base editable_ros(ros, nis);
      cs->apply_to(editable_ros);

      manifest_id child_mid;
      calculate_ident(ros, child_mid);

      revision_t rev;
      rev.made_for = made_for_database;
      rev.new_manifest = child_mid;
      rev.edges.insert(make_pair(parent_rid, cs));

      calculate_ident(rev, new_rid);

      L(FL("creating new revision %s") % new_rid);

      I(project.db.put_revision(new_rid, rev));

      {
        time_i avg_time = blob.get_avg_time();
        time_t commit_time = avg_time / 100;
        string author, changelog;

        cvs.split_authorclog(blob.authorclog, author, changelog);
        string bn = cvs.get_branchname(blob.in_branch);
        I(!bn.empty());
        project.put_standard_certs(keys,
                new_rid,
                branch_name(bn),
                utf8(changelog),
                date_t::from_unix_epoch(commit_time),
                author);

<<<<<<< HEAD
=======
        // add the RCS information
        put_simple_revision_cert(project.db, keys, new_rid,
          cert_name("origin"), cert_value("cvs_import"));

>>>>>>> ae70dabc
        ++n_revisions;
      }

      blob.assigned_rid = new_rid;
    }
  else if (blob.get_digest().is_symbol())
    {
      I(!blob.empty());

      string sym_name = cvs.get_branchname(blob.symbol);

      if (sym_name.empty())
        L(FL("consuming blob %d: symbol for an unnamed branch")
          % bi);
      else
        L(FL("consuming blob %d: symbol %s")
          % bi % sym_name);

      blob.assigned_rid = parent_rid;
    }
  else if (blob.get_digest().is_branch_start())
    {
      string branchname = cvs.get_branchname(blob.symbol);

      if (branchname.empty())
        {
          cvs.unnamed_branch_counter++;
          branchname = (FL("UNNAMED_BRANCH_%d")
                        % cvs.unnamed_branch_counter).str();
          blob.in_branch = cvs.symbol_interner.intern(branchname);
        }
      else
        blob.in_branch = blob.symbol;

      L(FL("consuming blob %d: start of branch %s")
        % bi % branchname);
    }
  else if (blob.get_digest().is_branch_end())
    {
      // Nothing to be done at the end of a branch.
    }
  else if (blob.get_digest().is_tag())
    {
      L(FL("consuming blob %d: tag %s")
        % bi % cvs.symbol_interner.lookup(blob.symbol));

      if (!opts.dryrun)
        project.put_tag(keys, parent_rid,
                        cvs.symbol_interner.lookup(blob.symbol));
    }
  else
    I(false);

  ++n_blobs;
}

// Local Variables:
// mode: C++
// fill-column: 76
// c-file-style: "gnu"
// indent-tabs-mode: nil
// End:
// vim: et:sw=2:sts=2:ts=2:cino=>2s,{s,\:s,+s,t0,g0,^-2,e-2,n-2,p2s,(0,=s:<|MERGE_RESOLUTION|>--- conflicted
+++ resolved
@@ -486,9 +486,6 @@
 struct
 cvs_history
 {
-<<<<<<< HEAD
-  event_pool ev_pool;
-=======
   project_t & project;
 
   event_pool ev_pool;
@@ -1115,381 +1112,10 @@
 {
   dest_lines.clear();
   dest_lines.reserve(source_lines.size());
->>>>>>> ae70dabc
-
-  interner<u32> authorclog_interner;
-  interner<u32> mtn_version_interner;
-  interner<u32> rcs_version_interner;
-  interner<u32> symbol_interner;
-  interner<u32> path_interner;
-
-<<<<<<< HEAD
-  // all the blobs of the whole repository
-  vector<cvs_blob> blobs;
-
-  // all the blobs by their event_digest
-  multimap<cvs_event_digest, cvs_blob_index> blob_index;
-
-  // assume an RCS file has foo:X.Y.0.N in it, then
-  // this map contains entries of the form
-  // X.Y.N.1 -> foo
-  // this map is cleared for every RCS file.
-  map<string, string> branch_first_entries;
-
-  // event dependency tracking vectors
-  vector<event_dep> dependencies;
-  vector<event_dep> weak_dependencies;
-  vector<event_dep> dependents;
-
-  // final ordering of the blobs for the import
-  vector<cvs_blob_index> import_order;
-
-  file_path curr_file;
-  cvs_path curr_file_interned;
-
-  cvs_symbol_no base_branch;
-  cvs_blob_index root_blob;
-  cvs_event_ptr root_event;
-
-  int unnamed_branch_counter;
-
-  // step number of graphviz output, when enabled.
-  int step_no;
-
-  bool deps_sorted;
-
-  // the upper limit of what to import
-  time_t upper_time_limit;
-
-  cvs_history(void)
-    : unnamed_branch_counter(0),
-      step_no(0),
-      deps_sorted(false),
-      upper_time_limit(0)
-    { };
-
-  void set_filename(string const & file,
-                    file_id const & ident);
-
-  void index_branchpoint_symbols(rcs_file & r);
-
-  blob_index_iterator add_blob(const event_type t, const u32 no)
-  {
-    // add a blob..
-    cvs_blob_index i = blobs.size();
-    blobs.push_back(cvs_blob(t, no));
-
-    // ..and an index entry for the blob
-    blob_index_iterator j = blob_index.insert(
-      make_pair(cvs_event_digest(t, no), i));
-    return j;
-  }
-
-  bool
-  blob_exists(const cvs_event_digest d)
-  {
-    pair<blob_index_iterator, blob_index_iterator> range = 
-      blob_index.equal_range(d);
-
-    return (range.first != range.second);
-  }
-
-  pair< blob_index_iterator, blob_index_iterator >
-  get_blobs(const event_type t, const u32 no, bool create)
-  {
-    cvs_event_digest d(t, no);
-    pair<blob_index_iterator, blob_index_iterator> range = 
-      blob_index.equal_range(d);
-
-    if ((range.first == range.second) && create)
-      {
-        range.first = add_blob(t, no);
-        range.second = range.first;
-        range.second++;
-        return range;
-      }
-
-    I(range.first != range.second);
-    return range;
-  }
-
-  cvs_blob_index get_or_create_blob(const event_type t, const u32 no)
-  {
-    pair<blob_index_iterator, blob_index_iterator> range =
-      get_blobs(t, no, true);
-
-    cvs_blob_index res = range.first->second;
-
-    // make sure we found only one such blob
-    I(++range.first == range.second);
-
-    return res;
-  }
-
-  void append_event_to(const cvs_blob_index bi, cvs_event_ptr c)
-  {
-    blobs[bi].push_back(c);
-    c->bi = bi;
-  }
-
-  void split_authorclog(const cvs_authorclog ac, string & author,
-                        string & changelog)
-  {
-    string ac_str = authorclog_interner.lookup(ac);
-    int i = ac_str.find("|||");
-    I(i > 0);
-
-    author = ac_str.substr(0, i);
-    changelog = ac_str.substr(i+3);
-  }
-
-  string join_authorclog(const string author, const string clog)
-  {
-    I(author.size() > 0);
-    I(clog.size() > 0);
-    return author + "|||" + clog;
-  }
-
-  string get_branchname(const cvs_symbol_no bname)
-  {
-    if (bname == base_branch)
-      return symbol_interner.lookup(base_branch);
-    else
-      {
-        string branchname(symbol_interner.lookup(bname));
-        if (branchname.empty())
-          return branchname;
-        else
-          return symbol_interner.lookup(base_branch) +
-            "." + branchname;
-      }
-  }
-
-  template<typename Visitor>
-  void depth_first_search(Visitor & vis,
-                          back_insert_iterator< vector<cvs_blob_index> > oi);
-
-  void sort_dependencies(void)
-  {
-    sort(dependencies.begin(), dependencies.end());
-    sort(dependents.begin(), dependents.end());
-    sort(weak_dependencies.begin(), weak_dependencies.end());
-    deps_sorted = true;
-  }
-
-  void add_dependency(cvs_event_ptr ev, cvs_event_ptr dep)
-  {
-    /* Adds dep as a dependency of ev. */
-    I(ev != dep);
-    dependencies.push_back(make_pair(ev, dep));
-    dependents.push_back(make_pair(dep, ev));
-    deps_sorted = false;
-  }
-
-  void add_weak_dependency(cvs_event_ptr ev, cvs_event_ptr dep)
-  {
-    add_dependency(ev, dep);
-    weak_dependencies.push_back(make_pair(ev, dep));
-  }
-
-  void add_dependency(cvs_blob_index & bi, cvs_blob_index & dep_bi)
-  {
-    // try to add dependencies between events on the
-    // same files.
-    int deps_added = 0;
-    for (blob_event_iter i = blobs[bi].begin(); i != blobs[bi].end(); ++i)
-      {
-        cvs_event_ptr ev = *i;
-
-        for (blob_event_iter j = blobs[dep_bi].begin();
-             j != blobs[dep_bi].end(); ++j)
-          if (ev->path == (*j)->path)
-            {
-              add_dependency(ev, *j);
-              deps_added++;
-            }
-      }
-
-    // if there are no common files, we need to add at least
-    // one dependency, even if the event paths don't match.
-    if (deps_added == 0)
-      add_dependency(*blobs[bi].begin(), *blobs[dep_bi].begin());
-
-    // make sure the dependency and dependents caches of both
-    // blobs get updated.
-    blobs[bi].reset_dependencies_cache();
-    blobs[dep_bi].reset_dependents_cache();
-  };
-
-  void
-  add_dependencies(cvs_event_ptr ev, vector<cvs_event_ptr> last_events,
-                   bool reverse_import)
-  {
-    vector<cvs_event_ptr>::iterator i;
-
-    if (reverse_import)
-      {
-        // make the last commit (i.e. 1.3) depend on the current one
-        // (i.e. 1.2), as it which comes _before_ in the CVS history.
-        for (i = last_events.begin(); i != last_events.end(); ++i)
-          add_dependency(*i, ev);
-      }
-    else
-      {
-        // vendor branches are processed in historic order, i.e.
-        // older version first. Thus the last commit may be 1.1.1.1
-        // while the current one is 1.1.1.2.
-        for (i = last_events.begin(); i != last_events.end(); ++i)
-          add_dependency(ev, *i);
-      }      
-  };
-
-  void
-  add_weak_dependencies(cvs_event_ptr ev, vector<cvs_event_ptr> last_events,
-                        bool reverse_import)
-  {
-    vector<cvs_event_ptr>::iterator i;
-
-    if (reverse_import)
-      {
-        // make the last commit (i.e. 1.3) depend on the current one
-        // (i.e. 1.2), as it which comes _before_ in the CVS history.
-        for (i = last_events.begin(); i != last_events.end(); ++i)
-          add_weak_dependency(*i, ev);
-      }
-    else
-      {
-        // vendor branches are processed in historic order, i.e.
-        // older version first. Thus the last commit may be 1.1.1.1
-        // while the current one is 1.1.1.2.
-        for (i = last_events.begin(); i != last_events.end(); ++i)
-          add_weak_dependency(ev, *i);
-      }      
-  };
-
-  // removes an edge between two blobs.
-  void remove_deps(cvs_blob_index const bi, cvs_blob_index const dep_bi)
-  {
-    L(FL("  removing dependency from blob %d to blob %d") % bi % dep_bi);
-
-    if (!deps_sorted)
-      sort_dependencies();
-
-    dependencies.erase(remove_if(dependencies.begin(),
-                                 dependencies.end(),
-                                 dep_checker(bi, dep_bi)),
-                       dependencies.end());
-
-    dependents.erase(remove_if(dependents.begin(),
-                               dependents.end(),
-                               dep_checker(dep_bi, bi)),
-                     dependents.end());
-
-    // blob 'bi' is no longer a dependent of 'dep_bi', so update it's cache
-    blobs[dep_bi].reset_dependents_cache();
-    vector<cvs_blob_index> deps = blobs[dep_bi].get_dependents(*this);
-    blob_index_iter y = find(deps.begin(), deps.end(), bi);
-    I(y == deps.end());
-
-    // and update the dependencies cache of blob 'bi'
-    blobs[bi].reset_dependencies_cache();
-  };
-
-  void
-  get_dependencies(const cvs_event_ptr e,
-                   event_dep_iter & lower, event_dep_iter & upper)
-  {
-    if (!deps_sorted)
-      sort_dependencies();
-
-    lower = lower_bound(dependencies.begin(),
-                        dependencies.end(),
-                        make_pair(e, (cvs_event_ptr) NULL));
-    upper = upper_bound(dependencies.begin(),
-                        dependencies.end(),
-                        make_pair(e + 1, (cvs_event_ptr) NULL));
-  };
-
-  dep_loop
-  get_dependencies(const cvs_event_ptr e)
-  {
-    event_dep_iter lower, upper;
-    get_dependencies(e, lower, upper);
-    dep_loop i(lower, upper);
-    return i;
-  };
-
-  bool
-  is_weak(const cvs_event_ptr e, const cvs_event_ptr d)
-  {
-    if (!deps_sorted)
-      sort_dependencies();
-
-    return binary_search(weak_dependencies.begin(),
-                          weak_dependencies.end(),
-                          make_pair(e, d));
-  }
-
-  void
-  get_dependents(const cvs_event_ptr e,
-                 event_dep_iter & lower, event_dep_iter & upper)
-  {
-    if (!deps_sorted)
-      sort_dependencies();
-
-    lower = lower_bound(dependents.begin(),
-                        dependents.end(),
-                        make_pair(e, (cvs_event_ptr) NULL));
-    upper = upper_bound(dependents.begin(),
-                        dependents.end(),
-                        make_pair(e + 1, (cvs_event_ptr) NULL));
-  }
-
-  dep_loop
-  get_dependents(const cvs_event_ptr e)
-  {
-    event_dep_iter lower, upper;
-    get_dependents(e, lower, upper);
-    dep_loop i(lower, upper);
-    return i;
-  };
-
-  void
-  remove_weak_dependencies(void)
-  {
-    // reset all blobs dependencies and dependents caches.
-    for (cvs_blob_index bi = 0; bi < blobs.size(); ++bi)
-      {
-        blobs[bi].reset_dependents_cache();
-        blobs[bi].reset_dependencies_cache();
-      }
-
-    if (!deps_sorted)
-      sort_dependencies();
-
-    for (event_dep_iter i = weak_dependencies.begin();
-          i != weak_dependencies.end(); ++i)
-      {
-        dependencies.erase(lower_bound(dependencies.begin(),
-                                       dependencies.end(),
-                                       *i));
-        dependents.erase(lower_bound(dependents.begin(),
-                                     dependents.end(),
-                                     make_pair(i->second, i->first)));
-      }
-
-    weak_dependencies.clear();
-  };
-};
-
-class
-event_ptr_time_cmp
-{
-public:
-  bool operator() (const cvs_event_ptr & a, const cvs_event_ptr & b) const
-    {
-      return a->adj_time < b->adj_time; 
-=======
+
+  I(r.deltas.find(dest_version) != r.deltas.end());
+  shared_ptr<rcs_delta> delta = r.deltas.find(dest_version)->second;
+
   E(r.deltatexts.find(dest_version) != r.deltatexts.end(),
     F("delta for revision %s is missing") % dest_version);
 
@@ -4374,73 +4000,8 @@
           // advance
           i++;
         }
->>>>>>> ae70dabc
-    }
-};
-
-<<<<<<< HEAD
-class
-event_ptr_path_strcmp
-{
-public:
-  cvs_history & cvs;
-
-  event_ptr_path_strcmp(cvs_history & c)
-    : cvs(c)
-  { };
-
-  bool operator() (const cvs_event_ptr & a, const cvs_event_ptr & b) const
-    {
-      return cvs.path_interner.lookup(a->path) <
-        cvs.path_interner.lookup(b->path); 
-    }
-};
-
-class
-blob_index_time_cmp
-{
-public:
-  cvs_history & cvs;
-
-  blob_index_time_cmp(cvs_history & c)
-    : cvs(c)
-  { };
-
-  bool operator() (const cvs_blob_index a, const cvs_blob_index b)
-    {
-      return cvs.blobs[a].get_avg_time() < cvs.blobs[b].get_avg_time();
-    }
-};
-
-string
-get_event_repr(cvs_history & cvs, cvs_event_ptr ev)
-{
-  cvs_blob & blob(cvs.blobs[ev->bi]);
-  if (blob.get_digest().is_commit())
-    {
-      cvs_commit *ce = (cvs_commit*) ev;
-      return (F("commit rev %s on file %s")
-                % cvs.rcs_version_interner.lookup(ce->rcs_version)
-                % cvs.path_interner.lookup(ev->path)).str();
-    }
-  else if (blob.get_digest().is_symbol())
-    {
-      return (F("symbol %s on file %s")
-                % cvs.symbol_interner.lookup(blob.symbol)
-                % cvs.path_interner.lookup(ev->path)).str();
-    }
-  else if (blob.get_digest().is_branch_start())
-    {
-      return (F("start of branch '%s' on file %s")
-                % cvs.symbol_interner.lookup(blob.symbol)
-                % cvs.path_interner.lookup(ev->path)).str();
-    }
-  else if (blob.get_digest().is_branch_end())
-    {
-      return (F("end of branch '%s' on file %s")
-                % cvs.symbol_interner.lookup(blob.symbol)
-                % cvs.path_interner.lookup(ev->path)).str();
-=======
+    }
+
   I(!cvs.blobs[bi].empty());
   I(!cvs.blobs[new_bi].empty());
 
@@ -4469,7 +4030,6 @@
             coll.insert((*i)->bi);
             stack.push(*i);
           }
->>>>>>> ae70dabc
     }
 }
 
@@ -4522,12 +4082,6 @@
   cvs_blob & blob = cvs.blobs[bi];
   for (vector<cvs_event_ptr>::iterator i = blob.begin(); i != blob.end(); ++i)
     {
-<<<<<<< HEAD
-      I(blob.get_digest().is_tag());
-      return (F("tag '%s' on file %s")
-              % cvs.symbol_interner.lookup(blob.symbol)
-              % cvs.path_interner.lookup(ev->path)).str();
-=======
       for (vector<cvs_event_ptr>::iterator j = i + 1; j != blob.end(); )
         if (((*i)->path == (*j)->path) &&
              ((*i)->adj_time == (*j)->adj_time))
@@ -4602,3197 +4156,6 @@
             split_blob_at(cvs, bi, func);
             return false;
           }
->>>>>>> ae70dabc
-    }
-  return true;
-}
-
-<<<<<<< HEAD
-template <typename T> void
-log_path(cvs_history & cvs, const string & msg,
-         const T & begin, const T & end)
-{
-  L(FL("%s") % msg);
-  for (T i = begin; i != end; ++i)
-    L(FL("  blob: %d\n        %s\n        height:%d, size:%d\n        %s")
-      % *i
-      % date_t::from_unix_epoch(cvs.blobs[*i].get_avg_time() / 100)
-      % cvs.blobs[*i].height
-      % cvs.blobs[*i].get_events().size()
-      % get_event_repr(cvs, *cvs.blobs[*i].begin()));
-}
-
-static bool
-is_sbr(shared_ptr<rcs_delta> dl,
-       shared_ptr<rcs_deltatext> dt)
-{
-  I(dl);
-  I(!dl->state.empty());
-  I(dt);
-
-  // CVS abuses the RCS format a bit (ha!) when storing a file which
-  // was only added on a branch: on the root of the branch there'll be
-  // a commit with dead state, empty text, and a log message
-  // containing the string "file foo was initially added on branch
-  // bar". We recognize and ignore these cases, as they do not
-  // "really" represent commits to be put together in a blob.
-
-  if (dl->state != "dead")
-    return false;
-
-  if (!dt->text.empty())
-    return false;
-
-  string log_bit = "was initially added on branch";
-  string::const_iterator i = search(dt->log.begin(),
-                                    dt->log.end(),
-                                    log_bit.begin(),
-                                    log_bit.end());
-
-  return i != dt->log.end();
-}
-
-// piece table stuff
-
-struct piece;
-
-struct
-piece_store
-{
-  vector< shared_ptr<rcs_deltatext> > texts;
-  void index_deltatext(shared_ptr<rcs_deltatext> const & dt,
-                       vector<piece> & pieces);
-  void build_string(vector<piece> const & pieces,
-                    string & out);
-  void reset() { texts.clear(); }
-};
-
-// FIXME: kludge, I was lazy and did not make this
-// a properly scoped variable.
-
-static piece_store global_pieces;
-
-
-struct
-piece
-{
-  piece(string::size_type p, string::size_type l, unsigned long id) :
-    pos(p), len(l), string_id(id) {}
-  string::size_type pos;
-  string::size_type len;
-  unsigned long string_id;
-  string operator*() const
-  {
-    return string(global_pieces.texts.at(string_id)->text.data() + pos, len);
-  }
-};
-
-
-void
-piece_store::build_string(vector<piece> const & pieces,
-                          string & out)
-{
-  out.clear();
-  out.reserve(pieces.size() * 60);
-  for(vector<piece>::const_iterator i = pieces.begin();
-      i != pieces.end(); ++i)
-    out.append(texts.at(i->string_id)->text, i->pos, i->len);
-}
-
-void
-piece_store::index_deltatext(shared_ptr<rcs_deltatext> const & dt,
-                             vector<piece> & pieces)
-{
-  pieces.clear();
-  pieces.reserve(dt->text.size() / 30);
-  texts.push_back(dt);
-  unsigned long id = texts.size() - 1;
-  string::size_type begin = 0;
-  string::size_type end = dt->text.find('\n');
-  while(end != string::npos)
-    {
-      // nb: the piece includes the '\n'
-      pieces.push_back(piece(begin, (end - begin) + 1, id));
-      begin = end + 1;
-      end = dt->text.find('\n', begin);
-    }
-  if (begin != dt->text.size())
-    {
-      // the text didn't end with '\n', so neither does the piece
-      end = dt->text.size();
-      pieces.push_back(piece(begin, end - begin, id));
-    }
-}
-
-
-static void
-process_one_hunk(vector< piece > const & source,
-                 vector< piece > & dest,
-                 vector< piece >::const_iterator & i,
-                 int & cursor)
-{
-  string directive = **i;
-  assert(directive.size() > 1);
-  ++i;
-
-  char code;
-  int pos, len;
-  if (sscanf(directive.c_str(), " %c %d %d", &code, &pos, &len) != 3)
-          throw oops("illformed directive '" + directive + "'");
-
-  // 'ax y' means "copy from source to dest until cursor == x, then
-  // copy y lines from delta, leaving cursor where it is"
-
-  // 'dx y' means "copy from source to dest until cursor == x-1,
-  // then increment cursor by y, ignoring those y lines"
-
-  if (code == 'd')
-    pos--;
-
-  while (cursor < pos)
-    try
-      {
-        dest.push_back(source.at(cursor++));
-      }
-    catch (out_of_range &)
-      {
-        W(F("out of range while processing directive '%s', "
-            "ignoring %d lines.") % directive % (cursor - pos));
-        cursor = pos;
-        break;
-      }
-
-  I(cursor == pos);
-  if (code == 'a')
-    while (len--)
-      dest.push_back(*i++);
-  else if (code == 'd')
-    cursor += len;
-  else
-    throw oops("unknown directive '" + directive + "'");
-}
-
-static void
-construct_version(vector< piece > const & source_lines,
-                  string const & dest_version,
-                  vector< piece > & dest_lines,
-                  rcs_file const & r)
-{
-  dest_lines.clear();
-  dest_lines.reserve(source_lines.size());
-
-  I(r.deltas.find(dest_version) != r.deltas.end());
-  shared_ptr<rcs_delta> delta = r.deltas.find(dest_version)->second;
-
-  E(r.deltatexts.find(dest_version) != r.deltatexts.end(),
-    F("delta for revision %s is missing") % dest_version);
-
-  shared_ptr<rcs_deltatext> deltatext =
-    r.deltatexts.find(dest_version)->second;
-
-  vector<piece> deltalines;
-  global_pieces.index_deltatext(deltatext, deltalines);
-
-  int cursor = 0;
-  for (vector<piece>::const_iterator i = deltalines.begin();
-       i != deltalines.end(); )
-    process_one_hunk(source_lines, dest_lines, i, cursor);
-  while (cursor < static_cast<int>(source_lines.size()))
-    dest_lines.push_back(source_lines[cursor++]);
-}
-
-// FIXME: should these be someplace else? using 'friend' to reach into the
-// DB is stupid, but it's also stupid to put raw edge insert methods on the
-// DB itself. or is it? hmm.. encapsulation vs. usage guidance..
-void
-rcs_put_raw_file_edge(database & db,
-                      file_id const & old_id,
-                      file_id const & new_id,
-                      delta const & del)
-{
-  if (old_id == new_id)
-    {
-      L(FL("skipping identity file edge"));
-      return;
-    }
-
-  if (db.file_version_exists(old_id))
-    {
-      // we already have a way to get to this old version,
-      // no need to insert another reconstruction path
-      L(FL("existing path to %s found, skipping") % old_id);
-    }
-  else
-    {
-      I(db.file_or_manifest_base_exists(new_id, "files")
-        || db.delta_exists(new_id.inner(), "file_deltas"));
-      db.put_file_delta(old_id, new_id, file_delta(del));
-    }
-}
-
-
-static void
-insert_into_db(database & db, file_data const & curr_data,
-               file_id const & curr_id,
-               vector< piece > const & next_lines,
-               file_data & next_data,
-               file_id & next_id,
-               bool dryrun)
-{
-  // inserting into the DB
-  // note: curr_lines is a "new" (base) version
-  //       and next_lines is an "old" (derived) version.
-  //       all storage edges go from new -> old.
-  {
-    string tmp;
-    global_pieces.build_string(next_lines, tmp);
-    next_data = file_data(tmp);
-  }
-  delta del;
-  diff(curr_data.inner(), next_data.inner(), del);
-  calculate_ident(next_data, next_id);
-
-  if (!dryrun)
-    rcs_put_raw_file_edge(db, next_id, curr_id, del);
-}
-
-
-static time_t
-parse_time(const char * dp)
-{
-  time_t time;
-  struct tm t;
-  // We need to initialize t to all zeros, because strptime has a habit of
-  // leaving bits of the data structure alone, letting garbage sneak into
-  // our output.
-  memset(&t, 0, sizeof(t));
-  L(FL("Calculating time of %s") % dp);
-#ifdef HAVE_STRPTIME
-  if (strptime(dp, "%y.%m.%d.%H.%M.%S", &t) == NULL)
-    I(strptime(dp, "%Y.%m.%d.%H.%M.%S", &t) != NULL);
-#else
-  I(sscanf(dp, "%d.%d.%d.%d.%d.%d", &(t.tm_year), &(t.tm_mon),
-           &(t.tm_mday), &(t.tm_hour), &(t.tm_min), &(t.tm_sec))==6);
-  t.tm_mon--;
-  // Apparently some RCS files have 2 digit years, others four; tm always
-  // wants a 2 (or 3) digit year (years since 1900).
-  if (t.tm_year > 1900)
-    t.tm_year-=1900;
-#endif
-  time = mktime(&t);
-  L(FL("= %i") % time);
-  return time;
-}
-
-// the timestamp sanitizer helper for RCS file events
-class event_tss_helper
-{
-  cvs_history & cvs;
-public:
-
-  typedef cvs_event_ptr base_type;
-  typedef vector<event_dep>::const_iterator iter_type;
-
-  typedef pair<base_type, base_type> violation_type;
-  typedef list<violation_type>::iterator violation_iter_type;
-  typedef pair<violation_iter_type, int> solution_type;
-
-  event_tss_helper(cvs_history & cvs)
-    : cvs(cvs)
-    { };
-
-  base_type const & get_base_of(iter_type const & i) const
-    {
-      return i->second;
-    }
-
-  void get_dependents(base_type const & i,
-                      pair<iter_type, iter_type> & range) const
-    {
-      event_dep_iter lower, upper;
-      cvs.get_dependents(i, lower, upper);
-      range = make_pair(lower, upper);
-    }
-
-  void get_dependencies(base_type const & i,
-                        pair<iter_type, iter_type> & range) const
-    {
-      event_dep_iter lower, upper;
-      cvs.get_dependencies(i, lower, upper);
-      range = make_pair(lower, upper);
-    }
-
-  time_i get_time(base_type const & i) const
-    {
-      return i->adj_time;
-    }
-
-  void set_time(base_type & i, time_i const t)
-    {
-      i->adj_time = t;
-    }
-
-  string get_repr(base_type const & i) const
-    {
-      return (F("event %s") % get_event_repr(cvs, i)).str();
-    }
-};
-
-// the timestamp sanitizer helper for blobs
-class blob_tss_helper
-{
-  cvs_history & cvs;
-public:
-
-  typedef cvs_blob_index base_type;
-  typedef vector<cvs_blob_index>::const_iterator iter_type;
-
-  blob_tss_helper(cvs_history & cvs)
-    : cvs(cvs)
-    { };
-
-  base_type const & get_base_of(iter_type const & i) const
-    {
-      return *i;
-    };
-
-  void get_dependents(base_type const & i,
-                      pair<iter_type, iter_type> & range) const
-    {
-      vector<cvs_blob_index> & deps(cvs.blobs[i].get_dependents(cvs));
-      range = make_pair(deps.begin(), deps.end());
-    }
-
-  void get_dependencies(base_type const & i,
-                        pair<iter_type, iter_type> & range) const
-    {
-      vector<cvs_blob_index> & deps(cvs.blobs[i].get_dependencies(cvs));
-      range = make_pair(deps.begin(), deps.end());
-    }
-
-  time_i get_time(base_type const & i) const
-    {
-      I(i < cvs.blobs.size());
-      return cvs.blobs[i].get_avg_time();
-    }
-
-  void set_time(base_type & i, time_i const t)
-    {
-      cvs.blobs[i].set_avg_time(t);
-    }
-
-  string get_repr(base_type const & i) const
-    {
-      return (F("blob %d: %s")
-               % i
-               % get_event_repr(cvs, *cvs.blobs[i].begin())).str();
-    }
-};
-
-
-// the timestamp sanitizer
-//
-// This beast takes a couple of blobs or events and compares their
-// timestamps with their dependencies. A dependency is expected to be
-// younger than it's dependent.
-//
-// After collecting all violations, we try to solve the cheapest violations
-// first, in the hope that solving those might solve other violations as
-// well, which would have been more expensive to solve (in terms of amount
-// of adjustments needed).
-//
-template <typename HELPER>
-class timestamp_sanitizer
-{
-  HELPER & h;
-
-public:
-  typedef typename HELPER::base_type base_type;
-  typedef typename HELPER::iter_type iter_type;
-
-  typedef pair<base_type, base_type> violation_type;
-  typedef typename list<violation_type>::const_iterator violation_iter_type;
-  typedef pair<violation_iter_type, int> solution_type;
-
-  // given a list of violations, we try to find out for which one we would
-  // need to do the least adjustments. We can resolve such violations in
-  // two ways: either we adjust the dependencies, or the dependents. We
-  // try both ways so as to be sure to catch every possible solution.
-  //
-  // The return value of type solution_type contains an iterator to the
-  // cheapest violation found, as well as a direction indicator. That one
-  // is zero for adjusting downwards (i.e. adjusting the dependent) or one
-  // for adjusting upwards (i.e. adjusting the dependency).
-  void
-  get_cheapest_violation_to_solve(list<violation_type> const & violations,
-                                  solution_type & best_solution)
-  {
-    unsigned int best_solution_price = (unsigned int) -1;
-
-    for (violation_iter_type i = violations.begin();
-         i != violations.end(); ++i)
-      {
-        unsigned int price = 0;
-
-        stack< pair<base_type, time_i> > stack;
-        set<base_type> done;
-        base_type dep = i->first;
-        base_type ev = i->second;
-
-        // property of violation: an event ev has a lower timestamp
-        // (i.e. is said to come before) than another event dep, on which
-        // ev depends.
-        I(h.get_time(ev) <= h.get_time(dep));
-
-        // check price of downward adjustment, i.e. adjusting all dependents
-        // until we hit a dependent which has a timestamp higher that the
-        // event dep.
-        stack.push(make_pair(ev, h.get_time(dep) + 1));
-        while (!stack.empty())
-          {
-            base_type e = stack.top().first;
-            time_i time_goal = stack.top().second;
-            stack.pop();
-
-            typename set<base_type>::const_iterator ity = done.find(e);
-            if (ity != done.end())
-              continue;
-            done.insert(ity, e);
-
-            if (h.get_time(e) <= time_goal)
-              {
-                price++;
-
-                pair<iter_type, iter_type> range;
-                h.get_dependents(ev, range);
-                for (iter_type j = range.first; j != range.second; ++j)
-                  stack.push(make_pair(h.get_base_of(j), time_goal + 1));
-              }
-          }
-
-        if (price < best_solution_price)
-          {
-            best_solution_price = price;
-            best_solution = make_pair(i, 0);
-          }
-
-        // check price of upward adjustment, i.e. adjusting all dependencies
-        // until we hit a dependency which has a timestamp lower that the
-        // event ev.
-        price = 0;
-        done.clear();
-        stack.push(make_pair(dep, h.get_time(ev) - 1));
-        while (!stack.empty())
-          {
-            base_type e = stack.top().first;
-            time_i time_goal = stack.top().second;
-            stack.pop();
-
-            typename set<base_type>::const_iterator ity = done.find(e);
-            if (ity != done.end())
-              continue;
-            done.insert(ity, e);
-
-            if (h.get_time(e) >= time_goal)
-              {
-                price++;
-
-                pair<iter_type, iter_type> range;
-                h.get_dependencies(ev, range);
-                for (iter_type j = range.first; j != range.second; ++j)
-                  stack.push(make_pair(h.get_base_of(j), time_goal + 1));
-              }
-          }
-
-        if (price < best_solution_price)
-          {
-            best_solution_price = price;
-            best_solution = make_pair(i, 1);
-          }
-
-      }
-  }
-
-  // After having found the cheapest violation to solve, this method does
-  // the actual adjustment of the timestamps, towards the direction
-  // indicated, either following the dependencies or the dependents.
-  void
-  solve_violation(solution_type const & solution, ticker & n_adjustments)
-  {
-    stack< pair<base_type, time_i> > stack;
-    set<base_type> done;
-    base_type dep = solution.first->first;
-    base_type ev = solution.first->second;
-    int direction = solution.second;
-
-    L(FL("Resolving conflicting timestamps of: %s and %s")
-      % h.get_repr(dep) % h.get_repr(ev));
-
-    if (direction == 0)
-      {
-        // downward adjustment, i.e. adjusting all dependents
-        stack.push(make_pair(ev, h.get_time(dep) + 1));
-        while (!stack.empty())
-          {
-            base_type e = stack.top().first;
-            time_i time_goal = stack.top().second;
-            stack.pop();
-
-            typename set<base_type>::const_iterator ity = done.find(e);
-            if (ity != done.end())
-              continue;
-            done.insert(ity, e);
-
-            if (h.get_time(e) <= time_goal)
-              {
-                L(FL("  adjusting %s by %0.0f seconds.")
-                  % h.get_repr(e)
-                  % ((float) (time_goal - h.get_time(e)) / 100));
-
-                h.set_time(e, time_goal);
-                ++n_adjustments;
-
-                pair<iter_type, iter_type> range;
-                h.get_dependents(e, range);
-                for (iter_type j = range.first; j != range.second; ++j)
-                  stack.push(make_pair(h.get_base_of(j), time_goal + 1));
-              }
-          }
-      }
-    else
-      {
-        // adjustmest, i.e. adjusting all dependencies
-        stack.push(make_pair(dep, h.get_time(ev) - 1));
-        while (!stack.empty())
-          {
-            base_type e = stack.top().first;
-            time_i time_goal = stack.top().second;
-            stack.pop();
-
-            typename set<base_type>::const_iterator ity = done.find(e);
-            if (ity != done.end())
-              continue;
-            done.insert(ity, e);
-
-            if (h.get_time(e) >= time_goal)
-              {
-                L(FL("  adjusting %s by %0.0f seconds.")
-                  % h.get_repr(e)
-                  % ((float) (h.get_time(e) - time_goal) / 100));
-
-                h.set_time(e, time_goal);
-                ++n_adjustments;
-
-                pair<iter_type, iter_type> range;
-                h.get_dependencies(e, range);
-                for (iter_type j = range.first; j != range.second; ++j)
-                  stack.push(make_pair(h.get_base_of(j), time_goal + 1));
-              }
-          }
-      }
-  }
-
-  // The main entry point to the timestamp sanitizer, which does the first
-  // step: enumerating all timestamp violations. After having resolved the
-  // cheapest violation to solve, we restart collecting the violations, as
-  // hopefully other violations were solved as well.
-  timestamp_sanitizer(HELPER & h, const base_type root_event,
-                      ticker & n_violations, ticker & n_adjustments)
-    : h(h)
-  {
-    while (1)
-      {
-        // we start at the root event for the current file and scan for
-        // timestamp pairs which violate the corresponding dependency.
-        stack<base_type> stack;
-        set<base_type> done;
-        stack.push(root_event);
-
-        list<violation_type> violations;
-
-        while (!stack.empty())
-          {
-            base_type ev = stack.top();
-            stack.pop();
-
-            typename set<base_type>::const_iterator ity = done.find(ev);
-            if (ity != done.end())
-              continue;
-            done.insert(ity, ev);
-
-            pair<iter_type, iter_type> range;
-            h.get_dependents(ev, range);
-            for (iter_type i = range.first; i != range.second; ++i)
-              {
-                base_type dep_ev(h.get_base_of(i));
-
-                // blobs might have dependencies on them selves, simply
-                // skip those here.
-                if (dep_ev == ev)
-                  continue;
-
-                if (h.get_time(ev) >= h.get_time(dep_ev))
-                  violations.push_back(make_pair(ev, dep_ev));
-
-                stack.push(dep_ev);
-              }
-          }
-
-        n_violations.set_total(violations.size() + n_violations.ticks);
-
-        if (violations.empty())
-          break;
-
-        solution_type solution;
-        get_cheapest_violation_to_solve(violations, solution);
-        solve_violation(solution, n_adjustments);
-
-        ++n_violations;
-      }
-
-    // make sure n_violations doesn't imply we didn't solve all violations
-    n_violations.set_total(n_violations.ticks);
-  }
-};
-
-static cvs_event_ptr
-process_rcs_branch(lua_hooks & lua, database & db, cvs_history & cvs,
-                   cvs_symbol_no const & current_branchname,
-                   string const & begin_version,
-                   vector< piece > const & begin_lines,
-                   file_data const & begin_data,
-                   file_id const & begin_id,
-                   rcs_file const & r,
-                   bool reverse_import,
-                   ticker & n_rev, ticker & n_sym,
-                   bool dryrun)
-{
-  cvs_event_ptr curr_commit = NULL,
-                first_commit = NULL;
-  vector<cvs_event_ptr> curr_events, last_events;
-  string curr_version = begin_version;
-  scoped_ptr< vector< piece > > next_lines(new vector<piece>);
-  scoped_ptr< vector< piece > > curr_lines(new vector<piece>
-                                           (begin_lines.begin(),
-                                            begin_lines.end()));
-  file_data curr_data(begin_data), next_data;
-  file_id curr_id(begin_id), next_id;
-
-  // a counter for commits which are above our limit. We abort
-  // only after consecutive violations of the limit.
-  int commits_over_time = 0;
-
-  while(! (r.deltas.find(curr_version) == r.deltas.end()))
-    {
-      curr_events.clear();
-
-      L(FL("version %s has %d lines") % curr_version % curr_lines->size());
-
-      // fetch the next deltas
-      map<string, shared_ptr<rcs_delta> >::const_iterator delta =
-        r.deltas.find(curr_version);
-      I(delta != r.deltas.end());
-
-      map<string, shared_ptr<rcs_deltatext> >::const_iterator deltatext =
-        r.deltatexts.find(curr_version);
-      I(deltatext != r.deltatexts.end());
-
-      time_t commit_time = parse_time(delta->second->date.c_str());
-      I(commit_time > 0);
-
-      // Check if we are still within our time limit, if there is one.
-      // Note that we add six months worth of events, for which we do
-      // additional processing, but don't use the data afterwards.
-      if ((cvs.upper_time_limit > 0) &&
-          (commit_time >= cvs.upper_time_limit + (60 * 60 * 24 * 30 * 6)))
-        {
-          commits_over_time++;
-          if (commits_over_time > 1)
-            break;
-        }
-
-      bool is_synthetic_branch_root = is_sbr(delta->second,
-                                             deltatext->second);
-
-      bool alive = delta->second->state != "dead";
-
-      string ac_str;
-      if (is_synthetic_branch_root)
-        ac_str = cvs.join_authorclog(delta->second->author,
-                                     "systhetic branch root changelog");
-      else
-        ac_str = cvs.join_authorclog(delta->second->author,
-                                     deltatext->second->log);
-      cvs_authorclog ac = cvs.authorclog_interner.intern(ac_str);
-
-      cvs_mtn_version mv = cvs.mtn_version_interner.intern(
-        file_id(curr_id).inner()());
-
-      cvs_rcs_version rv = cvs.rcs_version_interner.intern(curr_version);
-
-      curr_commit = (cvs_event*)
-          new (cvs.ev_pool.allocate<cvs_commit>())
-            cvs_commit(cvs.curr_file_interned, commit_time,
-                       mv, rv, alive);
-
-      if (!first_commit)
-        first_commit = curr_commit;
-
-      // add the commit to the cvs history
-      cvs_blob_index bi = cvs.get_or_create_blob(ET_COMMIT, ac);
-      cvs.append_event_to(bi, curr_commit);
-      ++n_rev;
-
-      curr_events.push_back(curr_commit);
-
-      // add proper dependencies, based on forward or reverse import
-      if (!last_events.empty())
-        cvs.add_dependencies(curr_commit, last_events, reverse_import);
-
-      // create tag events for all tags on this commit
-      typedef multimap<string,string>::const_iterator ity;
-      pair<ity,ity> range = r.admin.symbols.equal_range(curr_version);
-      for (ity i = range.first; i != range.second; ++i)
-        {
-          if (i->first == curr_version)
-           {
-              L(FL("version %s -> tag %s") % curr_version % i->second);
-
-              // allow the user to ignore tag symbols depending on their
-              // name.
-              if (lua.hook_ignore_cvs_symbol(i->second))
-                continue;
-
-              cvs_symbol_no tag = cvs.symbol_interner.intern(i->second);
-
-              cvs_event_ptr tag_symbol = (cvs_event_ptr)
-                    new (cvs.ev_pool.allocate<cvs_event>())
-                      cvs_event(curr_commit->path,
-                                commit_time);
-
-              tag_symbol->adj_time = curr_commit->adj_time + 1;
-              if (alive)
-                cvs.add_dependency(tag_symbol, curr_commit);
-              else
-                cvs.add_weak_dependency(tag_symbol, curr_commit);
-
-              bi = cvs.get_or_create_blob(ET_SYMBOL, tag);
-              cvs.append_event_to(bi, tag_symbol);
-              curr_events.push_back(tag_symbol);
-
-              // Append to the last_event deps. While not quite obvious,
-              // we absolutely need this dependency! Think of it as: the
-              // 'action of tagging' must come before the next commit.
-              //
-              // If we didn't add this dependency, the tag could be deferred
-              // by the toposort to many revisions later. Instead, we want
-              // to raise a conflict, if a commit interferes with a tagging
-              // action.
-              cvs.add_weak_dependencies(tag_symbol, last_events,
-                                        reverse_import);
-
-              cvs_event_ptr tag_event = (cvs_event_ptr)
-                    new (cvs.ev_pool.allocate<cvs_event>())
-                      cvs_event(curr_commit->path,
-                                commit_time);
-
-              tag_event->adj_time = curr_commit->adj_time + 2;
-              cvs.add_dependency(tag_event, tag_symbol);
-
-              bi = cvs.get_or_create_blob(ET_TAG_POINT, tag);
-              cvs.append_event_to(bi, tag_event);
-              ++n_sym;
-            }
-        }
-
-      // recursively follow any branch commits coming from the branchpoint
-      shared_ptr<rcs_delta> curr_delta = r.deltas.find(curr_version)->second;
-      for(set<string>::const_iterator i = curr_delta->branches.begin();
-          i != curr_delta->branches.end(); ++i)
-        {
-          string branchname;
-          file_data branch_data;
-          file_id branch_id;
-          vector< piece > branch_lines;
-          bool priv = false;
-          bool is_vendor_branch = (r.vendor_branches.find(*i) !=
-            r.vendor_branches.end());
-
-          map<string, string>::const_iterator be =
-            cvs.branch_first_entries.find(*i);
-
-          if (be != cvs.branch_first_entries.end())
-            branchname = be->second;
-          else
-            priv = true;
-
-          if (!priv)
-            {
-              I(branchname.length() > 0);
-              L(FL("following RCS branch %s = '%s'") % (*i) % branchname);
-            }
-          else
-            {
-              L(FL("following private branch RCS %s") % (*i));
-            }
-
-          // Only construct the version if the delta exists. We
-          // have possbily added invalid deltas in
-          // index_branchpoint_symbols().
-          if (r.deltas.find(*i) != r.deltas.end())
-            {
-              construct_version(*curr_lines, *i, branch_lines, r);
-              insert_into_db(db, curr_data, curr_id, 
-                             branch_lines, branch_data, branch_id,
-                             dryrun);
-            }
-
-          cvs_symbol_no bname = cvs.symbol_interner.intern(branchname);
-
-          // recursively process child branches
-          cvs_event_ptr first_event_in_branch =
-            process_rcs_branch(lua, db, cvs, bname, *i, branch_lines,
-                               branch_data, branch_id, r, false,
-                               n_rev, n_sym, dryrun);
-          if (!priv)
-            L(FL("finished RCS branch %s = '%s'") % (*i) % branchname);
-          else
-            L(FL("finished private RCS branch %s") % (*i));
-
-          cvs_event_ptr branch_point = (cvs_event_ptr)
-                new (cvs.ev_pool.allocate<cvs_event>())
-                   cvs_event(curr_commit->path,
-                             commit_time);
-          branch_point->adj_time = curr_commit->adj_time + 1;
-
-          // Normal branches depend on the current commit. But vendor
-          // branches don't depend on anything. They theoretically come
-          // before anything else (i.e. initial import).
-          //
-          // To make sure the DFS algorithm sees this event anyway, we
-          // make it dependent on the root_blob, which is artificial
-          // anyway.
-          if (!is_vendor_branch)
-            if (alive)
-              cvs.add_dependency(branch_point, curr_commit);
-            else
-              cvs.add_weak_dependency(branch_point, curr_commit);
-          else
-            cvs.add_dependency(branch_point, cvs.root_event);
-
-          curr_events.push_back(branch_point);
-
-          if (first_event_in_branch)
-            {
-              L(FL("adding branch start event"));
-              // Add a branch start event, on which the first event in
-              // the branch depends. The other way around, this branch
-              // start only depends on the branch point. While this
-              // distinction may be confusing, it really helps later on
-              // when determining what branch a blob belongs to.
-              cvs_event_ptr branch_start = (cvs_event_ptr)
-                    new (cvs.ev_pool.allocate<cvs_event>())
-                      cvs_event(curr_commit->path,
-                                commit_time);
-              branch_start->adj_time = curr_commit->adj_time + 2;
-
-              bi = cvs.get_or_create_blob(ET_BRANCH_START, bname);
-              cvs.append_event_to(bi, branch_start);
-              cvs.add_dependency(first_event_in_branch, branch_start);
-              cvs.add_dependency(branch_start, branch_point);
-            }
-          else
-            L(FL("branch %s remained empty for this file") % branchname);
-
-          // make sure curr_commit exists in the cvs history
-          I(cvs.blob_exists(cvs.blobs[curr_commit->bi].get_digest()));
-
-          // add the blob to the bucket
-          bi = cvs.get_or_create_blob(ET_SYMBOL, bname);
-          cvs.append_event_to(bi, branch_point);
-
-          L(FL("added branch event for file %s into branch %s")
-            % cvs.path_interner.lookup(curr_commit->path)
-            % branchname);
-
-          // Make the last commit depend on this branch, so that this
-          // commit action certainly comes after the branch action. See
-          // the comment above for tags.
-          if (!is_vendor_branch)
-            cvs.add_weak_dependencies(branch_point, last_events,
-                                      reverse_import);
-
-          ++n_sym;
-        }
-
-      string next_version = r.deltas.find(curr_version)->second->next;
-
-      if (!next_version.empty())
-        {
-          L(FL("following RCS edge %s -> %s") % curr_version % next_version);
-
-          construct_version(*curr_lines, next_version, *next_lines, r);
-          L(FL("constructed RCS version %s, inserting into database") %
-            next_version);
-
-          insert_into_db(db, curr_data, curr_id,
-                         *next_lines, next_data, next_id, dryrun);
-        }
-
-      if (!r.deltas.find(curr_version)->second->next.empty())
-        {
-          // advance
-          curr_data = next_data;
-          curr_id = next_id;
-          curr_version = next_version;
-          swap(next_lines, curr_lines);
-          next_lines->clear();
-
-          if (reverse_import)
-            {
-              last_events.clear();
-              last_events.push_back(curr_commit);
-            }
-          else
-            last_events = curr_events;
-        }
-      else break;
-    }
-
-  if (reverse_import)
-    {
-      if (curr_commit)
-        {
-          cvs_event_ptr branch_end_point =
-                new (cvs.ev_pool.allocate<cvs_event>())
-                  cvs_event(cvs.curr_file_interned,
-                            first_commit->adj_time + 1);
-
-          cvs_blob_index bi = cvs.get_or_create_blob(ET_BRANCH_END,
-                                                     current_branchname);
-          cvs.append_event_to(bi, branch_end_point);
-          cvs.add_dependency(branch_end_point, first_commit);
-        }
-
-      return curr_commit;
-    }
-  else
-    {
-      if (first_commit)
-        {
-          cvs_event_ptr branch_end_point =
-                new (cvs.ev_pool.allocate<cvs_event>())
-                  cvs_event(cvs.curr_file_interned,
-                            curr_commit->adj_time + 1);
-
-          cvs_blob_index bi = cvs.get_or_create_blob(ET_BRANCH_END,
-                                                     current_branchname);
-          cvs.append_event_to(bi, branch_end_point);
-
-          // add a hard dependency on first_commit
-          cvs.add_dependency(branch_end_point, curr_commit);
-
-          // all others are weak dependencies
-          vector<cvs_event_ptr>::iterator ity(
-            find(curr_events.begin(), curr_events.end(), curr_commit));
-          I(ity != curr_events.end());
-          curr_events.erase(ity);
-          cvs.add_weak_dependencies(branch_end_point, curr_events,
-                                    reverse_import);
-        }
-
-      return first_commit;
-    }
-}
-
-
-static void
-import_rcs_file_with_cvs(lua_hooks & lua, database & db,
-                         cvs_history & cvs, string const & filename,
-                         ticker & n_rev, ticker & n_sym, bool dryrun)
-{
-  rcs_file r;
-  L(FL("parsing RCS file %s") % filename);
-  parse_rcs_file(filename, r);
-  L(FL("parsed RCS file %s OK") % filename);
-
-  {
-    vector< piece > head_lines;
-    I(r.deltatexts.find(r.admin.head) != r.deltatexts.end());
-    I(r.deltas.find(r.admin.head) != r.deltas.end());
-
-    file_id fid;
-    file_data dat(r.deltatexts.find(r.admin.head)->second->text);
-    calculate_ident(dat, fid);
-
-    cvs.set_filename(filename, fid);
-    cvs.index_branchpoint_symbols (r);
-    if (!dryrun)
-      db.put_file(fid, dat);
-
-    global_pieces.reset();
-    global_pieces.index_deltatext(r.deltatexts.find(r.admin.head)->second,
-                                  head_lines);
-
-    // add a pseudo trunk branch event (at time 0)
-    cvs.root_event =
-          new cvs_event(cvs.curr_file_interned, cvs.base_branch);
-    cvs.root_blob = cvs.get_or_create_blob(ET_BRANCH_START, cvs.base_branch);
-    cvs.append_event_to(cvs.root_blob, cvs.root_event);
-
-    cvs_event_ptr first_event =
-      process_rcs_branch(lua, db, cvs, cvs.base_branch, r.admin.head,
-                         head_lines, dat, fid, r, true, n_rev, n_sym,
-                         dryrun);
-
-    // link the pseudo trunk branch to the first event in the branch
-    cvs.add_dependency(first_event, cvs.root_event);
-
-    global_pieces.reset();
-  }
-
-  ui.set_tick_trailer("");
-}
-
-void
-test_parse_rcs_file(system_path const & filename)
-{
-  cvs_history cvs;
-
-  I(! filename.empty());
-  assert_path_is_file(filename);
-
-  P(F("parsing RCS file %s") % filename);
-  rcs_file r;
-  parse_rcs_file(filename.as_external(), r);
-  P(F("parsed RCS file %s OK") % filename);
-}
-
-
-// CVS importing stuff follows
-
-
-static void
-split_version(string const & v, vector<string> & vs)
-{
-  vs.clear();
-  boost::char_separator<char> sep(".");
-  typedef boost::tokenizer<boost::char_separator<char> > tokenizer;
-  tokenizer tokens(v, sep);
-  copy(tokens.begin(), tokens.end(), back_inserter(vs));
-}
-
-static void
-join_version(vector<string> const & vs, string & v)
-{
-  v.clear();
-  for (vector<string>::const_iterator i = vs.begin();
-       i != vs.end(); ++i)
-    {
-      if (i != vs.begin())
-        v += ".";
-      v += *i;
-    }
-}
-
-void
-cvs_history::set_filename(string const & file,
-                          file_id const & ident)
-{
-  L(FL("importing file '%s'") % file);
-  I(file.size() > 2);
-  I(file.substr(file.size() - 2) == string(",v"));
-  string ss = file;
-  ui.set_tick_trailer(ss);
-
-  // remove Attic/ if present
-  string::size_type last_slash = ss.rfind('/');
-  if (last_slash != string::npos && last_slash >= 5
-        && ss.substr(last_slash - 5, 6)=="Attic/")
-    {
-      ss.erase(last_slash - 5, 6);
-
-      if (file_exists(file_path_internal(ss)))
-        W(F("File %s exists alive as well as in the Attic! "
-            "Merging contents.") % ss);
-    }
-
-  // strip the extension
-  ss.resize(ss.size() - 2);
-
-  curr_file = file_path_internal(ss);
-  curr_file_interned = path_interner.intern(ss);
-}
-
-void cvs_history::index_branchpoint_symbols(rcs_file & r)
-{
-  branch_first_entries.clear();
-
-  for (multimap<string, string>::const_iterator i =
-         r.admin.symbols.begin(); i != r.admin.symbols.end(); ++i)
-    {
-      bool is_vendor_branch = false;
-      string const & num = i->first;
-      string const & sym = i->second;
-
-      vector<string> components;
-      split_version(num, components);
-
-      vector<string> first_entry_components;
-      vector<string> branchpoint_components;
-
-      // ignore invalid RCS versions
-      if (components.size() < 2)
-        {
-          W(F("Invalid RCS version: '%s'") % num);
-          continue;
-        }
-
-      if (components.size() > 2 &&
-          (components.size() % 2 == 1))
-        {
-          // this is a "vendor" branch
-          //
-          // such as "1.1.1", where "1.1" is the branchpoint and
-          // "1.1.1.1" will be the first commit on it.
-
-          is_vendor_branch = true;
-
-          first_entry_components = components;
-          first_entry_components.push_back("1");
-
-          branchpoint_components = components;
-          branchpoint_components.erase(branchpoint_components.end() - 1,
-                                       branchpoint_components.end());
-
-        }
-
-      else if (components.size() > 2 &&
-               (components.size() % 2 == 0) &&
-               components[components.size() - 2] == string("0"))
-        {
-          // this is a "normal" branch
-          //
-          // such as "1.3.0.2", where "1.3" is the branchpoint and
-          // "1.3.2.1" is the first commit in the branch.
-
-          first_entry_components = components;
-          first_entry_components[first_entry_components.size() - 2]
-            = first_entry_components[first_entry_components.size() - 1];
-          first_entry_components[first_entry_components.size() - 1]
-            = string("1");
-
-          branchpoint_components = components;
-          branchpoint_components.erase(branchpoint_components.end() - 2,
-                                       branchpoint_components.end());
-        }
-
-      string first_entry_version;
-      join_version(first_entry_components, first_entry_version);
-
-      L(FL("first version in branch %s would be %s") 
-        % sym % first_entry_version);
-      branch_first_entries.insert(make_pair(first_entry_version, sym));
-
-      string branchpoint_version;
-      join_version(branchpoint_components, branchpoint_version);
-
-      if (branchpoint_version.length() > 0)
-        {
-          // possibly add the branch to a delta
-          map< string, shared_ptr<rcs_delta> >::const_iterator di =
-            r.deltas.find(branchpoint_version);
-
-          // the delta must exist
-          E(di != r.deltas.end(),
-            F("delta for a branchpoint is missing (%s)")
-              % branchpoint_version);
-
-          shared_ptr<rcs_delta> curr_delta = di->second;
-
-          if (curr_delta->branches.find(first_entry_version) ==
-              curr_delta->branches.end())
-            curr_delta->branches.insert(first_entry_version);
-
-          if (is_vendor_branch)
-            {
-              if (r.vendor_branches.find(first_entry_version) ==
-                  r.vendor_branches.end())
-                r.vendor_branches.insert(first_entry_version);
-            }
-        }
-    }
-}
-
-class
-cvs_tree_walker
-  : public tree_walker
-{
-  lua_hooks & lua;
-  database & db;
-  cvs_history & cvs;
-  bool dryrun;
-  ticker & n_rev;
-  ticker & n_sym;
-public:
-  cvs_tree_walker(lua_hooks & lua, database & db, cvs_history & cvs,
-                  bool const dryrun, ticker & n_rev, ticker & n_sym)
-    : lua(lua), db(db), cvs(cvs), dryrun(dryrun), n_rev(n_rev), n_sym(n_sym)
-  {
-  }
-  virtual void visit_file(file_path const & path)
-  {
-    string file = path.as_external();
-    if (file.substr(file.size() - 2) == string(",v"))
-      {
-        try
-          {
-            transaction_guard guard(db);
-            import_rcs_file_with_cvs(lua, db, cvs, file, n_rev, n_sym,
-                                     dryrun);
-            guard.commit();
-          }
-        catch (oops const & o)
-          {
-            W(F("error reading RCS file %s: %s") % file % o.what());
-          }
-      }
-    else
-      L(FL("skipping non-RCS file %s") % file);
-  }
-  virtual ~cvs_tree_walker() {}
-};
-
-
-struct
-blob_consumer
-{
-  options & opts;
-  project_t & project;
-  key_store & keys;
-  cvs_history & cvs;
-  ticker & n_blobs;
-  ticker & n_revisions;
-
-  temp_node_id_source nis;
-
-  blob_consumer(options & opts,
-                project_t & project,
-                key_store & keys,
-                cvs_history & cvs,
-                ticker & n_blobs,
-                ticker & n_revs)
-  : opts(opts),
-    project(project),
-    keys(keys),
-    cvs(cvs),
-    n_blobs(n_blobs),
-    n_revisions(n_revs)
-  { };
-
-  void create_artificial_revisions(cvs_blob_index bi,
-                                   set<cvs_blob_index> & parent_blobs,
-                                   revision_id & parent_rid,
-                                   cvs_symbol_no & in_branch);
-
-  void merge_parents_for_artificial_rev(cvs_blob_index bi,
-    set<revision_id> & parent_rids,
-    map<cvs_event_ptr, revision_id> & event_parent_rids);
-
-  void operator() (cvs_blob_index bi);
-};
-
-struct dij_context
-{
-  cvs_blob_index prev;
-
-  // My STL's map implementation insists on having this constructor, but
-  // we don't want it to be called ever!
-  dij_context()
-    {
-      I(false);
-    };
-
-  dij_context(cvs_blob_index p)
-    : prev(p)
-    { };
-};
-
-// This returns the shortest path from a blob following it's dependencies,
-// i.e. upwards, from the leaves to the root.
-//
-// It can ignore blobs depending on their color (painted by a previous depth
-// first search) or abort the search as soon as a lower age limit of the
-// blobs is reached. Both serves reducing the number of blobs it needs to
-// touch. As if that weren't enough flexibility already, it can also abort
-// the search as soon as it hits the first grey blob, which is another nice
-// optimization in one case.
-//
-// Attention: the path is returned in reversed order!
-//
-template<typename Container> void
-dijkstra_shortest_path(cvs_history &cvs,
-                       cvs_blob_index from, cvs_blob_index to,
-                       insert_iterator<Container> ity,
-                       bool follow_white,
-                       bool follow_grey,
-                       bool follow_black,
-                       bool break_on_grey,
-                       pair< cvs_blob_index, cvs_blob_index > edge_to_ignore,
-                       int height_limit)
-{
-  map< cvs_blob_index, dij_context > distances;
-  stack< cvs_blob_index > stack;
-
-  stack.push(from);
-  distances.insert(make_pair(from, dij_context(invalid_blob)));
-
-  if (break_on_grey)
-    I(follow_grey);
-
-  cvs_blob_index bi;
-  while (stack.size() > 0)
-    {
-      bi = stack.top();
-      stack.pop();
-
-      if (break_on_grey && cvs.blobs[bi].color == grey)
-        break;
-
-      if (bi == to)
-        break;
-
-      I(distances.count(bi) > 0);
-
-      if (height_limit)
-        {
-          // check the height limit and stop tracking this blob's
-          // dependencies if it is older (lower) than our height_limit.
-          if (cvs.blobs[bi].height < height_limit)
-            continue;
-        }
-
-      for (blob_event_iter i = cvs.blobs[bi].begin();
-           i != cvs.blobs[bi].end(); ++i)
-        for (dep_loop j = cvs.get_dependencies(*i); !j.ended(); ++j)
-          {
-            cvs_blob_index dep_bi = (*j)->bi;
-
-            if ((follow_white && cvs.blobs[dep_bi].color == white) ||
-                (follow_grey && cvs.blobs[dep_bi].color == grey) ||
-                (follow_black && cvs.blobs[dep_bi].color == black))
-              if (distances.count(dep_bi) == 0 &&
-                  make_pair(bi, dep_bi) != edge_to_ignore)
-                {
-                  distances.insert(make_pair(dep_bi, dij_context(bi)));
-                  stack.push(dep_bi);
-                }
-          }
-    }
-
-  if (!break_on_grey && bi != to)
-    return;
-
-  // Trace back the shortest path and remember all vertices
-  // on the path. These are part of the cycle we want to
-  // split.
-  I(break_on_grey || bi == to);
-
-  while (true)
-    {
-      *ity++ = bi;
-      I(distances.count(bi) > 0);
-
-      if (bi == from)
-        break;
-
-      bi = distances[bi].prev;
-    }
-}
-
-inline void
-calculate_height_limit(const cvs_blob_index bi_a, const cvs_blob_index bi_b,
-                       cvs_history & cvs, int height_limit)
-{
-  int ha(cvs.blobs[bi_a].height),
-      hb(cvs.blobs[bi_b].height);
-
-  height_limit = (ha < hb ? ha : hb);
-
-  L(FL("height_limit: %d") % height_limit);
-}
-
-#ifdef DEBUG_GRAPHVIZ
-void
-write_graphviz_partial(cvs_history & cvs, string const & desc,
-                       vector<cvs_blob_index> & blobs_to_mark,
-                       int add_depth);
-
-void
-write_graphviz_complete(cvs_history & cvs, string const & desc);
-
-#endif
-
-struct blob_splitter
-{
-protected:
-  cvs_history & cvs;
-  vector<cvs_blob_index> & cycle_members;
-
-public:
-  blob_splitter(cvs_history & c, vector<cvs_blob_index> & cm)
-    : cvs(c),
-      cycle_members(cm)
-    { }
-
-  bool abort()
-    {
-      return !cycle_members.empty();
-    }
-
-  void tree_edge(Edge e)
-    {
-#ifdef DEBUG_BLOB_SPLITTER
-      L(FL("blob_splitter: tree edge: %d -> %d") % e.first % e.second);
-#endif
-    }
-
-  void forward_or_cross_edge(Edge e)
-    {
-#ifdef DEBUG_BLOB_SPLITTER
-      L(FL("blob_splitter: cross edge: %d -> %d") % e.first % e.second);
-#endif
-    }
-
-  void back_edge(Edge e)
-    {
-#ifdef DEBUG_BLOB_SPLITTER
-      L(FL("blob_splitter: back edge: %d -> %d") % e.first % e.second);
-#endif
-
-      I(e.first != e.second);
-
-      I((cvs.blobs[e.second].color == grey) ||
-        (cvs.blobs[e.second].color == black));
-      I(cvs.blobs[e.first].color == grey);
-
-      // We run Dijkstra's algorithm to find the shortest path from e.second
-      // to e.first. All vertices in that path are part of the smallest
-      // cycle which includes this back edge.
-      insert_iterator< vector<cvs_blob_index> >
-        ity(cycle_members, cycle_members.begin());
-      dijkstra_shortest_path(cvs, e.first, e.second, ity,
-                             true, true, true, // follow all blobs
-                             false,
-                             make_pair(invalid_blob, invalid_blob),
-                             0);
-      I(!cycle_members.empty());
-
-#ifdef DEBUG_GRAPHVIZ
-      write_graphviz_partial(cvs, "splitter", cycle_members, 5);
-#endif
-    }
-};
-
-
-// Different functors for deciding where to split a blob
-class split_decider_func
-{
-public:
-  virtual ~split_decider_func ()
-    { };  // a no-op, just here to make the compiler happy.
-  virtual bool operator () (const cvs_event_ptr & ev) = 0;
-};
-
-// A simple functor which decides based on the event's timestamp.
-class split_by_time
-  : public split_decider_func
-{
-  u64 split_point;
-
-public:
-  split_by_time(time_i const ti)
-    : split_point(ti)
-    { };
-
-  virtual bool operator () (const cvs_event_ptr & ev)
-    {
-      return ev->adj_time > split_point;
-    }
-};
-
-class split_by_event_set
-  : public split_decider_func
-{
-  set<cvs_event_ptr> & split_events;
-
-public:
-  split_by_event_set(set<cvs_event_ptr> & events)
-    : split_events(events)
-    { };
-
-  virtual bool operator () (const cvs_event_ptr & ev)
-    {
-      return split_events.find(ev) == split_events.end();
-    }
-};
-
-// A more clever functor which decides, based on the blob's dependencies:
-// if the event depends on one or more blobs in path_a, it's put in the
-// new blob, if it has one or more dependencies to blobs in path_b, it
-// remains in the old blob.
-//
-// Attention: the blob to split must have at least one dependency to
-// a blob in path A or path B. Additionally, if there are dependencies
-// to blobs in path A, there must not be any dependencies to path B and
-// vice verca.
-class split_by_path
-  : public split_decider_func
-{
-  cvs_history & cvs;
-  vector<cvs_blob_index> path;
-
-public:
-  split_by_path(cvs_history & cvs,
-                vector<cvs_blob_index> & path)
-    : cvs(cvs),
-      path(path)
-    { };
-
-  virtual bool operator () (const cvs_event_ptr & ev)
-    {
-      set<cvs_blob_index> done;
-      stack<cvs_blob_index> stack;
-
-      I(!path.empty());
-
-      // start at the event given and recursively check all its
-      // dependencies for blobs in the path.
-      for (dep_loop i = cvs.get_dependencies(ev); !i.ended(); ++i)
-        stack.push((*i)->bi);
-
-      // Mark all dependencies of the first blob in the path as
-      // done. If we hit one of those, we don't have to go
-      // further.
-      cvs_blob & first_blob = cvs.blobs[*path.begin()];
-      for (blob_event_iter i = first_blob.begin(); i != first_blob.end(); ++i)
-        for (dep_loop j = cvs.get_dependencies(*i); !j.ended(); ++j)
-          {
-            cvs_blob_index dep_bi = (*j)->bi;
-            if (done.find(dep_bi) == done.end())
-              done.insert(dep_bi);
-          }
-
-      while (!stack.empty())
-        {
-          cvs_blob_index bi = stack.top();
-          stack.pop();
-
-          set<cvs_blob_index>::const_iterator ity = done.find(bi);
-          if (ity != done.end())
-            continue;
-          done.insert(ity, bi);
-
-          if (find(path.begin(), path.end(), bi) != path.end())
-            return true;
-          else
-            for (blob_event_iter i = cvs.blobs[bi].begin();
-                 i != cvs.blobs[bi].end(); ++i)
-              for (dep_loop j = cvs.get_dependencies(*i); !j.ended(); ++j)
-                {
-                  cvs_blob_index dep_bi = (*j)->bi;
-                  stack.push(dep_bi);
-                }
-        }
-
-      return false;
-    }
-};
-
-void
-split_blob_at(cvs_history & cvs, const cvs_blob_index blob_to_split,
-              split_decider_func & split_decider);
-
-
-struct branch_sanitizer
-{
-protected:
-  cvs_history & cvs;
-  bool & dfs_restart_needed;
-  bool & height_recalculation_needed;
-
-public:
-  branch_sanitizer(cvs_history & c, bool & r, bool & h)
-    : cvs(c),
-      dfs_restart_needed(r),
-      height_recalculation_needed(h)
-    { }
-
-  bool abort()
-    {
-      return dfs_restart_needed;
-    }
-
-  void tree_edge(Edge e)
-    {
-#ifdef DEBUG_BLOB_SPLITTER
-      L(FL("branch_sanitizer: tree edge: %d -> %d") % e.first % e.second);
-#endif
-    }
-
-  void forward_or_cross_edge(Edge e)
-    {
-#ifdef DEBUG_BLOB_SPLITTER
-      L(FL("branch_sanitizer: cross edge: %d -> %d") % e.first % e.second);
-#endif
-
-      // a short circuit for branch start and tag blobs, which may very
-      // well have multiple ancestors (i.e. cross or forward edges)
-      if (cvs.blobs[e.second].get_digest().is_branch_start() ||
-          cvs.blobs[e.second].get_digest().is_tag())
-        return;
-
-      // On a forward or cross edge, we first have to find the common
-      // ancestor of both blobs involved. For that we go upwards from
-      // the target (e.second) blob, until we reach the first grey
-      // blob. That must be a common ancestor (but not necessarily the
-      // lowest one).
-      vector< cvs_blob_index > path_a, path_b;
-      insert_iterator< vector< cvs_blob_index > >
-        ity_a(path_a, path_a.end()),
-        ity_b(path_b, path_b.end());
-
-      I(cvs.blobs[e.second].color == black);
-      dijkstra_shortest_path(cvs, e.second, cvs.root_blob, ity_a,
-                             false, true, true, // follow grey and black, but
-                             true,              // break on first grey
-                             make_pair(e.second, e.first), // indirect path
-                             0);                // no height limit
-      I(!path_a.empty());
-
-      // From that common ancestor, we now follow the grey blobs downwards,
-      // until we find the source (e.first) blob of the cross edge.
-      I(cvs.blobs[e.first].color == grey);
-      I(cvs.blobs[path_a[0]].color == grey);
-      dijkstra_shortest_path(cvs, e.first, path_a[0], ity_b,
-                             false, true, false,  // follow only grey
-                             false,
-                             make_pair(invalid_blob, invalid_blob),
-                             0);
-      I(!path_b.empty());
-      path_b.push_back(e.second);
-
-      // At this point we have two different paths, both going from the
-      // (grey) common ancestor we've found...
-      I(path_a[0] == path_b[0]);
-
-      // ..to the target of the cross edge (e.second).
-      I(*path_a.rbegin() == e.second);
-      I(*path_b.rbegin() == e.second);
-
-
-      // Unfortunately, the common ancestor we've found isn't
-      // necessarily the lowest common ancestor. However, it doesn't
-      // need to be, we just need to make sure, that there are no
-      // dependencies between blobs of path_a and path_b.
-      //
-      // As path_a is all colored black from the depth first search
-      // run, we already know there are no cross or forward edges from
-      // it to any blob of path_b.
-      //
-      // But blobs of path_b can very well have dependencies to blobs
-      // of path_a. An example (from the test importing_cvs_branches2):
-      //
-      //                        2
-      //              p       /    \       p
-      //              a     10 <-.  12     a
-      //              t      |   |   |     t
-      //              h      9   |  11     h
-      //                     |   |   |
-      //              a      5    '- 3     b
-      //                      \     /
-      //                         8
-      //
-      // Here, the cross edge discovered was 3 -> 8. And path_a is:
-      // (2, 10, 9, 5, 8), while path_b is (2, 12, 11, 3, 8). The edge
-      // 3 -> 10 is another cross edge, but just  hasn't been discovered
-      // so far.
-      //
-      // However, we better handle the higher cross path first, since it
-      // may have an effect on how the later cross path needs to be
-      // handled. Thus in the above case, we decide to handle the parallel
-      // paths (2, 10) and (2, 12, 11, 3, 10) first. Only after having
-      // resolved those, we handle the lower parallel paths
-      // (3, 10, 9, 5, 8) and (3, 8).
-
-      check_for_cross_path(path_a, path_b, false);
-    }
-
-  void check_for_cross_path(vector<cvs_blob_index> & path_a,
-                            vector<cvs_blob_index> & path_b,
-                            bool switch_needed)
-    {
-      // Branch starts and tag blobs can have multiple ancestors (which
-      // should all be symbol blobs), so we never want to split those.
-      if (cvs.blobs[*path_a.rbegin()].get_digest().is_branch_start() ||
-          cvs.blobs[*path_a.rbegin()].get_digest().is_tag())
-        return;
-
-#ifdef DEBUG_BLOB_SPLITTER
-      log_path(cvs, "handling path a:", path_a.begin(), path_a.end());
-      log_path(cvs, "         path b:", path_b.begin(), path_b.end());
-      L(FL("         %s") % (switch_needed ? "switch needed"
-                                           : "no switch needed"));
-#endif
-
-      vector<cvs_blob_index> cross_path;
-      insert_iterator< vector< cvs_blob_index > >
-        ity_c(cross_path, cross_path.end());
-
-      int height_limit(0);
-      calculate_height_limit(*(++path_a.begin()), *(++path_b.begin()),
-                             cvs, height_limit);
-      dijkstra_shortest_path(cvs, *(++path_a.rbegin()), *(++path_b.begin()),
-                             ity_c,
-                             true, true, true,    // follow all colors
-                             false,
-                             make_pair(invalid_blob, invalid_blob),
-                             height_limit);
-
-      if (!cross_path.empty())
-        {
-#ifdef DEBUG_BLOB_SPLITTER
-          log_path(cvs, "   found cross path:",
-                   cross_path.begin(), cross_path.end());
-#endif
-
-          // Find the first element in the cross path, which is also
-          // part of the existing path_a. That will be our new target,
-          // i.e. becomes the new target blob.
-          vector<cvs_blob_index>::iterator pa_i, cp_i;
-          for (cp_i = cross_path.begin();
-               cp_i != cross_path.end(); ++cp_i)
-            {
-              pa_i = find(path_a.begin(), path_a.end(), *cp_i);
-              if (pa_i != path_a.end())
-                break;
-            }
-          I(cp_i != cross_path.end());
-          I(pa_i != path_a.end());
-
-          // handle the upper parallel paths
-          {
-            vector<cvs_blob_index> new_path_a;
-            vector<cvs_blob_index> new_path_b;
-
-            cvs_blob_index target_bi = *cp_i;
-
-            // copy all elements from the cross_path until
-            // cp_i (the first element in the cross path, which is
-            // also part of existing path_a).
-            new_path_b.push_back(*path_b.begin());
-            copy(cross_path.begin(), ++cp_i, back_inserter(new_path_b));
-
-            // copy all elements from the beginning of path a until
-            // that same element.
-            copy(path_a.begin(), ++pa_i, back_inserter(new_path_a));
-
-            // Recursive call. If we don't need to switch anymore *and*
-            // path_a is still all black, we don't need to switch for
-            // that sub-path.
-            check_for_cross_path(new_path_a, new_path_b, true);
-          }
-
-          // Short circuit if one of the above cross path resolution
-          // steps already require a DFS restart.
-          if (dfs_restart_needed)
-            return;
-
-          // then handle the lower parallel paths
-          {
-            vector<cvs_blob_index> new_path_a;
-            vector<cvs_blob_index> new_path_b;
-
-            // get the lowest common ancestor, which must be
-            // part of path_b
-            vector<cvs_blob_index>::iterator ib = ++path_b.begin();
-            vector<cvs_blob_index>::iterator ic = cross_path.begin();
-
-            I(*ib == *ic);
-            while (*(ib + 1) == *(ic + 1))
-              {
-                ib++;
-                ic++;
-              }
-
-            copy(ic, cross_path.end(), back_inserter(new_path_a));
-            new_path_a.push_back(*path_b.rbegin());
-
-            copy(ib, path_b.end(), back_inserter(new_path_b));
-
-            // Recursive call, where we require the paths to be
-            // switched and checked for reverse cross paths, as we
-            // cannot be sure that all elements in new_path_a are
-            // black already. Thus, there might also be a cross
-            // path from new_path_a to new_path_b.
-            check_for_cross_path(new_path_a, new_path_b, true);
-          }
-      }
-
-      // Short circuit if one of the above cross path resolution
-      // steps already require a DFS restart.
-      if (dfs_restart_needed)
-        return;
-
-      if (switch_needed)
-        {
-          // If we still need a switch, do the reversed cross path
-          // check.
-          vector<cvs_blob_index> new_path_a(path_b);
-          vector<cvs_blob_index> new_path_b(path_a);
-          check_for_cross_path(new_path_a, new_path_b, false);
-        }
-      else
-        {
-          // Extra check the other way around. Since either a DFS or
-          // our cross checks already guarantee that there are no more
-          // reverse cross paths, this should always succeed.
-          vector<cvs_blob_index> cross_path;
-          insert_iterator< vector< cvs_blob_index > >
-            ity_c(cross_path, cross_path.end());
-
-          int height_limit(0);
-          calculate_height_limit(*(++path_a.begin()), *(++path_b.begin()),
-                                 cvs, height_limit);
-          dijkstra_shortest_path(cvs, *(++path_b.rbegin()),
-                                 *(++path_a.begin()), ity_c,
-                                 true, true, true,    // follow all colors
-                                 false,
-                                 make_pair(invalid_blob, invalid_blob),
-                                 height_limit);
-          I(cross_path.empty());
-
-          handle_paths_of_cross_edge(path_a, path_b);
-        }
-    };
-
-  void handle_paths_of_cross_edge(vector<cvs_blob_index> & path_a,
-                                   vector<cvs_blob_index> & path_b)
-    {
-#ifdef DEBUG_BLOB_SPLITTER
-      L(FL("branch_sanitizer: handle paths"));
-#endif
-
-      cvs_blob_index target_bi = *path_a.rbegin();
-      I(target_bi == *path_b.rbegin());
-      cvs_blob & target_blob = cvs.blobs[target_bi];
-
-      // Check if any one of the two paths contains a branch start.
-      bool a_has_branch = false;
-      vector<cvs_blob_index>::iterator first_branch_start_in_path_a;
-      bool b_has_branch = false;
-      vector<cvs_blob_index>::iterator first_branch_start_in_path_b;
-      for (vector<cvs_blob_index>::iterator i = ++path_a.begin();
-           i != path_a.end(); ++i)
-        if (cvs.blobs[*i].get_digest().is_branch_start())
-          {
-            L(FL("path a contains a branch blob: %d (%s)")
-              % *i % get_event_repr(cvs, *cvs.blobs[*i].begin()));
-            a_has_branch = true;
-            first_branch_start_in_path_a = i;
-            break;
-          }
-
-      for (vector<cvs_blob_index>::iterator i = ++path_b.begin();
-           i != path_b.end(); ++i)
-        if (cvs.blobs[*i].get_digest().is_branch_start())
-          {
-            L(FL("path b contains a branch blob: %d (%s)")
-              % *i % get_event_repr(cvs, *cvs.blobs[*i].begin()));
-            b_has_branch = true;
-            first_branch_start_in_path_b = i;
-            break;
-          }
-
-#ifdef DEBUG_GRAPHVIZ
-      {
-        vector<cvs_blob_index> blobs_to_show;
-
-        for (vector<cvs_blob_index>::iterator i = path_a.begin();
-             i != path_a.end(); ++i)
-          blobs_to_show.push_back(*i);
-
-        for (vector<cvs_blob_index>::iterator i = path_b.begin();
-             i != path_b.end(); ++i)
-          blobs_to_show.push_back(*i);
-
-        write_graphviz_partial(cvs, "splitter", blobs_to_show, 5);
-      }
-#endif
-
-      // Swap a and b, if only b has a branch, but not a. This reduces
-      // to three cases: no branches, only a has a branch and both
-      // paths contain branches.
-      if (b_has_branch && !a_has_branch)
-        {
-          L(FL("swapping paths a and b"));
-          swap(path_a, path_b);
-          swap(a_has_branch, b_has_branch);
-          swap(first_branch_start_in_path_a, first_branch_start_in_path_b);
-        }
-
-      if (a_has_branch && b_has_branch)
-        {
-          // The target blob seems to be part of two (or even more)
-          // branches, thus we need to split that blob.
-
-          vector< cvs_blob_index > tmp_a((++path_a.rbegin()).base()
-                                         - first_branch_start_in_path_a);
-          copy(first_branch_start_in_path_a, (++path_a.rbegin()).base(),
-               tmp_a.begin());
-
-          vector< cvs_blob_index > tmp_b((++path_b.rbegin()).base()
-                                         - first_branch_start_in_path_b);
-          copy(first_branch_start_in_path_b, (++path_b.rbegin()).base(),
-               tmp_b.begin());
-
-          I(!tmp_a.empty());
-          I(!tmp_b.empty());
-
-          split_by_path func_a(cvs, tmp_a),
-                        func_b(cvs, tmp_b);
-
-          // Count all events, and check where we can splitt
-          int pa_deps = 0,
-              pb_deps = 0,
-              total_events = 0;
-
-          for (blob_event_iter j = target_blob.get_events().begin();
-               j != target_blob.get_events().end(); ++j)
-            {
-              bool depends_on_path_a = func_a(*j);
-              bool depends_on_path_b = func_b(*j);
-
-              if (depends_on_path_a && depends_on_path_b)
-                L(FL("event %s depends on both paths!")
-                  % get_event_repr(cvs, *j));
-
-              if (depends_on_path_a)
-                pa_deps++;
-              if (depends_on_path_b)
-                pb_deps++;
-
-              total_events++;
-            }
-
-          L(FL("of %d total events, %d depend on path a, %d on path b")
-            % total_events % pa_deps % pb_deps);
-
-          I(pa_deps > 0);
-          I(pb_deps > 0);
-
-          if ((pa_deps == total_events) && (pb_deps == total_events))
-            {
-              // If all events depend on both paths, we can't really
-              // split. Thas mostly happens if total_events == 1, which
-              // is a strange thing per se. (Requesting to split a
-              // blob of size 1 is the strange thing).
-              //
-              // For now, we simply drop the dependencies to the longer
-              // and most probably more complex path (which might be a
-              // pretty arbitrary choice here).
-              if (path_a.size() > path_b.size())
-                cvs.remove_deps(target_bi, *(++path_a.rbegin()));
-              else
-                cvs.remove_deps(target_bi, *(++path_b.rbegin()));
-            }
-          else if (pa_deps >= pb_deps)
-          {
-            L(FL("  splitting dependencies from path b"));
-            split_blob_at(cvs, target_bi, func_b);
-          }
-          else
-          {
-            L(FL("  splitting dependencies from path a"));
-            split_blob_at(cvs, target_bi, func_a);
-          }
-
-          dfs_restart_needed = true;
-        }
-      else if (a_has_branch && !b_has_branch)
-        {
-          // Path A started into another branch, while all the
-          // blobs of path B are in the same branch as the target
-          // blob.
-
-          cvs_blob_index bi_a = *(++path_a.rbegin());
-          cvs_blob_index bi_b = *(++path_b.rbegin());
-
-          if (cvs.blobs[path_a[1]].get_digest().is_symbol() &&
-              cvs.blobs[path_a[2]].get_digest().is_branch_start() &&
-              target_blob.get_digest().is_symbol() &&
-              path_b.size() == 2)
-            {
-              // This is a special case, where none of the commits in path_a
-              // touch a certain file. A symbol then has a dependency on
-              // an RCS version which seems to belong to another branch. We
-              // simply drop that dependency to relocate the symbol and make
-              // it very clear what branch it belongs to.
-              //
-              //                common
-              //               ancestor
-              //               (symbol)
-              //                /    \         path_b is pretty empty, i.e.
-              //            branch    |        there is a direct dependency
-              //            symbol    |        from the common ancestor (a
-              //               |      |        branch symbol) to target_bi
-              //            branch    |        (also a symbol, but any kind)
-              //            start     |
-              //               |      |
-              //              (+)     |
-              //                \    /
-              //              target_bi
-              //               (symbol)
-              //
-              cvs.remove_deps(target_bi, bi_b);
-
-              dfs_restart_needed = true;
-            }
-          else if ((path_a[0] == cvs.root_blob) && (path_a.size() == 5)
-                    && target_blob.get_digest().is_symbol())
-            {
-              // another special case: with a vendor branch, 1.1.1.1 gets
-              // tagged, instead of 1.1. This poses a problem for further
-              // sub-branches, as those might have dependencies on the
-              // vendor branch as well as on the trunk.
-              //
-              // We simply remove the dependency to the vendor branch,
-              // which are imported independently.
-              //
-              //                root
-              //                blob
-              //                /    \.
-              //           vendor     |
-              //           branch     |
-              //           symbol   initial
-              //               |     import
-              //           vendor    (1.1)
-              //           branch     |
-              //           start      |
-              //               |     (+)
-              //           initial    |
-              //           import     |
-              //          (1.1.1.1)   |
-              //                \    /
-              //              target_bi
-              //               (symbol)
-              //
-              cvs.remove_deps(target_bi, bi_a);
-
-              dfs_restart_needed = true;
-            }
-          else
-            {
-              // Okay, it's getting tricky here: the target blob is not a
-              // branch or tag point, neither are bi_a nor bi_b. So we
-              // have the following situation:
-              //
-              //                common
-              //               ancestor              (+) stands for one
-              //                /    \                   or more commit
-              //              (+)     |                  blobs.
-              //               |      |
-              //            branch   (+)
-              //            start     |
-              //               |      |
-              //              (+)     |    <----- from here on, there are
-              //               |      |           only commit blobs
-              //             bi_a    bi_b
-              //                \    /
-              //              target_bi
-              //
-              // As the target blob has a dependency on bi_a (which is not
-              // a branchpoint), we have to split the target blob into
-              // events which belong to path A and events which belong to
-              // path B.
-
-              vector< cvs_blob_index > tmp_a((++path_a.rbegin()).base()
-                                             - first_branch_start_in_path_a);
-              copy(first_branch_start_in_path_a, (++path_a.rbegin()).base(),
-                   tmp_a.begin());
-
-              split_by_path func(cvs, tmp_a);
-
-              // Count all events, and check where we can splitt
-              int pa_deps = 0,
-                  total_events = 0;
-
-              for (blob_event_iter j = target_blob.get_events().begin();
-                   j != target_blob.get_events().end(); ++j)
-                {
-                  bool depends_on_path_a = func(*j);
-
-                  if (depends_on_path_a)
-                    pa_deps++;
-                  total_events++;
-                }
-
-              I(pa_deps > 0);
-
-              if (pa_deps == total_events)
-                {
-                  // all events in the target blob depend in a way on the
-                  // branch start in path a, thus we should better simply
-                  // drop the dependency from bi_b to the target blob.
-                  cvs.remove_deps(target_bi, bi_b);
-
-                  dfs_restart_needed = true;
-                }
-              else
-                {
-                  I(pa_deps < total_events);
-                  L(FL("splitting at path a"));
-                  split_blob_at(cvs, target_bi, func);
-
-                  dfs_restart_needed = true;
-                }
-            }
-        }
-      else
-        {
-          I(!a_has_branch);
-          I(!b_has_branch);
-
-          // If none of the two paths has a branch start, we can simply
-          // join them into one path, which satisfies all of the
-          // dependencies and is correct with regard to timestamps.
-          //
-          // At any position, we have an ancestor and two dependents, one
-          // in each path. To streamline the graph, we take the younger
-          // one first and adjust dependencies as follows:
-          //
-          //       ANC    (if A is younger than B)   ANC
-          //      /   \             -->              /
-          //     A     B                            A ->  B
-          //
-          // A then becomes the ancestor of the next round. We repeat
-          // this until we reach the final blob which triggered the
-          // cross edge (the target blob).
-
-          vector<cvs_blob_index>::iterator ity_anc = path_a.begin();
-          I(*ity_anc == *(path_b.begin()));
-
-          vector<cvs_blob_index>::iterator ity_a = ++path_a.begin();
-          vector<cvs_blob_index>::iterator ity_b = ++path_b.begin();
-
-          blob_index_time_cmp blob_time_cmp(cvs);
-
-          while ((*ity_a != target_bi) || (*ity_b != target_bi))
-            {
-              I(ity_a != path_a.end());
-              I(ity_b != path_b.end());
-
-              if ((!blob_time_cmp(*ity_a, *ity_b) || (*ity_a == target_bi))
-                  && (*ity_b != target_bi))
-                {
-                  // swap path a and path b, so that path a contains the
-                  // youngest blob, which needs to become the new common
-                  // ancestor.
-                  swap(path_a, path_b);
-                  swap(ity_a, ity_b);
-                }
-
-              // ity_a comes before ity_b, so we drop the dependency
-              // of ity_b to it's ancestor and add one to ity_a
-              // instead.
-              L(FL("  with common ancestor %d, blob %d wins over blob %d")
-                % *ity_anc % *ity_a % *ity_b);
-
-              cvs.remove_deps(*ity_b, *ity_anc);
-              dfs_restart_needed = true;
-
-              // If ity_b points to the last blob in path_b, the
-              // common target blob, then we can abort the loop, because
-              // it is also the end of path a.
-              if (*ity_b == target_bi)
-                break;
-
-              // We want a dependency from *ity_a to *ity_b, but we only
-              // need to add one, if none exists.
-              vector< cvs_blob_index > back_path;
-              insert_iterator< vector< cvs_blob_index > >
-                back_ity(back_path, back_path.end());
-
-              int height_limit(0);
-              calculate_height_limit(*(++path_a.begin()), *(++path_b.begin()),
-                                     cvs, height_limit);
-              dijkstra_shortest_path(cvs, *ity_b, *ity_a, back_ity,
-                                     true, true, true,   // follow all
-                                     false,
-                                     make_pair(invalid_blob, invalid_blob),
-                                     height_limit);
-              if (back_path.empty())
-                {
-                  L(FL("  adding dependency from blob %d to blob %d")
-                    % *ity_a % *ity_b);
-                  cvs.add_dependency(*ity_b, *ity_a);
-                  if (cvs.blobs[*ity_a].height >= cvs.blobs[*ity_b].height)
-                    height_recalculation_needed = true;
-                }
-              else
-                L(FL("  no need to add a dependency, "
-                     "there already exists one."));
-
-              ity_anc = ity_a;
-              ity_a++;
-            }
-        }
-    }
-
-  void back_edge(Edge e)
-    {
-#ifdef DEBUG_GRAPHVIZ
-       vector<cvs_blob_index> blobs_to_show;
-
-       blobs_to_show.push_back(e.first);
-       blobs_to_show.push_back(e.second);
-
-      write_graphviz_partial(cvs, "invalid_back_edge", blobs_to_show, 5);
-#endif
-
-      L(FL("branch_sanitizer: back edge from blob %d (%s) to blob %d (%s) "
-           "- ABORTING!")
-        % e.first % get_event_repr(cvs, *cvs.blobs[e.first].begin())
-        % e.second % get_event_repr(cvs, *cvs.blobs[e.second].begin()));
-
-      vector<cvs_blob_index> cycle_members;
-      insert_iterator< vector< cvs_blob_index > >
-        ity(cycle_members, cycle_members.begin());
-      dijkstra_shortest_path(cvs, e.first, e.second, ity,
-                             true, true, false, // follow white and grey
-                             false,
-                             make_pair(invalid_blob, invalid_blob),
-                             0);
-      I(!cycle_members.empty());
-      log_path(cvs, "created back edge: ",
-               cycle_members.begin(), cycle_members.end());
-
-      I(false);
-    }
-};
-
-// single blob split points: search only for intra-blob dependencies
-// and return split points to resolve these dependencies.
-time_i
-get_best_split_point(cvs_history & cvs, cvs_blob_index bi)
-{
-  list< pair<time_i, time_i> > ib_deps;
-
-  // Collect the conflicting intra-blob dependencies, storing the
-  // timestamps of both events involved.
-  for (blob_event_iter i = cvs.blobs[bi].begin();
-       i != cvs.blobs[bi].end(); ++i)
-    {
-      cvs_event_ptr ev = *i;
-
-      // check for time gaps between the current event and any other event
-      // on the same file in the same blob.
-      for (blob_event_iter j = i + 1; j != cvs.blobs[bi].end(); ++j)
-        if ((*i)->path == (*j)->path)
-          {
-            I((*i)->adj_time != (*j)->adj_time);
-            if ((*i)->adj_time > (*j)->adj_time)
-              ib_deps.push_back(make_pair((*j)->adj_time, (*i)->adj_time));
-            else
-              ib_deps.push_back(make_pair((*i)->adj_time, (*j)->adj_time));
-          }
-    }
-
-  // What we have now, are durations, or multiple time ranges. We need to
-  // split the blob somewhere in that range. But because there are multiple
-  // files involved, these ranges can be overlapping, i.e.:
-  //
-  //           o    o   o       |
-  //     A ->  |    |   |       | t       -o-      commits
-  //           o    |   |       | i       A, B, C  possible split points
-  //     B ->  |    |   |       | m
-  //           |    o   |       | e
-  //     C ->  |    |   |       |
-  //           o    o   o       v
-  //
-  // From this example, it's clear that we should split at A and C, the
-  // first split will resolve three intra-blob dependencies, the second one
-  // two. By then, all intra-blob dependencies are resolved. There's no
-  // need to split at B.
-  //
-  // To figure that out, we recursively try to get the split point which
-  // resolves the most intra-blob dependencies, until no ones are left. For
-  // that, we simply count how many intra-blob deps a split between any two
-  // events would resolve.
-
-  typedef list< pair<time_i, time_i> >::iterator dep_ity;
-
-  set< time_i > event_times;
-  for (dep_ity i = ib_deps.begin(); i != ib_deps.end(); ++i)
-    {
-      if (event_times.find(i->first) == event_times.end())
-        event_times.insert(i->first);
-
-      if (event_times.find(i->second) == event_times.end())
-        event_times.insert(i->second);
-    }
-
-  I(!event_times.empty());
-
-  set<time_i>::const_iterator last, curr;
-  last = event_times.begin();
-  curr = last;
-  curr++;
-  pair<time_i, time_i> best_split_range = make_pair(0, 0);
-  vector<dep_ity> deps_resolved_by_best_split;
-  unsigned int best_score = 0;
-  for ( ; curr != event_times.end(); ++curr)
-    {
-      time_i curr_split_point = *last + (*curr - *last) / 2;
-
-      // just to get everything right here...
-      I(*curr > *last);
-      I(curr_split_point < *curr);
-      I(curr_split_point >= *last);
-
-      unsigned int num_deps_resolved = 0;
-      for (dep_ity i = ib_deps.begin(); i != ib_deps.end(); ++i)
-        if ((curr_split_point >= i->first) &&
-            (curr_split_point < i->second))
-          num_deps_resolved++;
-
-      if (num_deps_resolved > best_score)
-        {
-          I(*curr > *last);
-          best_split_range = make_pair(*last, *curr);
-          best_score = num_deps_resolved;
-        }
-
-      last = curr;
-    }
-
-  I(best_score > 0);
-  vector<dep_ity>::const_iterator i;
-  for (i = deps_resolved_by_best_split.begin();
-       i != deps_resolved_by_best_split.end(); ++i)
-    ib_deps.erase(*i);
-
-  // FIXME: we should check if there are events in that range, which are
-  //        not involved in the dependency cycle, but for which we need to
-  //        decide where to put them.
-
-  time_i best_split_point = best_split_range.first +
-    (best_split_range.second - best_split_range.first) / 2;
-
-  L(FL("Best split range: %d - %d (@%d)")
-    % best_split_range.first % best_split_range.second % best_split_point);
-
-  return best_split_point;
-}
-
-void
-split_best_candidates_by_events(cvs_history & cvs,
-  vector<pair<set<cvs_blob_index>, set<cvs_event_ptr> > > & event_splits)
-{
-  I(!event_splits.empty());
-  set<cvs_blob_index> & candidates = event_splits.begin()->first;
-  set<cvs_event_ptr> events = event_splits.begin()->second;
-
-  int best_score = -1;
-
-  vector<pair<set<cvs_blob_index>, set<cvs_event_ptr> > >::iterator i;
-  for (i = event_splits.begin(); i != event_splits.end(); ++i)
-    {
-      int test_score = 0;
-      set<cvs_blob_index> & test_cand = i->first;
-
-      // count the number of symbol blobs within this set of candidates.
-      for (set<cvs_blob_index>::iterator j = test_cand.begin();
-           j != test_cand.end(); ++j)
-        if (cvs.blobs[*j].get_digest().is_symbol())
-          test_score++;
-
-      // keep track of the best set of candidates to split
-      if (test_score > best_score)
-        {
-          best_score = test_score;
-          candidates = i->first;
-          events = i->second;
-        }
-    }
-
-  split_by_event_set func(events);
-  for (set<cvs_blob_index>::iterator i = candidates.begin();
-       i != candidates.end(); ++i)
-    {
-      I(!cvs.blobs[*i].get_digest().is_branch_start());
-      I(!cvs.blobs[*i].get_digest().is_tag());
-
-      split_blob_at(cvs, *i, func);
-    }
-}
-
-void
-split_cycle(cvs_history & cvs, vector<cvs_blob_index> const & cycle_members)
-{
-  I(!cycle_members.empty());
-
-  // First, we collect the oldest (i.e. smallest, by timestamp) per file,
-  // so we know where to stop tracking back dependencies later on.
-  map<cvs_path, time_i> oldest_event;
-  typedef map<cvs_path, time_i>::iterator oe_ity;
-  typedef vector<cvs_blob_index>::const_iterator cm_ity;
-  for (cm_ity cc = cycle_members.begin(); cc != cycle_members.end(); ++cc)
-    {
-      // Nothing should ever depend on tags and branch_end blobs, thus
-      // these blob types shouldn't ever be part of a cycle.
-      I(!cvs.blobs[*cc].get_digest().is_tag());
-      I(!cvs.blobs[*cc].get_digest().is_branch_end());
-
-      // loop over every event of every blob in cycle_members
-      vector<cvs_event_ptr> & blob_events = cvs.blobs[*cc].get_events();
-      for (blob_event_iter ity = blob_events.begin();
-           ity != blob_events.end(); ++ity)
-        {
-          cvs_event_ptr ev = *ity;
-          oe_ity oe = oldest_event.find(ev->path);
-          if (oe == oldest_event.end())
-            oldest_event.insert(make_pair(ev->path, ev->adj_time));
-          else
-            {
-              if (ev->adj_time < oe->second)
-                oe->second = ev->adj_time;
-            }
-        }
-    }
-
-
-  L(FL("Analyzing a cycle consisting of %d blobs") % cycle_members.size());
-
-  // We analyze the cycle first, trying to figure out which blobs we can
-  // split and which not. This involves checking all events of all blobs in
-  // the cycle. What we are interested in here is, dependencies to and from
-  // other events in the cycle.
-  //
-  // There are basically four variants of events in cycles:
-  //
-  //   1) those which have no in- or out-going dependencies
-  //   2) those which have out-going deps, but no incomming ones
-  //   3) those which have incomming ones, but no out-going ones
-  //   4) those which have both.
-  //
-  // We don't care much about type 1) events, they don't disturb us, but also
-  // don't help us with choosing a split point. However, each blob must have
-  // at least one event of type 2) and one of type 3), otherwise it should
-  // not be a cycle.
-  //
-  // We shouldn't split blobs which have at least one event of type 4),
-  // because that wouldn't help resolving the dependency cycle: no matter
-  // where we split such a blob, the event(s) type 4) cannot be split and
-  // would thus still keep the dependency cycle together.
-  //
-
-  multimap<cvs_event_ptr, cvs_event_ptr> in_cycle_dependencies;
-  multimap<cvs_event_ptr, cvs_event_ptr> in_cycle_dependents;
-
-  cvs_blob_index prev_bi = *cycle_members.rbegin();
-  for (cm_ity cc = cycle_members.begin(); cc != cycle_members.end(); ++cc)
-    {
-      // loop over every event of every blob in cycle_members
-      vector< cvs_event_ptr > & blob_events = cvs.blobs[*cc].get_events();
-      for (blob_event_iter ity = blob_events.begin();
-           ity != blob_events.end(); ++ity)
-        {
-          cvs_event_ptr this_ev = *ity;
-
-          // check every event for dependencies into the cycle, following
-          // even deep dependencies (i.e. hopping via multiple blobs *not*
-          // in the cycle).
-          set<cvs_event_ptr> done;
-          stack<cvs_event_ptr> stack;
-
-          for (dep_loop j = cvs.get_dependencies(this_ev); !j.ended(); ++j)
-            {
-              stack.push(*j);
-              safe_insert(done, *j);
-            }
-
-          time_i limit = oldest_event[this_ev->path];
-          while (!stack.empty())
-            {
-              cvs_event_ptr dep_ev = stack.top();
-              stack.pop();
-
-              if (dep_ev->bi == prev_bi)
-                {
-                  in_cycle_dependencies.insert(make_pair(this_ev, dep_ev));
-                  in_cycle_dependents.insert(make_pair(dep_ev, this_ev));
-                }
-
-              for (dep_loop j = cvs.get_dependencies(dep_ev); !j.ended(); ++j)
-                {
-                  cvs_event_ptr ev = *j;
-                  I(ev->path == this_ev->path);
-                  if ((done.find(ev) == done.end() &&
-                      (ev->adj_time >= limit)))
-                    {
-                      stack.push(ev);
-                      safe_insert(done, ev);
-                    }
-                }
-            }
-        }
-
-      prev_bi = *cc;
-    }
-
-  // Loop over the cycle members again, this time accumulating counters for
-  // type 2, 3 and 4 events.
-
-  map<cvs_blob_index, vector<cvs_event_ptr> > t1events;
-  map<cvs_blob_index, vector<cvs_event_ptr> > t2events;
-  map<cvs_blob_index, vector<cvs_event_ptr> > t3events;
-  map<cvs_blob_index, vector<cvs_event_ptr> > t4events;
-
-  typedef multimap<cvs_event_ptr, cvs_event_ptr>::const_iterator mm_ity;
-
-  for (cm_ity cc = cycle_members.begin(); cc != cycle_members.end(); ++cc)
-    {
-      L(FL("  blob: %d\n        %s\n        height:%d, size:%d\n")
-        % *cc
-        % date_t::from_unix_epoch(cvs.blobs[*cc].get_avg_time() / 100)
-        % cvs.blobs[*cc].height
-        % cvs.blobs[*cc].get_events().size());
-
-      vector<cvs_event_ptr> & blob_events = cvs.blobs[*cc].get_events();
-
-      vector<cvs_event_ptr> & type1events = safe_insert(t1events,
-        make_pair(*cc, vector<cvs_event_ptr>()))->second;
-      vector<cvs_event_ptr> & type2events = safe_insert(t2events,
-        make_pair(*cc, vector<cvs_event_ptr>()))->second;
-      vector<cvs_event_ptr> & type3events = safe_insert(t3events,
-        make_pair(*cc, vector<cvs_event_ptr>()))->second;
-      vector<cvs_event_ptr> & type4events = safe_insert(t4events,
-        make_pair(*cc, vector<cvs_event_ptr>()))->second;
-
-      // Loop over every event of every blob again and collect events of
-      // type 2, 3 and 4. Type 1 is of no interest here.
-      for (blob_event_iter ity = blob_events.begin();
-           ity != blob_events.end(); ++ity)
-        {
-          cvs_event_ptr this_ev = *ity;
-          int deps_from = 0, deps_to = 0;
-
-          pair<mm_ity, mm_ity> range;
-
-          // just count the number of in_cycle_dependencies from this event
-          // to the cycle
-          range = in_cycle_dependencies.equal_range(this_ev);
-          for (; range.first != range.second; ++range.first)
-            deps_from++;
-
-          // do the same counting for in_cycle_dependents, i.e. dependencies
-          // from the cycle to this event
-          range = in_cycle_dependents.equal_range(this_ev);
-          for (; range.first != range.second; ++range.first)
-            deps_to++;
-
-          L(FL("    %s\t%s\tfrom:%d\tto:%d") % get_event_repr(cvs, *ity)
-            % date_t::from_unix_epoch((*ity)->adj_time / 100)
-            % deps_from % deps_to);
-
-          if (deps_from == 0)
-            {
-              if (deps_to == 0)
-                type1events.push_back(this_ev); // a type 1 event
-              else
-                type3events.push_back(this_ev); // a type 3 event
-            }
-          else
-            {
-              if (deps_to == 0)
-                type2events.push_back(this_ev); // a type 2 event
-              else
-                type4events.push_back(this_ev); // a type 4 event
-            }
-        }
-    }
-
-
-  // Yet another loop over all cycle members to search for optimal split
-  // points which resolve the dependency cycle.
-  //
-  // In the best case, we find a large gap between the type 2 and type 3
-  // events, where we can split. In case there are multiple possibilities,
-  // we choose the largest gap.
-  time_i largest_gap_diff = 0;
-  time_i largest_gap_at = 0;
-  set<cvs_blob_index> largest_gap_candidates;
-
-  // If we can split between the type 2 and type 3 events without the need
-  // for a clear timestamp, we put the candidates in here.
-  vector<pair<set<cvs_blob_index>, set<cvs_event_ptr> > > event_splits;
-
-  // If there are type 1 events, between type 2 and type 3 ones, for which
-  // we cannot clearly decide, we put the candidates in here (and split
-  // them only as a last resort).
-  vector<pair<set<cvs_blob_index>, set<cvs_event_ptr> > > event_splits2;
-
-  unsigned int no_blobs_to_split;
-  for (no_blobs_to_split = 1; no_blobs_to_split < cycle_members.size();
-       ++no_blobs_to_split)
-    {
-
-      L(FL("Checking for valid split points with %d blob(s) to split")
-        % no_blobs_to_split);
-
-      for (cm_ity cc = cycle_members.begin();
-           cc != cycle_members.end(); ++cc)
-        {
-          // depending on the number of blobs to split in this iteration,
-          // we collect split candidates.
-          set<cvs_blob_index> candidates;
-          cm_ity next = cc;
-          bool set_is_splittable = true;
-          for (unsigned int i = 0; i < no_blobs_to_split; ++i)
-            {
-              // We never split branch starts, instead we split the underlying
-              // symbol. Thus simply skip them here.
-              if (cvs.blobs[*next].get_digest().is_branch_start())
-                set_is_splittable = false;
-
-              // Skip blobs which consist of just one event, or sets of blobs
-              // which contain such a blob. Those cannot be split any further
-              // anyway.
-              if (cvs.blobs[*cc].get_events().size() < 2)
-                set_is_splittable = false;
-
-              candidates.insert(*next);
-              next++;
-              if (next == cycle_members.end())
-                next = cycle_members.begin();
-            }
-
-          if (!set_is_splittable)
-            {
-              L(FL("  blob: %d:\tcannot split this set") % *cc);
-              continue;
-            }
-
-
-          vector<cvs_event_ptr> type1events, type2events, type3events,
-                                type4events;
-
-          for (set<cvs_blob_index>::iterator i = candidates.begin();
-               i != candidates.end(); ++i)
-            {
-              copy(t1events[*i].begin(), t1events[*i].end(),
-                   back_inserter(type1events));
-              copy(t2events[*i].begin(), t2events[*i].end(),
-                   back_inserter(type2events));
-              copy(t3events[*i].begin(), t3events[*i].end(),
-                   back_inserter(type3events));
-              copy(t4events[*i].begin(), t4events[*i].end(),
-                   back_inserter(type4events));
-            }
-
-          for (vector<cvs_event_ptr>::iterator i = type4events.begin();
-               i != type4events.end(); )
-            {
-              cvs_event_ptr ev = *i;
-
-              int deps_from = 0, deps_to = 0;
-              pair<mm_ity, mm_ity> range;
-
-              // check if this type4 events is only a dependency into any of
-              // our split candidate blobs.
-              range = in_cycle_dependencies.equal_range(ev);
-              for (; range.first != range.second; ++range.first)
-                {
-                  cvs_event_ptr dep_ev = range.first->second;
-                  if (candidates.find(dep_ev->bi) == candidates.end())
-                    deps_from++;
-                }
-
-              range = in_cycle_dependents.equal_range(ev);
-              for (; range.first != range.second; ++range.first)
-                {
-                  cvs_event_ptr dep_ev = range.first->second;
-                  if (candidates.find(dep_ev->bi) == candidates.end())
-                    deps_to++;
-                }
-
-              I(deps_from > 0 || deps_to > 0);
-
-              if (deps_from == 0)
-                {
-                  // downgrade this to a type3 event
-                  type3events.push_back(*i);
-                  i = type4events.erase(i);
-                }
-              else if (deps_to == 0)
-                {
-                  // downgrade this to a type2 event
-                  type2events.push_back(*i);
-                  i = type4events.erase(i);
-                }
-              else  // keep it as a type4 event
-                i++;
-            }
-
-          // skip blobs or sets with type 4 events, splitting them doesn't
-          // help or isn't possible at all.
-          if (!type4events.empty())
-            {
-              L(FL("  blob: %d:\tsplitting here doesn't help.") % *cc);
-              continue;
-            }
-
-          // it's a cycle, so every blob or every set of candidate blobs must
-          // have at least one incomming and one outgoing dependency.
-          I(!type2events.empty());
-          I(!type3events.empty());
-
-          // Calculate the lower and upper bounds for both kind of events. If
-          // we are going to split these blobs, we need to split it between
-          // any of these two bounds to resolve the cycle.
-          time_i t2_upper_bound = 0,
-                 t2_lower_bound = (time_i) -1;
-          for (vector<cvs_event_ptr>::const_iterator i = type2events.begin();
-               i != type2events.end(); ++i)
-            {
-              cvs_event_ptr ev = *i;
-
-              if (ev->adj_time < t2_lower_bound)
-                t2_lower_bound = ev->adj_time;
-
-              if (ev->adj_time > t2_upper_bound)
-                t2_upper_bound = ev->adj_time;
-            }
-
-          time_i t3_upper_bound = 0,
-                 t3_lower_bound = (time_i) -1;
-          for (vector<cvs_event_ptr>::const_iterator i = type3events.begin();
-               i != type3events.end(); ++i)
-            {
-              cvs_event_ptr ev = *i;
-
-              if (ev->adj_time < t3_lower_bound)
-                t3_lower_bound = ev->adj_time;
-
-              if (ev->adj_time > t3_upper_bound)
-                t3_upper_bound = ev->adj_time;
-            }
-
-          time_i lower_bound, upper_bound;
-
-          // The type 2 events are the ones which depend on other events in
-          // the cycle. So those should carry the higher timestamps.
-          if (t3_upper_bound < t2_lower_bound)
-            {
-              lower_bound = t3_upper_bound;
-              upper_bound = t2_lower_bound;
-              L(FL("  blob: %d:\tcan easily split by timestamp.") % *cc);
-            }
-          else
-            {
-              // The upper and lower bounds of the timestamps of type 2 and
-              // type 3 events are overlapping, so that we cannot use a
-              // simple timestamp to split the blob(s), because its unclear
-              // where to put the remaining type 1 events.
-              //
-              // The first thing we try is to move some type 1 events out of
-              // the way. Those which are newer than the newest type 2 and
-              // those which are older than the oldest type 3 events can
-              // safely be be put to one or the other side.
-
-              for (vector<cvs_event_ptr>::iterator i = type1events.begin();
-                   i != type1events.end(); )
-                {
-                  cvs_event_ptr ev = *i;
-
-                  if (ev->adj_time > t2_upper_bound)
-                    {
-                      // treat like a type 2 event
-                      type2events.push_back(*i);
-                      i = type1events.erase(i);
-                    }
-                  else if (ev->adj_time < t3_lower_bound)
-                    {
-                      // treat like a type 3 event
-                      type3events.push_back(*i);
-                      i = type1events.erase(i);
-                    }
-                  else
-                    i++;
-                }
-
-              if (type1events.empty())
-                {
-                  L(FL("  blob: %d:\tcan split between type 2 and 3 events.")
-                       % *cc);
-                  vector<pair<set<cvs_blob_index>, set<cvs_event_ptr> > >::
-                    iterator i;
-
-                  i = event_splits.insert(event_splits.end(),
-                        make_pair(candidates, set<cvs_event_ptr>()));
-
-                  // fill the set with the type 2 events
-                  for (vector<cvs_event_ptr>::iterator j
-                         = type2events.begin();
-                       j != type2events.end(); ++j)
-                    safe_insert(i->second, *j);
-                }
-              else
-                {
-                  L(FL("  blob: %d:\tsplitting type 2 events if necessary."
-                       "(t1:%d, t2:%d, t3:%d).")
-                    % *cc % type1events.size() % type2events.size()
-                    % type3events.size());
-
-                  vector<pair<set<cvs_blob_index>, set<cvs_event_ptr> > >::
-                    iterator i;
-
-                  i = event_splits2.insert(event_splits2.end(),
-                        make_pair(candidates, set<cvs_event_ptr>()));
-
-                  // fill the set with the type 2 events
-                  for (vector<cvs_event_ptr>::iterator j
-                         = type2events.begin();
-                       j != type2events.end(); ++j)
-                    safe_insert(i->second, *j);
-                }
-              continue;
-            }
-
-          // Now we have a lower and an upper time boundary, between which we
-          // can split this blob or this set of candidate blobs to resolve
-          // the cycle. We now try to find the largest time gap between any
-          // events within this boundary. That helps prevent splitting things
-          // which should better remain together.
-
-          // first, collect all events of all candidates
-          vector<cvs_event_ptr> candidate_events;
-          for (set<cvs_blob_index>::iterator i = candidates.begin();
-               i != candidates.end(); ++i)
-            {
-              vector<cvs_event_ptr> & blob_events
-                = cvs.blobs[*cc].get_events();
-              copy(blob_events.begin(), blob_events.end(),
-                   back_inserter(candidate_events));
-            }
-
-          // then make sure the events are sorted by timestamp
-          {
-            event_ptr_time_cmp cmp;
-            sort(candidate_events.begin(), candidate_events.end(), cmp);
-          }
-
-          blob_event_iter ity;
-          ity = candidate_events.begin();
-          cvs_event_ptr this_ev, last_ev;
-          I(ity != candidate_events.end());   // we have 2+ events here
-          this_ev = *ity++;              // skip the first event
-          for (; ity != candidate_events.end(); ++ity)
-            {
-              last_ev = this_ev;
-              this_ev = *ity;
-
-              time_i elower = last_ev->adj_time,
-                     eupper = this_ev->adj_time;
-
-              I(eupper >= elower);
-
-              time_i time_diff = eupper - elower;
-              time_i split_point = elower + time_diff / 2;
-
-              // We prefer splitting symbols over splitting commits, thus
-              // we simply multiply their count by three - that shoud suffice.
-              if (cvs.blobs[*cc].get_digest().is_symbol())
-                time_diff *= 3;
-
-              if ((split_point >= lower_bound) && (split_point < upper_bound)
-                  && (time_diff > largest_gap_diff))
-                {
-                  largest_gap_diff = time_diff;
-                  largest_gap_at = split_point;
-                  largest_gap_candidates = candidates;
-                }
-            }
-
-        }
-
-      // abort the loop as soon as we have at least one valid split point.
-      if (!largest_gap_candidates.empty() || !event_splits.empty()
-          || !event_splits2.empty())
-        break;
-    }
-
-  // Hopefully, we found a gap we can split in one of the blobs. In that
-  // case, we split the best blob at that large gap to resolve the given
-  // cycle.
-  if (!largest_gap_candidates.empty())
-    {
-      I(largest_gap_diff > 0);
-
-      L(FL("splitting %d blobs by time %s")
-        % largest_gap_candidates.size()
-        % date_t::from_unix_epoch(largest_gap_at / 100));
-
-      split_by_time func(largest_gap_at);
-      for (set<cvs_blob_index>::iterator i = largest_gap_candidates.begin();
-           i != largest_gap_candidates.end(); ++i)
-        {
-          I(!cvs.blobs[*i].get_digest().is_branch_start());
-          I(!cvs.blobs[*i].get_digest().is_tag());
-
-          split_blob_at(cvs, *i, func);
-        }
-    }
-  else if (!event_splits.empty())
-    split_best_candidates_by_events(cvs, event_splits);
-  else if (!event_splits2.empty())
-    split_best_candidates_by_events(cvs, event_splits2);
-  else
-    {
-      L(FL("Unable to split the cycle!"));
-      I(false);  // unable to split the cycle?
-    }
-}
-
-void
-split_blob_at(cvs_history & cvs, const cvs_blob_index blob_to_split,
-              split_decider_func & split_decider)
-{
-  // make sure the blob's events are sorted by timestamp
-  cvs_blob_index bi = blob_to_split;
-  cvs.blobs[bi].sort_events();
-
-  // Reset the dependents both caches of the origin blob.
-  cvs.blobs[bi].reset_dependencies_cache();
-  cvs.blobs[bi].reset_dependents_cache();
-
-  // some short cuts
-  cvs_event_digest d = cvs.blobs[bi].get_digest();
-  vector<cvs_event_ptr>::iterator i;
-
-  L(FL("splitting blob %d") % bi);
-
-  // make sure we can split the blob
-  I(cvs.blobs[bi].get_events().size() > 1);
-
-  // Add a blob
-  cvs_blob_index new_bi = cvs.add_blob(cvs.blobs[bi].etype,
-                                       cvs.blobs[bi].symbol)->second;
-
-  // Reassign events to the new blob as necessary
-  i = cvs.blobs[bi].get_events().begin();
-  while (i != cvs.blobs[bi].get_events().end())
-    {
-      // Assign the event to the existing or to the new blob
-      if (split_decider(*i))
-        {
-          cvs.blobs[new_bi].get_events().push_back(*i);
-          (*i)->bi = new_bi;
-
-          // Reset the dependents caches of all dependencies of this event
-          for (dep_loop j = cvs.get_dependencies(*i); !j.ended(); ++j)
-            {
-              cvs_blob_index dep_bi = (*j)->bi;
-              cvs.blobs[dep_bi].reset_dependents_cache();
-            }
-
-          // Reset the dependency caches of all dependents of this event
-          for (dep_loop j = cvs.get_dependents(*i); !j.ended(); ++j)
-            {
-              cvs_blob_index dep_bi = (*j)->bi;
-              cvs.blobs[dep_bi].reset_dependencies_cache();
-            }
-
-          // delete from old blob and advance
-          i = cvs.blobs[bi].get_events().erase(i);
-        }
-      else
-        {
-          // Force a new sorting step to the dependents cache of all
-          // dependencies of this event, as it's avg time most probably
-          // changed. Thus the ordering must change.
-          for (dep_loop j = cvs.get_dependencies(*i); !j.ended(); ++j)
-            {
-              cvs_blob_index dep_bi = (*j)->bi;
-              cvs.blobs[dep_bi].resort_dependents_cache();
-            }
-
-          for (dep_loop j = cvs.get_dependents(*i); !j.ended(); ++j)
-            {
-              cvs_blob_index dep_bi = (*j)->bi;
-              cvs.blobs[dep_bi].resort_dependencies_cache();
-            }
-
-          // advance
-          i++;
-        }
-    }
-
-  I(!cvs.blobs[bi].empty());
-  I(!cvs.blobs[new_bi].empty());
-
-  // make sure the average time is recalculated for both blobs
-  cvs.blobs[bi].set_avg_time(0);
-  cvs.blobs[new_bi].set_avg_time(0);
-
-  // copy blob height
-  cvs.blobs[new_bi].height = cvs.blobs[bi].height;
-}
-
-void
-collect_dependencies(cvs_history & cvs, cvs_event_ptr start,
-                     set<cvs_blob_index> & coll)
-{
-  stack<cvs_event_ptr> stack;
-  stack.push(start);
-  while (!stack.empty())
-    {
-      cvs_event_ptr ev = stack.top();
-      stack.pop();
-
-      for (dep_loop i = cvs.get_dependencies(ev); !i.ended(); ++i)
-        if (coll.find((*i)->bi) == coll.end())
-          {
-            coll.insert((*i)->bi);
-            stack.push(*i);
-          }
-    }
-}
-
-void
-split_between_equal_commits(cvs_history & cvs, cvs_event_ptr a,
-                            cvs_event_ptr b)
-{
-  I(a->bi == b->bi);
-  I(a->path == b->path);
-  I(a->adj_time == b->adj_time);
-
-  L(FL("blob %d contains events %s (%d) and %s (%d), "
-       "resolution deferred to blob splitting phase")
-    % a->bi % get_event_repr(cvs, a) % a->adj_time
-    % get_event_repr(cvs, b) % b->adj_time);
-
-  set<cvs_blob_index> left, right;
-
-  // collect all dependent events of either side
-  collect_dependencies(cvs, a, left);
-  collect_dependencies(cvs, b, right);
-
-  // get the intersections between these sets of dependencies
-  set<cvs_blob_index> only_left, only_right;
-  set_difference(left.begin(), left.end(), right.begin(), right.end(),
-    insert_iterator< set<cvs_blob_index> >(only_left, only_left.begin()) );
-  set_difference(right.begin(), right.end(), left.begin(), left.end(),
-    insert_iterator< set<cvs_blob_index> >(only_right, only_right.begin()) );
-
-  // debug output of these sets
-  log_path(cvs, "only left:", only_left.begin(), only_left.end());
-  log_path(cvs, "only right:", only_right.begin(), only_right.end());
-
-  // Either one of these events must have dependencies the other doesn't
-  // have. Otherwise we are completely lost and cannot split this blob in
-  // any meaningful way.
-  I(!only_left.empty() || !only_right.empty());
-  if (only_left.empty())
-    swap(only_left, only_right);
-
-  vector<cvs_blob_index> split_path;
-  split_path.push_back(*only_left.begin());
-  split_by_path func(cvs, split_path);
-  split_blob_at(cvs, a->bi, func);
-}
-
-bool
-resolve_intra_blob_conflicts_for_blob(cvs_history & cvs, cvs_blob_index bi)
-{
-  cvs_blob & blob = cvs.blobs[bi];
-  for (vector<cvs_event_ptr>::iterator i = blob.begin(); i != blob.end(); ++i)
-    {
-      for (vector<cvs_event_ptr>::iterator j = i + 1; j != blob.end(); )
-        if (((*i)->path == (*j)->path) &&
-             ((*i)->adj_time == (*j)->adj_time))
-          {
-            // Check if the events are really duplicates and we can merge
-            // them into one.
-            if (blob.etype == ET_COMMIT)
-              {
-                cvs_commit *ci = (cvs_commit*) (*i);
-                cvs_commit *cj = (cvs_commit*) (*j);
-
-                if (ci->rcs_version != cj->rcs_version)
-                  {
-                    split_between_equal_commits(cvs, *i, *j);
-                    return true;
-                  }
-              }
-
-            // For events in the *same* blob, with the *same* changelog,
-            // author and RCS version or with the same symbol name, we
-            // simply merge the events. They most probably originate from
-            // duplicate RCS files in Attic and alive.
-
-            L(FL("merging events %s (%d) and %s (%d)")
-              % get_event_repr(cvs, *i) % (*i)->adj_time
-              % get_event_repr(cvs, *j) % (*j)->adj_time);
-
-            // let the first take over its dependencies...
-            cvs.blobs[(*i)->bi].reset_dependencies_cache();
-            for (dep_loop k = cvs.get_dependencies(*j); !k.ended(); ++k)
-              {
-                event_dep_iter ep(k.get_pos());
-                I(ep->first == *j);
-                ep->first = *i;
-                cvs.blobs[ep->second->bi].reset_dependents_cache();
-              }
-
-            // ..and correct dependents
-            cvs.blobs[(*i)->bi].reset_dependents_cache();
-            for (dep_loop k = cvs.get_dependents(*j); !k.ended(); ++k)
-              {
-                event_dep_iter ep(k.get_pos());
-                I(ep->first == *j);
-                ep->first = *i;
-                cvs.blobs[ep->second->bi].reset_dependencies_cache();
-              }
-
-            cvs.sort_dependencies();
-
-            // remove second event from the blob
-            j = blob.get_events().erase(j);
-          }
-        else
-          ++j;
-    }
-
-  // We don't need to split because of end of branch events, which
-  // might have different timestamps even if they conflict, thus they
-  // won't be merged above.
-  if (blob.etype == ET_BRANCH_END)
-    return true;
-
-  for (blob_event_iter i = blob.begin(); i != blob.end(); ++i)
-    {
-      for (blob_event_iter j = i + 1; j != blob.end(); ++j)
-        if ((*i)->path == (*j)->path)
-          {
-            L(FL("Trying to split blob %d, because of events %s and %s")
-              % bi % get_event_repr(cvs, *i) % get_event_repr(cvs, *j));
-
-            split_by_time func(get_best_split_point(cvs, bi));
-            split_blob_at(cvs, bi, func);
-            return false;
-          }
     }
   return true;
 }
@@ -7817,28 +4180,6 @@
 
 class blob_label_writer
 {
-=======
-// This is a somewhat rude approach to circumvent certain errors. It
-// simply makes sure that no blob contains multiple events for a single
-// path. Otherwise, the blob gets split.
-void
-resolve_intra_blob_conflicts(cvs_history & cvs, ticker & n_blobs,
-                             ticker & n_splits)
-{
-  for (cvs_blob_index bi = 0; bi < cvs.blobs.size(); ++bi)
-    {
-      while (!resolve_intra_blob_conflicts_for_blob(cvs, bi))
-        ++n_splits;
-      n_blobs.set_total(cvs.blobs.size());
-      n_blobs += bi - n_blobs.ticks + 1;
-    }
-}
-
-#ifdef DEBUG_GRAPHVIZ
-
-class blob_label_writer
-{
->>>>>>> ae70dabc
   public:
     cvs_history & cvs;
 
@@ -8017,7 +4358,6 @@
                  % desc % cvs.step_no).str().c_str());
   write_graphviz(viz_file, cvs, blw, blobs_to_show, blobs_to_mark);
   viz_file.close();
-<<<<<<< HEAD
 }
 
 void
@@ -8211,201 +4551,6 @@
 
     stack.push(ctx);
 
-=======
-}
-
-void
-write_graphviz_partial(cvs_history & cvs, string const & desc,
-                       vector<cvs_blob_index> & blobs_to_mark,
-                       int add_depth)
-{
-  std::ofstream viz_file;
-  blob_label_writer blw(cvs);
-
-  stack< pair< cvs_blob_index, int > > stack;
-  set<cvs_blob_index> blobs_to_show;
-
-  for (set<cvs_blob_index>::iterator i = blobs_to_mark.begin();
-       i != blobs_to_mark.end(); ++i)
-    stack.push(make_pair(*i, 0));
-
-  while (!stack.empty())
-    {
-      cvs_blob_index bi = stack.top().first;
-      int depth = stack.top().second;
-      stack.pop();
-
-      blobs_to_show.insert(bi);
-
-      depth++;
-      if (depth < add_depth)
-        {
-          cvs_blob & blob = cvs.blobs[bi];
-          vector<cvs_blob_index> deps = blob.get_dependents(cvs);
-          for (blob_index_iter j = deps.begin(); j != deps.end(); ++j)
-            if (blobs_to_show.find(*j) == blobs_to_show.end())
-              stack.push(make_pair(*j, depth));
-
-          for (blob_event_iter j = blob.begin(); j != blob.end(); ++j)
-            for (dep_loop k = cvs.get_dependencies(*j); !k.ended(); ++k)
-              {
-                cvs_blob_index dep_bi = (*k)->bi;
-                if (blobs_to_show.find(dep_bi) == blobs_to_show.end())
-                  stack.push(make_pair(dep_bi, depth));
-              }
-        }
-    }
-
-  cvs.step_no++;
-  viz_file.open((FL("cvs_graph.%s.%d.viz")
-                 % desc % cvs.step_no).str().c_str());
-  write_graphviz(viz_file, cvs, blw, blobs_to_show, blobs_to_mark);
-  viz_file.close();
-}
-
-#endif
-
-
-vector<cvs_blob_index> &
-cvs_blob::get_dependencies(cvs_history & cvs)
-{
-  if (has_cached_dependencies)
-    {
-      if (!cached_dependencies_are_sorted)
-        sort_dependencies_cache(cvs);
-
-#ifdef DEBUG_DEP_CACHE_CHECKING
-      vector<cvs_blob_index> old_cache;
-      old_cache = dependencies_cache;
-      fill_dependencies_cache(cvs);
-      I(old_cache == dependencies_cache);
-#endif
-
-      return dependencies_cache;
-    }
-
-  fill_dependencies_cache(cvs);
-  return dependencies_cache;
-}
-
-vector<cvs_blob_index> &
-cvs_blob::get_dependents(cvs_history & cvs)
-{
-  if (has_cached_dependents)
-    {
-      if (!cached_dependents_are_sorted)
-        sort_dependents_cache(cvs);
-
-#ifdef DEBUG_DEP_CACHE_CHECKING
-      vector<cvs_blob_index> old_cache;
-      old_cache = dependents_cache;
-      fill_dependents_cache(cvs);
-      I(old_cache == dependents_cache);
-#endif
-
-      return dependents_cache;
-    }
-
-  fill_dependents_cache(cvs);
-  return dependents_cache;
-}
-
-void
-cvs_blob::fill_dependencies_cache(cvs_history & cvs)
-{
-  // clear the caches
-  dependencies_cache.clear();
-
-  // fill the dependencies cache from the single event deps
-  for (blob_event_iter i = begin(); i != end(); ++i)
-    {
-      for (dep_loop j = cvs.get_dependencies(*i); !j.ended(); ++j)
-        {
-          cvs_blob_index dep_bi = (*j)->bi;
-          if (find(dependencies_cache.begin(), dependencies_cache.end(),
-                   dep_bi) == dependencies_cache.end())
-            dependencies_cache.push_back(dep_bi);
-        }
-    }
-
-  has_cached_dependencies = true;
-  sort_dependencies_cache(cvs);
-}
-
-void
-cvs_blob::fill_dependents_cache(cvs_history & cvs)
-{
-  // clear the caches
-  dependents_cache.clear();
-
-  // fill the dependents cache from the single event deps
-  for (blob_event_iter i = begin(); i != end(); ++i)
-    {
-      for (dep_loop j = cvs.get_dependents(*i); !j.ended(); ++j)
-        {
-          cvs_blob_index dep_bi = (*j)->bi;
-          if (find(dependents_cache.begin(), dependents_cache.end(),
-                   dep_bi) == dependents_cache.end())
-            dependents_cache.push_back(dep_bi);
-        }
-    }
-
-  has_cached_dependents = true;
-  sort_dependents_cache(cvs);
-}
-
-void cvs_blob::sort_dependencies_cache(cvs_history & cvs)
-{
-  // sort by timestamp
-  I(has_cached_dependencies);
-  blob_index_time_cmp cmp(cvs);
-  sort(dependencies_cache.begin(), dependencies_cache.end(), cmp);
-  cached_dependencies_are_sorted = true;
-}
-
-void cvs_blob::sort_dependents_cache(cvs_history & cvs)
-{
-  // sort by timestamp
-  I(has_cached_dependents);
-  blob_index_time_cmp cmp(cvs);
-  sort(dependents_cache.begin(), dependents_cache.end(), cmp);
-  cached_dependents_are_sorted = true;
-}
-
-void cvs_blob::sort_events(void)
-{
-  if (!events_are_sorted)
-    {
-      event_ptr_time_cmp cmp;
-      sort(events.begin(), events.end(), cmp);
-      events_are_sorted = true;
-    }
-}
-
-template<typename Visitor>
-void cvs_history::depth_first_search(Visitor & vis,
-       back_insert_iterator< vector<cvs_blob_index> > oi)
-  {
-    dfs_context ctx;
-
-    for (vector<cvs_blob>::iterator ity = blobs.begin();
-         ity != blobs.end(); ++ity)
-      ity->color = white;
-
-    // start with blob 0
-    ctx.bi = 0;
-    // vis.discover_vertex(bi);
-    blobs[ctx.bi].color = grey;
-    ctx.ei = blobs[ctx.bi].get_dependents(*this).begin();
-
-    stack< dfs_context > stack;
-
-    // possible optimization for vector based stack:
-    // stack.reserve()
-
-    stack.push(ctx);
-
->>>>>>> ae70dabc
     while (!stack.empty() && !vis.abort())
       {
         dfs_context ctx = stack.top();
@@ -8538,8 +4683,7 @@
       "try importing a module instead, with 'cvs_import %s/<module_name>")
     % cvsroot % cvsroot);
 
-<<<<<<< HEAD
-  cvs_history cvs;
+  cvs_history cvs(project);
   N(opts.branchname() != "", F("need base --branch argument for importing"));
 
   if (opts.until_given)
@@ -8550,19 +4694,6 @@
   cvs.base_branch = cvs.symbol_interner.intern(bn);
 
 
-=======
-  cvs_history cvs(project);
-  N(opts.branchname() != "", F("need base --branch argument for importing"));
-
-  if (opts.until_given)
-    cvs.upper_time_limit = opts.until.as_unix_epoch();
-
-  // add the trunk branch name
-  string bn = opts.branchname();
-  cvs.base_branch = cvs.symbol_interner.intern(bn);
-
-
->>>>>>> ae70dabc
   // first step of importing legacy VCS: collect all revisions
   // of all files we know. This already creates file deltas and
   // hashes. We end up with a DAG of blobs.
@@ -8989,19 +5120,11 @@
         shared_ptr<cset> left_to_merged(new cset);
         make_cset(left_roster, merged_roster, *left_to_merged);
         safe_insert(merged_rev.edges, make_pair(left_rid, left_to_merged));
-<<<<<<< HEAD
 
         shared_ptr<cset> right_to_merged(new cset);
         make_cset(right_roster, merged_roster, *right_to_merged);
         safe_insert(merged_rev.edges, make_pair(right_rid, right_to_merged));
 
-=======
-
-        shared_ptr<cset> right_to_merged(new cset);
-        make_cset(right_roster, merged_roster, *right_to_merged);
-        safe_insert(merged_rev.edges, make_pair(right_rid, right_to_merged));
-
->>>>>>> ae70dabc
         revision_data merged_data;
         write_revision(merged_rev, merged_data);
         calculate_ident(merged_data, merged_rid);
@@ -9032,15 +5155,9 @@
   // instead.
   parent_rids.erase(left_rid);
   parent_rids.erase(right_rid);
-<<<<<<< HEAD
 
   safe_insert(parent_rids, merged_rid);
 
-=======
-
-  safe_insert(parent_rids, merged_rid);
-
->>>>>>> ae70dabc
   L(FL("  reduced number of parent rids to: %d") % parent_rids.size());
 }
 
@@ -9395,13 +5512,10 @@
                 date_t::from_unix_epoch(commit_time),
                 author);
 
-<<<<<<< HEAD
-=======
         // add the RCS information
         put_simple_revision_cert(project.db, keys, new_rid,
           cert_name("origin"), cert_value("cvs_import"));
 
->>>>>>> ae70dabc
         ++n_revisions;
       }
 
