--- conflicted
+++ resolved
@@ -1290,13 +1290,6 @@
 {
   cvs_history & cvs;
   app_state & app;
-<<<<<<< HEAD
-=======
-  string const & branchname;
-  cvs_branch const & branch;
-  set<file_path> created_dirs;
-  map<cvs_path, cvs_version> live_files;
->>>>>>> d3ccd68e
   ticker & n_revisions;
 
   struct prepared_revision
@@ -1330,16 +1323,10 @@
                    app_state & app,
                    ticker & n_revs);
 
-<<<<<<< HEAD
   void consume_blob(cvs_blob_index bi);
   void add_missing_parents(branch_state & bstate,
-                           split_path const & sp, cset & cs);
+                           file_path const & path, cset & cs);
   void build_cset(const cvs_blob & blob, branch_state & bstate, cset & cs);
-=======
-  void consume_cluster(cvs_cluster const & c);
-  void add_missing_parents(file_path const & sp, cset & cs);
-  void build_cset(cvs_cluster const & c, cset & cs);
->>>>>>> d3ccd68e
   void store_auxiliary_certs(prepared_revision const & p);
   void store_revisions();
 };
@@ -2158,34 +2145,17 @@
 }
 
 void
-<<<<<<< HEAD
 blob_consumer::add_missing_parents(branch_state & bstate,
-                                   split_path const & sp, cset & cs)
-=======
-cluster_consumer::add_missing_parents(file_path const & path, cset & cs)
->>>>>>> d3ccd68e
-{
-  if (created_dirs.find(path) != created_dirs.end())
+                                   file_path const & path, cset & cs)
+{
+  if (bstate.created_dirs.find(path) != bstate.created_dirs.end())
     return;
-<<<<<<< HEAD
-  tmp.pop_back();
-  while (!tmp.empty())
-    {
-      if (bstate.created_dirs.find(tmp) == bstate.created_dirs.end())
-        {
-          safe_insert(bstate.created_dirs, tmp);
-          safe_insert(cs.dirs_added, tmp);
-        }
-      tmp.pop_back();
-    }
-=======
 
   if (!path.empty())
-    add_missing_parents(path.dirname(), cs);
-
-  safe_insert(created_dirs, path);
+    add_missing_parents(bstate, path.dirname(), cs);
+
+  safe_insert(bstate.created_dirs, path);
   safe_insert(cs.dirs_added, path);
->>>>>>> d3ccd68e
 }
 
 void
@@ -2200,7 +2170,6 @@
 
   for (blob_event_iter i = blob.begin(); i != blob.end(); ++i)
     {
-<<<<<<< HEAD
       I((*i)->get_digest().is_commit());
 
       shared_ptr<cvs_commit> ce =
@@ -2210,11 +2179,6 @@
 
       L(FL("blob_consumer::build_cset: file_path: %s") % pth);
 
-      split_path sp;
-      pth.split(sp);
-=======
-      file_path pth = file_path_internal(cvs.path_interner.lookup(i->first));
->>>>>>> d3ccd68e
 
       file_id fid(cvs.mtn_version_interner.lookup(ce->mtn_version));
 
@@ -2225,17 +2189,10 @@
 
           if (e == branch_live_files.end())
             {
-<<<<<<< HEAD
-              add_missing_parents(bstate, sp, cs);
-              L(FL("adding entry state '%s' on '%s'") % fid % pth);
-              safe_insert(cs.files_added, make_pair(sp, fid));
-              branch_live_files[ce->path] = ce->mtn_version;
-=======
-              add_missing_parents(pth.dirname(), cs);
+              add_missing_parents(bstate, pth.dirname(), cs);
               L(FL("adding entry state '%s' on '%s'") % fid % pth);
               safe_insert(cs.files_added, make_pair(pth, fid));
-              live_files[i->first] = i->second.version;
->>>>>>> d3ccd68e
+              branch_live_files[ce->path] = ce->mtn_version;
             }
           else if (e->second != ce->mtn_version)
             {
@@ -2243,13 +2200,8 @@
               L(FL("applying state delta on '%s' : '%s' -> '%s'")
                 % pth % old_fid % fid);
               safe_insert(cs.deltas_applied,
-<<<<<<< HEAD
-                          make_pair(sp, make_pair(old_fid, fid)));
+                          make_pair(pth, make_pair(old_fid, fid)));
               branch_live_files[ce->path] = ce->mtn_version;
-=======
-                          make_pair(pth, make_pair(old_fid, fid)));
-              live_files[i->first] = i->second.version;
->>>>>>> d3ccd68e
             }
         }
       else
@@ -2260,13 +2212,8 @@
           if (e != branch_live_files.end())
             {
               L(FL("deleting entry state '%s' on '%s'") % fid % pth);
-<<<<<<< HEAD
-              safe_insert(cs.nodes_deleted, sp);
+              safe_insert(cs.nodes_deleted, pth);
               branch_live_files.erase(ce->path);
-=======
-              safe_insert(cs.nodes_deleted, pth);
-              live_files.erase(i->first);
->>>>>>> d3ccd68e
             }
         }
     }
