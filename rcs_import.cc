--- conflicted
+++ resolved
@@ -18,13 +18,9 @@
 #include <sstream>
 #include <stack>
 #include <stdexcept>
-<<<<<<< HEAD
 #include "vector.hh"
-=======
-#include <vector>
 #include <list>
 #include <iterator>
->>>>>>> 0a1b77b8
 
 #include <unistd.h>
 
