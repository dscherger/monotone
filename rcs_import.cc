--- conflicted
+++ resolved
@@ -301,166 +301,21 @@
 }
 
 // piece table stuff
-<<<<<<< HEAD
-
-struct piece;
-
-struct
-piece_store
-{
-  vector< shared_ptr<rcs_deltatext> > texts;
-  void index_deltatext(shared_ptr<rcs_deltatext> const & dt,
-                       vector<piece> & pieces);
-  void build_string(vector<piece> const & pieces,
-                    string & out);
-  void reset() { texts.clear(); }
-};
-
-// FIXME: kludge, I was lazy and did not make this
-// a properly scoped variable.
-
-static piece_store global_pieces;
-
-
-struct
-piece
-{
-  piece(string::size_type p, string::size_type l, unsigned long id) :
-    pos(p), len(l), string_id(id) {}
-  string::size_type pos;
-  string::size_type len;
-  unsigned long string_id;
-  string operator*() const
-  {
-    return string(global_pieces.texts.at(string_id)->text.data() + pos, len);
-  }
-};
-
-
-void
-piece_store::build_string(vector<piece> const & pieces,
-                          string & out)
-{
-  out.clear();
-  out.reserve(pieces.size() * 60);
-  for(vector<piece>::const_iterator i = pieces.begin();
-      i != pieces.end(); ++i)
-    out.append(texts.at(i->string_id)->text, i->pos, i->len);
-}
-
-void
-piece_store::index_deltatext(shared_ptr<rcs_deltatext> const & dt,
-                             vector<piece> & pieces)
-{
-  pieces.clear();
-  pieces.reserve(dt->text.size() / 30);
-  texts.push_back(dt);
-  unsigned long id = texts.size() - 1;
-  string::size_type begin = 0;
-  string::size_type end = dt->text.find('\n');
-  while(end != string::npos)
-    {
-      // nb: the piece includes the '\n'
-      pieces.push_back(piece(begin, (end - begin) + 1, id));
-      begin = end + 1;
-      end = dt->text.find('\n', begin);
-    }
-  if (begin != dt->text.size())
-    {
-      // the text didn't end with '\n', so neither does the piece
-      end = dt->text.size();
-      pieces.push_back(piece(begin, end - begin, id));
-    }
-}
-
-
-static void
-process_one_hunk(vector< piece > const & source,
-                 vector< piece > & dest,
-                 vector< piece >::const_iterator & i,
-                 int & cursor)
-{
-  string directive = **i;
-  assert(directive.size() > 1);
-  ++i;
-
-  try
-    {
-      char code;
-      int pos, len;
-      if (sscanf(directive.c_str(), " %c %d %d", &code, &pos, &len) != 3)
-              throw oops("illformed directive '" + directive + "'");
-
-      if (code == 'a')
-        {
-          // 'ax y' means "copy from source to dest until cursor == x, then
-          // copy y lines from delta, leaving cursor where it is"
-          while (cursor < pos)
-            dest.push_back(source.at(cursor++));
-          I(cursor == pos);
-          while (len--)
-            dest.push_back(*i++);
-        }
-      else if (code == 'd')
-        {
-          // 'dx y' means "copy from source to dest until cursor == x-1,
-          // then increment cursor by y, ignoring those y lines"
-          while (cursor < (pos - 1))
-            dest.push_back(source.at(cursor++));
-          I(cursor == pos - 1);
-          cursor += len;
-        }
-      else
-        throw oops("unknown directive '" + directive + "'");
-    }
-  catch (out_of_range &)
-    {
-      throw oops("out_of_range while processing " + directive
-                 + " with source.size() == "
-                 + lexical_cast<string>(source.size())
-                 + " and cursor == "
-                 + lexical_cast<string>(cursor));
-    }
-}
-
-static void
-construct_version(vector< piece > const & source_lines,
-                  string const & dest_version,
-                  vector< piece > & dest_lines,
-=======
 #include "piece_table.hh"
 
 static void
 construct_version(piece::piece_table const & source_lines,
-                  string const & dest_version, 
+                  string const & dest_version,
                   piece::piece_table & dest_lines,
->>>>>>> 6dfa5461
                   rcs_file const & r)
 {
   I(r.deltas.find(dest_version) != r.deltas.end());
-<<<<<<< HEAD
-  shared_ptr<rcs_delta> delta = r.deltas.find(dest_version)->second;
+//  shared_ptr<rcs_delta> delta = r.deltas.find(dest_version)->second;
 
   I(r.deltatexts.find(dest_version) != r.deltatexts.end());
   shared_ptr<rcs_deltatext> deltatext = r.deltatexts.find(dest_version)->second;
 
-  vector<piece> deltalines;
-  global_pieces.index_deltatext(deltatext, deltalines);
-
-  int cursor = 0;
-  for (vector<piece>::const_iterator i = deltalines.begin();
-       i != deltalines.end(); )
-    process_one_hunk(source_lines, dest_lines, i, cursor);
-  while (cursor < static_cast<int>(source_lines.size()))
-    dest_lines.push_back(source_lines[cursor++]);
-=======
-//  shared_ptr<rcs_delta> delta = r.deltas.find(dest_version)->second;
-  
-  I(r.deltatexts.find(dest_version) != r.deltatexts.end());
-  shared_ptr<rcs_deltatext> deltatext = r.deltatexts.find(dest_version)->second;
-  
   piece::apply_diff(source_lines, dest_lines, deltatext->text);
->>>>>>> 6dfa5461
 }
 
 // FIXME: should these be someplace else? using 'friend' to reach into the
@@ -575,15 +430,9 @@
 */
 
 
-<<<<<<< HEAD
 static void
 process_branch(string const & begin_version,
-               vector< piece > const & begin_lines,
-=======
-static void 
-process_branch(string const & begin_version, 
                piece::piece_table const & begin_lines,
->>>>>>> 6dfa5461
                data const & begin_data,
                hexenc<id> const & begin_id,
                rcs_file const & r,
@@ -591,13 +440,8 @@
                cvs_history & cvs)
 {
   string curr_version = begin_version;
-<<<<<<< HEAD
-  scoped_ptr< vector< piece > > next_lines(new vector<piece>);
-  scoped_ptr< vector< piece > > curr_lines(new vector<piece>
-=======
   scoped_ptr< piece::piece_table > next_lines(new piece::piece_table);
   scoped_ptr< piece::piece_table > curr_lines(new piece::piece_table 
->>>>>>> 6dfa5461
                                            (begin_lines.begin(),
                                             begin_lines.end()));
   data curr_data(begin_data), next_data;
@@ -700,11 +544,7 @@
   L(FL("parsed RCS file %s OK") % filename);
 
   {
-<<<<<<< HEAD
-    vector< piece > head_lines;
-=======
     piece::piece_table head_lines;  
->>>>>>> 6dfa5461
     I(r.deltatexts.find(r.admin.head) != r.deltatexts.end());
     I(r.deltas.find(r.admin.head) != r.deltas.end());
 
@@ -728,15 +568,9 @@
       //       L(FL("noting head version %s : %s") % cvs.curr_file % r.admin.head);
       //       cvs.find_key_and_state (r, r.admin.head, k, s);
     }
-<<<<<<< HEAD
-
-    global_pieces.reset();
-    global_pieces.index_deltatext(r.deltatexts.find(r.admin.head)->second, head_lines);
-=======
-    
+
     piece::reset();
     piece::index_deltatext(r.deltatexts.find(r.admin.head)->second->text, head_lines);
->>>>>>> 6dfa5461
     process_branch(r.admin.head, head_lines, dat, id, r, db, cvs);
     piece::reset();
   }
