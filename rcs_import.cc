// Copyright (C) 2002 Graydon Hoare <graydon@pobox.com>
//
// This program is made available under the GNU GPL version 2.0 or
// greater. See the accompanying file COPYING for details.
//
// This program is distributed WITHOUT ANY WARRANTY; without even the
// implied warranty of MERCHANTABILITY or FITNESS FOR A PARTICULAR
// PURPOSE.

#include <algorithm>
#include <iostream>
#include <iterator>
#include <list>
#include <map>
#include <set>
#include <sstream>
#include <stack>
#include <stdexcept>
#include <string>
#include <vector>

#include <unistd.h>
#include <cstdio>

#include <boost/shared_ptr.hpp>
#include <boost/scoped_ptr.hpp>
#include <boost/lexical_cast.hpp>
#include <boost/tokenizer.hpp>

#include "app_state.hh"
#include "cert.hh"
#include "constants.hh"
#include "cycle_detector.hh"
#include "database.hh"
#include "file_io.hh"
#include "interner.hh"
#include "keys.hh"
#include "packet.hh"
#include "paths.hh"
#include "platform.hh"
#include "rcs_file.hh"
#include "revision.hh"
#include "safe_map.hh"
#include "sanity.hh"
#include "transforms.hh"
#include "ui.hh"

using std::make_pair;
using std::map;
using std::multimap;
using std::out_of_range;
using std::pair;
using std::set;
using std::stack;
using std::string;
using std::vector;

using boost::scoped_ptr;
using boost::shared_ptr;
using boost::lexical_cast;

// cvs history recording stuff

typedef unsigned long cvs_branchname;
typedef unsigned long cvs_author;
typedef unsigned long cvs_changelog;
typedef unsigned long cvs_version;
typedef unsigned long cvs_path;
typedef unsigned long cvs_tag;

struct cvs_history;


typedef enum event_type
{
  ET_COMMIT,
  ET_BRANCH
} event_type;

struct cvs_branch;

struct
cvs_event
{
<<<<<<< HEAD
  cvs_commit(rcs_file const & r,
=======
  cvs_event(event_type ty,
             time_t ti,
             cvs_path p,
             cvs_history & cvs);

  cvs_event(rcs_file const & r, 
>>>>>>> 50fc5c5e
             string const & rcs_version,
             file_id const & ident,
             cvs_history & cvs);

  event_type type;

  bool is_synthetic_branch_root;
  time_t time;
  bool alive;
  cvs_author author;
  cvs_changelog changelog;
  cvs_version version;
  cvs_path path;
  vector<cvs_tag> tags;
<<<<<<< HEAD

  bool operator<(cvs_commit const & other) const
  {
    return time < other.time;
  }
=======
  shared_ptr<struct cvs_branch> branch;
  
  bool operator<(cvs_event const & other) const;
>>>>>>> 50fc5c5e
};

struct
cvs_branch
{
  bool has_a_branchpoint;
  bool has_a_commit;
  bool has_parent_rid;
  time_t last_branchpoint;
  time_t first_commit;
  time_t first_commit_after_branching;
  time_t branch_time;
  revision_id parent_rid;

  map<cvs_path, cvs_version> live_at_beginning;
<<<<<<< HEAD
  vector<cvs_commit> lineage;
=======
  vector<cvs_event> lineage;
>>>>>>> 50fc5c5e

  cvs_branch()
    : has_a_branchpoint(false),
      has_a_commit(false),
      has_parent_rid(false),
      last_branchpoint(0),
      first_commit(0),
      first_commit_after_branching(0),
      branch_time(0)
  {
  }

  void note_commit(time_t now)
  {
    if (!has_a_commit)
      {
        first_commit = now;
      }
    else
      {
        if (now < first_commit)
          first_commit = now;
      }
    has_a_commit = true;
  }

  void note_commit_following_branchpoint(time_t now)
  {
    if ((first_commit_after_branching == 0)
        || (now < first_commit_after_branching))
      {
        first_commit_after_branching = now;
      }
  }

  void note_branchpoint(time_t now)
  {
    has_a_branchpoint = true;
    if (now > last_branchpoint)
      last_branchpoint = now;
  }

  time_t beginning() const
  {
    I(has_a_branchpoint || has_a_commit);
    if (has_a_commit)
      {
        I(first_commit != 0);
        return first_commit;
      }
    else
      {
        I(last_branchpoint != 0);
        return last_branchpoint;
      }
  }
<<<<<<< HEAD

  void append_commit(cvs_commit const & c)
=======
  
  void append_event(cvs_event const & c) 
>>>>>>> 50fc5c5e
  {
    if (c.type == ET_COMMIT)
      {
        I(c.time != 0);
        note_commit(c.time);
      }
    lineage.push_back(c);
  }
};

struct
cvs_history
{

  interner<unsigned long> branch_interner;
  interner<unsigned long> author_interner;
  interner<unsigned long> changelog_interner;
  interner<unsigned long> file_version_interner;
  interner<unsigned long> path_interner;
  interner<unsigned long> tag_interner;

  // assume admin has foo:X.Y.0.N in it, then
  // this multimap contains entries of the form
  // X.Y   -> foo
  multimap<string, string> branchpoints;

  // and this map contains entries of the form
  // X.Y.N.1 -> foo
  map<string, string> branch_first_entries;

  // branch name -> branch
  map<string, shared_ptr<cvs_branch> > branches;
  shared_ptr<cvs_branch> trunk;

  // stack of branches we're injecting states into
  stack< shared_ptr<cvs_branch> > stk;
  stack< cvs_branchname > bstk;

  // tag -> time, revision
  //
  // used to resolve the *last* revision which has a given tag
  // applied; this is the revision which wins the tag.
  map<unsigned long, pair<time_t, revision_id> > resolved_tags;

  file_path curr_file;
  cvs_path curr_file_interned;

  string base_branch;

  ticker n_versions;
  ticker n_tree_branches;

  cvs_history();
  void set_filename(string const & file,
                    file_id const & ident);

  void index_branchpoint_symbols(rcs_file const & r);

  void push_branch(string const & branch_name, bool private_branch);
  void pop_branch();
};


static bool
is_sbr(shared_ptr<rcs_delta> dl,
       shared_ptr<rcs_deltatext> dt)
{

  // CVS abuses the RCS format a bit (ha!) when storing a file which
  // was only added on a branch: on the root of the branch there'll be
  // a commit with dead state, empty text, and a log message
  // containing the string "file foo was initially added on branch
  // bar". We recognize and ignore these cases, as they do not
  // "really" represent commits to be clustered together.

  if (dl->state != "dead")
    return false;

  if (!dt->text.empty())
    return false;

  string log_bit = "was initially added on branch";
  string::const_iterator i = search(dt->log.begin(),
                                    dt->log.end(),
                                    log_bit.begin(),
                                    log_bit.end());

  return i != dt->log.end();
}


<<<<<<< HEAD
cvs_commit::cvs_commit(rcs_file const & r,
=======
cvs_event::cvs_event(rcs_file const & r, 
>>>>>>> 50fc5c5e
                       string const & rcs_version,
                       file_id const & ident,
                       cvs_history & cvs)
{
<<<<<<< HEAD
  map<string, shared_ptr<rcs_delta> >::const_iterator delta =
=======
  type = ET_COMMIT;

  map<string, shared_ptr<rcs_delta> >::const_iterator delta = 
>>>>>>> 50fc5c5e
    r.deltas.find(rcs_version);
  I(delta != r.deltas.end());

  map<string, shared_ptr<rcs_deltatext> >::const_iterator deltatext =
    r.deltatexts.find(rcs_version);
  I(deltatext != r.deltatexts.end());

  struct tm t;
  // We need to initialize t to all zeros, because strptime has a habit of
  // leaving bits of the data structure alone, letting garbage sneak into
  // our output.
  memset(&t, 0, sizeof(t));
  char const * dp = delta->second->date.c_str();
  L(FL("Calculating time of %s") % dp);
#ifdef HAVE_STRPTIME
  if (strptime(dp, "%y.%m.%d.%H.%M.%S", &t) == NULL)
    I(strptime(dp, "%Y.%m.%d.%H.%M.%S", &t) != NULL);
#else
  I(sscanf(dp, "%d.%d.%d.%d.%d.%d", &(t.tm_year), &(t.tm_mon),
           &(t.tm_mday), &(t.tm_hour), &(t.tm_min), &(t.tm_sec))==6);
  t.tm_mon--;
  // Apparently some RCS files have 2 digit years, others four; tm always
  // wants a 2 (or 3) digit year (years since 1900).
  if (t.tm_year > 1900)
    t.tm_year-=1900;
#endif
  time = mktime(&t);
  L(FL("= %i") % time);

  is_synthetic_branch_root = is_sbr(delta->second,
                                    deltatext->second);

  alive = delta->second->state != "dead";
  if (is_synthetic_branch_root)
    changelog = cvs.changelog_interner.intern("synthetic branch root changelog");
  else
    changelog = cvs.changelog_interner.intern(deltatext->second->log);
  author = cvs.author_interner.intern(delta->second->author);
  path = cvs.curr_file_interned;
  version = cvs.file_version_interner.intern(ident.inner()());

  typedef multimap<string,string>::const_iterator ity;
  pair<ity,ity> range = r.admin.symbols.equal_range(rcs_version);
  for (ity i = range.first; i != range.second; ++i)
    {
      if (i->first == rcs_version)
        {
          L(FL("version %s -> tag %s") % rcs_version % i->second);
          tags.push_back(cvs.tag_interner.intern(i->second));
        }
    }

}


cvs_event::cvs_event(event_type ty, time_t ti, cvs_path p, cvs_history & cvs)
  : type(ty),
    time(ti),
    path(p)
{
  author = cvs.author_interner.intern("branchpoint");
  changelog = cvs.changelog_interner.intern("synthetic branchpoint changelog");
}


bool cvs_event::operator<(cvs_event const & other) const 
{
  time_t this_time, other_time;

  if (type == ET_BRANCH)
    this_time = branch->branch_time;
  else
    this_time = time;

  if (other.type == ET_BRANCH)
    other_time = other.branch->branch_time;
  else
    other_time = other.time;

  return this_time < other_time;
}


// piece table stuff

struct piece;

struct
piece_store
{
  vector< shared_ptr<rcs_deltatext> > texts;
  void index_deltatext(shared_ptr<rcs_deltatext> const & dt,
                       vector<piece> & pieces);
  void build_string(vector<piece> const & pieces,
                    string & out);
  void reset() { texts.clear(); }
};

// FIXME: kludge, I was lazy and did not make this
// a properly scoped variable.

static piece_store global_pieces;


struct
piece
{
  piece(string::size_type p, string::size_type l, unsigned long id) :
    pos(p), len(l), string_id(id) {}
  string::size_type pos;
  string::size_type len;
  unsigned long string_id;
  string operator*() const
  {
    return string(global_pieces.texts.at(string_id)->text.data() + pos, len);
  }
};


void
piece_store::build_string(vector<piece> const & pieces,
                          string & out)
{
  out.clear();
  out.reserve(pieces.size() * 60);
  for(vector<piece>::const_iterator i = pieces.begin();
      i != pieces.end(); ++i)
    out.append(texts.at(i->string_id)->text, i->pos, i->len);
}

void
piece_store::index_deltatext(shared_ptr<rcs_deltatext> const & dt,
                             vector<piece> & pieces)
{
  pieces.clear();
  pieces.reserve(dt->text.size() / 30);
  texts.push_back(dt);
  unsigned long id = texts.size() - 1;
  string::size_type begin = 0;
  string::size_type end = dt->text.find('\n');
  while(end != string::npos)
    {
      // nb: the piece includes the '\n'
      pieces.push_back(piece(begin, (end - begin) + 1, id));
      begin = end + 1;
      end = dt->text.find('\n', begin);
    }
  if (begin != dt->text.size())
    {
      // the text didn't end with '\n', so neither does the piece
      end = dt->text.size();
      pieces.push_back(piece(begin, end - begin, id));
    }
}


static void
process_one_hunk(vector< piece > const & source,
                 vector< piece > & dest,
                 vector< piece >::const_iterator & i,
                 int & cursor)
{
  string directive = **i;
  assert(directive.size() > 1);
  ++i;

  try
    {
      char code;
      int pos, len;
      if (sscanf(directive.c_str(), " %c %d %d", &code, &pos, &len) != 3)
              throw oops("illformed directive '" + directive + "'");

      if (code == 'a')
        {
          // 'ax y' means "copy from source to dest until cursor == x, then
          // copy y lines from delta, leaving cursor where it is"
          while (cursor < pos)
            dest.push_back(source.at(cursor++));
          I(cursor == pos);
          while (len--)
            dest.push_back(*i++);
        }
      else if (code == 'd')
        {
          // 'dx y' means "copy from source to dest until cursor == x-1,
          // then increment cursor by y, ignoring those y lines"
          while (cursor < (pos - 1))
            dest.push_back(source.at(cursor++));
          I(cursor == pos - 1);
          cursor += len;
        }
      else
        throw oops("unknown directive '" + directive + "'");
    }
  catch (out_of_range &)
    {
      throw oops("out_of_range while processing " + directive
                 + " with source.size() == "
                 + lexical_cast<string>(source.size())
                 + " and cursor == "
                 + lexical_cast<string>(cursor));
    }
}

static void
construct_version(vector< piece > const & source_lines,
                  string const & dest_version,
                  vector< piece > & dest_lines,
                  rcs_file const & r)
{
  dest_lines.clear();
  dest_lines.reserve(source_lines.size());

  I(r.deltas.find(dest_version) != r.deltas.end());
  shared_ptr<rcs_delta> delta = r.deltas.find(dest_version)->second;

  I(r.deltatexts.find(dest_version) != r.deltatexts.end());
  shared_ptr<rcs_deltatext> deltatext = r.deltatexts.find(dest_version)->second;

  vector<piece> deltalines;
  global_pieces.index_deltatext(deltatext, deltalines);

  int cursor = 0;
  for (vector<piece>::const_iterator i = deltalines.begin();
       i != deltalines.end(); )
    process_one_hunk(source_lines, dest_lines, i, cursor);
  while (cursor < static_cast<int>(source_lines.size()))
    dest_lines.push_back(source_lines[cursor++]);
}

// FIXME: should these be someplace else? using 'friend' to reach into the
// DB is stupid, but it's also stupid to put raw edge insert methods on the
// DB itself. or is it? hmm.. encapsulation vs. usage guidance..
void
rcs_put_raw_file_edge(hexenc<id> const & old_id,
                      hexenc<id> const & new_id,
                      delta const & del,
                      database & db)
{
  if (old_id == new_id)
    {
      L(FL("skipping identity file edge"));
      return;
    }

  if (db.file_version_exists(old_id))
    {
      // we already have a way to get to this old version,
      // no need to insert another reconstruction path
      L(FL("existing path to %s found, skipping") % old_id);
    }
  else
    {
      I(db.exists(new_id, "files")
        || db.delta_exists(new_id, "file_deltas"));
      db.put_delta(old_id, new_id, del, "file_deltas");
    }
}


static void
insert_into_db(data const & curr_data,
               hexenc<id> const & curr_id,
               vector< piece > const & next_lines,
               data & next_data,
               hexenc<id> & next_id,
               database & db)
{
  // inserting into the DB
  // note: curr_lines is a "new" (base) version
  //       and next_lines is an "old" (derived) version.
  //       all storage edges go from new -> old.
  {
    string tmp;
    global_pieces.build_string(next_lines, tmp);
    next_data = tmp;
  }
  delta del;
  diff(curr_data, next_data, del);
  calculate_ident(next_data, next_id);
  rcs_put_raw_file_edge(next_id, curr_id, del, db);
}



/*

please read this exhaustingly long comment and understand it
before mucking with the branch inference logic.

we are processing a file version. a branch might begin here. if
the current version is X.Y, then there is a branch B starting
here iff there is a symbol in the admin section called X.Y.0.Z,
where Z is the branch number (or if there is a private branch
called X.Y.Z, which is either an import branch or some private
RCS cruft).

the version X.Y is then considered the branchpoint of B in the
current file. this does *not* mean that the CVS key -- an
abstraction representing whole-tree operations -- of X.Y is the
branchpoint across the CVS archive we're processing.

in fact, CVS does not record the occurrence of a branching
action (tag -b). we have no idea who executed that command and
when. what we know instead is the commit X.Y immediately
preceeding the branch -- CVS consideres this the branchpoint --
in this file's reduced view of history. we also know the first
commit X.Y.Z.1 inside the branch (which might not exist).

our old strategy was to consider all branches nested in a
hierarchy, which was a super-tree of all the branch trees in all
the CVS files in a repository. this involved considering X.Y as
the parent version of branch X.Y.Z, an selecting "the"
branchpoint connecting the two as the least CVS key X.Y.Z.1
committed inside the branch B.

this was a mistake, for two significant reasons.

first, some files do not *have* any commit inside the branch B,
only a branchpoint X.Y.0.Z. this branchpoint is actually the
last commit *before* the user branched, and could be a very old
commit, long before the branch was formed, so it is useless in
determining the branch structure.

second, some files do not have a branch B, or worse, have
branched into B from an "ancestor" branch A, where a different
file branches into B from a different ancestor branch C. in
other words, while there *is* a tree structure within the X.Y.Z
branches of each file, there is *no* shared tree structure
between the branch names across a repository. in one file A can
be an ancestor of B, in another file B can be an ancestor of A.

thus, we give up on establishing a hierarchy between branches
altogether. all branches exist in a flat namespace, and all are
direct descendents of the empty revision at the root of
history. each branchpoint symbol mentioned in the
administrative section of a file is considered the root of a new
lineage.

*/


static void
process_branch(string const & begin_version,
               vector< piece > const & begin_lines,
               data const & begin_data,
               hexenc<id> const & begin_id,
               rcs_file const & r,
               database & db,
               cvs_history & cvs)
{
  string curr_version = begin_version;
  scoped_ptr< vector< piece > > next_lines(new vector<piece>);
  scoped_ptr< vector< piece > > curr_lines(new vector<piece>
                                           (begin_lines.begin(),
                                            begin_lines.end()));
  data curr_data(begin_data), next_data;
  hexenc<id> curr_id(begin_id), next_id;

  while(! (r.deltas.find(curr_version) == r.deltas.end()))
    {
      L(FL("version %s has %d lines") % curr_version % curr_lines->size());

      cvs_event curr_commit(r, curr_version, curr_id, cvs);
      if (!curr_commit.is_synthetic_branch_root)
        {
          cvs.stk.top()->append_event(curr_commit);
          ++cvs.n_versions;
        }

      string next_version = r.deltas.find(curr_version)->second->next;

      if (! next_version.empty())
      {
         L(FL("following RCS edge %s -> %s") % curr_version % next_version);

         construct_version(*curr_lines, next_version, *next_lines, r);
         L(FL("constructed RCS version %s, inserting into database") %
           next_version);

         insert_into_db(curr_data, curr_id,
                     *next_lines, next_data, next_id, db);
      }

      // mark the beginning-of-branch time and state of this file if
      // we're at a branchpoint
      typedef multimap<string,string>::const_iterator ity;
      pair<ity,ity> range = cvs.branchpoints.equal_range(curr_version);
      if (range.first != cvs.branchpoints.end()
          && range.first->first == curr_version)
        {
          for (ity i = range.first; i != range.second; ++i)
            {
              cvs.push_branch(i->second, false);
              shared_ptr<cvs_branch> b = cvs.stk.top();
              if (curr_commit.alive)
                {
                  b->live_at_beginning[cvs.curr_file_interned] = curr_commit.version;
                  b->note_branchpoint(curr_commit.time);
                }
              cvs.pop_branch();

              // (ms) should this better be a '!is_synthetic_branchroot'?
              if (curr_commit.alive)
                {
                  // write a branch event
                  cvs_event be(ET_BRANCH, 0, curr_commit.path, cvs);
                  be.branch = b;
                  cvs.stk.top()->append_event(be);
                  L(FL("added branch event for file %s in branch %s")
                       % cvs.path_interner.lookup(curr_commit.path)
                       % i->second);
                }
            }
        }

      if (!curr_commit.is_synthetic_branch_root)
        {
          // mark the ending-of-branch time of this file if we're just past a
          // branchpoint
          range = cvs.branchpoints.equal_range(next_version);
          if (range.first != cvs.branchpoints.end()
              && range.first->first == next_version)
            {
              for (ity i = range.first; i != range.second; i++)
                {
                  cvs.push_branch(i->second, false);
                  shared_ptr<cvs_branch> b = cvs.stk.top();
                  b->note_commit_following_branchpoint(curr_commit.time);
                  cvs.pop_branch();
                  L(FL("noted following commit for file %s in branch %s [t:%d]")
                       % cvs.path_interner.lookup(curr_commit.path)
                       % i->second
                       % curr_commit.time);
                }
            }
        }


      // recursively follow any branch commits coming from the branchpoint
      shared_ptr<rcs_delta> curr_delta = r.deltas.find(curr_version)->second;
      for(vector<string>::const_iterator i = curr_delta->branches.begin();
          i != curr_delta->branches.end(); ++i)
        {
          string branch;
          data branch_data;
          hexenc<id> branch_id;
          vector< piece > branch_lines;
          bool priv = false;
          map<string, string>::const_iterator be = cvs.branch_first_entries.find(*i);

          if (be != cvs.branch_first_entries.end())
            branch = be->second;
          else
            priv = true;

          L(FL("following RCS branch %s = '%s'") % (*i) % branch);

          construct_version(*curr_lines, *i, branch_lines, r);
          insert_into_db(curr_data, curr_id,
                         branch_lines, branch_data, branch_id, db);

          cvs.push_branch(branch, priv);
          process_branch(*i, branch_lines, branch_data, branch_id, r, db, cvs);
          cvs.pop_branch();

          L(FL("finished RCS branch %s = '%s'") % (*i) % branch);
        }

      if (!r.deltas.find(curr_version)->second->next.empty())
        {
          // advance
          curr_data = next_data;
          curr_id = next_id;
          curr_version = next_version;
          swap(next_lines, curr_lines);
          next_lines->clear();
        }
      else break;
    }
}


static void
import_rcs_file_with_cvs(string const & filename, database & db, cvs_history & cvs)
{
  rcs_file r;
  L(FL("parsing RCS file %s") % filename);
  parse_rcs_file(filename, r);
  L(FL("parsed RCS file %s OK") % filename);

  {
    vector< piece > head_lines;
    I(r.deltatexts.find(r.admin.head) != r.deltatexts.end());
    I(r.deltas.find(r.admin.head) != r.deltas.end());

    hexenc<id> id;
    data dat(r.deltatexts.find(r.admin.head)->second->text);
    calculate_ident(dat, id);
    file_id fid = id;

    cvs.set_filename (filename, fid);
    cvs.index_branchpoint_symbols (r);

    if (! db.file_version_exists (fid))
      {
        db.put_file(fid, dat);
      }

    {
      // create the head state in case it is a loner
      //       cvs_key k;
      //       shared_ptr<cvs_state> s;
      //       L(FL("noting head version %s : %s") % cvs.curr_file % r.admin.head);
      //       cvs.find_key_and_state (r, r.admin.head, k, s);
    }

    global_pieces.reset();
    global_pieces.index_deltatext(r.deltatexts.find(r.admin.head)->second, head_lines);
    process_branch(r.admin.head, head_lines, dat, id, r, db, cvs);
    global_pieces.reset();
  }

  ui.set_tick_trailer("");
}


void
test_parse_rcs_file(system_path const & filename, database & db)
{
  cvs_history cvs;

  I(! filename.empty());
  assert_path_is_file(filename);

  P(F("parsing RCS file %s") % filename);
  rcs_file r;
  parse_rcs_file(filename.as_external(), r);
  P(F("parsed RCS file %s OK") % filename);
}


// CVS importing stuff follows


static void
split_version(string const & v, vector<string> & vs)
{
  vs.clear();
  boost::char_separator<char> sep(".");
  typedef boost::tokenizer<boost::char_separator<char> > tokenizer;
  tokenizer tokens(v, sep);
  copy(tokens.begin(), tokens.end(), back_inserter(vs));
}

static void
join_version(vector<string> const & vs, string & v)
{
  v.clear();
  for (vector<string>::const_iterator i = vs.begin();
       i != vs.end(); ++i)
    {
      if (i != vs.begin())
        v += ".";
      v += *i;
    }
}

cvs_history::cvs_history() :
  n_versions("versions", "v", 1),
  n_tree_branches("branches", "b", 1)
{
}

void
cvs_history::set_filename(string const & file,
                          file_id const & ident)
{
  L(FL("importing file '%s'") % file);
  I(file.size() > 2);
  I(file.substr(file.size() - 2) == string(",v"));
  string ss = file;
  ui.set_tick_trailer(ss);
  ss.resize(ss.size() - 2);
  // remove Attic/ if present
  string::size_type last_slash=ss.rfind('/');
  if (last_slash!=string::npos && last_slash>=5
        && ss.substr(last_slash-5,6)=="Attic/")
     ss.erase(last_slash-5,6);
  curr_file = file_path_internal(ss);
  curr_file_interned = path_interner.intern(ss);
}

void cvs_history::index_branchpoint_symbols(rcs_file const & r)
{
  branchpoints.clear();
  branch_first_entries.clear();

  for (multimap<string, string>::const_iterator i =
         r.admin.symbols.begin(); i != r.admin.symbols.end(); ++i)
    {
      string const & num = i->first;
      string const & sym = i->second;

      vector<string> components;
      split_version(num, components);

      vector<string> first_entry_components;
      vector<string> branchpoint_components;

      if (components.size() > 2 &&
          (components.size() % 2 == 1))
        {
          // this is a "vendor" branch
          //
          // such as "1.1.1", where "1.1" is the branchpoint and
          // "1.1.1.1" will be the first commit on it.

          first_entry_components = components;
          first_entry_components.push_back("1");

          branchpoint_components = components;
          branchpoint_components.erase(branchpoint_components.end() - 1,
                                       branchpoint_components.end());

        }

      else if (components.size() > 2 &&
               (components.size() % 2 == 0) &&
               components[components.size() - 2] == string("0"))
        {
          // this is a "normal" branch
          //
          // such as "1.3.0.2", where "1.3" is the branchpoint and
          // "1.3.2.1"

          first_entry_components = components;
          first_entry_components[first_entry_components.size() - 2]
            = first_entry_components[first_entry_components.size() - 1];
          first_entry_components[first_entry_components.size() - 1]
            = string("1");

          branchpoint_components = components;
          branchpoint_components.erase(branchpoint_components.end() - 2,
                                       branchpoint_components.end());
        }

      string first_entry_version;
      join_version(first_entry_components, first_entry_version);

      L(FL("first version in branch %s would be %s")
        % sym % first_entry_version);
      branch_first_entries.insert(make_pair(first_entry_version, sym));

      string branchpoint_version;
      join_version(branchpoint_components, branchpoint_version);

      L(FL("file branchpoint for %s at %s") % sym % branchpoint_version);
      branchpoints.insert(make_pair(branchpoint_version, sym));
    }
}



void
cvs_history::push_branch(string const & branch_name, bool private_branch)
{
  shared_ptr<cvs_branch> branch;

  string bname = base_branch + "." + branch_name;
  I(stk.size() > 0);

  if (private_branch)
    {
      branch = shared_ptr<cvs_branch>(new cvs_branch());
      stk.push(branch);
      bstk.push(branch_interner.intern(""));
      return;
    }
  else
    {
      map<string, shared_ptr<cvs_branch> >::const_iterator b = branches.find(bname);
      if (b == branches.end())
        {
          branch = shared_ptr<cvs_branch>(new cvs_branch());
          branches.insert(make_pair(bname, branch));
          ++n_tree_branches;
        }
      else
        branch = b->second;

      stk.push(branch);
      bstk.push(branch_interner.intern(bname));
    }
}

void
cvs_history::pop_branch()
{
  I(stk.size() > 1);
  stk.pop();
  bstk.pop();
}


class
cvs_tree_walker
  : public tree_walker
{
  cvs_history & cvs;
  database & db;
public:
  cvs_tree_walker(cvs_history & c, database & d) :
    cvs(c), db(d)
  {
  }
  virtual void visit_file(file_path const & path)
  {
    string file = path.as_external();
    if (file.substr(file.size() - 2) == string(",v"))
      {
        try
          {
            import_rcs_file_with_cvs(file, db, cvs);
          }
        catch (oops const & o)
          {
            W(F("error reading RCS file %s: %s") % file % o.what());
          }
      }
    else
      L(FL("skipping non-RCS file %s") % file);
  }
  virtual ~cvs_tree_walker() {}
};




//
// our task here is to produce a sequence of revision descriptions
// from the per-file commit records we have. we do this by rolling
// forwards through the temporally sorted file-commit list
// accumulating file-commits into revisions and flushing the
// revisions when we feel they are "complete".
//
// revisions have to have a time associated with them. this time
// will be the first time of any commit associated with the
// revision. they have an author and a changelog, which is shared
// by all the file-commits in the revision.
//
// there might be multiple revisions overlapping in time. this is
// legal wrt. CVS. we keep a set, and search all members of the set
// for the best match.
//
// consider this situation of overlapping revisions:
//
//    +---------------+   +---------------+   +---------------+
//    | rev #1 @ 0011 |   | rev #2 @ 0012 |   | rev #3 @ 0013 |
//    |~~~~~~~~~~~~~~~|   |~~~~~~~~~~~~~~~|   |~~~~~~~~~~~~~~~|
//    | patch foo.txt |   | patch bar.txt |   | patch baz.txt |
//    +---------------+   +---------------+   +---------------+
//
// suppose you have this situation and you run across a "patch
// bar.txt" commit at timestamp 0014. what do you do?
//
// - you know that rev #2 cannot accept this commit, simply because
//   two commits on the same file makes *two* revisions, not one.
//
// - perhaps rev #3 could accept it; after all, it could be that the
//   commit associated with rev #2 released its commit lock, and the
//   commit associated with rev #3 quickly updated and committed at
//   0013, finishing off at 0014.
//
// - can rev #1 accept it? no. because CVS calcualted the version it
//   expected to see in bar.txt before calling up the server, when
//   committing rev #1. the version it expected to see was the version
//   in bar.txt *before* time 0012; that is, before rev #2 had any affect
//   on bar.txt. when it contacted the server, the commit associated
//   with rev #1 would have aborted if it had seen any other number.
//   so rev #1 could not start before an edit to bar.txt and then
//   include its own edit to bar.txt.
//
// so we have only one case where bar.txt can be accepted. if the
// commit is not accepted into a legal rev (outside the window,
// wrong changelog/author) it starts a new revision.
//
// as we scan forwards, if we hit timestamps which lie beyond rev #n's
// window, we flush rev #n.
//
// if there are multiple coincident and legal revs to direct a
// commit to (all with the same author/changelog), we direct the
// commit to the rev with the closest initial timestamp. that is,
// the *latest* beginning time.

struct
cvs_cluster
{
  event_type type;
  time_t start_time;
  time_t end_time;
  cvs_author author;
  cvs_changelog changelog;
  set<cvs_tag> tags;
  shared_ptr<cvs_branch> branch;

<<<<<<< HEAD
  cvs_cluster(time_t t,
              cvs_author a,
              cvs_changelog c)
    : first_time(t),
=======
  cvs_cluster(event_type ty,
              time_t t, 
              cvs_author a,
              cvs_changelog c)
    : type(ty),
      start_time(t),
      end_time(t),
>>>>>>> 50fc5c5e
      author(a),
      changelog(c)
  {}

  struct entry
  {
    bool live;
    cvs_version version;
    time_t time;
    entry(bool l, cvs_version v, time_t t)
      : live(l),
        version(v),
        time(t)
    {}
  };

  typedef map<cvs_path, entry> entry_map;
  entry_map entries;
};


struct
cluster_consumer
{
  cvs_history & cvs;
  app_state & app;
  string const & branchname;
  cvs_branch const & branch;
  set<split_path> created_dirs;
  map<cvs_path, cvs_version> live_files;
  ticker & n_revisions;

  struct prepared_revision
  {
    prepared_revision(revision_id i,
                      shared_ptr<revision_set> r,
                      cvs_cluster const & c);
    revision_id rid;
    shared_ptr<revision_set> rev;
    time_t time;
    cvs_author author;
    cvs_changelog changelog;
    vector<cvs_tag> tags;
  };

  vector<prepared_revision> preps;

  roster_t ros;
  temp_node_id_source nis;
  editable_roster_base editable_ros;
  revision_id parent_rid, child_rid;

  cluster_consumer(cvs_history & cvs,
                   app_state & app,
                   string const & branchname,
                   cvs_branch const & branch,
                   ticker & n_revs);

  void consume_cluster(cvs_cluster const & c);
  void add_missing_parents(split_path const & sp, cset & cs);
  void build_cset(cvs_cluster const & c, cset & cs);
  void store_auxiliary_certs(prepared_revision const & p);
  void store_revisions();
};

typedef shared_ptr<cvs_cluster>
cluster_ptr;

struct
cluster_ptr_lt
{
  bool operator()(cluster_ptr const & a,
                  cluster_ptr const & b) const
  {
    return a->end_time < b->start_time;
  }
};

typedef set<cluster_ptr, cluster_ptr_lt>
cluster_set;

void
import_branch(cvs_history & cvs,
              app_state & app,
              string const & branchname,
              shared_ptr<cvs_branch> const & branch,
              ticker & n_revs)
{
  cluster_set clusters;
  cluster_consumer cons(cvs, app, branchname, *branch, n_revs);
  unsigned long commits_remaining = branch->lineage.size();

  for (vector<cvs_event>::iterator i = branch->lineage.begin();
       i != branch->lineage.end(); ++i)
    {
      commits_remaining--;

<<<<<<< HEAD
      L(FL("examining next commit [t:%d] [p:%s] [a:%s] [c:%s]")
        % i->time
        % cvs.path_interner.lookup(i->path)
        % cvs.author_interner.lookup(i->author)
        % cvs.changelog_interner.lookup(i->changelog));

=======
      if (i->type == ET_COMMIT)
        {
          L(FL("examining next event: commit [t:%d] [p:%s] [a:%s] [c:%s]\n")
            % i->time 
            % cvs.path_interner.lookup(i->path)
            % cvs.author_interner.lookup(i->author)
            % cvs.changelog_interner.lookup(i->changelog));
        }
      else
        {
          // correct the cvs_event time of the branch event
          i->time = i->branch->branch_time;
          L(FL("examining next event: branch [t:%d] [p:%s]\n")
            % i->time
            % cvs.path_interner.lookup(i->path));
        }
      
>>>>>>> 50fc5c5e
      // step 2: expire all clusters from the beginning of the set which
      // have passed the window size
      while (!clusters.empty())
        {
          cluster_set::iterator j = clusters.begin();
          if ((*j)->end_time + constants::cvs_window < i->time)
            {
              L(FL("expiring cluster"));
              cons.consume_cluster(**j);
              clusters.erase(j);
            }
          else
            break;
        }

      // step 3: find the last still-live cluster to have touched this
      // file
      // (ms) the current event needs to be inserted into a a cluster
      // following (i.e. newer than) this cluster. Regardless if it's a
      // commit or branch event.
      time_t time_of_last_cluster_touching_this_file = 0;

      unsigned clu = 0;
      for (cluster_set::const_iterator j = clusters.begin();
           j != clusters.end(); ++j)
<<<<<<< HEAD
        {
          L(FL("examining cluster %d to see if it touched %d")
            % clu++
            % i->path);

=======
        {          
          L(FL("examining cluster %d to see if it touched %s\n")
            % clu++
            % cvs.path_interner.lookup(i->path));
            
>>>>>>> 50fc5c5e
          cvs_cluster::entry_map::const_iterator k = (*j)->entries.find(i->path);
          if ((k != (*j)->entries.end())
              && (k->second.time > time_of_last_cluster_touching_this_file))
            {
<<<<<<< HEAD
              L(FL("found cluster touching %d: [t:%d] [a:%d] [c:%d]")
                % i->path
                % (*j)->first_time
=======
              L(FL("found cluster touching %s: [t:%d-%d] [a:%d] [c:%d]\n")
                % cvs.path_interner.lookup(i->path)
                % (*j)->start_time
                % (*j)->end_time
>>>>>>> 50fc5c5e
                % (*j)->author
                % (*j)->changelog);
              time_of_last_cluster_touching_this_file = (*j)->end_time;
            }
        }
      L(FL("last modification time is %d")
        % time_of_last_cluster_touching_this_file);
<<<<<<< HEAD

      // step 4: find a cluster which starts on or after the
      // last_modify_time, which doesn't modify the file in question,
      // and which contains the same author and changelog as our
      // commit
      cluster_ptr target;
      for (cluster_set::const_iterator j = clusters.begin();
           j != clusters.end(); ++j)
        {
          if (((*j)->first_time >= time_of_last_cluster_touching_this_file)
              && ((*j)->author == i->author)
              && ((*j)->changelog == i->changelog)
              && ((*j)->entries.find(i->path) == (*j)->entries.end()))
            {
              L(FL("picked existing cluster [t:%d] [a:%d] [c:%d]")
                % (*j)->first_time
                % (*j)->author
                % (*j)->changelog);
=======
      
      cluster_ptr target;
>>>>>>> 50fc5c5e

      if (i->type == ET_COMMIT)
        {
          // step 4: find a commit cluster which starts on or after the
          // last_modify_time, which doesn't modify the file in question,
          // and which contains the same author and changelog as our
          // commit
          for (cluster_set::const_iterator j = clusters.begin();
               j != clusters.end(); ++j)
            {
              if (((*j)->start_time >= time_of_last_cluster_touching_this_file)
                  && ((*j)->type == ET_COMMIT)
                  && ((*j)->author == i->author)
                  && ((*j)->changelog == i->changelog)
                  && ((*j)->entries.find(i->path) == (*j)->entries.end()))
                {              
                  L(FL("picked existing cluster (commit) [t:%d-%d] [a:%d] [c:%d]\n")
                    % (*j)->start_time
                    % (*j)->end_time
                    % (*j)->author
                    % (*j)->changelog);

                  target = (*j);
                }
            }
        }
      else if (i->type == ET_BRANCH)
        {
          // step 4: find the branchpoint cluster for the branch in question
          for (cluster_set::const_iterator j = clusters.begin();
               j != clusters.end(); ++j)
            {
              if (((*j)->type == ET_BRANCH)
                  // && ((*j)->branch == i->branch)
                  && ((*j)->entries.find(i->path) == (*j)->entries.end()))
                {              
                  L(FL("picked existing cluster (branchpoint) [t:%d-%d]\n")
                    % (*j)->start_time
                    % (*j)->end_time);

                  target = (*j);
                }
            }
        }

      // if we're still not finding an active cluster,
      // this is probably the first commit in it. make
      // a new one.
      if (!target)
        {
<<<<<<< HEAD
          L(FL("building new cluster [t:%d] [a:%d] [c:%d]")
            % i->time
            % i->author
            % i->changelog);

          target = cluster_ptr(new cvs_cluster(i->time,
                                               i->author,
                                               i->changelog));
=======
          if (i->type == ET_COMMIT)
            {
              L(FL("building new cluster: commit [t:%d] [a:%d] [c:%d]\n")
                % i->time 
                % i->author
                % i->changelog);

              target = cluster_ptr(new cvs_cluster(ET_COMMIT,
                                                   i->time, 
                                                   i->author, 
                                                   i->changelog));
            }
          else
            {
              L(FL("building new cluster: branch [t:%d]\n")
                % i->time);

              target = cluster_ptr(new cvs_cluster(ET_BRANCH,
                                                   i->time,
                                                   i->author,
                                                   i->changelog));
              target->branch = i->branch;
            }

>>>>>>> 50fc5c5e
          clusters.insert(target);
        }

      I(target);
      target->entries.insert(make_pair(i->path,
                                       cvs_cluster::entry(i->alive,
                                                          i->version,
                                                          i->time)));
      /* update the target's end time */
      if (target->end_time < i->time)
        target->end_time = i->time;

      for (vector<cvs_tag>::const_iterator j = i->tags.begin();
           j != i->tags.end(); ++j)
        {
          target->tags.insert(*j);
        }
    }


  // now we are done this lineage; flush all remaining clusters
  L(FL("finished branch commits, writing all pending clusters"));
  while (!clusters.empty())
    {
      cons.consume_cluster(**clusters.begin());
      clusters.erase(clusters.begin());
    }
  L(FL("finished writing pending clusters"));

  cons.store_revisions();

}

void
import_cvs_repo(system_path const & cvsroot,
                app_state & app)
{
  N(!directory_exists(cvsroot / "CVSROOT"),
    F("%s appears to be a CVS repository root directory\n"
      "try importing a module instead, with 'cvs_import %s/<module_name>")
    % cvsroot % cvsroot);

  {
    // early short-circuit to avoid failure after lots of work
    rsa_keypair_id key;
    get_user_key(key, app);
    require_password(key, app);
  }

  cvs_history cvs;
  N(app.branch_name() != "", F("need base --branch argument for importing"));
  cvs.base_branch = app.branch_name();

  // push the trunk
  cvs.trunk = shared_ptr<cvs_branch>(new cvs_branch());
  cvs.stk.push(cvs.trunk);
  cvs.bstk.push(cvs.branch_interner.intern(cvs.base_branch));

  {
    transaction_guard guard(app.db);
    cvs_tree_walker walker(cvs, app.db);
    require_path_is_directory(cvsroot,
                              F("path %s does not exist") % cvsroot,
                              F("'%s' is not a directory") % cvsroot);
    app.db.ensure_open();
    change_current_working_dir(cvsroot);
    walk_tree(file_path(), walker);
    guard.commit();
  }

  I(cvs.stk.size() == 1);

  // check branch times
  for(map<string, shared_ptr<cvs_branch> >::const_iterator i = cvs.branches.begin();
          i != cvs.branches.end(); ++i)
    {
      string branchname = i->first;
      shared_ptr<cvs_branch> branch = i->second;

      L(FL("checking branch time of branch %s\n") % branchname);

      time_t branched_before = 0;
      if (branch->has_a_commit)
        branched_before = branch->first_commit;

      if (branch->first_commit_after_branching > 0)
        if ((branch->first_commit_after_branching < branched_before)
            || (branched_before == 0))
          {
            branched_before = branch->first_commit_after_branching;
          }

      if (branch->last_branchpoint < branched_before)
        {
          branch->branch_time = branch->last_branchpoint +
            ((branched_before - branch->last_branchpoint) / 2);
          L(FL("guessing branchpoint time for branch %s: %d")
               % branchname
               % branch->branch_time);
        }
      else
        {
          L(FL("unable to find a branchpoint time for branch %s") % branchname);
          L(FL("last branchpoint:             %d)") % branch->last_branchpoint);
          L(FL("first commit in branch:       %d)") % branch->first_commit);
          L(FL("first commit after branching: %d)") % branch->first_commit_after_branching);
        }
    }


  ticker n_revs(_("revisions"), "r", 1);

  // First, sort the lineages of the trunk and all branches. Thanks to the
  // logic in the 'operator<' this correctly handles branch events, which
  // have their time stored in branch->branch_time.
  // This is updated in import_branch later on.
  L(FL("sorting lineage of trunk\n"));
  stable_sort(cvs.trunk->lineage.begin(), cvs.trunk->lineage.end());
  for(map<string, shared_ptr<cvs_branch> >::const_iterator i = cvs.branches.begin();
          i != cvs.branches.end(); ++i)
    {
      string branchname = i->first;
      shared_ptr<cvs_branch> branch = i->second;
<<<<<<< HEAD
      L(FL("branch %s has %d entries") % branchname % branch->lineage.size());
      import_branch(cvs, app, branchname, branch, n_revs);

      // free up some memory
      cvs.branches.erase(branchname);
      guard.commit();
=======

      L(FL("sorting lineage of branch %s\n") % branchname);
      stable_sort(branch->lineage.begin(), branch->lineage.end());
>>>>>>> 50fc5c5e
    }

  // import trunk first
  {
    transaction_guard guard(app.db);
    L(FL("trunk has %d entries") % cvs.trunk->lineage.size());
    import_branch(cvs, app, cvs.base_branch, cvs.trunk, n_revs);
    guard.commit();
  }

  while (cvs.branches.size() > 0)
    {
      transaction_guard guard(app.db);
      map<string, shared_ptr<cvs_branch> >::const_iterator i;
      shared_ptr<cvs_branch> branch;

      // import branches in the correct order
      for (i = cvs.branches.begin(); i != cvs.branches.end(); ++i)
        {
          branch = i->second;
          if (branch->has_parent_rid) break;
        }

      if (i == cvs.branches.end())
        {
          L(FL("no more connected branches... unconnected import\n"));
          i = cvs.branches.begin();
          branch = i->second;
        }

      string branchname = i->first;
      
      L(FL("branch %s has %d entries\n") % branchname % branch->lineage.size());
      import_branch(cvs, app, branchname, branch, n_revs);

      // free up some memory
      cvs.branches.erase(branchname); 
      guard.commit();
    }

  // now we have a "last" rev for each tag
  {
    ticker n_tags(_("tags"), "t", 1);
    packet_db_writer dbw(app);
    transaction_guard guard(app.db);
    for (map<unsigned long, pair<time_t, revision_id> >::const_iterator i = cvs.resolved_tags.begin();
         i != cvs.resolved_tags.end(); ++i)
      {
        string tag = cvs.tag_interner.lookup(i->first);
        ui.set_tick_trailer("marking tag " + tag);
        cert_revision_tag(i->second.second, tag, app, dbw);
        ++n_tags;
      }
    guard.commit();
  }


  return;
}

cluster_consumer::cluster_consumer(cvs_history & cvs,
                                   app_state & app,
                                   string const & branchname,
                                   cvs_branch const & branch,
                                   ticker & n_revs)
  : cvs(cvs),
    app(app),
    branchname(branchname),
    branch(branch),
    n_revisions(n_revs),
    editable_ros(ros, nis)
{
  if (branch.has_parent_rid)
    {
      parent_rid = branch.parent_rid;
      app.db.get_roster(parent_rid, ros);

      L(FL("starting cluster for branch %s from revision %s which contains:\n")
           % branchname
           % branch.parent_rid);

      // populate the cluster_consumer's live_files and created_dirs according
      // to the roster.
      node_map nodes = ros.all_nodes();
      for (node_map::iterator i = nodes.begin(); i != nodes.end(); ++i)
        {
          shared_ptr<node> node = i->second;

          if (is_dir_t(node))
            {
              split_path dir;

              ros.get_name(node->self, dir);
              L(FL("   dir:  %s\n") % dir);
              safe_insert(created_dirs, dir);
            }
          else if (is_file_t(node))
            {
              std::string rev;
              std::string name;
              cvs_path path;
              split_path sp;

              ros.get_name(node->self, sp);
              file_path fp(sp);
              path = cvs.path_interner.intern(fp.as_internal());

              dump(downcast_to_file_t(node)->content, rev);

              L(FL("   file: %s at revision %s\n") % fp.as_internal() % rev);
              live_files[path] = cvs.file_version_interner.intern(rev);
            }
        }
    }

  if ((!branch.live_at_beginning.empty()) && (
      /*
       * We insert a special 'beginning of branch' commit if we eigther
       * have not found a parent revision or...
       */
      (!branch.has_parent_rid) ||
      /*
       * ..if we found one, but the branch remained empty.
       */
      (branch.has_parent_rid && (!branch.has_a_commit))))
    {
      cvs_author synthetic_author =
        cvs.author_interner.intern("cvs_import");

      cvs_changelog synthetic_cl =
        cvs.changelog_interner.intern("beginning of branch "
                                      + branchname);

      time_t synthetic_time = branch.beginning();
<<<<<<< HEAD
      cvs_cluster initial_cluster(synthetic_time,
                                  synthetic_author,
=======
      cvs_cluster initial_cluster(ET_COMMIT,
                                  synthetic_time, 
                                  synthetic_author, 
>>>>>>> 50fc5c5e
                                  synthetic_cl);

      L(FL("initial cluster on branch %s has %d live entries") %
        branchname % branch.live_at_beginning.size());

      for (map<cvs_path, cvs_version>::const_iterator i = branch.live_at_beginning.begin();
           i != branch.live_at_beginning.end(); ++i)
        {
          cvs_cluster::entry e(true, i->second, synthetic_time);
          L(FL("initial cluster contains %s at %s") %
            cvs.path_interner.lookup(i->first) %
            cvs.file_version_interner.lookup(i->second));
          initial_cluster.entries.insert(make_pair(i->first, e));
        }
      consume_cluster(initial_cluster);
    }
}

cluster_consumer::prepared_revision::prepared_revision(revision_id i,
                                                       shared_ptr<revision_set> r,
                                                       cvs_cluster const & c)
<<<<<<< HEAD
  : rid(i),
    rev(r),
    time(c.first_time),
    author(c.author),
=======
  : rid(i), 
    rev(r), 
    time(c.start_time), 
    author(c.author), 
>>>>>>> 50fc5c5e
    changelog(c.changelog)
{
  for (set<cvs_tag>::const_iterator i = c.tags.begin();
       i != c.tags.end(); ++i)
    {
      tags.push_back(*i);
    }
}


void
cluster_consumer::store_revisions()
{
  for (vector<prepared_revision>::const_iterator i = preps.begin();
       i != preps.end(); ++i)
    {
      if (! app.db.revision_exists(i->rid))
        {
          data tmp;
          write_revision_set(*(i->rev), tmp);
          app.db.put_revision(i->rid, *(i->rev));
          store_auxiliary_certs(*i);
          ++n_revisions;
        }
    }
}

void
cluster_consumer::store_auxiliary_certs(prepared_revision const & p)
{
  packet_db_writer dbw(app);

  for (vector<cvs_tag>::const_iterator i = p.tags.begin();
       i != p.tags.end(); ++i)
    {
      map<unsigned long, pair<time_t, revision_id> >::const_iterator j
        = cvs.resolved_tags.find(*i);

      if (j != cvs.resolved_tags.end())
        {
          if (j->second.first < p.time)
            {
              // move the tag forwards
              cvs.resolved_tags.erase(*i);
              cvs.resolved_tags.insert(make_pair(*i, make_pair(p.time, p.rid)));
            }
        }
      else
        {
          cvs.resolved_tags.insert(make_pair(*i, make_pair(p.time, p.rid)));
        }
    }

  cert_revision_in_branch(p.rid, cert_value(branchname), app, dbw);
  cert_revision_author(p.rid, cvs.author_interner.lookup(p.author), app, dbw);
  cert_revision_changelog(p.rid, cvs.changelog_interner.lookup(p.changelog), app, dbw);
  cert_revision_date_time(p.rid, p.time, app, dbw);
}

void
cluster_consumer::add_missing_parents(split_path const & sp, cset & cs)
{
  split_path tmp(sp);
  if (tmp.empty())
    return;
  tmp.pop_back();
  while (!tmp.empty())
    {
      if (created_dirs.find(tmp) == created_dirs.end())
        {
          safe_insert(created_dirs, tmp);
          safe_insert(cs.dirs_added, tmp);
        }
      tmp.pop_back();
    }
}

void
cluster_consumer::build_cset(cvs_cluster const & c,
                             cset & cs)
{
  for (cvs_cluster::entry_map::const_iterator i = c.entries.begin();
       i != c.entries.end(); ++i)
    {
      file_path pth = file_path_internal(cvs.path_interner.lookup(i->first));
      split_path sp;
      pth.split(sp);

      file_id fid(cvs.file_version_interner.lookup(i->second.version));
      if (i->second.live)
        {
          map<cvs_path, cvs_version>::const_iterator e = live_files.find(i->first);
          if (e == live_files.end())
            {
              add_missing_parents(sp, cs);
              L(FL("adding entry state '%s' on '%s'") % fid % pth);
              safe_insert(cs.files_added, make_pair(sp, fid));
              live_files[i->first] = i->second.version;
            }
          else if (e->second != i->second.version)
            {
              file_id old_fid(cvs.file_version_interner.lookup(e->second));
              L(FL("applying state delta on '%s' : '%s' -> '%s'")
                % pth % old_fid % fid);
              safe_insert(cs.deltas_applied,
                          make_pair(sp, make_pair(old_fid, fid)));
              live_files[i->first] = i->second.version;
            }
        }
      else
        {
          map<cvs_path, cvs_version>::const_iterator e = live_files.find(i->first);
          if (e != live_files.end())
            {
              L(FL("deleting entry state '%s' on '%s'") % fid % pth);
              safe_insert(cs.nodes_deleted, sp);
              live_files.erase(i->first);
            }
        }
    }
}

void
cluster_consumer::consume_cluster(cvs_cluster const & c)
{
<<<<<<< HEAD
  // we should never have an empty cluster; it's *possible* to have
  // an empty changeset (say on a vendor import) but every cluster
  // should have been created by at least one file commit, even
  // if the commit made no changes. it's a logical inconsistency if
  // you have an empty cluster.
  I(!c.entries.empty());

  shared_ptr<revision_set> rev(new revision_set());
  shared_ptr<cset> cs(new cset());
  build_cset(c, *cs);

  cs->apply_to(editable_ros);
  manifest_id child_mid;
  calculate_ident(ros, child_mid);
  rev->new_manifest = child_mid;
  rev->edges.insert(make_pair(parent_rid, cs));
  calculate_ident(*rev, child_rid);

  preps.push_back(prepared_revision(child_rid, rev, c));

  parent_rid = child_rid;
}

// Local Variables:
// mode: C++
// fill-column: 76
// c-file-style: "gnu"
// indent-tabs-mode: nil
// End:
// vim: et:sw=2:sts=2:ts=2:cino=>2s,{s,\:s,+s,t0,g0,^-2,e-2,n-2,p2s,(0,=s:
=======
  if (c.type == ET_COMMIT)
    {
      // we should never have an empty cluster; it's *possible* to have
      // an empty changeset (say on a vendor import) but every cluster
      // should have been created by at least one file commit, even
      // if the commit made no changes. it's a logical inconsistency if
      // you have an empty cluster.
      I(!c.entries.empty());

      shared_ptr<revision_set> rev(new revision_set());
      boost::shared_ptr<cset> cs(new cset());
      build_cset(c, *cs);

      cs->apply_to(editable_ros);
      manifest_id child_mid;
      calculate_ident(ros, child_mid);
      rev->new_manifest = child_mid;
      rev->edges.insert(make_pair(parent_rid, cs));
      calculate_ident(*rev, child_rid);

      preps.push_back(prepared_revision(child_rid, rev, c));

      parent_rid = child_rid;
    }
  else if (c.type == ET_BRANCH)
    {
      /* set the parent revision id of the branch */
      L(FL("setting the parent revision id of branch at %d") % c.branch->branch_time);
      c.branch->parent_rid = parent_rid;
      c.branch->has_parent_rid = true;
    }
}
>>>>>>> 50fc5c5e
<|MERGE_RESOLUTION|>--- conflicted
+++ resolved
@@ -70,7 +70,6 @@
 
 struct cvs_history;
 
-
 typedef enum event_type
 {
   ET_COMMIT,
@@ -82,16 +81,12 @@
 struct
 cvs_event
 {
-<<<<<<< HEAD
-  cvs_commit(rcs_file const & r,
-=======
   cvs_event(event_type ty,
              time_t ti,
              cvs_path p,
              cvs_history & cvs);
 
-  cvs_event(rcs_file const & r, 
->>>>>>> 50fc5c5e
+  cvs_event(rcs_file const & r,
              string const & rcs_version,
              file_id const & ident,
              cvs_history & cvs);
@@ -106,17 +101,9 @@
   cvs_version version;
   cvs_path path;
   vector<cvs_tag> tags;
-<<<<<<< HEAD
-
-  bool operator<(cvs_commit const & other) const
-  {
-    return time < other.time;
-  }
-=======
   shared_ptr<struct cvs_branch> branch;
   
   bool operator<(cvs_event const & other) const;
->>>>>>> 50fc5c5e
 };
 
 struct
@@ -132,18 +119,14 @@
   revision_id parent_rid;
 
   map<cvs_path, cvs_version> live_at_beginning;
-<<<<<<< HEAD
-  vector<cvs_commit> lineage;
-=======
   vector<cvs_event> lineage;
->>>>>>> 50fc5c5e
 
   cvs_branch()
     : has_a_branchpoint(false),
       has_a_commit(false),
       has_parent_rid(false),
       last_branchpoint(0),
-      first_commit(0),
+      first_commit(0)
       first_commit_after_branching(0),
       branch_time(0)
   {
@@ -193,13 +176,8 @@
         return last_branchpoint;
       }
   }
-<<<<<<< HEAD
-
-  void append_commit(cvs_commit const & c)
-=======
-  
+
   void append_event(cvs_event const & c) 
->>>>>>> 50fc5c5e
   {
     if (c.type == ET_COMMIT)
       {
@@ -291,22 +269,14 @@
 }
 
 
-<<<<<<< HEAD
-cvs_commit::cvs_commit(rcs_file const & r,
-=======
-cvs_event::cvs_event(rcs_file const & r, 
->>>>>>> 50fc5c5e
+cvs_event::cvs_event(rcs_file const & r,
                        string const & rcs_version,
                        file_id const & ident,
                        cvs_history & cvs)
 {
-<<<<<<< HEAD
+  type = ET_COMMIT;
+
   map<string, shared_ptr<rcs_delta> >::const_iterator delta =
-=======
-  type = ET_COMMIT;
-
-  map<string, shared_ptr<rcs_delta> >::const_iterator delta = 
->>>>>>> 50fc5c5e
     r.deltas.find(rcs_version);
   I(delta != r.deltas.end());
 
@@ -723,7 +693,6 @@
                 }
             }
         }
-
       if (!curr_commit.is_synthetic_branch_root)
         {
           // mark the ending-of-branch time of this file if we're just past a
@@ -764,10 +733,10 @@
           else
             priv = true;
 
-          L(FL("following RCS branch %s = '%s'") % (*i) % branch);
-
-          construct_version(*curr_lines, *i, branch_lines, r);
-          insert_into_db(curr_data, curr_id,
+          L(FL("following RCS branch %s = '%s'\n") % (*i) % branch);
+          
+          construct_version(*curr_lines, *i, branch_lines, r);                    
+          insert_into_db(curr_data, curr_id, 
                          branch_lines, branch_data, branch_id, db);
 
           cvs.push_branch(branch, priv);
@@ -925,7 +894,7 @@
           //
           // such as "1.1.1", where "1.1" is the branchpoint and
           // "1.1.1.1" will be the first commit on it.
-
+          
           first_entry_components = components;
           first_entry_components.push_back("1");
 
@@ -958,14 +927,14 @@
       string first_entry_version;
       join_version(first_entry_components, first_entry_version);
 
-      L(FL("first version in branch %s would be %s")
+      L(FL("first version in branch %s would be %s\n") 
         % sym % first_entry_version);
       branch_first_entries.insert(make_pair(first_entry_version, sym));
 
       string branchpoint_version;
       join_version(branchpoint_components, branchpoint_version);
 
-      L(FL("file branchpoint for %s at %s") % sym % branchpoint_version);
+      L(FL("file branchpoint for %s at %s\n") % sym % branchpoint_version);
       branchpoints.insert(make_pair(branchpoint_version, sym));
     }
 }
@@ -1020,7 +989,7 @@
   cvs_history & cvs;
   database & db;
 public:
-  cvs_tree_walker(cvs_history & c, database & d) :
+  cvs_tree_walker(cvs_history & c, database & d) : 
     cvs(c), db(d)
   {
   }
@@ -1114,12 +1083,6 @@
   set<cvs_tag> tags;
   shared_ptr<cvs_branch> branch;
 
-<<<<<<< HEAD
-  cvs_cluster(time_t t,
-              cvs_author a,
-              cvs_changelog c)
-    : first_time(t),
-=======
   cvs_cluster(event_type ty,
               time_t t, 
               cvs_author a,
@@ -1127,7 +1090,6 @@
     : type(ty),
       start_time(t),
       end_time(t),
->>>>>>> 50fc5c5e
       author(a),
       changelog(c)
   {}
@@ -1225,17 +1187,9 @@
     {
       commits_remaining--;
 
-<<<<<<< HEAD
-      L(FL("examining next commit [t:%d] [p:%s] [a:%s] [c:%s]")
-        % i->time
-        % cvs.path_interner.lookup(i->path)
-        % cvs.author_interner.lookup(i->author)
-        % cvs.changelog_interner.lookup(i->changelog));
-
-=======
       if (i->type == ET_COMMIT)
         {
-          L(FL("examining next event: commit [t:%d] [p:%s] [a:%s] [c:%s]\n")
+          L(FL("examining next event: commit [t:%d] [p:%s] [a:%s] [c:%s]")
             % i->time 
             % cvs.path_interner.lookup(i->path)
             % cvs.author_interner.lookup(i->author)
@@ -1245,12 +1199,11 @@
         {
           // correct the cvs_event time of the branch event
           i->time = i->branch->branch_time;
-          L(FL("examining next event: branch [t:%d] [p:%s]\n")
+          L(FL("examining next event: branch [t:%d] [p:%s]")
             % i->time
             % cvs.path_interner.lookup(i->path));
         }
       
->>>>>>> 50fc5c5e
       // step 2: expire all clusters from the beginning of the set which
       // have passed the window size
       while (!clusters.empty())
@@ -1276,33 +1229,19 @@
       unsigned clu = 0;
       for (cluster_set::const_iterator j = clusters.begin();
            j != clusters.end(); ++j)
-<<<<<<< HEAD
-        {
-          L(FL("examining cluster %d to see if it touched %d")
-            % clu++
-            % i->path);
-
-=======
-        {          
-          L(FL("examining cluster %d to see if it touched %s\n")
+        {
+          L(FL("examining cluster %d to see if it touched %s")
             % clu++
             % cvs.path_interner.lookup(i->path));
-            
->>>>>>> 50fc5c5e
+
           cvs_cluster::entry_map::const_iterator k = (*j)->entries.find(i->path);
           if ((k != (*j)->entries.end())
               && (k->second.time > time_of_last_cluster_touching_this_file))
             {
-<<<<<<< HEAD
-              L(FL("found cluster touching %d: [t:%d] [a:%d] [c:%d]")
-                % i->path
-                % (*j)->first_time
-=======
-              L(FL("found cluster touching %s: [t:%d-%d] [a:%d] [c:%d]\n")
+              L(FL("found cluster touching %s: [t:%d-%d] [a:%d] [c:%d]")
                 % cvs.path_interner.lookup(i->path)
                 % (*j)->start_time
                 % (*j)->end_time
->>>>>>> 50fc5c5e
                 % (*j)->author
                 % (*j)->changelog);
               time_of_last_cluster_touching_this_file = (*j)->end_time;
@@ -1310,30 +1249,8 @@
         }
       L(FL("last modification time is %d")
         % time_of_last_cluster_touching_this_file);
-<<<<<<< HEAD
-
-      // step 4: find a cluster which starts on or after the
-      // last_modify_time, which doesn't modify the file in question,
-      // and which contains the same author and changelog as our
-      // commit
+
       cluster_ptr target;
-      for (cluster_set::const_iterator j = clusters.begin();
-           j != clusters.end(); ++j)
-        {
-          if (((*j)->first_time >= time_of_last_cluster_touching_this_file)
-              && ((*j)->author == i->author)
-              && ((*j)->changelog == i->changelog)
-              && ((*j)->entries.find(i->path) == (*j)->entries.end()))
-            {
-              L(FL("picked existing cluster [t:%d] [a:%d] [c:%d]")
-                % (*j)->first_time
-                % (*j)->author
-                % (*j)->changelog);
-=======
-      
-      cluster_ptr target;
->>>>>>> 50fc5c5e
-
       if (i->type == ET_COMMIT)
         {
           // step 4: find a commit cluster which starts on or after the
@@ -1348,8 +1265,8 @@
                   && ((*j)->author == i->author)
                   && ((*j)->changelog == i->changelog)
                   && ((*j)->entries.find(i->path) == (*j)->entries.end()))
-                {              
-                  L(FL("picked existing cluster (commit) [t:%d-%d] [a:%d] [c:%d]\n")
+                {
+                  L(FL("picked existing cluster (commit) [t:%d-%d] [a:%d] [c:%d]")
                     % (*j)->start_time
                     % (*j)->end_time
                     % (*j)->author
@@ -1369,7 +1286,7 @@
                   // && ((*j)->branch == i->branch)
                   && ((*j)->entries.find(i->path) == (*j)->entries.end()))
                 {              
-                  L(FL("picked existing cluster (branchpoint) [t:%d-%d]\n")
+                  L(FL("picked existing cluster (branchpoint) [t:%d-%d]")
                     % (*j)->start_time
                     % (*j)->end_time);
 
@@ -1377,37 +1294,27 @@
                 }
             }
         }
-
+  
       // if we're still not finding an active cluster,
       // this is probably the first commit in it. make
       // a new one.
       if (!target)
         {
-<<<<<<< HEAD
-          L(FL("building new cluster [t:%d] [a:%d] [c:%d]")
-            % i->time
-            % i->author
-            % i->changelog);
-
-          target = cluster_ptr(new cvs_cluster(i->time,
-                                               i->author,
-                                               i->changelog));
-=======
           if (i->type == ET_COMMIT)
             {
-              L(FL("building new cluster: commit [t:%d] [a:%d] [c:%d]\n")
-                % i->time 
+              L(FL("building new cluster: commit [t:%d] [a:%d] [c:%d]")
+                % i->time
                 % i->author
                 % i->changelog);
 
               target = cluster_ptr(new cvs_cluster(ET_COMMIT,
-                                                   i->time, 
-                                                   i->author, 
+                                                   i->time,
+                                                   i->author,
                                                    i->changelog));
             }
           else
             {
-              L(FL("building new cluster: branch [t:%d]\n")
+              L(FL("building new cluster: branch [t:%d]")
                 % i->time);
 
               target = cluster_ptr(new cvs_cluster(ET_BRANCH,
@@ -1417,7 +1324,6 @@
               target->branch = i->branch;
             }
 
->>>>>>> 50fc5c5e
           clusters.insert(target);
         }
 
@@ -1496,8 +1402,10 @@
     {
       string branchname = i->first;
       shared_ptr<cvs_branch> branch = i->second;
-
-      L(FL("checking branch time of branch %s\n") % branchname);
+      L(FL("branch %s has %d entries\n") % branchname % branch->lineage.size());
+      import_branch(cvs, app, branchname, branch, n_revs);
+
+      L(FL("checking branch time of branch %s") % branchname);
 
       time_t branched_before = 0;
       if (branch->has_a_commit)
@@ -1526,7 +1434,6 @@
           L(FL("first commit after branching: %d)") % branch->first_commit_after_branching);
         }
     }
-
 
   ticker n_revs(_("revisions"), "r", 1);
 
@@ -1541,18 +1448,9 @@
     {
       string branchname = i->first;
       shared_ptr<cvs_branch> branch = i->second;
-<<<<<<< HEAD
-      L(FL("branch %s has %d entries") % branchname % branch->lineage.size());
-      import_branch(cvs, app, branchname, branch, n_revs);
-
-      // free up some memory
-      cvs.branches.erase(branchname);
-      guard.commit();
-=======
-
-      L(FL("sorting lineage of branch %s\n") % branchname);
+
+      L(FL("sorting lineage of branch %s") % branchname);
       stable_sort(branch->lineage.begin(), branch->lineage.end());
->>>>>>> 50fc5c5e
     }
 
   // import trunk first
@@ -1578,7 +1476,7 @@
 
       if (i == cvs.branches.end())
         {
-          L(FL("no more connected branches... unconnected import\n"));
+          L(FL("no more connected branches... unconnected import"));
           i = cvs.branches.begin();
           branch = i->second;
         }
@@ -1630,7 +1528,7 @@
       parent_rid = branch.parent_rid;
       app.db.get_roster(parent_rid, ros);
 
-      L(FL("starting cluster for branch %s from revision %s which contains:\n")
+      L(FL("starting cluster for branch %s from revision %s which contains:")
            % branchname
            % branch.parent_rid);
 
@@ -1646,7 +1544,7 @@
               split_path dir;
 
               ros.get_name(node->self, dir);
-              L(FL("   dir:  %s\n") % dir);
+              L(FL("   dir:  %s") % dir);
               safe_insert(created_dirs, dir);
             }
           else if (is_file_t(node))
@@ -1662,7 +1560,7 @@
 
               dump(downcast_to_file_t(node)->content, rev);
 
-              L(FL("   file: %s at revision %s\n") % fp.as_internal() % rev);
+              L(FL("   file: %s at revision %s") % fp.as_internal() % rev);
               live_files[path] = cvs.file_version_interner.intern(rev);
             }
         }
@@ -1679,25 +1577,20 @@
        */
       (branch.has_parent_rid && (!branch.has_a_commit))))
     {
-      cvs_author synthetic_author =
+      cvs_author synthetic_author = 
         cvs.author_interner.intern("cvs_import");
 
       cvs_changelog synthetic_cl =
-        cvs.changelog_interner.intern("beginning of branch "
+        cvs.changelog_interner.intern("beginning of branch " 
                                       + branchname);
 
       time_t synthetic_time = branch.beginning();
-<<<<<<< HEAD
-      cvs_cluster initial_cluster(synthetic_time,
+      cvs_cluster initial_cluster(ET_COMMIT,
+                                  synthetic_time,
                                   synthetic_author,
-=======
-      cvs_cluster initial_cluster(ET_COMMIT,
-                                  synthetic_time, 
-                                  synthetic_author, 
->>>>>>> 50fc5c5e
                                   synthetic_cl);
 
-      L(FL("initial cluster on branch %s has %d live entries") %
+      L(FL("initial cluster on branch %s has %d live entries") % 
         branchname % branch.live_at_beginning.size());
 
       for (map<cvs_path, cvs_version>::const_iterator i = branch.live_at_beginning.begin();
@@ -1713,20 +1606,13 @@
     }
 }
 
-cluster_consumer::prepared_revision::prepared_revision(revision_id i,
+cluster_consumer::prepared_revision::prepared_revision(revision_id i, 
                                                        shared_ptr<revision_set> r,
                                                        cvs_cluster const & c)
-<<<<<<< HEAD
   : rid(i),
     rev(r),
-    time(c.first_time),
+    time(c.start_time),
     author(c.author),
-=======
-  : rid(i), 
-    rev(r), 
-    time(c.start_time), 
-    author(c.author), 
->>>>>>> 50fc5c5e
     changelog(c.changelog)
 {
   for (set<cvs_tag>::const_iterator i = c.tags.begin();
@@ -1852,28 +1738,37 @@
 void
 cluster_consumer::consume_cluster(cvs_cluster const & c)
 {
-<<<<<<< HEAD
-  // we should never have an empty cluster; it's *possible* to have
-  // an empty changeset (say on a vendor import) but every cluster
-  // should have been created by at least one file commit, even
-  // if the commit made no changes. it's a logical inconsistency if
-  // you have an empty cluster.
-  I(!c.entries.empty());
-
-  shared_ptr<revision_set> rev(new revision_set());
-  shared_ptr<cset> cs(new cset());
-  build_cset(c, *cs);
-
-  cs->apply_to(editable_ros);
-  manifest_id child_mid;
-  calculate_ident(ros, child_mid);
-  rev->new_manifest = child_mid;
-  rev->edges.insert(make_pair(parent_rid, cs));
-  calculate_ident(*rev, child_rid);
-
-  preps.push_back(prepared_revision(child_rid, rev, c));
-
-  parent_rid = child_rid;
+  if (c.type == ET_COMMIT)
+    {
+      // we should never have an empty cluster; it's *possible* to have
+      // an empty changeset (say on a vendor import) but every cluster
+      // should have been created by at least one file commit, even
+      // if the commit made no changes. it's a logical inconsistency if
+      // you have an empty cluster.
+      I(!c.entries.empty());
+
+      shared_ptr<revision_set> rev(new revision_set());
+      shared_ptr<cset> cs(new cset());
+      build_cset(c, *cs);
+
+      cs->apply_to(editable_ros);
+      manifest_id child_mid;
+      calculate_ident(ros, child_mid);
+      rev->new_manifest = child_mid;
+      rev->edges.insert(make_pair(parent_rid, cs));
+      calculate_ident(*rev, child_rid);
+
+      preps.push_back(prepared_revision(child_rid, rev, c));
+
+      parent_rid = child_rid;
+    }
+  else if (c.type == ET_BRANCH)
+    {
+      /* set the parent revision id of the branch */
+      L(FL("setting the parent revision id of branch at %d") % c.branch->branch_time);
+      c.branch->parent_rid = parent_rid;
+      c.branch->has_parent_rid = true;
+    }
 }
 
 // Local Variables:
@@ -1882,38 +1777,4 @@
 // c-file-style: "gnu"
 // indent-tabs-mode: nil
 // End:
-// vim: et:sw=2:sts=2:ts=2:cino=>2s,{s,\:s,+s,t0,g0,^-2,e-2,n-2,p2s,(0,=s:
-=======
-  if (c.type == ET_COMMIT)
-    {
-      // we should never have an empty cluster; it's *possible* to have
-      // an empty changeset (say on a vendor import) but every cluster
-      // should have been created by at least one file commit, even
-      // if the commit made no changes. it's a logical inconsistency if
-      // you have an empty cluster.
-      I(!c.entries.empty());
-
-      shared_ptr<revision_set> rev(new revision_set());
-      boost::shared_ptr<cset> cs(new cset());
-      build_cset(c, *cs);
-
-      cs->apply_to(editable_ros);
-      manifest_id child_mid;
-      calculate_ident(ros, child_mid);
-      rev->new_manifest = child_mid;
-      rev->edges.insert(make_pair(parent_rid, cs));
-      calculate_ident(*rev, child_rid);
-
-      preps.push_back(prepared_revision(child_rid, rev, c));
-
-      parent_rid = child_rid;
-    }
-  else if (c.type == ET_BRANCH)
-    {
-      /* set the parent revision id of the branch */
-      L(FL("setting the parent revision id of branch at %d") % c.branch->branch_time);
-      c.branch->parent_rid = parent_rid;
-      c.branch->has_parent_rid = true;
-    }
-}
->>>>>>> 50fc5c5e
+// vim: et:sw=2:sts=2:ts=2:cino=>2s,{s,\:s,+s,t0,g0,^-2,e-2,n-2,p2s,(0,=s: