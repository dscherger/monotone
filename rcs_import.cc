--- conflicted
+++ resolved
@@ -1116,8 +1116,8 @@
 // DB itself. or is it? hmm.. encapsulation vs. usage guidance..
 void
 rcs_put_raw_file_edge(database & db,
-                      hexenc<id> const & old_id,
-                      hexenc<id> const & new_id,
+                      file_id const & old_id,
+                      file_id const & new_id,
                       delta const & del)
 {
   if (old_id == new_id)
@@ -1126,7 +1126,7 @@
       return;
     }
 
-  if (db.file_version_exists(file_id(old_id)))
+  if (db.file_version_exists(old_id))
     {
       // we already have a way to get to this old version,
       // no need to insert another reconstruction path
@@ -1135,18 +1135,18 @@
   else
     {
       I(db.file_or_manifest_base_exists(new_id, "files")
-        || db.delta_exists(new_id(), "file_deltas"));
-      db.put_file_delta(file_id(old_id), file_id(new_id), file_delta(del));
+        || db.delta_exists(new_id.inner(), "file_deltas"));
+      db.put_file_delta(old_id, new_id, file_delta(del));
     }
 }
 
 
 static void
 insert_into_db(database & db, data const & curr_data,
-               hexenc<id> const & curr_id,
+               file_id const & curr_id,
                vector< piece > const & next_lines,
                data & next_data,
-               hexenc<id> & next_id,
+               file_id & next_id,
                bool dryrun)
 {
   // inserting into the DB
@@ -1160,7 +1160,7 @@
   }
   delta del;
   diff(curr_data, next_data, del);
-  calculate_ident(next_data, next_id);
+  calculate_ident(file_data(next_data), next_id);
 
   if (!dryrun)
     rcs_put_raw_file_edge(db, next_id, curr_id, del);
@@ -1570,7 +1570,7 @@
                    string const & begin_version,
                    vector< piece > const & begin_lines,
                    data const & begin_data,
-                   hexenc<id> const & begin_id,
+                   file_id const & begin_id,
                    rcs_file const & r,
                    bool reverse_import,
                    ticker & n_rev, ticker & n_sym,
@@ -1585,7 +1585,7 @@
                                            (begin_lines.begin(),
                                             begin_lines.end()));
   data curr_data(begin_data), next_data;
-  hexenc<id> curr_id(begin_id), next_id;
+  file_id curr_id(begin_id), next_id;
 
   // a counter for commits which are above our limit. We abort
   // only after consecutive violations of the limit.
@@ -1720,7 +1720,7 @@
         {
           string branchname;
           data branch_data;
-          hexenc<id> branch_id;
+          file_id branch_id;
           vector< piece > branch_lines;
           bool priv = false;
           bool is_vendor_branch = (r.vendor_branches.find(*i) !=
@@ -1927,15 +1927,14 @@
     I(r.deltatexts.find(r.admin.head) != r.deltatexts.end());
     I(r.deltas.find(r.admin.head) != r.deltas.end());
 
-    hexenc<id> id;
-    data dat(r.deltatexts.find(r.admin.head)->second->text);
-    calculate_ident(dat, id);
-    file_id fid(id);
+    file_id fid;
+    file_data dat(r.deltatexts.find(r.admin.head)->second->text);
+    calculate_ident(dat, fid);
 
     cvs.set_filename(filename, fid);
     cvs.index_branchpoint_symbols (r);
     if (!dryrun)
-      db.put_file(fid, file_data(dat));
+      db.put_file(fid, dat);
 
     global_pieces.reset();
     global_pieces.index_deltatext(r.deltatexts.find(r.admin.head)->second,
@@ -3631,15 +3630,8 @@
 // simply makes sure that no blob contains multiple events for a single
 // path. Otherwise, the blob gets split.
 void
-<<<<<<< HEAD
 resolve_intra_blob_conflicts(cvs_history & cvs, ticker & n_blobs,
                              ticker & n_splits)
-=======
-rcs_put_raw_file_edge(database & db,
-                      file_id const & old_id,
-                      file_id const & new_id,
-                      delta const & del)
->>>>>>> d0af7084
 {
   for (cvs_blob_index bi = 0; bi < cvs.blobs.size(); ++bi)
     {
@@ -3651,7 +3643,6 @@
     }
 }
 
-<<<<<<< HEAD
 #ifdef DEBUG_GRAPHVIZ
 
 class blob_label_writer
@@ -3664,9 +3655,6 @@
 
     template <class VertexOrEdge>
     void operator()(std::ostream & out, const VertexOrEdge & v) const
-=======
-  if (db.file_version_exists(old_id))
->>>>>>> d0af7084
     {
       string label;
       cvs_blob b = cvs.blobs[v];
@@ -3803,7 +3791,6 @@
     if ((blobs_to_show.find(i) != blobs_to_show.end()) ||
         blobs_to_show.empty())
     {
-<<<<<<< HEAD
       of << (FL("  blob%d [label=\"") % i);
       blw(of, i);
       of << "\"]\n";
@@ -3819,11 +3806,6 @@
             of << " [color=red]";
           of << "\n";
         }
-=======
-      I(db.file_or_manifest_base_exists(new_id, "files")
-        || db.delta_exists(new_id.inner(), "file_deltas"));
-      db.put_file_delta(old_id, new_id, file_delta(del));
->>>>>>> d0af7084
     }
 
   of << "};\n";
@@ -3835,7 +3817,6 @@
   std::ofstream viz_file;
   blob_label_writer blw(cvs);
 
-<<<<<<< HEAD
   set<cvs_blob_index> blobs_to_show;
   set<cvs_blob_index> blobs_to_mark;
 
@@ -3911,28 +3892,6 @@
 
   fill_dependencies_cache(cvs);
   return dependencies_cache;
-=======
-static void
-insert_into_db(database & db, data const & curr_data,
-               file_id const & curr_id,
-               vector< piece > const & next_lines,
-               data & next_data,
-               file_id & next_id)
-{
-  // inserting into the DB
-  // note: curr_lines is a "new" (base) version
-  //       and next_lines is an "old" (derived) version.
-  //       all storage edges go from new -> old.
-  {
-    string tmp;
-    global_pieces.build_string(next_lines, tmp);
-    next_data = data(tmp);
-  }
-  delta del;
-  diff(curr_data, next_data, del);
-  calculate_ident(file_data(next_data), next_id);
-  rcs_put_raw_file_edge(db, next_id, curr_id, del);
->>>>>>> d0af7084
 }
 
 vector<cvs_blob_index> &
@@ -4032,30 +3991,11 @@
          ity != blobs.end(); ++ity)
       ity->color = white;
 
-<<<<<<< HEAD
     // start with blob 0
     ctx.bi = 0;
     // vis.discover_vertex(bi);
     blobs[ctx.bi].color = grey;
     ctx.ei = blobs[ctx.bi].get_dependents(*this).begin();
-=======
-static void
-process_branch(database & db,
-               string const & begin_version,
-               vector< piece > const & begin_lines,
-               data const & begin_data,
-               file_id const & begin_id,
-               rcs_file const & r,
-               cvs_history & cvs)
-{
-  string curr_version = begin_version;
-  scoped_ptr< vector< piece > > next_lines(new vector<piece>);
-  scoped_ptr< vector< piece > > curr_lines(new vector<piece>
-                                           (begin_lines.begin(),
-                                            begin_lines.end()));
-  data curr_data(begin_data), next_data;
-  file_id curr_id(begin_id), next_id;
->>>>>>> d0af7084
 
     stack< dfs_context > stack;
 
@@ -4139,24 +4079,10 @@
 protected:
   cvs_history & cvs;
 
-<<<<<<< HEAD
 public:
   height_calculator(cvs_history & c)
     : cvs(c)
     { }
-=======
-      // recursively follow any branch commits coming from the branchpoint
-      shared_ptr<rcs_delta> curr_delta = r.deltas.find(curr_version)->second;
-      for(vector<string>::const_iterator i = curr_delta->branches.begin();
-          i != curr_delta->branches.end(); ++i)
-        {
-          string branch;
-          data branch_data;
-          file_id branch_id;
-          vector< piece > branch_lines;
-          bool priv = false;
-          map<string, string>::const_iterator be = cvs.branch_first_entries.find(*i);
->>>>>>> d0af7084
 
   bool abort()
     {
@@ -4229,7 +4155,6 @@
   {
     P(F("parsing rcs files"));
 
-<<<<<<< HEAD
     ticker n_rcs_revisions(_("revisions"), "r");
     ticker n_rcs_symbols(_("symbols"), "s");
 
@@ -4238,22 +4163,12 @@
     change_current_working_dir(cvsroot);
     walk_tree(file_path(), walker);
   }
-=======
-    file_id fid;
-    file_data dat(r.deltatexts.find(r.admin.head)->second->text);
-    calculate_ident(dat, fid);
-
-    cvs.set_filename(filename, fid);
-    cvs.index_branchpoint_symbols (r);
-    db.put_file(fid, dat);
->>>>>>> d0af7084
 
   // try to sanitize the timestamps within all RCS files with
   // respect to the dependencies given.
   {
     P(F("correcting timestamps within rcs files"));
 
-<<<<<<< HEAD
     ticker n_files(_("files"), "f");
     ticker n_violations(_("violations"), "v");
     ticker n_adjustments(_("adjustments"), "a");
@@ -4267,12 +4182,6 @@
                                                 n_adjustments);
         ++n_files;
       }
-=======
-    global_pieces.reset();
-    global_pieces.index_deltatext(r.deltatexts.find(r.admin.head)->second, head_lines);
-    process_branch(db, r.admin.head, head_lines, dat.inner(), fid, r, cvs);
-    global_pieces.reset();
->>>>>>> d0af7084
   }
 
   // then we use algorithms from graph theory to get the blobs into
@@ -5008,42 +4917,8 @@
       // added on a branch in CVS.
       if (blob.build_cset(cvs, ros, *cs) == 0)
         {
-<<<<<<< HEAD
           ++n_blobs;
           return;
-=======
-          map<cvs_path, cvs_version>::const_iterator e = live_files.find(i->first);
-          if (e == live_files.end())
-            {
-              add_missing_parents(pth.dirname(), cs);
-              L(FL("adding entry state '%s' on '%s'")
-                % fid % pth);
-              safe_insert(cs.files_added, make_pair(pth, fid));
-              live_files[i->first] = i->second.version;
-            }
-          else if (e->second != i->second.version)
-            {
-              file_id old_fid(cvs.file_version_interner.lookup(e->second));
-              L(FL("applying state delta on '%s' : '%s' -> '%s'")
-                % pth
-                % old_fid
-                % fid);
-              safe_insert(cs.deltas_applied,
-                          make_pair(pth, make_pair(old_fid, fid)));
-              live_files[i->first] = i->second.version;
-            }
-        }
-      else
-        {
-          map<cvs_path, cvs_version>::const_iterator e = live_files.find(i->first);
-          if (e != live_files.end())
-            {
-              L(FL("deleting entry state '%s' on '%s'")
-                % fid % pth);
-              safe_insert(cs.nodes_deleted, pth);
-              live_files.erase(i->first);
-            }
->>>>>>> d0af7084
         }
 
       editable_roster_base editable_ros(ros, nis);
