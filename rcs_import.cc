// Copyright (C) 2002 Graydon Hoare <graydon@pobox.com>
//
// This program is made available under the GNU GPL version 2.0 or
// greater. See the accompanying file COPYING for details.
//
// This program is distributed WITHOUT ANY WARRANTY; without even the
// implied warranty of MERCHANTABILITY or FITNESS FOR A PARTICULAR
// PURPOSE.

#include <algorithm>
<<<<<<< HEAD
#include <fstream>
=======
>>>>>>> 859df05c
#include <iterator>
#include <list>
#include <map>
#include <set>
#include <sstream>
#include <stack>
#include <stdexcept>
#include <string>
#include <vector>

#include <unistd.h>

#include <boost/shared_ptr.hpp>
#include <boost/scoped_ptr.hpp>
#include <boost/lexical_cast.hpp>
#include <boost/tokenizer.hpp>

#include <boost/graph/depth_first_search.hpp>
#include <boost/graph/adjacency_list.hpp>
#include <boost/graph/topological_sort.hpp>
#include <boost/graph/graph_traits.hpp>
#include <boost/graph/graphviz.hpp>

#include "app_state.hh"
#include "cert.hh"
#include "constants.hh"
#include "cycle_detector.hh"
#include "database.hh"
#include "file_io.hh"
#include "interner.hh"
#include "keys.hh"
#include "packet.hh"
#include "paths.hh"
#include "platform-wrapped.hh"
#include "project.hh"
#include "rcs_file.hh"
#include "revision.hh"
#include "safe_map.hh"
#include "sanity.hh"
#include "transforms.hh"
#include "ui.hh"

using std::make_pair;
using std::map;
using std::multimap;
using std::out_of_range;
using std::pair;
using std::search;
using std::set;
using std::sscanf;
using std::stable_sort;
using std::stack;
using std::string;
using std::vector;

using boost::scoped_ptr;
using boost::shared_ptr;
using boost::lexical_cast;

// cvs history recording stuff

typedef unsigned long cvs_branchname;
typedef unsigned long cvs_authorclog;
typedef unsigned long cvs_mtn_version;   // the new file id in monotone
typedef unsigned long cvs_rcs_version;   // the old RCS version number
typedef unsigned long cvs_path;
typedef unsigned long cvs_tag;

typedef enum
{
  ET_COMMIT = 0,
  ET_TAG = 2,
  ET_BRANCH = 3
} event_type;

struct cvs_history;

struct cvs_event_digest
{
  u32 digest;

  cvs_event_digest(const event_type t, const unsigned int v)
    {
      I(sizeof(struct cvs_event_digest) == 4);

      I(v < ((u32) 1 << 30));
      I(t < 4);
      digest = t << 30 | v;
    }

  cvs_event_digest(const cvs_event_digest & d)
    : digest(d.digest)
    { };

  bool operator < (const struct cvs_event_digest & other) const
    {
      return digest < other.digest;
    }

  bool operator == (const struct cvs_event_digest & other) const
    {
      return digest == other.digest;
    }

  bool is_commit() const
    {
      return digest >> 30 <= 1;
    }

  bool is_tag() const
    {
      return digest >> 30 == 2;
    }

  bool is_branch() const
    {
      return digest >> 30 == 3;
    }
};

std::ostream & operator<<(std::ostream & o, struct cvs_event_digest const & d)
{
  return o << d.digest;
}

class cvs_event;

class
cvs_event_ptr
  : public shared_ptr< cvs_event >
{
public:

  cvs_event_ptr(void)
    : shared_ptr< cvs_event >()
    { }

  cvs_event_ptr(const shared_ptr< cvs_event > & p)
    : shared_ptr< cvs_event >(p)
    { }

  bool operator < (const cvs_event_ptr & c) const;
};

class
cvs_event
{
public:
  time_t time;
  cvs_path path;
  vector< cvs_event_ptr > dependencies;

  cvs_event(const cvs_path p, const time_t ti)
    : time(ti),
      path(p)
    { };

  cvs_event(const cvs_event_ptr dep)
    : time(dep->time),
      path(dep->path)
    {
      dependencies.push_back(dep);
    };

  virtual ~cvs_event() { };
  virtual cvs_event_digest get_digest(void) const = 0;

  const bool operator < (const cvs_event & e) const
    {
      return time < e.time;
    }
};

bool
cvs_event_ptr::operator < (const cvs_event_ptr & c) const
{
  return ((*this)->time < c->time);
};

class
cvs_commit
  : public cvs_event
{
public:
  cvs_authorclog authorclog;
  cvs_mtn_version mtn_version;
  cvs_rcs_version rcs_version;
  bool alive;

  cvs_commit(const cvs_path p, const time_t ti, const cvs_mtn_version v,
             const cvs_rcs_version r, const cvs_authorclog ac,
             const bool al)
    : cvs_event(p, ti),
      authorclog(ac),
      mtn_version(v),
      rcs_version(r),
      alive(al)
    { }

  virtual cvs_event_digest get_digest(void) const
    {
      return cvs_event_digest(ET_COMMIT, authorclog);
    };
};

class
cvs_event_branch
  : public cvs_event
{
public:
  cvs_branchname branchname;

  cvs_event_branch(const cvs_event_ptr dep,
                   const cvs_branchname bn)
    : cvs_event(dep),
      branchname(bn)
    { };

  virtual cvs_event_digest get_digest(void) const
    {
      return cvs_event_digest(ET_BRANCH, branchname);
    };
};

class
cvs_event_tag
  : public cvs_event
{
public:
  cvs_tag tag;

  cvs_event_tag(const cvs_event_ptr dep, const cvs_tag t)
    : cvs_event(dep),
      tag(t)
    { };

  virtual cvs_event_digest get_digest(void) const
    {
      return cvs_event_digest(ET_TAG, tag);
    };
};

typedef vector< cvs_event_ptr >::const_iterator blob_event_iter;
typedef vector< cvs_event_ptr >::const_iterator dependency_iter;

class
cvs_blob
{
private:
  cvs_event_digest digest;
  vector< cvs_event_ptr > events;

public:
  cvs_blob(const cvs_event_digest d)
    : digest(d)
    { };

  cvs_blob(const cvs_blob & b)
    : digest(b.digest),
      events(b.events)
    { };

  void push_back(cvs_event_ptr c)
    {
      I(digest == c->get_digest());
      events.push_back(c);
    }

  vector< cvs_event_ptr > & get_events()
    {
      return events;
    }

  void clear()
    {
      events.clear();
    }

  blob_event_iter & begin() const
    {
      return *(new blob_event_iter(events.begin()));
    }

  blob_event_iter & end() const
    {
      return *(new blob_event_iter(events.end()));
    }

  bool empty() const
    {
      return events.empty();
    }

  const cvs_event_digest get_digest() const
    {
      return digest;
    }
};

typedef vector<cvs_blob>::size_type cvs_blob_index;
typedef multimap<cvs_event_digest, cvs_blob_index>::iterator
  blob_index_iterator;

struct
cvs_history
{
  interner<unsigned long> branchname_interner;
  interner<unsigned long> authorclog_interner;
  interner<unsigned long> mtn_version_interner;
  interner<unsigned long> rcs_version_interner;
  interner<unsigned long> path_interner;
  interner<unsigned long> tag_interner;

  // all the blobs of the whole repository
  vector<cvs_blob> blobs;

  // all the blobs by their event_digest
  multimap<cvs_event_digest, cvs_blob_index> blob_index;

  // assume an RCS file has foo:X.Y.0.N in it, then
  // this map contains entries of the form
  // X.Y.N.1 -> foo
  // this map is cleared for every RCS file.
  map<string, string> branch_first_entries;

  file_path curr_file;
  cvs_path curr_file_interned;

  string base_branch;

  ticker n_versions;
  ticker n_tree_branches;

  cvs_history();
  void set_filename(string const & file,
                    file_id const & ident);

  void index_branchpoint_symbols(rcs_file const & r);

  blob_index_iterator add_blob(const cvs_event_digest d)
  {
    // add a blob..
    cvs_blob_index i = blobs.size();
    blobs.push_back(cvs_blob(d));

    // ..and an index entry for the blob
    blob_index_iterator j = blob_index.insert(make_pair(d, i));
    return j;
  }

  blob_index_iterator get_blob(const cvs_event_digest d, bool create)
  {
    pair<blob_index_iterator, blob_index_iterator> range = 
      blob_index.equal_range(d);

    if ((range.first == range.second) && create)
      return add_blob(d);

    // it's a multimap, but we want only one blob per digest
    // at this time (when filling it)
    I(range.first != range.second);
    return range.first;
  }

  cvs_blob_index append_event(cvs_event_ptr c) 
  {
    if (c->get_digest().is_commit())
      I(c->time != 0);

    blob_index_iterator b = get_blob(c->get_digest(), true);
    blobs[b->second].push_back(c);
    return b->second;
  }
};


static bool
is_sbr(shared_ptr<rcs_delta> dl,
       shared_ptr<rcs_deltatext> dt)
{

  // CVS abuses the RCS format a bit (ha!) when storing a file which
  // was only added on a branch: on the root of the branch there'll be
  // a commit with dead state, empty text, and a log message
  // containing the string "file foo was initially added on branch
  // bar". We recognize and ignore these cases, as they do not
  // "really" represent commits to be clustered together.

  if (dl->state != "dead")
    return false;

  if (!dt->text.empty())
    return false;

  string log_bit = "was initially added on branch";
  string::const_iterator i = search(dt->log.begin(),
                                    dt->log.end(),
                                    log_bit.begin(),
                                    log_bit.end());

  return i != dt->log.end();
}

// piece table stuff

struct piece;

struct
piece_store
{
  vector< shared_ptr<rcs_deltatext> > texts;
  void index_deltatext(shared_ptr<rcs_deltatext> const & dt,
                       vector<piece> & pieces);
  void build_string(vector<piece> const & pieces,
                    string & out);
  void reset() { texts.clear(); }
};

// FIXME: kludge, I was lazy and did not make this
// a properly scoped variable.

static piece_store global_pieces;


struct
piece
{
  piece(string::size_type p, string::size_type l, unsigned long id) :
    pos(p), len(l), string_id(id) {}
  string::size_type pos;
  string::size_type len;
  unsigned long string_id;
  string operator*() const
  {
    return string(global_pieces.texts.at(string_id)->text.data() + pos, len);
  }
};


void
piece_store::build_string(vector<piece> const & pieces,
                          string & out)
{
  out.clear();
  out.reserve(pieces.size() * 60);
  for(vector<piece>::const_iterator i = pieces.begin();
      i != pieces.end(); ++i)
    out.append(texts.at(i->string_id)->text, i->pos, i->len);
}

void
piece_store::index_deltatext(shared_ptr<rcs_deltatext> const & dt,
                             vector<piece> & pieces)
{
  pieces.clear();
  pieces.reserve(dt->text.size() / 30);
  texts.push_back(dt);
  unsigned long id = texts.size() - 1;
  string::size_type begin = 0;
  string::size_type end = dt->text.find('\n');
  while(end != string::npos)
    {
      // nb: the piece includes the '\n'
      pieces.push_back(piece(begin, (end - begin) + 1, id));
      begin = end + 1;
      end = dt->text.find('\n', begin);
    }
  if (begin != dt->text.size())
    {
      // the text didn't end with '\n', so neither does the piece
      end = dt->text.size();
      pieces.push_back(piece(begin, end - begin, id));
    }
}


static void
process_one_hunk(vector< piece > const & source,
                 vector< piece > & dest,
                 vector< piece >::const_iterator & i,
                 int & cursor)
{
  string directive = **i;
  assert(directive.size() > 1);
  ++i;

  try
    {
      char code;
      int pos, len;
      if (sscanf(directive.c_str(), " %c %d %d", &code, &pos, &len) != 3)
              throw oops("illformed directive '" + directive + "'");

      if (code == 'a')
        {
          // 'ax y' means "copy from source to dest until cursor == x, then
          // copy y lines from delta, leaving cursor where it is"
          while (cursor < pos)
            dest.push_back(source.at(cursor++));
          I(cursor == pos);
          while (len--)
            dest.push_back(*i++);
        }
      else if (code == 'd')
        {
          // 'dx y' means "copy from source to dest until cursor == x-1,
          // then increment cursor by y, ignoring those y lines"
          while (cursor < (pos - 1))
            dest.push_back(source.at(cursor++));
          I(cursor == pos - 1);
          cursor += len;
        }
      else
        throw oops("unknown directive '" + directive + "'");
    }
  catch (out_of_range &)
    {
      throw oops("out_of_range while processing " + directive
                 + " with source.size() == "
                 + lexical_cast<string>(source.size())
                 + " and cursor == "
                 + lexical_cast<string>(cursor));
    }
}

static void
construct_version(vector< piece > const & source_lines,
                  string const & dest_version,
                  vector< piece > & dest_lines,
                  rcs_file const & r)
{
  dest_lines.clear();
  dest_lines.reserve(source_lines.size());

  I(r.deltas.find(dest_version) != r.deltas.end());
  shared_ptr<rcs_delta> delta = r.deltas.find(dest_version)->second;

  I(r.deltatexts.find(dest_version) != r.deltatexts.end());
  shared_ptr<rcs_deltatext> deltatext = r.deltatexts.find(dest_version)->second;

  vector<piece> deltalines;
  global_pieces.index_deltatext(deltatext, deltalines);

  int cursor = 0;
  for (vector<piece>::const_iterator i = deltalines.begin();
       i != deltalines.end(); )
    process_one_hunk(source_lines, dest_lines, i, cursor);
  while (cursor < static_cast<int>(source_lines.size()))
    dest_lines.push_back(source_lines[cursor++]);
}

// FIXME: should these be someplace else? using 'friend' to reach into the
// DB is stupid, but it's also stupid to put raw edge insert methods on the
// DB itself. or is it? hmm.. encapsulation vs. usage guidance..
void
rcs_put_raw_file_edge(hexenc<id> const & old_id,
                      hexenc<id> const & new_id,
                      delta const & del,
                      database & db)
{
  if (old_id == new_id)
    {
      L(FL("skipping identity file edge"));
      return;
    }

  if (db.file_version_exists(file_id(old_id)))
    {
      // we already have a way to get to this old version,
      // no need to insert another reconstruction path
      L(FL("existing path to %s found, skipping") % old_id);
    }
  else
    {
      I(db.file_or_manifest_base_exists(new_id, "files")
        || db.delta_exists(new_id(), "file_deltas"));
      db.put_file_delta(file_id(old_id), file_id(new_id), file_delta(del));
    }
}


static void
insert_into_db(data const & curr_data,
               hexenc<id> const & curr_id,
               vector< piece > const & next_lines,
               data & next_data,
               hexenc<id> & next_id,
               database & db,
               bool dryrun)
{
  // inserting into the DB
  // note: curr_lines is a "new" (base) version
  //       and next_lines is an "old" (derived) version.
  //       all storage edges go from new -> old.
  {
    string tmp;
    global_pieces.build_string(next_lines, tmp);
    next_data = data(tmp);
  }
  delta del;
  diff(curr_data, next_data, del);
  calculate_ident(next_data, next_id);

  if (!dryrun)
    rcs_put_raw_file_edge(next_id, curr_id, del, db);
}


static time_t
parse_time(const char * dp)
{
  time_t time;
  struct tm t;
  // We need to initialize t to all zeros, because strptime has a habit of
  // leaving bits of the data structure alone, letting garbage sneak into
  // our output.
  memset(&t, 0, sizeof(t));
  L(FL("Calculating time of %s") % dp);
#ifdef HAVE_STRPTIME
  if (strptime(dp, "%y.%m.%d.%H.%M.%S", &t) == NULL)
    I(strptime(dp, "%Y.%m.%d.%H.%M.%S", &t) != NULL);
#else
  I(sscanf(dp, "%d.%d.%d.%d.%d.%d", &(t.tm_year), &(t.tm_mon),
           &(t.tm_mday), &(t.tm_hour), &(t.tm_min), &(t.tm_sec))==6);
  t.tm_mon--;
  // Apparently some RCS files have 2 digit years, others four; tm always
  // wants a 2 (or 3) digit year (years since 1900).
  if (t.tm_year > 1900)
    t.tm_year-=1900;
#endif
  time = mktime(&t);
  L(FL("= %i") % time);
  return time;
}

static void
process_rcs_branch(string const & begin_version,
               vector< piece > const & begin_lines,
               data const & begin_data,
               hexenc<id> const & begin_id,
               rcs_file const & r,
               database & db,
               cvs_history & cvs,
               bool dryrun)
{
  cvs_event_ptr curr_commit;
  cvs_event_ptr last_commit;
  string curr_version = begin_version;
  scoped_ptr< vector< piece > > next_lines(new vector<piece>);
  scoped_ptr< vector< piece > > curr_lines(new vector<piece>
                                           (begin_lines.begin(),
                                            begin_lines.end()));
  data curr_data(begin_data), next_data;
  hexenc<id> curr_id(begin_id), next_id;

  while(! (r.deltas.find(curr_version) == r.deltas.end()))
    {
      L(FL("version %s has %d lines") % curr_version % curr_lines->size());

      // fetch the next deltas
      map<string, shared_ptr<rcs_delta> >::const_iterator delta =
        r.deltas.find(curr_version);
      I(delta != r.deltas.end());

      map<string, shared_ptr<rcs_deltatext> >::const_iterator deltatext =
        r.deltatexts.find(curr_version);
      I(deltatext != r.deltatexts.end());

      time_t commit_time = parse_time(delta->second->date.c_str());

      bool is_synthetic_branch_root = is_sbr(delta->second,
                                             deltatext->second);

      bool alive = delta->second->state != "dead";

      string ac_str = delta->second->author + "|||\n";

      if (is_synthetic_branch_root)
        ac_str += "synthetic branch root changelog";
      else
        ac_str += deltatext->second->log;

      L(FL("author and changelog: %s") % ac_str);
      cvs_authorclog ac = cvs.authorclog_interner.intern(ac_str);

      cvs_mtn_version mv = cvs.mtn_version_interner.intern(
        file_id(curr_id).inner()());

      cvs_rcs_version rv = cvs.rcs_version_interner.intern(curr_version);

      curr_commit = boost::static_pointer_cast<cvs_event, cvs_commit>(
        shared_ptr<cvs_commit>(
          new cvs_commit(cvs.curr_file_interned,
                         commit_time, mv, rv,
                         ac, alive)));

      // add the commit to the cvs history
      cvs.append_event(curr_commit);
      ++cvs.n_versions;

      // make the last commit depend on the current one (which
      // comes _before_ in the CVS history).
      if (last_commit)
        last_commit->dependencies.push_back(curr_commit);

      // create tag events for all tags on this commit
      typedef multimap<string,string>::const_iterator ity;
      pair<ity,ity> range = r.admin.symbols.equal_range(curr_version);
      for (ity i = range.first; i != range.second; ++i)
        {
          if (i->first == curr_version)
           {
              L(FL("version %s -> tag %s") % curr_version % i->second);

              cvs_tag tag = cvs.tag_interner.intern(i->second);
              cvs_event_ptr event = 
                boost::static_pointer_cast<cvs_event, cvs_event_tag>(
                  shared_ptr<cvs_event_tag>(
                    new cvs_event_tag(curr_commit, tag)));

              cvs_blob_index bi = cvs.append_event(event);

              // append to the last_commit deps
              if (last_commit)
                last_commit->dependencies.push_back(event);
            }
        }

      string next_version = r.deltas.find(curr_version)->second->next;

      if (! next_version.empty())
        {
          L(FL("following RCS edge %s -> %s") % curr_version % next_version);

          construct_version(*curr_lines, next_version, *next_lines, r);
          L(FL("constructed RCS version %s, inserting into database") %
            next_version);

          insert_into_db(curr_data, curr_id,
                         *next_lines, next_data, next_id, db, dryrun);
        }

      // recursively follow any branch commits coming from the branchpoint
      shared_ptr<rcs_delta> curr_delta = r.deltas.find(curr_version)->second;
      for(vector<string>::const_iterator i = curr_delta->branches.begin();
          i != curr_delta->branches.end(); ++i)
        {
          string branchname;
          data branch_data;
          hexenc<id> branch_id;
          vector< piece > branch_lines;
          bool priv = false;

          map<string, string>::const_iterator be =
            cvs.branch_first_entries.find(*i);

          if (be != cvs.branch_first_entries.end())
              branchname = be->second;
          else
            priv = true;

          if (!priv)
            {
              I(branchname.length() > 0);
              L(FL("following RCS branch %s = '%s'") % (*i) % branchname);
            }
          else
            {
              L(FL("following private branch RCS %s") % (*i));
            }

          // Only construct the version if the delta exists. We
          // have possbily added invalid deltas in
          // index_branchpoint_symbols().
          if (r.deltas.find(*i) != r.deltas.end())
            {
              construct_version(*curr_lines, *i, branch_lines, r);
              insert_into_db(curr_data, curr_id, 
                             branch_lines, branch_data, branch_id, db,
                             dryrun);
            }

          // recursively process child branches
          process_rcs_branch(*i, branch_lines, branch_data,
                         branch_id, r, db, cvs, dryrun);

          if (!priv)
            L(FL("finished RCS branch %s = '%s'") % (*i) % branchname);
          else
            L(FL("finished private RCS branch %s") % (*i));

          cvs_event_ptr branch_event =
            boost::static_pointer_cast<cvs_event, cvs_event_branch>(
              shared_ptr<cvs_event_branch>(
                new cvs_event_branch(curr_commit, 
                  cvs.branchname_interner.intern(branchname))));

          // FIXME: is this still needed here?
          // make sure curr_commit exists in the blob
          cvs.get_blob(curr_commit->get_digest(), false);

          // add the blob to the bucket
          cvs_blob_index bi = cvs.append_event(branch_event);

          L(FL("added branch event for file %s into branch %s")
            % cvs.path_interner.lookup(curr_commit->path)
            % branchname);

          // make the last commit depend on this branch, so
          // that comes after the new branchpoint
          if (last_commit)
            last_commit->dependencies.push_back(branch_event);
        }

      if (!r.deltas.find(curr_version)->second->next.empty())
        {
          // advance
          curr_data = next_data;
          curr_id = next_id;
          curr_version = next_version;
          swap(next_lines, curr_lines);
          next_lines->clear();
          last_commit = curr_commit;
        }
      else break;
    }
}


static void
import_rcs_file_with_cvs(string const & filename, app_state & app,
                         cvs_history & cvs)
{
  rcs_file r;
  L(FL("parsing RCS file %s") % filename);
  parse_rcs_file(filename, r);
  L(FL("parsed RCS file %s OK") % filename);

  {
    vector< piece > head_lines;
    I(r.deltatexts.find(r.admin.head) != r.deltatexts.end());
    I(r.deltas.find(r.admin.head) != r.deltas.end());

    hexenc<id> id;
    data dat(r.deltatexts.find(r.admin.head)->second->text);
    calculate_ident(dat, id);
    file_id fid(id);

    cvs.set_filename (filename, fid);
    cvs.index_branchpoint_symbols (r);

    if (!app.db.file_version_exists (fid) && !app.opts.dryrun)
      app.db.put_file(fid, file_data(dat));

    global_pieces.reset();
    global_pieces.index_deltatext(r.deltatexts.find(r.admin.head)->second,
                                  head_lines);
    process_rcs_branch(r.admin.head, head_lines, dat, id, r, app.db, cvs,
                       app.opts.dryrun);
    global_pieces.reset();
  }

  ui.set_tick_trailer("");
}


void
test_parse_rcs_file(system_path const & filename, database & db)
{
  cvs_history cvs;

  I(! filename.empty());
  assert_path_is_file(filename);

  P(F("parsing RCS file %s") % filename);
  rcs_file r;
  parse_rcs_file(filename.as_external(), r);
  P(F("parsed RCS file %s OK") % filename);
}


// CVS importing stuff follows


static void
split_version(string const & v, vector<string> & vs)
{
  vs.clear();
  boost::char_separator<char> sep(".");
  typedef boost::tokenizer<boost::char_separator<char> > tokenizer;
  tokenizer tokens(v, sep);
  copy(tokens.begin(), tokens.end(), back_inserter(vs));
}

static void
join_version(vector<string> const & vs, string & v)
{
  v.clear();
  for (vector<string>::const_iterator i = vs.begin();
       i != vs.end(); ++i)
    {
      if (i != vs.begin())
        v += ".";
      v += *i;
    }
}

cvs_history::cvs_history() :
  n_versions("versions", "v", 1),
  n_tree_branches("branches", "b", 1)
{
}

void
cvs_history::set_filename(string const & file,
                          file_id const & ident)
{
  L(FL("importing file '%s'") % file);
  I(file.size() > 2);
  I(file.substr(file.size() - 2) == string(",v"));
  string ss = file;
  ui.set_tick_trailer(ss);
  ss.resize(ss.size() - 2);
  // remove Attic/ if present
  string::size_type last_slash=ss.rfind('/');
  if (last_slash!=string::npos && last_slash>=5
        && ss.substr(last_slash-5,6)=="Attic/")
     ss.erase(last_slash-5,6);
  curr_file = file_path_internal(ss);
  curr_file_interned = path_interner.intern(ss);
}

void cvs_history::index_branchpoint_symbols(rcs_file const & r)
{
  branch_first_entries.clear();

  for (multimap<string, string>::const_iterator i =
         r.admin.symbols.begin(); i != r.admin.symbols.end(); ++i)
    {
      string const & num = i->first;
      string const & sym = i->second;

      vector<string> components;
      split_version(num, components);

      vector<string> first_entry_components;
      vector<string> branchpoint_components;

      if (components.size() > 2 &&
          (components.size() % 2 == 1))
        {
          // this is a "vendor" branch
          //
          // such as "1.1.1", where "1.1" is the branchpoint and
          // "1.1.1.1" will be the first commit on it.
          
          first_entry_components = components;
          first_entry_components.push_back("1");

          branchpoint_components = components;
          branchpoint_components.erase(branchpoint_components.end() - 1,
                                       branchpoint_components.end());

        }

      else if (components.size() > 2 &&
               (components.size() % 2 == 0) &&
               components[components.size() - 2] == string("0"))
        {
          // this is a "normal" branch
          //
          // such as "1.3.0.2", where "1.3" is the branchpoint and
          // "1.3.2.1" is the first commit in the branch.

          first_entry_components = components;
          first_entry_components[first_entry_components.size() - 2]
            = first_entry_components[first_entry_components.size() - 1];
          first_entry_components[first_entry_components.size() - 1]
            = string("1");

          branchpoint_components = components;
          branchpoint_components.erase(branchpoint_components.end() - 2,
                                       branchpoint_components.end());
        }

      string first_entry_version;
      join_version(first_entry_components, first_entry_version);

      L(FL("first version in branch %s would be %s") 
        % sym % first_entry_version);
      branch_first_entries.insert(make_pair(first_entry_version, sym));

      string branchpoint_version;
      join_version(branchpoint_components, branchpoint_version);

      if (branchpoint_version.length() > 0)
        {
          // possibly add the branch to a delta
          map< string, shared_ptr<rcs_delta> >::const_iterator di =
            r.deltas.find(branchpoint_version);

          // the delta must exist
          E(di != r.deltas.end(),
            F("delta for a branchpoint is missing (%s)")
              % branchpoint_version);

          shared_ptr<rcs_delta> curr_delta = di->second;

          vector<string>::const_iterator j;
          for(j = curr_delta->branches.begin();
              j != curr_delta->branches.end(); ++j)
            {
              if (*j == first_entry_version)
                break;
            }

          // if the delta does not yet contain that branch, we add it
          if (j == curr_delta->branches.end())
            curr_delta->branches.push_back(first_entry_version);
        }
    }
}

class
cvs_tree_walker
  : public tree_walker
{
  cvs_history & cvs;
  app_state & app;
public:
  cvs_tree_walker(cvs_history & c, app_state & a) : 
    cvs(c), app(a)
  {
  }
  virtual void visit_file(file_path const & path)
  {
    string file = path.as_external();
    if (file.substr(file.size() - 2) == string(",v"))
      {
        try
          {
            import_rcs_file_with_cvs(file, app, cvs);
          }
        catch (oops const & o)
          {
            W(F("error reading RCS file %s: %s") % file % o.what());
          }
      }
    else
      L(FL("skipping non-RCS file %s") % file);
  }
  virtual ~cvs_tree_walker() {}
};


struct
cluster_consumer
{
  cvs_history & cvs;
  app_state & app;
  string const & branchname;
  set<split_path> created_dirs;
  map<cvs_path, cvs_mtn_version> live_files;
  ticker & n_revisions;

  struct prepared_revision
  {
    prepared_revision(revision_id i,
                      shared_ptr<revision_t> r,
                      const cvs_blob & blob);
    revision_id rid;
    shared_ptr<revision_t> rev;
    time_t time;
    cvs_authorclog authorclog;
    vector<cvs_tag> tags;
  };

  vector<prepared_revision> preps;

  roster_t ros;
  temp_node_id_source nis;
  editable_roster_base editable_ros;
  revision_id parent_rid, child_rid;

  cluster_consumer(cvs_history & cvs,
                   app_state & app,
                   string const & branchname,
                   ticker & n_revs);

  void consume_blob(const cvs_blob & blob);
  void add_missing_parents(split_path const & sp, cset & cs);
  void build_cset(const cvs_blob & blob, cset & cs);
  void store_auxiliary_certs(prepared_revision const & p);
  void store_revisions();
};

template < class MyEdge >
struct blob_splitter 
  : public boost::dfs_visitor<>
{
protected:
  cvs_history & cvs;
  vector< MyEdge > & back_edges;

public:
  blob_splitter(cvs_history & c, vector< MyEdge > & be)
    : cvs(c),
      back_edges(be)
    { }

  template < class Edge, class Graph >
  void tree_edge(Edge e, Graph & g)
    {
      L(FL("blob_splitter: tree edge: %s") % e);
    }

  template < class Edge, class Graph >
  void back_edge(Edge e, Graph & g)
    {
      L(FL("blob_splitter: back edge: %s") % e);
      back_edges.push_back(MyEdge(e.m_source, e.m_target));
    }
};

class revision_iterator
{
private:
	cvs_blob_index current_blob;
  cvs_history & cvs;
  cluster_consumer & cons;

public:
  revision_iterator(cvs_history & h, cluster_consumer & c)
    : current_blob(0),
      cvs(h),
      cons(c)
    {}

  revision_iterator(const revision_iterator & ri)
    : current_blob(ri.current_blob),
      cvs(ri.cvs),
      cons(ri.cons)
    {}

	revision_iterator & operator * (void)
    {
      return *this;
    };

  revision_iterator & operator = (cvs_blob_index current_blob)
    {
      L(FL("next blob number from toposort: %d") % current_blob);
      cons.consume_blob(cvs.blobs[current_blob]);
      return *this;
    }

	revision_iterator & operator ++ (void)
    {
      return *this;
    }

	revision_iterator & operator ++ (int i)
    {
      return *this;
    };
};

typedef pair< cvs_blob_index, cvs_blob_index > Edge;
typedef boost::adjacency_list< boost::vecS, boost::vecS,
                               boost::bidirectionalS > Graph;

void
add_blob_dependency_edges(cvs_history & cvs,
                          const cvs_blob_index i,
                          Graph & g)
{
  const cvs_blob & blob = cvs.blobs[i];

  for(blob_event_iter event = blob.begin(); event != blob.end(); ++event)
    {
      for(dependency_iter dep = (*event)->dependencies.begin();
          dep != (*event)->dependencies.end(); ++dep)
        {
          blob_index_iterator k =
            cvs.get_blob((*dep)->get_digest(), false);

          for ( ; (k->second < cvs.blobs.size()) &&
                  (cvs.blobs[k->second].get_digest() == 
                                    (*dep)->get_digest()); ++k)
            {
              bool found = false;

              for (dependency_iter di = cvs.blobs[k->second].get_events().begin();
                   di != cvs.blobs[k->second].get_events().end(); ++ di)
                {
                  if (*di == *dep)
                    found = true;
                }

              if (found)
                {
                  L(FL("blob %d depends on blob %d") % i % k->second);
                  add_edge(i, k->second, g);
                }
            }
        }
    }
}

void
split_blobs_at(cvs_history & cvs,
               const Edge & e, Graph & g)
{
  L(FL("splitting at edge: %d -> %d") % e.first % e.second);

  cvs_event_digest target_blob_digest(cvs.blobs[e.second].get_digest());

  // FIXME:
  // we can only split commit events, not branches or tags
  I(target_blob_digest.is_commit());

  vector< cvs_event_ptr > blob_events(cvs.blobs[e.second].get_events());

  // sort the blob events by timestamp
  sort(blob_events.begin(), blob_events.end());

  // now detect the largest gap between any two events
  time_t max_diff = 0;
  blob_event_iter max_at = blob_events.begin();

  blob_event_iter i, last;
  i = blob_events.begin();
  last = i;
  i++;
  for ( ; i != blob_events.end(); ++i)
    {
      time_t diff = (*i)->time - (*last)->time;

      if (diff > max_diff)
        {
          max_diff = diff;
          max_at = i;
        }

      last = i;
    }

  L(FL("max. time difference is: %d") % max_diff);

  // add a blob
  cvs_event_digest d = cvs.blobs[e.second].get_digest();
  cvs_blob_index new_blob = cvs.add_blob(d)->second;

  // reassign all events and split into the two blobs
  cvs.blobs[e.second].get_events().clear();
  I(!blob_events.empty());
  I(cvs.blobs[e.second].empty());

  for (i = blob_events.begin(); i != blob_events.end(); ++i)
    if ((*i)->time >= (*max_at)->time)
      cvs.blobs[new_blob].push_back(*i);
    else
      cvs.blobs[e.second].push_back(*i);

  {
    // in edges, blobs which depend on this one blob we should split
    pair< boost::graph_traits<Graph>::in_edge_iterator,
          boost::graph_traits<Graph>::in_edge_iterator > range;

    range = in_edges(e.second, g);

    vector< cvs_blob_index > in_deps_from;

    // get all blobs with dependencies to the blob which has been split
    for (boost::graph_traits<Graph>::in_edge_iterator ity = range.first;
         ity != range.second; ++ity)
      {
        L(FL("removing in edge %s") % *ity);
        in_deps_from.push_back(ity->m_source);
        I(ity->m_target == e.second);
      }

    // remove all those edges
    for (vector< cvs_blob_index >::const_iterator ity = in_deps_from.begin();
         ity != in_deps_from.end(); ++ity)
          remove_edge(*ity, e.second, const_cast<Graph &>(g));

    // now check each in_deps_from blob and add proper edges to the
    // newly splitted blobs
    for (vector< cvs_blob_index >::const_iterator ity = in_deps_from.begin();
         ity != in_deps_from.end(); ++ity)
      {
        cvs_blob & other_blob = cvs.blobs[*ity];

        for (vector< cvs_event_ptr >::const_iterator j = 
              other_blob.get_events().begin();
              j != other_blob.get_events().end(); ++j)
          {
            for (dependency_iter ob_dep = (*j)->dependencies.begin();
                 ob_dep != (*j)->dependencies.end(); ++ob_dep)

              if ((*ob_dep)->get_digest() == d)
              {
                if ((*ob_dep)->time >= (*max_at)->time)
                {
                  L(FL("adding new edge %d -> %d") % *ity % new_blob);
                  add_edge(*ity, new_blob, const_cast<Graph &>(g));
                }
                else
                {
                  L(FL("keeping edge %d -> %d") % *ity % new_blob);
                  add_edge(*ity, e.second, const_cast<Graph &>(g));
                }
              }
          }
      }
  }

  // adjust out edges of the new blob
  {
    // in edges, blobs which depend on this one blob which we are splitting
    pair< boost::graph_traits<Graph>::out_edge_iterator,
          boost::graph_traits<Graph>::out_edge_iterator > range;

    range = out_edges(e.second, g);

    // remove all existing out edges
    for (boost::graph_traits<Graph>::out_edge_iterator ity = range.first;
         ity != range.second; ++ity)
      {
        L(FL("removing out edge %s") % *ity);
        remove_edge(ity->m_source, ity->m_target, const_cast<Graph &>(g));
      }

    add_blob_dependency_edges(cvs, e.second, const_cast<Graph &>(g));
    add_blob_dependency_edges(cvs, new_blob, const_cast<Graph &>(g));
  }
}

class blob_label_writer
{
  public:
    cvs_history & cvs;

    blob_label_writer(cvs_history & c) : cvs(c) {};

    template <class VertexOrEdge>
    void operator()(ostream & out, const VertexOrEdge & v) const
    {
      string label;
      cvs_blob b = cvs.blobs[v];

      if (b.get_digest().is_commit())
        {
          const shared_ptr< cvs_commit > ce =
            boost::static_pointer_cast<cvs_commit, cvs_event>(*b.begin());

          label = (FL("blob %d: commit") % v).str();
          label += "\\n" + cvs.authorclog_interner.lookup(ce->authorclog);
          label += "\\n\\n";

          for (blob_event_iter i = b.begin(); i != b.end(); i++)
            {
              const shared_ptr< cvs_commit > ce =
                boost::static_pointer_cast<cvs_commit, cvs_event>(*i);

              label += cvs.path_interner.lookup(ce->path);
              label += "@";
              label += cvs.rcs_version_interner.lookup(ce->rcs_version);
              label += "\\n";
            }
        }
      else if (b.get_digest().is_branch())
        {
          label = (FL("blob %d: branch: ") % v).str();

          const shared_ptr< cvs_event_branch > cb =
            boost::static_pointer_cast<cvs_event_branch, cvs_event>(*b.begin());

          label += cvs.branchname_interner.lookup(cb->branchname);
        }
      else if (b.get_digest().is_tag())
        {
          label = (FL("blob %d: tag") % v).str();

          const shared_ptr< cvs_event_tag > cb =
            boost::static_pointer_cast<cvs_event_tag, cvs_event>(*b.begin());

          label += cvs.tag_interner.lookup(cb->tag);
        }
      else
        {
          label = (FL("blob %d: unknow type") % v).str();
        }

      out << "[label=\"" << label << "\"]";
    }
};

//
// After stuffing all cvs_events into blobs of events with the same
// author and changelog, we have to make sure their dependencies are
// respected.
//
void
resolve_blob_dependencies(cvs_history &cvs,
                          app_state & app,
                          string const & branchname,
                          ticker & n_revs)
{
  L(FL("Breaking dependency cycles (%d blobs)") % cvs.blobs.size());

  int step_no = 1;
  std::ofstream viz_file;
  blob_label_writer blw(cvs);

  Graph g(cvs.blobs.size());

  // fill the graph with all blob dependencies as edges between
  // the blobs (vertices).
  for (cvs_blob_index i = 0; i < cvs.blobs.size(); ++i)
    add_blob_dependency_edges(cvs, i, g);

  // check for cycles
  vector< Edge > back_edges;
  blob_splitter< Edge > vis(cvs, back_edges);

  do
  {
    viz_file.open((FL("cvs_graph.%d.viz") % step_no).str().c_str());
    boost::write_graphviz(viz_file, g, blw);
    viz_file.close();

    back_edges.clear();
  	depth_first_search(g, visitor(vis));

    // only split the first blob which had a back edge
    if (back_edges.begin() != back_edges.end())
        split_blobs_at(cvs, *back_edges.begin(), g);

  } while (!back_edges.empty());

  // start the topological sort, which calls our revision
  // iterator to insert the revisions into our database. 
  cluster_consumer cons(cvs, app, branchname, n_revs);
  revision_iterator ri(cvs, cons);

  L(FL("starting toposort the blobs of branch %s") % branchname);
  topological_sort(g, ri);

  // finally store the revisions
  // (ms) why is this an extra step? Is it faster?
  cons.store_revisions();
}

void
import_cvs_repo(system_path const & cvsroot,
                app_state & app)
{
  N(!directory_exists(cvsroot / "CVSROOT"),
    F("%s appears to be a CVS repository root directory\n"
      "try importing a module instead, with 'cvs_import %s/<module_name>")
    % cvsroot % cvsroot);

  {
    // early short-circuit to avoid failure after lots of work
    rsa_keypair_id key;
    get_user_key(key, app);
    require_password(key, app);
  }

  cvs_history cvs;
  N(app.opts.branch_name() != "", F("need base --branch argument for importing"));
  cvs.base_branch = app.opts.branch_name();

  // add the trunk branch name
  cvs_branchname bn = cvs.branchname_interner.intern(cvs.base_branch);


  //
  // first step of importing legacy VCS: collect all revisions
  // of all files we know. This already creates file deltas and
  // hashes. We end up with a DAG of blobs,
  {
    transaction_guard guard(app.db);
    cvs_tree_walker walker(cvs, app);
    require_path_is_directory(cvsroot,
                              F("path %s does not exist") % cvsroot,
                              F("'%s' is not a directory") % cvsroot);
    app.db.ensure_open();
    change_current_working_dir(cvsroot);
    walk_tree(file_path(), walker);
    guard.commit();
  }

  ticker n_revs(_("revisions"), "r", 1);

  {
    transaction_guard guard(app.db);
    resolve_blob_dependencies(cvs, app, cvs.base_branch, n_revs);
    guard.commit();
  }

  return;
}

cluster_consumer::cluster_consumer(cvs_history & cvs,
                                   app_state & app,
                                   string const & branchname,
                                   ticker & n_revs)
  : cvs(cvs),
    app(app),
    branchname(branchname),
    n_revisions(n_revs),
    editable_ros(ros, nis)
{
#if 0
  if (!null_id(branch.parent_rid))
    {
      L(FL("starting cluster for branch %s from revision")
           % branchname);

      // ??? FIXME: parent_rid = branch.parent_rid;
      app.db.get_roster(parent_rid, ros);

      // populate the cluster_consumer's live_files and created_dirs according
      // to the roster.
      node_map nodes = ros.all_nodes();
      for (node_map::iterator i = nodes.begin(); i != nodes.end(); ++i)
        {
          shared_ptr<node> node = i->second;

          if (is_dir_t(node))
            {
              split_path dir;

              ros.get_name(node->self, dir);
              L(FL("   dir:  %s") % dir);
              safe_insert(created_dirs, dir);
            }
          else if (is_file_t(node))
            {
              std::string rev;
              std::string name;
              cvs_path path;
              split_path sp;

              ros.get_name(node->self, sp);
              file_path fp(sp);
              path = cvs.path_interner.intern(fp.as_internal());

              dump(downcast_to_file_t(node)->content, rev);

              L(FL("   file: %s at revision %s") % fp.as_internal() % rev);
              live_files[path] = cvs.mtn_version_interner.intern(rev);
            }
        }
    }

  if (!branch.has_a_commit)
    {
      W(F("Ignoring branch %s because it is empty.") % branchname);
    }
#endif
}

cluster_consumer::prepared_revision::prepared_revision(revision_id i, 
                                                       shared_ptr<revision_t> r,
                                                       const cvs_blob & blob)
  : rid(i),
    rev(r)
{
  I(blob.get_digest().is_commit());

  shared_ptr<cvs_commit> ce =
    boost::static_pointer_cast<cvs_commit, cvs_event>(*blob.begin());

  authorclog = ce->authorclog;

  // FIXME: calculate an avg time
  time = ce->time;
}


void
cluster_consumer::store_revisions()
{
  for (vector<prepared_revision>::const_iterator i = preps.begin();
       i != preps.end(); ++i)
    {
      if (!app.db.revision_exists(i->rid))
        {
          if (!app.opts.dryrun)
            {
              data tmp;
              write_revision(*(i->rev), tmp);
              app.db.put_revision(i->rid, *(i->rev));
              store_auxiliary_certs(*i);
              ++n_revisions;
            }
        }
    }
}

void
cluster_consumer::store_auxiliary_certs(prepared_revision const & p)
{
  packet_db_writer dbw(app);

  string ac_str = cvs.authorclog_interner.lookup(p.authorclog);
  int i = ac_str.find("|||\n");

  utf8 author = utf8(ac_str.substr(0, i));
  utf8 changelog = utf8(ac_str.substr(i+4));

  app.get_project().put_standard_certs(p.rid,
                                       utf8(branchname),
                                       changelog,
                                       time_from_time_t(p.time),
                                       author,
                                       dbw);
}

void
cluster_consumer::add_missing_parents(split_path const & sp, cset & cs)
{
  split_path tmp(sp);
  if (tmp.empty())
    return;
  tmp.pop_back();
  while (!tmp.empty())
    {
      if (created_dirs.find(tmp) == created_dirs.end())
        {
          safe_insert(created_dirs, tmp);
          safe_insert(cs.dirs_added, tmp);
        }
      tmp.pop_back();
    }
}

void
cluster_consumer::build_cset(const cvs_blob & blob,
                             cset & cs)
{
  for (blob_event_iter i = blob.begin(); i != blob.end(); ++i)
    {
      I((*i)->get_digest().is_commit());

      shared_ptr<cvs_commit> ce =
        boost::static_pointer_cast<cvs_commit, cvs_event>(*i);

      file_path pth = file_path_internal(cvs.path_interner.lookup(ce->path));

      L(FL("cluster_consumer::build_cset: file_path: %s") % pth);

      split_path sp;
      pth.split(sp);

      file_id fid(cvs.mtn_version_interner.lookup(ce->mtn_version));

      if (ce->alive)
        {
          map<cvs_path, cvs_mtn_version>::const_iterator e =
            live_files.find(ce->path);

          if (e == live_files.end())
            {
              add_missing_parents(sp, cs);
              L(FL("adding entry state '%s' on '%s'") % fid % pth);
              safe_insert(cs.files_added, make_pair(sp, fid));
              live_files[ce->path] = ce->mtn_version;
            }
          else if (e->second != ce->mtn_version)
            {
              file_id old_fid(cvs.mtn_version_interner.lookup(e->second));
              L(FL("applying state delta on '%s' : '%s' -> '%s'")
                % pth % old_fid % fid);
              safe_insert(cs.deltas_applied,
                          make_pair(sp, make_pair(old_fid, fid)));
              live_files[ce->path] = ce->mtn_version;
            }
        }
      else
        {
          map<cvs_path, cvs_mtn_version>::const_iterator e =
            live_files.find(ce->path);

          if (e != live_files.end())
            {
              L(FL("deleting entry state '%s' on '%s'") % fid % pth);
              safe_insert(cs.nodes_deleted, sp);
              live_files.erase(ce->path);
            }
        }
    }
}

void
cluster_consumer::consume_blob(const cvs_blob & blob)
{
  if (blob.get_digest().is_commit())
    {
      // we should never have an empty blob; it's *possible* to have
      // an empty changeset (say on a vendor import) but every cluster
      // should have been created by at least one file commit, even
      // if the commit made no changes. it's a logical inconsistency if
      // you have an empty blob.
      I(!blob.empty());

      shared_ptr<cvs_commit> ce =
        boost::static_pointer_cast<cvs_commit, cvs_event>(*blob.begin());

      if (ce->alive)
        {
          shared_ptr<revision_t> rev(new revision_t());
          shared_ptr<cset> cs(new cset());

          build_cset(blob, *cs);

          cs->apply_to(editable_ros);
          manifest_id child_mid;
          calculate_ident(ros, child_mid);

          rev->made_for = made_for_database;
          rev->new_manifest = child_mid;
          rev->edges.insert(make_pair(parent_rid, cs));

          calculate_ident(*rev, child_rid);

          preps.push_back(prepared_revision(child_rid, rev, blob));

          parent_rid = child_rid;
        }
    }
  else if (blob.get_digest().is_branch())
    {
      if (!blob.empty())
        {
          string child_rid_str;
          dump(child_rid, child_rid_str);

          shared_ptr<cvs_event_branch> cbe =
            boost::static_pointer_cast<cvs_event_branch, cvs_event>(
              *blob.begin());
        }
    }
  else if (blob.get_digest().is_tag())
    {
      if (!blob.empty())
        {
          shared_ptr<cvs_event_tag> cte =
            boost::static_pointer_cast<cvs_event_tag, cvs_event>(
              *blob.begin());

          // FIXME: before, I've only inserted into cvs.resolved_tags,
          //        but I should just add the cert here...
        }
    }
  else
    I(false);
}

// Local Variables:
// mode: C++
// fill-column: 76
// c-file-style: "gnu"
// indent-tabs-mode: nil
// End:
// vim: et:sw=2:sts=2:ts=2:cino=>2s,{s,\:s,+s,t0,g0,^-2,e-2,n-2,p2s,(0,=s:<|MERGE_RESOLUTION|>--- conflicted
+++ resolved
@@ -8,10 +8,7 @@
 // PURPOSE.
 
 #include <algorithm>
-<<<<<<< HEAD
 #include <fstream>
-=======
->>>>>>> 859df05c
 #include <iterator>
 #include <list>
 #include <map>
