// Copyright (C) 2002 Graydon Hoare <graydon@pobox.com>
//
// This program is made available under the GNU GPL version 2.0 or
// greater. See the accompanying file COPYING for details.
//
// This program is distributed WITHOUT ANY WARRANTY; without even the
// implied warranty of MERCHANTABILITY or FITNESS FOR A PARTICULAR
// PURPOSE.

#include "base.hh"
#include <algorithm>
#include <ostream>
#include <fstream>
#include <iterator>
#include <list>
#include <map>
#include <set>
#include <sstream>
#include <stack>
#include <stdexcept>
#include "vector.hh"
#include <cstring> // memset
#include <list>

#include <boost/shared_ptr.hpp>
#include <boost/scoped_ptr.hpp>
#include "lexical_cast.hh"
#include <boost/tokenizer.hpp>

#include "cert.hh"
#include "constants.hh"
#include "cycle_detector.hh"
#include "database.hh"
#include "dates.hh"
#include "file_io.hh"
#include "interner.hh"
#include "lua_hooks.hh"
#include "merge.hh"
#include "options.hh"
#include "paths.hh"
#include "platform-wrapped.hh"
#include "project.hh"
#include "rcs_file.hh"
#include "revision.hh"
#include "roster_merge.hh"
#include "safe_map.hh"
#include "sanity.hh"
#include "transforms.hh"
#include "ui.hh"
#include "roster.hh"
#include "xdelta.hh"

using std::make_pair;
using std::map;
using std::multimap;
using std::out_of_range;
using std::pair;
using std::search;
using std::set;
using std::sscanf;
using std::stack;
using std::string;
using std::vector;
using std::deque;
using std::list;
using std::insert_iterator;
using std::back_insert_iterator;
using std::for_each;
using std::swap;

using boost::scoped_ptr;
using boost::shared_ptr;
using boost::lexical_cast;

// additional debugging information
// not defined: DEBUG_BLOB_SPLITTER
// not defined: DEBUG_GRAPHVIZ
// not defined: DEBUG_DEP_CACHE_CHECKING

// cvs history recording stuff

typedef u32 cvs_authorclog;
typedef u32 cvs_mtn_version;   // the new file id in monotone
typedef u32 cvs_rcs_version;   // the old RCS version number
typedef u32 cvs_symbol_no;
typedef u32 cvs_path;

const cvs_symbol_no invalid_symbol = cvs_symbol_no(-1);

typedef enum
{
  ET_COMMIT = 0,
  ET_TAG_POINT = 1,
  ET_BRANCH_POINT = 2,
  ET_BRANCH_START = 3,
  ET_BRANCH_END = 4,
  ET_SYMBOL = 5
} event_type;

typedef u64 time_i;

struct cvs_history;

struct cvs_event_digest
{
  u32 digest;

  cvs_event_digest(const event_type t, const unsigned int v)
    {
      I(sizeof(struct cvs_event_digest) == 4);

      I(v < ((u32) 1 << 29));
      I(t < 8);
      digest = t << 29 | v;
    }

  cvs_event_digest(const cvs_event_digest & d)
    : digest(d.digest)
    { };

  bool operator < (const struct cvs_event_digest & other) const
    {
      return digest < other.digest;
    }

  bool operator == (const struct cvs_event_digest & other) const
    {
      return digest == other.digest;
    }

  bool is_commit() const
    {
      return digest >> 29 == (u32) ET_COMMIT;
    }

  bool is_symbol() const
    {
      return digest >> 29 == (u32) ET_SYMBOL;
    }

  bool is_tag() const
    {
      return digest >> 29 == (u32) ET_TAG_POINT;
    }

  bool is_branch_start() const
    {
      return digest >> 29 == (u32) ET_BRANCH_START;
    }

  bool is_branch_end() const
    {
      return digest >> 29 == (u32) ET_BRANCH_END;
    }
};

std::ostream & operator<<(std::ostream & o, struct cvs_event_digest const & d)
{
  return o << d.digest;
}

class cvs_event;

typedef cvs_event* cvs_event_ptr;

class cvs_blob;
typedef vector<cvs_blob>::size_type cvs_blob_index;
typedef vector<cvs_blob_index>::const_iterator blob_index_iter;

struct
cvs_event
{
public:
  time_i adj_time;
  cvs_path path;
  cvs_blob_index bi;

  // symbol constructor
  cvs_event(const cvs_path p, const time_i ti)
    : adj_time(ti * 100),
      path(p)
    { };
};

struct
cvs_commit : cvs_event
{
  time_i given_time;

  // additional information for commits
  cvs_mtn_version mtn_version;
  cvs_rcs_version rcs_version;
  bool alive;

  // commit constructor
  cvs_commit(const cvs_path p, const time_i ti, const cvs_mtn_version v,
             const cvs_rcs_version r, const bool al)
    : cvs_event(p, ti),
      given_time(ti),
      mtn_version(v),
      rcs_version(r),
      alive(al)
    { };
};

typedef vector< cvs_event_ptr >::const_iterator blob_event_iter;

// for the depth first search algo
typedef pair< cvs_blob_index, cvs_blob_index > Edge;

typedef multimap<cvs_event_digest, cvs_blob_index>::iterator
  blob_index_iterator;

const cvs_blob_index invalid_blob = cvs_blob_index(-1);

typedef enum { white, grey, black } dfs_color;

class
cvs_blob
{
private:
  vector< cvs_event_ptr > events;
  time_i avg_time;

  bool has_cached_dependencies;
  bool has_cached_dependents;
  bool events_are_sorted;
  bool cached_dependencies_are_sorted;
  bool cached_dependents_are_sorted;
  vector<cvs_blob_index> dependencies_cache;
  vector<cvs_blob_index> dependents_cache;

public:
  event_type etype;
  union {
    cvs_authorclog authorclog;    // for commit events
    cvs_symbol_no symbol;         // for all symbol events
  };

  cvs_symbol_no in_branch;
  revision_id assigned_rid;

  // helper field for Depth First Search algorithm
  dfs_color color;

  // helper field for the branch sanitizer;
  int height;

  cvs_blob(const event_type t, const u32 no)
    : avg_time(0),
      has_cached_dependencies(false),
      has_cached_dependents(false),
      events_are_sorted(true),
      cached_dependencies_are_sorted(false),
      cached_dependents_are_sorted(false),
      etype(t),
      symbol(no)
    { };

  cvs_blob(const cvs_blob & b)
    : events(b.events),
      avg_time(0),
      has_cached_dependencies(false),
      has_cached_dependents(false),
      events_are_sorted(false),
      cached_dependencies_are_sorted(false),
      cached_dependents_are_sorted(false),
      etype(b.etype),
      symbol(b.symbol)
    { };

  void push_back(cvs_event_ptr c)
    {
      events.push_back(c);
      events_are_sorted = false;
    }

  vector< cvs_event_ptr > & get_events()
    {
      return events;
    }

  void clear()
    {
      events.clear();
    }

  blob_event_iter begin() const
    {
      return events.begin();
    }

  blob_event_iter end() const
    {
      return events.end();
    }

  vector<cvs_event_ptr>::iterator begin()
    {
      return events.begin();
    }

  vector<cvs_event_ptr>::iterator end()
    {
      return events.end();
    }

  bool empty() const
    {
      return events.empty();
    }

  const cvs_event_digest get_digest() const
    {
      return cvs_event_digest(etype, symbol);
    }

  vector<cvs_blob_index> & get_dependents(cvs_history & cvs);
  vector<cvs_blob_index> & get_dependencies(cvs_history & cvs);

  void fill_dependencies_cache(cvs_history & cvs);
  void fill_dependents_cache(cvs_history & cvs);
  void sort_dependencies_cache(cvs_history & cvs);
  void sort_dependents_cache(cvs_history & cvs);

  void reset_dependencies_cache(void)
    {
      has_cached_dependencies = false;
    }

  void reset_dependents_cache(void)
    {
      has_cached_dependents = false;
    }

  void resort_dependencies_cache(void)
    {
      cached_dependencies_are_sorted = false;
    }

  void resort_dependents_cache(void)
    {
      cached_dependents_are_sorted = false;
    }

  time_i get_avg_time(void)
    {
      if (avg_time == 0)
        {
          for (blob_event_iter i = events.begin(); i != events.end(); ++i)
            avg_time += (*i)->adj_time;
          avg_time /= events.size();
          return avg_time;
        }
      else
        return avg_time;
    }

  void set_avg_time(const time_i t)
    {
      avg_time = t;
    }

  void sort_events(void);

  int build_cset(cvs_history & cvs,
                 roster_t & base_ros,
                 cset & cs);

  void add_missing_parents(file_path const & path,
                           roster_t & base_ros, cset & cs);

  time_i get_oldest_event_time(void)
    {
      time_i oldest_event_in_blob = 0;
      for (blob_event_iter ity = begin(); ity != end(); ++ity)
        if ((oldest_event_in_blob == 0) ||
            ((*ity)->adj_time < oldest_event_in_blob))
          oldest_event_in_blob = (*ity)->adj_time;
      return oldest_event_in_blob;
    }
};

typedef struct
{
  cvs_blob_index bi;
  blob_index_iter ei;
} dfs_context;

// okay, this is a little memory hackery...
#define POOL_SIZE (1024 * 1024 * 4)
struct event_pool
{
  char *pool_start, *pool_end;

  event_pool(void)
    : pool_start(NULL),
      pool_end(NULL)
    { };

  template<typename T>
  T *allocate(void)
    {
      int s = sizeof(T);

      if ((pool_end - pool_start) <= s)
        {
          pool_start = (char*) malloc(POOL_SIZE);
          pool_end = pool_start + POOL_SIZE;
        }

      I((pool_end - pool_start) > s);
      T* res = (T*) pool_start;
      memset(res, 0, sizeof(T));
      pool_start += s;
      return res;
    }
};

struct blob_splitter;

string get_event_repr(cvs_history & cvs, cvs_event_ptr ev);

typedef pair<cvs_event_ptr, cvs_event_ptr> event_dep;
typedef vector<event_dep>::iterator event_dep_iter;

class
dep_loop
{
private:
  event_dep_iter pos, end;

public:
  dep_loop(event_dep_iter p, event_dep_iter e)
    : pos(p),
      end(e)
    { };

  bool
  ended(void) const
    {
      return (pos == end);
    }

  event_dep_iter
  get_pos(void) const
    {
      return pos;
    }

  cvs_event_ptr
  operator *(void) const
    {
      return pos->second;
    };

  void
  operator ++(void)
    {
      ++pos;

      // skip erased dependencies
      while (!ended() && !pos->first && !pos->second)
        ++pos;
    };
};

class
dep_checker
{
private:
  cvs_blob_index bi, dep_bi;

public:
  dep_checker(const cvs_blob_index bi, const cvs_blob_index dep_bi)
    : bi(bi),
      dep_bi(dep_bi)
    { };

  bool
  operator () (const event_dep & e)
    {
      return (e.first->bi == bi) && (e.second->bi == dep_bi);
    }
};

struct
cvs_history
{
  project_t & project;

  event_pool ev_pool;

  interner<u32> authorclog_interner;
  interner<u32> mtn_version_interner;
  interner<u32> rcs_version_interner;
  interner<u32> symbol_interner;
  interner<u32> path_interner;

  // all the blobs of the whole repository
  vector<cvs_blob> blobs;

  // all the blobs by their event_digest
  multimap<cvs_event_digest, cvs_blob_index> blob_index;

  // assume an RCS file has foo:X.Y.0.N in it, then
  // this map contains entries of the form
  // X.Y.N.1 -> foo
  // this map is cleared for every RCS file.
  map<string, string> branch_first_entries;

  // to support successive imports, we keep track of the latest
  // imported revision for every branch.
  map<cvs_symbol_no, revision_id> branch_head_rev;

  // event dependency tracking vectors
  vector<event_dep> dependencies;
  vector<event_dep> weak_dependencies;
  vector<event_dep> dependents;

  // final ordering of the blobs for the import
  vector<cvs_blob_index> import_order;

  file_path curr_file;
  cvs_path curr_file_interned;

  cvs_symbol_no base_branch;
  cvs_blob_index root_blob;
  cvs_event_ptr root_event;

  int unnamed_branch_counter;

  // step number of graphviz output, when enabled.
  int step_no;

  bool deps_sorted;

  // the upper limit of what to import
  date_t upper_time_limit;

  cvs_history(project_t & project)
    : project(project),
      unnamed_branch_counter(0),
      step_no(0),
      deps_sorted(false)
    { };

  void set_filename(string const & file,
                    file_id const & ident);

  void index_branchpoint_symbols(rcs_file & r);

  blob_index_iterator add_blob(const event_type t, const u32 no)
  {
    // add a blob..
    cvs_blob_index i = blobs.size();
    blobs.push_back(cvs_blob(t, no));

    // ..and an index entry for the blob
    blob_index_iterator j = blob_index.insert(
      make_pair(cvs_event_digest(t, no), i));
    return j;
  }

  bool
  blob_exists(const cvs_event_digest d)
  {
    pair<blob_index_iterator, blob_index_iterator> range = 
      blob_index.equal_range(d);

    return (range.first != range.second);
  }

  pair< blob_index_iterator, blob_index_iterator >
  get_blobs(const event_type t, const u32 no, bool create)
  {
    cvs_event_digest d(t, no);
    pair<blob_index_iterator, blob_index_iterator> range = 
      blob_index.equal_range(d);

    if ((range.first == range.second) && create)
      {
        range.first = add_blob(t, no);
        range.second = range.first;
        range.second++;
        return range;
      }

    I(range.first != range.second);
    return range;
  }

  cvs_blob_index get_or_create_blob(const event_type t, const u32 no)
  {
    pair<blob_index_iterator, blob_index_iterator> range =
      get_blobs(t, no, true);

    cvs_blob_index res = range.first->second;

    // make sure we found only one such blob
    I(++range.first == range.second);

    return res;
  }

  void append_event_to(const cvs_blob_index bi, cvs_event_ptr c)
  {
    blobs[bi].push_back(c);
    c->bi = bi;
  }

  void split_authorclog(const cvs_authorclog ac, string & author,
                        string & changelog)
  {
    string ac_str = authorclog_interner.lookup(ac);
    int i = ac_str.find("|||");
    I(i > 0);

    author = ac_str.substr(0, i);
    changelog = ac_str.substr(i+3);
  }

  string join_authorclog(const string author, const string clog)
  {
    I(author.size() > 0);
    I(clog.size() > 0);
    return author + "|||" + clog;
  }

  string get_branchname(const cvs_symbol_no bname)
  {
    if (bname == base_branch)
      return symbol_interner.lookup(base_branch);
    else
      {
        string branchname(symbol_interner.lookup(bname));
        if (branchname.empty())
          return branchname;
        else
          return symbol_interner.lookup(base_branch) +
            "." + branchname;
      }
  }

  template<typename Visitor>
  void depth_first_search(Visitor & vis,
                          back_insert_iterator< vector<cvs_blob_index> > oi);

  void sort_dependencies(void)
  {
    sort(dependencies.begin(), dependencies.end());
    sort(dependents.begin(), dependents.end());
    sort(weak_dependencies.begin(), weak_dependencies.end());
    deps_sorted = true;
  }

  void add_dependency(cvs_event_ptr ev, cvs_event_ptr dep)
  {
    /* Adds dep as a dependency of ev. */
    I(ev != dep);
    dependencies.push_back(make_pair(ev, dep));
    dependents.push_back(make_pair(dep, ev));
    deps_sorted = false;
  }

  void add_weak_dependency(cvs_event_ptr ev, cvs_event_ptr dep)
  {
    add_dependency(ev, dep);
    weak_dependencies.push_back(make_pair(ev, dep));
  }

  void add_dependency(cvs_blob_index & bi, cvs_blob_index & dep_bi)
  {
    // try to add dependencies between events on the
    // same files.
    int deps_added = 0;
    for (blob_event_iter i = blobs[bi].begin(); i != blobs[bi].end(); ++i)
      {
        cvs_event_ptr ev = *i;

        for (blob_event_iter j = blobs[dep_bi].begin();
             j != blobs[dep_bi].end(); ++j)
          if (ev->path == (*j)->path)
            {
              add_dependency(ev, *j);
              deps_added++;
            }
      }

    // if there are no common files, we need to add at least
    // one dependency, even if the event paths don't match.
    if (deps_added == 0)
      add_dependency(*blobs[bi].begin(), *blobs[dep_bi].begin());

    // make sure the dependency and dependents caches of both
    // blobs get updated.
    blobs[bi].reset_dependencies_cache();
    blobs[dep_bi].reset_dependents_cache();
  };

  void
  add_dependencies(cvs_event_ptr ev, vector<cvs_event_ptr> last_events,
                   bool reverse_import)
  {
    vector<cvs_event_ptr>::iterator i;

    if (reverse_import)
      {
        // make the last commit (i.e. 1.3) depend on the current one
        // (i.e. 1.2), as it which comes _before_ in the CVS history.
        for (i = last_events.begin(); i != last_events.end(); ++i)
          add_dependency(*i, ev);
      }
    else
      {
        // vendor branches are processed in historic order, i.e.
        // older version first. Thus the last commit may be 1.1.1.1
        // while the current one is 1.1.1.2.
        for (i = last_events.begin(); i != last_events.end(); ++i)
          add_dependency(ev, *i);
      }      
  };

  void
  add_weak_dependencies(cvs_event_ptr ev, vector<cvs_event_ptr> last_events,
                        bool reverse_import)
  {
    vector<cvs_event_ptr>::iterator i;

    if (reverse_import)
      {
        // make the last commit (i.e. 1.3) depend on the current one
        // (i.e. 1.2), as it which comes _before_ in the CVS history.
        for (i = last_events.begin(); i != last_events.end(); ++i)
          add_weak_dependency(*i, ev);
      }
    else
      {
        // vendor branches are processed in historic order, i.e.
        // older version first. Thus the last commit may be 1.1.1.1
        // while the current one is 1.1.1.2.
        for (i = last_events.begin(); i != last_events.end(); ++i)
          add_weak_dependency(ev, *i);
      }      
  };

  // removes an edge between two blobs.
  void remove_deps(cvs_blob_index const bi, cvs_blob_index const dep_bi)
  {
    L(FL("  removing dependency from blob %d to blob %d") % bi % dep_bi);

    if (!deps_sorted)
      sort_dependencies();

    dependencies.erase(remove_if(dependencies.begin(),
                                 dependencies.end(),
                                 dep_checker(bi, dep_bi)),
                       dependencies.end());

    dependents.erase(remove_if(dependents.begin(),
                               dependents.end(),
                               dep_checker(dep_bi, bi)),
                     dependents.end());

    // blob 'bi' is no longer a dependent of 'dep_bi', so update it's cache
    blobs[dep_bi].reset_dependents_cache();
    vector<cvs_blob_index> deps = blobs[dep_bi].get_dependents(*this);
    blob_index_iter y = find(deps.begin(), deps.end(), bi);
    I(y == deps.end());

    // and update the dependencies cache of blob 'bi'
    blobs[bi].reset_dependencies_cache();
  };

  void
  get_dependencies(const cvs_event_ptr e,
                   event_dep_iter & lower, event_dep_iter & upper)
  {
    if (!deps_sorted)
      sort_dependencies();

    lower = lower_bound(dependencies.begin(),
                        dependencies.end(),
                        make_pair(e, (cvs_event_ptr) NULL));
    upper = upper_bound(dependencies.begin(),
                        dependencies.end(),
                        make_pair(e + 1, (cvs_event_ptr) NULL));
  };

  dep_loop
  get_dependencies(const cvs_event_ptr e)
  {
    event_dep_iter lower, upper;
    get_dependencies(e, lower, upper);
    dep_loop i(lower, upper);
    return i;
  };

  bool
  is_weak(const cvs_event_ptr e, const cvs_event_ptr d)
  {
    if (!deps_sorted)
      sort_dependencies();

    return binary_search(weak_dependencies.begin(),
                          weak_dependencies.end(),
                          make_pair(e, d));
  }

  void
  get_dependents(const cvs_event_ptr e,
                 event_dep_iter & lower, event_dep_iter & upper)
  {
    if (!deps_sorted)
      sort_dependencies();

    lower = lower_bound(dependents.begin(),
                        dependents.end(),
                        make_pair(e, (cvs_event_ptr) NULL));
    upper = upper_bound(dependents.begin(),
                        dependents.end(),
                        make_pair(e + 1, (cvs_event_ptr) NULL));
  }

  dep_loop
  get_dependents(const cvs_event_ptr e)
  {
    event_dep_iter lower, upper;
    get_dependents(e, lower, upper);
    dep_loop i(lower, upper);
    return i;
  };

  void
  remove_weak_dependencies(void)
  {
    // reset all blobs dependencies and dependents caches.
    for (cvs_blob_index bi = 0; bi < blobs.size(); ++bi)
      {
        blobs[bi].reset_dependents_cache();
        blobs[bi].reset_dependencies_cache();
      }

    if (!deps_sorted)
      sort_dependencies();

    for (event_dep_iter i = weak_dependencies.begin();
          i != weak_dependencies.end(); ++i)
      {
        dependencies.erase(lower_bound(dependencies.begin(),
                                       dependencies.end(),
                                       *i));
        dependents.erase(lower_bound(dependents.begin(),
                                     dependents.end(),
                                     make_pair(i->second, i->first)));
      }

    weak_dependencies.clear();
  };
};

class
event_ptr_time_cmp
{
public:
  bool operator() (const cvs_event_ptr & a, const cvs_event_ptr & b) const
    {
      return a->adj_time < b->adj_time; 
    }
};

class
event_ptr_path_strcmp
{
public:
  cvs_history & cvs;

  event_ptr_path_strcmp(cvs_history & c)
    : cvs(c)
  { };

  bool operator() (const cvs_event_ptr & a, const cvs_event_ptr & b) const
    {
      return cvs.path_interner.lookup(a->path) <
        cvs.path_interner.lookup(b->path); 
    }
};

class
blob_index_time_cmp
{
public:
  cvs_history & cvs;

  blob_index_time_cmp(cvs_history & c)
    : cvs(c)
  { };

  bool operator() (const cvs_blob_index a, const cvs_blob_index b)
    {
      return cvs.blobs[a].get_avg_time() < cvs.blobs[b].get_avg_time();
    }
};

string
get_event_repr(cvs_history & cvs, cvs_event_ptr ev)
{
  cvs_blob & blob(cvs.blobs[ev->bi]);
  if (blob.get_digest().is_commit())
    {
      cvs_commit *ce = (cvs_commit*) ev;
      return (F("commit rev %s on file %s")
                % cvs.rcs_version_interner.lookup(ce->rcs_version)
                % cvs.path_interner.lookup(ev->path)).str();
    }
  else if (blob.get_digest().is_symbol())
    {
      return (F("symbol %s on file %s")
                % cvs.symbol_interner.lookup(blob.symbol)
                % cvs.path_interner.lookup(ev->path)).str();
    }
  else if (blob.get_digest().is_branch_start())
    {
      return (F("start of branch '%s' on file %s")
                % cvs.symbol_interner.lookup(blob.symbol)
                % cvs.path_interner.lookup(ev->path)).str();
    }
  else if (blob.get_digest().is_branch_end())
    {
      return (F("end of branch '%s' on file %s")
                % cvs.symbol_interner.lookup(blob.symbol)
                % cvs.path_interner.lookup(ev->path)).str();
    }
  else
    {
      I(blob.get_digest().is_tag());
      return (F("tag '%s' on file %s")
              % cvs.symbol_interner.lookup(blob.symbol)
              % cvs.path_interner.lookup(ev->path)).str();
    }
}

template <typename T> void
log_path(cvs_history & cvs, const string & msg,
         const T & begin, const T & end)
{
  L(FL("%s") % msg);
  for (T i = begin; i != end; ++i)
    L(FL("  blob: %d\n        %s\n        height:%d, size:%d\n        %s")
      % *i
      % date_t(cvs.blobs[*i].get_avg_time() / 100)
      % cvs.blobs[*i].height
      % cvs.blobs[*i].get_events().size()
      % get_event_repr(cvs, *cvs.blobs[*i].begin()));
}

static bool
is_sbr(shared_ptr<rcs_delta> dl,
       shared_ptr<rcs_deltatext> dt)
{
  I(dl);
  I(!dl->state.empty());
  I(dt);

  // CVS abuses the RCS format a bit (ha!) when storing a file which
  // was only added on a branch: on the root of the branch there'll be
  // a commit with dead state, empty text, and a log message
  // containing the string "file foo was initially added on branch
  // bar". We recognize and ignore these cases, as they do not
  // "really" represent commits to be put together in a blob.

  if (dl->state != "dead")
    return false;

  if (!dt->text.empty())
    return false;

  string log_bit = "was initially added on branch";
  string::const_iterator i = search(dt->log.begin(),
                                    dt->log.end(),
                                    log_bit.begin(),
                                    log_bit.end());

  return i != dt->log.end();
}

// piece table stuff

struct piece;

struct
piece_store
{
  vector< shared_ptr<rcs_deltatext> > texts;
  void index_deltatext(shared_ptr<rcs_deltatext> const & dt,
                       vector<piece> & pieces);
  void build_string(vector<piece> const & pieces,
                    string & out);
  void reset() { texts.clear(); }
};

// FIXME: kludge, I was lazy and did not make this
// a properly scoped variable.

static piece_store global_pieces;


struct
piece
{
  piece(string::size_type p, string::size_type l, unsigned long id) :
    pos(p), len(l), string_id(id) {}
  string::size_type pos;
  string::size_type len;
  unsigned long string_id;
  string operator*() const
  {
    return string(global_pieces.texts.at(string_id)->text.data() + pos, len);
  }
};


void
piece_store::build_string(vector<piece> const & pieces,
                          string & out)
{
  out.clear();
  out.reserve(pieces.size() * 60);
  for(vector<piece>::const_iterator i = pieces.begin();
      i != pieces.end(); ++i)
    out.append(texts.at(i->string_id)->text, i->pos, i->len);
}

void
piece_store::index_deltatext(shared_ptr<rcs_deltatext> const & dt,
                             vector<piece> & pieces)
{
  pieces.clear();
  pieces.reserve(dt->text.size() / 30);
  texts.push_back(dt);
  unsigned long id = texts.size() - 1;
  string::size_type begin = 0;
  string::size_type end = dt->text.find('\n');
  while(end != string::npos)
    {
      // nb: the piece includes the '\n'
      pieces.push_back(piece(begin, (end - begin) + 1, id));
      begin = end + 1;
      end = dt->text.find('\n', begin);
    }
  if (begin != dt->text.size())
    {
      // the text didn't end with '\n', so neither does the piece
      end = dt->text.size();
      pieces.push_back(piece(begin, end - begin, id));
    }
}


static void
process_one_hunk(vector< piece > const & source,
                 vector< piece > & dest,
                 vector< piece >::const_iterator & i,
                 int & cursor)
{
  string directive = **i;
  assert(directive.size() > 1);
  ++i;

  char code;
  int pos, len;
  if (sscanf(directive.c_str(), " %c %d %d", &code, &pos, &len) != 3)
          throw oops("illformed directive '" + directive + "'");

  // 'ax y' means "copy from source to dest until cursor == x, then
  // copy y lines from delta, leaving cursor where it is"

  // 'dx y' means "copy from source to dest until cursor == x-1,
  // then increment cursor by y, ignoring those y lines"

  if (code == 'd')
    pos--;

  while (cursor < pos)
    try
      {
        dest.push_back(source.at(cursor++));
      }
    catch (out_of_range &)
      {
        W(F("out of range while processing directive '%s', "
            "ignoring %d lines.") % directive % (cursor - pos));
        cursor = pos;
        break;
      }

  I(cursor == pos);
  if (code == 'a')
    while (len--)
      dest.push_back(*i++);
  else if (code == 'd')
    cursor += len;
  else
    throw oops("unknown directive '" + directive + "'");
}

static void
construct_version(vector< piece > const & source_lines,
                  string const & dest_version,
                  vector< piece > & dest_lines,
                  rcs_file const & r)
{
  dest_lines.clear();
  dest_lines.reserve(source_lines.size());

  I(r.deltas.find(dest_version) != r.deltas.end());
  shared_ptr<rcs_delta> delta = r.deltas.find(dest_version)->second;

  E(r.deltatexts.find(dest_version) != r.deltatexts.end(),
    F("delta for revision %s is missing") % dest_version);

  shared_ptr<rcs_deltatext> deltatext =
    r.deltatexts.find(dest_version)->second;

  vector<piece> deltalines;
  global_pieces.index_deltatext(deltatext, deltalines);

  int cursor = 0;
  for (vector<piece>::const_iterator i = deltalines.begin();
       i != deltalines.end(); )
    process_one_hunk(source_lines, dest_lines, i, cursor);
  while (cursor < static_cast<int>(source_lines.size()))
    dest_lines.push_back(source_lines[cursor++]);
}

// FIXME: should these be someplace else? using 'friend' to reach into the
// DB is stupid, but it's also stupid to put raw edge insert methods on the
// DB itself. or is it? hmm.. encapsulation vs. usage guidance..
void
rcs_put_raw_file_edge(database & db,
                      file_id const & old_id,
                      file_id const & new_id,
                      delta const & del)
{
  if (old_id == new_id)
    {
      L(FL("skipping identity file edge"));
      return;
    }

  if (db.file_version_exists(old_id))
    {
      // we already have a way to get to this old version,
      // no need to insert another reconstruction path
      L(FL("existing path to %s found, skipping") % old_id);
    }
  else
    {
      I(db.file_or_manifest_base_exists(new_id, "files")
        || db.delta_exists(new_id.inner(), "file_deltas"));
      db.put_file_delta(old_id, new_id, file_delta(del));
    }
}


static void
insert_into_db(database & db, file_data const & curr_data,
               file_id const & curr_id,
               vector< piece > const & next_lines,
               file_data & next_data,
               file_id & next_id,
               bool dryrun)
{
  // inserting into the DB
  // note: curr_lines is a "new" (base) version
  //       and next_lines is an "old" (derived) version.
  //       all storage edges go from new -> old.
  {
    string tmp;
    global_pieces.build_string(next_lines, tmp);
    next_data = file_data(tmp);
  }
  delta del;
  diff(curr_data.inner(), next_data.inner(), del);
  calculate_ident(next_data, next_id);

  if (!dryrun)
    rcs_put_raw_file_edge(db, next_id, curr_id, del);
}


static time_t
parse_time(const char * dp)
{
  time_t time;
  struct tm t;
  // We need to initialize t to all zeros, because strptime has a habit of
  // leaving bits of the data structure alone, letting garbage sneak into
  // our output.
  memset(&t, 0, sizeof(t));
  L(FL("Calculating time of %s") % dp);
#ifdef HAVE_STRPTIME
  if (strptime(dp, "%y.%m.%d.%H.%M.%S", &t) == NULL)
    I(strptime(dp, "%Y.%m.%d.%H.%M.%S", &t) != NULL);
#else
  I(sscanf(dp, "%d.%d.%d.%d.%d.%d", &(t.tm_year), &(t.tm_mon),
           &(t.tm_mday), &(t.tm_hour), &(t.tm_min), &(t.tm_sec))==6);
  t.tm_mon--;
  // Apparently some RCS files have 2 digit years, others four; tm always
  // wants a 2 (or 3) digit year (years since 1900).
  if (t.tm_year > 1900)
    t.tm_year-=1900;
#endif
  time = mktime(&t);
  L(FL("= %i") % time);
  return time;
}

// the timestamp sanitizer helper for RCS file events
class event_tss_helper
{
  cvs_history & cvs;
public:

  typedef cvs_event_ptr base_type;
  typedef vector<event_dep>::const_iterator iter_type;

  typedef pair<base_type, base_type> violation_type;
  typedef list<violation_type>::iterator violation_iter_type;
  typedef pair<violation_iter_type, int> solution_type;

  event_tss_helper(cvs_history & cvs)
    : cvs(cvs)
    { };

  base_type const & get_base_of(iter_type const & i) const
    {
      return i->second;
    }

  void get_dependents(base_type const & i,
                      pair<iter_type, iter_type> & range) const
    {
      event_dep_iter lower, upper;
      cvs.get_dependents(i, lower, upper);
      range = make_pair(lower, upper);
    }

  void get_dependencies(base_type const & i,
                        pair<iter_type, iter_type> & range) const
    {
      event_dep_iter lower, upper;
      cvs.get_dependencies(i, lower, upper);
      range = make_pair(lower, upper);
    }

  time_i get_time(base_type const & i) const
    {
      return i->adj_time;
    }

  void set_time(base_type & i, time_i const t)
    {
      i->adj_time = t;
    }

  string get_repr(base_type const & i) const
    {
      return (F("event %s") % get_event_repr(cvs, i)).str();
    }
};

// the timestamp sanitizer helper for blobs
class blob_tss_helper
{
  cvs_history & cvs;
public:

  typedef cvs_blob_index base_type;
  typedef vector<cvs_blob_index>::const_iterator iter_type;

  blob_tss_helper(cvs_history & cvs)
    : cvs(cvs)
    { };

  base_type const & get_base_of(iter_type const & i) const
    {
      return *i;
    };

  void get_dependents(base_type const & i,
                      pair<iter_type, iter_type> & range) const
    {
      vector<cvs_blob_index> & deps(cvs.blobs[i].get_dependents(cvs));
      range = make_pair(deps.begin(), deps.end());
    }

  void get_dependencies(base_type const & i,
                        pair<iter_type, iter_type> & range) const
    {
      vector<cvs_blob_index> & deps(cvs.blobs[i].get_dependencies(cvs));
      range = make_pair(deps.begin(), deps.end());
    }

  time_i get_time(base_type const & i) const
    {
      I(i < cvs.blobs.size());
      return cvs.blobs[i].get_avg_time();
    }

  void set_time(base_type & i, time_i const t)
    {
      cvs.blobs[i].set_avg_time(t);
    }

  string get_repr(base_type const & i) const
    {
      return (F("blob %d: %s")
               % i
               % get_event_repr(cvs, *cvs.blobs[i].begin())).str();
    }
};


// the timestamp sanitizer
//
// This beast takes a couple of blobs or events and compares their
// timestamps with their dependencies. A dependency is expected to be
// younger than it's dependent.
//
// After collecting all violations, we try to solve the cheapest violations
// first, in the hope that solving those might solve other violations as
// well, which would have been more expensive to solve (in terms of amount
// of adjustments needed).
//
template <typename HELPER>
class timestamp_sanitizer
{
  HELPER & h;

public:
  typedef typename HELPER::base_type base_type;
  typedef typename HELPER::iter_type iter_type;

  typedef pair<base_type, base_type> violation_type;
  typedef typename list<violation_type>::const_iterator violation_iter_type;
  typedef pair<violation_iter_type, int> solution_type;

  // given a list of violations, we try to find out for which one we would
  // need to do the least adjustments. We can resolve such violations in
  // two ways: either we adjust the dependencies, or the dependents. We
  // try both ways so as to be sure to catch every possible solution.
  //
  // The return value of type solution_type contains an iterator to the
  // cheapest violation found, as well as a direction indicator. That one
  // is zero for adjusting downwards (i.e. adjusting the dependent) or one
  // for adjusting upwards (i.e. adjusting the dependency).
  void
  get_cheapest_violation_to_solve(list<violation_type> const & violations,
                                  solution_type & best_solution)
  {
    unsigned int best_solution_price = (unsigned int) -1;

    for (violation_iter_type i = violations.begin();
         i != violations.end(); ++i)
      {
        unsigned int price = 0;

        stack< pair<base_type, time_i> > stack;
        set<base_type> done;
        base_type dep = i->first;
        base_type ev = i->second;

        // property of violation: an event ev has a lower timestamp
        // (i.e. is said to come before) than another event dep, on which
        // ev depends.
        I(h.get_time(ev) <= h.get_time(dep));

        // check price of downward adjustment, i.e. adjusting all dependents
        // until we hit a dependent which has a timestamp higher that the
        // event dep.
        stack.push(make_pair(ev, h.get_time(dep) + 1));
        while (!stack.empty())
          {
            base_type e = stack.top().first;
            time_i time_goal = stack.top().second;
            stack.pop();

            typename set<base_type>::const_iterator ity = done.find(e);
            if (ity != done.end())
              continue;
            done.insert(ity, e);

            if (h.get_time(e) <= time_goal)
              {
                price++;

                pair<iter_type, iter_type> range;
                h.get_dependents(ev, range);
                for (iter_type j = range.first; j != range.second; ++j)
                  stack.push(make_pair(h.get_base_of(j), time_goal + 1));
              }
          }

        if (price < best_solution_price)
          {
            best_solution_price = price;
            best_solution = make_pair(i, 0);
          }

        // check price of upward adjustment, i.e. adjusting all dependencies
        // until we hit a dependency which has a timestamp lower that the
        // event ev.
        price = 0;
        done.clear();
        stack.push(make_pair(dep, h.get_time(ev) - 1));
        while (!stack.empty())
          {
            base_type e = stack.top().first;
            time_i time_goal = stack.top().second;
            stack.pop();

            typename set<base_type>::const_iterator ity = done.find(e);
            if (ity != done.end())
              continue;
            done.insert(ity, e);

            if (h.get_time(e) >= time_goal)
              {
                price++;

                pair<iter_type, iter_type> range;
                h.get_dependencies(ev, range);
                for (iter_type j = range.first; j != range.second; ++j)
                  stack.push(make_pair(h.get_base_of(j), time_goal + 1));
              }
          }

        if (price < best_solution_price)
          {
            best_solution_price = price;
            best_solution = make_pair(i, 1);
          }

      }
  }

  // After having found the cheapest violation to solve, this method does
  // the actual adjustment of the timestamps, towards the direction
  // indicated, either following the dependencies or the dependents.
  void
  solve_violation(solution_type const & solution, ticker & n_adjustments)
  {
    stack< pair<base_type, time_i> > stack;
    set<base_type> done;
    base_type dep = solution.first->first;
    base_type ev = solution.first->second;
    int direction = solution.second;

    L(FL("Resolving conflicting timestamps of: %s and %s")
      % h.get_repr(dep) % h.get_repr(ev));

    if (direction == 0)
      {
        // downward adjustment, i.e. adjusting all dependents
        stack.push(make_pair(ev, h.get_time(dep) + 1));
        while (!stack.empty())
          {
            base_type e = stack.top().first;
            time_i time_goal = stack.top().second;
            stack.pop();

            typename set<base_type>::const_iterator ity = done.find(e);
            if (ity != done.end())
              continue;
            done.insert(ity, e);

            if (h.get_time(e) <= time_goal)
              {
                L(FL("  adjusting %s by %0.0f seconds.")
                  % h.get_repr(e)
                  % ((float) (time_goal - h.get_time(e)) / 100));

                h.set_time(e, time_goal);
                ++n_adjustments;

                pair<iter_type, iter_type> range;
                h.get_dependents(e, range);
                for (iter_type j = range.first; j != range.second; ++j)
                  stack.push(make_pair(h.get_base_of(j), time_goal + 1));
              }
          }
      }
    else
      {
        // adjustmest, i.e. adjusting all dependencies
        stack.push(make_pair(dep, h.get_time(ev) - 1));
        while (!stack.empty())
          {
            base_type e = stack.top().first;
            time_i time_goal = stack.top().second;
            stack.pop();

            typename set<base_type>::const_iterator ity = done.find(e);
            if (ity != done.end())
              continue;
            done.insert(ity, e);

            if (h.get_time(e) >= time_goal)
              {
                L(FL("  adjusting %s by %0.0f seconds.")
                  % h.get_repr(e)
                  % ((float) (h.get_time(e) - time_goal) / 100));

                h.set_time(e, time_goal);
                ++n_adjustments;

                pair<iter_type, iter_type> range;
                h.get_dependencies(e, range);
                for (iter_type j = range.first; j != range.second; ++j)
                  stack.push(make_pair(h.get_base_of(j), time_goal + 1));
              }
          }
      }
  }

  // The main entry point to the timestamp sanitizer, which does the first
  // step: enumerating all timestamp violations. After having resolved the
  // cheapest violation to solve, we restart collecting the violations, as
  // hopefully other violations were solved as well.
  timestamp_sanitizer(HELPER & h, const base_type root_event,
                      ticker & n_violations, ticker & n_adjustments)
    : h(h)
  {
    while (1)
      {
        // we start at the root event for the current file and scan for
        // timestamp pairs which violate the corresponding dependency.
        stack<base_type> stack;
        set<base_type> done;
        stack.push(root_event);

        list<violation_type> violations;

        while (!stack.empty())
          {
            base_type ev = stack.top();
            stack.pop();

            typename set<base_type>::const_iterator ity = done.find(ev);
            if (ity != done.end())
              continue;
            done.insert(ity, ev);

            pair<iter_type, iter_type> range;
            h.get_dependents(ev, range);
            for (iter_type i = range.first; i != range.second; ++i)
              {
                base_type dep_ev(h.get_base_of(i));

                // blobs might have dependencies on them selves, simply
                // skip those here.
                if (dep_ev == ev)
                  continue;

                if (h.get_time(ev) >= h.get_time(dep_ev))
                  violations.push_back(make_pair(ev, dep_ev));

                stack.push(dep_ev);
              }
          }

        n_violations.set_total(violations.size() + n_violations.ticks);

        if (violations.empty())
          break;

        solution_type solution;
        get_cheapest_violation_to_solve(violations, solution);
        solve_violation(solution, n_adjustments);

        ++n_violations;
      }

    // make sure n_violations doesn't imply we didn't solve all violations
    n_violations.set_total(n_violations.ticks);
  }
};

static cvs_event_ptr
process_rcs_branch(lua_hooks & lua, database & db, cvs_history & cvs,
                   cvs_symbol_no const & current_branchname,
                   string const & begin_version,
                   vector< piece > const & begin_lines,
                   file_data const & begin_data,
                   file_id const & begin_id,
                   rcs_file const & r,
                   bool reverse_import,
                   ticker & n_rev, ticker & n_sym,
                   bool dryrun)
{
  cvs_event_ptr curr_commit = NULL,
                first_commit = NULL;
  vector<cvs_event_ptr> curr_events, last_events;
  string curr_version = begin_version;
  scoped_ptr< vector< piece > > next_lines(new vector<piece>);
  scoped_ptr< vector< piece > > curr_lines(new vector<piece>
                                           (begin_lines.begin(),
                                            begin_lines.end()));
  file_data curr_data(begin_data), next_data;
  file_id curr_id(begin_id), next_id;

  // Lookup the latest imported revision in this branch.
  revision_id head_rev;
  if (cvs.branch_head_rev.find(current_branchname) == cvs.branch_head_rev.end())
    {
      // FIXME: this doesn't check for CVS certs and instead assumes, the
      //         branch inserted into only has revisions imported from CVS.

      string branchname = cvs.get_branchname(current_branchname);
      set<revision_id> heads;

      // We ignore suspend certs, because otherwise we could possibly fail
      // to insert the same revision again.
      cvs.project.get_branch_heads(branch_name(branchname), heads, true);
      if (!heads.empty())
        {
          if (heads.size() > 1)
            E(false, F("branch %s has multiple heads") % branchname);
          head_rev = *(heads.begin());
          cvs.branch_head_rev.insert(make_pair(current_branchname, head_rev));
        }
    }
  else
    head_rev = cvs.branch_head_rev.find(current_branchname)->second;

  // If this is a successive import, find out what RCS version number this
  // file has in that latest imported revision.
  if (!null_id(head_rev))
    {
      I(false);
    }

  // a counter for commits which are above our limit. We abort
  // only after consecutive violations of the limit.
  int commits_over_time = 0;

  while(! (r.deltas.find(curr_version) == r.deltas.end()))
    {
      curr_events.clear();

      L(FL("version %s has %d lines") % curr_version % curr_lines->size());

      // fetch the next deltas
      map<string, shared_ptr<rcs_delta> >::const_iterator delta =
        r.deltas.find(curr_version);
      I(delta != r.deltas.end());

      map<string, shared_ptr<rcs_deltatext> >::const_iterator deltatext =
        r.deltatexts.find(curr_version);
      I(deltatext != r.deltatexts.end());

      time_t commit_time = parse_time(delta->second->date.c_str());
      I(commit_time > 0);

      // Check if we are still within our time limit, if there is one.
      // Note that we add six months worth of events, for which we do
      // additional processing, but don't use the data afterwards.
      if (cvs.upper_time_limit.valid() &&
          ((date_t(commit_time - (60 * 60 * 24 * 30 * 6)) >
            cvs.upper_time_limit)))
        {
          commits_over_time++;
          if (commits_over_time > 1)
            break;
        }

      bool is_synthetic_branch_root = is_sbr(delta->second,
                                             deltatext->second);

      bool alive = delta->second->state != "dead";

      string ac_str;
      if (is_synthetic_branch_root)
        ac_str = cvs.join_authorclog(delta->second->author,
                                     "systhetic branch root changelog");
      else
        ac_str = cvs.join_authorclog(delta->second->author,
                                     deltatext->second->log);
      cvs_authorclog ac = cvs.authorclog_interner.intern(ac_str);

      cvs_mtn_version mv = cvs.mtn_version_interner.intern(
        file_id(curr_id).inner()());

      cvs_rcs_version rv = cvs.rcs_version_interner.intern(curr_version);

      curr_commit = (cvs_event*)
          new (cvs.ev_pool.allocate<cvs_commit>())
            cvs_commit(cvs.curr_file_interned, commit_time,
                       mv, rv, alive);

      if (!first_commit)
        first_commit = curr_commit;

      // add the commit to the cvs history
      cvs_blob_index bi = cvs.get_or_create_blob(ET_COMMIT, ac);
      cvs.append_event_to(bi, curr_commit);
      ++n_rev;

      curr_events.push_back(curr_commit);

      // add proper dependencies, based on forward or reverse import
      if (!last_events.empty())
        cvs.add_dependencies(curr_commit, last_events, reverse_import);

      // create tag events for all tags on this commit
      typedef multimap<string,string>::const_iterator ity;
      pair<ity,ity> range = r.admin.symbols.equal_range(curr_version);
      for (ity i = range.first; i != range.second; ++i)
        {
          if (i->first == curr_version)
           {
              L(FL("version %s -> tag %s") % curr_version % i->second);

              // allow the user to ignore tag symbols depending on their
              // name.
              if (lua.hook_ignore_cvs_symbol(i->second))
                continue;

              cvs_symbol_no tag = cvs.symbol_interner.intern(i->second);

              cvs_event_ptr tag_symbol = (cvs_event_ptr)
                    new (cvs.ev_pool.allocate<cvs_event>())
                      cvs_event(curr_commit->path,
                                commit_time);

              tag_symbol->adj_time = curr_commit->adj_time + 1;
              if (alive)
                cvs.add_dependency(tag_symbol, curr_commit);
              else
                cvs.add_weak_dependency(tag_symbol, curr_commit);

              bi = cvs.get_or_create_blob(ET_SYMBOL, tag);
              cvs.append_event_to(bi, tag_symbol);
              curr_events.push_back(tag_symbol);

              // Append to the last_event deps. While not quite obvious,
              // we absolutely need this dependency! Think of it as: the
              // 'action of tagging' must come before the next commit.
              //
              // If we didn't add this dependency, the tag could be deferred
              // by the toposort to many revisions later. Instead, we want
              // to raise a conflict, if a commit interferes with a tagging
              // action.
              cvs.add_weak_dependencies(tag_symbol, last_events,
                                        reverse_import);

              cvs_event_ptr tag_event = (cvs_event_ptr)
                    new (cvs.ev_pool.allocate<cvs_event>())
                      cvs_event(curr_commit->path,
                                commit_time);

              tag_event->adj_time = curr_commit->adj_time + 2;
              cvs.add_dependency(tag_event, tag_symbol);

              bi = cvs.get_or_create_blob(ET_TAG_POINT, tag);
              cvs.append_event_to(bi, tag_event);
              ++n_sym;
            }
        }

      // recursively follow any branch commits coming from the branchpoint
      shared_ptr<rcs_delta> curr_delta = r.deltas.find(curr_version)->second;
      for(set<string>::const_iterator i = curr_delta->branches.begin();
          i != curr_delta->branches.end(); ++i)
        {
          string branchname;
          file_data branch_data;
          file_id branch_id;
          vector< piece > branch_lines;
          bool priv = false;
          bool is_vendor_branch = (r.vendor_branches.find(*i) !=
            r.vendor_branches.end());

          map<string, string>::const_iterator be =
            cvs.branch_first_entries.find(*i);

          if (be != cvs.branch_first_entries.end())
            branchname = be->second;
          else
            priv = true;

          if (!priv)
            {
              I(branchname.length() > 0);
              L(FL("following RCS branch %s = '%s'") % (*i) % branchname);
            }
          else
            {
              L(FL("following private branch RCS %s") % (*i));
            }

          // Only construct the version if the delta exists. We
          // have possbily added invalid deltas in
          // index_branchpoint_symbols().
          if (r.deltas.find(*i) != r.deltas.end())
            {
              construct_version(*curr_lines, *i, branch_lines, r);
              insert_into_db(db, curr_data, curr_id, 
                             branch_lines, branch_data, branch_id,
                             dryrun);
            }

          cvs_symbol_no bname = cvs.symbol_interner.intern(branchname);

          // recursively process child branches
          cvs_event_ptr first_event_in_branch =
            process_rcs_branch(lua, db, cvs, bname, *i, branch_lines,
                               branch_data, branch_id, r, false,
                               n_rev, n_sym, dryrun);
          if (!priv)
            L(FL("finished RCS branch %s = '%s'") % (*i) % branchname);
          else
            L(FL("finished private RCS branch %s") % (*i));

          cvs_event_ptr branch_point = (cvs_event_ptr)
                new (cvs.ev_pool.allocate<cvs_event>())
                   cvs_event(curr_commit->path,
                             commit_time);
          branch_point->adj_time = curr_commit->adj_time + 1;

          // Normal branches depend on the current commit. But vendor
          // branches don't depend on anything. They theoretically come
          // before anything else (i.e. initial import).
          //
          // To make sure the DFS algorithm sees this event anyway, we
          // make it dependent on the root_blob, which is artificial
          // anyway.
          if (!is_vendor_branch)
            if (alive)
              cvs.add_dependency(branch_point, curr_commit);
            else
              cvs.add_weak_dependency(branch_point, curr_commit);
          else
            cvs.add_dependency(branch_point, cvs.root_event);

          curr_events.push_back(branch_point);

          if (first_event_in_branch)
            {
              L(FL("adding branch start event"));
              // Add a branch start event, on which the first event in
              // the branch depends. The other way around, this branch
              // start only depends on the branch point. While this
              // distinction may be confusing, it really helps later on
              // when determining what branch a blob belongs to.
              cvs_event_ptr branch_start = (cvs_event_ptr)
                    new (cvs.ev_pool.allocate<cvs_event>())
                      cvs_event(curr_commit->path,
                                commit_time);
              branch_start->adj_time = curr_commit->adj_time + 2;

              bi = cvs.get_or_create_blob(ET_BRANCH_START, bname);
              cvs.append_event_to(bi, branch_start);
              cvs.add_dependency(first_event_in_branch, branch_start);
              cvs.add_dependency(branch_start, branch_point);
            }
          else
            L(FL("branch %s remained empty for this file") % branchname);

          // make sure curr_commit exists in the cvs history
          I(cvs.blob_exists(cvs.blobs[curr_commit->bi].get_digest()));

          // add the blob to the bucket
          bi = cvs.get_or_create_blob(ET_SYMBOL, bname);
          cvs.append_event_to(bi, branch_point);

          L(FL("added branch event for file %s into branch %s")
            % cvs.path_interner.lookup(curr_commit->path)
            % branchname);

          // Make the last commit depend on this branch, so that this
          // commit action certainly comes after the branch action. See
          // the comment above for tags.
          if (!is_vendor_branch)
            cvs.add_weak_dependencies(branch_point, last_events,
                                      reverse_import);

          ++n_sym;
        }

      string next_version = r.deltas.find(curr_version)->second->next;

      if (!next_version.empty())
        {
          L(FL("following RCS edge %s -> %s") % curr_version % next_version);

          construct_version(*curr_lines, next_version, *next_lines, r);
          L(FL("constructed RCS version %s, inserting into database") %
            next_version);

          insert_into_db(db, curr_data, curr_id,
                         *next_lines, next_data, next_id, dryrun);
        }

      if (!r.deltas.find(curr_version)->second->next.empty())
        {
          // advance
          curr_data = next_data;
          curr_id = next_id;
          curr_version = next_version;
          swap(next_lines, curr_lines);
          next_lines->clear();

          if (reverse_import)
            {
              last_events.clear();
              last_events.push_back(curr_commit);
            }
          else
            last_events = curr_events;
        }
      else break;
    }

  if (reverse_import)
    {
      if (curr_commit)
        {
          cvs_event_ptr branch_end_point =
                new (cvs.ev_pool.allocate<cvs_event>())
                  cvs_event(cvs.curr_file_interned,
                            first_commit->adj_time + 1);

          cvs_blob_index bi = cvs.get_or_create_blob(ET_BRANCH_END,
                                                     current_branchname);
          cvs.append_event_to(bi, branch_end_point);
          cvs.add_dependency(branch_end_point, first_commit);
        }

      return curr_commit;
    }
  else
    {
      if (first_commit)
        {
          cvs_event_ptr branch_end_point =
                new (cvs.ev_pool.allocate<cvs_event>())
                  cvs_event(cvs.curr_file_interned,
                            curr_commit->adj_time + 1);

          cvs_blob_index bi = cvs.get_or_create_blob(ET_BRANCH_END,
                                                     current_branchname);
          cvs.append_event_to(bi, branch_end_point);

          // add a hard dependency on first_commit
          cvs.add_dependency(branch_end_point, curr_commit);

          // all others are weak dependencies
          vector<cvs_event_ptr>::iterator ity(
            find(curr_events.begin(), curr_events.end(), curr_commit));
          I(ity != curr_events.end());
          curr_events.erase(ity);
          cvs.add_weak_dependencies(branch_end_point, curr_events,
                                    reverse_import);
        }

      return first_commit;
    }
}


static void
import_rcs_file_with_cvs(lua_hooks & lua, database & db,
                         cvs_history & cvs, string const & filename,
                         ticker & n_rev, ticker & n_sym, bool dryrun)
{
  rcs_file r;
  L(FL("parsing RCS file %s") % filename);
  parse_rcs_file(filename, r);
  L(FL("parsed RCS file %s OK") % filename);

  {
    vector< piece > head_lines;
    I(r.deltatexts.find(r.admin.head) != r.deltatexts.end());
    I(r.deltas.find(r.admin.head) != r.deltas.end());

    file_id fid;
    file_data dat(r.deltatexts.find(r.admin.head)->second->text);
    calculate_ident(dat, fid);

    cvs.set_filename(filename, fid);
    cvs.index_branchpoint_symbols (r);
    if (!dryrun)
      db.put_file(fid, dat);

    global_pieces.reset();
    global_pieces.index_deltatext(r.deltatexts.find(r.admin.head)->second,
                                  head_lines);

    // add a pseudo trunk branch event (at time 0)
    cvs.root_event =
          new cvs_event(cvs.curr_file_interned, cvs.base_branch);
    cvs.root_blob = cvs.get_or_create_blob(ET_BRANCH_START, cvs.base_branch);
    cvs.append_event_to(cvs.root_blob, cvs.root_event);

    cvs_event_ptr first_event =
      process_rcs_branch(lua, db, cvs, cvs.base_branch, r.admin.head,
                         head_lines, dat, fid, r, true, n_rev, n_sym,
                         dryrun);

    // link the pseudo trunk branch to the first event in the branch
    cvs.add_dependency(first_event, cvs.root_event);

    global_pieces.reset();
  }

  ui.set_tick_trailer("");
}

void
test_parse_rcs_file(project_t & project, system_path const & filename)
{
  cvs_history cvs(project);

  I(! filename.empty());
  assert_path_is_file(filename);

  P(F("parsing RCS file %s") % filename);
  rcs_file r;
  parse_rcs_file(filename.as_external(), r);
  P(F("parsed RCS file %s OK") % filename);
}


// CVS importing stuff follows


static void
split_version(string const & v, vector<string> & vs)
{
  vs.clear();
  boost::char_separator<char> sep(".");
  typedef boost::tokenizer<boost::char_separator<char> > tokenizer;
  tokenizer tokens(v, sep);
  copy(tokens.begin(), tokens.end(), back_inserter(vs));
}

static void
join_version(vector<string> const & vs, string & v)
{
  v.clear();
  for (vector<string>::const_iterator i = vs.begin();
       i != vs.end(); ++i)
    {
      if (i != vs.begin())
        v += ".";
      v += *i;
    }
}

void
cvs_history::set_filename(string const & file,
                          file_id const & ident)
{
  L(FL("importing file '%s'") % file);
  I(file.size() > 2);
  I(file.substr(file.size() - 2) == string(",v"));
  string ss = file;
  ui.set_tick_trailer(ss);

  // remove Attic/ if present
  string::size_type last_slash = ss.rfind('/');
  if (last_slash != string::npos && last_slash >= 5
        && ss.substr(last_slash - 5, 6)=="Attic/")
    {
      ss.erase(last_slash - 5, 6);

      if (file_exists(file_path_internal(ss)))
        W(F("File %s exists alive as well as in the Attic! "
            "Merging contents.") % ss);
    }

  // strip the extension
  ss.resize(ss.size() - 2);

  curr_file = file_path_internal(ss);
  curr_file_interned = path_interner.intern(ss);
}

void cvs_history::index_branchpoint_symbols(rcs_file & r)
{
  branch_first_entries.clear();

  for (multimap<string, string>::const_iterator i =
         r.admin.symbols.begin(); i != r.admin.symbols.end(); ++i)
    {
      bool is_vendor_branch = false;
      string const & num = i->first;
      string const & sym = i->second;

      vector<string> components;
      split_version(num, components);

      vector<string> first_entry_components;
      vector<string> branchpoint_components;

      // ignore invalid RCS versions
      if (components.size() < 2)
        {
          W(F("Invalid RCS version: '%s'") % num);
          continue;
        }

      if (components.size() > 2 &&
          (components.size() % 2 == 1))
        {
          // this is a "vendor" branch
          //
          // such as "1.1.1", where "1.1" is the branchpoint and
          // "1.1.1.1" will be the first commit on it.

          is_vendor_branch = true;

          first_entry_components = components;
          first_entry_components.push_back("1");

          branchpoint_components = components;
          branchpoint_components.erase(branchpoint_components.end() - 1,
                                       branchpoint_components.end());

        }

      else if (components.size() > 2 &&
               (components.size() % 2 == 0) &&
               components[components.size() - 2] == string("0"))
        {
          // this is a "normal" branch
          //
          // such as "1.3.0.2", where "1.3" is the branchpoint and
          // "1.3.2.1" is the first commit in the branch.

          first_entry_components = components;
          first_entry_components[first_entry_components.size() - 2]
            = first_entry_components[first_entry_components.size() - 1];
          first_entry_components[first_entry_components.size() - 1]
            = string("1");

          branchpoint_components = components;
          branchpoint_components.erase(branchpoint_components.end() - 2,
                                       branchpoint_components.end());
        }

      string first_entry_version;
      join_version(first_entry_components, first_entry_version);

      L(FL("first version in branch %s would be %s") 
        % sym % first_entry_version);
      branch_first_entries.insert(make_pair(first_entry_version, sym));

      string branchpoint_version;
      join_version(branchpoint_components, branchpoint_version);

      if (branchpoint_version.length() > 0)
        {
          // possibly add the branch to a delta
          map< string, shared_ptr<rcs_delta> >::const_iterator di =
            r.deltas.find(branchpoint_version);

          // the delta must exist
          E(di != r.deltas.end(),
            F("delta for a branchpoint is missing (%s)")
              % branchpoint_version);

          shared_ptr<rcs_delta> curr_delta = di->second;

          if (curr_delta->branches.find(first_entry_version) ==
              curr_delta->branches.end())
            curr_delta->branches.insert(first_entry_version);

          if (is_vendor_branch)
            {
              if (r.vendor_branches.find(first_entry_version) ==
                  r.vendor_branches.end())
                r.vendor_branches.insert(first_entry_version);
            }
        }
    }
}

class
cvs_tree_walker
  : public tree_walker
{
  lua_hooks & lua;
  database & db;
  cvs_history & cvs;
  bool dryrun;
  ticker & n_rev;
  ticker & n_sym;
public:
  cvs_tree_walker(lua_hooks & lua, database & db, cvs_history & cvs,
                  bool const dryrun, ticker & n_rev, ticker & n_sym)
    : lua(lua), db(db), cvs(cvs), dryrun(dryrun), n_rev(n_rev), n_sym(n_sym)
  {
  }
  virtual void visit_file(file_path const & path)
  {
    string file = path.as_external();
    if (file.substr(file.size() - 2) == string(",v"))
      {
        try
          {
            transaction_guard guard(db);
            import_rcs_file_with_cvs(lua, db, cvs, file, n_rev, n_sym,
                                     dryrun);
            guard.commit();
          }
        catch (oops const & o)
          {
            W(F("error reading RCS file %s: %s") % file % o.what());
          }
      }
    else
      L(FL("skipping non-RCS file %s") % file);
  }
  virtual ~cvs_tree_walker() {}
};


struct
blob_consumer
{
  options & opts;
  project_t & project;
  key_store & keys;
  cvs_history & cvs;
  ticker & n_blobs;
  ticker & n_revisions;

  temp_node_id_source nis;

  blob_consumer(options & opts,
                project_t & project,
                key_store & keys,
                cvs_history & cvs,
                ticker & n_blobs,
                ticker & n_revs)
  : opts(opts),
    project(project),
    keys(keys),
    cvs(cvs),
    n_blobs(n_blobs),
    n_revisions(n_revs)
  { };

  void create_artificial_revisions(cvs_blob_index bi,
                                   set<cvs_blob_index> & parent_blobs,
                                   revision_id & parent_rid,
                                   cvs_symbol_no & in_branch);

  void merge_parents_for_artificial_rev(cvs_blob_index bi,
    set<revision_id> & parent_rids,
    map<cvs_event_ptr, revision_id> & event_parent_rids);

  void operator() (cvs_blob_index bi);
};

struct dij_context
{
  cvs_blob_index prev;

  // My STL's map implementation insists on having this constructor, but
  // we don't want it to be called ever!
  dij_context()
    {
      I(false);
    };

  dij_context(cvs_blob_index p)
    : prev(p)
    { };
};

// This returns the shortest path from a blob following it's dependencies,
// i.e. upwards, from the leaves to the root.
//
// It can ignore blobs depending on their color (painted by a previous depth
// first search) or abort the search as soon as a lower age limit of the
// blobs is reached. Both serves reducing the number of blobs it needs to
// touch. As if that weren't enough flexibility already, it can also abort
// the search as soon as it hits the first grey blob, which is another nice
// optimization in one case.
//
// Attention: the path is returned in reversed order!
//
template<typename Container> void
dijkstra_shortest_path(cvs_history &cvs,
                       cvs_blob_index from, cvs_blob_index to,
                       insert_iterator<Container> ity,
                       bool follow_white,
                       bool follow_grey,
                       bool follow_black,
                       bool break_on_grey,
                       pair< cvs_blob_index, cvs_blob_index > edge_to_ignore,
                       int height_limit)
{
  map< cvs_blob_index, dij_context > distances;
  stack< cvs_blob_index > stack;

  stack.push(from);
  distances.insert(make_pair(from, dij_context(invalid_blob)));

  if (break_on_grey)
    I(follow_grey);

  cvs_blob_index bi;
  while (stack.size() > 0)
    {
      bi = stack.top();
      stack.pop();

      if (break_on_grey && cvs.blobs[bi].color == grey)
        break;

      if (bi == to)
        break;

      I(distances.count(bi) > 0);

      if (height_limit)
        {
          // check the height limit and stop tracking this blob's
          // dependencies if it is older (lower) than our height_limit.
          if (cvs.blobs[bi].height < height_limit)
            continue;
        }

      for (blob_event_iter i = cvs.blobs[bi].begin();
           i != cvs.blobs[bi].end(); ++i)
        for (dep_loop j = cvs.get_dependencies(*i); !j.ended(); ++j)
          {
            cvs_blob_index dep_bi = (*j)->bi;

            if ((follow_white && cvs.blobs[dep_bi].color == white) ||
                (follow_grey && cvs.blobs[dep_bi].color == grey) ||
                (follow_black && cvs.blobs[dep_bi].color == black))
              if (distances.count(dep_bi) == 0 &&
                  make_pair(bi, dep_bi) != edge_to_ignore)
                {
                  distances.insert(make_pair(dep_bi, dij_context(bi)));
                  stack.push(dep_bi);
                }
          }
    }

  if (!break_on_grey && bi != to)
    return;

  // Trace back the shortest path and remember all vertices
  // on the path. These are part of the cycle we want to
  // split.
  I(break_on_grey || bi == to);

  while (true)
    {
      *ity++ = bi;
      I(distances.count(bi) > 0);

      if (bi == from)
        break;

      bi = distances[bi].prev;
    }
}

inline void
calculate_height_limit(const cvs_blob_index bi_a, const cvs_blob_index bi_b,
                       cvs_history & cvs, int height_limit)
{
  int ha(cvs.blobs[bi_a].height),
      hb(cvs.blobs[bi_b].height);

  height_limit = (ha < hb ? ha : hb);

  L(FL("height_limit: %d") % height_limit);
}

#ifdef DEBUG_GRAPHVIZ
void
write_graphviz_partial(cvs_history & cvs, string const & desc,
                       vector<cvs_blob_index> & blobs_to_mark,
                       int add_depth);

void
write_graphviz_complete(cvs_history & cvs, string const & desc);

#endif

struct blob_splitter
{
protected:
  cvs_history & cvs;
  vector<cvs_blob_index> & cycle_members;

public:
  blob_splitter(cvs_history & c, vector<cvs_blob_index> & cm)
    : cvs(c),
      cycle_members(cm)
    { }

  bool abort()
    {
      return !cycle_members.empty();
    }

  void tree_edge(Edge e)
    {
#ifdef DEBUG_BLOB_SPLITTER
      L(FL("blob_splitter: tree edge: %d -> %d") % e.first % e.second);
#endif
    }

  void forward_or_cross_edge(Edge e)
    {
#ifdef DEBUG_BLOB_SPLITTER
      L(FL("blob_splitter: cross edge: %d -> %d") % e.first % e.second);
#endif
    }

  void back_edge(Edge e)
    {
#ifdef DEBUG_BLOB_SPLITTER
      L(FL("blob_splitter: back edge: %d -> %d") % e.first % e.second);
#endif

      I(e.first != e.second);

      I((cvs.blobs[e.second].color == grey) ||
        (cvs.blobs[e.second].color == black));
      I(cvs.blobs[e.first].color == grey);

      // We run Dijkstra's algorithm to find the shortest path from e.second
      // to e.first. All vertices in that path are part of the smallest
      // cycle which includes this back edge.
      insert_iterator< vector<cvs_blob_index> >
        ity(cycle_members, cycle_members.begin());
      dijkstra_shortest_path(cvs, e.first, e.second, ity,
                             true, true, true, // follow all blobs
                             false,
                             make_pair(invalid_blob, invalid_blob),
                             0);
      I(!cycle_members.empty());

#ifdef DEBUG_GRAPHVIZ
      write_graphviz_partial(cvs, "splitter", cycle_members, 5);
#endif
    }
};


// Different functors for deciding where to split a blob
class split_decider_func
{
public:
  virtual ~split_decider_func ()
    { };  // a no-op, just here to make the compiler happy.
  virtual bool operator () (const cvs_event_ptr & ev) = 0;
};

// A simple functor which decides based on the event's timestamp.
class split_by_time
  : public split_decider_func
{
  u64 split_point;

public:
  split_by_time(time_i const ti)
    : split_point(ti)
    { };

  virtual bool operator () (const cvs_event_ptr & ev)
    {
      return ev->adj_time > split_point;
    }
};

class split_by_event_set
  : public split_decider_func
{
  set<cvs_event_ptr> & split_events;

public:
  split_by_event_set(set<cvs_event_ptr> & events)
    : split_events(events)
    { };

  virtual bool operator () (const cvs_event_ptr & ev)
    {
      return split_events.find(ev) == split_events.end();
    }
};

// A more clever functor which decides, based on the blob's dependencies:
// if the event depends on one or more blobs in path_a, it's put in the
// new blob, if it has one or more dependencies to blobs in path_b, it
// remains in the old blob.
//
// Attention: the blob to split must have at least one dependency to
// a blob in path A or path B. Additionally, if there are dependencies
// to blobs in path A, there must not be any dependencies to path B and
// vice verca.
class split_by_path
  : public split_decider_func
{
  cvs_history & cvs;
  vector<cvs_blob_index> path;

public:
  split_by_path(cvs_history & cvs,
                vector<cvs_blob_index> & path)
    : cvs(cvs),
      path(path)
    { };

  virtual bool operator () (const cvs_event_ptr & ev)
    {
      set<cvs_blob_index> done;
      stack<cvs_blob_index> stack;

      I(!path.empty());

      // start at the event given and recursively check all its
      // dependencies for blobs in the path.
      for (dep_loop i = cvs.get_dependencies(ev); !i.ended(); ++i)
        stack.push((*i)->bi);

      // Mark all dependencies of the first blob in the path as
      // done. If we hit one of those, we don't have to go
      // further.
      cvs_blob & first_blob = cvs.blobs[*path.begin()];
      for (blob_event_iter i = first_blob.begin(); i != first_blob.end(); ++i)
        for (dep_loop j = cvs.get_dependencies(*i); !j.ended(); ++j)
          {
            cvs_blob_index dep_bi = (*j)->bi;
            if (done.find(dep_bi) == done.end())
              done.insert(dep_bi);
          }

      while (!stack.empty())
        {
          cvs_blob_index bi = stack.top();
          stack.pop();

          set<cvs_blob_index>::const_iterator ity = done.find(bi);
          if (ity != done.end())
            continue;
          done.insert(ity, bi);

          if (find(path.begin(), path.end(), bi) != path.end())
            return true;
          else
            for (blob_event_iter i = cvs.blobs[bi].begin();
                 i != cvs.blobs[bi].end(); ++i)
              for (dep_loop j = cvs.get_dependencies(*i); !j.ended(); ++j)
                {
                  cvs_blob_index dep_bi = (*j)->bi;
                  stack.push(dep_bi);
                }
        }

      return false;
    }
};

void
split_blob_at(cvs_history & cvs, const cvs_blob_index blob_to_split,
              split_decider_func & split_decider);


struct branch_sanitizer
{
protected:
  cvs_history & cvs;
  bool & dfs_restart_needed;
  bool & height_recalculation_needed;

public:
  branch_sanitizer(cvs_history & c, bool & r, bool & h)
    : cvs(c),
      dfs_restart_needed(r),
      height_recalculation_needed(h)
    { }

  bool abort()
    {
      return dfs_restart_needed;
    }

  void tree_edge(Edge e)
    {
#ifdef DEBUG_BLOB_SPLITTER
      L(FL("branch_sanitizer: tree edge: %d -> %d") % e.first % e.second);
#endif
    }

  void forward_or_cross_edge(Edge e)
    {
#ifdef DEBUG_BLOB_SPLITTER
      L(FL("branch_sanitizer: cross edge: %d -> %d") % e.first % e.second);
#endif

      // a short circuit for branch start and tag blobs, which may very
      // well have multiple ancestors (i.e. cross or forward edges)
      if (cvs.blobs[e.second].get_digest().is_branch_start() ||
          cvs.blobs[e.second].get_digest().is_tag())
        return;

      // On a forward or cross edge, we first have to find the common
      // ancestor of both blobs involved. For that we go upwards from
      // the target (e.second) blob, until we reach the first grey
      // blob. That must be a common ancestor (but not necessarily the
      // lowest one).
      vector< cvs_blob_index > path_a, path_b;
      insert_iterator< vector< cvs_blob_index > >
        ity_a(path_a, path_a.end()),
        ity_b(path_b, path_b.end());

      I(cvs.blobs[e.second].color == black);
      dijkstra_shortest_path(cvs, e.second, cvs.root_blob, ity_a,
                             false, true, true, // follow grey and black, but
                             true,              // break on first grey
                             make_pair(e.second, e.first), // indirect path
                             0);                // no height limit
      I(!path_a.empty());

      // From that common ancestor, we now follow the grey blobs downwards,
      // until we find the source (e.first) blob of the cross edge.
      I(cvs.blobs[e.first].color == grey);
      I(cvs.blobs[path_a[0]].color == grey);
      dijkstra_shortest_path(cvs, e.first, path_a[0], ity_b,
                             false, true, false,  // follow only grey
                             false,
                             make_pair(invalid_blob, invalid_blob),
                             0);
      I(!path_b.empty());
      path_b.push_back(e.second);

      // At this point we have two different paths, both going from the
      // (grey) common ancestor we've found...
      I(path_a[0] == path_b[0]);

      // ..to the target of the cross edge (e.second).
      I(*path_a.rbegin() == e.second);
      I(*path_b.rbegin() == e.second);


      // Unfortunately, the common ancestor we've found isn't
      // necessarily the lowest common ancestor. However, it doesn't
      // need to be, we just need to make sure, that there are no
      // dependencies between blobs of path_a and path_b.
      //
      // As path_a is all colored black from the depth first search
      // run, we already know there are no cross or forward edges from
      // it to any blob of path_b.
      //
      // But blobs of path_b can very well have dependencies to blobs
      // of path_a. An example (from the test importing_cvs_branches2):
      //
      //                        2
      //              p       /    \       p
      //              a     10 <-.  12     a
      //              t      |   |   |     t
      //              h      9   |  11     h
      //                     |   |   |
      //              a      5    '- 3     b
      //                      \     /
      //                         8
      //
      // Here, the cross edge discovered was 3 -> 8. And path_a is:
      // (2, 10, 9, 5, 8), while path_b is (2, 12, 11, 3, 8). The edge
      // 3 -> 10 is another cross edge, but just  hasn't been discovered
      // so far.
      //
      // However, we better handle the higher cross path first, since it
      // may have an effect on how the later cross path needs to be
      // handled. Thus in the above case, we decide to handle the parallel
      // paths (2, 10) and (2, 12, 11, 3, 10) first. Only after having
      // resolved those, we handle the lower parallel paths
      // (3, 10, 9, 5, 8) and (3, 8).

      check_for_cross_path(path_a, path_b, false);
    }

  void check_for_cross_path(vector<cvs_blob_index> & path_a,
                            vector<cvs_blob_index> & path_b,
                            bool switch_needed)
    {
      // Branch starts and tag blobs can have multiple ancestors (which
      // should all be symbol blobs), so we never want to split those.
      if (cvs.blobs[*path_a.rbegin()].get_digest().is_branch_start() ||
          cvs.blobs[*path_a.rbegin()].get_digest().is_tag())
        return;

#ifdef DEBUG_BLOB_SPLITTER
      log_path(cvs, "handling path a:", path_a.begin(), path_a.end());
      log_path(cvs, "         path b:", path_b.begin(), path_b.end());
      L(FL("         %s") % (switch_needed ? "switch needed"
                                           : "no switch needed"));
#endif

      vector<cvs_blob_index> cross_path;
      insert_iterator< vector< cvs_blob_index > >
        ity_c(cross_path, cross_path.end());

      int height_limit(0);
      calculate_height_limit(*(++path_a.begin()), *(++path_b.begin()),
                             cvs, height_limit);
      dijkstra_shortest_path(cvs, *(++path_a.rbegin()), *(++path_b.begin()),
                             ity_c,
                             true, true, true,    // follow all colors
                             false,
                             make_pair(invalid_blob, invalid_blob),
                             height_limit);

      if (!cross_path.empty())
        {
#ifdef DEBUG_BLOB_SPLITTER
          log_path(cvs, "   found cross path:",
                   cross_path.begin(), cross_path.end());
#endif

          // Find the first element in the cross path, which is also
          // part of the existing path_a. That will be our new target,
          // i.e. becomes the new target blob.
          vector<cvs_blob_index>::iterator pa_i, cp_i;
          for (cp_i = cross_path.begin();
               cp_i != cross_path.end(); ++cp_i)
            {
              pa_i = find(path_a.begin(), path_a.end(), *cp_i);
              if (pa_i != path_a.end())
                break;
            }
          I(cp_i != cross_path.end());
          I(pa_i != path_a.end());

          // handle the upper parallel paths
          {
            vector<cvs_blob_index> new_path_a;
            vector<cvs_blob_index> new_path_b;

            cvs_blob_index target_bi = *cp_i;

            // copy all elements from the cross_path until
            // cp_i (the first element in the cross path, which is
            // also part of existing path_a).
            new_path_b.push_back(*path_b.begin());
            copy(cross_path.begin(), ++cp_i, back_inserter(new_path_b));

            // copy all elements from the beginning of path a until
            // that same element.
            copy(path_a.begin(), ++pa_i, back_inserter(new_path_a));

            // Recursive call. If we don't need to switch anymore *and*
            // path_a is still all black, we don't need to switch for
            // that sub-path.
            check_for_cross_path(new_path_a, new_path_b, true);
          }

          // Short circuit if one of the above cross path resolution
          // steps already require a DFS restart.
          if (dfs_restart_needed)
            return;

          // then handle the lower parallel paths
          {
            vector<cvs_blob_index> new_path_a;
            vector<cvs_blob_index> new_path_b;

            // get the lowest common ancestor, which must be
            // part of path_b
            vector<cvs_blob_index>::iterator ib = ++path_b.begin();
            vector<cvs_blob_index>::iterator ic = cross_path.begin();

            I(*ib == *ic);
            while (*(ib + 1) == *(ic + 1))
              {
                ib++;
                ic++;
              }

            copy(ic, cross_path.end(), back_inserter(new_path_a));
            new_path_a.push_back(*path_b.rbegin());

            copy(ib, path_b.end(), back_inserter(new_path_b));

            // Recursive call, where we require the paths to be
            // switched and checked for reverse cross paths, as we
            // cannot be sure that all elements in new_path_a are
            // black already. Thus, there might also be a cross
            // path from new_path_a to new_path_b.
            check_for_cross_path(new_path_a, new_path_b, true);
          }
      }

      // Short circuit if one of the above cross path resolution
      // steps already require a DFS restart.
      if (dfs_restart_needed)
        return;

      if (switch_needed)
        {
          // If we still need a switch, do the reversed cross path
          // check.
          vector<cvs_blob_index> new_path_a(path_b);
          vector<cvs_blob_index> new_path_b(path_a);
          check_for_cross_path(new_path_a, new_path_b, false);
        }
      else
        {
          // Extra check the other way around. Since either a DFS or
          // our cross checks already guarantee that there are no more
          // reverse cross paths, this should always succeed.
          vector<cvs_blob_index> cross_path;
          insert_iterator< vector< cvs_blob_index > >
            ity_c(cross_path, cross_path.end());

          int height_limit(0);
          calculate_height_limit(*(++path_a.begin()), *(++path_b.begin()),
                                 cvs, height_limit);
          dijkstra_shortest_path(cvs, *(++path_b.rbegin()),
                                 *(++path_a.begin()), ity_c,
                                 true, true, true,    // follow all colors
                                 false,
                                 make_pair(invalid_blob, invalid_blob),
                                 height_limit);
          I(cross_path.empty());

          handle_paths_of_cross_edge(path_a, path_b);
        }
    };

  void handle_paths_of_cross_edge(vector<cvs_blob_index> & path_a,
                                   vector<cvs_blob_index> & path_b)
    {
#ifdef DEBUG_BLOB_SPLITTER
      L(FL("branch_sanitizer: handle paths"));
#endif

      cvs_blob_index target_bi = *path_a.rbegin();
      I(target_bi == *path_b.rbegin());
      cvs_blob & target_blob = cvs.blobs[target_bi];

      // Check if any one of the two paths contains a branch start.
      bool a_has_branch = false;
      vector<cvs_blob_index>::iterator first_branch_start_in_path_a;
      bool b_has_branch = false;
      vector<cvs_blob_index>::iterator first_branch_start_in_path_b;
      for (vector<cvs_blob_index>::iterator i = ++path_a.begin();
           i != path_a.end(); ++i)
        if (cvs.blobs[*i].get_digest().is_branch_start())
          {
            L(FL("path a contains a branch blob: %d (%s)")
              % *i % get_event_repr(cvs, *cvs.blobs[*i].begin()));
            a_has_branch = true;
            first_branch_start_in_path_a = i;
            break;
          }

      for (vector<cvs_blob_index>::iterator i = ++path_b.begin();
           i != path_b.end(); ++i)
        if (cvs.blobs[*i].get_digest().is_branch_start())
          {
            L(FL("path b contains a branch blob: %d (%s)")
              % *i % get_event_repr(cvs, *cvs.blobs[*i].begin()));
            b_has_branch = true;
            first_branch_start_in_path_b = i;
            break;
          }

#ifdef DEBUG_GRAPHVIZ
      {
        vector<cvs_blob_index> blobs_to_show;

        for (vector<cvs_blob_index>::iterator i = path_a.begin();
             i != path_a.end(); ++i)
          blobs_to_show.push_back(*i);

        for (vector<cvs_blob_index>::iterator i = path_b.begin();
             i != path_b.end(); ++i)
          blobs_to_show.push_back(*i);

        write_graphviz_partial(cvs, "splitter", blobs_to_show, 5);
      }
#endif

      // Swap a and b, if only b has a branch, but not a. This reduces
      // to three cases: no branches, only a has a branch and both
      // paths contain branches.
      if (b_has_branch && !a_has_branch)
        {
          L(FL("swapping paths a and b"));
          swap(path_a, path_b);
          swap(a_has_branch, b_has_branch);
          swap(first_branch_start_in_path_a, first_branch_start_in_path_b);
        }

      if (a_has_branch && b_has_branch)
        {
          // The target blob seems to be part of two (or even more)
          // branches, thus we need to split that blob.

          vector< cvs_blob_index > tmp_a((++path_a.rbegin()).base()
                                         - first_branch_start_in_path_a);
          copy(first_branch_start_in_path_a, (++path_a.rbegin()).base(),
               tmp_a.begin());

          vector< cvs_blob_index > tmp_b((++path_b.rbegin()).base()
                                         - first_branch_start_in_path_b);
          copy(first_branch_start_in_path_b, (++path_b.rbegin()).base(),
               tmp_b.begin());

          I(!tmp_a.empty());
          I(!tmp_b.empty());

          split_by_path func_a(cvs, tmp_a),
                        func_b(cvs, tmp_b);

          // Count all events, and check where we can splitt
          int pa_deps = 0,
              pb_deps = 0,
              total_events = 0;

          for (blob_event_iter j = target_blob.get_events().begin();
               j != target_blob.get_events().end(); ++j)
            {
              bool depends_on_path_a = func_a(*j);
              bool depends_on_path_b = func_b(*j);

              if (depends_on_path_a && depends_on_path_b)
                L(FL("event %s depends on both paths!")
                  % get_event_repr(cvs, *j));

              if (depends_on_path_a)
                pa_deps++;
              if (depends_on_path_b)
                pb_deps++;

              total_events++;
            }

          L(FL("of %d total events, %d depend on path a, %d on path b")
            % total_events % pa_deps % pb_deps);

          I(pa_deps > 0);
          I(pb_deps > 0);

          if ((pa_deps == total_events) && (pb_deps == total_events))
            {
              // If all events depend on both paths, we can't really
              // split. Thas mostly happens if total_events == 1, which
              // is a strange thing per se. (Requesting to split a
              // blob of size 1 is the strange thing).
              //
              // For now, we simply drop the dependencies to the longer
              // and most probably more complex path (which might be a
              // pretty arbitrary choice here).
              if (path_a.size() > path_b.size())
                cvs.remove_deps(target_bi, *(++path_a.rbegin()));
              else
                cvs.remove_deps(target_bi, *(++path_b.rbegin()));
            }
          else if (pa_deps >= pb_deps)
          {
            L(FL("  splitting dependencies from path b"));
            split_blob_at(cvs, target_bi, func_b);
          }
          else
          {
            L(FL("  splitting dependencies from path a"));
            split_blob_at(cvs, target_bi, func_a);
          }

          dfs_restart_needed = true;
        }
      else if (a_has_branch && !b_has_branch)
        {
          // Path A started into another branch, while all the
          // blobs of path B are in the same branch as the target
          // blob.

          cvs_blob_index bi_a = *(++path_a.rbegin());
          cvs_blob_index bi_b = *(++path_b.rbegin());

          if (cvs.blobs[path_a[1]].get_digest().is_symbol() &&
              cvs.blobs[path_a[2]].get_digest().is_branch_start() &&
              target_blob.get_digest().is_symbol() &&
              path_b.size() == 2)
            {
              // This is a special case, where none of the commits in path_a
              // touch a certain file. A symbol then has a dependency on
              // an RCS version which seems to belong to another branch. We
              // simply drop that dependency to relocate the symbol and make
              // it very clear what branch it belongs to.
              //
              //                common
              //               ancestor
              //               (symbol)
              //                /    \         path_b is pretty empty, i.e.
              //            branch    |        there is a direct dependency
              //            symbol    |        from the common ancestor (a
              //               |      |        branch symbol) to target_bi
              //            branch    |        (also a symbol, but any kind)
              //            start     |
              //               |      |
              //              (+)     |
              //                \    /
              //              target_bi
              //               (symbol)
              //
              cvs.remove_deps(target_bi, bi_b);

              dfs_restart_needed = true;
            }
          else if ((path_a[0] == cvs.root_blob) && (path_a.size() == 5)
                    && target_blob.get_digest().is_symbol())
            {
              // another special case: with a vendor branch, 1.1.1.1 gets
              // tagged, instead of 1.1. This poses a problem for further
              // sub-branches, as those might have dependencies on the
              // vendor branch as well as on the trunk.
              //
              // We simply remove the dependency to the vendor branch,
              // which are imported independently.
              //
              //                root
              //                blob
              //                /    \.
              //           vendor     |
              //           branch     |
              //           symbol   initial
              //               |     import
              //           vendor    (1.1)
              //           branch     |
              //           start      |
              //               |     (+)
              //           initial    |
              //           import     |
              //          (1.1.1.1)   |
              //                \    /
              //              target_bi
              //               (symbol)
              //
              cvs.remove_deps(target_bi, bi_a);

              dfs_restart_needed = true;
            }
          else
            {
              // Okay, it's getting tricky here: the target blob is not a
              // branch or tag point, neither are bi_a nor bi_b. So we
              // have the following situation:
              //
              //                common
              //               ancestor              (+) stands for one
              //                /    \                   or more commit
              //              (+)     |                  blobs.
              //               |      |
              //            branch   (+)
              //            start     |
              //               |      |
              //              (+)     |    <----- from here on, there are
              //               |      |           only commit blobs
              //             bi_a    bi_b
              //                \    /
              //              target_bi
              //
              // As the target blob has a dependency on bi_a (which is not
              // a branchpoint), we have to split the target blob into
              // events which belong to path A and events which belong to
              // path B.

              vector< cvs_blob_index > tmp_a((++path_a.rbegin()).base()
                                             - first_branch_start_in_path_a);
              copy(first_branch_start_in_path_a, (++path_a.rbegin()).base(),
                   tmp_a.begin());

              split_by_path func(cvs, tmp_a);

              // Count all events, and check where we can splitt
              int pa_deps = 0,
                  total_events = 0;

              for (blob_event_iter j = target_blob.get_events().begin();
                   j != target_blob.get_events().end(); ++j)
                {
                  bool depends_on_path_a = func(*j);

                  if (depends_on_path_a)
                    pa_deps++;
                  total_events++;
                }

              I(pa_deps > 0);

              if (pa_deps == total_events)
                {
                  // all events in the target blob depend in a way on the
                  // branch start in path a, thus we should better simply
                  // drop the dependency from bi_b to the target blob.
                  cvs.remove_deps(target_bi, bi_b);

                  dfs_restart_needed = true;
                }
              else
                {
                  I(pa_deps < total_events);
                  L(FL("splitting at path a"));
                  split_blob_at(cvs, target_bi, func);

                  dfs_restart_needed = true;
                }
            }
        }
      else
        {
          I(!a_has_branch);
          I(!b_has_branch);

          // If none of the two paths has a branch start, we can simply
          // join them into one path, which satisfies all of the
          // dependencies and is correct with regard to timestamps.
          //
          // At any position, we have an ancestor and two dependents, one
          // in each path. To streamline the graph, we take the younger
          // one first and adjust dependencies as follows:
          //
          //       ANC    (if A is younger than B)   ANC
          //      /   \             -->              /
          //     A     B                            A ->  B
          //
          // A then becomes the ancestor of the next round. We repeat
          // this until we reach the final blob which triggered the
          // cross edge (the target blob).

          vector<cvs_blob_index>::iterator ity_anc = path_a.begin();
          I(*ity_anc == *(path_b.begin()));

          vector<cvs_blob_index>::iterator ity_a = ++path_a.begin();
          vector<cvs_blob_index>::iterator ity_b = ++path_b.begin();

          blob_index_time_cmp blob_time_cmp(cvs);

          while ((*ity_a != target_bi) || (*ity_b != target_bi))
            {
              I(ity_a != path_a.end());
              I(ity_b != path_b.end());

              if ((!blob_time_cmp(*ity_a, *ity_b) || (*ity_a == target_bi))
                  && (*ity_b != target_bi))
                {
                  // swap path a and path b, so that path a contains the
                  // youngest blob, which needs to become the new common
                  // ancestor.
                  swap(path_a, path_b);
                  swap(ity_a, ity_b);
                }

              // ity_a comes before ity_b, so we drop the dependency
              // of ity_b to it's ancestor and add one to ity_a
              // instead.
              L(FL("  with common ancestor %d, blob %d wins over blob %d")
                % *ity_anc % *ity_a % *ity_b);

              cvs.remove_deps(*ity_b, *ity_anc);
              dfs_restart_needed = true;

              // If ity_b points to the last blob in path_b, the
              // common target blob, then we can abort the loop, because
              // it is also the end of path a.
              if (*ity_b == target_bi)
                break;

              // We want a dependency from *ity_a to *ity_b, but we only
              // need to add one, if none exists.
              vector< cvs_blob_index > back_path;
              insert_iterator< vector< cvs_blob_index > >
                back_ity(back_path, back_path.end());

              int height_limit(0);
              calculate_height_limit(*(++path_a.begin()), *(++path_b.begin()),
                                     cvs, height_limit);
              dijkstra_shortest_path(cvs, *ity_b, *ity_a, back_ity,
                                     true, true, true,   // follow all
                                     false,
                                     make_pair(invalid_blob, invalid_blob),
                                     height_limit);
              if (back_path.empty())
                {
                  L(FL("  adding dependency from blob %d to blob %d")
                    % *ity_a % *ity_b);
                  cvs.add_dependency(*ity_b, *ity_a);
                  if (cvs.blobs[*ity_a].height >= cvs.blobs[*ity_b].height)
                    height_recalculation_needed = true;
                }
              else
                L(FL("  no need to add a dependency, "
                     "there already exists one."));

              ity_anc = ity_a;
              ity_a++;
            }
        }
    }

  void back_edge(Edge e)
    {
#ifdef DEBUG_GRAPHVIZ
       vector<cvs_blob_index> blobs_to_show;

       blobs_to_show.push_back(e.first);
       blobs_to_show.push_back(e.second);

      write_graphviz_partial(cvs, "invalid_back_edge", blobs_to_show, 5);
#endif

      L(FL("branch_sanitizer: back edge from blob %d (%s) to blob %d (%s) "
           "- ABORTING!")
        % e.first % get_event_repr(cvs, *cvs.blobs[e.first].begin())
        % e.second % get_event_repr(cvs, *cvs.blobs[e.second].begin()));

      vector<cvs_blob_index> cycle_members;
      insert_iterator< vector< cvs_blob_index > >
        ity(cycle_members, cycle_members.begin());
      dijkstra_shortest_path(cvs, e.first, e.second, ity,
                             true, true, false, // follow white and grey
                             false,
                             make_pair(invalid_blob, invalid_blob),
                             0);
      I(!cycle_members.empty());
      log_path(cvs, "created back edge: ",
               cycle_members.begin(), cycle_members.end());

      I(false);
    }
};

// single blob split points: search only for intra-blob dependencies
// and return split points to resolve these dependencies.
time_i
get_best_split_point(cvs_history & cvs, cvs_blob_index bi)
{
  list< pair<time_i, time_i> > ib_deps;

  // Collect the conflicting intra-blob dependencies, storing the
  // timestamps of both events involved.
  for (blob_event_iter i = cvs.blobs[bi].begin();
       i != cvs.blobs[bi].end(); ++i)
    {
      cvs_event_ptr ev = *i;

      // check for time gaps between the current event and any other event
      // on the same file in the same blob.
      for (blob_event_iter j = i + 1; j != cvs.blobs[bi].end(); ++j)
        if ((*i)->path == (*j)->path)
          {
            I((*i)->adj_time != (*j)->adj_time);
            if ((*i)->adj_time > (*j)->adj_time)
              ib_deps.push_back(make_pair((*j)->adj_time, (*i)->adj_time));
            else
              ib_deps.push_back(make_pair((*i)->adj_time, (*j)->adj_time));
          }
    }

  // What we have now, are durations, or multiple time ranges. We need to
  // split the blob somewhere in that range. But because there are multiple
  // files involved, these ranges can be overlapping, i.e.:
  //
  //           o    o   o       |
  //     A ->  |    |   |       | t       -o-      commits
  //           o    |   |       | i       A, B, C  possible split points
  //     B ->  |    |   |       | m
  //           |    o   |       | e
  //     C ->  |    |   |       |
  //           o    o   o       v
  //
  // From this example, it's clear that we should split at A and C, the
  // first split will resolve three intra-blob dependencies, the second one
  // two. By then, all intra-blob dependencies are resolved. There's no
  // need to split at B.
  //
  // To figure that out, we recursively try to get the split point which
  // resolves the most intra-blob dependencies, until no ones are left. For
  // that, we simply count how many intra-blob deps a split between any two
  // events would resolve.

  typedef list< pair<time_i, time_i> >::iterator dep_ity;

  set< time_i > event_times;
  for (dep_ity i = ib_deps.begin(); i != ib_deps.end(); ++i)
    {
      if (event_times.find(i->first) == event_times.end())
        event_times.insert(i->first);

      if (event_times.find(i->second) == event_times.end())
        event_times.insert(i->second);
    }

  I(!event_times.empty());

  set<time_i>::const_iterator last, curr;
  last = event_times.begin();
  curr = last;
  curr++;
  pair<time_i, time_i> best_split_range = make_pair(0, 0);
  vector<dep_ity> deps_resolved_by_best_split;
  unsigned int best_score = 0;
  for ( ; curr != event_times.end(); ++curr)
    {
      time_i curr_split_point = *last + (*curr - *last) / 2;

      // just to get everything right here...
      I(*curr > *last);
      I(curr_split_point < *curr);
      I(curr_split_point >= *last);

      unsigned int num_deps_resolved = 0;
      for (dep_ity i = ib_deps.begin(); i != ib_deps.end(); ++i)
        if ((curr_split_point >= i->first) &&
            (curr_split_point < i->second))
          num_deps_resolved++;

      if (num_deps_resolved > best_score)
        {
          I(*curr > *last);
          best_split_range = make_pair(*last, *curr);
          best_score = num_deps_resolved;
        }

      last = curr;
    }

  I(best_score > 0);
  vector<dep_ity>::const_iterator i;
  for (i = deps_resolved_by_best_split.begin();
       i != deps_resolved_by_best_split.end(); ++i)
    ib_deps.erase(*i);

  // FIXME: we should check if there are events in that range, which are
  //        not involved in the dependency cycle, but for which we need to
  //        decide where to put them.

  time_i best_split_point = best_split_range.first +
    (best_split_range.second - best_split_range.first) / 2;

  L(FL("Best split range: %d - %d (@%d)")
    % best_split_range.first % best_split_range.second % best_split_point);

  return best_split_point;
}

void
split_best_candidates_by_events(cvs_history & cvs,
  vector<pair<set<cvs_blob_index>, set<cvs_event_ptr> > > & event_splits)
{
  I(!event_splits.empty());
  set<cvs_blob_index> & candidates = event_splits.begin()->first;
  set<cvs_event_ptr> events = event_splits.begin()->second;

  int best_score = -1;

  vector<pair<set<cvs_blob_index>, set<cvs_event_ptr> > >::iterator i;
  for (i = event_splits.begin(); i != event_splits.end(); ++i)
    {
      int test_score = 0;
      set<cvs_blob_index> & test_cand = i->first;

      // count the number of symbol blobs within this set of candidates.
      for (set<cvs_blob_index>::iterator j = test_cand.begin();
           j != test_cand.end(); ++j)
        if (cvs.blobs[*j].get_digest().is_symbol())
          test_score++;

      // keep track of the best set of candidates to split
      if (test_score > best_score)
        {
          best_score = test_score;
          candidates = i->first;
          events = i->second;
        }
    }

  split_by_event_set func(events);
  for (set<cvs_blob_index>::iterator i = candidates.begin();
       i != candidates.end(); ++i)
    {
      I(!cvs.blobs[*i].get_digest().is_branch_start());
      I(!cvs.blobs[*i].get_digest().is_tag());

      split_blob_at(cvs, *i, func);
    }
}

void
split_cycle(cvs_history & cvs, vector<cvs_blob_index> const & cycle_members)
{
  I(!cycle_members.empty());

  // First, we collect the oldest (i.e. smallest, by timestamp) per file,
  // so we know where to stop tracking back dependencies later on.
  map<cvs_path, time_i> oldest_event;
  typedef map<cvs_path, time_i>::iterator oe_ity;
  typedef vector<cvs_blob_index>::const_iterator cm_ity;
  for (cm_ity cc = cycle_members.begin(); cc != cycle_members.end(); ++cc)
    {
      // Nothing should ever depend on tags and branch_end blobs, thus
      // these blob types shouldn't ever be part of a cycle.
      I(!cvs.blobs[*cc].get_digest().is_tag());
      I(!cvs.blobs[*cc].get_digest().is_branch_end());

      // loop over every event of every blob in cycle_members
      vector<cvs_event_ptr> & blob_events = cvs.blobs[*cc].get_events();
      for (blob_event_iter ity = blob_events.begin();
           ity != blob_events.end(); ++ity)
        {
          cvs_event_ptr ev = *ity;
          oe_ity oe = oldest_event.find(ev->path);
          if (oe == oldest_event.end())
            oldest_event.insert(make_pair(ev->path, ev->adj_time));
          else
            {
              if (ev->adj_time < oe->second)
                oe->second = ev->adj_time;
            }
        }
    }


  L(FL("Analyzing a cycle consisting of %d blobs") % cycle_members.size());

  // We analyze the cycle first, trying to figure out which blobs we can
  // split and which not. This involves checking all events of all blobs in
  // the cycle. What we are interested in here is, dependencies to and from
  // other events in the cycle.
  //
  // There are basically four variants of events in cycles:
  //
  //   1) those which have no in- or out-going dependencies
  //   2) those which have out-going deps, but no incomming ones
  //   3) those which have incomming ones, but no out-going ones
  //   4) those which have both.
  //
  // We don't care much about type 1) events, they don't disturb us, but also
  // don't help us with choosing a split point. However, each blob must have
  // at least one event of type 2) and one of type 3), otherwise it should
  // not be a cycle.
  //
  // We shouldn't split blobs which have at least one event of type 4),
  // because that wouldn't help resolving the dependency cycle: no matter
  // where we split such a blob, the event(s) type 4) cannot be split and
  // would thus still keep the dependency cycle together.
  //

  multimap<cvs_event_ptr, cvs_event_ptr> in_cycle_dependencies;
  multimap<cvs_event_ptr, cvs_event_ptr> in_cycle_dependents;

  cvs_blob_index prev_bi = *cycle_members.rbegin();
  for (cm_ity cc = cycle_members.begin(); cc != cycle_members.end(); ++cc)
    {
      // loop over every event of every blob in cycle_members
      vector< cvs_event_ptr > & blob_events = cvs.blobs[*cc].get_events();
      for (blob_event_iter ity = blob_events.begin();
           ity != blob_events.end(); ++ity)
        {
          cvs_event_ptr this_ev = *ity;

          // check every event for dependencies into the cycle, following
          // even deep dependencies (i.e. hopping via multiple blobs *not*
          // in the cycle).
          set<cvs_event_ptr> done;
          stack<cvs_event_ptr> stack;

          for (dep_loop j = cvs.get_dependencies(this_ev); !j.ended(); ++j)
            {
              stack.push(*j);
              safe_insert(done, *j);
            }

          time_i limit = oldest_event[this_ev->path];
          while (!stack.empty())
            {
              cvs_event_ptr dep_ev = stack.top();
              stack.pop();

              if (dep_ev->bi == prev_bi)
                {
                  in_cycle_dependencies.insert(make_pair(this_ev, dep_ev));
                  in_cycle_dependents.insert(make_pair(dep_ev, this_ev));
                }

              for (dep_loop j = cvs.get_dependencies(dep_ev); !j.ended(); ++j)
                {
                  cvs_event_ptr ev = *j;
                  I(ev->path == this_ev->path);
                  if ((done.find(ev) == done.end() &&
                      (ev->adj_time >= limit)))
                    {
                      stack.push(ev);
                      safe_insert(done, ev);
                    }
                }
            }
        }

      prev_bi = *cc;
    }

  // Loop over the cycle members again, this time accumulating counters for
  // type 2, 3 and 4 events.

  map<cvs_blob_index, vector<cvs_event_ptr> > t1events;
  map<cvs_blob_index, vector<cvs_event_ptr> > t2events;
  map<cvs_blob_index, vector<cvs_event_ptr> > t3events;
  map<cvs_blob_index, vector<cvs_event_ptr> > t4events;

  typedef multimap<cvs_event_ptr, cvs_event_ptr>::const_iterator mm_ity;

  for (cm_ity cc = cycle_members.begin(); cc != cycle_members.end(); ++cc)
    {
      L(FL("  blob: %d\n        %s\n        height:%d, size:%d\n")
        % *cc
        % date_t(cvs.blobs[*cc].get_avg_time() / 100)
        % cvs.blobs[*cc].height
        % cvs.blobs[*cc].get_events().size());

      vector<cvs_event_ptr> & blob_events = cvs.blobs[*cc].get_events();

      vector<cvs_event_ptr> & type1events = safe_insert(t1events,
        make_pair(*cc, vector<cvs_event_ptr>()))->second;
      vector<cvs_event_ptr> & type2events = safe_insert(t2events,
        make_pair(*cc, vector<cvs_event_ptr>()))->second;
      vector<cvs_event_ptr> & type3events = safe_insert(t3events,
        make_pair(*cc, vector<cvs_event_ptr>()))->second;
      vector<cvs_event_ptr> & type4events = safe_insert(t4events,
        make_pair(*cc, vector<cvs_event_ptr>()))->second;

      // Loop over every event of every blob again and collect events of
      // type 2, 3 and 4. Type 1 is of no interest here.
      for (blob_event_iter ity = blob_events.begin();
           ity != blob_events.end(); ++ity)
        {
          cvs_event_ptr this_ev = *ity;
          int deps_from = 0, deps_to = 0;

          pair<mm_ity, mm_ity> range;

          // just count the number of in_cycle_dependencies from this event
          // to the cycle
          range = in_cycle_dependencies.equal_range(this_ev);
          for (; range.first != range.second; ++range.first)
            deps_from++;

          // do the same counting for in_cycle_dependents, i.e. dependencies
          // from the cycle to this event
          range = in_cycle_dependents.equal_range(this_ev);
          for (; range.first != range.second; ++range.first)
            deps_to++;

          L(FL("    %s\t%s\tfrom:%d\tto:%d") % get_event_repr(cvs, *ity)
            % date_t((*ity)->adj_time / 100)
            % deps_from % deps_to);

          if (deps_from == 0)
            {
              if (deps_to == 0)
                type1events.push_back(this_ev); // a type 1 event
              else
                type3events.push_back(this_ev); // a type 3 event
            }
          else
            {
              if (deps_to == 0)
                type2events.push_back(this_ev); // a type 2 event
              else
                type4events.push_back(this_ev); // a type 4 event
            }
        }
    }


  // Yet another loop over all cycle members to search for optimal split
  // points which resolve the dependency cycle.
  //
  // In the best case, we find a large gap between the type 2 and type 3
  // events, where we can split. In case there are multiple possibilities,
  // we choose the largest gap.
  time_i largest_gap_diff = 0;
  time_i largest_gap_at = 0;
  set<cvs_blob_index> largest_gap_candidates;

  // If we can split between the type 2 and type 3 events without the need
  // for a clear timestamp, we put the candidates in here.
  vector<pair<set<cvs_blob_index>, set<cvs_event_ptr> > > event_splits;

  // If there are type 1 events, between type 2 and type 3 ones, for which
  // we cannot clearly decide, we put the candidates in here (and split
  // them only as a last resort).
  vector<pair<set<cvs_blob_index>, set<cvs_event_ptr> > > event_splits2;

  unsigned int no_blobs_to_split;
  for (no_blobs_to_split = 1; no_blobs_to_split < cycle_members.size();
       ++no_blobs_to_split)
    {

      L(FL("Checking for valid split points with %d blob(s) to split")
        % no_blobs_to_split);

      for (cm_ity cc = cycle_members.begin();
           cc != cycle_members.end(); ++cc)
        {
          // depending on the number of blobs to split in this iteration,
          // we collect split candidates.
          set<cvs_blob_index> candidates;
          cm_ity next = cc;
          bool set_is_splittable = true;
          for (unsigned int i = 0; i < no_blobs_to_split; ++i)
            {
              // We never split branch starts, instead we split the underlying
              // symbol. Thus simply skip them here.
              if (cvs.blobs[*next].get_digest().is_branch_start())
                set_is_splittable = false;

              // Skip blobs which consist of just one event, or sets of blobs
              // which contain such a blob. Those cannot be split any further
              // anyway.
              if (cvs.blobs[*cc].get_events().size() < 2)
                set_is_splittable = false;

              candidates.insert(*next);
              next++;
              if (next == cycle_members.end())
                next = cycle_members.begin();
            }

          if (!set_is_splittable)
            {
              L(FL("  blob: %d:\tcannot split this set") % *cc);
              continue;
            }


          vector<cvs_event_ptr> type1events, type2events, type3events,
                                type4events;

          for (set<cvs_blob_index>::iterator i = candidates.begin();
               i != candidates.end(); ++i)
            {
              copy(t1events[*i].begin(), t1events[*i].end(),
                   back_inserter(type1events));
              copy(t2events[*i].begin(), t2events[*i].end(),
                   back_inserter(type2events));
              copy(t3events[*i].begin(), t3events[*i].end(),
                   back_inserter(type3events));
              copy(t4events[*i].begin(), t4events[*i].end(),
                   back_inserter(type4events));
            }

          for (vector<cvs_event_ptr>::iterator i = type4events.begin();
               i != type4events.end(); )
            {
              cvs_event_ptr ev = *i;

              int deps_from = 0, deps_to = 0;
              pair<mm_ity, mm_ity> range;

              // check if this type4 events is only a dependency into any of
              // our split candidate blobs.
              range = in_cycle_dependencies.equal_range(ev);
              for (; range.first != range.second; ++range.first)
                {
                  cvs_event_ptr dep_ev = range.first->second;
                  if (candidates.find(dep_ev->bi) == candidates.end())
                    deps_from++;
                }

              range = in_cycle_dependents.equal_range(ev);
              for (; range.first != range.second; ++range.first)
                {
                  cvs_event_ptr dep_ev = range.first->second;
                  if (candidates.find(dep_ev->bi) == candidates.end())
                    deps_to++;
                }

              I(deps_from > 0 || deps_to > 0);

              if (deps_from == 0)
                {
                  // downgrade this to a type3 event
                  type3events.push_back(*i);
                  i = type4events.erase(i);
                }
              else if (deps_to == 0)
                {
                  // downgrade this to a type2 event
                  type2events.push_back(*i);
                  i = type4events.erase(i);
                }
              else  // keep it as a type4 event
                i++;
            }

          // skip blobs or sets with type 4 events, splitting them doesn't
          // help or isn't possible at all.
          if (!type4events.empty())
            {
              L(FL("  blob: %d:\tsplitting here doesn't help.") % *cc);
              continue;
            }

          // it's a cycle, so every blob or every set of candidate blobs must
          // have at least one incomming and one outgoing dependency.
          I(!type2events.empty());
          I(!type3events.empty());

          // Calculate the lower and upper bounds for both kind of events. If
          // we are going to split these blobs, we need to split it between
          // any of these two bounds to resolve the cycle.
          time_i t2_upper_bound = 0,
                 t2_lower_bound = (time_i) -1;
          for (vector<cvs_event_ptr>::const_iterator i = type2events.begin();
               i != type2events.end(); ++i)
            {
              cvs_event_ptr ev = *i;

              if (ev->adj_time < t2_lower_bound)
                t2_lower_bound = ev->adj_time;

              if (ev->adj_time > t2_upper_bound)
                t2_upper_bound = ev->adj_time;
            }

          time_i t3_upper_bound = 0,
                 t3_lower_bound = (time_i) -1;
          for (vector<cvs_event_ptr>::const_iterator i = type3events.begin();
               i != type3events.end(); ++i)
            {
              cvs_event_ptr ev = *i;

              if (ev->adj_time < t3_lower_bound)
                t3_lower_bound = ev->adj_time;

              if (ev->adj_time > t3_upper_bound)
                t3_upper_bound = ev->adj_time;
            }

          time_i lower_bound, upper_bound;

          // The type 2 events are the ones which depend on other events in
          // the cycle. So those should carry the higher timestamps.
          if (t3_upper_bound < t2_lower_bound)
            {
              lower_bound = t3_upper_bound;
              upper_bound = t2_lower_bound;
              L(FL("  blob: %d:\tcan easily split by timestamp.") % *cc);
            }
          else
            {
              // The upper and lower bounds of the timestamps of type 2 and
              // type 3 events are overlapping, so that we cannot use a
              // simple timestamp to split the blob(s), because its unclear
              // where to put the remaining type 1 events.
              //
              // The first thing we try is to move some type 1 events out of
              // the way. Those which are newer than the newest type 2 and
              // those which are older than the oldest type 3 events can
              // safely be be put to one or the other side.

              for (vector<cvs_event_ptr>::iterator i = type1events.begin();
                   i != type1events.end(); )
                {
                  cvs_event_ptr ev = *i;

                  if (ev->adj_time > t2_upper_bound)
                    {
                      // treat like a type 2 event
                      type2events.push_back(*i);
                      i = type1events.erase(i);
                    }
                  else if (ev->adj_time < t3_lower_bound)
                    {
                      // treat like a type 3 event
                      type3events.push_back(*i);
                      i = type1events.erase(i);
                    }
                  else
                    i++;
                }

              if (type1events.empty())
                {
                  L(FL("  blob: %d:\tcan split between type 2 and 3 events.")
                       % *cc);
                  vector<pair<set<cvs_blob_index>, set<cvs_event_ptr> > >::
                    iterator i;

                  i = event_splits.insert(event_splits.end(),
                        make_pair(candidates, set<cvs_event_ptr>()));

                  // fill the set with the type 2 events
                  for (vector<cvs_event_ptr>::iterator j
                         = type2events.begin();
                       j != type2events.end(); ++j)
                    safe_insert(i->second, *j);
                }
              else
                {
                  L(FL("  blob: %d:\tsplitting type 2 events if necessary."
                       "(t1:%d, t2:%d, t3:%d).")
                    % *cc % type1events.size() % type2events.size()
                    % type3events.size());

                  vector<pair<set<cvs_blob_index>, set<cvs_event_ptr> > >::
                    iterator i;

                  i = event_splits2.insert(event_splits2.end(),
                        make_pair(candidates, set<cvs_event_ptr>()));

                  // fill the set with the type 2 events
                  for (vector<cvs_event_ptr>::iterator j
                         = type2events.begin();
                       j != type2events.end(); ++j)
                    safe_insert(i->second, *j);
                }
              continue;
            }

          // Now we have a lower and an upper time boundary, between which we
          // can split this blob or this set of candidate blobs to resolve
          // the cycle. We now try to find the largest time gap between any
          // events within this boundary. That helps prevent splitting things
          // which should better remain together.

          // first, collect all events of all candidates
          vector<cvs_event_ptr> candidate_events;
          for (set<cvs_blob_index>::iterator i = candidates.begin();
               i != candidates.end(); ++i)
            {
              vector<cvs_event_ptr> & blob_events
                = cvs.blobs[*cc].get_events();
              copy(blob_events.begin(), blob_events.end(),
                   back_inserter(candidate_events));
            }

          // then make sure the events are sorted by timestamp
          {
            event_ptr_time_cmp cmp;
            sort(candidate_events.begin(), candidate_events.end(), cmp);
          }

          blob_event_iter ity;
          ity = candidate_events.begin();
          cvs_event_ptr this_ev, last_ev;
          I(ity != candidate_events.end());   // we have 2+ events here
          this_ev = *ity++;              // skip the first event
          for (; ity != candidate_events.end(); ++ity)
            {
              last_ev = this_ev;
              this_ev = *ity;

              time_i elower = last_ev->adj_time,
                     eupper = this_ev->adj_time;

              I(eupper >= elower);

              time_i time_diff = eupper - elower;
              time_i split_point = elower + time_diff / 2;

              // We prefer splitting symbols over splitting commits, thus
              // we simply multiply their count by three - that shoud suffice.
              if (cvs.blobs[*cc].get_digest().is_symbol())
                time_diff *= 3;

              if ((split_point >= lower_bound) && (split_point < upper_bound)
                  && (time_diff > largest_gap_diff))
                {
                  largest_gap_diff = time_diff;
                  largest_gap_at = split_point;
                  largest_gap_candidates = candidates;
                }
            }

        }

      // abort the loop as soon as we have at least one valid split point.
      if (!largest_gap_candidates.empty() || !event_splits.empty()
          || !event_splits2.empty())
        break;
    }

  // Hopefully, we found a gap we can split in one of the blobs. In that
  // case, we split the best blob at that large gap to resolve the given
  // cycle.
  if (!largest_gap_candidates.empty())
    {
      I(largest_gap_diff > 0);

      L(FL("splitting %d blobs by time %s")
        % largest_gap_candidates.size()
        % date_t(largest_gap_at / 100));

      split_by_time func(largest_gap_at);
      for (set<cvs_blob_index>::iterator i = largest_gap_candidates.begin();
           i != largest_gap_candidates.end(); ++i)
        {
          I(!cvs.blobs[*i].get_digest().is_branch_start());
          I(!cvs.blobs[*i].get_digest().is_tag());

          split_blob_at(cvs, *i, func);
        }
    }
  else if (!event_splits.empty())
    split_best_candidates_by_events(cvs, event_splits);
  else if (!event_splits2.empty())
    split_best_candidates_by_events(cvs, event_splits2);
  else
    {
      L(FL("Unable to split the cycle!"));
      I(false);  // unable to split the cycle?
    }
}

void
split_blob_at(cvs_history & cvs, const cvs_blob_index blob_to_split,
              split_decider_func & split_decider)
{
  // make sure the blob's events are sorted by timestamp
  cvs_blob_index bi = blob_to_split;
  cvs.blobs[bi].sort_events();

  // Reset the dependents both caches of the origin blob.
  cvs.blobs[bi].reset_dependencies_cache();
  cvs.blobs[bi].reset_dependents_cache();

  // some short cuts
  cvs_event_digest d = cvs.blobs[bi].get_digest();
  vector<cvs_event_ptr>::iterator i;

  L(FL("splitting blob %d") % bi);

  // make sure we can split the blob
  I(cvs.blobs[bi].get_events().size() > 1);

  // Add a blob
  cvs_blob_index new_bi = cvs.add_blob(cvs.blobs[bi].etype,
                                       cvs.blobs[bi].symbol)->second;

  // Reassign events to the new blob as necessary
  i = cvs.blobs[bi].get_events().begin();
  while (i != cvs.blobs[bi].get_events().end())
    {
      // Assign the event to the existing or to the new blob
      if (split_decider(*i))
        {
          cvs.blobs[new_bi].get_events().push_back(*i);
          (*i)->bi = new_bi;

          // Reset the dependents caches of all dependencies of this event
          for (dep_loop j = cvs.get_dependencies(*i); !j.ended(); ++j)
            {
              cvs_blob_index dep_bi = (*j)->bi;
              cvs.blobs[dep_bi].reset_dependents_cache();
            }

          // Reset the dependency caches of all dependents of this event
          for (dep_loop j = cvs.get_dependents(*i); !j.ended(); ++j)
            {
              cvs_blob_index dep_bi = (*j)->bi;
              cvs.blobs[dep_bi].reset_dependencies_cache();
            }

          // delete from old blob and advance
          i = cvs.blobs[bi].get_events().erase(i);
        }
      else
        {
          // Force a new sorting step to the dependents cache of all
          // dependencies of this event, as it's avg time most probably
          // changed. Thus the ordering must change.
          for (dep_loop j = cvs.get_dependencies(*i); !j.ended(); ++j)
            {
              cvs_blob_index dep_bi = (*j)->bi;
              cvs.blobs[dep_bi].resort_dependents_cache();
            }

          for (dep_loop j = cvs.get_dependents(*i); !j.ended(); ++j)
            {
              cvs_blob_index dep_bi = (*j)->bi;
              cvs.blobs[dep_bi].resort_dependencies_cache();
            }

          // advance
          i++;
        }
    }

  I(!cvs.blobs[bi].empty());
  I(!cvs.blobs[new_bi].empty());

  // make sure the average time is recalculated for both blobs
  cvs.blobs[bi].set_avg_time(0);
  cvs.blobs[new_bi].set_avg_time(0);

  // copy blob height
  cvs.blobs[new_bi].height = cvs.blobs[bi].height;
}

void
collect_dependencies(cvs_history & cvs, cvs_event_ptr start,
                     set<cvs_blob_index> & coll)
{
  stack<cvs_event_ptr> stack;
  stack.push(start);
  while (!stack.empty())
    {
      cvs_event_ptr ev = stack.top();
      stack.pop();

      for (dep_loop i = cvs.get_dependencies(ev); !i.ended(); ++i)
        if (coll.find((*i)->bi) == coll.end())
          {
            coll.insert((*i)->bi);
            stack.push(*i);
          }
    }
}

void
split_between_equal_commits(cvs_history & cvs, cvs_event_ptr a,
                            cvs_event_ptr b)
{
  I(a->bi == b->bi);
  I(a->path == b->path);
  I(a->adj_time == b->adj_time);

  L(FL("blob %d contains events %s (%d) and %s (%d), "
       "resolution deferred to blob splitting phase")
    % a->bi % get_event_repr(cvs, a) % a->adj_time
    % get_event_repr(cvs, b) % b->adj_time);

  set<cvs_blob_index> left, right;

  // collect all dependent events of either side
  collect_dependencies(cvs, a, left);
  collect_dependencies(cvs, b, right);

  // get the intersections between these sets of dependencies
  set<cvs_blob_index> only_left, only_right;
  set_difference(left.begin(), left.end(), right.begin(), right.end(),
    insert_iterator< set<cvs_blob_index> >(only_left, only_left.begin()) );
  set_difference(right.begin(), right.end(), left.begin(), left.end(),
    insert_iterator< set<cvs_blob_index> >(only_right, only_right.begin()) );

  // debug output of these sets
  log_path(cvs, "only left:", only_left.begin(), only_left.end());
  log_path(cvs, "only right:", only_right.begin(), only_right.end());

  // Either one of these events must have dependencies the other doesn't
  // have. Otherwise we are completely lost and cannot split this blob in
  // any meaningful way.
  I(!only_left.empty() || !only_right.empty());
  if (only_left.empty())
    swap(only_left, only_right);

  vector<cvs_blob_index> split_path;
  split_path.push_back(*only_left.begin());
  split_by_path func(cvs, split_path);
  split_blob_at(cvs, a->bi, func);
}

bool
resolve_intra_blob_conflicts_for_blob(cvs_history & cvs, cvs_blob_index bi)
{
  cvs_blob & blob = cvs.blobs[bi];
  for (vector<cvs_event_ptr>::iterator i = blob.begin(); i != blob.end(); ++i)
    {
      for (vector<cvs_event_ptr>::iterator j = i + 1; j != blob.end(); )
        if (((*i)->path == (*j)->path) &&
             ((*i)->adj_time == (*j)->adj_time))
          {
            // Check if the events are really duplicates and we can merge
            // them into one.
            if (blob.etype == ET_COMMIT)
              {
                cvs_commit *ci = (cvs_commit*) (*i);
                cvs_commit *cj = (cvs_commit*) (*j);

                if (ci->rcs_version != cj->rcs_version)
                  {
                    split_between_equal_commits(cvs, *i, *j);
                    return true;
                  }
              }

            // For events in the *same* blob, with the *same* changelog,
            // author and RCS version or with the same symbol name, we
            // simply merge the events. They most probably originate from
            // duplicate RCS files in Attic and alive.

            L(FL("merging events %s (%d) and %s (%d)")
              % get_event_repr(cvs, *i) % (*i)->adj_time
              % get_event_repr(cvs, *j) % (*j)->adj_time);

            // let the first take over its dependencies...
            cvs.blobs[(*i)->bi].reset_dependencies_cache();
            for (dep_loop k = cvs.get_dependencies(*j); !k.ended(); ++k)
              {
                event_dep_iter ep(k.get_pos());
                I(ep->first == *j);
                ep->first = *i;
                cvs.blobs[ep->second->bi].reset_dependents_cache();
              }

            // ..and correct dependents
            cvs.blobs[(*i)->bi].reset_dependents_cache();
            for (dep_loop k = cvs.get_dependents(*j); !k.ended(); ++k)
              {
                event_dep_iter ep(k.get_pos());
                I(ep->first == *j);
                ep->first = *i;
                cvs.blobs[ep->second->bi].reset_dependencies_cache();
              }

            cvs.sort_dependencies();

            // remove second event from the blob
            j = blob.get_events().erase(j);
          }
        else
          ++j;
    }

  // We don't need to split because of end of branch events, which
  // might have different timestamps even if they conflict, thus they
  // won't be merged above.
  if (blob.etype == ET_BRANCH_END)
    return true;

  for (blob_event_iter i = blob.begin(); i != blob.end(); ++i)
    {
      for (blob_event_iter j = i + 1; j != blob.end(); ++j)
        if ((*i)->path == (*j)->path)
          {
            L(FL("Trying to split blob %d, because of events %s and %s")
              % bi % get_event_repr(cvs, *i) % get_event_repr(cvs, *j));

            split_by_time func(get_best_split_point(cvs, bi));
            split_blob_at(cvs, bi, func);
            return false;
          }
    }
  return true;
}

// This is a somewhat rude approach to circumvent certain errors. It
// simply makes sure that no blob contains multiple events for a single
// path. Otherwise, the blob gets split.
void
resolve_intra_blob_conflicts(cvs_history & cvs, ticker & n_blobs,
                             ticker & n_splits)
{
  for (cvs_blob_index bi = 0; bi < cvs.blobs.size(); ++bi)
    {
      while (!resolve_intra_blob_conflicts_for_blob(cvs, bi))
        ++n_splits;
      n_blobs.set_total(cvs.blobs.size());
      n_blobs += bi - n_blobs.ticks + 1;
    }
}

#ifdef DEBUG_GRAPHVIZ

class blob_label_writer
{
<<<<<<< HEAD
  // inserting into the DB
  // note: curr_lines is a "new" (base) version
  //       and next_lines is an "old" (derived) version.
  //       all storage edges go from new -> old.
  {
    string tmp;
    global_pieces.build_string(next_lines, tmp);
    next_data = data(tmp, origin::internal);
  }
  delta del;
  diff(curr_data, next_data, del);
  calculate_ident(file_data(next_data), next_id);
  rcs_put_raw_file_edge(db, next_id, curr_id, del);
=======
  public:
    cvs_history & cvs;

    blob_label_writer(cvs_history & c) : cvs(c) {};


    template <class VertexOrEdge>
    void operator()(std::ostream & out, const VertexOrEdge & v) const
    {
      string label;
      cvs_blob b = cvs.blobs[v];

      if (b.get_digest().is_commit())
        {
          label = (FL("blob %d: commit\\n") % v).str();

          if (b.empty())
            {
              label += "empty blob!!!";
            }
          else
            {
              string author, clog;
              cvs.split_authorclog(b.authorclog, author, clog);
              label += author + "\\n";

              // limit length of changelog we output
              if (clog.length() > 40)
                clog = clog.substr(0, 40);

              // poor man's escape...
              for (unsigned int i = 0; i < clog.length(); ++i)
                {
                  if (clog[i] < 32)
                    clog[i] = '.';
                  if (clog[i] == '\"')
                    clog[i] = '\'';
                }
              label += "\\\"" + clog + "\\\"\\n";
            }
        }
      else if (b.get_digest().is_branch_start())
        {
          label = (FL("blob %d: start of branch: ") % v).str();

          if (b.empty())
            {
              label += "empty blob!!!";
            }
          else
            {
              label += cvs.symbol_interner.lookup(b.symbol);
              label += "\\n";
            }
        }
      else if (b.get_digest().is_branch_end())
        {
          label = (FL("blob %d: end of branch: ") % v).str();

          if (b.empty())
            {
              label += "empty blob!!!";
            }
          else
            {
              label += cvs.symbol_interner.lookup(b.symbol);
              label += "\\n";
            }
        }
      else if (b.get_digest().is_tag())
        {
          label = (FL("blob %d: tag: ") % v).str();

          if (b.empty())
            {
              label += "empty blob!!!";
            }
          else
            {
              label += cvs.symbol_interner.lookup(b.symbol);
              label += "\\n";
            }
        }
      else if (b.get_digest().is_symbol())
        {
          label = (FL("blob %d: symbol %s\\n")
                   % v % cvs.symbol_interner.lookup(b.symbol)).str();
        }
      else
        {
          label = (FL("blob %d: unknow type\\n") % v).str();
        }

      if (!b.empty())
        {
          struct tm * timeinfo;
          char buffer [80];
          time_t tt = b.get_avg_time() / 100;

          timeinfo = localtime(&tt);
          strftime (buffer, 80, "t: %Y-%m-%d %H:%M:%S\\n", timeinfo);

          // print the time of the blob
          label += buffer;
          label += "\\n";

          // print the contents of the blob, i.e. the single files
          for (blob_event_iter i = b.begin(); i != b.end(); i++)
            {
              cvs_commit *ce = (cvs_commit*) *i;
              label += cvs.path_interner.lookup((*i)->path);

              if (b.get_digest().is_commit())
                {
                  tt = (*i)->adj_time / 100;
                  timeinfo = localtime(&tt);
                  strftime (buffer, 80, " %Y-%m-%d %H:%M:%S", timeinfo);

                  label += "@";
                  label += cvs.rcs_version_interner.lookup(ce->rcs_version);
                  label += buffer;
                }
              label += "\\n";
            }
        }
      else
        label += "-- empty --";

      out << label;
    }
};

void
write_graphviz(std::ofstream & of, cvs_history & cvs,
               blob_label_writer & blw,
               set<cvs_blob_index> const & blobs_to_show,
               set<cvs_blob_index> const & blobs_to_mark)
{
  of << "digraph G {\n";

  for (unsigned int i = 0; i < cvs.blobs.size(); ++i)
    if ((blobs_to_show.find(i) != blobs_to_show.end()) ||
        blobs_to_show.empty())
    {
      of << (FL("  blob%d [label=\"") % i);
      blw(of, i);
      of << "\"]\n";

      for (blob_index_iter j = cvs.blobs[i].get_dependents(cvs).begin();
           j != cvs.blobs[i].get_dependents(cvs).end(); ++j)
        if ((blobs_to_show.find(*j) != blobs_to_show.end()) ||
            blobs_to_show.empty())
        {
          of << (FL("  blob%d -> blob%d\n") % i % *j);
          if ((blobs_to_mark.find(i) != blobs_to_mark.end()) &&
              (blobs_to_mark.find(*j) != blobs_to_mark.end()))
            of << " [color=red]";
          of << "\n";
        }
    }

  of << "};\n";
}

void
write_graphviz_complete(cvs_history & cvs, string const & desc)
{
  std::ofstream viz_file;
  blob_label_writer blw(cvs);

  set<cvs_blob_index> blobs_to_show;
  set<cvs_blob_index> blobs_to_mark;

  cvs.step_no++;
  viz_file.open((FL("cvs_graph.%s.%d.viz")
                 % desc % cvs.step_no).str().c_str());
  write_graphviz(viz_file, cvs, blw, blobs_to_show, blobs_to_mark);
  viz_file.close();
>>>>>>> 54a6953a
}

void
write_graphviz_partial(cvs_history & cvs, string const & desc,
                       vector<cvs_blob_index> & blobs_to_mark,
                       int add_depth)
{
  std::ofstream viz_file;
  blob_label_writer blw(cvs);

  stack< pair< cvs_blob_index, int > > stack;
  set<cvs_blob_index> blobs_to_show;

  for (set<cvs_blob_index>::iterator i = blobs_to_mark.begin();
       i != blobs_to_mark.end(); ++i)
    stack.push(make_pair(*i, 0));

  while (!stack.empty())
    {
      cvs_blob_index bi = stack.top().first;
      int depth = stack.top().second;
      stack.pop();

      blobs_to_show.insert(bi);

      depth++;
      if (depth < add_depth)
        {
          cvs_blob & blob = cvs.blobs[bi];
          vector<cvs_blob_index> deps = blob.get_dependents(cvs);
          for (blob_index_iter j = deps.begin(); j != deps.end(); ++j)
            if (blobs_to_show.find(*j) == blobs_to_show.end())
              stack.push(make_pair(*j, depth));

          for (blob_event_iter j = blob.begin(); j != blob.end(); ++j)
            for (dep_loop k = cvs.get_dependencies(*j); !k.ended(); ++k)
              {
                cvs_blob_index dep_bi = (*k)->bi;
                if (blobs_to_show.find(dep_bi) == blobs_to_show.end())
                  stack.push(make_pair(dep_bi, depth));
              }
        }
    }

  cvs.step_no++;
  viz_file.open((FL("cvs_graph.%s.%d.viz")
                 % desc % cvs.step_no).str().c_str());
  write_graphviz(viz_file, cvs, blw, blobs_to_show, blobs_to_mark);
  viz_file.close();
}

#endif


vector<cvs_blob_index> &
cvs_blob::get_dependencies(cvs_history & cvs)
{
  if (has_cached_dependencies)
    {
      if (!cached_dependencies_are_sorted)
        sort_dependencies_cache(cvs);

#ifdef DEBUG_DEP_CACHE_CHECKING
      vector<cvs_blob_index> old_cache;
      old_cache = dependencies_cache;
      fill_dependencies_cache(cvs);
      I(old_cache == dependencies_cache);
#endif

      return dependencies_cache;
    }

  fill_dependencies_cache(cvs);
  return dependencies_cache;
}

vector<cvs_blob_index> &
cvs_blob::get_dependents(cvs_history & cvs)
{
  if (has_cached_dependents)
    {
      if (!cached_dependents_are_sorted)
        sort_dependents_cache(cvs);

#ifdef DEBUG_DEP_CACHE_CHECKING
      vector<cvs_blob_index> old_cache;
      old_cache = dependents_cache;
      fill_dependents_cache(cvs);
      I(old_cache == dependents_cache);
#endif

      return dependents_cache;
    }

  fill_dependents_cache(cvs);
  return dependents_cache;
}

void
cvs_blob::fill_dependencies_cache(cvs_history & cvs)
{
  // clear the caches
  dependencies_cache.clear();

  // fill the dependencies cache from the single event deps
  for (blob_event_iter i = begin(); i != end(); ++i)
    {
      for (dep_loop j = cvs.get_dependencies(*i); !j.ended(); ++j)
        {
          cvs_blob_index dep_bi = (*j)->bi;
          if (find(dependencies_cache.begin(), dependencies_cache.end(),
                   dep_bi) == dependencies_cache.end())
            dependencies_cache.push_back(dep_bi);
        }
    }

  has_cached_dependencies = true;
  sort_dependencies_cache(cvs);
}

void
cvs_blob::fill_dependents_cache(cvs_history & cvs)
{
  // clear the caches
  dependents_cache.clear();

  // fill the dependents cache from the single event deps
  for (blob_event_iter i = begin(); i != end(); ++i)
    {
      for (dep_loop j = cvs.get_dependents(*i); !j.ended(); ++j)
        {
          cvs_blob_index dep_bi = (*j)->bi;
          if (find(dependents_cache.begin(), dependents_cache.end(),
                   dep_bi) == dependents_cache.end())
            dependents_cache.push_back(dep_bi);
        }
    }

  has_cached_dependents = true;
  sort_dependents_cache(cvs);
}

void cvs_blob::sort_dependencies_cache(cvs_history & cvs)
{
  // sort by timestamp
  I(has_cached_dependencies);
  blob_index_time_cmp cmp(cvs);
  sort(dependencies_cache.begin(), dependencies_cache.end(), cmp);
  cached_dependencies_are_sorted = true;
}

void cvs_blob::sort_dependents_cache(cvs_history & cvs)
{
  // sort by timestamp
  I(has_cached_dependents);
  blob_index_time_cmp cmp(cvs);
  sort(dependents_cache.begin(), dependents_cache.end(), cmp);
  cached_dependents_are_sorted = true;
}

void cvs_blob::sort_events(void)
{
  if (!events_are_sorted)
    {
      event_ptr_time_cmp cmp;
      sort(events.begin(), events.end(), cmp);
      events_are_sorted = true;
    }
}

template<typename Visitor>
void cvs_history::depth_first_search(Visitor & vis,
       back_insert_iterator< vector<cvs_blob_index> > oi)
  {
    dfs_context ctx;

    for (vector<cvs_blob>::iterator ity = blobs.begin();
         ity != blobs.end(); ++ity)
      ity->color = white;

    // start with blob 0
    ctx.bi = 0;
    // vis.discover_vertex(bi);
    blobs[ctx.bi].color = grey;
    ctx.ei = blobs[ctx.bi].get_dependents(*this).begin();

    stack< dfs_context > stack;

    // possible optimization for vector based stack:
    // stack.reserve()

    stack.push(ctx);

    while (!stack.empty() && !vis.abort())
      {
        dfs_context ctx = stack.top();
        stack.pop();
        while ((ctx.ei != blobs[ctx.bi].get_dependents(*this).end()) &&
                !vis.abort())
          {
            // vis.examine_edge(*ei, g);
            if (blobs[*ctx.ei].color == white)
              {
                vis.tree_edge(make_pair(ctx.bi, *ctx.ei));

                // push the current context to the stack and, but
                // advance to the next edge, as we are processing this
                // one just now.
                stack.push(ctx);
                stack.top().ei++;

                // switch to that blob and follow its edges
                ctx.bi = *ctx.ei;
                blobs[ctx.bi].color = grey;
                // vis.discover_vertex(bi, g);
                ctx.ei = blobs[ctx.bi].get_dependents(*this).begin();
              }
            else if (blobs[*ctx.ei].color == grey)
              {
                vis.back_edge(make_pair(ctx.bi, *ctx.ei));
                ++ctx.ei;
              }
            else
              {
                vis.forward_or_cross_edge(make_pair(ctx.bi, *ctx.ei));
                ++ctx.ei;
              }
          }
        blobs[ctx.bi].color = black;
        // vis.finish_vertex(bi, g);

        // output the blob index in postordering fashion (for later
        // use as topologically sorted list)
        *oi++ = ctx.bi;
      }
  }

void
number_unnamed_branches(cvs_history & cvs)
{
  int nr = 1;

  for (cvs_blob_index bi = 0; bi < cvs.blobs.size(); ++bi)
    {
      cvs_blob & blob = cvs.blobs[bi];

      if (blob.get_digest().is_symbol())
        {
          // handle unnamed branches
          string sym_name = cvs.symbol_interner.lookup(blob.symbol);
          if (sym_name.empty())
            {
              sym_name = (FL("UNNAMED_BRANCH_%d") % nr++).str();
              blob.symbol = cvs.symbol_interner.intern(sym_name);
              cvs.blob_index.insert(make_pair(blob.get_digest(), bi));

              // FIXME: after renaming the symbol, we should rename the
              //         dependent branch_start blob, no?
            }
        }
    }
}

struct height_calculator
{
protected:
  cvs_history & cvs;

public:
  height_calculator(cvs_history & c)
    : cvs(c)
    { }

  bool abort()
    {
      return false;
    }

  void tree_edge(Edge e)
    {
    }

  void forward_or_cross_edge(Edge e)
    {
    }

  void back_edge(Edge e)
    {
      I(false);
    }
};

void
recalculate_blob_heights(cvs_history & cvs)
{
  for (vector<cvs_blob>::iterator i = cvs.blobs.begin();
       i != cvs.blobs.end(); ++i)
    i->height = 0;

  vector<cvs_blob_index> topo_ordering;

  height_calculator vis(cvs);
  cvs.depth_first_search(vis, back_inserter(topo_ordering));

  int height = 1;
  for (vector<cvs_blob_index>::reverse_iterator i = topo_ordering.rbegin();
       i != topo_ordering.rend(); ++i)
    {
      cvs.blobs[*i].height = height;
      height += 10;
    }
}

void
import_cvs_repo(options & opts,
                lua_hooks & lua,
                project_t & project,
                key_store & keys,
                system_path const & cvsroot)
{
  N(!directory_exists(cvsroot / "CVSROOT"),
    F("%s appears to be a CVS repository root directory\n"
      "try importing a module instead, with 'cvs_import %s/<module_name>")
    % cvsroot % cvsroot);

  cvs_history cvs(project);
  N(opts.branchname() != "", F("need base --branch argument for importing"));

  if (opts.until_given)
    cvs.upper_time_limit = opts.until;

  // add the trunk branch name
  string bn = opts.branchname();
  cvs.base_branch = cvs.symbol_interner.intern(bn);


  // first step of importing legacy VCS: collect all revisions
  // of all files we know. This already creates file deltas and
  // hashes. We end up with a DAG of blobs.
  {
    P(F("parsing rcs files"));

<<<<<<< HEAD
    file_id fid;
    file_data dat(r.deltatexts.find(r.admin.head)->second->text,
                  origin::user);
    calculate_ident(dat, fid);
=======
    ticker n_rcs_revisions(_("revisions"), "r");
    ticker n_rcs_symbols(_("symbols"), "s");
>>>>>>> 54a6953a

    cvs_tree_walker walker(lua, project.db, cvs, opts.dryrun,
                           n_rcs_revisions, n_rcs_symbols);
    change_current_working_dir(cvsroot);
    walk_tree(file_path(), walker);
  }

  // try to sanitize the timestamps within all RCS files with
  // respect to the dependencies given.
  {
    P(F("correcting timestamps within rcs files"));

    ticker n_files(_("files"), "f");
    ticker n_violations(_("violations"), "v");
    ticker n_adjustments(_("adjustments"), "a");

    n_files.set_total(cvs.blobs[cvs.root_blob].get_events().size());
    for (blob_event_iter i = cvs.blobs[cvs.root_blob].begin();
         i != cvs.blobs[cvs.root_blob].end(); ++i)
      {
        event_tss_helper helper(cvs);
        timestamp_sanitizer<event_tss_helper> s(helper, *i, n_violations,
                                                n_adjustments);
        ++n_files;
      }
  }

  // then we use algorithms from graph theory to get the blobs into
  // a logically meaningful ordering.
  {
    P(F("resolving intra blob dependencies"));

    ticker n_blobs(_("blobs"), "b");
    ticker n_splits(_("splits"), "s");

    resolve_intra_blob_conflicts(cvs, n_blobs, n_splits);
  }

  {
    P(F("resolving cyclic dependencies between blobs"));

    ticker n_blobs(_("blobs"), "b");
    ticker n_splits(_("splits"), "s");

    n_blobs.set_total(cvs.blobs.size());
    ++n_blobs;

    // After stuffing all cvs_events into blobs of events with the same
    // author and changelog, we have to make sure their dependencies are
    // respected.

#ifdef DEBUG_GRAPHVIZ
    write_graphviz_complete(cvs, "all");
#endif

    while (1)
    {
      // this set will be filled with the blobs in a cycle
      vector<cvs_blob_index> cycle_members;

      cvs.import_order.clear();
      blob_splitter vis(cvs, cycle_members);
      cvs.depth_first_search(vis, back_inserter(cvs.import_order));

      n_blobs.set_total(cvs.blobs.size());
      n_blobs += cvs.import_order.size() - n_blobs.ticks;

      // If we have a cycle, go split it. Otherwise we don't have any
      // cycles left and can proceed.
      if (!cycle_members.empty())
        split_cycle(cvs, cycle_members);
      else
        break;

      ++n_splits;
    };
  }

  // remove all weak dependencies, those are no longer needed
  cvs.remove_weak_dependencies();

#ifdef DEBUG_GRAPHVIZ
  write_graphviz_complete(cvs, "no-weak");
#endif

  {
    P(F("branch sanitizing"));

    ticker n_blobs(_("blobs"), "b");

    // After a depth-first-search-run without any cycles, we have a possible
    // import order which satisfies all the dependencies (topologically
    // sorted).
    //
    // Now we inspect forward or cross edges to make sure no blob ends up in
    // two branches.
    bool height_recalculation_needed = true;
    while (1)
      {
        bool dfs_restart_needed = false;

        if (height_recalculation_needed)
          recalculate_blob_heights(cvs);

        cvs.import_order.clear();
        branch_sanitizer vis(cvs, dfs_restart_needed,
                             height_recalculation_needed);
        cvs.depth_first_search(vis, back_inserter(cvs.import_order));

        n_blobs.set_total(cvs.blobs.size());

        if (cvs.import_order.size() > n_blobs.ticks)
          n_blobs += cvs.import_order.size() - n_blobs.ticks;

        if (!dfs_restart_needed)
          break;
      }

#ifdef DEBUG_GRAPHVIZ
    write_graphviz_complete(cvs, "all");
#endif
  }

#if 0
  // then sanitize the blobs timestamps with regard to their dependencies.
  {
    P(F("correcting timestamps between blobs"));

    ticker n_violations(_("violations"), "v");
    ticker n_adjustments(_("adjustments"), "v");

    blob_tss_helper helper(cvs);
    timestamp_sanitizer<blob_tss_helper> s(helper, cvs.root_blob,
                                           n_violations, n_adjustments);
  }
#endif

  // number through all unnamed branches
  number_unnamed_branches(cvs);

  {
    P(F("creating monotone revisions from blobs"));
    ticker n_blobs(_("blobs"), "b");
    ticker n_revs(_("revisions"), "r");

    n_blobs.set_total(cvs.blobs.size());

    transaction_guard guard(project.db);
    blob_consumer cons(opts, project, keys, cvs, n_blobs, n_revs);
    for_each(cvs.import_order.rbegin(), cvs.import_order.rend(), cons);
    guard.commit();
  }
  return;
}

void
cvs_blob::add_missing_parents(file_path const & path,
                              roster_t & base_ros,
                              cset & cs)
{
  if (cs.dirs_added.find(path) != cs.dirs_added.end())
    return;
  if (base_ros.has_node(path))
    {
      node_t n(base_ros.get_node(path));
      I(is_dir_t(n));
      return;
    }

  if (!path.empty())
    add_missing_parents(path.dirname(), base_ros, cs);

  safe_insert(cs.dirs_added, path);
}

int
cvs_blob::build_cset(cvs_history & cvs,
                     roster_t & base_ros,
                     cset & cs)
{
  int changes = 0;

  for (blob_event_iter i = begin(); i != end(); ++i)
    {
      I(cvs.blobs[(*i)->bi].get_digest().is_commit());

      cvs_commit *ce = (cvs_commit*) *i;

      file_path pth = file_path_internal(cvs.path_interner.lookup(ce->path));
      file_id new_file_id(cvs.mtn_version_interner.lookup(ce->mtn_version));

      if (ce->alive)
        {
          if (!base_ros.has_node(pth))
            {
              add_missing_parents(pth.dirname(), base_ros, cs);
              L(FL("  adding entry state for file '%s': '%s'")
                % pth % new_file_id);
              safe_insert(cs.files_added, make_pair(pth, new_file_id));
              changes++;
            }
          else
            {
              node_t n(base_ros.get_node(pth));
              I(is_file_t(n));

              file_t fn(downcast_to_file_t(n));
              if (fn->content != new_file_id)
                {
                  L(FL("  applying state delta on file '%s' : '%s' -> '%s'")
                    % pth % fn->content % new_file_id);
                  safe_insert(cs.deltas_applied,
                    make_pair(pth, make_pair(fn->content, new_file_id)));
                  changes++;
                }
            }
        }
      else
        {
          if (base_ros.has_node(pth))
            {
              L(FL("  deleting file '%s'") % pth);
              cs.nodes_deleted.insert(pth);
              changes++;
            }
        }
    }

  // add an attribute to the root node, which keeps track of what
  // files at what RCS versions have gone into this revision. 
  string fval = "cvs\n";
  event_ptr_path_strcmp cmp(cvs);
  sort(begin(), end(), cmp);
  for (blob_event_iter i = begin(); i != end(); ++i)
    {
      cvs_commit *ce = (cvs_commit*) *i;
      fval += cvs.path_interner.lookup(ce->path) + "@";
      fval += cvs.rcs_version_interner.lookup(ce->rcs_version) + "\n";
    }

  attr_key k("mtn:origin_info");
  attr_value v(fval);

  safe_insert(cs.attrs_set, make_pair(make_pair(file_path(), k), v));

  return changes;
}

void
add_missing_parents(roster_t & src_roster, node_t & n, roster_t & dest_roster)
{
  if (null_node(n->parent))
    return;

  if (!dest_roster.has_node(n->parent))
    {
      node_t parent_node = src_roster.get_node(n->parent);
      add_missing_parents(src_roster, parent_node, dest_roster);

      I(!dest_roster.has_node(parent_node->self));
      dest_roster.create_dir_node(parent_node->self);

      node_t dest_parent_node = dest_roster.get_node(parent_node->self);
      dir_t dest_parent_dir(downcast_to_dir_t(dest_parent_node));
      I(parent_node->self == dest_parent_node->self);
      dest_roster.attach_node(dest_parent_node->self, parent_node->parent,
                              parent_node->name);
    }
}

void
blob_consumer::merge_parents_for_artificial_rev(
  cvs_blob_index bi,
  set<revision_id> & parent_rids,
  map<cvs_event_ptr, revision_id> & event_parent_rids)
{
  database & db = project.db;

  revision_id left_rid, right_rid, merged_rid;

  if (parent_rids.size() > 2)
    I(false);  // should recursively call itself...
  else
    {
      left_rid = *parent_rids.begin();
      right_rid = *(++parent_rids.begin());
    }

  I(left_rid != right_rid);

  // We start from the left roster, and "copy" over files from
  // the right one, where necessary.
  roster_t left_roster, right_roster, merged_roster;

  db.get_roster(left_rid, left_roster);
  db.get_roster(right_rid, right_roster);

  // copy the left roster, we start from that one and apply changes
  // from the right roster where necessary.
  merged_roster = left_roster;

  L(FL("  merging %s") % left_rid);
  L(FL("      and %s") % right_rid);

  for (map<cvs_event_ptr, revision_id>::iterator i
         = event_parent_rids.begin();
       i != event_parent_rids.end(); ++i)
    {
      cvs_event_ptr ev = i->first;
      revision_id wanted_rid = i->second;

      file_path pth = file_path_internal(cvs.path_interner.lookup(ev->path));
      L(FL("    handling file %s") % pth);

      if (wanted_rid == right_rid)
        {
          if (right_roster.has_node(pth))
            {
              node_t right_node(right_roster.get_node(pth));
              I(is_file_t(right_node));

              file_t right_fn(downcast_to_file_t(right_node));

              if (merged_roster.has_node(pth))
                {
                  node_t merged_node(merged_roster.get_node(pth));
                  I(is_file_t(merged_node));
                  file_t merged_fn(downcast_to_file_t(merged_node));

                  // FIXME: if there were renames, this could be false, but
                  //         as we never rename for CVS imports, it should
                  //         always hold true

                  I(!null_node(merged_fn->self));
                  I(merged_fn->self == right_fn->self);

                  if (merged_fn->content != right_fn->content)
                    {
                      merged_fn->content = right_fn->content;

                      L(FL("    using right revision for file '%s' at '%s'")
                        % pth % right_fn->content);
                    }
                  else
                    L(FL("    using right revision for file '%s' as is.")
                      % pth);
                }
              else
                {
                  // FIXME: again, same renaming issue applies 
                  I(!merged_roster.has_node(right_fn->self));

                  add_missing_parents(right_roster, right_node,
                                      merged_roster);

                  merged_roster.create_file_node(right_fn->content,
                                                 right_fn->self);
                  node_t merged_node(
                    merged_roster.get_node(right_fn->self));
                  I(merged_node->self == right_fn->self);
                  merged_roster.attach_node(merged_node->self,
                                            right_fn->parent, right_fn->name);

                  L(FL("    using right revision for file '%s' at '%s'")
                    % pth % right_fn->content);
                }
            }
          else
            {
              // The right node does not have that node, but we are asked to
              // inherit from it, so should remove the node.
              if (merged_roster.has_node(pth))
                {
                  node_id nid = merged_roster.detach_node(pth);
                  merged_roster.drop_detached_node(nid);
                }

              // FIXME: possibly delete empty directories here...

              L(FL("    using right revision for file '%s' (deleted)") % pth);
            }
        }
      else if (wanted_rid == left_rid)
        {
          L(FL("    using left revision for file '%s'") % pth);
        }
      else
        {
          L(FL("    none, using left revision for file '%s'") % pth);
        }
    }

  {
    // write new files into the db, this is mostly taken from
    // store_roster_merge_result(), but with some tweaks.
    merged_roster.check_sane();

    revision_t merged_rev;
    merged_rev.made_for = made_for_database;

    calculate_ident(merged_roster, merged_rev.new_manifest);

    // Check if the new_manifest is really new, perhaps we
    // don't even need to add an artificial revision for these
    // two parents.
    revision_t left_rev, right_rev;
    db.get_revision(left_rid, left_rev);
    db.get_revision(right_rid, right_rev);

    if (merged_rev.new_manifest == left_rev.new_manifest)
      merged_rid = left_rid;
    else if (merged_rev.new_manifest == right_rev.new_manifest)
      merged_rid = right_rid;
    else
      {
        shared_ptr<cset> left_to_merged(new cset);
        make_cset(left_roster, merged_roster, *left_to_merged);
        safe_insert(merged_rev.edges, make_pair(left_rid, left_to_merged));

        shared_ptr<cset> right_to_merged(new cset);
        make_cset(right_roster, merged_roster, *right_to_merged);
        safe_insert(merged_rev.edges, make_pair(right_rid, right_to_merged));

        revision_data merged_data;
        write_revision(merged_rev, merged_data);
        calculate_ident(merged_data, merged_rid);
        {
          transaction_guard guard(db);
          db.put_revision(merged_rid, merged_rev);
          guard.commit();
        }

        L(FL("  created merged revision %s") % merged_rid);
      }
    }

  // loop over the event_parent_rids again to set the new merged_rid
  // where necessary.
  for (map<cvs_event_ptr, revision_id>::iterator i
         = event_parent_rids.begin();
       i != event_parent_rids.end(); ++i)
    {
      cvs_event_ptr ev = i->first;
      revision_id & wanted_rid = i->second;

      if ((wanted_rid == right_rid) || (wanted_rid == left_rid))
        wanted_rid = merged_rid;
    }

  // Remove the left and right revision_id, and add the merged one
  // instead.
  parent_rids.erase(left_rid);
  parent_rids.erase(right_rid);

  safe_insert(parent_rids, merged_rid);

  L(FL("  reduced number of parent rids to: %d") % parent_rids.size());
}

void
blob_consumer::create_artificial_revisions(cvs_blob_index bi,
  set<cvs_blob_index> & parent_blobs, revision_id & parent_rid,
  cvs_symbol_no & in_branch)
{
<<<<<<< HEAD
  E(!directory_exists(cvsroot / "CVSROOT"), origin::user,
    F("%s appears to be a CVS repository root directory\n"
      "try importing a module instead, with 'cvs_import %s/<module_name>")
    % cvsroot % cvsroot);

  cvs_history cvs;
=======
  L(FL("creating artificial revision for %d parents.")
    % parent_blobs.size());
>>>>>>> 54a6953a

  set<revision_id> parent_rids;
  map<cvs_symbol_no, int> parent_branches;
  map<cvs_event_ptr, revision_id> event_parent_rids;

  // While a blob in our graph can have multiple ancestors, which depend on
  // each other, monotone cannot represent that. Instead, we have to remove
  // all ancestors from the set. I.e.:
  //
  //        A ___,                    A
  //        |     \                   |
  //        |      |          =>      |
  //        v      v                  v
  //        B -> blob                 B -> blob

  // get all parent revision ids - but check for duplicate rids in different
  // blobs.
  for (set<cvs_blob_index>::iterator i = parent_blobs.begin();
       i != parent_blobs.end(); ++i)
    if (parent_rids.find(cvs.blobs[*i].assigned_rid) == parent_rids.end())
      parent_rids.insert(cvs.blobs[*i].assigned_rid);

  // then erase the ancestors, because we cannot merge with a
  // descendent.
  I(parent_rids.size() >= 2);
  erase_ancestors(project.db, parent_rids);

  // loop over all events in the blob, to find the most recent ancestor,
  // from which we inherit - and possibly back patch.
  for (vector<cvs_event_ptr>::iterator i = cvs.blobs[bi].begin();
       i != cvs.blobs[bi].end(); ++i)
    {
      set<cvs_blob_index> event_parent_blobs;
      for (dep_loop j = cvs.get_dependencies(*i); !j.ended(); ++j)
        {
          cvs_event_ptr dep = *j;
          cvs_blob_index dep_bi = dep->bi;
          if (event_parent_blobs.find(dep_bi) == event_parent_blobs.end())
            event_parent_blobs.insert(dep_bi);
        }

      I(event_parent_blobs.size() == 1);
      cvs_blob & event_parent = cvs.blobs[*event_parent_blobs.begin()];

      if (parent_rids.find(event_parent.assigned_rid) != parent_rids.end())
        {
          // this parent has no descendents in parent_rids, so we can use
          // that to inherit from.
          event_parent_rids.insert(make_pair(*i, event_parent.assigned_rid));

          if (parent_branches.find(event_parent.in_branch) == 
                                                      parent_branches.end())
            parent_branches.insert(make_pair(event_parent.in_branch, 1));
          else
            parent_branches.find(event_parent.in_branch)->second++;
        }
      else
        {
          // this parent already has a descendent in parent_rids, so we need
          // to find that and inherit from that, but back patch.
          set<revision_id>::iterator j;
          for (j = parent_rids.begin(); j != parent_rids.end(); ++j)
            if (is_ancestor(project.db, event_parent.assigned_rid, *j))
              break;
          I(j != parent_rids.end());

          event_parent_rids.insert(make_pair(*i, *j));
        }
    }

  I(!parent_branches.empty());
  if (parent_branches.size() > 1)
    {
      // Uh... decide for the branch which the highest counter, i.e.
      // from which most files inherit.
      int max = 0;
      for (map<cvs_symbol_no, int>::iterator i = parent_branches.begin();
           i != parent_branches.end(); ++i)
        if (i->second > max)
          {
            in_branch = i->first;
            max = i->second;
          }
    }
  else
    in_branch = parent_branches.begin()->first;

  if (parent_rids.size() > 1)
    merge_parents_for_artificial_rev(bi, parent_rids, event_parent_rids);

  L(FL("remaining parent rids: %d") % parent_rids.size());
  I(parent_rids.size() == 1);
  parent_rid = *parent_rids.begin();

  revision_id new_rid;
  roster_t ros;
  shared_ptr<cset> cs(new cset());

  I(!null_id(parent_rid));
  project.db.get_roster(parent_rid, ros);

  int changes = 0;

  // Here, we have exactly one parent revision id remaining. Possibly,
  // we still need to create an artificial revision based on that
  // parent but with back patches for some files to older revisions.
  for (blob_event_iter i = cvs.blobs[bi].begin();
       i != cvs.blobs[bi].end(); ++i)
    {
      set<cvs_blob_index> event_parent_blobs;
      for (dep_loop j = cvs.get_dependencies(*i); !j.ended(); ++j)
        {
          cvs_event_ptr dep = *j;
          cvs_blob_index dep_bi = dep->bi;
          if (event_parent_blobs.find(dep_bi) == event_parent_blobs.end())
            event_parent_blobs.insert(dep_bi);
        }

      I(event_parent_blobs.size() == 1);
      revision_id & ev_parent_rid = 
        cvs.blobs[*event_parent_blobs.begin()].assigned_rid;

      if (ev_parent_rid != parent_rid)
        {
          roster_t e_ros;

          if (!null_id(ev_parent_rid))
            {
              // event needs reverting patch
              project.db.get_roster(ev_parent_rid, e_ros);

              file_path pth = file_path_internal(
                cvs.path_interner.lookup((*i)->path));

              L(FL("  checking file '%s'") % pth);

              if (e_ros.has_node(pth) && ros.has_node(pth))
                {
                  node_t base_node(ros.get_node(pth)),
                         target_node(e_ros.get_node(pth));
                  I(is_file_t(base_node));
                  I(is_file_t(target_node));
                  file_t base_fn(downcast_to_file_t(base_node)),
                         target_fn(downcast_to_file_t(target_node));

                  // FIXME: renaming issue!
                  I(base_node->self == target_node->self);

                  if (base_fn->content != target_fn->content)
                    {
                      L(FL("  applying reverse delta on file '%s': "
                           "'%s' -> '%s'")
                        % pth % base_fn->content % target_fn->content);
                      safe_insert(cs->deltas_applied,
                        make_pair(pth, make_pair(base_fn->content,
                                                 target_fn->content)));
                      changes++;
                    }
                }
              else if (!e_ros.has_node(pth) && ros.has_node(pth))
                {
                  L(FL("  dropping file '%s'") % pth);
                  safe_insert(cs->nodes_deleted, pth);
                  changes++;
                }
              else if (e_ros.has_node(pth) && !ros.has_node(pth))
                {
                  node_t target_node(e_ros.get_node(pth));
                  I(is_file_t(target_node));
                  file_t target_fn(downcast_to_file_t(target_node));

                  // Hm.. that's going to create a newish node id, which
                  // might not be what we want. OTOH, we don't have
                  // resurrection, yet.
                  L(FL("  re-adding file '%s' at '%s'")
                    % pth % target_fn->content);
                  safe_insert(cs->files_added,
                    make_pair(pth, target_fn->content));
                  changes++;
                }
            }
          else
            {
              // path should not exist in this revision
              L(FL("warning: should remove %s")
                % cvs.path_interner.lookup((*i)->path));
              I(false);
            }
        }
    }

  // only if at least one file has been changed (reverted), we need to
  // add an artificial revision (otherwise we would get the same
  // revision_id anyway).
  if (changes > 0)
    {
      editable_roster_base editable_ros(ros, nis);
      cs->apply_to(editable_ros);

      manifest_id child_mid;
      calculate_ident(ros, child_mid);

      revision_t rev;
      rev.made_for = made_for_database;
      rev.new_manifest = child_mid;
      rev.edges.insert(make_pair(parent_rid, cs));

      calculate_ident(rev, new_rid);

      L(FL("creating new revision %s") % new_rid);

      if (project.db.put_revision(new_rid, rev))
      {
        time_i avg_time = cvs.blobs[bi].get_avg_time();
        time_t commit_time = avg_time / 100;
        string author("mtn:cvs_import"), changelog("artificial revision");
        string bn = cvs.get_branchname(cvs.blobs[bi].in_branch);
        I(!bn.empty());
        project.put_standard_certs(keys,
              new_rid,
              branch_name(bn),
              utf8(changelog),
              date_t(commit_time),
              author);

        ++n_revisions;
      }

      parent_rid = new_rid;
    }
}

void
blob_consumer::operator()(cvs_blob_index bi)
{
  cvs_blob & blob = cvs.blobs[bi];

  // Check what revision to use as a parent revision.
  set<cvs_blob_index> parent_blobs;
  for (blob_event_iter i = blob.begin(); i != blob.end(); ++i)
    for (dep_loop j = cvs.get_dependencies(*i); !j.ended(); ++j)
      {
        cvs_event_ptr dep = *j;
        cvs_blob_index dep_bi = dep->bi;

        if (parent_blobs.find(dep_bi) == parent_blobs.end())
          parent_blobs.insert(dep_bi);
      }

  revision_id parent_rid;
  if (parent_blobs.empty())
    blob.in_branch = cvs.base_branch;
  else
    {
      cvs_event_digest d = blob.get_digest();
      if ((d.is_branch_start() || d.is_branch_end() || d.is_tag())
          && (parent_blobs.size() > 1))
        {
          create_artificial_revisions(bi, parent_blobs,
                                      parent_rid, blob.in_branch);
        }
      else
        {
          I(parent_blobs.size() == 1);
          blob.in_branch = cvs.blobs[*parent_blobs.begin()].in_branch;
          parent_rid = cvs.blobs[*parent_blobs.begin()].assigned_rid;
        }
    }

<<<<<<< HEAD
  project.put_standard_certs(keys, p.rid,
                             branch_name(branchname, origin::user),
                             utf8(cvs.changelog_interner.lookup(p.changelog),
                                  origin::internal),
                             date_t(s64(p.time) * 1000),
                             cvs.author_interner.lookup(p.author));
}
=======
  L(FL("parent rid: %s") % parent_rid);
  blob.assigned_rid = parent_rid;
>>>>>>> 54a6953a

  if (blob.get_digest().is_commit())
    {
      // we should never have an empty blob; it's *possible* to have
      // an empty changeset (say on a vendor import) but every blob
      // should have been created by at least one file commit, even
      // if the commit made no changes. it's a logical inconsistency if
      // you have an empty blob.
      L(FL("consuming blob %d: commit") % bi);
      I(!blob.empty());

      if (opts.dryrun)
        {
          ++n_blobs;
          ++n_revisions;
          blob.assigned_rid = revision_id(
            string(constants::idlen_bytes, '\x33'));
          return;
        }

      cvs_event_ptr ce = *blob.begin();

      revision_id new_rid;
      roster_t ros;
      shared_ptr<cset> cs(new cset());

      // even when having a parent_blob, that blob might not
      // have produced a revision id, yet.
      if (!null_id(parent_rid))
        project.db.get_roster(parent_rid, ros);

<<<<<<< HEAD
      file_id fid(cvs.file_version_interner.lookup(i->second.version),
                  origin::internal);
      if (i->second.live)
        {
          map<cvs_path, cvs_version>::const_iterator e = live_files.find(i->first);
          if (e == live_files.end())
            {
              add_missing_parents(pth.dirname(), cs);
              L(FL("adding entry state '%s' on '%s'")
                % fid % pth);
              safe_insert(cs.files_added, make_pair(pth, fid));
              live_files[i->first] = i->second.version;
            }
          else if (e->second != i->second.version)
            {
              file_id old_fid(cvs.file_version_interner.lookup(e->second),
                              origin::internal);
              L(FL("applying state delta on '%s' : '%s' -> '%s'")
                % pth
                % old_fid
                % fid);
              safe_insert(cs.deltas_applied,
                          make_pair(pth, make_pair(old_fid, fid)));
              live_files[i->first] = i->second.version;
            }
        }
      else
        {
          map<cvs_path, cvs_version>::const_iterator e = live_files.find(i->first);
          if (e != live_files.end())
            {
              L(FL("deleting entry state '%s' on '%s'")
                % fid % pth);
              safe_insert(cs.nodes_deleted, pth);
              live_files.erase(i->first);
            }
=======
      // applies the blob to the roster. Returns the number of
      // nodes changed. In case of a 'dead' blob, we don't commit
      // anything. Such a dead blob can be created when files are
      // added on a branch in CVS.
      if (blob.build_cset(cvs, ros, *cs) == 0)
        {
          ++n_blobs;
          return;
>>>>>>> 54a6953a
        }

      editable_roster_base editable_ros(ros, nis);
      cs->apply_to(editable_ros);

      manifest_id child_mid;
      calculate_ident(ros, child_mid);

      revision_t rev;
      rev.made_for = made_for_database;
      rev.new_manifest = child_mid;
      rev.edges.insert(make_pair(parent_rid, cs));

      calculate_ident(rev, new_rid);

      L(FL("creating new revision %s") % new_rid);

      I(project.db.put_revision(new_rid, rev));

      {
        time_i avg_time = blob.get_avg_time();
        time_t commit_time = avg_time / 100;
        string author, changelog;

        cvs.split_authorclog(blob.authorclog, author, changelog);
        string bn = cvs.get_branchname(blob.in_branch);
        I(!bn.empty());
        project.put_standard_certs(keys,
                new_rid,
                branch_name(bn),
                utf8(changelog),
                date_t(commit_time),
                author);

        // add the RCS information
        put_simple_revision_cert(project.db, keys, new_rid,
          cert_name("origin"), cert_value("cvs_import"));

        ++n_revisions;
      }

      blob.assigned_rid = new_rid;
    }
  else if (blob.get_digest().is_symbol())
    {
      I(!blob.empty());

      string sym_name = cvs.get_branchname(blob.symbol);

      if (sym_name.empty())
        L(FL("consuming blob %d: symbol for an unnamed branch")
          % bi);
      else
        L(FL("consuming blob %d: symbol %s")
          % bi % sym_name);

      blob.assigned_rid = parent_rid;
    }
  else if (blob.get_digest().is_branch_start())
    {
      string branchname = cvs.get_branchname(blob.symbol);

      if (branchname.empty())
        {
          cvs.unnamed_branch_counter++;
          branchname = (FL("UNNAMED_BRANCH_%d")
                        % cvs.unnamed_branch_counter).str();
          blob.in_branch = cvs.symbol_interner.intern(branchname);
        }
      else
        blob.in_branch = blob.symbol;

      L(FL("consuming blob %d: start of branch %s")
        % bi % branchname);
    }
  else if (blob.get_digest().is_branch_end())
    {
      // Nothing to be done at the end of a branch.
    }
  else if (blob.get_digest().is_tag())
    {
      L(FL("consuming blob %d: tag %s")
        % bi % cvs.symbol_interner.lookup(blob.symbol));

      if (!opts.dryrun)
        project.put_tag(keys, parent_rid,
                        cvs.symbol_interner.lookup(blob.symbol));
    }
  else
    I(false);

  ++n_blobs;
}

// Local Variables:
// mode: C++
// fill-column: 76
// c-file-style: "gnu"
// indent-tabs-mode: nil
// End:
// vim: et:sw=2:sts=2:ts=2:cino=>2s,{s,\:s,+s,t0,g0,^-2,e-2,n-2,p2s,(0,=s:<|MERGE_RESOLUTION|>--- conflicted
+++ resolved
@@ -1178,7 +1178,7 @@
   {
     string tmp;
     global_pieces.build_string(next_lines, tmp);
-    next_data = file_data(tmp);
+    next_data = file_data(tmp, origin::internal);
   }
   delta del;
   diff(curr_data.inner(), next_data.inner(), del);
@@ -1986,7 +1986,8 @@
     I(r.deltas.find(r.admin.head) != r.deltas.end());
 
     file_id fid;
-    file_data dat(r.deltatexts.find(r.admin.head)->second->text);
+    file_data dat(r.deltatexts.find(r.admin.head)->second->text,
+                  origin::user);
     calculate_ident(dat, fid);
 
     cvs.set_filename(filename, fid);
@@ -4181,21 +4182,6 @@
 
 class blob_label_writer
 {
-<<<<<<< HEAD
-  // inserting into the DB
-  // note: curr_lines is a "new" (base) version
-  //       and next_lines is an "old" (derived) version.
-  //       all storage edges go from new -> old.
-  {
-    string tmp;
-    global_pieces.build_string(next_lines, tmp);
-    next_data = data(tmp, origin::internal);
-  }
-  delta del;
-  diff(curr_data, next_data, del);
-  calculate_ident(file_data(next_data), next_id);
-  rcs_put_raw_file_edge(db, next_id, curr_id, del);
-=======
   public:
     cvs_history & cvs;
 
@@ -4374,7 +4360,6 @@
                  % desc % cvs.step_no).str().c_str());
   write_graphviz(viz_file, cvs, blw, blobs_to_show, blobs_to_mark);
   viz_file.close();
->>>>>>> 54a6953a
 }
 
 void
@@ -4695,7 +4680,7 @@
                 key_store & keys,
                 system_path const & cvsroot)
 {
-  N(!directory_exists(cvsroot / "CVSROOT"),
+  E(!directory_exists(cvsroot / "CVSROOT"), origin::user,
     F("%s appears to be a CVS repository root directory\n"
       "try importing a module instead, with 'cvs_import %s/<module_name>")
     % cvsroot % cvsroot);
@@ -4717,15 +4702,8 @@
   {
     P(F("parsing rcs files"));
 
-<<<<<<< HEAD
-    file_id fid;
-    file_data dat(r.deltatexts.find(r.admin.head)->second->text,
-                  origin::user);
-    calculate_ident(dat, fid);
-=======
     ticker n_rcs_revisions(_("revisions"), "r");
     ticker n_rcs_symbols(_("symbols"), "s");
->>>>>>> 54a6953a
 
     cvs_tree_walker walker(lua, project.db, cvs, opts.dryrun,
                            n_rcs_revisions, n_rcs_symbols);
@@ -5190,17 +5168,8 @@
   set<cvs_blob_index> & parent_blobs, revision_id & parent_rid,
   cvs_symbol_no & in_branch)
 {
-<<<<<<< HEAD
-  E(!directory_exists(cvsroot / "CVSROOT"), origin::user,
-    F("%s appears to be a CVS repository root directory\n"
-      "try importing a module instead, with 'cvs_import %s/<module_name>")
-    % cvsroot % cvsroot);
-
-  cvs_history cvs;
-=======
   L(FL("creating artificial revision for %d parents.")
     % parent_blobs.size());
->>>>>>> 54a6953a
 
   set<revision_id> parent_rids;
   map<cvs_symbol_no, int> parent_branches;
@@ -5470,18 +5439,8 @@
         }
     }
 
-<<<<<<< HEAD
-  project.put_standard_certs(keys, p.rid,
-                             branch_name(branchname, origin::user),
-                             utf8(cvs.changelog_interner.lookup(p.changelog),
-                                  origin::internal),
-                             date_t(s64(p.time) * 1000),
-                             cvs.author_interner.lookup(p.author));
-}
-=======
   L(FL("parent rid: %s") % parent_rid);
   blob.assigned_rid = parent_rid;
->>>>>>> 54a6953a
 
   if (blob.get_digest().is_commit())
     {
@@ -5513,44 +5472,6 @@
       if (!null_id(parent_rid))
         project.db.get_roster(parent_rid, ros);
 
-<<<<<<< HEAD
-      file_id fid(cvs.file_version_interner.lookup(i->second.version),
-                  origin::internal);
-      if (i->second.live)
-        {
-          map<cvs_path, cvs_version>::const_iterator e = live_files.find(i->first);
-          if (e == live_files.end())
-            {
-              add_missing_parents(pth.dirname(), cs);
-              L(FL("adding entry state '%s' on '%s'")
-                % fid % pth);
-              safe_insert(cs.files_added, make_pair(pth, fid));
-              live_files[i->first] = i->second.version;
-            }
-          else if (e->second != i->second.version)
-            {
-              file_id old_fid(cvs.file_version_interner.lookup(e->second),
-                              origin::internal);
-              L(FL("applying state delta on '%s' : '%s' -> '%s'")
-                % pth
-                % old_fid
-                % fid);
-              safe_insert(cs.deltas_applied,
-                          make_pair(pth, make_pair(old_fid, fid)));
-              live_files[i->first] = i->second.version;
-            }
-        }
-      else
-        {
-          map<cvs_path, cvs_version>::const_iterator e = live_files.find(i->first);
-          if (e != live_files.end())
-            {
-              L(FL("deleting entry state '%s' on '%s'")
-                % fid % pth);
-              safe_insert(cs.nodes_deleted, pth);
-              live_files.erase(i->first);
-            }
-=======
       // applies the blob to the roster. Returns the number of
       // nodes changed. In case of a 'dead' blob, we don't commit
       // anything. Such a dead blob can be created when files are
@@ -5559,7 +5480,6 @@
         {
           ++n_blobs;
           return;
->>>>>>> 54a6953a
         }
 
       editable_roster_base editable_ros(ros, nis);
