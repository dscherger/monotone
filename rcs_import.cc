--- conflicted
+++ resolved
@@ -19,13 +19,8 @@
 #include <stack>
 #include <stdexcept>
 #include "vector.hh"
-<<<<<<< HEAD
+#include <cstring> // memset
 #include <list>
-
-#include <unistd.h>
-=======
-#include <cstring> // memset
->>>>>>> dba09a41
 
 #include <boost/shared_ptr.hpp>
 #include <boost/scoped_ptr.hpp>
