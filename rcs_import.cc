--- conflicted
+++ resolved
@@ -450,17 +450,10 @@
 // DB is stupid, but it's also stupid to put raw edge insert methods on the
 // DB itself. or is it? hmm.. encapsulation vs. usage guidance..
 void
-<<<<<<< HEAD
 rcs_put_raw_file_edge(database & db,
-                      hexenc<id> const & old_id,
-                      hexenc<id> const & new_id,
+                      file_id const & old_id,
+                      file_id const & new_id,
                       delta const & del)
-=======
-rcs_put_raw_file_edge(file_id const & old_id,
-                      file_id const & new_id,
-                      delta const & del,
-                      database & db)
->>>>>>> 18358774
 {
   if (old_id == new_id)
     {
@@ -484,20 +477,11 @@
 
 
 static void
-<<<<<<< HEAD
 insert_into_db(database & db, data const & curr_data,
-               hexenc<id> const & curr_id,
+               file_ const & curr_id,
                vector< piece > const & next_lines,
                data & next_data,
-               hexenc<id> & next_id)
-=======
-insert_into_db(data const & curr_data,
-               file_id const & curr_id,
-               vector< piece > const & next_lines,
-               data & next_data,
-               file_id & next_id,
-               database & db)
->>>>>>> 18358774
+               file_ & next_id)
 {
   // inserting into the DB
   // note: curr_lines is a "new" (base) version
@@ -510,13 +494,8 @@
   }
   delta del;
   diff(curr_data, next_data, del);
-<<<<<<< HEAD
-  calculate_ident(next_data, next_id);
+  calculate_ident(file_data(next_data), next_id);
   rcs_put_raw_file_edge(db, next_id, curr_id, del);
-=======
-  calculate_ident(file_data(next_data), next_id);
-  rcs_put_raw_file_edge(next_id, curr_id, del, db);
->>>>>>> 18358774
 }
 
 
@@ -616,13 +595,8 @@
          L(FL("constructed RCS version %s, inserting into database") %
            next_version);
 
-<<<<<<< HEAD
          insert_into_db(db, curr_data, curr_id,
                         *next_lines, next_data, next_id);
-=======
-         insert_into_db(curr_data, curr_id,
-                        *next_lines, next_data, next_id, db);
->>>>>>> 18358774
       }
 
       // mark the beginning-of-branch time and state of this file if
@@ -720,11 +694,7 @@
 
     global_pieces.reset();
     global_pieces.index_deltatext(r.deltatexts.find(r.admin.head)->second, head_lines);
-<<<<<<< HEAD
-    process_branch(db, r.admin.head, head_lines, dat, id, r, cvs);
-=======
-    process_branch(r.admin.head, head_lines, dat.inner(), fid, r, db, cvs);
->>>>>>> 18358774
+    process_branch(db, r.admin.head, head_lines, dat.inner(), fid, r, cvs);
     global_pieces.reset();
   }
 
