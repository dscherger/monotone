--- conflicted
+++ resolved
@@ -284,16 +284,10 @@
 }
 
 void
-<<<<<<< HEAD
-find_unknown_and_ignored(app_state & app, path_restriction const & mask,
-                         vector<file_path> const & roots,
-                         path_set & unknown, path_set & ignored)
-=======
 workspace::set_ws_options(utf8 & database_option,
                           utf8 & branch_option,
                           utf8 & key_option,
                           utf8 & keydir_option)
->>>>>>> 66c6a766
 {
   // If caller passes an empty string for any of the incoming options,
   // we want to leave that option as is in _MTN/options, not write out
@@ -407,14 +401,6 @@
               node_t new_node = i->second;
               I(is_file_t(new_node));
 
-<<<<<<< HEAD
-  file_itemizer u(app, known, unknown, ignored, mask);
-  for (vector<file_path>::const_iterator 
-         i = roots.begin(); i != roots.end(); ++i)
-    {
-      walk_tree(*i, u);
-    }
-=======
               file_t old_file = downcast_to_file_t(old_node);
               file_t new_file = downcast_to_file_t(new_node);
 
@@ -458,7 +444,6 @@
 file_itemizer::visit_dir(file_path const & path)
 {
   this->visit_file(path);
->>>>>>> 66c6a766
 }
 
 void
@@ -1012,6 +997,7 @@
 
 void
 workspace::find_unknown_and_ignored(path_restriction const & mask,
+				    vector<file_path> const & roots,
                                     path_set & unknown, path_set & ignored)
 {
   path_set known;
@@ -1023,7 +1009,11 @@
   new_roster.extract_path_set(known);
 
   file_itemizer u(db, lua, known, unknown, ignored, mask);
-  walk_tree(file_path(), u);
+  for (vector<file_path>::const_iterator 
+         i = roots.begin(); i != roots.end(); ++i)
+    {
+      walk_tree(*i, u);
+    }
 }
 
 
