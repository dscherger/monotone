--- conflicted
+++ resolved
@@ -89,25 +89,15 @@
     }
 
   read_revision(rev_data, rev);
-<<<<<<< HEAD
-  // Currently the revision must have only one ancestor.
-  I(rev.edges.size() == 1);
-
   // Mark it so it doesn't creep into the database.
   rev.made_for = made_for_workspace;
-=======
->>>>>>> 4a8337b5
 }
 
 void
 workspace::put_work_rev(revision_t const & rev)
 {
   MM(rev);
-<<<<<<< HEAD
-  I(rev.edges.size() == 1);
   I(rev.made_for == made_for_workspace);
-=======
->>>>>>> 4a8337b5
   rev.check_sane();
 
   data rev_data;
