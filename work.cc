// copyright (C) 2002, 2003 graydon hoare <graydon@pobox.com>
// all rights reserved.
// licensed to the public under the terms of the GNU GPL (>= 2)
// see the file COPYING for details

#include <boost/regex.hpp>
#include <sstream>

#include "app_state.hh"
#include "basic_io.hh"
#include "change_set.hh"
#include "file_io.hh"
#include "sanity.hh"
#include "vocab.hh"
#include "work.hh"

// working copy / book-keeping file code

using namespace boost;
using namespace std;

std::string const work_file_name("work");

class 
addition_builder 
  : public tree_walker
{
  app_state & app;
  change_set & cs;
  path_set ps;
public:
  addition_builder(app_state & a, 
                   change_set & cs,
                   path_set & p)
    : app(a), cs(cs), ps(p)
  {}
  virtual void visit_file(file_path const & path);
};

void 
addition_builder::visit_file(file_path const & path)
{     
  if (app.lua.hook_ignore_file(path))
    {
      P(F("skipping ignorable file %s\n") % path);
      return;
    }  

  if (ps.find(path) != ps.end())
    {
      P(F("skipping %s, already accounted for in working copy\n") % path);
      return;
    }

  P(F("adding %s to working copy add set\n") % path);
  ps.insert(path);
  cs.add_file(path);
}

void 
build_addition(file_path const & path,
               manifest_map const & man,
               app_state & app,
               change_set::path_rearrangement & pr)
{
  N(directory_exists(path) || file_exists(path),
    F("path %s does not exist\n") % path);

  change_set cs_new, cs_old, cs_concatenated;
  cs_old.rearrangement = pr;

  path_set tmp, ps;
  extract_path_set(man, tmp);
  apply_path_rearrangement(tmp, pr, ps);    

  addition_builder build(app, cs_new, ps);
  walk_tree(path, build);

  normalize_change_set(cs_new);
  concatenate_change_sets(cs_old, cs_new, cs_concatenated);
  pr = cs_concatenated.rearrangement;
}

static bool
known_preimage_path(file_path const & p,
                    manifest_map const & m,
                    change_set::path_rearrangement const & pr,
                    bool & path_is_directory)
{
  path_set tmp, ps;
  extract_path_set(m, tmp);
  apply_path_rearrangement(tmp, pr, ps);    

  std::string path_as_dir = p() + "/";
  for (path_set::const_iterator i = ps.begin(); i != ps.end(); ++i)
    {
      if (*i == p) 
        {
          path_is_directory = false;
          return true;
        }
      else if ((*i)().find(path_as_dir) == 0)
        {
          path_is_directory = true;
          return true;
        }
    }
  return false;
}

void 
build_deletion(file_path const & path,
               manifest_map const & man,
               change_set::path_rearrangement & pr)
{
  change_set cs_new, cs_old, cs_concatenated;
  cs_old.rearrangement = pr;

  bool dir_p = false;
  
  if (! known_preimage_path(path, man, pr, dir_p))
    {
      P(F("skipping %s, not currently tracked\n") % path);
      return;
    }

  P(F("adding %s to working copy delete set\n") % path);

  if (dir_p) 
    cs_new.delete_dir(path);
  else 
    cs_new.delete_file(path);
  
  normalize_change_set(cs_new);
  concatenate_change_sets(cs_old, cs_new, cs_concatenated);
  pr = cs_concatenated.rearrangement;
}

void 
build_rename(file_path const & src,
             file_path const & dst,
             manifest_map const & man,
             change_set::path_rearrangement & pr)
{
  change_set cs_new, cs_old, cs_concatenated;
  cs_old.rearrangement = pr;

  bool dir_p = false;

  if (! known_preimage_path(src, man, pr, dir_p))
    {
      P(F("skipping %s, not currently tracked\n") % src);
      return;
    }

  P(F("adding %s -> %s to working copy rename set\n") % src % dst);
  if (dir_p)
    cs_new.rename_dir(src, dst);
  else 
    cs_new.rename_file(src, dst);

  normalize_change_set(cs_new);
  concatenate_change_sets(cs_old, cs_new, cs_concatenated);
  pr = cs_concatenated.rearrangement;
}


void 
extract_path_set(manifest_map const & man,
                 path_set & paths)
{
  paths.clear();
  for (manifest_map::const_iterator i = man.begin();
       i != man.end(); ++i)
    paths.insert(manifest_entry_path(i));
}

// options map file

string const options_file_name("options");


void 
get_options_path(local_path & o_path)
{
  o_path = (mkpath(book_keeping_dir) / mkpath(options_file_name)).string();
  L(F("options path is %s\n") % o_path);
}

void 
read_options_map(data const & dat, options_map & options)
{
  std::istringstream iss(dat());
  basic_io::input_source src(iss, "MT/options");
  basic_io::tokenizer tok(src);
  basic_io::parser parser(tok);

  options.clear();

  std::string opt, val;
  while (parser.symp())
    {
      parser.sym(opt);
      parser.str(val);
      options[opt] = val;      
    }
}

void 
write_options_map(data & dat, options_map const & options)
{
  std::ostringstream oss;
  basic_io::printer pr(oss);

  basic_io::stanza st;
  for (options_map::const_iterator i = options.begin();
       i != options.end(); ++i)
    st.push_str_pair(i->first, i->second());

  pr.print_stanza(st);
  dat = oss.str();
}


// attribute map file

string const attr_file_name(".mt-attrs");

void 
get_attr_path(file_path & a_path)
{
  a_path = (mkpath(attr_file_name)).string();
  L(F("attribute map path is %s\n") % a_path);
}

namespace
{
  namespace syms
  {
    std::string const file("file");
  }
}

void 
read_attr_map(data const & dat, attr_map & attr)
{
  std::istringstream iss(dat());
  basic_io::input_source src(iss, ".mt-attrs");
  basic_io::tokenizer tok(src);
  basic_io::parser parser(tok);

  std::string file, name, value;

  attr.clear();

  while (parser.symp(syms::file))
    {
      parser.sym();
      parser.str(file);
      file_path fp(file);

      while (parser.symp() && 
	     !parser.symp(syms::file)) 
	{
	  parser.sym(name);
	  parser.str(value);
	  attr[fp][name] = value;
	}
    }
}

void 
write_attr_map(data & dat, attr_map const & attr)
{
  std::ostringstream oss;
  basic_io::printer pr(oss);
  
  for (attr_map::const_iterator i = attr.begin();
       i != attr.end(); ++i)
<<<<<<< HEAD
    tmp << i->first.second << " "    // key
        << i->second << " "          // value
        << i->first.first << endl;   // file
  dat = tmp.str();
=======
    {
      basic_io::stanza st;
      st.push_str_pair(syms::file, i->first());

      for (std::map<std::string, std::string>::const_iterator j = i->second.begin();
	   j != i->second.end(); ++j)
	  st.push_str_pair(j->first, j->second);	  

      pr.print_stanza(st);
    }

  dat = oss.str();
>>>>>>> 0a2d2a86
}


void 
apply_attributes(app_state & app, attr_map const & attr)
{
  for (attr_map::const_iterator i = attr.begin();
       i != attr.end(); ++i)
<<<<<<< HEAD
    app.lua.hook_apply_attribute (i->first.second, 
                                  i->first.first,
                                  i->second);
=======
      for (std::map<std::string, std::string>::const_iterator j = i->second.begin();
	   j != i->second.end(); ++j)
	app.lua.hook_apply_attribute (j->first,
				      i->first, 
				      j->second);
}

string const encoding_attribute("encoding");
string const binary_encoding("binary");
string const default_encoding("default");

static bool find_in_attr_map(attr_map const & attr,
			     file_path const & file,
			     std::string const & attr_key,
			     std::string & attr_val)
{
  attr_map::const_iterator f = attr.find(file);
  if (f == attr.end())
    return false;

  std::map<std::string, std::string>::const_iterator a = f->second.find(attr_key);
  if (a == f->second.end())
    return false;

  attr_val = a->second;
  return true;
}

bool get_attribute_from_db(file_path const & file,
			   std::string const & attr_key,
			   manifest_map const & man,
			   std::string & attr_val,
			   app_state & app)
{
  file_path fp;
  get_attr_path(fp);
  manifest_map::const_iterator i = man.find(fp);
  if (i == man.end())
    return false;

  file_id fid = manifest_entry_id(i);
  if (!app.db.file_version_exists(fid))
    return false;

  file_data attr_data;
  app.db.get_file_version(fid, attr_data);

  attr_map attr;
  read_attr_map(data(attr_data.inner()()), attr);

  return find_in_attr_map(attr, file, attr_key, attr_val);
}

bool get_attribute_from_working_copy(file_path const & file,
				     std::string const & attr_key,
				     std::string & attr_val)
{
  file_path fp;
  get_attr_path(fp);
  if (!file_exists(fp))
    return false;
  
  data attr_data;
  read_data(fp, attr_data);

  attr_map attr;
  read_attr_map(attr_data, attr);

  return find_in_attr_map(attr, file, attr_key, attr_val);
>>>>>>> 0a2d2a86
}<|MERGE_RESOLUTION|>--- conflicted
+++ resolved
@@ -277,12 +277,6 @@
   
   for (attr_map::const_iterator i = attr.begin();
        i != attr.end(); ++i)
-<<<<<<< HEAD
-    tmp << i->first.second << " "    // key
-        << i->second << " "          // value
-        << i->first.first << endl;   // file
-  dat = tmp.str();
-=======
     {
       basic_io::stanza st;
       st.push_str_pair(syms::file, i->first());
@@ -295,7 +289,6 @@
     }
 
   dat = oss.str();
->>>>>>> 0a2d2a86
 }
 
 
@@ -304,11 +297,6 @@
 {
   for (attr_map::const_iterator i = attr.begin();
        i != attr.end(); ++i)
-<<<<<<< HEAD
-    app.lua.hook_apply_attribute (i->first.second, 
-                                  i->first.first,
-                                  i->second);
-=======
       for (std::map<std::string, std::string>::const_iterator j = i->second.begin();
 	   j != i->second.end(); ++j)
 	app.lua.hook_apply_attribute (j->first,
@@ -378,5 +366,4 @@
   read_attr_map(attr_data, attr);
 
   return find_in_attr_map(attr, file, attr_key, attr_val);
->>>>>>> 0a2d2a86
 }