--- conflicted
+++ resolved
@@ -797,12 +797,8 @@
 editable_working_tree::clear_attr(split_path const & pth,
                                   attr_key const & name)
 {
-<<<<<<< HEAD
-  // FIXME_ROSTERS: call a lua hook
-=======
   file_path pth_unsplit(pth);
   app.lua.hook_apply_attribute(name(), pth_unsplit, string(""), true);
->>>>>>> e4a7c8fa
 }
 
 void
@@ -810,12 +806,8 @@
                                 attr_key const & name,
                                 attr_value const & val)
 {
-<<<<<<< HEAD
-  // FIXME_ROSTERS: call a lua hook
-=======
   file_path pth_unsplit(pth);
   app.lua.hook_apply_attribute(name(), pth_unsplit, val(), false);
->>>>>>> e4a7c8fa
 }
 
 void
@@ -848,25 +840,6 @@
 
 inline static bool
 inodeprint_unchanged(inodeprint_map const & ipm, file_path const & path)
-<<<<<<< HEAD
-{
-  inodeprint_map::const_iterator old_ip = ipm.find(path);
-  if (old_ip != ipm.end())
-    {
-      hexenc<inodeprint> ip;
-      if (inodeprint_file(path, ip) && ip == old_ip->second)
-          return true; // unchanged
-      else
-          return false; // changed or unavailable
-    }
-  else
-    return false; // unavailable
-}
-
-// updating rosters from the workspace
-
-// TODO: unchanged, changed, missing might be better as set<node_id>
-=======
 {
   inodeprint_map::const_iterator old_ip = ipm.find(path);
   if (old_ip != ipm.end())
@@ -1196,321 +1169,6 @@
   I(!src_paths.empty());
 
   get_base_and_current_roster_shape(base_roster, new_roster, nis);
->>>>>>> e4a7c8fa
-
-// note that this does not take a restriction because it is used only by
-// automate_inventory which operates on the entire, unrestricted, working
-// directory.
-
-void
-workspace::classify_roster_paths(roster_t const & ros,
-                                 path_set & unchanged,
-                                 path_set & changed,
-                                 path_set & missing)
-{
-  temp_node_id_source nis;
-  inodeprint_map ipm;
-
-  if (in_inodeprints_mode())
-    {
-      data dat;
-      read_inodeprints(dat);
-      read_inodeprint_map(dat, ipm);
-    }
-
-  // this code is speed critical, hence the use of inode fingerprints so be
-  // careful when making changes in here and preferably do some timing tests
-
-  if (!ros.has_root())
-    return;
-
-  node_map const & nodes = ros.all_nodes();
-  for (node_map::const_iterator i = nodes.begin(); i != nodes.end(); ++i)
-    {
-      node_id nid = i->first;
-      node_t node = i->second;
-
-      split_path sp;
-      ros.get_name(nid, sp);
-
-      file_path fp(sp);
-
-      if (is_dir_t(node) || inodeprint_unchanged(ipm, fp))
-        {
-          // dirs don't have content changes
-          unchanged.insert(sp);
-        }
-      else
-        {
-          file_t file = downcast_to_file_t(node);
-          file_id fid;
-          if (ident_existing_file(fp, fid, lua))
-            {
-              if (file->content == fid)
-                unchanged.insert(sp);
-              else
-                changed.insert(sp);
-            }
-          else
-            {
-              missing.insert(sp);
-            }
-        }
-    }
-}
-
-void
-workspace::update_current_roster_from_filesystem(roster_t & ros)
-{
-  update_current_roster_from_filesystem(ros, node_restriction());
-}
-
-void
-workspace::update_current_roster_from_filesystem(roster_t & ros,
-                                                 node_restriction const & mask)
-{
-  temp_node_id_source nis;
-  inodeprint_map ipm;
-
-  if (in_inodeprints_mode())
-    {
-      data dat;
-      read_inodeprints(dat);
-      read_inodeprint_map(dat, ipm);
-    }
-
-  size_t missing_files = 0;
-
-  // this code is speed critical, hence the use of inode fingerprints so be
-  // careful when making changes in here and preferably do some timing tests
-
-  if (!ros.has_root())
-    return;
-
-  node_map const & nodes = ros.all_nodes();
-  for (node_map::const_iterator i = nodes.begin(); i != nodes.end(); ++i)
-    {
-      node_id nid = i->first;
-      node_t node = i->second;
-
-      // Only analyze files further, not dirs.
-      if (! is_file_t(node))
-        continue;
-
-      // Only analyze restriction-included files.
-      if (!mask.includes(ros, nid))
-        continue;
-
-      split_path sp;
-      ros.get_name(nid, sp);
-      file_path fp(sp);
-
-      // Only analyze changed files (or all files if inodeprints mode
-      // is disabled).
-      if (inodeprint_unchanged(ipm, fp))
-        continue;
-
-      file_t file = downcast_to_file_t(node);
-      if (!ident_existing_file(fp, file->content, lua))
-        {
-          W(F("missing %s") % (fp));
-          missing_files++;
-        }
-    }
-
-  N(missing_files == 0,
-    F("%d missing files; use '%s ls missing' to view\n"
-      "To restore consistency, on each missing file run either\n"
-      " '%s drop FILE' to remove it permanently, or\n"
-      " '%s revert FILE' to restore it.\n"
-      "To handle all at once, simply use\n"
-      " '%s drop --missing' or\n"
-      " '%s revert --missing'")
-    % missing_files % ui.prog_name % ui.prog_name % ui.prog_name
-    % ui.prog_name % ui.prog_name);
-}
-
-void
-workspace::find_missing(roster_t const & new_roster_shape,
-                        node_restriction const & mask,
-                        path_set & missing)
-{
-  node_map const & nodes = new_roster_shape.all_nodes();
-  for (node_map::const_iterator i = nodes.begin(); i != nodes.end(); ++i)
-    {
-      node_id nid = i->first;
-
-      if (!new_roster_shape.is_root(nid) && mask.includes(new_roster_shape, nid))
-        {
-          split_path sp;
-          new_roster_shape.get_name(nid, sp);
-          file_path fp(sp);
-
-          if (!path_exists(fp))
-            missing.insert(sp);
-        }
-    }
-}
-
-void
-workspace::find_unknown_and_ignored(path_restriction const & mask,
-                                    vector<file_path> const & roots,
-                                    path_set & unknown, path_set & ignored)
-{
-  path_set known;
-  roster_t new_roster;
-  temp_node_id_source nis;
-
-  get_current_roster_shape(new_roster, nis);
-
-  new_roster.extract_path_set(known);
-
-  file_itemizer u(db, lua, known, unknown, ignored, mask);
-  for (vector<file_path>::const_iterator 
-         i = roots.begin(); i != roots.end(); ++i)
-    {
-      walk_tree(*i, u);
-    }
-}
-
-void
-workspace::perform_additions(path_set const & paths, bool recursive)
-{
-  if (paths.empty())
-    return;
-
-  temp_node_id_source nis;
-  roster_t base_roster, new_roster;
-  MM(base_roster);
-  MM(new_roster);
-  get_base_and_current_roster_shape(base_roster, new_roster, nis);
-
-  editable_roster_base er(new_roster, nis);
-
-  if (!new_roster.has_root())
-    {
-      split_path root;
-      root.push_back(the_null_component);
-      er.attach_node(er.create_dir_node(), root);
-    }
-
-  I(new_roster.has_root());
-  addition_builder build(db, lua, new_roster, er);
-
-  for (path_set::const_iterator i = paths.begin(); i != paths.end(); ++i)
-    {
-      if (recursive)
-        {
-          // NB.: walk_tree will handle error checking for non-existent paths
-          walk_tree(file_path(*i), build);
-        }
-      else
-        {
-          // in the case where we're just handled a set of paths, we use the builder
-          // in this strange way.
-          build.visit_file(file_path(*i));
-        }
-    }
-
-  revision_id base_rev;
-  get_revision_id(base_rev);
-
-  revision_t new_work;
-  make_revision_for_workspace(base_rev, base_roster, new_roster, new_work);
-  put_work_rev(new_work);
-  update_any_attrs();
-}
-
-void
-workspace::perform_deletions(path_set const & paths, 
-                             bool recursive, bool execute)
-{
-  if (paths.empty())
-    return;
-
-  temp_node_id_source nis;
-  roster_t base_roster, new_roster;
-  MM(base_roster);
-  MM(new_roster);
-  get_base_and_current_roster_shape(base_roster, new_roster, nis);
-
-  // we traverse the the paths backwards, so that we always hit deep paths
-  // before shallow paths (because path_set is lexicographically sorted).
-  // this is important in cases like
-  //    monotone drop foo/bar foo foo/baz
-  // where, when processing 'foo', we need to know whether or not it is empty
-  // (and thus legal to remove)
-
-  deque<split_path> todo;
-  path_set::const_reverse_iterator i = paths.rbegin();
-  todo.push_back(*i);
-  ++i;
-
-  while (todo.size())
-    {
-      split_path &p(todo.front());
-      file_path name(p);
-
-      if (!new_roster.has_node(p))
-        P(F("skipping %s, not currently tracked") % name);
-      else
-        {
-          node_t n = new_roster.get_node(p);
-          if (is_dir_t(n))
-            {
-              dir_t d = downcast_to_dir_t(n);
-              if (!d->children.empty())
-                {
-                  N(recursive,
-                    F("cannot remove %s/, it is not empty") % name);
-                  for (dir_map::const_iterator j = d->children.begin();
-                       j != d->children.end(); ++j)
-                    {
-                      split_path sp = p;
-                      sp.push_back(j->first);
-                      todo.push_front(sp);
-                    }
-                  continue;
-                }
-            }
-          P(F("dropping %s from workspace manifest") % name);
-          new_roster.drop_detached_node(new_roster.detach_node(p));
-          if (execute && path_exists(name))
-            delete_file_or_dir_shallow(name);
-        }
-      todo.pop_front();
-      if (i != paths.rend())
-        {
-          todo.push_back(*i);
-          ++i;
-        }
-    }
-
-  revision_id base_rev;
-  get_revision_id(base_rev);
-
-  revision_t new_work;
-  make_revision_for_workspace(base_rev, base_roster, new_roster, new_work);
-  put_work_rev(new_work);
-  update_any_attrs();
-}
-
-void
-workspace::perform_rename(set<file_path> const & src_paths,
-                          file_path const & dst_path,
-                          bool execute)
-{
-  temp_node_id_source nis;
-  roster_t base_roster, new_roster;
-  MM(base_roster);
-  MM(new_roster);
-  split_path dst;
-  set<split_path> srcs;
-  set< pair<split_path, split_path> > renames;
-
-  I(!src_paths.empty());
-
-  get_base_and_current_roster_shape(base_roster, new_roster, nis);
 
   dst_path.split(dst);
 
@@ -1580,19 +1238,11 @@
 
   revision_id base_rev;
   get_revision_id(base_rev);
-<<<<<<< HEAD
 
   revision_t new_work;
   make_revision_for_workspace(base_rev, base_roster, new_roster, new_work);
   put_work_rev(new_work);
 
-=======
-
-  revision_t new_work;
-  make_revision_for_workspace(base_rev, base_roster, new_roster, new_work);
-  put_work_rev(new_work);
-
->>>>>>> e4a7c8fa
   if (execute)
     {
       for (set< pair<split_path, split_path> >::const_iterator i = renames.begin();
@@ -1622,10 +1272,6 @@
             }
         }
     }
-<<<<<<< HEAD
-  update_any_attrs();
-=======
->>>>>>> e4a7c8fa
 }
 
 void
@@ -1684,50 +1330,6 @@
   {
     revision_id base_rev;
     get_revision_id(base_rev);
-<<<<<<< HEAD
-
-    revision_t new_work;
-    make_revision_for_workspace(base_rev, base_roster, new_roster, new_work);
-    put_work_rev(new_work);
-  }
-  if (execute)
-    {
-      content_merge_empty_adaptor cmea;
-      perform_content_update(cs, cmea);
-    }
-  update_any_attrs();
-}
-
-void
-workspace::perform_content_update(cset const & update,
-                                  content_merge_adaptor const & ca)
-{
-  editable_working_tree ewt(lua, ca);
-  update.apply_to(ewt);
-}
-
-void
-workspace::update_any_attrs()
-{
-  temp_node_id_source nis;
-  roster_t new_roster;
-  get_current_roster_shape(new_roster, nis);
-  node_map const & nodes = new_roster.all_nodes();
-  for (node_map::const_iterator i = nodes.begin();
-       i != nodes.end(); ++i)
-    {
-      split_path sp;
-      new_roster.get_name(i->first, sp);
-
-      node_t n = i->second;
-      for (full_attr_map_t::const_iterator j = n->attrs.begin();
-           j != n->attrs.end(); ++j)
-        if (j->second.first)
-          lua.hook_apply_attribute (j->first(), file_path(sp),
-                                    j->second.second());
-    }
-}
-=======
 
     revision_t new_work;
     make_revision_for_workspace(base_rev, base_roster, new_roster, new_work);
@@ -1795,7 +1397,6 @@
     }
 }
 
->>>>>>> e4a7c8fa
 
 // Local Variables:
 // mode: C++
