--- conflicted
+++ resolved
@@ -47,21 +47,12 @@
 // netsync stuff
 
 void key_hash_code(rsa_keypair_id const & ident,
-<<<<<<< HEAD
-                   base64<rsa_pub_key> const & pub,
+                   rsa_pub_key const & pub,
                    id & out);
 
 void key_hash_code(rsa_keypair_id const & ident,
-                   base64< rsa_priv_key > const & priv,
+                   rsa_priv_key const & priv,
                    id & out);
-=======
-                   rsa_pub_key const & pub,
-                   hexenc<id> & out);
-
-void key_hash_code(rsa_keypair_id const & ident,
-                   rsa_priv_key const & priv,
-                   hexenc<id> & out);
->>>>>>> 26a34a7c
 
 bool keys_match(rsa_keypair_id const & id1,
                 rsa_pub_key const & key1,
