--- conflicted
+++ resolved
@@ -61,14 +61,10 @@
 //   newline. Revision ids are printed in alphabetically sorted order.
 // Error conditions: If the branch does not exist, prints nothing.  (There are
 //   no heads.)
-<<<<<<< HEAD
-CMD_AUTOMATE(heads, N_("[BRANCH]"),
+CMD_AUTOMATE_WITH_DATABASE(heads, N_("[BRANCH]"),
              N_("Prints the heads of the given branch"),
              N_(""),
              options::opts::none)
-=======
-AUTOMATE_WITH_DATABASE(heads, N_("[BRANCH]"), options::opts::none)
->>>>>>> 3d5ee113
 {
   N(args.size() < 2,
     F("wrong argument count"));
@@ -92,15 +88,10 @@
 //   newline. Revision ids are printed in alphabetically sorted order.
 // Error conditions: If any of the revisions do not exist, prints nothing to
 //   stdout, prints an error message to stderr, and exits with status 1.
-<<<<<<< HEAD
-CMD_AUTOMATE(ancestors, N_("REV1 [REV2 [REV3 [...]]]"),
+CMD_AUTOMATE_WITH_DATABASE(ancestors, N_("REV1 [REV2 [REV3 [...]]]"),
              N_("Prints the ancestors of the given revisions"),
              N_(""),
              options::opts::none)
-=======
-AUTOMATE_WITH_DATABASE(ancestors, N_("REV1 [REV2 [REV3 [...]]]"),
-                       options::opts::none)
->>>>>>> 3d5ee113
 {
   N(args.size() > 0,
     F("wrong argument count"));
@@ -147,15 +138,10 @@
 //   newline. Revision ids are printed in alphabetically sorted order.
 // Error conditions: If any of the revisions do not exist, prints nothing to
 //   stdout, prints an error message to stderr, and exits with status 1.
-<<<<<<< HEAD
-CMD_AUTOMATE(descendents, N_("REV1 [REV2 [REV3 [...]]]"),
+CMD_AUTOMATE_WITH_DATABASE(descendents, N_("REV1 [REV2 [REV3 [...]]]"),
              N_("Prints the descendents of the given revisions"),
              N_(""),
              options::opts::none)
-=======
-AUTOMATE_WITH_DATABASE(descendents, N_("REV1 [REV2 [REV3 [...]]]"),
-                       options::opts::none)
->>>>>>> 3d5ee113
 {
   N(args.size() > 0,
     F("wrong argument count"));
@@ -203,15 +189,10 @@
 //   newline.  Revision ids are printed in alphabetically sorted order.
 // Error conditions: If any of the revisions do not exist, prints nothing to
 //   stdout, prints an error message to stderr, and exits with status 1.
-<<<<<<< HEAD
-CMD_AUTOMATE(erase_ancestors, N_("[REV1 [REV2 [REV3 [...]]]]"),
+CMD_AUTOMATE_WITH_DATABASE(erase_ancestors, N_("[REV1 [REV2 [REV3 [...]]]]"),
              N_("Erases the ancestors in a list of revisions"),
              N_(""),
              options::opts::none)
-=======
-AUTOMATE_WITH_DATABASE(erase_ancestors, N_("[REV1 [REV2 [REV3 [...]]]]"),
-                       options::opts::none)
->>>>>>> 3d5ee113
 {
   set<revision_id> revs;
   for (args_vector::const_iterator i = args.begin(); i != args.end(); ++i)
@@ -225,131 +206,6 @@
     output << (*i).inner()() << '\n';
 }
 
-<<<<<<< HEAD
-=======
-// Name: attributes
-// Arguments:
-//   1: file name
-// Added in: 1.0
-// Purpose: Prints all attributes for a file
-// Output format: basic_io formatted output, each attribute has its own stanza:
-//
-// 'format_version'
-//         used in case this format ever needs to change.
-//         format: ('format_version', the string "1" currently)
-//         occurs: exactly once
-// 'attr'
-//         represents an attribute entry
-//         format: ('attr', name, value), ('state', [unchanged|changed|added|dropped])
-//         occurs: zero or more times
-//
-// Error conditions: If the file name has no attributes, prints only the 
-//                   format version, if the file is unknown, escalates
-AUTOMATE_WITH_EVERYTHING(attributes, N_("FILE"), options::opts::none)
-{
-  N(args.size() > 0,
-    F("wrong argument count"));
-
-  // this command requires a workspace to be run on
-  app.require_workspace();
-
-  // retrieve the path
-  split_path path;
-  file_path_external(idx(args,0)).split(path);
-
-  roster_t base, current;
-  parent_map parents;
-  temp_node_id_source nis;
-
-  // get the base and the current roster of this workspace
-  app.work.get_current_roster_shape(current, nis);
-  app.work.get_parent_rosters(parents);
-  N(parents.size() == 1,
-    F("this command can only be used in a single-parent workspace"));
-  base = parent_roster(parents.begin());
-
-  // escalate if the given path is unknown to the current roster
-  N(current.has_node(path),
-    F("file %s is unknown to the current workspace") % path);
-
-  // create the printer
-  basic_io::printer pr;
-  
-  // print the format version
-  basic_io::stanza st;
-  st.push_str_pair(basic_io::syms::format_version, "1");
-  pr.print_stanza(st);
-    
-  // the current node holds all current attributes (unchanged and new ones)
-  node_t n = current.get_node(path);
-  for (full_attr_map_t::const_iterator i = n->attrs.begin(); 
-       i != n->attrs.end(); ++i)
-  {
-    std::string value(i->second.second());
-    std::string state("unchanged");
-    
-    // if if the first value of the value pair is false this marks a
-    // dropped attribute
-    if (!i->second.first)
-      {
-        // if the attribute is dropped, we should have a base roster
-        // with that node. we need to check that for the attribute as well
-        // because if it is dropped there as well it was already deleted
-        // in any previous revision
-        I(base.has_node(path));
-        
-        node_t prev_node = base.get_node(path);
-        
-        // find the attribute in there
-        full_attr_map_t::const_iterator j = prev_node->attrs.find(i->first);
-        I(j != prev_node->attrs.end());
-        
-        // was this dropped before? then ignore it
-        if (!j->second.first) { continue; }
-        
-        state = "dropped";
-        // output the previous (dropped) value later
-        value = j->second.second();
-      }
-    // this marks either a new or an existing attribute
-    else
-      {
-        if (base.has_node(path))
-          {
-            node_t prev_node = base.get_node(path);
-            full_attr_map_t::const_iterator j = 
-              prev_node->attrs.find(i->first);
-            // attribute not found? this is new
-            if (j == prev_node->attrs.end())
-              {
-                state = "added";
-              }
-            // check if this attribute has been changed 
-            // (dropped and set again)
-            else if (i->second.second() != j->second.second())
-              {
-                state = "changed";
-              }
-                
-          }
-        // its added since the whole node has been just added
-        else
-          {
-            state = "added";
-          }
-      }
-      
-    basic_io::stanza st;
-    st.push_str_triple(basic_io::syms::attr, i->first(), value);
-    st.push_str_pair(symbol("state"), state);
-    pr.print_stanza(st);
-  }
-  
-  // print the output  
-  output.write(pr.buf.data(), pr.buf.size());
-}
-
->>>>>>> 3d5ee113
 // Name: toposort
 // Arguments:
 //   0 or more: revision ids
@@ -360,15 +216,10 @@
 //   newline.  Revisions are printed in topologically sorted order.
 // Error conditions: If any of the revisions do not exist, prints nothing to
 //   stdout, prints an error message to stderr, and exits with status 1.
-<<<<<<< HEAD
-CMD_AUTOMATE(toposort, N_("[REV1 [REV2 [REV3 [...]]]]"),
+CMD_AUTOMATE_WITH_DATABASE(toposort, N_("[REV1 [REV2 [REV3 [...]]]]"),
              N_("Topologically sorts a list of revisions"),
              N_(""),
              options::opts::none)
-=======
-AUTOMATE_WITH_DATABASE(toposort, N_("[REV1 [REV2 [REV3 [...]]]]"),
-                       options::opts::none)
->>>>>>> 3d5ee113
 {
   set<revision_id> revs;
   for (args_vector::const_iterator i = args.begin(); i != args.end(); ++i)
@@ -400,15 +251,11 @@
 //   newline.  Revisions are printed in topologically sorted order.
 // Error conditions: If any of the revisions do not exist, prints nothing to
 //   stdout, prints an error message to stderr, and exits with status 1.
-<<<<<<< HEAD
-CMD_AUTOMATE(ancestry_difference, N_("NEW_REV [OLD_REV1 [OLD_REV2 [...]]]"),
+CMD_AUTOMATE_WITH_DATABASE(ancestry_difference, N_("NEW_REV [OLD_REV1 [OLD_REV2 [...]]]"),
              N_("Lists the ancestors of the first revision given, not in "
                 "the others"),
              N_(""),
              options::opts::none)
-=======
-AUTOMATE_WITH_DATABASE(ancestry_difference, N_("NEW_REV [OLD_REV1 [OLD_REV2 [...]]]"), options::opts::none)
->>>>>>> 3d5ee113
 {
   N(args.size() > 0,
     F("wrong argument count"));
@@ -447,14 +294,10 @@
 // Output format: A list of revision ids, in hexadecimal, each followed by a
 //   newline.  Revision ids are printed in alphabetically sorted order.
 // Error conditions: None.
-<<<<<<< HEAD
-CMD_AUTOMATE(leaves, "",
+CMD_AUTOMATE_WITH_DATABASE(leaves, "",
              N_("Lists the leaves of the revision graph"),
              N_(""),
              options::opts::none)
-=======
-AUTOMATE_WITH_DATABASE(leaves, "", options::opts::none)
->>>>>>> 3d5ee113
 {
   N(args.size() == 0,
     F("no arguments needed"));
@@ -509,14 +352,10 @@
 //   newline.  Revision ids are printed in alphabetically sorted order.
 // Error conditions: If the revision does not exist, prints nothing to stdout,
 //   prints an error message to stderr, and exits with status 1.
-<<<<<<< HEAD
-CMD_AUTOMATE(parents, N_("REV"),
+CMD_AUTOMATE_WITH_DATABASE(parents, N_("REV"),
              N_("Prints the parents of a revision"),
              N_(""),
              options::opts::none)
-=======
-AUTOMATE_WITH_DATABASE(parents, N_("REV"), options::opts::none)
->>>>>>> 3d5ee113
 {
   N(args.size() == 1,
     F("wrong argument count"));
@@ -541,14 +380,10 @@
 //   newline.  Revision ids are printed in alphabetically sorted order.
 // Error conditions: If the revision does not exist, prints nothing to stdout,
 //   prints an error message to stderr, and exits with status 1.
-<<<<<<< HEAD
-CMD_AUTOMATE(children, N_("REV"),
+CMD_AUTOMATE_WITH_DATABASE(children, N_("REV"),
              N_("Prints the children of a revision"),
              N_(""),
              options::opts::none)
-=======
-AUTOMATE_WITH_DATABASE(children, N_("REV"), options::opts::none)
->>>>>>> 3d5ee113
 {
   N(args.size() == 1,
     F("wrong argument count"));
@@ -583,14 +418,10 @@
 //   The output as a whole is alphabetically sorted; additionally, the parents
 //   within each line are alphabetically sorted.
 // Error conditions: None.
-<<<<<<< HEAD
-CMD_AUTOMATE(graph, "",
+CMD_AUTOMATE_WITH_DATABASE(graph, "",
              N_("Prints the complete ancestry graph"),
              N_(""),
              options::opts::none)
-=======
-AUTOMATE_WITH_DATABASE(graph, "", options::opts::none)
->>>>>>> 3d5ee113
 {
   N(args.size() == 0,
     F("no arguments needed"));
@@ -633,14 +464,10 @@
 // Output format: A list of revision ids, in hexadecimal, each followed by a
 //   newline. Revision ids are printed in alphabetically sorted order.
 // Error conditions: None.
-<<<<<<< HEAD
-CMD_AUTOMATE(select, N_("SELECTOR"),
+CMD_AUTOMATE_WITH_DATABASE(select, N_("SELECTOR"),
              N_("Lists the revisions that match a selector"),
              N_(""),
              options::opts::none)
-=======
-AUTOMATE_WITH_DATABASE(select, N_("SELECTOR"), options::opts::none)
->>>>>>> 3d5ee113
 {
   N(args.size() == 1,
     F("wrong argument count"));
@@ -822,14 +649,10 @@
 // Error conditions: If no workspace book keeping _MTN directory is found,
 //   prints an error message to stderr, and exits with status 1.
 
-<<<<<<< HEAD
-CMD_AUTOMATE(inventory, "",
+CMD_AUTOMATE_WITH_EVERYTHING(inventory, "",
              N_("Prints a summary of files found in the workspace"),
              N_(""),
              options::opts::none)
-=======
-AUTOMATE_WITH_EVERYTHING(inventory, "", options::opts::none)
->>>>>>> 3d5ee113
 {
   N(args.size() == 0,
     F("no arguments needed"));
@@ -1029,14 +852,10 @@
 //   the same type will be sorted by the filename they refer to.
 // Error conditions: If the revision specified is unknown or invalid
 // prints an error message to stderr and exits with status 1.
-<<<<<<< HEAD
-CMD_AUTOMATE(get_revision, N_("[REVID]"),
+CMD_AUTOMATE_WITH_EVERYTHING(get_revision, N_("[REVID]"),
              N_("Shows change information for a revision"),
              N_(""),
              options::opts::none)
-=======
-AUTOMATE_WITH_EVERYTHING(get_revision, N_("[REVID]"), options::opts::none)
->>>>>>> 3d5ee113
 {
   N(args.size() < 2,
     F("wrong argument count"));
@@ -1079,14 +898,10 @@
 //   on. This is the value stored in _MTN/revision
 // Error conditions: If no workspace book keeping _MTN directory is found,
 //   prints an error message to stderr, and exits with status 1.
-<<<<<<< HEAD
-CMD_AUTOMATE(get_base_revision_id, "",
+CMD_AUTOMATE_WITH_EVERYTHING(get_base_revision_id, "",
              N_("Shows the revision on which the workspace is based"),
              N_(""),
              options::opts::none)
-=======
-AUTOMATE_WITH_EVERYTHING(get_base_revision_id, "", options::opts::none)
->>>>>>> 3d5ee113
 {
   N(args.size() == 0,
     F("no arguments needed"));
@@ -1110,14 +925,10 @@
 //   files in the workspace.
 // Error conditions: If no workspace book keeping _MTN directory is found,
 //   prints an error message to stderr, and exits with status 1.
-<<<<<<< HEAD
-CMD_AUTOMATE(get_current_revision_id, "",
+CMD_AUTOMATE_WITH_EVERYTHING(get_current_revision_id, "",
              N_("Shows the revision of the current workspace"),
              N_(""),
              options::opts::none)
-=======
-AUTOMATE_WITH_EVERYTHING(get_current_revision_id, "", options::opts::none)
->>>>>>> 3d5ee113
 {
   N(args.size() == 0,
     F("no arguments needed"));
@@ -1183,14 +994,10 @@
 //
 // Error conditions: If the revision ID specified is unknown or
 // invalid prints an error message to stderr and exits with status 1.
-<<<<<<< HEAD
-CMD_AUTOMATE(get_manifest_of, N_("[REVID]"),
+CMD_AUTOMATE_WITH_EVERYTHING(get_manifest_of, N_("[REVID]"),
              N_("Shows the manifest associated with a revision"),
              N_(""),
              options::opts::none)
-=======
-AUTOMATE_WITH_EVERYTHING(get_manifest_of, N_("[REVID]"), options::opts::none)
->>>>>>> 3d5ee113
 {
   N(args.size() < 2,
     F("wrong argument count"));
@@ -1233,14 +1040,10 @@
 //
 // Error conditions: If the revision id specified is unknown or
 // invalid prints an error message to stderr and exits with status 1.
-<<<<<<< HEAD
-CMD_AUTOMATE(packet_for_rdata, N_("REVID"),
+CMD_AUTOMATE_WITH_DATABASE(packet_for_rdata, N_("REVID"),
              N_("Prints the revision data in packet format"),
              N_(""),
              options::opts::none)
-=======
-AUTOMATE_WITH_DATABASE(packet_for_rdata, N_("REVID"), options::opts::none)
->>>>>>> 3d5ee113
 {
   N(args.size() == 1,
     F("wrong argument count"));
@@ -1266,15 +1069,11 @@
 //
 // Error conditions: If the revision id specified is unknown or
 // invalid prints an error message to stderr and exits with status 1.
-<<<<<<< HEAD
-CMD_AUTOMATE(packets_for_certs, N_("REVID"),
+CMD_AUTOMATE_WITH_DATABASE(packets_for_certs, N_("REVID"),
              N_("Prints the certs associated with a revision in "
                 "packet format"),
              N_(""),
              options::opts::none)
-=======
-AUTOMATE_WITH_DATABASE(packets_for_certs, N_("REVID"), options::opts::none)
->>>>>>> 3d5ee113
 {
   N(args.size() == 1,
     F("wrong argument count"));
@@ -1301,14 +1100,10 @@
 //
 // Error conditions: If the file id specified is unknown or invalid
 // prints an error message to stderr and exits with status 1.
-<<<<<<< HEAD
-CMD_AUTOMATE(packet_for_fdata, N_("FILEID"),
+CMD_AUTOMATE_WITH_DATABASE(packet_for_fdata, N_("FILEID"),
              N_("Prints the file data in packet format"),
              N_(""),
              options::opts::none)
-=======
-AUTOMATE_WITH_DATABASE(packet_for_fdata, N_("FILEID"), options::opts::none)
->>>>>>> 3d5ee113
 {
   N(args.size() == 1,
     F("wrong argument count"));
@@ -1335,14 +1130,10 @@
 //
 // Error conditions: If any of the file ids specified are unknown or
 // invalid prints an error message to stderr and exits with status 1.
-<<<<<<< HEAD
-CMD_AUTOMATE(packet_for_fdelta, N_("OLD_FILE NEW_FILE"),
+CMD_AUTOMATE_WITH_DATABASE(packet_for_fdelta, N_("OLD_FILE NEW_FILE"),
              N_("Prints the file delta in packet format"),
              N_(""),
              options::opts::none)
-=======
-AUTOMATE_WITH_DATABASE(packet_for_fdelta, N_("OLD_FILE NEW_FILE"), options::opts::none)
->>>>>>> 3d5ee113
 {
   N(args.size() == 2,
     F("wrong argument count"));
@@ -1376,15 +1167,11 @@
 // Error conditions: If any of the revisions do not exist, prints
 //   nothing to stdout, prints an error message to stderr, and exits
 //   with status 1.
-<<<<<<< HEAD
-CMD_AUTOMATE(common_ancestors, N_("REV1 [REV2 [REV3 [...]]]"),
+CMD_AUTOMATE_WITH_DATABASE(common_ancestors, N_("REV1 [REV2 [REV3 [...]]]"),
              N_("Prints revisions that are common ancestors of a list "
                 "of revisions"),
              N_(""),
              options::opts::none)
-=======
-AUTOMATE_WITH_DATABASE(common_ancestors, N_("REV1 [REV2 [REV3 [...]]]"), options::opts::none)
->>>>>>> 3d5ee113
 {
   N(args.size() > 0,
     F("wrong argument count"));
@@ -1447,14 +1234,10 @@
 //   in alphabetically sorted order.
 // Error conditions:
 //   None.
-<<<<<<< HEAD
-CMD_AUTOMATE(branches, "",
+CMD_AUTOMATE_WITH_EVERYTHING(branches, "",
              N_("Prints all branch certs in the revision graph"),
              N_(""),
              options::opts::none)
-=======
-AUTOMATE_WITH_EVERYTHING(branches, "", options::opts::none)
->>>>>>> 3d5ee113
 {
   N(args.size() == 0,
     F("no arguments needed"));
@@ -1503,14 +1286,10 @@
 //   Stanzas are printed in arbitrary order.
 // Error conditions:
 //   A run-time exception is thrown for illegal patterns.
-<<<<<<< HEAD
-CMD_AUTOMATE(tags, N_("[BRANCH_PATTERN]"),
+CMD_AUTOMATE_WITH_EVERYTHING(tags, N_("[BRANCH_PATTERN]"),
              N_("Prints all tags attached to a set of branches"),
              N_(""),
              options::opts::none)
-=======
-AUTOMATE_WITH_EVERYTHING(tags, N_("[BRANCH_PATTERN]"), options::opts::none)
->>>>>>> 3d5ee113
 {
   N(args.size() < 2,
     F("wrong argument count"));
@@ -1600,14 +1379,10 @@
 //
 // Error conditions: If the passphrase is empty or the key already exists,
 // prints an error message to stderr and exits with status 1.
-<<<<<<< HEAD
-CMD_AUTOMATE(genkey, N_("KEYID PASSPHRASE"),
+CMD_AUTOMATE_WITH_DATABASE(genkey, N_("KEYID PASSPHRASE"),
              N_("Generates a key"),
              N_(""),
              options::opts::none)
-=======
-AUTOMATE_WITH_DATABASE(genkey, N_("KEYID PASSPHRASE"), options::opts::none)
->>>>>>> 3d5ee113
 {
   N(args.size() == 2,
     F("wrong argument count"));
@@ -1667,14 +1442,10 @@
 // Sample output (for 'mtn automate get_option branch:
 //   net.venge.monotone
 //
-<<<<<<< HEAD
-CMD_AUTOMATE(get_option, N_("OPTION"),
+CMD_AUTOMATE_WITH_EVERYTHING(get_option, N_("OPTION"),
              N_("Shows the value of an option"),
              N_(""),
              options::opts::none)
-=======
-AUTOMATE_WITH_EVERYTHING(get_option, N_("OPTION"), options::opts::none)
->>>>>>> 3d5ee113
 {
   N(args.size() == 1,
     F("wrong argument count"));
@@ -1723,15 +1494,11 @@
 // Sample output (for 'mtn automate get_content_changed 3bccff99d08421df72519b61a4dded16d1139c33 ChangeLog):
 //   content_mark [276264b0b3f1e70fc1835a700e6e61bdbe4c3f2f]
 //
-<<<<<<< HEAD
-CMD_AUTOMATE(get_content_changed, N_("REV FILE"),
+CMD_AUTOMATE_WITH_DATABASE(get_content_changed, N_("REV FILE"),
              N_("Lists the revisions that changed the content relative "
                 "to another revision"),
              N_(""),
              options::opts::none)
-=======
-AUTOMATE_WITH_DATABASE(get_content_changed, N_("REV FILE"), options::opts::none)
->>>>>>> 3d5ee113
 {
   N(args.size() == 2,
     F("wrong argument count"));
@@ -1790,15 +1557,11 @@
 //
 // Sample output (for automate get_corresponding_path 91f25c8ee830b11b52dd356c925161848d4274d0 foo2 dae0d8e3f944c82a9688bcd6af99f5b837b41968; see automate_get_corresponding_path test)
 // file "foo"
-<<<<<<< HEAD
-CMD_AUTOMATE(get_corresponding_path, N_("REV1 FILE REV2"),
+CMD_AUTOMATE_WITH_DATABASE(get_corresponding_path, N_("REV1 FILE REV2"),
              N_("Prints the name of a file in a target revision relative "
                 "to a given revision"),
              N_(""),
              options::opts::none)
-=======
-AUTOMATE_WITH_DATABASE(get_corresponding_path, N_("REV1 FILE REV2"), options::opts::none)
->>>>>>> 3d5ee113
 {
   N(args.size() == 3,
     F("wrong argument count"));
@@ -1847,14 +1610,10 @@
 //   The ID of the new file (40 digit hex string)
 // Error conditions:
 //   a runtime exception is thrown if base revision is not available
-<<<<<<< HEAD
-CMD_AUTOMATE(put_file, N_("[FILEID] CONTENTS"),
+CMD_AUTOMATE_WITH_DATABASE(put_file, N_("[FILEID] CONTENTS"),
              N_("Stores a file in the database"),
              N_(""),
              options::opts::none)
-=======
-AUTOMATE_WITH_DATABASE(put_file, N_("[FILEID] CONTENTS"), options::opts::none)
->>>>>>> 3d5ee113
 {
   N(args.size() == 1 || args.size() == 2,
     F("wrong argument count"));
@@ -1904,14 +1663,10 @@
 //   The ID of the new revision
 // Error conditions:
 //   none
-<<<<<<< HEAD
-CMD_AUTOMATE(put_revision, N_("REVISION-DATA"),
+CMD_AUTOMATE_WITH_DATABASE(put_revision, N_("REVISION-DATA"),
              N_("Stores a revision into the database"),
              N_(""),
              options::opts::none)
-=======
-AUTOMATE_WITH_DATABASE(put_revision, N_("REVISION-DATA"), options::opts::none)
->>>>>>> 3d5ee113
 {
   N(args.size() == 1,
     F("wrong argument count"));
@@ -1965,14 +1720,10 @@
 //   nothing
 // Error conditions:
 //   none
-<<<<<<< HEAD
-CMD_AUTOMATE(cert, N_("REVISION-ID NAME VALUE"),
+CMD_AUTOMATE_WITH_DATABASE(cert, N_("REVISION-ID NAME VALUE"),
              N_("Adds a revision certificate"),
              N_(""),
              options::opts::none)
-=======
-AUTOMATE_WITH_DATABASE(cert, N_("REVISION-ID NAME VALUE"), options::opts::none)
->>>>>>> 3d5ee113
 {
   N(args.size() == 3,
     F("wrong argument count"));
@@ -2002,14 +1753,10 @@
 //   nothing
 // Error conditions:
 //   none
-<<<<<<< HEAD
-CMD_AUTOMATE(db_set, N_("DOMAIN NAME VALUE"),
+CMD_AUTOMATE_WITH_DATABASE(db_set, N_("DOMAIN NAME VALUE"),
              N_("Sets a database variable"),
              N_(""),
              options::opts::none)
-=======
-AUTOMATE_WITH_DATABASE(db_set, N_("DOMAIN NAME VALUE"), options::opts::none)
->>>>>>> 3d5ee113
 {
   N(args.size() == 3,
     F("wrong argument count"));
@@ -2032,14 +1779,10 @@
 //   variable value
 // Error conditions:
 //   a runtime exception is thrown if the variable is not set
-<<<<<<< HEAD
-CMD_AUTOMATE(db_get, N_("DOMAIN NAME"),
+CMD_AUTOMATE_WITH_DATABASE(db_get, N_("DOMAIN NAME"),
              N_("Gets a database variable"),
              N_(""),
              options::opts::none)
-=======
-AUTOMATE_WITH_DATABASE(db_get, N_("DOMAIN NAME"), options::opts::none)
->>>>>>> 3d5ee113
 {
   N(args.size() == 2,
     F("wrong argument count"));
