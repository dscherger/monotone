// Copyright (C) 2004, 2007 Nathaniel Smith <njs@pobox.com>
// Copyright (C) 2007 - 2008 Stephen Leake <stephen_leake@stephe-leake.org>
//
// This program is made available under the GNU GPL version 2.0 or
// greater. See the accompanying file COPYING for details.
//
// This program is distributed WITHOUT ANY WARRANTY; without even the
// implied warranty of MERCHANTABILITY or FITNESS FOR A PARTICULAR
// PURPOSE.

#include "base.hh"
#include <algorithm>
#include <iterator>
#include <sstream>
#include <unistd.h>
#include "vector.hh"

#include <boost/bind.hpp>
#include <boost/function.hpp>
#include <boost/lexical_cast.hpp>
#include <boost/tuple/tuple.hpp>

#include "app_state.hh"
#include "project.hh"
#include "basic_io.hh"
#include "cert.hh"
#include "cmd.hh"
#include "commands.hh"
#include "constants.hh"
#include "inodeprint.hh"
#include "keys.hh"
#include "key_store.hh"
#include "file_io.hh"
#include "packet.hh"
#include "restrictions.hh"
#include "revision.hh"
#include "transforms.hh"
#include "vocab.hh"
#include "globish.hh"
#include "charset.hh"
#include "safe_map.hh"

using std::allocator;
using std::basic_ios;
using std::basic_stringbuf;
using std::char_traits;
using std::inserter;
using std::make_pair;
using std::map;
using std::multimap;
using std::ostream;
using std::ostringstream;
using std::pair;
using std::set;
using std::sort;
using std::streamsize;
using std::string;
using std::vector;


// Name: heads
// Arguments:
//   1: branch name (optional, default branch is used if non-existant)
// Added in: 0.0
// Purpose: Prints the heads of the given branch.
// Output format: A list of revision ids, in hexadecimal, each followed by a
//   newline. Revision ids are printed in alphabetically sorted order.
// Error conditions: If the branch does not exist, prints nothing.  (There are
//   no heads.)
CMD_AUTOMATE(heads, N_("[BRANCH]"),
             N_("Prints the heads of the given branch"),
             "",
             options::opts::none)
{
  N(args.size() < 2,
    F("wrong argument count"));

<<<<<<< HEAD
  database db(app);
  project_t project(db);
=======
  CMD_REQUIRES_DATABASE(app);
  project_set projects(app.db, app.lua, app.opts);
>>>>>>> 2b18d067

  branch_name branch;
  if (args.size() == 1)
    // branchname was explicitly given, use that
    branch = branch_name(idx(args, 0)());
  else
    {
      app.require_workspace();
      branch = app.opts.branchname;
    }

  set<revision_id> heads;
  projects
    .get_project_of_branch(branch)
    .get_branch_heads(branch, heads,
                      app.opts.ignore_suspend_certs);
  for (set<revision_id>::const_iterator i = heads.begin();
       i != heads.end(); ++i)
    output << (*i).inner()() << '\n';
}

// Name: ancestors
// Arguments:
//   1 or more: revision ids
// Added in: 0.2
// Purpose: Prints the ancestors (exclusive) of the given revisions
// Output format: A list of revision ids, in hexadecimal, each followed by a
//   newline. Revision ids are printed in alphabetically sorted order.
// Error conditions: If any of the revisions do not exist, prints nothing to
//   stdout, prints an error message to stderr, and exits with status 1.
CMD_AUTOMATE(ancestors, N_("REV1 [REV2 [REV3 [...]]]"),
             N_("Prints the ancestors of the given revisions"),
             "",
             options::opts::none)
{
  N(args.size() > 0,
    F("wrong argument count"));

  database db(app);

  set<revision_id> ancestors;
  vector<revision_id> frontier;
  for (args_vector::const_iterator i = args.begin(); i != args.end(); ++i)
    {
      revision_id rid((*i)());
      N(db.revision_exists(rid), F("no such revision '%s'") % rid);
      frontier.push_back(rid);
    }
  while (!frontier.empty())
    {
      revision_id rid = frontier.back();
      frontier.pop_back();
      if(!null_id(rid)) {
        set<revision_id> parents;
        db.get_revision_parents(rid, parents);
        for (set<revision_id>::const_iterator i = parents.begin();
             i != parents.end(); ++i)
          {
            if (ancestors.find(*i) == ancestors.end())
              {
                frontier.push_back(*i);
                ancestors.insert(*i);
              }
          }
      }
    }
  for (set<revision_id>::const_iterator i = ancestors.begin();
       i != ancestors.end(); ++i)
    if (!null_id(*i))
      output << (*i).inner()() << '\n';
}


// Name: descendents
// Arguments:
//   1 or more: revision ids
// Added in: 0.1
// Purpose: Prints the descendents (exclusive) of the given revisions
// Output format: A list of revision ids, in hexadecimal, each followed by a
//   newline. Revision ids are printed in alphabetically sorted order.
// Error conditions: If any of the revisions do not exist, prints nothing to
//   stdout, prints an error message to stderr, and exits with status 1.
CMD_AUTOMATE(descendents, N_("REV1 [REV2 [REV3 [...]]]"),
             N_("Prints the descendents of the given revisions"),
             "",
             options::opts::none)
{
  N(args.size() > 0,
    F("wrong argument count"));

  database db(app);

  set<revision_id> descendents;
  vector<revision_id> frontier;
  for (args_vector::const_iterator i = args.begin(); i != args.end(); ++i)
    {
      revision_id rid((*i)());
      N(db.revision_exists(rid), F("no such revision '%s'") % rid);
      frontier.push_back(rid);
    }
  while (!frontier.empty())
    {
      revision_id rid = frontier.back();
      frontier.pop_back();
      set<revision_id> children;
      db.get_revision_children(rid, children);
      for (set<revision_id>::const_iterator i = children.begin();
           i != children.end(); ++i)
        {
          if (descendents.find(*i) == descendents.end())
            {
              frontier.push_back(*i);
              descendents.insert(*i);
            }
        }
    }
  for (set<revision_id>::const_iterator i = descendents.begin();
       i != descendents.end(); ++i)
    output << (*i).inner()() << '\n';
}


// Name: erase_ancestors
// Arguments:
//   0 or more: revision ids
// Added in: 0.1
// Purpose: Prints all arguments, except those that are an ancestor of some
//   other argument.  One way to think about this is that it prints the
//   minimal elements of the given set, under the ordering imposed by the
//   "child of" relation.  Another way to think of it is if the arguments were
//   a branch, then we print the heads of that branch.
// Output format: A list of revision ids, in hexadecimal, each followed by a
//   newline.  Revision ids are printed in alphabetically sorted order.
// Error conditions: If any of the revisions do not exist, prints nothing to
//   stdout, prints an error message to stderr, and exits with status 1.
CMD_AUTOMATE(erase_ancestors, N_("[REV1 [REV2 [REV3 [...]]]]"),
             N_("Erases the ancestors in a list of revisions"),
             "",
             options::opts::none)
{
  database db(app);

  set<revision_id> revs;
  for (args_vector::const_iterator i = args.begin(); i != args.end(); ++i)
    {
      revision_id rid((*i)());
      N(db.revision_exists(rid), F("no such revision '%s'") % rid);
      revs.insert(rid);
    }
  erase_ancestors(db, revs);
  for (set<revision_id>::const_iterator i = revs.begin(); i != revs.end(); ++i)
    output << (*i).inner()() << '\n';
}

// Name: toposort
// Arguments:
//   0 or more: revision ids
// Added in: 0.1
// Purpose: Prints all arguments, topologically sorted.  I.e., if A is an
//   ancestor of B, then A will appear before B in the output list.
// Output format: A list of revision ids, in hexadecimal, each followed by a
//   newline.  Revisions are printed in topologically sorted order.
// Error conditions: If any of the revisions do not exist, prints nothing to
//   stdout, prints an error message to stderr, and exits with status 1.
CMD_AUTOMATE(toposort, N_("[REV1 [REV2 [REV3 [...]]]]"),
             N_("Topologically sorts a list of revisions"),
             "",
             options::opts::none)
{
  database db(app);

  set<revision_id> revs;
  for (args_vector::const_iterator i = args.begin(); i != args.end(); ++i)
    {
      revision_id rid((*i)());
      N(db.revision_exists(rid), F("no such revision '%s'") % rid);
      revs.insert(rid);
    }
  vector<revision_id> sorted;
  toposort(db, revs, sorted);
  for (vector<revision_id>::const_iterator i = sorted.begin();
       i != sorted.end(); ++i)
    output << (*i).inner()() << '\n';
}

// Name: ancestry_difference
// Arguments:
//   1: a revision id
//   0 or more further arguments: also revision ids
// Added in: 0.1
// Purpose: Prints all ancestors of the first revision A, that are not also
//   ancestors of the other revision ids, the "Bs".  For purposes of this
//   command, "ancestor" is an inclusive term; that is, A is an ancestor of
//   one of the Bs, it will not be printed, but otherwise, it will be; and
//   none of the Bs will ever be printed.  If A is a new revision, and Bs are
//   revisions that you have processed before, then this command tells you
//   which revisions are new since then.
// Output format: A list of revision ids, in hexadecimal, each followed by a
//   newline.  Revisions are printed in topologically sorted order.
// Error conditions: If any of the revisions do not exist, prints nothing to
//   stdout, prints an error message to stderr, and exits with status 1.
CMD_AUTOMATE(ancestry_difference, N_("NEW_REV [OLD_REV1 [OLD_REV2 [...]]]"),
             N_("Lists the ancestors of the first revision given, not in "
                "the others"),
             "",
             options::opts::none)
{
  N(args.size() > 0,
    F("wrong argument count"));

  database db(app);

  revision_id a;
  set<revision_id> bs;
  args_vector::const_iterator i = args.begin();
  a = revision_id((*i)());
  N(db.revision_exists(a), F("no such revision '%s'") % a);
  for (++i; i != args.end(); ++i)
    {
      revision_id b((*i)());
      N(db.revision_exists(b), F("no such revision '%s'") % b);
      bs.insert(b);
    }
  set<revision_id> ancestors;
  ancestry_difference(db, a, bs, ancestors);

  vector<revision_id> sorted;
  toposort(db, ancestors, sorted);
  for (vector<revision_id>::const_iterator i = sorted.begin();
       i != sorted.end(); ++i)
    output << (*i).inner()() << '\n';
}

// Name: leaves
// Arguments:
//   None
// Added in: 0.1
// Purpose: Prints the leaves of the revision graph, i.e., all revisions that
//   have no children.  This is similar, but not identical to the
//   functionality of 'heads', which prints every revision in a branch, that
//   has no descendents in that branch.  If every revision in the database was
//   in the same branch, then they would be identical.  Generally, every leaf
//   is the head of some branch, but not every branch head is a leaf.
// Output format: A list of revision ids, in hexadecimal, each followed by a
//   newline.  Revision ids are printed in alphabetically sorted order.
// Error conditions: None.
CMD_AUTOMATE(leaves, "",
             N_("Lists the leaves of the revision graph"),
             "",
             options::opts::none)
{
  N(args.size() == 0,
    F("no arguments needed"));

  database db(app);

  set<revision_id> leaves;
  db.get_leaves(leaves);
  for (set<revision_id>::const_iterator i = leaves.begin();
       i != leaves.end(); ++i)
    output << (*i).inner()() << '\n';
}

// Name: roots
// Arguments:
//   None
// Added in: 4.3
// Purpose: Prints the roots of the revision graph, i.e. all revisions that
//   have no parents.
// Output format: A list of revision ids, in hexadecimal, each followed by a
//   newline.  Revision ids are printed in alphabetically sorted order.
// Error conditions: None.
CMD_AUTOMATE(roots, "",
             N_("Lists the roots of the revision graph"),
             "",
             options::opts::none)
{
  N(args.size() == 0,
    F("no arguments needed"));

  database db(app);

  // the real root revisions are the children of one single imaginary root
  // with an empty revision id
  set<revision_id> roots;
  revision_id nullid;
  db.get_revision_children(nullid, roots);
  for (set<revision_id>::const_iterator i = roots.begin();
       i != roots.end(); ++i)
      output << i->inner()() << '\n';
}

// Name: parents
// Arguments:
//   1: a revision id
// Added in: 0.2
// Purpose: Prints the immediate ancestors of the given revision, i.e., the
//   parents.
// Output format: A list of revision ids, in hexadecimal, each followed by a
//   newline.  Revision ids are printed in alphabetically sorted order.
// Error conditions: If the revision does not exist, prints nothing to stdout,
//   prints an error message to stderr, and exits with status 1.
CMD_AUTOMATE(parents, N_("REV"),
             N_("Prints the parents of a revision"),
             "",
             options::opts::none)
{
  N(args.size() == 1,
    F("wrong argument count"));

  database db(app);

  revision_id rid(idx(args, 0)());
  N(db.revision_exists(rid), F("no such revision '%s'") % rid);
  set<revision_id> parents;
  db.get_revision_parents(rid, parents);
  for (set<revision_id>::const_iterator i = parents.begin();
       i != parents.end(); ++i)
      if (!null_id(*i))
          output << (*i).inner()() << '\n';
}

// Name: children
// Arguments:
//   1: a revision id
// Added in: 0.2
// Purpose: Prints the immediate descendents of the given revision, i.e., the
//   children.
// Output format: A list of revision ids, in hexadecimal, each followed by a
//   newline.  Revision ids are printed in alphabetically sorted order.
// Error conditions: If the revision does not exist, prints nothing to stdout,
//   prints an error message to stderr, and exits with status 1.
CMD_AUTOMATE(children, N_("REV"),
             N_("Prints the children of a revision"),
             "",
             options::opts::none)
{
  N(args.size() == 1,
    F("wrong argument count"));

  database db(app);

  revision_id rid(idx(args, 0)());
  N(db.revision_exists(rid), F("no such revision '%s'") % rid);
  set<revision_id> children;
  db.get_revision_children(rid, children);
  for (set<revision_id>::const_iterator i = children.begin();
       i != children.end(); ++i)
      if (!null_id(*i))
          output << (*i).inner()() << '\n';
}

// Name: graph
// Arguments:
//   None
// Added in: 0.2
// Purpose: Prints out the complete ancestry graph of this database.
// Output format:
//   Each line begins with a revision id.  Following this are zero or more
//   space-prefixed revision ids.  Each revision id after the first is a
//   parent (in the sense of 'automate parents') of the first.  For instance,
//   the following are valid lines:
//     07804171823d963f78d6a0ff1763d694dd74ff40
//     07804171823d963f78d6a0ff1763d694dd74ff40 79d755c197e54dd3db65751d3803833d4cbf0d01
//     07804171823d963f78d6a0ff1763d694dd74ff40 79d755c197e54dd3db65751d3803833d4cbf0d01 a02e7a1390e3e4745c31be922f03f56450c13dce
//   The first would indicate that 07804171823d963f78d6a0ff1763d694dd74ff40
//   was a root node; the second would indicate that it had one parent, and
//   the third would indicate that it had two parents, i.e., was a merge.
//
//   The output as a whole is alphabetically sorted; additionally, the parents
//   within each line are alphabetically sorted.
// Error conditions: None.
CMD_AUTOMATE(graph, "",
             N_("Prints the complete ancestry graph"),
             "",
             options::opts::none)
{
  N(args.size() == 0,
    F("no arguments needed"));

  database db(app);

  multimap<revision_id, revision_id> edges_mmap;
  map<revision_id, set<revision_id> > child_to_parents;

  db.get_revision_ancestry(edges_mmap);

  for (multimap<revision_id, revision_id>::const_iterator i = edges_mmap.begin();
       i != edges_mmap.end(); ++i)
    {
      if (child_to_parents.find(i->second) == child_to_parents.end())
        child_to_parents.insert(make_pair(i->second, set<revision_id>()));
      if (null_id(i->first))
        continue;
      map<revision_id, set<revision_id> >::iterator
        j = child_to_parents.find(i->second);
      I(j->first == i->second);
      j->second.insert(i->first);
    }

  for (map<revision_id, set<revision_id> >::const_iterator
         i = child_to_parents.begin();
       i != child_to_parents.end(); ++i)
    {
      output << (i->first).inner()();
      for (set<revision_id>::const_iterator j = i->second.begin();
           j != i->second.end(); ++j)
        output << ' ' << (*j).inner()();
      output << '\n';
    }
}

// Name: select
// Arguments:
//   1: selector
// Added in: 0.2
// Purpose: Prints all the revisions that match the given selector.
// Output format: A list of revision ids, in hexadecimal, each followed by a
//   newline. Revision ids are printed in alphabetically sorted order.
// Error conditions: None.
CMD_AUTOMATE(select, N_("SELECTOR"),
             N_("Lists the revisions that match a selector"),
             "",
             options::opts::none)
{
  N(args.size() == 1,
    F("wrong argument count"));

<<<<<<< HEAD
  database db(app);
  project_t project(db);
=======
  CMD_REQUIRES_DATABASE(app);
  project_set projects(app.db, app.lua, app.opts);
>>>>>>> 2b18d067
  set<revision_id> completions;
  expand_selector(app, projects, idx(args, 0)(), completions);

  for (set<revision_id>::const_iterator i = completions.begin();
       i != completions.end(); ++i)
    output << *i << '\n';
}

struct node_info
{
  bool exists;
  // true if node_id is present in corresponding roster with the inventory map file_path
  // false if not present, or present with a different file_path
  // rest of data in this struct is invalid if false.
  node_id id;
  path::status type;
  file_id ident;
  full_attr_map_t attrs;

  node_info() : exists(false), type(path::nonexistent) {}
};

static void
get_node_info(node_t const & node, node_info & info)
{
  info.exists = true;
  info.id = node->self;
  info.attrs = node->attrs;
  if (is_file_t(node))
    {
      info.type = path::file;
      info.ident = downcast_to_file_t(node)->content;
    }
  else if (is_dir_t(node))
    info.type = path::directory;
  else
    I(false);
}

struct inventory_item
{
  // Records information about a pair of nodes with the same node_id in the
  // old roster and new roster, and the corresponding path in the
  // filesystem.
  node_info old_node;
  node_info new_node;
  file_path old_path;
  file_path new_path;

  path::status fs_type;
  file_id fs_ident;

  inventory_item() : fs_type(path::nonexistent) {}
};

typedef std::map<file_path, inventory_item> inventory_map;
// file_path will typically be an existing filesystem file, but in the case
// of a dropped or rename_source file it is only in the old roster, and in
// the case of a file added --bookkeep_only or rename_target
// --bookkeep_only, it is only in the new roster.

static void
inventory_rosters(roster_t const & old_roster,
                  roster_t const & new_roster,
                  node_restriction const & nmask,
                  path_restriction const & pmask,
                  inventory_map & inventory)
{
  std::map<int, file_path> old_paths;
  std::map<int, file_path> new_paths;

  node_map const & old_nodes = old_roster.all_nodes();
  for (node_map::const_iterator i = old_nodes.begin(); i != old_nodes.end(); ++i)
    {
      if (nmask.includes(old_roster, i->first))
        {
          file_path fp;
          old_roster.get_name(i->first, fp);
          if (pmask.includes(fp))
            {
              get_node_info(old_roster.get_node(i->first), inventory[fp].old_node);
              old_paths[inventory[fp].old_node.id] = fp;
            }
        }
    }

  node_map const & new_nodes = new_roster.all_nodes();
  for (node_map::const_iterator i = new_nodes.begin(); i != new_nodes.end(); ++i)
    {
      if (nmask.includes(new_roster, i->first))
        {
          file_path fp;
          new_roster.get_name(i->first, fp);
          if (pmask.includes(fp))
            {
              get_node_info(new_roster.get_node(i->first), inventory[fp].new_node);
              new_paths[inventory[fp].new_node.id] = fp;
            }
        }
    }

  std::map<int, file_path>::iterator i;
  for (i = old_paths.begin(); i != old_paths.end(); ++i)
    {
      if (new_paths.find(i->first) == new_paths.end())
        {
          // There is no new node available; this is either a drop or a
          // rename to outside the current path restriction.

          if (new_roster.has_node(i->first))
            {
              // record rename to outside restriction
              new_roster.get_name(i->first, inventory[i->second].new_path);
              continue;
            }
          else
            // drop; no new path
            continue;
        }

      file_path old_path(i->second);
      file_path new_path(new_paths[i->first]);

      // both paths are identical, no rename
      if (old_path == new_path)
        continue;

      // record rename
      inventory[new_path].old_path = old_path;
      inventory[old_path].new_path = new_path;
    }

  // Now look for new_paths that are renames from outside the current
  // restriction, and thus are not in old_paths.
  // FIXME: only need this if restriction is not null
  for (i = new_paths.begin(); i != new_paths.end(); ++i)
    {
      if (old_paths.find(i->first) == old_paths.end())
        {
          // There is no old node available; this is either added or a
          // rename from outside the current path restriction.

          if (old_roster.has_node(i->first))
            {
              // record rename from outside restriction
              old_roster.get_name(i->first, inventory[i->second].old_path);
            }
          else
            // added; no old path
            continue;
        }
    }
}

// check if the include/exclude paths contains paths to renamed nodes
// if yes, add the corresponding old/new name of these nodes to the
// paths as well, so the tree walker code will correctly identify them later
// on or skips them if they should be excluded
static void
inventory_determine_corresponding_paths(roster_t const & old_roster,
                                        roster_t const & new_roster,
                                        vector<file_path> const & includes,
                                        vector<file_path> const & excludes,
                                        vector<file_path> & additional_includes,
                                        vector<file_path> & additional_excludes)
{
  // at first check the includes vector
  for (int i=0, s=includes.size(); i<s; i++)
    {
      file_path fp = includes.at(i);

      if (old_roster.has_node(fp))
        {
          node_t node = old_roster.get_node(fp);
          if (new_roster.has_node(node->self))
            {
              file_path new_path;
              new_roster.get_name(node->self, new_path);
              if (fp != new_path &&
                  find(includes.begin(), includes.end(), new_path) == includes.end())
                {
                  additional_includes.push_back(new_path);
                }
            }
        }

      if (new_roster.has_node(fp))
        {
          node_t node = new_roster.get_node(fp);
          if (old_roster.has_node(node->self))
            {
              file_path old_path;
              old_roster.get_name(node->self, old_path);
              if (fp != old_path &&
                  find(includes.begin(), includes.end(), old_path) == includes.end())
                {
                  additional_includes.push_back(old_path);
                }
            }
        }
    }

  // and now the excludes vector
  vector<file_path> new_excludes;
  for (int i=0, s=excludes.size(); i<s; i++)
    {
      file_path fp = excludes.at(i);

      if (old_roster.has_node(fp))
        {
          node_t node = old_roster.get_node(fp);
          if (new_roster.has_node(node->self))
            {
              file_path new_path;
              new_roster.get_name(node->self, new_path);
              if (fp != new_path &&
                  find(excludes.begin(), excludes.end(), new_path) == excludes.end())
                {
                  additional_excludes.push_back(new_path);
                }
            }
        }

      if (new_roster.has_node(fp))
        {
          node_t node = new_roster.get_node(fp);
          if (old_roster.has_node(node->self))
            {
              file_path old_path;
              old_roster.get_name(node->self, old_path);
              if (fp != old_path &&
                  find(excludes.begin(), excludes.end(), old_path) == excludes.end())
                {
                  additional_excludes.push_back(old_path);
                }
            }
        }
    }
}

struct inventory_itemizer : public tree_walker
{
  path_restriction const & mask;
  inventory_map & inventory;
  inodeprint_map ipm;
  workspace & work;

  inventory_itemizer(workspace & work,
                     path_restriction const & m,
                     inventory_map & i)
    : mask(m), inventory(i), work(work)
  {
    if (work.in_inodeprints_mode())
      {
        data dat;
        work.read_inodeprints(dat);
        read_inodeprint_map(dat, ipm);
      }
  }
  virtual bool visit_dir(file_path const & path);
  virtual void visit_file(file_path const & path);
};

bool
inventory_itemizer::visit_dir(file_path const & path)
{
  if(mask.includes(path))
    {
      inventory[path].fs_type = path::directory;
    }
  // don't recurse into ignored subdirectories
  return !work.ignore_file(path);
}

void
inventory_itemizer::visit_file(file_path const & path)
{
  if (mask.includes(path))
    {
      inventory_item & item = inventory[path];

      item.fs_type = path::file;

      if (item.new_node.exists)
        {
          if (inodeprint_unchanged(ipm, path))
            item.fs_ident = item.old_node.ident;
          else
            ident_existing_file(path, item.fs_ident);
        }
    }
}

static void
inventory_filesystem(workspace & work,
                     path_restriction const & mask,
                     inventory_map & inventory)
{
  inventory_itemizer itemizer(work, mask, inventory);
  file_path const root;
  // The constructor file_path() returns ""; the root directory. walk_tree
  // does not visit that node, so set fs_type now, if it meets the
  // restriction.
  if (mask.includes(root))
    {
      inventory[root].fs_type = path::directory;
    }
  walk_tree(root, itemizer);
}

namespace
{
  namespace syms
  {
    symbol const path("path");
    symbol const old_type("old_type");
    symbol const new_type("new_type");
    symbol const fs_type("fs_type");
    symbol const old_path("old_path");
    symbol const new_path("new_path");
    symbol const status("status");
    symbol const changes("changes");
  }
}

static void
inventory_determine_states(workspace & work, file_path const & fs_path,
                           inventory_item const & item, roster_t const & old_roster,
                           roster_t const & new_roster, vector<string> & states)
{
  // if both nodes exist, the only interesting case is
  // when the node ids aren't equal (so we have different nodes
  // with one and the same path in the old and the new roster)
  if (item.old_node.exists &&
      item.new_node.exists &&
      item.old_node.id != item.new_node.id)
    {
        if (new_roster.has_node(item.old_node.id))
          states.push_back("rename_source");
        else
          states.push_back("dropped");

        if (old_roster.has_node(item.new_node.id))
          states.push_back("rename_target");
        else
          states.push_back("added");
    }
  // this can be either a drop or a renamed item
  else if (item.old_node.exists &&
          !item.new_node.exists)
    {
      if (new_roster.has_node(item.old_node.id))
        states.push_back("rename_source");
      else
        states.push_back("dropped");
    }
  // this can be either an add or a renamed item
  else if (!item.old_node.exists &&
            item.new_node.exists)
    {
      if (old_roster.has_node(item.new_node.id))
        states.push_back("rename_target");
      else
        states.push_back("added");
    }

  // check the state of the file system item
  if (item.fs_type == path::nonexistent)
    {
      if (item.new_node.exists)
        states.push_back("missing");
    }
  else // exists on filesystem
    {
      if (!item.new_node.exists)
        {
          if (work.ignore_file(fs_path))
            {
              states.push_back("ignored");
            }
          else
            {
              states.push_back("unknown");
            }
        }
      else if (item.new_node.type != item.fs_type)
        {
          states.push_back("invalid");
        }
      else
        {
          states.push_back("known");
        }
    }
}

static void
inventory_determine_changes(inventory_item const & item, roster_t const & old_roster,
                            vector<string> & changes)
{
  // old nodes do not have any recorded content changes and attributes,
  // so we can't print anything for them here
  if (!item.new_node.exists)
    return;

  // this is an existing item
  if (old_roster.has_node(item.new_node.id))
    {
      // check if the content has changed - this makes only sense for files
      // for which we can get the content id of both new and old nodes.
      if (item.new_node.type == path::file && item.fs_type != path::nonexistent)
        {
          file_t old_file = downcast_to_file_t(old_roster.get_node(item.new_node.id));

          switch (item.old_node.type)
            {
            case path::file:
            case path::nonexistent:
              // A file can be nonexistent due to mtn drop, user delete, mtn
              // rename, or user rename. If it was drop or delete, it would
              // not be in the new roster, and we would not get here. So
              // it's a rename, and we can get the content. This lets us
              // check if a user has edited a file after renaming it.
              if (item.fs_ident != old_file->content)
                changes.push_back("content");
              break;

            case path::directory:
              break;
            }
        }

      // now look for changed attributes
      node_t old_node = old_roster.get_node(item.new_node.id);
      if (old_node->attrs != item.new_node.attrs)
        changes.push_back("attrs");
    }
  else
    {
      // FIXME: paranoia: shall we I(new_roster.has_node(item.new_node.id)) here?

      // this is apparently a new item, if it is a file it gets at least
      // the "content" marker and we also check for recorded attributes
      if (item.new_node.type == path::file)
        changes.push_back("content");

      if (item.new_node.attrs.size() > 0)
        changes.push_back("attrs");
    }
}

// Name: inventory
// Arguments: [PATH]...
// Added in: 1.0
// Modified to basic_io in: 4.1

// Purpose: Prints a summary of every file or directory found in the
//   workspace or its associated base manifest.

// See monotone.texi for output format description.
//
// Error conditions: If no workspace book keeping _MTN directory is found,
//   prints an error message to stderr, and exits with status 1.

CMD_AUTOMATE(inventory,  N_("[PATH]..."),
             N_("Prints a summary of files found in the workspace"),
             "",
             options::opts::depth |
             options::opts::exclude |
             options::opts::no_ignored |
             options::opts::no_unknown |
             options::opts::no_unchanged |
             options::opts::no_corresponding_renames)
{
  database db(app);
  CMD_REQUIRES_WORKSPACE(app);

  parent_map parents;
  work.get_parent_rosters(db, parents);
  // for now, until we've figured out what the format could look like
  // and what conceptional model we can implement
  // see: http://www.venge.net/mtn-wiki/MultiParentWorkspaceFallout
  N(parents.size() == 1,
    F("this command can only be used in a single-parent workspace"));

  roster_t new_roster, old_roster = parent_roster(parents.begin());
  temp_node_id_source nis;

  work.get_current_roster_shape(db, nis, new_roster);

  inventory_map inventory;
  vector<file_path> includes = args_to_paths(args);
  vector<file_path> excludes = args_to_paths(app.opts.exclude_patterns);

  if (!app.opts.no_corresponding_renames)
    {
      vector<file_path> add_includes, add_excludes;
      inventory_determine_corresponding_paths(old_roster, new_roster,
                                              includes, excludes,
                                              add_includes, add_excludes);

      copy(add_includes.begin(), add_includes.end(),
           inserter(includes, includes.end()));

      copy(add_excludes.begin(), add_excludes.end(),
           inserter(excludes, excludes.end()));
    }

  node_restriction nmask(app.work, includes, excludes, app.opts.depth, old_roster, new_roster);
  // skip the check of the workspace paths because some of them might
  // be missing and the user might want to query the recorded structure
  // of them anyways
  path_restriction pmask(app.work, includes, excludes, app.opts.depth, path_restriction::skip_check);

  inventory_rosters(old_roster, new_roster, nmask, pmask, inventory);
  inventory_filesystem(app.work, pmask, inventory);

  basic_io::printer pr;

  for (inventory_map::const_iterator i = inventory.begin(); i != inventory.end();
       ++i)
    {
      file_path const & fp = i->first;
      inventory_item const & item = i->second;

      //
      // check if we should output this element at all
      //
      vector<string> states;
      inventory_determine_states(app.work, fp, item,
                                 old_roster, new_roster, states);

      if (find(states.begin(), states.end(), "ignored") != states.end() &&
          app.opts.no_ignored)
        continue;

      if (find(states.begin(), states.end(), "unknown") != states.end() &&
          app.opts.no_unknown)
        continue;

      vector<string> changes;
      inventory_determine_changes(item, old_roster, changes);

      bool is_tracked =
        find(states.begin(), states.end(), "unknown") == states.end() &&
        find(states.begin(), states.end(), "ignored") == states.end();

      bool has_changed =
        find(states.begin(), states.end(), "rename_source") != states.end() ||
        find(states.begin(), states.end(), "rename_target") != states.end() ||
        find(states.begin(), states.end(), "added")         != states.end() ||
        find(states.begin(), states.end(), "dropped")       != states.end() ||
        !changes.empty();

      if (is_tracked && !has_changed && app.opts.no_unchanged)
        continue;

      //
      // begin building the output stanza
      //
      basic_io::stanza st;
      st.push_file_pair(syms::path, fp);

      if (item.old_node.exists)
        {
          switch (item.old_node.type)
            {
            case path::file: st.push_str_pair(syms::old_type, "file"); break;
            case path::directory: st.push_str_pair(syms::old_type, "directory"); break;
            case path::nonexistent: I(false);
            }

          if (item.new_path.as_internal().length() > 0)
            {
              st.push_file_pair(syms::new_path, item.new_path);
            }
        }

      if (item.new_node.exists)
        {
          switch (item.new_node.type)
            {
            case path::file: st.push_str_pair(syms::new_type, "file"); break;
            case path::directory: st.push_str_pair(syms::new_type, "directory"); break;
            case path::nonexistent: I(false);
            }

          if (item.old_path.as_internal().length() > 0)
            {
              st.push_file_pair(syms::old_path, item.old_path);
            }
        }

      switch (item.fs_type)
        {
        case path::file: st.push_str_pair(syms::fs_type, "file"); break;
        case path::directory: st.push_str_pair(syms::fs_type, "directory"); break;
        case path::nonexistent: st.push_str_pair(syms::fs_type, "none"); break;
        }

      //
      // finally output the previously recorded states and changes
      //
      I(!states.empty());
      st.push_str_multi(syms::status, states);

      if (!changes.empty())
        st.push_str_multi(syms::changes, changes);

      pr.print_stanza(st);
    }

  output.write(pr.buf.data(), pr.buf.size());
}

// Name: get_revision
// Arguments:
//   1: a revision id (optional, determined from the workspace if
//      non-existant)
// Added in: 1.0

// Purpose: Prints change information for the specified revision id.
//   There are several changes that are described; each of these is
//   described by a different basic_io stanza. The first string pair
//   of each stanza indicates the type of change represented.
//
//   All stanzas are formatted by basic_io. Stanzas are separated
//   by a blank line. Values will be escaped, '\' to '\\' and
//   '"' to '\"'.
//
//   Possible values of this first value are along with an ordered list of
//   basic_io formatted stanzas that will be provided are:
//
//   'format_version'
//         used in case this format ever needs to change.
//         format: ('format_version', the string "1")
//         occurs: exactly once
//   'new_manifest'
//         represents the new manifest associated with the revision.
//         format: ('new_manifest', manifest id)
//         occurs: exactly one
//   'old_revision'
//         represents a parent revision.
//         format: ('old_revision', revision id)
//         occurs: either one or two times
//   'delete
//         represents a file or directory that was deleted.
//         format: ('delete', path)
//         occurs: zero or more times
//   'rename'
//         represents a file or directory that was renamed.
//         format: ('rename, old filename), ('to', new filename)
//         occurs: zero or more times
//   'add_dir'
//         represents a directory that was added.
//         format: ('add_dir, path)
//         occurs: zero or more times
//   'add_file'
//         represents a file that was added.
//         format: ('add_file', path), ('content', file id)
//         occurs: zero or more times
//   'patch'
//         represents a file that was modified.
//         format: ('patch', filename), ('from', file id), ('to', file id)
//         occurs: zero or more times
//   'clear'
//         represents an attr that was removed.
//         format: ('clear', filename), ('attr', attr name)
//         occurs: zero or more times
//   'set'
//         represents an attr whose value was changed.
//         format: ('set', filename), ('attr', attr name), ('value', attr value)
//         occurs: zero or more times
//
//   These stanzas will always occur in the order listed here; stanzas of
//   the same type will be sorted by the filename they refer to.
// Error conditions: If the revision specified is unknown or invalid
// prints an error message to stderr and exits with status 1.
CMD_AUTOMATE(get_revision, N_("[REVID]"),
             N_("Shows change information for a revision"),
             "",
             options::opts::none)
{
  N(args.size() < 2,
    F("wrong argument count"));

  database db(app);

  temp_node_id_source nis;
  revision_data dat;
  revision_id ident;

  if (args.size() == 0)
    {
      CMD_REQUIRES_WORKSPACE(app);

      roster_t new_roster;
      parent_map old_rosters;
      revision_t rev;

      work.get_parent_rosters(db, old_rosters);
      work.get_current_roster_shape(db, nis, new_roster);
      work.update_current_roster_from_filesystem(new_roster);

      make_revision(old_rosters, new_roster, rev);
      calculate_ident(rev, ident);
      write_revision(rev, dat);
    }
  else
    {
      ident = revision_id(idx(args, 0)());
      N(db.revision_exists(ident),
        F("no revision %s found in database") % ident);
      db.get_revision(ident, dat);
    }

  L(FL("dumping revision %s") % ident);
  output.write(dat.inner()().data(), dat.inner()().size());
}

// Name: get_base_revision_id
// Arguments: none
// Added in: 2.0
// Purpose: Prints the revision id the current workspace is based
//   on. This is the value stored in _MTN/revision
// Error conditions: If no workspace book keeping _MTN directory is found,
//   prints an error message to stderr, and exits with status 1.
CMD_AUTOMATE(get_base_revision_id, "",
             N_("Shows the revision on which the workspace is based"),
             "",
             options::opts::none)
{
  N(args.size() == 0,
    F("no arguments needed"));

  database db(app);
  CMD_REQUIRES_WORKSPACE(app);

  parent_map parents;
  work.get_parent_rosters(db, parents);
  N(parents.size() == 1,
    F("this command can only be used in a single-parent workspace"));

  output << parent_id(parents.begin()) << '\n';
}

// Name: get_current_revision_id
// Arguments: none
// Added in: 2.0
// Purpose: Prints the revision id of the current workspace. This is the
//   id of the revision that would be committed by an unrestricted
//   commit calculated from _MTN/revision, _MTN/work and any edits to
//   files in the workspace.
// Error conditions: If no workspace book keeping _MTN directory is found,
//   prints an error message to stderr, and exits with status 1.
CMD_AUTOMATE(get_current_revision_id, "",
             N_("Shows the revision of the current workspace"),
             "",
             options::opts::none)
{
  N(args.size() == 0,
    F("no arguments needed"));

  CMD_REQUIRES_WORKSPACE(app);
  database db(app);

  parent_map parents;
  roster_t new_roster;
  revision_id new_revision_id;
  revision_t rev;
  temp_node_id_source nis;

  work.get_current_roster_shape(db, nis, new_roster);
  work.update_current_roster_from_filesystem(new_roster);

  work.get_parent_rosters(db, parents);
  make_revision(parents, new_roster, rev);

  calculate_ident(rev, new_revision_id);

  output << new_revision_id << '\n';
}

// Name: get_manifest_of
// Arguments:
//   1: a revision id (optional, determined from the workspace if not given)
// Added in: 2.0
// Purpose: Prints the contents of the manifest associated with the
//   given revision ID.
//
// Output format:
//   There is one basic_io stanza for each file or directory in the
//   manifest.
//
//   All stanzas are formatted by basic_io. Stanzas are separated
//   by a blank line. Values will be escaped, '\' to '\\' and
//   '"' to '\"'.
//
//   Possible values of this first value are along with an ordered list of
//   basic_io formatted stanzas that will be provided are:
//
//   'format_version'
//         used in case this format ever needs to change.
//         format: ('format_version', the string "1")
//         occurs: exactly once
//   'dir':
//         represents a directory.  The path "" (the empty string) is used
//         to represent the root of the tree.
//         format: ('dir', pathname)
//         occurs: one or more times
//   'file':
//         represents a file.
//         format: ('file', pathname), ('content', file id)
//         occurs: zero or more times
//
//   In addition, 'dir' and 'file' stanzas may have attr information
//   included.  These are appended to the stanza below the basic
//   dir/file information, with one line describing each attr.  These
//   lines take the form ('attr', attr name, attr value).
//
//   Stanzas are sorted by the path string.
//
// Error conditions: If the revision ID specified is unknown or
// invalid prints an error message to stderr and exits with status 1.
CMD_AUTOMATE(get_manifest_of, N_("[REVID]"),
             N_("Shows the manifest associated with a revision"),
             "",
             options::opts::none)
{
  database db(app);

  N(args.size() < 2,
    F("wrong argument count"));

  manifest_data dat;
  manifest_id mid;
  roster_t new_roster;

  if (args.size() == 0)
    {
      CMD_REQUIRES_WORKSPACE(app);

      temp_node_id_source nis;

      work.get_current_roster_shape(db, nis, new_roster);
      work.update_current_roster_from_filesystem(new_roster);
    }
  else
    {
      revision_id rid = revision_id(idx(args, 0)());
      N(db.revision_exists(rid),
        F("no revision %s found in database") % rid);
      db.get_roster(rid, new_roster);
    }

  calculate_ident(new_roster, mid);
  write_manifest_of_roster(new_roster, dat);
  L(FL("dumping manifest %s") % mid);
  output.write(dat.inner()().data(), dat.inner()().size());
}


// Name: packet_for_rdata
// Arguments:
//   1: a revision id
// Added in: 2.0
// Purpose: Prints the revision data in packet format
//
// Output format: revision data in "monotone read" compatible packet
//   format
//
// Error conditions: If the revision id specified is unknown or
// invalid prints an error message to stderr and exits with status 1.
CMD_AUTOMATE(packet_for_rdata, N_("REVID"),
             N_("Prints the revision data in packet format"),
             "",
             options::opts::none)
{
  N(args.size() == 1,
    F("wrong argument count"));

  database db(app);

  packet_writer pw(output);

  revision_id r_id(idx(args, 0)());
  revision_data r_data;

  N(db.revision_exists(r_id),
    F("no such revision '%s'") % r_id);
  db.get_revision(r_id, r_data);
  pw.consume_revision_data(r_id,r_data);
}

// Name: packets_for_certs
// Arguments:
//   1: a revision id
// Added in: 2.0
// Purpose: Prints the certs associated with a revision in packet format
//
// Output format: certs in "monotone read" compatible packet format
//
// Error conditions: If the revision id specified is unknown or
// invalid prints an error message to stderr and exits with status 1.
CMD_AUTOMATE(packets_for_certs, N_("REVID"),
             N_("Prints the certs associated with a revision in "
                "packet format"),
             "",
             options::opts::none)
{
  N(args.size() == 1,
    F("wrong argument count"));

<<<<<<< HEAD
  database db(app);
  project_t project(db);
=======
  CMD_REQUIRES_DATABASE(app);
  project_set projects(app.db, app.lua, app.opts);
>>>>>>> 2b18d067
  packet_writer pw(output);

  revision_id r_id(idx(args, 0)());
  vector< revision<cert> > certs;

  N(db.revision_exists(r_id),
    F("no such revision '%s'") % r_id);
  projects.get_revision_certs(r_id, certs);
  for (size_t i = 0; i < certs.size(); ++i)
    pw.consume_revision_cert(idx(certs,i));
}

// Name: packet_for_fdata
// Arguments:
//   1: a file id
// Added in: 2.0
// Purpose: Prints the file data in packet format
//
// Output format: file data in "monotone read" compatible packet format
//
// Error conditions: If the file id specified is unknown or invalid
// prints an error message to stderr and exits with status 1.
CMD_AUTOMATE(packet_for_fdata, N_("FILEID"),
             N_("Prints the file data in packet format"),
             "",
             options::opts::none)
{
  N(args.size() == 1,
    F("wrong argument count"));

  database db(app);

  packet_writer pw(output);

  file_id f_id(idx(args, 0)());
  file_data f_data;

  N(db.file_version_exists(f_id),
    F("no such file '%s'") % f_id);
  db.get_file_version(f_id, f_data);
  pw.consume_file_data(f_id,f_data);
}

// Name: packet_for_fdelta
// Arguments:
//   1: a file id
//   2: a file id
// Added in: 2.0
// Purpose: Prints the file delta in packet format
//
// Output format: file delta in "monotone read" compatible packet format
//
// Error conditions: If any of the file ids specified are unknown or
// invalid prints an error message to stderr and exits with status 1.
CMD_AUTOMATE(packet_for_fdelta, N_("OLD_FILE NEW_FILE"),
             N_("Prints the file delta in packet format"),
             "",
             options::opts::none)
{
  N(args.size() == 2,
    F("wrong argument count"));

  database db(app);

  packet_writer pw(output);

  file_id f_old_id(idx(args, 0)());
  file_id f_new_id(idx(args, 1)());
  file_data f_old_data, f_new_data;

  N(db.file_version_exists(f_old_id),
    F("no such revision '%s'") % f_old_id);
  N(db.file_version_exists(f_new_id),
    F("no such revision '%s'") % f_new_id);
  db.get_file_version(f_old_id, f_old_data);
  db.get_file_version(f_new_id, f_new_data);
  delta del;
  diff(f_old_data.inner(), f_new_data.inner(), del);
  pw.consume_file_delta(f_old_id, f_new_id, file_delta(del));
}

// Name: common_ancestors
// Arguments:
//   1 or more revision ids
// Added in: 2.1
// Purpose: Prints all revisions which are ancestors of all of the
//   revisions given as arguments.
// Output format: A list of revision ids, in hexadecimal, each
//   followed by a newline.  Revisions are printed in alphabetically
//   sorted order.
// Error conditions: If any of the revisions do not exist, prints
//   nothing to stdout, prints an error message to stderr, and exits
//   with status 1.
CMD_AUTOMATE(common_ancestors, N_("REV1 [REV2 [REV3 [...]]]"),
             N_("Prints revisions that are common ancestors of a list "
                "of revisions"),
             "",
             options::opts::none)
{
  N(args.size() > 0,
    F("wrong argument count"));

  database db(app);

  set<revision_id> ancestors, common_ancestors;
  vector<revision_id> frontier;
  for (args_vector::const_iterator i = args.begin(); i != args.end(); ++i)
    {
      revision_id rid((*i)());
      N(db.revision_exists(rid), F("no such revision '%s'") % rid);
      ancestors.clear();
      ancestors.insert(rid);
      frontier.push_back(rid);
      while (!frontier.empty())
        {
          revision_id rid = frontier.back();
          frontier.pop_back();
          if(!null_id(rid))
            {
              set<revision_id> parents;
              db.get_revision_parents(rid, parents);
              for (set<revision_id>::const_iterator i = parents.begin();
                   i != parents.end(); ++i)
                {
                  if (ancestors.find(*i) == ancestors.end())
                    {
                      frontier.push_back(*i);
                      ancestors.insert(*i);
                    }
                }
            }
        }
      if (common_ancestors.empty())
        common_ancestors = ancestors;
      else
        {
          set<revision_id> common;
          set_intersection(ancestors.begin(), ancestors.end(),
                         common_ancestors.begin(), common_ancestors.end(),
                         inserter(common, common.begin()));
          common_ancestors = common;
        }
    }

  for (set<revision_id>::const_iterator i = common_ancestors.begin();
       i != common_ancestors.end(); ++i)
    if (!null_id(*i))
      output << (*i).inner()() << '\n';
}

// Name: branches
// Arguments:
//   None
// Added in: 2.2
// Purpose:
//   Prints all branch certs present in the revision graph, that are not
//   excluded by the lua hook 'ignore_branch'.
// Output format:
//   Zero or more lines, each the name of a branch. The lines are printed
//   in alphabetically sorted order.
// Error conditions:
//   None.
CMD_AUTOMATE(branches, "",
             N_("Prints all branch certs in the revision graph"),
             "",
             options::opts::none)
{
  N(args.size() == 0,
    F("no arguments needed"));

<<<<<<< HEAD
  database db(app);
  project_t project(db);
=======
  CMD_REQUIRES_DATABASE(app);
  project_set projects(app.db, app.lua, app.opts);
>>>>>>> 2b18d067
  set<branch_name> names;

  projects.get_branch_list(names, !app.opts.ignore_suspend_certs);

  for (set<branch_name>::const_iterator i = names.begin();
       i != names.end(); ++i)
    if (!app.lua.hook_ignore_branch(*i))
      output << (*i) << '\n';
}

// Name: tags
// Arguments:
//   A branch pattern (optional).
// Added in: 2.2
// Purpose:
//   If a branch pattern is given, prints all tags that are attached to
//   revisions on branches matched by the pattern; otherwise prints all tags
//   of the revision graph.
//
//   If a branch name is ignored by means of the lua hook 'ignore_branch',
//   it is neither printed, nor can it be matched by a pattern.
// Output format:
//   There is one basic_io stanza for each tag.
//
//   All stanzas are formatted by basic_io. Stanzas are separated
//   by a blank line. Values will be escaped, '\' to '\\' and
//   '"' to '\"'.
//
//   Each stanza has exactly the following four entries:
//
//   'tag'
//         the value of the tag cert, i.e. the name of the tag
//   'revision'
//         the hexadecimal id of the revision the tag is attached to
//   'signer'
//         the name of the key used to sign the tag cert
//   'branches'
//         a (possibly empty) list of all branches the tagged revision is on
//
//   Stanzas are printed in arbitrary order.
// Error conditions:
//   A run-time exception is thrown for illegal patterns.
CMD_AUTOMATE(tags, N_("[BRANCH_PATTERN]"),
             N_("Prints all tags attached to a set of branches"),
             "",
             options::opts::none)
{
  N(args.size() < 2,
    F("wrong argument count"));

<<<<<<< HEAD
  database db(app);
  project_t project(db);
=======
  CMD_REQUIRES_DATABASE(app);
  project_set projects(app.db, app.lua, app.opts);
>>>>>>> 2b18d067
  globish incl("*");
  bool filtering(false);

  if (args.size() == 1) {
    incl = globish(idx(args, 0)());
    filtering = true;
  }

  basic_io::printer prt;
  basic_io::stanza stz;
  stz.push_str_pair(symbol("format_version"), "1");
  prt.print_stanza(stz);

  set<tag_t> tags;
  projects.get_tags(tags);

  for (set<tag_t>::const_iterator tag = tags.begin();
       tag != tags.end(); ++tag)
    {
      set<branch_name> branches;
      projects.get_revision_branches(tag->ident, branches);

      bool show(!filtering);
      vector<string> branch_names;

      for (set<branch_name>::const_iterator branch = branches.begin();
           branch != branches.end(); ++branch)
        {
          // FIXME: again, hook_ignore_branch should probably be in the
          //        database context...
          if (app.lua.hook_ignore_branch(*branch))
            continue;

          if (!show && incl.matches((*branch)()))
            show = true;
          branch_names.push_back((*branch)());
        }

      if (show)
        {
          basic_io::stanza stz;
          stz.push_str_pair(symbol("tag"), tag->name());
          stz.push_hex_pair(symbol("revision"), tag->ident.inner());
          stz.push_str_pair(symbol("signer"), tag->key());
          stz.push_str_multi(symbol("branches"), branch_names);
          prt.print_stanza(stz);
        }
    }
  output.write(prt.buf.data(), prt.buf.size());
}

namespace
{
  namespace syms
  {
    symbol const key("key");
    symbol const signature("signature");
    symbol const name("name");
    symbol const value("value");
    symbol const trust("trust");

    symbol const public_hash("public_hash");
    symbol const private_hash("private_hash");
    symbol const public_location("public_location");
    symbol const private_location("private_location");

    symbol const domain("domain");
    symbol const entry("entry");
  }
};

// Name: genkey
// Arguments:
//   1: the key ID
//   2: the key passphrase
// Added in: 3.1
// Purpose: Generates a key with the given ID and passphrase
//
// Output format: a basic_io stanza for the new key, as for ls keys
//
// Sample output:
//               name "tbrownaw@gmail.com"
//        public_hash [475055ec71ad48f5dfaf875b0fea597b5cbbee64]
//       private_hash [7f76dae3f91bb48f80f1871856d9d519770b7f8a]
//    public_location "database" "keystore"
//   private_location "keystore"
//
// Error conditions: If the passphrase is empty or the key already exists,
// prints an error message to stderr and exits with status 1.
CMD_AUTOMATE(genkey, N_("KEYID PASSPHRASE"),
             N_("Generates a key"),
             "",
             options::opts::none)
{
  N(args.size() == 2,
    F("wrong argument count"));

  database db(app);
  key_store keys(app);

  rsa_keypair_id ident;
  internalize_rsa_keypair_id(idx(args, 0), ident);

  utf8 passphrase = idx(args, 1);

  hexenc<id> pubhash, privhash;
  keys.create_key_pair(db, ident, &passphrase, &pubhash, &privhash);

  basic_io::printer prt;
  basic_io::stanza stz;
  vector<string> publocs, privlocs;
  if (db.database_specified())
    publocs.push_back("database");
  publocs.push_back("keystore");
  privlocs.push_back("keystore");

  stz.push_str_pair(syms::name, ident());
  stz.push_hex_pair(syms::public_hash, pubhash);
  stz.push_hex_pair(syms::private_hash, privhash);
  stz.push_str_multi(syms::public_location, publocs);
  stz.push_str_multi(syms::private_location, privlocs);
  prt.print_stanza(stz);

  output.write(prt.buf.data(), prt.buf.size());

}

// Name: get_option
// Arguments:
//   1: an options name
// Added in: 3.1
// Purpose: Show the value of the named option in _MTN/options
//
// Output format: A string
//
// Sample output (for 'mtn automate get_option branch:
//   net.venge.monotone
//
CMD_AUTOMATE(get_option, N_("OPTION"),
             N_("Shows the value of an option"),
             "",
             options::opts::none)
{
  N(args.size() == 1,
    F("wrong argument count"));

  CMD_REQUIRES_WORKSPACE(app);

  system_path database_option;
  branch_name branch_option;
  rsa_keypair_id key_option;
  system_path keydir_option;
  work.get_ws_options(database_option, branch_option,
                      key_option, keydir_option);

  string opt = args[0]();

  if (opt == "database")
    output << database_option << '\n';
  else if (opt == "branch")
    output << branch_option << '\n';
  else if (opt == "key")
    output << key_option << '\n';
  else if (opt == "keydir")
    output << keydir_option << '\n';
  else
    N(false, F("'%s' is not a recognized workspace option") % opt);
}

// Name: get_content_changed
// Arguments:
//   1: a revision ID
//   2: a file name
// Added in: 3.1
// Purpose: Returns a list of revision IDs in which the content
// was most recently changed, relative to the revision ID specified
// in argument 1. This equates to a content mark following
// the *-merge algorithm.
//
// Output format: Zero or more basic_io stanzas, each specifying a
// revision ID for which a content mark is set.
//
//   Each stanza has exactly one entry:
//
//   'content_mark'
//         the hexadecimal id of the revision the content mark is attached to
// Sample output (for 'mtn automate get_content_changed 3bccff99d08421df72519b61a4dded16d1139c33 ChangeLog):
//   content_mark [276264b0b3f1e70fc1835a700e6e61bdbe4c3f2f]
//
CMD_AUTOMATE(get_content_changed, N_("REV FILE"),
             N_("Lists the revisions that changed the content relative "
                "to another revision"),
             "",
             options::opts::none)
{
  N(args.size() == 2,
    F("wrong argument count"));

  database db(app);

  roster_t new_roster;
  revision_id ident;
  marking_map mm;

  ident = revision_id(idx(args, 0)());
  N(db.revision_exists(ident),
    F("no revision %s found in database") % ident);
  db.get_roster(ident, new_roster, mm);

  file_path path = file_path_external(idx(args,1));
  N(new_roster.has_node(path),
    F("file %s is unknown for revision %s") % path % ident);

  node_t node = new_roster.get_node(path);
  marking_map::const_iterator m = mm.find(node->self);
  I(m != mm.end());
  marking_t mark = m->second;

  basic_io::printer prt;
  for (set<revision_id>::const_iterator i = mark.file_content.begin();
       i != mark.file_content.end(); ++i)
    {
      basic_io::stanza st;
      st.push_hex_pair(basic_io::syms::content_mark, i->inner());
      prt.print_stanza(st);
    }
    output.write(prt.buf.data(), prt.buf.size());
}

// Name: get_corresponding_path
// Arguments:
//   1: a source revision ID
//   2: a file name (in the source revision)
//   3: a target revision ID
// Added in: 3.1
// Purpose: Given a the file name in the source revision, a filename
// will if possible be returned naming the file in the target revision.
// This allows the same file to be matched between revisions, accounting
// for renames and other changes.
//
// Output format: Zero or one basic_io stanzas. Zero stanzas will be
// output if the file does not exist within the target revision; this is
// not considered an error.
// If the file does exist in the target revision, a single stanza with the
// following details is output.
//
//   The stanza has exactly one entry:
//
//   'file'
//         the file name corresponding to "file name" (arg 2) in the target revision
//
// Sample output (for automate get_corresponding_path 91f25c8ee830b11b52dd356c925161848d4274d0 foo2 dae0d8e3f944c82a9688bcd6af99f5b837b41968; see automate_get_corresponding_path test)
// file "foo"
CMD_AUTOMATE(get_corresponding_path, N_("REV1 FILE REV2"),
             N_("Prints the name of a file in a target revision relative "
                "to a given revision"),
             "",
             options::opts::none)
{
  N(args.size() == 3,
    F("wrong argument count"));

  database db(app);

  roster_t new_roster, old_roster;
  revision_id ident, old_ident;

  ident = revision_id(idx(args, 0)());
  N(db.revision_exists(ident),
    F("no revision %s found in database") % ident);
  db.get_roster(ident, new_roster);

  old_ident = revision_id(idx(args, 2)());
  N(db.revision_exists(old_ident),
    F("no revision %s found in database") % old_ident);
  db.get_roster(old_ident, old_roster);

  file_path path = file_path_external(idx(args,1));
  N(new_roster.has_node(path),
    F("file %s is unknown for revision %s") % path % ident);

  node_t node = new_roster.get_node(path);
  basic_io::printer prt;
  if (old_roster.has_node(node->self))
    {
      file_path old_path;
      basic_io::stanza st;
      old_roster.get_name(node->self, old_path);
      st.push_file_pair(basic_io::syms::file, old_path);
      prt.print_stanza(st);
    }
  output.write(prt.buf.data(), prt.buf.size());
}

// Name: put_file
// Arguments:
//   base FILEID (optional)
//   file contents (binary, intended for automate stdio use)
// Added in: 4.1
// Purpose:
//   Store a file in the database.
//   Optionally encode it as a file_delta
// Output format:
//   The ID of the new file (40 digit hex string)
// Error conditions:
//   a runtime exception is thrown if base revision is not available
CMD_AUTOMATE(put_file, N_("[FILEID] CONTENTS"),
             N_("Stores a file in the database"),
             "",
             options::opts::none)
{
  N(args.size() == 1 || args.size() == 2,
    F("wrong argument count"));

  database db(app);

  file_id sha1sum;
  transaction_guard tr(db);
  if (args.size() == 1)
    {
      file_data dat(idx(args, 0)());
      calculate_ident(dat, sha1sum);

      db.put_file(sha1sum, dat);
    }
  else if (args.size() == 2)
    {
      file_data dat(idx(args, 1)());
      calculate_ident(dat, sha1sum);
      file_id base_id(idx(args, 0)());
      N(db.file_version_exists(base_id),
        F("no file version %s found in database") % base_id);

      // put_file_version won't do anything if the target ID already exists,
      // but we can save the delta calculation by checking here too
      if (!db.file_version_exists(sha1sum))
        {
          file_data olddat;
          db.get_file_version(base_id, olddat);
          delta del;
          diff(olddat.inner(), dat.inner(), del);

          db.put_file_version(base_id, sha1sum, file_delta(del));
        }
    }
  else I(false);

  tr.commit();
  output << sha1sum << '\n';
}

// Name: put_revision
// Arguments:
//   revision-data
// Added in: 4.1
// Purpose:
//   Store a revision into the database.
// Output format:
//   The ID of the new revision
// Error conditions:
//   none
CMD_AUTOMATE(put_revision, N_("REVISION-DATA"),
             N_("Stores a revision into the database"),
             "",
             options::opts::none)
{
  N(args.size() == 1,
    F("wrong argument count"));

  database db(app);

  revision_t rev;
  read_revision(revision_data(idx(args, 0)()), rev);

  // recalculate manifest
  temp_node_id_source nis;
  rev.new_manifest = manifest_id();
  for (edge_map::const_iterator e = rev.edges.begin(); e != rev.edges.end(); ++e)
    {
      // calculate new manifest
      roster_t old_roster;
      if (!null_id(e->first)) db.get_roster(e->first, old_roster);
      roster_t new_roster = old_roster;
      editable_roster_base eros(new_roster, nis);
      e->second->apply_to(eros);
      if (null_id(rev.new_manifest))
        // first edge, initialize manifest
        calculate_ident(new_roster, rev.new_manifest);
      else
        // following edge, make sure that all csets end at the same manifest
        {
          manifest_id calculated;
          calculate_ident(new_roster, calculated);
          I(calculated == rev.new_manifest);
        }
    }

  revision_id id;
  calculate_ident(rev, id);

  // If the database refuses the revision, make sure this is because it's
  // already there.
  E(db.put_revision(id, rev) || db.revision_exists(id),
    F("missing prerequisite for revision %s") % id);

  output << id << '\n';
}

// Name: cert
// Arguments:
//   revision ID
//   certificate name
//   certificate value
// Added in: 4.1
// Purpose:
//   Add a revision certificate (like mtn cert).
// Output format:
//   nothing
// Error conditions:
//   none
CMD_AUTOMATE(cert, N_("REVISION-ID NAME VALUE"),
             N_("Adds a revision certificate"),
             "",
             options::opts::none)
{
  N(args.size() == 3,
    F("wrong argument count"));

  database db(app);
  key_store keys(app);

  revision_id rid(idx(args, 0)());
  N(db.revision_exists(rid),
    F("no such revision '%s'") % rid);

  cache_user_key(app.opts, app.lua, db, keys);
  put_simple_revision_cert(db, keys, rid, cert_name(idx(args, 1)()),
                           cert_value(idx(args, 2)()));
}

// Name: get_db_variables
// Arguments:
//   variable domain
// Changes:
//  4.1 (added as 'db_get')
//  7.0 (changed to 'get_db_variables', output is now basic_io)
// Purpose:
//   Retrieves db variables, optionally filtered by DOMAIN
// Output format:
//   basic_io, see the mtn docs for details
// Error conditions:
//   none
CMD_AUTOMATE(get_db_variables, N_("[DOMAIN]"),
             N_("Retrieve database variables"),
             "",
             options::opts::none)
{
  N(args.size() < 2,
    F("wrong argument count"));

  database db(app);
  bool filter_by_domain = false;
  var_domain filter;
  if (args.size() == 1)
    {
      filter_by_domain = true;
      filter = var_domain(idx(args, 0)());
    }

  map<var_key, var_value> vars;
  db.get_vars(vars);

  var_domain cur_domain;
  basic_io::stanza st;
  basic_io::printer pr;
  bool found_something = false;

  for (map<var_key, var_value>::const_iterator i = vars.begin();
       i != vars.end(); ++i)
    {
      if (filter_by_domain && !(i->first.first == filter))
        continue;

      found_something = true;

      if (cur_domain != i->first.first)
        {
          // check if we need to print a previous stanza
          if (st.entries.size() > 0)
            {
              pr.print_stanza(st);
              st.entries.clear();
            }
          cur_domain = i->first.first;
          st.push_str_pair(syms::domain, cur_domain());
        }

      st.push_str_triple(syms::entry, i->first.second(), i->second());
    }

    N(found_something,
      F("No variables found or invalid domain specified"));

    // print the last stanza
    pr.print_stanza(st);
    output.write(pr.buf.data(), pr.buf.size());
}

// Name: set_db_variable
// Arguments:
//   variable domain
//   variable name
//   veriable value
// Changes:
//   4.1 (added as 'db_set')
//   7.0 (renamed to 'set_db_variable')
// Purpose:
//   Set a database variable (like mtn database set)
// Output format:
//   nothing
// Error conditions:
//   none
CMD_AUTOMATE(set_db_variable, N_("DOMAIN NAME VALUE"),
             N_("Sets a database variable"),
             "",
             options::opts::none)
{
  N(args.size() == 3,
    F("wrong argument count"));

  database db(app);

  var_domain domain = var_domain(idx(args, 0)());
  utf8 name = idx(args, 1);
  utf8 value = idx(args, 2);
  var_key key(domain, var_name(name()));
  db.set_var(key, var_value(value()));
}

// Name: drop_db_variables
// Arguments:
//   variable domain
//   variable name
// Changes:
//  7.0 (added)
// Purpose:
//   Drops a database variable (like mtn unset DOMAIN NAME) or all variables
//   within a domain
// Output format:
//   none
// Error conditions:
//   a runtime exception is thrown if the variable was not found
CMD_AUTOMATE(drop_db_variables, N_("DOMAIN [NAME]"),
             N_("Drops a database variable"),
             "",
             options::opts::none)
{
  N(args.size() == 1 || args.size() == 2,
    F("wrong argument count"));

  database db(app);

  var_domain domain(idx(args, 0)());

  if (args.size() == 2)
    {
      var_name name(idx(args, 1)());
      var_key  key(domain, name);
      N(db.var_exists(key),
        F("no var with name %s in domain %s") % name % domain);
      db.clear_var(key);
    }
  else
    {
      map<var_key, var_value> vars;
      db.get_vars(vars);
      bool found_something = false;

      for (map<var_key, var_value>::const_iterator i = vars.begin();
           i != vars.end(); ++i)
        {
          if (i->first.first == domain)
            {
              found_something = true;
              db.clear_var(i->first);
            }
        }

      N(found_something,
        F("no variables found in domain %s") % domain);
    }
}

// Local Variables:
// mode: C++
// fill-column: 76
// c-file-style: "gnu"
// indent-tabs-mode: nil
// End:
// vim: et:sw=2:sts=2:ts=2:cino=>2s,{s,\:s,+s,t0,g0,^-2,e-2,n-2,p2s,(0,=s:<|MERGE_RESOLUTION|>--- conflicted
+++ resolved
@@ -75,13 +75,8 @@
   N(args.size() < 2,
     F("wrong argument count"));
 
-<<<<<<< HEAD
-  database db(app);
-  project_t project(db);
-=======
-  CMD_REQUIRES_DATABASE(app);
+  database db(app);
   project_set projects(app.db, app.lua, app.opts);
->>>>>>> 2b18d067
 
   branch_name branch;
   if (args.size() == 1)
@@ -510,13 +505,8 @@
   N(args.size() == 1,
     F("wrong argument count"));
 
-<<<<<<< HEAD
-  database db(app);
-  project_t project(db);
-=======
-  CMD_REQUIRES_DATABASE(app);
-  project_set projects(app.db, app.lua, app.opts);
->>>>>>> 2b18d067
+  database db(app);
+  project_set projects(db, app.lua, app.opts);
   set<revision_id> completions;
   expand_selector(app, projects, idx(args, 0)(), completions);
 
@@ -1430,13 +1420,8 @@
   N(args.size() == 1,
     F("wrong argument count"));
 
-<<<<<<< HEAD
-  database db(app);
-  project_t project(db);
-=======
-  CMD_REQUIRES_DATABASE(app);
+  database db(app);
   project_set projects(app.db, app.lua, app.opts);
->>>>>>> 2b18d067
   packet_writer pw(output);
 
   revision_id r_id(idx(args, 0)());
@@ -1607,13 +1592,8 @@
   N(args.size() == 0,
     F("no arguments needed"));
 
-<<<<<<< HEAD
-  database db(app);
-  project_t project(db);
-=======
-  CMD_REQUIRES_DATABASE(app);
+  database db(app);
   project_set projects(app.db, app.lua, app.opts);
->>>>>>> 2b18d067
   set<branch_name> names;
 
   projects.get_branch_list(names, !app.opts.ignore_suspend_certs);
@@ -1664,13 +1644,8 @@
   N(args.size() < 2,
     F("wrong argument count"));
 
-<<<<<<< HEAD
-  database db(app);
-  project_t project(db);
-=======
-  CMD_REQUIRES_DATABASE(app);
+  database db(app);
   project_set projects(app.db, app.lua, app.opts);
->>>>>>> 2b18d067
   globish incl("*");
   bool filtering(false);
 
