// Copyright (C) 2004 Nathaniel Smith <njs@pobox.com>
//
// This program is made available under the GNU GPL version 2.0 or
// greater. See the accompanying file COPYING for details.
//
// This program is distributed WITHOUT ANY WARRANTY; without even the
// implied warranty of MERCHANTABILITY or FITNESS FOR A PARTICULAR
// PURPOSE.

#include <algorithm>
#include <iostream>
#include <iterator>
#include <sstream>
#include <string>
#include <unistd.h>
#include <vector>

#include <boost/bind.hpp>
#include <boost/function.hpp>
#include <boost/tuple/tuple.hpp>

#include "app_state.hh"
#include "basic_io.hh"
#include "cert.hh"
#include "cmd.hh"
#include "commands.hh"
#include "constants.hh"
#include "keys.hh"
#include "packet.hh"
#include "restrictions.hh"
#include "revision.hh"
#include "transforms.hh"
#include "vocab.hh"
#include "globish.hh"
#include "charset.hh"
#include "safe_map.hh"

using std::allocator;
using std::basic_ios;
using std::basic_stringbuf;
using std::char_traits;
using std::inserter;
using std::make_pair;
using std::map;
using std::multimap;
using std::ostream;
using std::ostringstream;
using std::pair;
using std::set;
using std::sort;
using std::streamsize;
using std::string;
using std::vector;


// Name: heads
// Arguments:
//   1: branch name (optional, default branch is used if non-existant)
// Added in: 0.0
// Purpose: Prints the heads of the given branch.
// Output format: A list of revision ids, in hexadecimal, each followed by a
//   newline. Revision ids are printed in alphabetically sorted order.
// Error conditions: If the branch does not exist, prints nothing.  (There are
//   no heads.)
AUTOMATE(heads, N_("[BRANCH]"), options::opts::none)
{
  N(args.size() < 2,
    F("wrong argument count"));

  if (args.size() ==1 ) {
    // branchname was explicitly given, use that
    app.opts.branch_name = idx(args, 0);
  }
  set<revision_id> heads;
  get_branch_heads(app.opts.branch_name(), app, heads);
  for (set<revision_id>::const_iterator i = heads.begin(); i != heads.end(); ++i)
    output << (*i).inner()() << "\n";
}

// Name: ancestors
// Arguments:
//   1 or more: revision ids
// Added in: 0.2
// Purpose: Prints the ancestors (exclusive) of the given revisions
// Output format: A list of revision ids, in hexadecimal, each followed by a
//   newline. Revision ids are printed in alphabetically sorted order.
// Error conditions: If any of the revisions do not exist, prints nothing to
//   stdout, prints an error message to stderr, and exits with status 1.
AUTOMATE(ancestors, N_("REV1 [REV2 [REV3 [...]]]"), options::opts::none)
{
  N(args.size() > 0,
    F("wrong argument count"));
  
  set<revision_id> ancestors;
  vector<revision_id> frontier;
  for (vector<utf8>::const_iterator i = args.begin(); i != args.end(); ++i)
    {
      revision_id rid((*i)());
      N(app.db.revision_exists(rid), F("No such revision %s") % rid);
      frontier.push_back(rid);
    }
  while (!frontier.empty())
    {
      revision_id rid = frontier.back();
      frontier.pop_back();
      if(!null_id(rid)) {
        set<revision_id> parents;
        app.db.get_revision_parents(rid, parents);
        for (set<revision_id>::const_iterator i = parents.begin();
             i != parents.end(); ++i)
          {
            if (ancestors.find(*i) == ancestors.end())
              {
                frontier.push_back(*i);
                ancestors.insert(*i);
              }
          }
      }
    }
  for (set<revision_id>::const_iterator i = ancestors.begin();
       i != ancestors.end(); ++i)
    if (!null_id(*i))
      output << (*i).inner()() << "\n";
}


// Name: descendents
// Arguments:
//   1 or more: revision ids
// Added in: 0.1
// Purpose: Prints the descendents (exclusive) of the given revisions
// Output format: A list of revision ids, in hexadecimal, each followed by a
//   newline. Revision ids are printed in alphabetically sorted order.
// Error conditions: If any of the revisions do not exist, prints nothing to
//   stdout, prints an error message to stderr, and exits with status 1.
AUTOMATE(descendents, N_("REV1 [REV2 [REV3 [...]]]"), options::opts::none)
{
  N(args.size() > 0,
    F("wrong argument count"));

  set<revision_id> descendents;
  vector<revision_id> frontier;
  for (vector<utf8>::const_iterator i = args.begin(); i != args.end(); ++i)
    {
      revision_id rid((*i)());
      N(app.db.revision_exists(rid), F("No such revision %s") % rid);
      frontier.push_back(rid);
    }
  while (!frontier.empty())
    {
      revision_id rid = frontier.back();
      frontier.pop_back();
      set<revision_id> children;
      app.db.get_revision_children(rid, children);
      for (set<revision_id>::const_iterator i = children.begin();
           i != children.end(); ++i)
        {
          if (descendents.find(*i) == descendents.end())
            {
              frontier.push_back(*i);
              descendents.insert(*i);
            }
        }
    }
  for (set<revision_id>::const_iterator i = descendents.begin();
       i != descendents.end(); ++i)
    output << (*i).inner()() << "\n";
}


// Name: erase_ancestors
// Arguments:
//   0 or more: revision ids
// Added in: 0.1
// Purpose: Prints all arguments, except those that are an ancestor of some
//   other argument.  One way to think about this is that it prints the
//   minimal elements of the given set, under the ordering imposed by the
//   "child of" relation.  Another way to think of it is if the arguments were
//   a branch, then we print the heads of that branch.
// Output format: A list of revision ids, in hexadecimal, each followed by a
//   newline.  Revision ids are printed in alphabetically sorted order.
// Error conditions: If any of the revisions do not exist, prints nothing to
//   stdout, prints an error message to stderr, and exits with status 1.
AUTOMATE(erase_ancestors, N_("[REV1 [REV2 [REV3 [...]]]]"), options::opts::none)
{
  set<revision_id> revs;
  for (vector<utf8>::const_iterator i = args.begin(); i != args.end(); ++i)
    {
      revision_id rid((*i)());
      N(app.db.revision_exists(rid), F("No such revision %s") % rid);
      revs.insert(rid);
    }
  erase_ancestors(revs, app);
  for (set<revision_id>::const_iterator i = revs.begin(); i != revs.end(); ++i)
    output << (*i).inner()() << "\n";
}

// Name: attributes
// Arguments:
//   1: file name
// Added in: 1.0
// Purpose: Prints all attributes for a file
// Output format: basic_io formatted output, each attribute has its own stanza:
//
// 'format_version'
//         used in case this format ever needs to change.
//         format: ('format_version', the string "1" currently)
//         occurs: exactly once
// 'attr'
//         represents an attribute entry
//         format: ('attr', name, value), ('state', [unchanged|changed|added|dropped])
//         occurs: zero or more times
//
// Error conditions: If the file name has no attributes, prints only the 
//                   format version, if the file is unknown, escalates
AUTOMATE(attributes, N_("FILE"), options::opts::none)
{
  N(args.size() > 0,
    F("wrong argument count"));

  // this command requires a workspace to be run on
  app.require_workspace();

  // retrieve the path
  split_path path;
  file_path_external(idx(args,0)).split(path);

  roster_t base, current;
  temp_node_id_source nis;

  // get the base and the current roster of this workspace
  app.work.get_base_and_current_roster_shape(base, current, nis);

  // escalate if the given path is unknown to the current roster
  N(current.has_node(path),
    F("file %s is unknown to the current workspace") % path);

  // create the printer
  basic_io::printer pr;
  
  // print the format version
  basic_io::stanza st;
  st.push_str_pair(basic_io::syms::format_version, "1");
  pr.print_stanza(st);
    
  // the current node holds all current attributes (unchanged and new ones)
  node_t n = current.get_node(path);
  for (full_attr_map_t::const_iterator i = n->attrs.begin(); 
       i != n->attrs.end(); ++i)
  {
    std::string value(i->second.second());
    std::string state("unchanged");
    
    // if if the first value of the value pair is false this marks a
    // dropped attribute
    if (!i->second.first)
      {
        // if the attribute is dropped, we should have a base roster
        // with that node. we need to check that for the attribute as well
        // because if it is dropped there as well it was already deleted
        // in any previous revision
        I(base.has_node(path));
        
        node_t prev_node = base.get_node(path);
        
        // find the attribute in there
        full_attr_map_t::const_iterator j = prev_node->attrs.find(i->first());
        I(j != prev_node->attrs.end());
        
        // was this dropped before? then ignore it
        if (!j->second.first) { continue; }
        
        state = "dropped";
        // output the previous (dropped) value later
        value = j->second.second();
      }
    // this marks either a new or an existing attribute
    else
      {
        if (base.has_node(path))
          {
            node_t prev_node = base.get_node(path);
            full_attr_map_t::const_iterator j = 
              prev_node->attrs.find(i->first());
            // attribute not found? this is new
            if (j == prev_node->attrs.end())
              {
                state = "added";
              }
            // check if this attribute has been changed 
            // (dropped and set again)
            else if (i->second.second() != j->second.second())
              {
                state = "changed";
              }
                
          }
        // its added since the whole node has been just added
        else
          {
            state = "added";
          }
      }
      
    basic_io::stanza st;
    st.push_str_triple(basic_io::syms::attr, i->first(), value);
    st.push_str_pair(std::string("state"), state);
    pr.print_stanza(st);
  }
  
  // print the output  
  output.write(pr.buf.data(), pr.buf.size());
}

// Name: toposort
// Arguments:
//   0 or more: revision ids
// Added in: 0.1
// Purpose: Prints all arguments, topologically sorted.  I.e., if A is an
//   ancestor of B, then A will appear before B in the output list.
// Output format: A list of revision ids, in hexadecimal, each followed by a
//   newline.  Revisions are printed in topologically sorted order.
// Error conditions: If any of the revisions do not exist, prints nothing to
//   stdout, prints an error message to stderr, and exits with status 1.
AUTOMATE(toposort, N_("[REV1 [REV2 [REV3 [...]]]]"), options::opts::none)
{
  set<revision_id> revs;
  for (vector<utf8>::const_iterator i = args.begin(); i != args.end(); ++i)
    {
      revision_id rid((*i)());
      N(app.db.revision_exists(rid), F("No such revision %s") % rid);
      revs.insert(rid);
    }
  vector<revision_id> sorted;
  toposort(revs, sorted, app);
  for (vector<revision_id>::const_iterator i = sorted.begin();
       i != sorted.end(); ++i)
    output << (*i).inner()() << "\n";
}

// Name: ancestry_difference
// Arguments:
//   1: a revision id
//   0 or more further arguments: also revision ids
// Added in: 0.1
// Purpose: Prints all ancestors of the first revision A, that are not also
//   ancestors of the other revision ids, the "Bs".  For purposes of this
//   command, "ancestor" is an inclusive term; that is, A is an ancestor of
//   one of the Bs, it will not be printed, but otherwise, it will be; and
//   none of the Bs will ever be printed.  If A is a new revision, and Bs are
//   revisions that you have processed before, then this command tells you
//   which revisions are new since then.
// Output format: A list of revision ids, in hexadecimal, each followed by a
//   newline.  Revisions are printed in topologically sorted order.
// Error conditions: If any of the revisions do not exist, prints nothing to
//   stdout, prints an error message to stderr, and exits with status 1.
AUTOMATE(ancestry_difference, N_("NEW_REV [OLD_REV1 [OLD_REV2 [...]]]"), options::opts::none)
{
  N(args.size() > 0,
    F("wrong argument count"));
    
  revision_id a;
  set<revision_id> bs;
  vector<utf8>::const_iterator i = args.begin();
  a = revision_id((*i)());
  N(app.db.revision_exists(a), F("No such revision %s") % a);
  for (++i; i != args.end(); ++i)
    {
      revision_id b((*i)());
      N(app.db.revision_exists(b), F("No such revision %s") % b);
      bs.insert(b);
    }
  set<revision_id> ancestors;
  ancestry_difference(a, bs, ancestors, app);

  vector<revision_id> sorted;
  toposort(ancestors, sorted, app);
  for (vector<revision_id>::const_iterator i = sorted.begin();
       i != sorted.end(); ++i)
    output << (*i).inner()() << "\n";
}

// Name: leaves
// Arguments:
//   None
// Added in: 0.1
// Purpose: Prints the leaves of the revision graph, i.e., all revisions that
//   have no children.  This is similar, but not identical to the
//   functionality of 'heads', which prints every revision in a branch, that
//   has no descendents in that branch.  If every revision in the database was
//   in the same branch, then they would be identical.  Generally, every leaf
//   is the head of some branch, but not every branch head is a leaf.
// Output format: A list of revision ids, in hexadecimal, each followed by a
//   newline.  Revision ids are printed in alphabetically sorted order.
// Error conditions: None.
AUTOMATE(leaves, "", options::opts::none)
{
  N(args.size() == 0,
    F("no arguments needed"));

  // this might be more efficient in SQL, but for now who cares.
  set<revision_id> leaves;
  app.db.get_revision_ids(leaves);
  multimap<revision_id, revision_id> graph;
  app.db.get_revision_ancestry(graph);
  for (multimap<revision_id, revision_id>::const_iterator
         i = graph.begin(); i != graph.end(); ++i)
    leaves.erase(i->first);
  for (set<revision_id>::const_iterator i = leaves.begin();
       i != leaves.end(); ++i)
    output << (*i).inner()() << "\n";
}

// Name: parents
// Arguments:
//   1: a revision id
// Added in: 0.2
// Purpose: Prints the immediate ancestors of the given revision, i.e., the
//   parents.
// Output format: A list of revision ids, in hexadecimal, each followed by a
//   newline.  Revision ids are printed in alphabetically sorted order.
// Error conditions: If the revision does not exist, prints nothing to stdout,
//   prints an error message to stderr, and exits with status 1.
AUTOMATE(parents, N_("REV"), options::opts::none)
{
  N(args.size() == 1,
    F("wrong argument count"));
  
  revision_id rid(idx(args, 0)());
  N(app.db.revision_exists(rid), F("No such revision %s") % rid);
  set<revision_id> parents;
  app.db.get_revision_parents(rid, parents);
  for (set<revision_id>::const_iterator i = parents.begin();
       i != parents.end(); ++i)
      if (!null_id(*i))
          output << (*i).inner()() << "\n";
}

// Name: children
// Arguments:
//   1: a revision id
// Added in: 0.2
// Purpose: Prints the immediate descendents of the given revision, i.e., the
//   children.
// Output format: A list of revision ids, in hexadecimal, each followed by a
//   newline.  Revision ids are printed in alphabetically sorted order.
// Error conditions: If the revision does not exist, prints nothing to stdout,
//   prints an error message to stderr, and exits with status 1.
AUTOMATE(children, N_("REV"), options::opts::none)
{
  N(args.size() == 1,
    F("wrong argument count"));
  
  revision_id rid(idx(args, 0)());
  N(app.db.revision_exists(rid), F("No such revision %s") % rid);
  set<revision_id> children;
  app.db.get_revision_children(rid, children);
  for (set<revision_id>::const_iterator i = children.begin();
       i != children.end(); ++i)
      if (!null_id(*i))
          output << (*i).inner()() << "\n";
}

// Name: graph
// Arguments:
//   None
// Added in: 0.2
// Purpose: Prints out the complete ancestry graph of this database.
// Output format:
//   Each line begins with a revision id.  Following this are zero or more
//   space-prefixed revision ids.  Each revision id after the first is a
//   parent (in the sense of 'automate parents') of the first.  For instance,
//   the following are valid lines:
//     07804171823d963f78d6a0ff1763d694dd74ff40
//     07804171823d963f78d6a0ff1763d694dd74ff40 79d755c197e54dd3db65751d3803833d4cbf0d01
//     07804171823d963f78d6a0ff1763d694dd74ff40 79d755c197e54dd3db65751d3803833d4cbf0d01 a02e7a1390e3e4745c31be922f03f56450c13dce
//   The first would indicate that 07804171823d963f78d6a0ff1763d694dd74ff40
//   was a root node; the second would indicate that it had one parent, and
//   the third would indicate that it had two parents, i.e., was a merge.
//
//   The output as a whole is alphabetically sorted; additionally, the parents
//   within each line are alphabetically sorted.
// Error conditions: None.
AUTOMATE(graph, "", options::opts::none)
{
  N(args.size() == 0,
    F("no arguments needed"));

  multimap<revision_id, revision_id> edges_mmap;
  map<revision_id, set<revision_id> > child_to_parents;

  app.db.get_revision_ancestry(edges_mmap);

  for (multimap<revision_id, revision_id>::const_iterator i = edges_mmap.begin();
       i != edges_mmap.end(); ++i)
    {
      if (child_to_parents.find(i->second) == child_to_parents.end())
        child_to_parents.insert(make_pair(i->second, set<revision_id>()));
      if (null_id(i->first))
        continue;
      map<revision_id, set<revision_id> >::iterator
        j = child_to_parents.find(i->second);
      I(j->first == i->second);
      j->second.insert(i->first);
    }

  for (map<revision_id, set<revision_id> >::const_iterator
         i = child_to_parents.begin();
       i != child_to_parents.end(); ++i)
    {
      output << (i->first).inner()();
      for (set<revision_id>::const_iterator j = i->second.begin();
           j != i->second.end(); ++j)
        output << " " << (*j).inner()();
      output << "\n";
    }
}

// Name: select
// Arguments:
//   1: selector
// Added in: 0.2
// Purpose: Prints all the revisions that match the given selector.
// Output format: A list of revision ids, in hexadecimal, each followed by a
//   newline. Revision ids are printed in alphabetically sorted order.
// Error conditions: None.
AUTOMATE(select, N_("SELECTOR"), options::opts::none)
{
  N(args.size() == 1,
    F("wrong argument count"));

  vector<pair<selectors::selector_type, string> >
    sels(selectors::parse_selector(args[0](), app));

  // we jam through an "empty" selection on sel_ident type
  set<string> completions;
  selectors::selector_type ty = selectors::sel_ident;
  selectors::complete_selector("", sels, ty, completions, app);

  for (set<string>::const_iterator i = completions.begin();
       i != completions.end(); ++i)
    output << *i << "\n";
}

// consider a changeset with the following
//
// deletions
// renames from to
// additions
//
// pre-state  corresponds to deletions and the "from" side of renames
// post-state corresponds to the "to" side of renames and additions
// node-state corresponds to the state of the node with the given name
//
// pre/post state are related to the path rearrangement in _MTN/work
// node state is related to the details of the resulting path

struct inventory_item
{
  // pre/post rearrangement state
  enum pstate
    { UNCHANGED_PATH, ADDED_PATH, DROPPED_PATH, RENAMED_PATH }
    pre_state, post_state;

  enum nstate
    { UNCHANGED_NODE, PATCHED_NODE, MISSING_NODE,
      UNKNOWN_NODE, IGNORED_NODE }
    node_state;

  size_t pre_id, post_id;

  inventory_item():
    pre_state(UNCHANGED_PATH), post_state(UNCHANGED_PATH),
    node_state(UNCHANGED_NODE),
    pre_id(0), post_id(0) {}
};

typedef map<split_path, inventory_item> inventory_map;
typedef map<split_path, split_path> rename_map; // this might be good in cset.hh
typedef map<split_path, file_id> addition_map;  // ditto

static void
inventory_pre_state(inventory_map & inventory,
                    path_set const & paths,
                    inventory_item::pstate pre_state,
                    size_t rename_id)
{
  for (path_set::const_iterator i = paths.begin(); i != paths.end(); i++)
    {
      L(FL("%d %d %s") % inventory[*i].pre_state % pre_state % file_path(*i));
      I(inventory[*i].pre_state == inventory_item::UNCHANGED_PATH);
      inventory[*i].pre_state = pre_state;
      if (rename_id != 0)
        {
          I(inventory[*i].pre_id == 0);
          inventory[*i].pre_id = rename_id;
        }
    }
}

static void
inventory_post_state(inventory_map & inventory,
                     path_set const & paths,
                     inventory_item::pstate post_state,
                     size_t rename_id)
{
  for (path_set::const_iterator i = paths.begin(); i != paths.end(); i++)
    {
      L(FL("%d %d %s") % inventory[*i].post_state
        % post_state % file_path(*i));
      I(inventory[*i].post_state == inventory_item::UNCHANGED_PATH);
      inventory[*i].post_state = post_state;
      if (rename_id != 0)
        {
          I(inventory[*i].post_id == 0);
          inventory[*i].post_id = rename_id;
        }
    }
}

static void
inventory_node_state(inventory_map & inventory,
                     path_set const & paths,
                     inventory_item::nstate node_state)
{
  for (path_set::const_iterator i = paths.begin(); i != paths.end(); i++)
    {
      L(FL("%d %d %s") % inventory[*i].node_state
        % node_state % file_path(*i));
      I(inventory[*i].node_state == inventory_item::UNCHANGED_NODE);
      inventory[*i].node_state = node_state;
    }
}

static void
inventory_renames(inventory_map & inventory,
                  rename_map const & renames)
{
  path_set old_name;
  path_set new_name;

  static size_t rename_id = 1;

  for (rename_map::const_iterator i = renames.begin();
       i != renames.end(); i++)
    {
      old_name.clear();
      new_name.clear();

      old_name.insert(i->first);
      new_name.insert(i->second);

      inventory_pre_state(inventory, old_name,
                          inventory_item::RENAMED_PATH, rename_id);
      inventory_post_state(inventory, new_name,
                           inventory_item::RENAMED_PATH, rename_id);

      rename_id++;
    }
}

static void
extract_added_file_paths(addition_map const & additions, path_set & paths)
{
  for (addition_map::const_iterator i = additions.begin();
       i != additions.end(); ++i)
    {
      paths.insert(i->first);
    }
}


// Name: inventory
// Arguments: none
// Added in: 1.0

// Purpose: Prints a summary of every file found in the workspace or its
//   associated base manifest. Each unique path is listed on a line
//   prefixed by three status characters and two numeric values used
//   for identifying renames. The three status characters are as
//   follows.
//
//   column 1 pre-state
//         ' ' the path was unchanged in the pre-state
//         'D' the path was deleted from the pre-state
//         'R' the path was renamed from the pre-state name
//   column 2 post-state
//         ' ' the path was unchanged in the post-state
//         'R' the path was renamed to the post-state name
//         'A' the path was added to the post-state
//   column 3 node-state
//         ' ' the node is unchanged from the current roster
//         'P' the node is patched to a new version
//         'U' the node is unknown and not included in the roster
//         'I' the node is ignored and not included in the roster
//         'M' the node is missing but is included in the roster
//
// Output format: Each path is printed on its own line, prefixed by three
//   status characters as described above. The status is followed by a
//   single space and two numbers, each separated by a single space,
//   used for identifying renames.  The numbers are followed by a
//   single space and then the pathname, which includes the rest of
//   the line. Directory paths are identified as ending with the "/"
//   character, file paths do not end in this character.
//
// Error conditions: If no workspace book keeping _MTN directory is found,
//   prints an error message to stderr, and exits with status 1.

AUTOMATE(inventory, "", options::opts::none)
{
  N(args.size() == 0,
    F("no arguments needed"));

  app.require_workspace();

  temp_node_id_source nis;
  roster_t base, curr;
  inventory_map inventory;
  cset cs; MM(cs);
  path_set unchanged, changed, missing, unknown, ignored;

  app.work.get_base_and_current_roster_shape(base, curr, nis);
  make_cset(base, curr, cs);

  // The current roster (curr) has the complete set of registered nodes
  // conveniently with unchanged sha1 hash values.

  // The cset (cs) has the list of drops/renames/adds that have
  // occurred between the two rosters along with an empty list of
  // deltas.  this list is empty only because the current roster used
  // to generate the cset does not have current hash values as
  // recorded on the filesystem (because get_..._shape was used to
  // build it).

  path_set nodes_added(cs.dirs_added);
  extract_added_file_paths(cs.files_added, nodes_added);

  inventory_pre_state(inventory, cs.nodes_deleted,
                      inventory_item::DROPPED_PATH, 0);
  inventory_renames(inventory, cs.nodes_renamed);
  inventory_post_state(inventory, nodes_added,
                       inventory_item::ADDED_PATH, 0);

  path_restriction mask;
  vector<file_path> roots;
  roots.push_back(file_path());

  app.work.classify_roster_paths(curr, unchanged, changed, missing);
  app.work.find_unknown_and_ignored(mask, roots, unknown, ignored);

  inventory_node_state(inventory, unchanged,
                       inventory_item::UNCHANGED_NODE);

  inventory_node_state(inventory, changed,
                       inventory_item::PATCHED_NODE);

  inventory_node_state(inventory, missing,
                       inventory_item::MISSING_NODE);

  inventory_node_state(inventory, unknown,
                       inventory_item::UNKNOWN_NODE);

  inventory_node_state(inventory, ignored,
                       inventory_item::IGNORED_NODE);

  // FIXME: do we want to report on attribute changes here?!?

  for (inventory_map::const_iterator i = inventory.begin();
       i != inventory.end(); ++i)
    {

      string path_suffix;

      // ensure that directory nodes always get a trailing slash even
      // if they're missing from the workspace or have been deleted
      // but skip the root node which do not get this trailing slash appended
      if (curr.has_node(i->first))
        {
          node_t n = curr.get_node(i->first);
          if (is_root_dir_t(n)) continue;
          if (is_dir_t(n)) path_suffix = "/";
        }
      else if (base.has_node(i->first))
        {
          node_t n = base.get_node(i->first);
          if (is_root_dir_t(n)) continue;
          if (is_dir_t(n)) path_suffix = "/";
        }
      else if (directory_exists(file_path(i->first)))
        {
          path_suffix = "/";
        }

      switch (i->second.pre_state)
        {
        case inventory_item::UNCHANGED_PATH: output << " "; break;
        case inventory_item::DROPPED_PATH: output << "D"; break;
        case inventory_item::RENAMED_PATH: output << "R"; break;
        default: I(false); // invalid pre_state
        }

      switch (i->second.post_state)
        {
        case inventory_item::UNCHANGED_PATH: output << " "; break;
        case inventory_item::RENAMED_PATH: output << "R"; break;
        case inventory_item::ADDED_PATH:   output << "A"; break;
        default: I(false); // invalid post_state
        }

      switch (i->second.node_state)
        {
        case inventory_item::UNCHANGED_NODE:
          if (i->second.post_state == inventory_item::ADDED_PATH)
            output << "P";
          else
            output << " ";
          break;
        case inventory_item::PATCHED_NODE: output << "P"; break;
        case inventory_item::UNKNOWN_NODE: output << "U"; break;
        case inventory_item::IGNORED_NODE: output << "I"; break;
        case inventory_item::MISSING_NODE: output << "M"; break;
        default: I(false); // invalid node_state
        }

      output << " " << i->second.pre_id
             << " " << i->second.post_id
             << " " << i->first;

      // FIXME: it's possible that a directory was deleted and a file
      // was added in it's place (or vice-versa) so we need something
      // like pre/post node type indicators rather than a simple path
      // suffix! ugh.

      output << path_suffix;

      output << "\n";
    }
}

// Name: get_revision
// Arguments:
//   1: a revision id (optional, determined from the workspace if
//      non-existant)
// Added in: 1.0

// Purpose: Prints change information for the specified revision id.
//   There are several changes that are described; each of these is
//   described by a different basic_io stanza. The first string pair
//   of each stanza indicates the type of change represented.
//
//   All stanzas are formatted by basic_io. Stanzas are separated
//   by a blank line. Values will be escaped, '\' to '\\' and
//   '"' to '\"'.
//
//   Possible values of this first value are along with an ordered list of
//   basic_io formatted stanzas that will be provided are:
//
//   'format_version'
//         used in case this format ever needs to change.
//         format: ('format_version', the string "1")
//         occurs: exactly once
//   'new_manifest'
//         represents the new manifest associated with the revision.
//         format: ('new_manifest', manifest id)
//         occurs: exactly one
//   'old_revision'
//         represents a parent revision.
//         format: ('old_revision', revision id)
//         occurs: either one or two times
//   'delete
//         represents a file or directory that was deleted.
//         format: ('delete', path)
//         occurs: zero or more times
//   'rename'
//         represents a file or directory that was renamed.
//         format: ('rename, old filename), ('to', new filename)
//         occurs: zero or more times
//   'add_dir'
//         represents a directory that was added.
//         format: ('add_dir, path)
//         occurs: zero or more times
//   'add_file'
//         represents a file that was added.
//         format: ('add_file', path), ('content', file id)
//         occurs: zero or more times
//   'patch'
//         represents a file that was modified.
//         format: ('patch', filename), ('from', file id), ('to', file id)
//         occurs: zero or more times
//   'clear'
//         represents an attr that was removed.
//         format: ('clear', filename), ('attr', attr name)
//         occurs: zero or more times
//   'set'
//         represents an attr whose value was changed.
//         format: ('set', filename), ('attr', attr name), ('value', attr value)
//         occurs: zero or more times
//
//   These stanzas will always occur in the order listed here; stanzas of
//   the same type will be sorted by the filename they refer to.
// Error conditions: If the revision specified is unknown or invalid
// prints an error message to stderr and exits with status 1.
AUTOMATE(get_revision, N_("[REVID]"), options::opts::none)
{
  N(args.size() < 2,
    F("wrong argument count"));

  temp_node_id_source nis;
  revision_data dat;
  revision_id ident;

  if (args.size() == 0)
    {
      roster_t old_roster, new_roster;
      revision_id old_revision_id;
      revision_t rev;

      app.require_workspace();
      app.work.get_base_and_current_roster_shape(old_roster, new_roster, nis);
      app.work.update_current_roster_from_filesystem(new_roster);

      app.work.get_revision_id(old_revision_id);
      make_revision(old_revision_id, old_roster, new_roster, rev);

      calculate_ident(rev, ident);
      write_revision(rev, dat);
    }
  else
    {
      ident = revision_id(idx(args, 0)());
      N(app.db.revision_exists(ident),
        F("no revision %s found in database") % ident);
      app.db.get_revision(ident, dat);
    }

  L(FL("dumping revision %s") % ident);
  output.write(dat.inner()().data(), dat.inner()().size());
}

// Name: get_base_revision_id
// Arguments: none
// Added in: 2.0
// Purpose: Prints the revision id the current workspace is based
//   on. This is the value stored in _MTN/revision
// Error conditions: If no workspace book keeping _MTN directory is found,
//   prints an error message to stderr, and exits with status 1.
AUTOMATE(get_base_revision_id, "", options::opts::none)
{
  N(args.size() == 0,
    F("no arguments needed"));

  app.require_workspace();

  revision_id rid;
  app.work.get_revision_id(rid);
  output << rid << "\n";
}

// Name: get_current_revision_id
// Arguments: none
// Added in: 2.0
// Purpose: Prints the revision id of the current workspace. This is the
//   id of the revision that would be committed by an unrestricted
//   commit calculated from _MTN/revision, _MTN/work and any edits to
//   files in the workspace.
// Error conditions: If no workspace book keeping _MTN directory is found,
//   prints an error message to stderr, and exits with status 1.
AUTOMATE(get_current_revision_id, "", options::opts::none)
{
  N(args.size() == 0,
    F("no arguments needed"));

  app.require_workspace();

  roster_t old_roster, new_roster;
  revision_id old_revision_id, new_revision_id;
  revision_t rev;
  temp_node_id_source nis;

  app.require_workspace();
  app.work.get_base_and_current_roster_shape(old_roster, new_roster, nis);
  app.work.update_current_roster_from_filesystem(new_roster);

  app.work.get_revision_id(old_revision_id);
  make_revision(old_revision_id, old_roster, new_roster, rev);

  calculate_ident(rev, new_revision_id);

  output << new_revision_id << "\n";
}

// Name: get_manifest_of
// Arguments:
//   1: a revision id (optional, determined from the workspace if not given)
// Added in: 2.0
// Purpose: Prints the contents of the manifest associated with the
//   given revision ID.
//
// Output format:
//   There is one basic_io stanza for each file or directory in the
//   manifest.
//
//   All stanzas are formatted by basic_io. Stanzas are separated
//   by a blank line. Values will be escaped, '\' to '\\' and
//   '"' to '\"'.
//
//   Possible values of this first value are along with an ordered list of
//   basic_io formatted stanzas that will be provided are:
//
//   'format_version'
//         used in case this format ever needs to change.
//         format: ('format_version', the string "1")
//         occurs: exactly once
//   'dir':
//         represents a directory.  The path "" (the empty string) is used
//         to represent the root of the tree.
//         format: ('dir', pathname)
//         occurs: one or more times
//   'file':
//         represents a file.
//         format: ('file', pathname), ('content', file id)
//         occurs: zero or more times
//
//   In addition, 'dir' and 'file' stanzas may have attr information
//   included.  These are appended to the stanza below the basic
//   dir/file information, with one line describing each attr.  These
//   lines take the form ('attr', attr name, attr value).
//
//   Stanzas are sorted by the path string.
//
// Error conditions: If the revision ID specified is unknown or
// invalid prints an error message to stderr and exits with status 1.
AUTOMATE(get_manifest_of, N_("[REVID]"), options::opts::none)
{
  N(args.size() < 2,
    F("wrong argument count"));

  manifest_data dat;
  manifest_id mid;
  roster_t old_roster, new_roster;
  temp_node_id_source nis;

  if (args.size() == 0)
    {
      revision_id old_revision_id;

      app.require_workspace();
      app.work.get_base_and_current_roster_shape(old_roster, new_roster, nis);
      app.work.update_current_roster_from_filesystem(new_roster);
    }
  else
    {
      revision_id rid = revision_id(idx(args, 0)());
      N(app.db.revision_exists(rid),
        F("no revision %s found in database") % rid);
      app.db.get_roster(rid, new_roster);
    }

  calculate_ident(new_roster, mid);
  write_manifest_of_roster(new_roster, dat);
  L(FL("dumping manifest %s") % mid);
  output.write(dat.inner()().data(), dat.inner()().size());
}


// Name: packet_for_rdata
// Arguments:
//   1: a revision id
// Added in: 2.0
// Purpose: Prints the revision data in packet format
//
// Output format: revision data in "monotone read" compatible packet
//   format
//
// Error conditions: If the revision id specified is unknown or
// invalid prints an error message to stderr and exits with status 1.
AUTOMATE(packet_for_rdata, N_("REVID"), options::opts::none)
{
  N(args.size() == 1,
    F("wrong argument count"));

  packet_writer pw(output);

  revision_id r_id(idx(args, 0)());
  revision_data r_data;

  N(app.db.revision_exists(r_id),
    F("no such revision '%s'") % r_id);
  app.db.get_revision(r_id, r_data);
  pw.consume_revision_data(r_id,r_data);
}

// Name: packets_for_certs
// Arguments:
//   1: a revision id
// Added in: 2.0
// Purpose: Prints the certs associated with a revision in packet format
//
// Output format: certs in "monotone read" compatible packet format
//
// Error conditions: If the revision id specified is unknown or
// invalid prints an error message to stderr and exits with status 1.
AUTOMATE(packets_for_certs, N_("REVID"), options::opts::none)
{
  N(args.size() == 1,
    F("wrong argument count"));

  packet_writer pw(output);

  revision_id r_id(idx(args, 0)());
  vector< revision<cert> > certs;

  N(app.db.revision_exists(r_id),
    F("no such revision '%s'") % r_id);
  app.db.get_revision_certs(r_id, certs);
  for (size_t i = 0; i < certs.size(); ++i)
    pw.consume_revision_cert(idx(certs,i));
}

// Name: packet_for_fdata
// Arguments:
//   1: a file id
// Added in: 2.0
// Purpose: Prints the file data in packet format
//
// Output format: file data in "monotone read" compatible packet format
//
// Error conditions: If the file id specified is unknown or invalid
// prints an error message to stderr and exits with status 1.
AUTOMATE(packet_for_fdata, N_("FILEID"), options::opts::none)
{
  N(args.size() == 1,
    F("wrong argument count"));

  packet_writer pw(output);

  file_id f_id(idx(args, 0)());
  file_data f_data;

  N(app.db.file_version_exists(f_id),
    F("no such file '%s'") % f_id);
  app.db.get_file_version(f_id, f_data);
  pw.consume_file_data(f_id,f_data);
}

// Name: packet_for_fdelta
// Arguments:
//   1: a file id
//   2: a file id
// Added in: 2.0
// Purpose: Prints the file delta in packet format
//
// Output format: file delta in "monotone read" compatible packet format
//
// Error conditions: If any of the file ids specified are unknown or
// invalid prints an error message to stderr and exits with status 1.
AUTOMATE(packet_for_fdelta, N_("OLD_FILE NEW_FILE"), options::opts::none)
{
  N(args.size() == 2,
    F("wrong argument count"));

  packet_writer pw(output);

  file_id f_old_id(idx(args, 0)());
  file_id f_new_id(idx(args, 1)());
  file_data f_old_data, f_new_data;

  N(app.db.file_version_exists(f_old_id),
    F("no such revision '%s'") % f_old_id);
  N(app.db.file_version_exists(f_new_id),
    F("no such revision '%s'") % f_new_id);
  app.db.get_file_version(f_old_id, f_old_data);
  app.db.get_file_version(f_new_id, f_new_data);
  delta del;
  diff(f_old_data.inner(), f_new_data.inner(), del);
  pw.consume_file_delta(f_old_id, f_new_id, file_delta(del));
}

// Name: common_ancestors
// Arguments:
//   1 or more revision ids
// Added in: 2.1
// Purpose: Prints all revisions which are ancestors of all of the
//   revisions given as arguments.
// Output format: A list of revision ids, in hexadecimal, each
//   followed by a newline.  Revisions are printed in alphabetically
//   sorted order.
// Error conditions: If any of the revisions do not exist, prints
//   nothing to stdout, prints an error message to stderr, and exits
//   with status 1.
AUTOMATE(common_ancestors, N_("REV1 [REV2 [REV3 [...]]]"), options::opts::none)
{
  N(args.size() > 0,
    F("wrong argument count"));

  set<revision_id> ancestors, common_ancestors;
  vector<revision_id> frontier;
  for (vector<utf8>::const_iterator i = args.begin(); i != args.end(); ++i)
    {
      revision_id rid((*i)());
      N(app.db.revision_exists(rid), F("No such revision %s") % rid);
      ancestors.clear();
      ancestors.insert(rid);
      frontier.push_back(rid);
      while (!frontier.empty())
        {
          revision_id rid = frontier.back();
          frontier.pop_back();
          if(!null_id(rid))
            {
              set<revision_id> parents;
              app.db.get_revision_parents(rid, parents);
              for (set<revision_id>::const_iterator i = parents.begin();
                   i != parents.end(); ++i)
                {
                  if (ancestors.find(*i) == ancestors.end())
                    {
                      frontier.push_back(*i);
                      ancestors.insert(*i);
                    }
                }
            }
        }
      if (common_ancestors.empty())
        common_ancestors = ancestors;
      else
        {
          set<revision_id> common;
          set_intersection(ancestors.begin(), ancestors.end(),
                         common_ancestors.begin(), common_ancestors.end(),
                         inserter(common, common.begin()));
          common_ancestors = common;
        }
    }

  for (set<revision_id>::const_iterator i = common_ancestors.begin();
       i != common_ancestors.end(); ++i)
    if (!null_id(*i))
      output << (*i).inner()() << "\n";
}

// Name: branches
// Arguments:
//   None
// Added in: 2.2
// Purpose:
//   Prints all branch certs present in the revision graph, that are not
//   excluded by the lua hook 'ignore_branch'.
// Output format:
//   Zero or more lines, each the name of a branch. The lines are printed
//   in alphabetically sorted order.
// Error conditions:
//   None.
AUTOMATE(branches, "", options::opts::none)
{
  N(args.size() == 0,
    F("no arguments needed"));

  vector<string> names;

  app.db.get_branches(names);
  sort(names.begin(), names.end());

  for (vector<string>::const_iterator i = names.begin();
       i != names.end(); ++i)
    if (!app.lua.hook_ignore_branch(*i))
      output << (*i) << "\n";
}

// Name: tags
// Arguments:
//   A branch pattern (optional).
// Added in: 2.2
// Purpose:
//   If a branch pattern is given, prints all tags that are attached to
//   revisions on branches matched by the pattern; otherwise prints all tags
//   of the revision graph.
//
//   If a branch name is ignored by means of the lua hook 'ignore_branch',
//   it is neither printed, nor can it be matched by a pattern.
// Output format:
//   There is one basic_io stanza for each tag.
//
//   All stanzas are formatted by basic_io. Stanzas are separated
//   by a blank line. Values will be escaped, '\' to '\\' and
//   '"' to '\"'.
//
//   Each stanza has exactly the following four entries:
//
//   'tag'
//         the value of the tag cert, i.e. the name of the tag
//   'revision'
//         the hexadecimal id of the revision the tag is attached to
//   'signer'
//         the name of the key used to sign the tag cert
//   'branches'
//         a (possibly empty) list of all branches the tagged revision is on
//
//   Stanzas are printed in arbitrary order.
// Error conditions:
//   A run-time exception is thrown for illegal patterns.
AUTOMATE(tags, N_("[BRANCH_PATTERN]"), options::opts::none)
{
  N(args.size() < 2,
    F("wrong argument count"));

  utf8 incl("*");
  bool filtering(false);
  
  if (args.size() == 1) {
    incl = idx(args, 0);
    filtering = true;
  }

  globish_matcher match(incl, utf8());
  basic_io::printer prt;
  basic_io::stanza stz;
  stz.push_str_pair(symbol("format_version"), "1");
  prt.print_stanza(stz);
  
  vector<revision<cert> > tag_certs;
  app.db.get_revision_certs(tag_cert_name, tag_certs);

  for (vector<revision<cert> >::const_iterator i = tag_certs.begin();
       i != tag_certs.end(); ++i) {

    cert tagcert(i->inner());
    vector<revision<cert> > branch_certs;
    app.db.get_revision_certs(tagcert.ident, branch_cert_name, branch_certs);
    
    bool show(!filtering);
    vector<string> branch_names;

    for (vector<revision<cert> >::const_iterator j = branch_certs.begin();
         j != branch_certs.end(); ++j) {

      cert branchcert(j->inner());
      cert_value branch;
      decode_base64(branchcert.value, branch);
      string branch_name(branch());
      
      if (app.lua.hook_ignore_branch(branch_name))
        continue;
      
      if (!show && match(branch_name)) 
        show = true;
      branch_names.push_back(branch_name);
    }

    if (show) {
      basic_io::stanza stz;
      cert_value tag;
      decode_base64(tagcert.value, tag);
      stz.push_str_pair(symbol("tag"), tag());
      stz.push_hex_pair(symbol("revision"), tagcert.ident);
      stz.push_str_pair(symbol("signer"), tagcert.key());
      stz.push_str_multi(symbol("branches"), branch_names);
      prt.print_stanza(stz);
    }
  }
  output.write(prt.buf.data(), prt.buf.size());
}

namespace
{
  namespace syms
  {
    symbol const key("key");
    symbol const signature("signature");
    symbol const name("name");
    symbol const value("value");
    symbol const trust("trust");

    symbol const public_hash("public_hash");
    symbol const private_hash("private_hash");
    symbol const public_location("public_location");
    symbol const private_location("private_location");
  }
};

// Name: genkey
// Arguments:
//   1: the key ID
//   2: the key passphrase
// Added in: 3.1
// Purpose: Generates a key with the given ID and passphrase
//
// Output format: a basic_io stanza for the new key, as for ls keys
//
// Sample output:
//               name "tbrownaw@gmail.com"
//        public_hash [475055ec71ad48f5dfaf875b0fea597b5cbbee64]
//       private_hash [7f76dae3f91bb48f80f1871856d9d519770b7f8a]
//    public_location "database" "keystore"
//   private_location "keystore"
//
// Error conditions: If the passphrase is empty or the key already exists,
// prints an error message to stderr and exits with status 1.
AUTOMATE(genkey, N_("KEYID PASSPHRASE"), options::opts::none)
{
  N(args.size() == 2,
    F("wrong argument count"));

  rsa_keypair_id ident;
  internalize_rsa_keypair_id(idx(args, 0), ident);

  utf8 passphrase = idx(args, 1);

  bool exists = app.keys.key_pair_exists(ident);
  if (app.db.database_specified())
    {
      transaction_guard guard(app.db);
      exists = exists || app.db.public_key_exists(ident);
      guard.commit();
    }

  N(!exists, F("key '%s' already exists") % ident);

  keypair kp;
  P(F("generating key-pair '%s'") % ident);
  generate_key_pair(kp, passphrase);
  P(F("storing key-pair '%s' in %s/") 
    % ident % app.keys.get_key_dir());
  app.keys.put_key_pair(ident, kp);

  basic_io::printer prt;
  basic_io::stanza stz;
  hexenc<id> privhash, pubhash;
  vector<string> publocs, privlocs;
  key_hash_code(ident, kp.pub, pubhash);
  key_hash_code(ident, kp.priv, privhash);

  publocs.push_back("keystore");
  privlocs.push_back("keystore");

  stz.push_str_pair(syms::name, ident());
  stz.push_hex_pair(syms::public_hash, pubhash);
  stz.push_hex_pair(syms::private_hash, privhash);
  stz.push_str_multi(syms::public_location, publocs);
  stz.push_str_multi(syms::private_location, privlocs);
  prt.print_stanza(stz);

  output.write(prt.buf.data(), prt.buf.size());

}

// Name: get_option
// Arguments:
//   1: an options name
// Added in: 3.1
// Purpose: Show the value of the named option in _MTN/options
//
// Output format: A string
//
// Sample output (for 'mtn automate get_option branch:
//   net.venge.monotone
//
AUTOMATE(get_option, N_("OPTION"), options::opts::none)
{
  N(args.size() == 1,
    F("wrong argument count"));

  // this command requires a workspace to be run on
  app.require_workspace();

  utf8 database_option, branch_option, key_option, keydir_option;
  app.work.get_ws_options(database_option, branch_option,
                          key_option, keydir_option);

  string opt = args[0]();

  if (opt == "database")
    output << database_option << "\n"; 
  else if (opt == "branch")
    output << branch_option << "\n";
  else if (opt == "key")
    output << key_option << "\n";
  else if (opt == "keydir")
    output << keydir_option << "\n";
  else
    N(false, F("'%s' is not a recognized workspace option") % opt);
}

// Name: get_content_changed
// Arguments:
//   1: a revision ID
//   2: a file name
// Added in: 3.1
// Purpose: Returns a list of revision IDs in which the content 
// was most recently changed, relative to the revision ID specified 
// in argument 1. This equates to a content mark following 
// the *-merge algorithm.
//
// Output format: Zero or more basic_io stanzas, each specifying a 
// revision ID for which a content mark is set.
//
//   Each stanza has exactly one entry:
//
//   'content_mark'
//         the hexadecimal id of the revision the content mark is attached to
// Sample output (for 'mtn automate get_content_changed 3bccff99d08421df72519b61a4dded16d1139c33 ChangeLog):
//   content_mark [276264b0b3f1e70fc1835a700e6e61bdbe4c3f2f]
//
AUTOMATE(get_content_changed, N_("REV FILE"), options::opts::none)
{
  N(args.size() == 2,
    F("wrong argument count"));

  roster_t new_roster;
  revision_id ident;
  marking_map mm;

  ident = revision_id(idx(args, 0)());
  N(app.db.revision_exists(ident),
    F("no revision %s found in database") % ident);
  app.db.get_roster(ident, new_roster, mm);

  split_path path;
  file_path_external(idx(args,1)).split(path);
  N(new_roster.has_node(path),
    F("file %s is unknown for revision %s") % path % ident);

  node_t node = new_roster.get_node(path);
  marking_map::const_iterator m = mm.find(node->self);
  I(m != mm.end());
  marking_t mark = m->second;

  basic_io::printer prt;
  for (set<revision_id>::const_iterator i = mark.file_content.begin();
       i != mark.file_content.end(); ++i)
    {
      basic_io::stanza st;
      revision_id old_ident = i->inner();
      st.push_hex_pair(basic_io::syms::content_mark, i->inner());
      prt.print_stanza(st);
    }
    output.write(prt.buf.data(), prt.buf.size());
}

// Name: get_corresponding_path
// Arguments:
//   1: a source revision ID
//   2: a file name (in the source revision)
//   3: a target revision ID
// Added in: 3.1
// Purpose: Given a the file name in the source revision, a filename 
// will if possible be returned naming the file in the target revision. 
// This allows the same file to be matched between revisions, accounting 
// for renames and other changes.
//
// Output format: Zero or one basic_io stanzas. Zero stanzas will be 
// output if the file does not exist within the target revision; this is 
// not considered an error.
// If the file does exist in the target revision, a single stanza with the 
// following details is output.
//
//   The stanza has exactly one entry:
//
//   'file'
//         the file name corresponding to "file name" (arg 2) in the target revision
//
// Sample output (for automate get_corresponding_path 91f25c8ee830b11b52dd356c925161848d4274d0 foo2 dae0d8e3f944c82a9688bcd6af99f5b837b41968; see automate_get_corresponding_path test)
// file "foo"
AUTOMATE(get_corresponding_path, N_("REV1 FILE REV2"), options::opts::none)
{
  N(args.size() == 3,
    F("wrong argument count"));

  roster_t new_roster, old_roster;
  revision_id ident, old_ident;

  ident = revision_id(idx(args, 0)());
  N(app.db.revision_exists(ident),
    F("no revision %s found in database") % ident);
  app.db.get_roster(ident, new_roster);

  old_ident = revision_id(idx(args, 2)());
  N(app.db.revision_exists(old_ident),
    F("no revision %s found in database") % old_ident);
  app.db.get_roster(old_ident, old_roster);

  split_path path;
  file_path_external(idx(args,1)).split(path);
  N(new_roster.has_node(path),
    F("file %s is unknown for revision %s") % path % ident);

  node_t node = new_roster.get_node(path);
  basic_io::printer prt;
  if (old_roster.has_node(node->self))
    {
      split_path old_path;
      basic_io::stanza st;
      old_roster.get_name(node->self, old_path);
      file_path fp = file_path(old_path);
      st.push_file_pair(basic_io::syms::file, fp);  
      prt.print_stanza(st);
    }
  output.write(prt.buf.data(), prt.buf.size());
}

// Name: put_file
// Arguments:
//   base ID (optional).
//   file contents (binary, intended for automate stdio use)
<<<<<<< HEAD
// Added in: 3.2
=======
// Added in: 4.1
>>>>>>> 67991bc1
// Purpose:
//   Store a file in the database.
//   Optionally encode it as a file_delta
// Output format:
//   The ID of the new file (40 digit hex string)
// Error conditions:
//   a runtime exception is thrown if base revision is not available
AUTOMATE(put_file, N_("[BASE-ID] CONTENTS"), options::opts::none)
<<<<<<< HEAD
{ 
=======
{
>>>>>>> 67991bc1
  hexenc<id> sha1sum;
  transaction_guard tr(app.db);
  if (args.size()==1)
  {
    data dat(idx(args,0)());
    calculate_ident(dat,sha1sum);
    if (!app.db.file_version_exists(sha1sum))
<<<<<<< HEAD
    { 
=======
    {
>>>>>>> 67991bc1
      app.db.put_file(sha1sum, dat);
    }
    else L(FL("revision %s already known") % sha1sum);
  }
  else if (args.size()==2)
  {
    data dat(idx(args,1)());
    calculate_ident(dat,sha1sum);
    if (!app.db.file_version_exists(sha1sum))
<<<<<<< HEAD
    { 
=======
    {
>>>>>>> 67991bc1
      file_id base_id(idx(args,0)());
      N(app.db.file_version_exists(base_id),
        F("no file version %s found in database") % base_id);

      file_data olddat;
      app.db.get_file_version(base_id, olddat);
      delta del;
      diff(olddat.inner(), dat, del);
      L(FL("data size %d, delta size %d") % dat().size() % del().size());
      if (dat().size()<=del().size())
      // the data is smaller or of equal size to the patch
        app.db.put_file(sha1sum, dat);
<<<<<<< HEAD
      else 
=======
      else
>>>>>>> 67991bc1
        app.db.put_file_version(base_id,sha1sum,del);
    }
    else L(FL("revision %s already known") % sha1sum);
  }
  else throw usage(name);
<<<<<<< HEAD
  
=======

>>>>>>> 67991bc1
  tr.commit();
  output << sha1sum;
}

// Name: put_revision
// Arguments:
//   single edge specification (part of a full revision)
<<<<<<< HEAD
// Added in: 3.2
=======
// Added in: 4.1
>>>>>>> 67991bc1
// Purpose:
//   Store a revision into the database.
// Output format:
//   The ID of the new revision
// Error conditions:
//   none
AUTOMATE(put_revision, N_("SINGLE-EDGE-DATA"), options::opts::none)
<<<<<<< HEAD
{ 
=======
{
>>>>>>> 67991bc1
  if (args.size() != 1)
    throw usage(name);
  revision_t rev;

  basic_io::input_source source(idx(args,0)(),"automate put_revision's 1st argument");
  basic_io::tokenizer tokenizer(source);
  basic_io::parser parser(tokenizer);

  temp_node_id_source nis;
  // I chose a single edge variant since this was much more simple to code
  // and sufficient to my needs.
<<<<<<< HEAD
  // make this a loop if you need to create merge revisions  
=======
  // make this a loop if you need to create merge revisions
>>>>>>> 67991bc1
  { boost::shared_ptr<cset> cs(new cset());
    MM(*cs);
    // like revision::parse_edge
    parser.esym(symbol("old_revision"));
    string tmp;
    parser.hex(tmp);
    revision_id old_rev=revision_id(tmp);
    parse_cset(parser, *cs);
<<<<<<< HEAD
    
=======

>>>>>>> 67991bc1
    // calculate new manifest
    roster_t old_roster;
    if (!null_id(old_rev)) app.db.get_roster(old_rev, old_roster);
    roster_t new_roster=old_roster;
    editable_roster_base eros(new_roster,nis);
    cs->apply_to(eros);
    calculate_ident(new_roster, rev.new_manifest);
    safe_insert(rev.edges, std::make_pair(old_rev, cs));
  }
<<<<<<< HEAD
  
  revision_id id;
  calculate_ident(rev, id);
  
=======

  revision_id id;
  calculate_ident(rev, id);

>>>>>>> 67991bc1
  transaction_guard tr(app.db);
  rev.made_for=made_for_database;
  app.db.put_revision(id, rev);
  tr.commit();

  output << id;
}

// Name: cert
// Arguments:
//   revision ID
//   certificate name
//   certificate value
<<<<<<< HEAD
// Added in: 3.2
=======
// Added in: 4.1
>>>>>>> 67991bc1
// Purpose:
//   Add a revision certificate (like mtn cert).
// Output format:
//   nothing
// Error conditions:
//   none
AUTOMATE(cert, N_("REVISION-ID NAME VALUE"), options::opts::none)
{
  if (args.size() != 3)
    throw usage(name);
  cert c;
  revision_id rid(idx(args,0)());
  make_simple_cert(rid.inner(),cert_name(idx(args,1)()),
                    cert_value(idx(args,2)()), app, c);
  revision<cert> rc(c);
  packet_db_writer dbw(app);
  dbw.consume_revision_cert(rc);
}

// Name: db_set
// Arguments:
//   variable domain
//   variable name
//   veriable value
<<<<<<< HEAD
// Added in: 3.2
=======
// Added in: 4.1
>>>>>>> 67991bc1
// Purpose:
//   Set a database variable (like mtn database set)
// Output format:
//   nothing
// Error conditions:
//   none
AUTOMATE(db_set, N_("DOMAIN NAME VALUE"), options::opts::none)
{
  if (args.size() != 3)
    throw usage(name);
  var_domain domain = var_domain(idx(args, 0)());
  utf8 name = idx(args, 1);
  string value = idx(args, 2)();
  var_key key(domain, var_name(name()));
  app.db.set_var(key, var_value(value));
}

// Name: db_get
// Arguments:
//   variable domain
//   variable name
<<<<<<< HEAD
// Added in: 3.2
=======
// Added in: 4.1
>>>>>>> 67991bc1
// Purpose:
//   Get a database variable (like mtn database ls vars | grep NAME)
// Output format:
//   variable value
// Error conditions:
//   a runtime exception is thrown if the variable is not set
AUTOMATE(db_get, N_("DOMAIN NAME"), options::opts::none)
{
  if (args.size() != 2)
    throw usage(name);
  var_domain domain = var_domain(idx(args, 0)());
  utf8 name = idx(args, 1);
  var_key key(domain, var_name(name()));
  var_value value;
<<<<<<< HEAD
  app.db.get_var(key, value);
  output << value();
}

// needed by find_newest_sync: check whether a revision has up to date synch information
static const char *const sync_prefix="x-sync-attr-";
typedef std::map<std::pair<split_path, attr_key>, attr_value> sync_map_t;

static bool begins_with(const std::string &s, const std::string &sub)
{ std::string::size_type len=sub.size();
  if (s.size()<len) return false;
  return !s.compare(0,len,sub);
}

static bool is_synchronized(app_state &app, revision_id const& rid, 
                      revision_t const& rev, std::string const& domain)
{
  std::string prefix=domain+":";
  // merge nodes should never have up to date sync attributes
  if (rev.edges.size()==1)
  {
    L(FL("is_synch: rev %s testing changeset\n") % rid);
    cset cs=edge_changes(rev.edges.begin());
    for (sync_map_t::const_iterator i=cs.attrs_set.begin();
          i!=cs.attrs_set.end();++i)
    { if (begins_with(i->first.second(),prefix))
        return true;
    }
  }
  
  // look for a certificate
  std::vector< revision<cert> > certs;
  app.db.get_revision_certs(rid,cert_name(sync_prefix+domain),certs);
  return !certs.empty();
}

// Name: find_newest_sync
// Arguments:
//   sync-domain
//   branch (optional)
// Added in: 3.2
// Purpose:
//   Get the newest revision which has a sync certificate
//   (or changed sync attributes)
// Output format:
//   revision ID
// Error conditions:
//   a runtime exception is thrown if no synchronized revisions are found 
//   in this domain
AUTOMATE(find_newest_sync, N_("DOMAIN [BRANCH]"), options::opts::none)
{ /* if workspace exists use it to determine branch (and starting revision?)
     traverse tree upwards to find a synced revision, 
     then traverse tree downwards to find newest revision 
     
     this assumes a linear and connected synch graph (which is true for CVS,
       but might not appropriate for different RCSs)
   */

  string branch=app.opts.branch_name();  
  if (args.size() == 2)
    branch=idx(args,1)();
  else if (args.size() != 1)
    throw usage(name);
  set<revision_id> heads;
  get_branch_heads(branch, app, heads);
  revision_t rev;
  revision_id rid;
  std::string domain = idx(args,0)();
  
  while (!heads.empty())
  {
    rid = *heads.begin();
    L(FL("find_newest_sync: testing node %s") % rid);
    app.db.get_revision(rid, rev);
    heads.erase(heads.begin());
    // is there a more efficient way than to create a revision_t object?
    if (is_synchronized(app,rid,rev,domain))
      break;
    for (edge_map::const_iterator e = rev.edges.begin();
                     e != rev.edges.end(); ++e)
    { 
      if (!null_id(edge_old_revision(e)))
        heads.insert(edge_old_revision(e));
    }
    N(!heads.empty(), F("no synchronized revision found in branch %s for domain %s")
        % branch % domain);
  }

  set<revision_id> children;
continue_outer:
  L(FL("find_newest_sync: testing children of %s") % rid);
  app.db.get_revision_children(rid, children);
  for (set<revision_id>::const_iterator i=children.begin(); 
          i!=children.end(); ++i)
  {
    app.db.get_revision(*i, rev);
    if (is_synchronized(app,*i,rev,domain))
    { 
      rid=*i;
      goto continue_outer;
    }
  }
  output << rid;
}

namespace
{
  namespace syms
  {
    symbol const clear("clear");
    symbol const attr("attr");
    symbol const set("set");
  }
}

static inline void
parse_path(basic_io::parser & parser, split_path & sp)
{
  string s;
  parser.str(s);
  file_path_internal(s).split(sp);
}

static void parse_attributes(std::string const& in, sync_map_t& result)
{
  basic_io::input_source source(in,"parse_attributes");
  basic_io::tokenizer tokenizer(source);
  basic_io::parser parser(tokenizer);
  
  std::string t1, t2;
  split_path p1;
  while (parser.symp(syms::clear))
  {
    parser.sym();
    parse_path(parser, p1);
    parser.esym(syms::attr);
    parser.str(t1);
    pair<split_path, attr_key> new_pair(p1, t1);
    safe_erase(result, new_pair);
  }
  while (parser.symp(syms::set))
  { 
    parser.sym();
    parse_path(parser, p1);
    parser.esym(syms::attr);
    parser.str(t1);
    pair<split_path, attr_key> new_pair(p1, t1);
    parser.esym(syms::value);
    parser.str(t2);
    safe_insert(result, make_pair(new_pair, attr_value(t2)));
  }
}

static sync_map_t get_sync_info(app_state &app, revision_id const& rid, string const& domain, int &depth)
{
  /* sync information is initially coded in DOMAIN: prefixed attributes
     if information needs to be changed after commit then it gets 
     (base_revision_id+xdiff).gz encoded in certificates
     
     SPECIAL CASE of no parent: certificate is (40*' '+plain_data).gz encoded
   */
  sync_map_t result;
  
  L(FL("get_sync_info: checking revision certificates %s") % rid);
  std::vector< revision<cert> > certs;
  app.db.get_revision_certs(rid,cert_name(sync_prefix+domain),certs);
  I(certs.size()<=1); // FIXME: what to do with multiple certs ...
  if (certs.size()==1) 
  { cert_value tv;
    decode_base64(idx(certs,0).inner().value, tv);
    std::string decomp_cert_val=xform<Botan::Gzip_Decompression>(tv());
    I(decomp_cert_val.size()>constants::idlen+1);
    I(decomp_cert_val[constants::idlen]=='\n');
    if (decomp_cert_val[0]!=' ')
    { revision_id old_rid=revision_id(decomp_cert_val.substr(0,constants::idlen));
      result=get_sync_info(app,old_rid,domain,depth);
      ++depth;
    }
    else depth=0;
    parse_attributes(decomp_cert_val.substr(constants::idlen+1),result);
    return result;
  }
  
  revision_t rev;
  app.db.get_revision(rid, rev);
//  split_path path;
//  file_path_internal(string(".")+sync_prefix+domain).split(path);
  if (rev.edges.size()==1)
  { 
    L(FL("get_sync_info: checking revision attributes %s") % rid);
//    revision_t rev;
//    app.db.get_revision(rid, rev);
    roster_t ros;
    marking_map mm;
    app.db.get_roster(rid, ros, mm);
    node_map const & nodes = ros.all_nodes();
    std::string prefix=domain+":";
    for (node_map::const_iterator i = nodes.begin();
       i != nodes.end(); ++i)
    {
      node_t node = i->second;
      split_path sp;
      ros.get_name(i->first, sp);
      for (full_attr_map_t::const_iterator j = node->attrs.begin();
           j != node->attrs.end(); ++j)
      {
        if (begins_with(j->first(),prefix))
        { 
          if (j->second.first) // value is not undefined
            result[std::make_pair(sp,j->first)]=j->second.second;
          // else W(F("undefined value of %s %s\n") % sp % j->first());
        }
      }
    }
    depth=0;
  }
  N(!result.empty(), F("no sync cerficate found in revision %s for domain %s")
        % rid % domain);
  return result;
}

// Name: get_sync_info
// Arguments:
//   revision
//   sync-domain
// Added in: 3.2
// Purpose:
//   Get the sync information for a given revision
// Output format:
//   sync-data
// Error conditions:
//   a runtime exception is thrown if the data is unavailable
AUTOMATE(get_sync_info, N_("REVISION DOMAIN"), options::opts::none)
{ 
  if (args.size() != 2)
    throw usage(name);
  revision_id rid(idx(args,0)());
  string domain=idx(args,1)();
  int dummy=0;
  sync_map_t result = get_sync_info(app,rid,domain,dummy);
  basic_io::printer printer;
  for (sync_map_t::const_iterator i = result.begin(); i != result.end(); ++i)
    {
      basic_io::stanza st;
      st.push_file_pair(syms::set, file_path(i->first.first));
      st.push_str_pair(syms::attr, i->first.second());
      st.push_str_pair(syms::value, i->second());
      printer.print_stanza(st);
    }
  output.write(printer.buf.data(), printer.buf.size());
}

// Name: put_sync_info
// Arguments:
//   revision
//   sync-domain
//   data
// Added in: 3.2
// Purpose:
//   Set the sync information for a given revision
// Output format:
//   none
// Error conditions:
//   a runtime exception is thrown if anything goes wrong
AUTOMATE(put_sync_info, N_("REVISION DOMAIN DATA"), options::opts::none)
{ 
  if (args.size() != 3)
    throw usage(name);
  revision_id rid(idx(args,0)());
  string domain=idx(args,1)();
  revision_t rev;
  app.db.get_revision(rid, rev);
  
  static const int max_indirection_nest=30;

  std::string new_data=idx(args,2)();
  cert c;
  for (edge_map::const_iterator e = rev.edges.begin();
                     e != rev.edges.end(); ++e)
  { 
    if (null_id(edge_old_revision(e))) continue;
    try
    {
      int depth=0; 
      sync_map_t oldinfo=get_sync_info(app,edge_old_revision(e),domain,depth);
      if (depth>=max_indirection_nest) continue; // do not nest deeper
      
      sync_map_t newinfo;
      parse_attributes(new_data,newinfo);
      
      basic_io::printer printer;
      for (sync_map_t::const_iterator o=oldinfo.begin(),n=newinfo.begin();
            o!=oldinfo.end() && n!=newinfo.end();)
      { if (n==newinfo.end() || o->first<n->first
            /*|| (o->first==n->first && o->second!=n->second)*/)
        { basic_io::stanza st;
          st.push_file_pair(syms::clear, file_path(o->first.first));
          st.push_str_pair(syms::attr, o->first.second());
          printer.print_stanza(st);
          if (o->first==n->first) ++n;
          ++o;
        }
        else ++n;
      }
      for (sync_map_t::const_iterator o=oldinfo.begin(),n=newinfo.begin();
            o!=oldinfo.end() && n!=newinfo.end();)
      { if (o==oldinfo.end() || o->first>n->first
            || (o->first==n->first && o->second!=n->second))
        { basic_io::stanza st;
          st.push_file_pair(syms::set, file_path(n->first.first));
          st.push_str_pair(syms::attr, n->first.second());
          st.push_str_pair(syms::value, n->second());
          printer.print_stanza(st);
          if (o->first==n->first) ++o;
          ++n;
        }
        else ++o;
      }
      // printer.buf
      if (printer.buf.size()>=new_data.size()) continue;
      
      I(edge_old_revision(e).inner()().size()==constants::idlen);
      cert_value cv=xform<Botan::Gzip_Compression>(edge_old_revision(e).inner()()+"\n"+printer.buf);
      make_simple_cert(rid.inner(),cert_name(sync_prefix+domain), cv, app, c);
      revision<cert> rc(c); 
      packet_db_writer dbw(app);
      dbw.consume_revision_cert(rc); 
      L(FL("sync info encoded as delta from %s") % edge_old_revision(e));
      return;
    }
    catch (informative_failure &er) {}
    catch (std::runtime_error &er) {}
  }
  cert_value cv=xform<Botan::Gzip_Compression>(string(constants::idlen,' ')+"\n"+new_data);
  make_simple_cert(rid.inner(),cert_name(sync_prefix+domain), cv, app, c);
  revision<cert> rc(c);
  packet_db_writer dbw(app);
  dbw.consume_revision_cert(rc);
  L(FL("sync info attached to %s") % rid);
=======
  try
  {
    app.db.get_var(key, value);
  }
  catch (std::logic_error)
  {
    N(false, F("variable not found"));
  }
  output << value();
>>>>>>> 67991bc1
}

// Local Variables:
// mode: C++
// fill-column: 76
// c-file-style: "gnu"
// indent-tabs-mode: nil
// End:
// vim: et:sw=2:sts=2:ts=2:cino=>2s,{s,\:s,+s,t0,g0,^-2,e-2,n-2,p2s,(0,=s:<|MERGE_RESOLUTION|>--- conflicted
+++ resolved
@@ -1602,11 +1602,7 @@
 // Arguments:
 //   base ID (optional).
 //   file contents (binary, intended for automate stdio use)
-<<<<<<< HEAD
-// Added in: 3.2
-=======
 // Added in: 4.1
->>>>>>> 67991bc1
 // Purpose:
 //   Store a file in the database.
 //   Optionally encode it as a file_delta
@@ -1615,11 +1611,7 @@
 // Error conditions:
 //   a runtime exception is thrown if base revision is not available
 AUTOMATE(put_file, N_("[BASE-ID] CONTENTS"), options::opts::none)
-<<<<<<< HEAD
-{ 
-=======
-{
->>>>>>> 67991bc1
+{
   hexenc<id> sha1sum;
   transaction_guard tr(app.db);
   if (args.size()==1)
@@ -1627,11 +1619,7 @@
     data dat(idx(args,0)());
     calculate_ident(dat,sha1sum);
     if (!app.db.file_version_exists(sha1sum))
-<<<<<<< HEAD
-    { 
-=======
-    {
->>>>>>> 67991bc1
+    {
       app.db.put_file(sha1sum, dat);
     }
     else L(FL("revision %s already known") % sha1sum);
@@ -1641,11 +1629,7 @@
     data dat(idx(args,1)());
     calculate_ident(dat,sha1sum);
     if (!app.db.file_version_exists(sha1sum))
-<<<<<<< HEAD
-    { 
-=======
-    {
->>>>>>> 67991bc1
+    {
       file_id base_id(idx(args,0)());
       N(app.db.file_version_exists(base_id),
         F("no file version %s found in database") % base_id);
@@ -1658,21 +1642,13 @@
       if (dat().size()<=del().size())
       // the data is smaller or of equal size to the patch
         app.db.put_file(sha1sum, dat);
-<<<<<<< HEAD
-      else 
-=======
       else
->>>>>>> 67991bc1
         app.db.put_file_version(base_id,sha1sum,del);
     }
     else L(FL("revision %s already known") % sha1sum);
   }
   else throw usage(name);
-<<<<<<< HEAD
-  
-=======
-
->>>>>>> 67991bc1
+
   tr.commit();
   output << sha1sum;
 }
@@ -1680,11 +1656,7 @@
 // Name: put_revision
 // Arguments:
 //   single edge specification (part of a full revision)
-<<<<<<< HEAD
-// Added in: 3.2
-=======
 // Added in: 4.1
->>>>>>> 67991bc1
 // Purpose:
 //   Store a revision into the database.
 // Output format:
@@ -1692,11 +1664,7 @@
 // Error conditions:
 //   none
 AUTOMATE(put_revision, N_("SINGLE-EDGE-DATA"), options::opts::none)
-<<<<<<< HEAD
-{ 
-=======
-{
->>>>>>> 67991bc1
+{
   if (args.size() != 1)
     throw usage(name);
   revision_t rev;
@@ -1708,11 +1676,7 @@
   temp_node_id_source nis;
   // I chose a single edge variant since this was much more simple to code
   // and sufficient to my needs.
-<<<<<<< HEAD
-  // make this a loop if you need to create merge revisions  
-=======
   // make this a loop if you need to create merge revisions
->>>>>>> 67991bc1
   { boost::shared_ptr<cset> cs(new cset());
     MM(*cs);
     // like revision::parse_edge
@@ -1721,11 +1685,7 @@
     parser.hex(tmp);
     revision_id old_rev=revision_id(tmp);
     parse_cset(parser, *cs);
-<<<<<<< HEAD
-    
-=======
-
->>>>>>> 67991bc1
+
     // calculate new manifest
     roster_t old_roster;
     if (!null_id(old_rev)) app.db.get_roster(old_rev, old_roster);
@@ -1735,17 +1695,10 @@
     calculate_ident(new_roster, rev.new_manifest);
     safe_insert(rev.edges, std::make_pair(old_rev, cs));
   }
-<<<<<<< HEAD
-  
+
   revision_id id;
   calculate_ident(rev, id);
-  
-=======
-
-  revision_id id;
-  calculate_ident(rev, id);
-
->>>>>>> 67991bc1
+
   transaction_guard tr(app.db);
   rev.made_for=made_for_database;
   app.db.put_revision(id, rev);
@@ -1759,11 +1712,7 @@
 //   revision ID
 //   certificate name
 //   certificate value
-<<<<<<< HEAD
-// Added in: 3.2
-=======
 // Added in: 4.1
->>>>>>> 67991bc1
 // Purpose:
 //   Add a revision certificate (like mtn cert).
 // Output format:
@@ -1788,11 +1737,7 @@
 //   variable domain
 //   variable name
 //   veriable value
-<<<<<<< HEAD
-// Added in: 3.2
-=======
 // Added in: 4.1
->>>>>>> 67991bc1
 // Purpose:
 //   Set a database variable (like mtn database set)
 // Output format:
@@ -1814,11 +1759,7 @@
 // Arguments:
 //   variable domain
 //   variable name
-<<<<<<< HEAD
-// Added in: 3.2
-=======
 // Added in: 4.1
->>>>>>> 67991bc1
 // Purpose:
 //   Get a database variable (like mtn database ls vars | grep NAME)
 // Output format:
@@ -1833,8 +1774,14 @@
   utf8 name = idx(args, 1);
   var_key key(domain, var_name(name()));
   var_value value;
-<<<<<<< HEAD
-  app.db.get_var(key, value);
+  try
+  {
+    app.db.get_var(key, value);
+  }
+  catch (std::logic_error)
+  {
+    N(false, F("variable not found"));
+  }
   output << value();
 }
 
@@ -2173,17 +2120,6 @@
   packet_db_writer dbw(app);
   dbw.consume_revision_cert(rc);
   L(FL("sync info attached to %s") % rid);
-=======
-  try
-  {
-    app.db.get_var(key, value);
-  }
-  catch (std::logic_error)
-  {
-    N(false, F("variable not found"));
-  }
-  output << value();
->>>>>>> 67991bc1
 }
 
 // Local Variables:
