// Copyright (C) 2004 Nathaniel Smith <njs@pobox.com>
//
// This program is made available under the GNU GPL version 2.0 or
// greater. See the accompanying file COPYING for details.
//
// This program is distributed WITHOUT ANY WARRANTY; without even the
// implied warranty of MERCHANTABILITY or FITNESS FOR A PARTICULAR
// PURPOSE.

#include <algorithm>
#include <iostream>
#include <iterator>
#include <sstream>
#include <string>
#include <unistd.h>
#include <vector>

#include <boost/bind.hpp>
#include <boost/function.hpp>
#include <boost/tuple/tuple.hpp>

#include "app_state.hh"
#include "basic_io.hh"
#include "cert.hh"
#include "cmd.hh"
#include "commands.hh"
#include "constants.hh"
#include "keys.hh"
#include "packet.hh"
#include "restrictions.hh"
#include "revision.hh"
#include "transforms.hh"
#include "vocab.hh"
#include "globish.hh"

using std::allocator;
using std::basic_ios;
using std::basic_stringbuf;
using std::char_traits;
using std::endl;
using std::inserter;
using std::make_pair;
using std::map;
using std::multimap;
using std::ostream;
using std::ostringstream;
using std::pair;
using std::set;
using std::sort;
using std::streamsize;
using std::string;
using std::vector;


// Name: heads
// Arguments:
//   1: branch name (optional, default branch is used if non-existant)
// Added in: 0.0
// Purpose: Prints the heads of the given branch.
// Output format: A list of revision ids, in hexadecimal, each followed by a
//   newline. Revision ids are printed in alphabetically sorted order.
// Error conditions: If the branch does not exist, prints nothing.  (There are
//   no heads.)
AUTOMATE(heads, N_("[BRANCH]"))
{
  if (args.size() > 1)
    throw usage(help_name);

  if (args.size() ==1 ) {
    // branchname was explicitly given, use that
    app.set_branch(idx(args, 0));
  }
  set<revision_id> heads;
  get_branch_heads(app.branch_name(), app, heads);
  for (set<revision_id>::const_iterator i = heads.begin(); i != heads.end(); ++i)
    output << (*i).inner()() << endl;
}

// Name: ancestors
// Arguments:
//   1 or more: revision ids
// Added in: 0.2
// Purpose: Prints the ancestors (exclusive) of the given revisions
// Output format: A list of revision ids, in hexadecimal, each followed by a
//   newline. Revision ids are printed in alphabetically sorted order.
// Error conditions: If any of the revisions do not exist, prints nothing to
//   stdout, prints an error message to stderr, and exits with status 1.
AUTOMATE(ancestors, N_("REV1 [REV2 [REV3 [...]]]"))
{
  if (args.size() == 0)
    throw usage(help_name);

  set<revision_id> ancestors;
  vector<revision_id> frontier;
  for (vector<utf8>::const_iterator i = args.begin(); i != args.end(); ++i)
    {
      revision_id rid((*i)());
      N(app.db.revision_exists(rid), F("No such revision %s") % rid);
      frontier.push_back(rid);
    }
  while (!frontier.empty())
    {
      revision_id rid = frontier.back();
      frontier.pop_back();
      if(!null_id(rid)) {
        set<revision_id> parents;
        app.db.get_revision_parents(rid, parents);
        for (set<revision_id>::const_iterator i = parents.begin();
             i != parents.end(); ++i)
          {
            if (ancestors.find(*i) == ancestors.end())
              {
                frontier.push_back(*i);
                ancestors.insert(*i);
              }
          }
      }
    }
  for (set<revision_id>::const_iterator i = ancestors.begin();
       i != ancestors.end(); ++i)
    if (!null_id(*i))
      output << (*i).inner()() << endl;
}


// Name: descendents
// Arguments:
//   1 or more: revision ids
// Added in: 0.1
// Purpose: Prints the descendents (exclusive) of the given revisions
// Output format: A list of revision ids, in hexadecimal, each followed by a
//   newline. Revision ids are printed in alphabetically sorted order.
// Error conditions: If any of the revisions do not exist, prints nothing to
//   stdout, prints an error message to stderr, and exits with status 1.
AUTOMATE(descendents, N_("REV1 [REV2 [REV3 [...]]]"))
{
  if (args.size() == 0)
    throw usage(help_name);

  set<revision_id> descendents;
  vector<revision_id> frontier;
  for (vector<utf8>::const_iterator i = args.begin(); i != args.end(); ++i)
    {
      revision_id rid((*i)());
      N(app.db.revision_exists(rid), F("No such revision %s") % rid);
      frontier.push_back(rid);
    }
  while (!frontier.empty())
    {
      revision_id rid = frontier.back();
      frontier.pop_back();
      set<revision_id> children;
      app.db.get_revision_children(rid, children);
      for (set<revision_id>::const_iterator i = children.begin();
           i != children.end(); ++i)
        {
          if (descendents.find(*i) == descendents.end())
            {
              frontier.push_back(*i);
              descendents.insert(*i);
            }
        }
    }
  for (set<revision_id>::const_iterator i = descendents.begin();
       i != descendents.end(); ++i)
    output << (*i).inner()() << endl;
}


// Name: erase_ancestors
// Arguments:
//   0 or more: revision ids
// Added in: 0.1
// Purpose: Prints all arguments, except those that are an ancestor of some
//   other argument.  One way to think about this is that it prints the
//   minimal elements of the given set, under the ordering imposed by the
//   "child of" relation.  Another way to think of it is if the arguments were
//   a branch, then we print the heads of that branch.
// Output format: A list of revision ids, in hexadecimal, each followed by a
//   newline.  Revision ids are printed in alphabetically sorted order.
// Error conditions: If any of the revisions do not exist, prints nothing to
//   stdout, prints an error message to stderr, and exits with status 1.
AUTOMATE(erase_ancestors, N_("[REV1 [REV2 [REV3 [...]]]]"))
{
  set<revision_id> revs;
  for (vector<utf8>::const_iterator i = args.begin(); i != args.end(); ++i)
    {
      revision_id rid((*i)());
      N(app.db.revision_exists(rid), F("No such revision %s") % rid);
      revs.insert(rid);
    }
  erase_ancestors(revs, app);
  for (set<revision_id>::const_iterator i = revs.begin(); i != revs.end(); ++i)
    output << (*i).inner()() << endl;
}

// Name: attributes
// Arguments:
//   1: file name
// Added in: 1.0
// Purpose: Prints all attributes for a file
// Output format: basic_io formatted output, each attribute has its own stanza:
//
// 'format_version'
//         used in case this format ever needs to change.
//         format: ('format_version', the string "1" currently)
//         occurs: exactly once
// 'attr'
//         represents an attribute entry
//         format: ('attr', name, value), ('state', [unchanged|changed|added|dropped])
//         occurs: zero or more times
//
// Error conditions: If the file name has no attributes, prints only the 
//                   format version, if the file is unknown, escalates
AUTOMATE(attributes, N_("FILE"))
{
  if (args.size() != 1)
    throw usage(help_name);

  // this command requires a workspace to be run on
  app.require_workspace();

  // retrieve the path
  split_path path;
  file_path_external(idx(args,0)).split(path);

  roster_t base, current;
  temp_node_id_source nis;

<<<<<<< HEAD
  app.work.get_base_and_current_roster_shape(base, current, nis);
=======
  // get the base and the current roster of this workspace
  get_base_and_current_roster_shape(base, current, nis, app);
>>>>>>> 28cdb89d

  // escalate if the given path is unknown to the current roster
  N(current.has_node(path),
    F("file %s is unknown to the current workspace") % path);

  // create the printer
  basic_io::printer pr;
  
  // print the format version
  basic_io::stanza st;
  st.push_str_pair(basic_io::syms::format_version, "1");
  pr.print_stanza(st);
    
  // the current node holds all current attributes (unchanged and new ones)
  node_t n = current.get_node(path);
  for (full_attr_map_t::const_iterator i = n->attrs.begin(); 
       i != n->attrs.end(); ++i)
  {
    std::string value(i->second.second());
    std::string state("unchanged");
    
    // if if the first value of the value pair is false this marks a
    // dropped attribute
    if (!i->second.first)
      {
        state = "dropped";
        // if the attribute is dropped, we should have a base roster
        // with that node...
        I(base.has_node(path));
        node_t prev_node = base.get_node(path);
        // find the attribute in there
        full_attr_map_t::const_iterator j = prev_node->attrs.find(i->first());
        I(j != prev_node->attrs.end());
        // output the previous (dropped) value later
        value = j->second.second();
      }
    // this marks either a new or an existing attribute
    else
      {
        if (base.has_node(path))
          {
            node_t prev_node = base.get_node(path);
            full_attr_map_t::const_iterator j = 
              prev_node->attrs.find(i->first());
            // attribute not found? this is new
            if (j == prev_node->attrs.end())
              {
                state = "added";
              }
            // check if this attribute has been changed 
            // (dropped and set again)
            else if (i->second.second() != j->second.second())
              {
                state = "changed";
              }
                
          }
        // its added since the whole node has been just added
        else
          {
            state = "added";
          }
      }
      
    basic_io::stanza st;
    st.push_str_triple(basic_io::syms::attr, i->first(), value);
    st.push_str_pair(std::string("state"), state);
    pr.print_stanza(st);
  }
  
  // print the output  
  output.write(pr.buf.data(), pr.buf.size());
}

// Name: toposort
// Arguments:
//   0 or more: revision ids
// Added in: 0.1
// Purpose: Prints all arguments, topologically sorted.  I.e., if A is an
//   ancestor of B, then A will appear before B in the output list.
// Output format: A list of revision ids, in hexadecimal, each followed by a
//   newline.  Revisions are printed in topologically sorted order.
// Error conditions: If any of the revisions do not exist, prints nothing to
//   stdout, prints an error message to stderr, and exits with status 1.
AUTOMATE(toposort, N_("[REV1 [REV2 [REV3 [...]]]]"))
{
  set<revision_id> revs;
  for (vector<utf8>::const_iterator i = args.begin(); i != args.end(); ++i)
    {
      revision_id rid((*i)());
      N(app.db.revision_exists(rid), F("No such revision %s") % rid);
      revs.insert(rid);
    }
  vector<revision_id> sorted;
  toposort(revs, sorted, app);
  for (vector<revision_id>::const_iterator i = sorted.begin();
       i != sorted.end(); ++i)
    output << (*i).inner()() << endl;
}

// Name: ancestry_difference
// Arguments:
//   1: a revision id
//   0 or more further arguments: also revision ids
// Added in: 0.1
// Purpose: Prints all ancestors of the first revision A, that are not also
//   ancestors of the other revision ids, the "Bs".  For purposes of this
//   command, "ancestor" is an inclusive term; that is, A is an ancestor of
//   one of the Bs, it will not be printed, but otherwise, it will be; and
//   none of the Bs will ever be printed.  If A is a new revision, and Bs are
//   revisions that you have processed before, then this command tells you
//   which revisions are new since then.
// Output format: A list of revision ids, in hexadecimal, each followed by a
//   newline.  Revisions are printed in topologically sorted order.
// Error conditions: If any of the revisions do not exist, prints nothing to
//   stdout, prints an error message to stderr, and exits with status 1.
AUTOMATE(ancestry_difference, N_("NEW_REV [OLD_REV1 [OLD_REV2 [...]]]"))
{
  if (args.size() == 0)
    throw usage(help_name);

  revision_id a;
  set<revision_id> bs;
  vector<utf8>::const_iterator i = args.begin();
  a = revision_id((*i)());
  N(app.db.revision_exists(a), F("No such revision %s") % a);
  for (++i; i != args.end(); ++i)
    {
      revision_id b((*i)());
      N(app.db.revision_exists(b), F("No such revision %s") % b);
      bs.insert(b);
    }
  set<revision_id> ancestors;
  ancestry_difference(a, bs, ancestors, app);

  vector<revision_id> sorted;
  toposort(ancestors, sorted, app);
  for (vector<revision_id>::const_iterator i = sorted.begin();
       i != sorted.end(); ++i)
    output << (*i).inner()() << endl;
}

// Name: leaves
// Arguments:
//   None
// Added in: 0.1
// Purpose: Prints the leaves of the revision graph, i.e., all revisions that
//   have no children.  This is similar, but not identical to the
//   functionality of 'heads', which prints every revision in a branch, that
//   has no descendents in that branch.  If every revision in the database was
//   in the same branch, then they would be identical.  Generally, every leaf
//   is the head of some branch, but not every branch head is a leaf.
// Output format: A list of revision ids, in hexadecimal, each followed by a
//   newline.  Revision ids are printed in alphabetically sorted order.
// Error conditions: None.
AUTOMATE(leaves, N_(""))
{
  if (args.size() != 0)
    throw usage(help_name);

  // this might be more efficient in SQL, but for now who cares.
  set<revision_id> leaves;
  app.db.get_revision_ids(leaves);
  multimap<revision_id, revision_id> graph;
  app.db.get_revision_ancestry(graph);
  for (multimap<revision_id, revision_id>::const_iterator
         i = graph.begin(); i != graph.end(); ++i)
    leaves.erase(i->first);
  for (set<revision_id>::const_iterator i = leaves.begin();
       i != leaves.end(); ++i)
    output << (*i).inner()() << endl;
}

// Name: parents
// Arguments:
//   1: a revision id
// Added in: 0.2
// Purpose: Prints the immediate ancestors of the given revision, i.e., the
//   parents.
// Output format: A list of revision ids, in hexadecimal, each followed by a
//   newline.  Revision ids are printed in alphabetically sorted order.
// Error conditions: If the revision does not exist, prints nothing to stdout,
//   prints an error message to stderr, and exits with status 1.
AUTOMATE(parents, N_("REV"))
{
  if (args.size() != 1)
    throw usage(help_name);
  revision_id rid(idx(args, 0)());
  N(app.db.revision_exists(rid), F("No such revision %s") % rid);
  set<revision_id> parents;
  app.db.get_revision_parents(rid, parents);
  for (set<revision_id>::const_iterator i = parents.begin();
       i != parents.end(); ++i)
      if (!null_id(*i))
          output << (*i).inner()() << endl;
}

// Name: children
// Arguments:
//   1: a revision id
// Added in: 0.2
// Purpose: Prints the immediate descendents of the given revision, i.e., the
//   children.
// Output format: A list of revision ids, in hexadecimal, each followed by a
//   newline.  Revision ids are printed in alphabetically sorted order.
// Error conditions: If the revision does not exist, prints nothing to stdout,
//   prints an error message to stderr, and exits with status 1.
AUTOMATE(children, N_("REV"))
{
  if (args.size() != 1)
    throw usage(help_name);
  revision_id rid(idx(args, 0)());
  N(app.db.revision_exists(rid), F("No such revision %s") % rid);
  set<revision_id> children;
  app.db.get_revision_children(rid, children);
  for (set<revision_id>::const_iterator i = children.begin();
       i != children.end(); ++i)
      if (!null_id(*i))
          output << (*i).inner()() << endl;
}

// Name: graph
// Arguments:
//   None
// Added in: 0.2
// Purpose: Prints out the complete ancestry graph of this database.
// Output format:
//   Each line begins with a revision id.  Following this are zero or more
//   space-prefixed revision ids.  Each revision id after the first is a
//   parent (in the sense of 'automate parents') of the first.  For instance,
//   the following are valid lines:
//     07804171823d963f78d6a0ff1763d694dd74ff40
//     07804171823d963f78d6a0ff1763d694dd74ff40 79d755c197e54dd3db65751d3803833d4cbf0d01
//     07804171823d963f78d6a0ff1763d694dd74ff40 79d755c197e54dd3db65751d3803833d4cbf0d01 a02e7a1390e3e4745c31be922f03f56450c13dce
//   The first would indicate that 07804171823d963f78d6a0ff1763d694dd74ff40
//   was a root node; the second would indicate that it had one parent, and
//   the third would indicate that it had two parents, i.e., was a merge.
//
//   The output as a whole is alphabetically sorted; additionally, the parents
//   within each line are alphabetically sorted.
// Error conditions: None.
AUTOMATE(graph, N_(""))
{
  if (args.size() != 0)
    throw usage(help_name);

  multimap<revision_id, revision_id> edges_mmap;
  map<revision_id, set<revision_id> > child_to_parents;

  app.db.get_revision_ancestry(edges_mmap);

  for (multimap<revision_id, revision_id>::const_iterator i = edges_mmap.begin();
       i != edges_mmap.end(); ++i)
    {
      if (child_to_parents.find(i->second) == child_to_parents.end())
        child_to_parents.insert(make_pair(i->second, set<revision_id>()));
      if (null_id(i->first))
        continue;
      map<revision_id, set<revision_id> >::iterator
        j = child_to_parents.find(i->second);
      I(j->first == i->second);
      j->second.insert(i->first);
    }

  for (map<revision_id, set<revision_id> >::const_iterator
         i = child_to_parents.begin();
       i != child_to_parents.end(); ++i)
    {
      output << (i->first).inner()();
      for (set<revision_id>::const_iterator j = i->second.begin();
           j != i->second.end(); ++j)
        output << " " << (*j).inner()();
      output << endl;
    }
}

// Name: select
// Arguments:
//   1: selector
// Added in: 0.2
// Purpose: Prints all the revisions that match the given selector.
// Output format: A list of revision ids, in hexadecimal, each followed by a
//   newline. Revision ids are printed in alphabetically sorted order.
// Error conditions: None.
AUTOMATE(select, N_("SELECTOR"))
{
  if (args.size() != 1)
    throw usage(help_name);

  vector<pair<selectors::selector_type, string> >
    sels(selectors::parse_selector(args[0](), app));

  // we jam through an "empty" selection on sel_ident type
  set<string> completions;
  selectors::selector_type ty = selectors::sel_ident;
  selectors::complete_selector("", sels, ty, completions, app);

  for (set<string>::const_iterator i = completions.begin();
       i != completions.end(); ++i)
    output << *i << endl;
}

// consider a changeset with the following
//
// deletions
// renames from to
// additions
//
// pre-state  corresponds to deletions and the "from" side of renames
// post-state corresponds to the "to" side of renames and additions
// node-state corresponds to the state of the node with the given name
//
// pre/post state are related to the path rearrangement in _MTN/work
// node state is related to the details of the resulting path

struct inventory_item
{
  // pre/post rearrangement state
  enum pstate
    { UNCHANGED_PATH, ADDED_PATH, DROPPED_PATH, RENAMED_PATH }
    pre_state, post_state;

  enum nstate
    { UNCHANGED_NODE, PATCHED_NODE, MISSING_NODE,
      UNKNOWN_NODE, IGNORED_NODE }
    node_state;

  size_t pre_id, post_id;

  inventory_item():
    pre_state(UNCHANGED_PATH), post_state(UNCHANGED_PATH),
    node_state(UNCHANGED_NODE),
    pre_id(0), post_id(0) {}
};

typedef map<split_path, inventory_item> inventory_map;
typedef map<split_path, split_path> rename_map; // this might be good in cset.hh
typedef map<split_path, file_id> addition_map;  // ditto

static void
inventory_pre_state(inventory_map & inventory,
                    path_set const & paths,
                    inventory_item::pstate pre_state,
                    size_t rename_id)
{
  for (path_set::const_iterator i = paths.begin(); i != paths.end(); i++)
    {
      L(FL("%d %d %s") % inventory[*i].pre_state % pre_state % file_path(*i));
      I(inventory[*i].pre_state == inventory_item::UNCHANGED_PATH);
      inventory[*i].pre_state = pre_state;
      if (rename_id != 0)
        {
          I(inventory[*i].pre_id == 0);
          inventory[*i].pre_id = rename_id;
        }
    }
}

static void
inventory_post_state(inventory_map & inventory,
                     path_set const & paths,
                     inventory_item::pstate post_state,
                     size_t rename_id)
{
  for (path_set::const_iterator i = paths.begin(); i != paths.end(); i++)
    {
      L(FL("%d %d %s") % inventory[*i].post_state
        % post_state % file_path(*i));
      I(inventory[*i].post_state == inventory_item::UNCHANGED_PATH);
      inventory[*i].post_state = post_state;
      if (rename_id != 0)
        {
          I(inventory[*i].post_id == 0);
          inventory[*i].post_id = rename_id;
        }
    }
}

static void
inventory_node_state(inventory_map & inventory,
                     path_set const & paths,
                     inventory_item::nstate node_state)
{
  for (path_set::const_iterator i = paths.begin(); i != paths.end(); i++)
    {
      L(FL("%d %d %s") % inventory[*i].node_state
        % node_state % file_path(*i));
      I(inventory[*i].node_state == inventory_item::UNCHANGED_NODE);
      inventory[*i].node_state = node_state;
    }
}

static void
inventory_renames(inventory_map & inventory,
                  rename_map const & renames)
{
  path_set old_name;
  path_set new_name;

  static size_t rename_id = 1;

  for (rename_map::const_iterator i = renames.begin();
       i != renames.end(); i++)
    {
      old_name.clear();
      new_name.clear();

      old_name.insert(i->first);
      new_name.insert(i->second);

      inventory_pre_state(inventory, old_name,
                          inventory_item::RENAMED_PATH, rename_id);
      inventory_post_state(inventory, new_name,
                           inventory_item::RENAMED_PATH, rename_id);

      rename_id++;
    }
}

static void
extract_added_file_paths(addition_map const & additions, path_set & paths)
{
  for (addition_map::const_iterator i = additions.begin();
       i != additions.end(); ++i)
    {
      paths.insert(i->first);
    }
}


// Name: inventory
// Arguments: none
// Added in: 1.0

// Purpose: Prints a summary of every file found in the workspace or its
//   associated base manifest. Each unique path is listed on a line
//   prefixed by three status characters and two numeric values used
//   for identifying renames. The three status characters are as
//   follows.
//
//   column 1 pre-state
//         ' ' the path was unchanged in the pre-state
//         'D' the path was deleted from the pre-state
//         'R' the path was renamed from the pre-state name
//   column 2 post-state
//         ' ' the path was unchanged in the post-state
//         'R' the path was renamed to the post-state name
//         'A' the path was added to the post-state
//   column 3 node-state
//         ' ' the node is unchanged from the current roster
//         'P' the node is patched to a new version
//         'U' the node is unknown and not included in the roster
//         'I' the node is ignored and not included in the roster
//         'M' the node is missing but is included in the roster
//
// Output format: Each path is printed on its own line, prefixed by three
//   status characters as described above. The status is followed by a
//   single space and two numbers, each separated by a single space,
//   used for identifying renames.  The numbers are followed by a
//   single space and then the pathname, which includes the rest of
//   the line. Directory paths are identified as ending with the "/"
//   character, file paths do not end in this character.
//
// Error conditions: If no workspace book keeping _MTN directory is found,
//   prints an error message to stderr, and exits with status 1.

AUTOMATE(inventory, N_(""))
{
  if (args.size() != 0)
    throw usage(help_name);

  app.require_workspace();

  temp_node_id_source nis;
  roster_t base, curr;
  inventory_map inventory;
  cset cs; MM(cs);
  path_set unchanged, changed, missing, unknown, ignored;

  app.work.get_base_and_current_roster_shape(base, curr, nis);
  make_cset(base, curr, cs);

  // The current roster (curr) has the complete set of registered nodes
  // conveniently with unchanged sha1 hash values.

  // The cset (cs) has the list of drops/renames/adds that have
  // occurred between the two rosters along with an empty list of
  // deltas.  this list is empty only because the current roster used
  // to generate the cset does not have current hash values as
  // recorded on the filesystem (because get_..._shape was used to
  // build it).

  path_set nodes_added(cs.dirs_added);
  extract_added_file_paths(cs.files_added, nodes_added);

  inventory_pre_state(inventory, cs.nodes_deleted,
                      inventory_item::DROPPED_PATH, 0);
  inventory_renames(inventory, cs.nodes_renamed);
  inventory_post_state(inventory, nodes_added,
                       inventory_item::ADDED_PATH, 0);

  path_restriction mask(app);
  app.work.classify_roster_paths(curr, unchanged, changed, missing);
  app.work.find_unknown_and_ignored(mask, unknown, ignored);

  inventory_node_state(inventory, unchanged,
                       inventory_item::UNCHANGED_NODE);

  inventory_node_state(inventory, changed,
                       inventory_item::PATCHED_NODE);

  inventory_node_state(inventory, missing,
                       inventory_item::MISSING_NODE);

  inventory_node_state(inventory, unknown,
                       inventory_item::UNKNOWN_NODE);

  inventory_node_state(inventory, ignored,
                       inventory_item::IGNORED_NODE);

  // FIXME: do we want to report on attribute changes here?!?

  for (inventory_map::const_iterator i = inventory.begin();
       i != inventory.end(); ++i)
    {

      string path_suffix;

      if (curr.has_node(i->first))
        {
          // Explicitly skip the root dir for now. The trailing / dir
          // format isn't going to work here.
          node_t n = curr.get_node(i->first);
          if (is_root_dir_t(n)) continue;
          if (is_dir_t(n)) path_suffix = "/";
        }
      else if (directory_exists(file_path(i->first)))
        {
          path_suffix = "/";
        }

      switch (i->second.pre_state)
        {
        case inventory_item::UNCHANGED_PATH: output << " "; break;
        case inventory_item::DROPPED_PATH: output << "D"; break;
        case inventory_item::RENAMED_PATH: output << "R"; break;
        default: I(false); // invalid pre_state
        }

      switch (i->second.post_state)
        {
        case inventory_item::UNCHANGED_PATH: output << " "; break;
        case inventory_item::RENAMED_PATH: output << "R"; break;
        case inventory_item::ADDED_PATH:   output << "A"; break;
        default: I(false); // invalid post_state
        }

      switch (i->second.node_state)
        {
        case inventory_item::UNCHANGED_NODE: output << " "; break;
        case inventory_item::PATCHED_NODE: output << "P"; break;
        case inventory_item::UNKNOWN_NODE: output << "U"; break;
        case inventory_item::IGNORED_NODE: output << "I"; break;
        case inventory_item::MISSING_NODE: output << "M"; break;
        default: I(false); // invalid node_state
        }

      output << " " << i->second.pre_id
             << " " << i->second.post_id
             << " " << i->first;

      // FIXME: it's possible that a directory was deleted and a file
      // was added in it's place (or vice-versa) so we need something
      // like pre/post node type indicators rather than a simple path
      // suffix! ugh.

      output << path_suffix;

      output << endl;
    }
}

// Name: get_revision
// Arguments:
//   1: a revision id (optional, determined from the workspace if
//      non-existant)
// Added in: 1.0

// Purpose: Prints change information for the specified revision id.
//   There are several changes that are described; each of these is
//   described by a different basic_io stanza. The first string pair
//   of each stanza indicates the type of change represented.
//
//   All stanzas are formatted by basic_io. Stanzas are separated
//   by a blank line. Values will be escaped, '\' to '\\' and
//   '"' to '\"'.
//
//   Possible values of this first value are along with an ordered list of
//   basic_io formatted stanzas that will be provided are:
//
//   'format_version'
//         used in case this format ever needs to change.
//         format: ('format_version', the string "1")
//         occurs: exactly once
//   'new_manifest'
//         represents the new manifest associated with the revision.
//         format: ('new_manifest', manifest id)
//         occurs: exactly one
//   'old_revision'
//         represents a parent revision.
//         format: ('old_revision', revision id)
//         occurs: either one or two times
//   'delete
//         represents a file or directory that was deleted.
//         format: ('delete', path)
//         occurs: zero or more times
//   'rename'
//         represents a file or directory that was renamed.
//         format: ('rename, old filename), ('to', new filename)
//         occurs: zero or more times
//   'add_dir'
//         represents a directory that was added.
//         format: ('add_dir, path)
//         occurs: zero or more times
//   'add_file'
//         represents a file that was added.
//         format: ('add_file', path), ('content', file id)
//         occurs: zero or more times
//   'patch'
//         represents a file that was modified.
//         format: ('patch', filename), ('from', file id), ('to', file id)
//         occurs: zero or more times
//   'clear'
//         represents an attr that was removed.
//         format: ('clear', filename), ('attr', attr name)
//         occurs: zero or more times
//   'set'
//         represents an attr whose value was changed.
//         format: ('set', filename), ('attr', attr name), ('value', attr value)
//         occurs: zero or more times
//
//   These stanzas will always occur in the order listed here; stanzas of
//   the same type will be sorted by the filename they refer to.
// Error conditions: If the revision specified is unknown or invalid
// prints an error message to stderr and exits with status 1.
AUTOMATE(get_revision, N_("[REVID]"))
{
  if (args.size() > 1)
    throw usage(help_name);

  temp_node_id_source nis;
  revision_data dat;
  revision_id ident;

  if (args.size() == 0)
    {
      roster_t old_roster, new_roster;
      revision_id old_revision_id;
      revision_t rev;

      app.require_workspace();
      app.work.get_base_and_current_roster_shape(old_roster, new_roster, nis);
      app.work.update_current_roster_from_filesystem(new_roster, app);

      app.work.get_revision_id(old_revision_id);
      make_revision(old_revision_id, old_roster, new_roster, rev);

      calculate_ident(rev, ident);
      write_revision(rev, dat);
    }
  else
    {
      ident = revision_id(idx(args, 0)());
      N(app.db.revision_exists(ident),
        F("no revision %s found in database") % ident);
      app.db.get_revision(ident, dat);
    }

  L(FL("dumping revision %s") % ident);
  output.write(dat.inner()().data(), dat.inner()().size());
}

// Name: get_base_revision_id
// Arguments: none
// Added in: 2.0
// Purpose: Prints the revision id the current workspace is based
//   on. This is the value stored in _MTN/revision
// Error conditions: If no workspace book keeping _MTN directory is found,
//   prints an error message to stderr, and exits with status 1.
AUTOMATE(get_base_revision_id, N_(""))
{
  if (args.size() > 0)
    throw usage(help_name);

  app.require_workspace();

  revision_id rid;
  app.work.get_revision_id(rid);
  output << rid << endl;
}

// Name: get_current_revision_id
// Arguments: none
// Added in: 2.0
// Purpose: Prints the revision id of the current workspace. This is the
//   id of the revision that would be committed by an unrestricted
//   commit calculated from _MTN/revision, _MTN/work and any edits to
//   files in the workspace.
// Error conditions: If no workspace book keeping _MTN directory is found,
//   prints an error message to stderr, and exits with status 1.
AUTOMATE(get_current_revision_id, N_(""))
{
  if (args.size() > 0)
    throw usage(help_name);

  app.require_workspace();

  roster_t old_roster, new_roster;
  revision_id old_revision_id, new_revision_id;
  revision_t rev;
  temp_node_id_source nis;

  app.require_workspace();
  app.work.get_base_and_current_roster_shape(old_roster, new_roster, nis);
  app.work.update_current_roster_from_filesystem(new_roster, app);

  app.work.get_revision_id(old_revision_id);
  make_revision(old_revision_id, old_roster, new_roster, rev);

  calculate_ident(rev, new_revision_id);

  output << new_revision_id << endl;
}

// Name: get_manifest_of
// Arguments:
//   1: a revision id (optional, determined from the workspace if not given)
// Added in: 2.0
// Purpose: Prints the contents of the manifest associated with the
//   given revision ID.
//
// Output format:
//   There is one basic_io stanza for each file or directory in the
//   manifest.
//
//   All stanzas are formatted by basic_io. Stanzas are separated
//   by a blank line. Values will be escaped, '\' to '\\' and
//   '"' to '\"'.
//
//   Possible values of this first value are along with an ordered list of
//   basic_io formatted stanzas that will be provided are:
//
//   'format_version'
//         used in case this format ever needs to change.
//         format: ('format_version', the string "1")
//         occurs: exactly once
//   'dir':
//         represents a directory.  The path "" (the empty string) is used
//         to represent the root of the tree.
//         format: ('dir', pathname)
//         occurs: one or more times
//   'file':
//         represents a file.
//         format: ('file', pathname), ('content', file id)
//         occurs: zero or more times
//
//   In addition, 'dir' and 'file' stanzas may have attr information
//   included.  These are appended to the stanza below the basic
//   dir/file information, with one line describing each attr.  These
//   lines take the form ('attr', attr name, attr value).
//
//   Stanzas are sorted by the path string.
//
// Error conditions: If the revision ID specified is unknown or
// invalid prints an error message to stderr and exits with status 1.
AUTOMATE(get_manifest_of, N_("[REVID]"))
{
  if (args.size() > 1)
    throw usage(help_name);

  roster_data dat;
  manifest_id mid;
  roster_t old_roster, new_roster;
  temp_node_id_source nis;

  if (args.size() == 0)
    {
      revision_id old_revision_id;

      app.require_workspace();
      app.work.get_base_and_current_roster_shape(old_roster, new_roster, nis);
      app.work.update_current_roster_from_filesystem(new_roster, app);
    }
  else
    {
      revision_id rid = revision_id(idx(args, 0)());
      N(app.db.revision_exists(rid),
        F("no revision %s found in database") % rid);
      app.db.get_roster(rid, new_roster);
    }

  calculate_ident(new_roster, mid);
  write_manifest_of_roster(new_roster, dat);
  L(FL("dumping manifest %s") % mid);
  output.write(dat.inner()().data(), dat.inner()().size());
}


// Name: get_file
// Arguments:
//   1: a file id
// Added in: 1.0
// Purpose: Prints the contents of the specified file.
//
// Output format: The file contents are output without modification.
//
// Error conditions: If the file id specified is unknown or invalid prints
// an error message to stderr and exits with status 1.
AUTOMATE(get_file, N_("FILEID"))
{
  if (args.size() != 1)
    throw usage(help_name);

  file_id ident(idx(args, 0)());
  N(app.db.file_version_exists(ident),
    F("no file version %s found in database") % ident);

  file_data dat;
  L(FL("dumping file %s") % ident);
  app.db.get_file_version(ident, dat);
  output.write(dat.inner()().data(), dat.inner()().size());
}

// Name: packet_for_rdata
// Arguments:
//   1: a revision id
// Added in: 2.0
// Purpose: Prints the revision data in packet format
//
// Output format: revision data in "monotone read" compatible packet
//   format
//
// Error conditions: If the revision id specified is unknown or
// invalid prints an error message to stderr and exits with status 1.
AUTOMATE(packet_for_rdata, N_("REVID"))
{
  if (args.size() != 1)
    throw usage(help_name);

  packet_writer pw(output);

  revision_id r_id(idx(args, 0)());
  revision_data r_data;

  N(app.db.revision_exists(r_id),
    F("no such revision '%s'") % r_id);
  app.db.get_revision(r_id, r_data);
  pw.consume_revision_data(r_id,r_data);
}

// Name: packets_for_certs
// Arguments:
//   1: a revision id
// Added in: 2.0
// Purpose: Prints the certs associated with a revision in packet format
//
// Output format: certs in "monotone read" compatible packet format
//
// Error conditions: If the revision id specified is unknown or
// invalid prints an error message to stderr and exits with status 1.
AUTOMATE(packets_for_certs, N_("REVID"))
{
  if (args.size() != 1)
    throw usage(help_name);

  packet_writer pw(output);

  revision_id r_id(idx(args, 0)());
  vector< revision<cert> > certs;

  N(app.db.revision_exists(r_id),
    F("no such revision '%s'") % r_id);
  app.db.get_revision_certs(r_id, certs);
  for (size_t i = 0; i < certs.size(); ++i)
    pw.consume_revision_cert(idx(certs,i));
}

// Name: packet_for_fdata
// Arguments:
//   1: a file id
// Added in: 2.0
// Purpose: Prints the file data in packet format
//
// Output format: file data in "monotone read" compatible packet format
//
// Error conditions: If the file id specified is unknown or invalid
// prints an error message to stderr and exits with status 1.
AUTOMATE(packet_for_fdata, N_("FILEID"))
{
  if (args.size() != 1)
    throw usage(help_name);

  packet_writer pw(output);

  file_id f_id(idx(args, 0)());
  file_data f_data;

  N(app.db.file_version_exists(f_id),
    F("no such file '%s'") % f_id);
  app.db.get_file_version(f_id, f_data);
  pw.consume_file_data(f_id,f_data);
}

// Name: packet_for_fdelta
// Arguments:
//   1: a file id
//   2: a file id
// Added in: 2.0
// Purpose: Prints the file delta in packet format
//
// Output format: file delta in "monotone read" compatible packet format
//
// Error conditions: If any of the file ids specified are unknown or
// invalid prints an error message to stderr and exits with status 1.
AUTOMATE(packet_for_fdelta, N_("OLD_FILE NEW_FILE"))
{
  if (args.size() != 2)
    throw usage(help_name);

  packet_writer pw(output);

  file_id f_old_id(idx(args, 0)());
  file_id f_new_id(idx(args, 1)());
  file_data f_old_data, f_new_data;

  N(app.db.file_version_exists(f_old_id),
    F("no such revision '%s'") % f_old_id);
  N(app.db.file_version_exists(f_new_id),
    F("no such revision '%s'") % f_new_id);
  app.db.get_file_version(f_old_id, f_old_data);
  app.db.get_file_version(f_new_id, f_new_data);
  delta del;
  diff(f_old_data.inner(), f_new_data.inner(), del);
  pw.consume_file_delta(f_old_id, f_new_id, file_delta(del));
}

// Name: common_ancestors
// Arguments:
//   1 or more revision ids
// Added in: 2.1
// Purpose: Prints all revisions which are ancestors of all of the
//   revisions given as arguments.
// Output format: A list of revision ids, in hexadecimal, each
//   followed by a newline.  Revisions are printed in alphabetically
//   sorted order.
// Error conditions: If any of the revisions do not exist, prints
//   nothing to stdout, prints an error message to stderr, and exits
//   with status 1.
AUTOMATE(common_ancestors, N_("REV1 [REV2 [REV3 [...]]]"))
{
  if (args.size() == 0)
    throw usage(help_name);

  set<revision_id> ancestors, common_ancestors;
  vector<revision_id> frontier;
  for (vector<utf8>::const_iterator i = args.begin(); i != args.end(); ++i)
    {
      revision_id rid((*i)());
      N(app.db.revision_exists(rid), F("No such revision %s") % rid);
      ancestors.clear();
      ancestors.insert(rid);
      frontier.push_back(rid);
      while (!frontier.empty())
        {
          revision_id rid = frontier.back();
          frontier.pop_back();
          if(!null_id(rid))
            {
              set<revision_id> parents;
              app.db.get_revision_parents(rid, parents);
              for (set<revision_id>::const_iterator i = parents.begin();
                   i != parents.end(); ++i)
                {
                  if (ancestors.find(*i) == ancestors.end())
                    {
                      frontier.push_back(*i);
                      ancestors.insert(*i);
                    }
                }
            }
        }
      if (common_ancestors.empty())
        common_ancestors = ancestors;
      else
        {
          set<revision_id> common;
          set_intersection(ancestors.begin(), ancestors.end(),
                         common_ancestors.begin(), common_ancestors.end(),
                         inserter(common, common.begin()));
          common_ancestors = common;
        }
    }

  for (set<revision_id>::const_iterator i = common_ancestors.begin();
       i != common_ancestors.end(); ++i)
    if (!null_id(*i))
      output << (*i).inner()() << endl;
}

// Name: branches
// Arguments:
//   None
// Added in: 2.2
// Purpose:
//   Prints all branch certs present in the revision graph, that are not
//   excluded by the lua hook 'ignore_branch'.
// Output format:
//   Zero or more lines, each the name of a branch. The lines are printed
//   in alphabetically sorted order.
// Error conditions:
//   None.
AUTOMATE(branches, N_(""))
{
  if (args.size() > 0)
    throw usage(help_name);

  vector<string> names;

  app.db.get_branches(names);
  sort(names.begin(), names.end());

  for (vector<string>::const_iterator i = names.begin();
       i != names.end(); ++i)
    if (!app.lua.hook_ignore_branch(*i))
      output << (*i) << endl;
}

// Name: tags
// Arguments:
//   A branch pattern (optional).
// Added in: 2.2
// Purpose:
//   If a branch pattern is given, prints all tags that are attached to
//   revisions on branches matched by the pattern; otherwise prints all tags
//   of the revision graph.
//
//   If a branch name is ignored by means of the lua hook 'ignore_branch',
//   it is neither printed, nor can it be matched by a pattern.
// Output format:
//   There is one basic_io stanza for each tag.
//
//   All stanzas are formatted by basic_io. Stanzas are separated
//   by a blank line. Values will be escaped, '\' to '\\' and
//   '"' to '\"'.
//
//   Each stanza has exactly the following four entries:
//
//   'tag'
//         the value of the tag cert, i.e. the name of the tag
//   'revision'
//         the hexadecimal id of the revision the tag is attached to
//   'signer'
//         the name of the key used to sign the tag cert
//   'branches'
//         a (possibly empty) list of all branches the tagged revision is on
//
//   Stanzas are printed in arbitrary order.
// Error conditions:
//   A run-time exception is thrown for illegal patterns.
AUTOMATE(tags, N_("[BRANCH_PATTERN]"))
{
  utf8 incl("*");
  bool filtering(false);
  
  if (args.size() == 1) {
    incl = idx(args, 0);
    filtering = true;
  }
  else if (args.size() > 1)
    throw usage(name);

  globish_matcher match(incl, utf8());
  basic_io::printer prt;
  basic_io::stanza stz;
  stz.push_str_pair(symbol("format_version"), "1");
  prt.print_stanza(stz);
  
  vector<revision<cert> > tag_certs;
  app.db.get_revision_certs(tag_cert_name, tag_certs);

  for (vector<revision<cert> >::const_iterator i = tag_certs.begin();
       i != tag_certs.end(); ++i) {

    cert tagcert(i->inner());
    vector<revision<cert> > branch_certs;
    app.db.get_revision_certs(tagcert.ident, branch_cert_name, branch_certs);
    
    bool show(!filtering);
    vector<string> branch_names;

    for (vector<revision<cert> >::const_iterator j = branch_certs.begin();
         j != branch_certs.end(); ++j) {

      cert branchcert(j->inner());
      cert_value branch;
      decode_base64(branchcert.value, branch);
      string branch_name(branch());
      
      if (app.lua.hook_ignore_branch(branch_name))
        continue;
      
      if (!show && match(branch_name)) 
        show = true;
      branch_names.push_back(branch_name);
    }

    if (show) {
      basic_io::stanza stz;
      cert_value tag;
      decode_base64(tagcert.value, tag);
      stz.push_str_pair(symbol("tag"), tag());
      stz.push_hex_pair(symbol("revision"), tagcert.ident);
      stz.push_str_pair(symbol("signer"), tagcert.key());
      stz.push_str_multi(symbol("branches"), branch_names);
      prt.print_stanza(stz);
    }
  }
  output.write(prt.buf.data(), prt.buf.size());
}

// Local Variables:
// mode: C++
// fill-column: 76
// c-file-style: "gnu"
// indent-tabs-mode: nil
// End:
// vim: et:sw=2:sts=2:ts=2:cino=>2s,{s,\:s,+s,t0,g0,^-2,e-2,n-2,p2s,(0,=s:<|MERGE_RESOLUTION|>--- conflicted
+++ resolved
@@ -227,12 +227,8 @@
   roster_t base, current;
   temp_node_id_source nis;
 
-<<<<<<< HEAD
+  // get the base and the current roster of this workspace
   app.work.get_base_and_current_roster_shape(base, current, nis);
-=======
-  // get the base and the current roster of this workspace
-  get_base_and_current_roster_shape(base, current, nis, app);
->>>>>>> 28cdb89d
 
   // escalate if the given path is unknown to the current roster
   N(current.has_node(path),
