// -*- mode: C++; c-file-style: "gnu"; indent-tabs-mode: nil -*-
// copyright (C) 2004 nathaniel smith <njs@pobox.com>
// all rights reserved.
// licensed to the public under the terms of the GNU GPL (>= 2)
// see the file COPYING for details

#include <string>
#include <iostream>
#include <iterator>
#include <vector>
#include <algorithm>
#include <sstream>
#include <unistd.h>

#include <boost/bind.hpp>
#include <boost/function.hpp>
#include <boost/tuple/tuple.hpp>

#include "app_state.hh"
#include "basic_io.hh"
#include "commands.hh"
#include "constants.hh"
#include "restrictions.hh"
#include "revision.hh"
#include "transforms.hh"
#include "vocab.hh"
<<<<<<< HEAD
#include "keys.hh"
=======
#include "format.hh"
>>>>>>> 40404107

static std::string const interface_version = "1.1";

// Name: interface_version
// Arguments: none
// Added in: 0.0
// Purpose: Prints version of automation interface.  Major number increments
//   whenever a backwards incompatible change is made; minor number increments
//   whenever any change is made (but is reset when major number increments).
// Output format: "<decimal number>.<decimal number>\n".  Always matches
//   "[0-9]+\.[0-9]+\n".
// Error conditions: None.
static void
automate_interface_version(std::vector<utf8> args,
                           std::string const & help_name,
                           app_state & app,
                           std::ostream & output)
{
  if (args.size() != 0)
    throw usage(help_name);
  
  output << interface_version << std::endl;
}

// Name: heads
// Arguments:
//   1: branch name (optional, default branch is used if non-existant)
// Added in: 0.0
// Purpose: Prints the heads of the given branch.
// Output format: A list of revision ids, in hexadecimal, each followed by a
//   newline. Revision ids are printed in alphabetically sorted order.
// Error conditions: If the branch does not exist, prints nothing.  (There are
//   no heads.)
static void
automate_heads(std::vector<utf8> args,
               std::string const & help_name,
               app_state & app,
               std::ostream & output)
{
  if (args.size() > 1)
    throw usage(help_name);

  if (args.size() ==1 ) {
    // branchname was explicitly given, use that
    app.set_branch(idx(args, 0));
  }
  std::set<revision_id> heads;
  get_branch_heads(app.branch_name(), app, heads);

  FormatFunc fmt(output, app);
  for_each(heads.begin(), heads.end(), fmt);
}

// Name: ancestors
// Arguments:
//   1 or more: revision ids
// Added in: 0.2
// Purpose: Prints the ancestors (exclusive) of the given revisions
// Output format: A list of revision ids, in hexadecimal, each followed by a
//   newline. Revision ids are printed in alphabetically sorted order.
// Error conditions: If any of the revisions do not exist, prints nothing to
//   stdout, prints an error message to stderr, and exits with status 1.
static void
automate_ancestors(std::vector<utf8> args,
                     std::string const & help_name,
                     app_state & app,
                     std::ostream & output)
{
  if (args.size() == 0)
    throw usage(help_name);

  std::set<revision_id> ancestors;
  std::vector<revision_id> frontier;
  for (std::vector<utf8>::const_iterator i = args.begin(); i != args.end(); ++i)
    {
      revision_id rid((*i)());
      N(app.db.revision_exists(rid), F("No such revision %s") % rid);
      frontier.push_back(rid);
    }
  while (!frontier.empty())
    {
      revision_id rid = frontier.back();
      frontier.pop_back();
      if(!null_id(rid)) {
        std::set<revision_id> parents;
        app.db.get_revision_parents(rid, parents);
        for (std::set<revision_id>::const_iterator i = parents.begin();
             i != parents.end(); ++i)
          {
            if (ancestors.find(*i) == ancestors.end())
              {
                frontier.push_back(*i);
                ancestors.insert(*i);
              }
          }
      }
    }

  FormatFunc fmt(output, app);
  for_each(ancestors.begin(), ancestors.end(), fmt);
}


// Name: descendents
// Arguments:
//   1 or more: revision ids
// Added in: 0.1
// Purpose: Prints the descendents (exclusive) of the given revisions
// Output format: A list of revision ids, in hexadecimal, each followed by a
//   newline. Revision ids are printed in alphabetically sorted order.
// Error conditions: If any of the revisions do not exist, prints nothing to
//   stdout, prints an error message to stderr, and exits with status 1.
static void
automate_descendents(std::vector<utf8> args,
                     std::string const & help_name,
                     app_state & app,
                     std::ostream & output)
{
  if (args.size() == 0)
    throw usage(help_name);

  std::set<revision_id> descendents;
  std::vector<revision_id> frontier;
  for (std::vector<utf8>::const_iterator i = args.begin(); i != args.end(); ++i)
    {
      revision_id rid((*i)());
      N(app.db.revision_exists(rid), F("No such revision %s") % rid);
      frontier.push_back(rid);
    }
  while (!frontier.empty())
    {
      revision_id rid = frontier.back();
      frontier.pop_back();
      std::set<revision_id> children;
      app.db.get_revision_children(rid, children);
      for (std::set<revision_id>::const_iterator i = children.begin();
           i != children.end(); ++i)
        {
          if (descendents.find(*i) == descendents.end())
            {
              frontier.push_back(*i);
              descendents.insert(*i);
            }
        }
    }

  FormatFunc fmt(output, app);
  for_each(descendents.begin(), descendents.end(), fmt);
}


// Name: erase_ancestors
// Arguments:
//   0 or more: revision ids
// Added in: 0.1
// Purpose: Prints all arguments, except those that are an ancestor of some
//   other argument.  One way to think about this is that it prints the
//   minimal elements of the given set, under the ordering imposed by the
//   "child of" relation.  Another way to think of it is if the arguments were
//   a branch, then we print the heads of that branch.
// Output format: A list of revision ids, in hexadecimal, each followed by a
//   newline.  Revision ids are printed in alphabetically sorted order.
// Error conditions: If any of the revisions do not exist, prints nothing to
//   stdout, prints an error message to stderr, and exits with status 1.
static void
automate_erase_ancestors(std::vector<utf8> args,
                         std::string const & help_name,
                         app_state & app,
                         std::ostream & output)
{
  std::set<revision_id> revs;
  for (std::vector<utf8>::const_iterator i = args.begin(); i != args.end(); ++i)
    {
      revision_id rid((*i)());
      N(app.db.revision_exists(rid), F("No such revision %s") % rid);
      revs.insert(rid);
    }
  erase_ancestors(revs, app);

  FormatFunc fmt(output, app);
  for_each(revs.begin(), revs.end(), fmt);
}

// Name: attributes
// Arguments:
//   1: file name (optional, if non-existant prints all files with attributes)
// Added in: 1.0
// Purpose: Prints all attributes for a file, or all  all files with attributes
//   if a file name provided.
// Output format: A list of file names in alphabetically sorted order,
//   or a list of attributes if a file name provided.
// Error conditions: If the file name has no attributes, prints nothing.
static void
automate_attributes(std::vector<utf8> args,
                    std::string const & help_name,
                    app_state & app,
                    std::ostream & output)
{
  if (args.size() > 1)
    throw usage(help_name);

  // is there an .mt-attrs?
  file_path attr_path;
  get_attr_path(attr_path);
  if (!file_exists(attr_path)) return;

  // read attribute map 
  data attr_data;
  attr_map attrs;

  read_data(attr_path, attr_data);
  read_attr_map(attr_data, attrs);

  if (args.size() == 1) {
    // a filename was given, if it has attributes, print them
    file_path path = file_path_external(idx(args,0));
    attr_map::const_iterator i = attrs.find(path);
    if (i == attrs.end()) return;

    for (std::map<std::string, std::string>::const_iterator j = i->second.begin();
         j != i->second.end(); ++j)
      output << j->first << std::endl;
  }
  else {
    for (attr_map::const_iterator i = attrs.begin(); i != attrs.end(); ++i)
      {
        output << (*i).first << std::endl;
      }
  }
}

// Name: toposort
// Arguments:
//   0 or more: revision ids
// Added in: 0.1
// Purpose: Prints all arguments, topologically sorted.  I.e., if A is an
//   ancestor of B, then A will appear before B in the output list.
// Output format: A list of revision ids, in hexadecimal, each followed by a
//   newline.  Revisions are printed in topologically sorted order.
// Error conditions: If any of the revisions do not exist, prints nothing to
//   stdout, prints an error message to stderr, and exits with status 1.
static void
automate_toposort(std::vector<utf8> args,
                  std::string const & help_name,
                  app_state & app,
                  std::ostream & output)
{
  std::set<revision_id> revs;
  for (std::vector<utf8>::const_iterator i = args.begin(); i != args.end(); ++i)
    {
      revision_id rid((*i)());
      N(app.db.revision_exists(rid), F("No such revision %s") % rid);
      revs.insert(rid);
    }
  std::vector<revision_id> sorted;
  toposort(revs, sorted, app);

  FormatFunc fmt(output, app);
  for_each(sorted.begin(), sorted.end(), fmt);
}

// Name: ancestry_difference
// Arguments:
//   1: a revision id
//   0 or more further arguments: also revision ids
// Added in: 0.1
// Purpose: Prints all ancestors of the first revision A, that are not also
//   ancestors of the other revision ids, the "Bs".  For purposes of this
//   command, "ancestor" is an inclusive term; that is, A is an ancestor of
//   one of the Bs, it will not be printed, but otherwise, it will be; and
//   none of the Bs will ever be printed.  If A is a new revision, and Bs are
//   revisions that you have processed before, then this command tells you
//   which revisions are new since then.
// Output format: A list of revision ids, in hexadecimal, each followed by a
//   newline.  Revisions are printed in topologically sorted order.
// Error conditions: If any of the revisions do not exist, prints nothing to
//   stdout, prints an error message to stderr, and exits with status 1.
static void
automate_ancestry_difference(std::vector<utf8> args,
                             std::string const & help_name,
                             app_state & app,
                             std::ostream & output)
{
  if (args.size() == 0)
    throw usage(help_name);

  revision_id a;
  std::set<revision_id> bs;
  std::vector<utf8>::const_iterator i = args.begin();
  a = revision_id((*i)());
  N(app.db.revision_exists(a), F("No such revision %s") % a);
  for (++i; i != args.end(); ++i)
    {
      revision_id b((*i)());
      N(app.db.revision_exists(b), F("No such revision %s") % b);
      bs.insert(b);
    }
  std::set<revision_id> ancestors;
  ancestry_difference(a, bs, ancestors, app);

  std::vector<revision_id> sorted;
  toposort(ancestors, sorted, app);

  FormatFunc fmt(output, app);
  for_each(sorted.begin(), sorted.end(), fmt);
}

// Name: leaves
// Arguments:
//   None
// Added in: 0.1
// Purpose: Prints the leaves of the revision graph, i.e., all revisions that
//   have no children.  This is similar, but not identical to the
//   functionality of 'heads', which prints every revision in a branch, that
//   has no descendents in that branch.  If every revision in the database was
//   in the same branch, then they would be identical.  Generally, every leaf
//   is the head of some branch, but not every branch head is a leaf.
// Output format: A list of revision ids, in hexadecimal, each followed by a
//   newline.  Revision ids are printed in alphabetically sorted order.
// Error conditions: None.
static void
automate_leaves(std::vector<utf8> args,
               std::string const & help_name,
               app_state & app,
               std::ostream & output)
{
  if (args.size() != 0)
    throw usage(help_name);

  // this might be more efficient in SQL, but for now who cares.
  std::set<revision_id> leaves;
  app.db.get_revision_ids(leaves);
  std::multimap<revision_id, revision_id> graph;
  app.db.get_revision_ancestry(graph);
  for (std::multimap<revision_id, revision_id>::const_iterator i = graph.begin();
       i != graph.end(); ++i)
    leaves.erase(i->first);

  FormatFunc fmt(output, app);
  for_each(leaves.begin(), leaves.end(), fmt);
}

// Name: parents
// Arguments:
//   1: a revision id
// Added in: 0.2
// Purpose: Prints the immediate ancestors of the given revision, i.e., the
//   parents.
// Output format: A list of revision ids, in hexadecimal, each followed by a
//   newline.  Revision ids are printed in alphabetically sorted order.
// Error conditions: If the revision does not exist, prints nothing to stdout,
//   prints an error message to stderr, and exits with status 1.
static void
automate_parents(std::vector<utf8> args,
                 std::string const & help_name,
                 app_state & app,
                 std::ostream & output)
{
  if (args.size() != 1)
    throw usage(help_name);
  revision_id rid(idx(args, 0)());
  N(app.db.revision_exists(rid), F("No such revision %s") % rid);
  std::set<revision_id> parents;
  app.db.get_revision_parents(rid, parents);

  FormatFunc fmt(output, app);
  for_each(parents.begin(), parents.end(), fmt);
}

// Name: children
// Arguments:
//   1: a revision id
// Added in: 0.2
// Purpose: Prints the immediate descendents of the given revision, i.e., the
//   children.
// Output format: A list of revision ids, in hexadecimal, each followed by a
//   newline.  Revision ids are printed in alphabetically sorted order.
// Error conditions: If the revision does not exist, prints nothing to stdout,
//   prints an error message to stderr, and exits with status 1.
static void
automate_children(std::vector<utf8> args,
                  std::string const & help_name,
                  app_state & app,
                  std::ostream & output)
{
  if (args.size() != 1)
    throw usage(help_name);
  revision_id rid(idx(args, 0)());
  N(app.db.revision_exists(rid), F("No such revision %s") % rid);
  std::set<revision_id> children;
  app.db.get_revision_children(rid, children);

  FormatFunc fmt(output, app);
  for_each(children.begin(), children.end(), fmt);
}

// Name: graph
// Arguments:
//   None
// Added in: 0.2
// Purpose: Prints out the complete ancestry graph of this database.
// Output format:
//   Each line begins with a revision id.  Following this are zero or more
//   space-prefixed revision ids.  Each revision id after the first is a
//   parent (in the sense of 'automate parents') of the first.  For instance,
//   the following are valid lines:
//     07804171823d963f78d6a0ff1763d694dd74ff40
//     07804171823d963f78d6a0ff1763d694dd74ff40 79d755c197e54dd3db65751d3803833d4cbf0d01
//     07804171823d963f78d6a0ff1763d694dd74ff40 79d755c197e54dd3db65751d3803833d4cbf0d01 a02e7a1390e3e4745c31be922f03f56450c13dce
//   The first would indicate that 07804171823d963f78d6a0ff1763d694dd74ff40
//   was a root node; the second would indicate that it had one parent, and
//   the third would indicate that it had two parents, i.e., was a merge.
//   
//   The output as a whole is alphabetically sorted; additionally, the parents
//   within each line are alphabetically sorted.
// Error conditions: None.
static void
automate_graph(std::vector<utf8> args,
               std::string const & help_name,
               app_state & app,
               std::ostream & output)
{
  if (args.size() != 0)
    throw usage(help_name);

  std::multimap<revision_id, revision_id> edges_mmap;
  std::map<revision_id, std::set<revision_id> > child_to_parents;

  app.db.get_revision_ancestry(edges_mmap);

  for (std::multimap<revision_id, revision_id>::const_iterator i = edges_mmap.begin();
       i != edges_mmap.end(); ++i)
    {
      if (child_to_parents.find(i->second) == child_to_parents.end())
        child_to_parents.insert(std::make_pair(i->second, std::set<revision_id>()));
      if (null_id(i->first))
        continue;
      std::map<revision_id, std::set<revision_id> >::iterator
        j = child_to_parents.find(i->second);
      I(j->first == i->second);
      j->second.insert(i->first);
    }

  for (std::map<revision_id, std::set<revision_id> >::const_iterator i = child_to_parents.begin();
       i != child_to_parents.end(); ++i)
    {
      output << (i->first).inner()();
      for (std::set<revision_id>::const_iterator j = i->second.begin();
           j != i->second.end(); ++j)
        output << " " << (*j).inner()();
      output << std::endl;
    }
}
      
// Name: select
// Arguments:
//   1: selector
// Added in: 0.2
// Purpose: Prints all the revisions that match the given selector.
// Output format: A list of revision ids, in hexadecimal, each followed by a
//   newline. Revision ids are printed in alphabetically sorted order.
// Error conditions: None.
static void
automate_select(std::vector<utf8> args,
               std::string const & help_name,
               app_state & app,
               std::ostream & output)
{
  if (args.size() != 1)
    throw usage(help_name);

  std::vector<std::pair<selectors::selector_type, std::string> >
    sels(selectors::parse_selector(args[0](), app));

  // we jam through an "empty" selection on sel_ident type
  std::set<std::string> completions;
  selectors::selector_type ty = selectors::sel_ident;
  selectors::complete_selector("", sels, ty, completions, app);

  std::vector<revision_id> revs;
  for (std::set<std::string>::const_iterator i = completions.begin();
       i != completions.end(); ++i)
      revs.push_back(revision_id(*i));
  FormatFunc fmt(output, app);
  for_each(revs.begin(), revs.end(), fmt);
}

// consider a changeset with the following
//
// deletions
// renames from to
// additions
//
// pre-state  corresponds to deletions and the "from" side of renames
// post-state corresponds to the "to" side of renames and additions
// file-state corresponds to the state of the file with the given name
//
// pre and post state are related to the path rearrangement specified in MT/work
// file state is related to the details of the resulting file

struct inventory_item
{
  enum pstate 
    { KNOWN_PATH, ADDED_PATH, DROPPED_PATH, RENAMED_PATH } 
    pre_state, post_state;

  enum fstate
    { KNOWN_FILE, PATCHED_FILE, MISSING_FILE, UNKNOWN_FILE, IGNORED_FILE } 
    file_state;

  enum ptype
    { FILE, DIRECTORY } 
    path_type;

  size_t pre_id, post_id;

  inventory_item():
    pre_state(KNOWN_PATH), post_state(KNOWN_PATH), 
    file_state(KNOWN_FILE), 
    path_type(FILE),
    pre_id(0), post_id(0) {}
};

typedef std::map<file_path, inventory_item> inventory_map;

static void
inventory_pre_state(inventory_map & inventory,
                    path_set const & paths,
                    inventory_item::pstate pre_state, 
                    size_t id = 0,
                    inventory_item::ptype path_type = inventory_item::FILE)
{
  for (path_set::const_iterator i = paths.begin(); i != paths.end(); i++)
    {
      L(F("%d %d %s\n") % inventory[*i].pre_state % pre_state % *i);
      I(inventory[*i].pre_state == inventory_item::KNOWN_PATH);
      inventory[*i].pre_state = pre_state;
      inventory[*i].path_type = path_type;
      if (id != 0) 
        {
          I(inventory[*i].pre_id == 0);
          inventory[*i].pre_id = id;
        }
    }
}

static void
inventory_post_state(inventory_map & inventory,
                     path_set const & paths,
                     inventory_item::pstate post_state, 
                     size_t id = 0,
                     inventory_item::ptype path_type = inventory_item::FILE)
{
  for (path_set::const_iterator i = paths.begin(); i != paths.end(); i++)
    {
      L(F("%d %d %s\n") % inventory[*i].post_state % post_state % *i);
      I(inventory[*i].post_state == inventory_item::KNOWN_PATH);
      inventory[*i].post_state = post_state;
      inventory[*i].path_type = path_type;
      if (id != 0) 
        {
          I(inventory[*i].post_id == 0);
          inventory[*i].post_id = id;
        }
    }
}

static void
inventory_file_state(inventory_map & inventory,
                     path_set const & paths,
                     inventory_item::fstate file_state)
{
  for (path_set::const_iterator i = paths.begin(); i != paths.end(); i++)
    {
      L(F("%d %d %s\n") % inventory[*i].file_state % file_state % *i);
      I(inventory[*i].file_state == inventory_item::KNOWN_FILE);
      inventory[*i].file_state = file_state;
    }
}

static void
inventory_renames(inventory_map & inventory,
                  std::map<file_path,file_path> const & renames,
                  inventory_item::ptype path_type = inventory_item::FILE)
{
  path_set old_name;
  path_set new_name;

  static size_t id = 1;

  for (std::map<file_path,file_path>::const_iterator i = renames.begin(); 
       i != renames.end(); i++)
    {
      old_name.insert(i->first);
      new_name.insert(i->second);

      inventory_pre_state(inventory, old_name, inventory_item::RENAMED_PATH, id, path_type);
      inventory_post_state(inventory, new_name, inventory_item::RENAMED_PATH, id, path_type);

      id++;

      old_name.clear();
      new_name.clear();
    }
}
               
// Name: inventory
// Arguments: none
// Added in: 1.0
// Purpose: Prints a summary of every file found in the working copy or its
//   associated base manifest. Each unique path is listed on a line prefixed by
//   three status characters and two numeric values used for identifying
//   renames. The three status characters are as follows.
//
//   column 1 pre-state
//         ' ' the path was unchanged in the pre-state
//         'D' the path was deleted from the pre-state
//         'R' the path was renamed from the pre-state name
//   column 2 post-state
//         ' ' the path was unchanged in the post-state
//         'R' the path was renamed to the post-state name
//         'A' the path was added to the post-state
//   column 3 file-state
//         ' ' the file is known and unchanged from the current manifest version
//         'P' the file is patched to a new version
//         'U' the file is unknown and not included in the current manifest
//         'I' the file is ignored and not included in the current manifest
//         'M' the file is missing but is included in the current manifest
//
// Output format: Each path is printed on its own line, prefixed by three status
//   characters as described above. The status is followed by a single space and
//   two numbers, each separated by a single space, used for identifying renames.
//   The numbers are followed by a single space and then the pathname, which 
//   includes the rest of the line. Directory paths are identified as ending with
//   the "/" character, file paths do not end in this character.
//
// Error conditions: If no working copy book keeping MT directory is found,
//   prints an error message to stderr, and exits with status 1.

static void
automate_inventory(std::vector<utf8> args,
                   std::string const & help_name,
                   app_state & app,
                   std::ostream & output)
{
  if (args.size() != 0)
    throw usage(help_name);

  manifest_id old_manifest_id;
  revision_id old_revision_id;
  manifest_map m_old, m_new;
  path_set old_paths, new_paths, empty;
  change_set::path_rearrangement included, excluded;
  change_set cs;
  path_set missing, changed, unchanged, unknown, ignored;
  inventory_map inventory;
  app.require_working_copy();

  calculate_restricted_rearrangement(app, args, 
                                     old_manifest_id, old_revision_id,
                                     m_old, old_paths, new_paths,
                                     included, excluded);

  // this is a bit screwey. we need to rearrange the old manifest 
  // according to the included rearrangement and for that we need
  // a complete changeset, which is normally obtained from both 
  // the old and the new manifest. we can't do that because there 
  // may be missing files, so instead we add our own set of deltas
  // below.

  // we have the rearrangement of the changeset from above
  // now we need to build up the deltas for the added files

  cs.rearrangement = included;

  hexenc<id> null_ident;

  for (path_set::const_iterator 
         i = included.added_files.begin();
       i != included.added_files.end(); ++i)
    {
      if (path_exists(*i))
        {
          // add path from [] to [xxx]
          hexenc<id> ident;
          calculate_ident(*i, ident, app.lua);
          cs.deltas.insert(std::make_pair(*i,std::make_pair(null_ident, ident)));
        }
      else
        {
          // remove missing files from the added list since they have not deltas
          missing.insert(*i);
          cs.rearrangement.added_files.erase(*i);
        }
    }

  apply_change_set(m_old, cs, m_new);

  classify_manifest_paths(app, m_new, missing, changed, unchanged);

  // remove the remaining added files from the unchanged set since they have been 
  // changed in the deltas construction above. also, only consider the file as 
  // changed if its not missing

  for (path_set::const_iterator 
         i = included.added_files.begin();
       i != included.added_files.end(); ++i)
    {
      unchanged.erase(*i);
      if (missing.find(*i) == missing.end()) 
        changed.insert(*i);
    }

  file_itemizer u(app, new_paths, unknown, ignored);
  walk_tree(file_path(), u);

  inventory_file_state(inventory, missing, inventory_item::MISSING_FILE);

  inventory_pre_state(inventory, included.deleted_files, inventory_item::DROPPED_PATH);
  inventory_pre_state(inventory, included.deleted_dirs, 
                      inventory_item::DROPPED_PATH, inventory_item::DIRECTORY);

  inventory_renames(inventory, included.renamed_files);
  inventory_renames(inventory, included.renamed_dirs, inventory_item::DIRECTORY);

  inventory_post_state(inventory, included.added_files, inventory_item::ADDED_PATH);

  inventory_file_state(inventory, changed, inventory_item::PATCHED_FILE);
  inventory_file_state(inventory, unchanged, inventory_item::KNOWN_FILE);
  inventory_file_state(inventory, unknown, inventory_item::UNKNOWN_FILE);
  inventory_file_state(inventory, ignored, inventory_item::IGNORED_FILE);

  for (inventory_map::const_iterator i = inventory.begin(); i != inventory.end(); ++i)
    {
      switch (inventory[i->first].pre_state) 
        {
        case inventory_item::KNOWN_PATH:   output << " "; break;
        case inventory_item::DROPPED_PATH: output << "D"; break;
        case inventory_item::RENAMED_PATH: output << "R"; break;
        default: I(false); // invalid pre_state
        }

      switch (inventory[i->first].post_state) 
        {
        case inventory_item::KNOWN_PATH:   output << " "; break;
        case inventory_item::RENAMED_PATH: output << "R"; break;
        case inventory_item::ADDED_PATH:   output << "A"; break;
        default: I(false); // invalid post_state
        }

      switch (inventory[i->first].file_state) 
        {
        case inventory_item::KNOWN_FILE:   output << " "; break;
        case inventory_item::PATCHED_FILE: output << "P"; break;
        case inventory_item::UNKNOWN_FILE: output << "U"; break;
        case inventory_item::IGNORED_FILE: output << "I"; break;
        case inventory_item::MISSING_FILE: output << "M"; break;
        }

      // need directory indicators

      output << " " << inventory[i->first].pre_id 
             << " " << inventory[i->first].post_id 
             << " " << i->first;

      if (inventory[i->first].path_type  == inventory_item::DIRECTORY)
        output << "/";

      output << std::endl;
    }
 
}

// Name: certs
// Arguments:
//   1: a revision id
// Added in: 1.0
// Purpose: Prints all certificates associated with the given revision ID.
//   Each certificate is contained in a basic IO stanza. For each certificate, 
//   the following values are provided:
//   
//   'key' : a string indicating the key used to sign this certificate.
//   'signature': a string indicating the status of the signature. Possible 
//   values of this string are:
//     'ok'        : the signature is correct
//     'bad'       : the signature is invalid
//     'unknown'   : signature was made with an unknown key
//   'name' : the name of this certificate
//   'value' : the value of this certificate
//   'trust' : is this certificate trusted by the defined trust metric
//   Possible values of this string are:
//     'trusted'   : this certificate is trusted
//     'untrusted' : this certificate is not trusted
//
// Output format: All stanzas are formatted by basic_io. Stanzas are seperated 
// by a blank line. Values will be escaped, '\' -> '\\' and '"' -> '\"'.
//
// Error conditions: If a certificate is signed with an unknown public key, a 
// warning message is printed to stderr. If the revision specified is unknown 
// or invalid prints an error message to stderr and exits with status 1.
static void
automate_certs(std::vector<utf8> args,
                 std::string const & help_name,
                 app_state & app,
                 std::ostream & output)
{
  if (args.size() != 1)
    throw usage(help_name);

  std::vector<cert> certs;
  
  transaction_guard guard(app.db);
  
  revision_id rid(idx(args, 0)());
  N(app.db.revision_exists(rid), F("No such revision %s") % rid);
  hexenc<id> ident(rid.inner());

  std::vector< revision<cert> > ts;
  app.db.get_revision_certs(rid, ts);
  for (size_t i = 0; i < ts.size(); ++i)
    certs.push_back(idx(ts, i).inner());

  {
    std::set<rsa_keypair_id> checked;      
    for (size_t i = 0; i < certs.size(); ++i)
      {
        if (checked.find(idx(certs, i).key) == checked.end() &&
            !app.db.public_key_exists(idx(certs, i).key))
          P(F("warning: no public key '%s' found in database\n")
            % idx(certs, i).key);
        checked.insert(idx(certs, i).key);
      }
  }
        
  // Make the output deterministic; this is useful for the test suite, in
  // particular.
  std::sort(certs.begin(), certs.end());

  basic_io::printer pr(output);

  for (size_t i = 0; i < certs.size(); ++i)
    {
      basic_io::stanza st;
      cert_status status = check_cert(app, idx(certs, i));
      cert_value tv;      
      cert_name name = idx(certs, i).name();
      std::set<rsa_keypair_id> signers;

      decode_base64(idx(certs, i).value, tv);

      rsa_keypair_id keyid = idx(certs, i).key();
      signers.insert(keyid);

      bool trusted = app.lua.hook_get_revision_cert_trust(signers, ident,
                                                          name, tv);

      st.push_str_pair("key", keyid());

      std::string stat;
      switch (status)
        {
        case cert_ok:
          stat = "ok";
          break;
        case cert_bad:
          stat = "bad";
          break;
        case cert_unknown:
          stat = "unknown";
          break;
        }
      st.push_str_pair("signature", stat);

      st.push_str_pair("name", name());
      st.push_str_pair("value", tv());
      st.push_str_pair("trust", (trusted ? "trusted" : "untrusted"));

      pr.print_stanza(st);
    }

  guard.commit();
}

// Name: get_revision
// Arguments:
//   1: a revision id (optional, determined from working directory if non-existant)
// Added in: 1.0
// Purpose: Prints changeset information for the specified revision id.
//
// There are several changes that are described; each of these is described by 
// a different basic_io stanza. The first string pair of each stanza indicates the 
// type of change represented. 
//
// Possible values of this first value are along with an ordered list of 
// basic_io formatted string pairs that will be provided are:
//
//  'old_revision' : represents a parent revision.
//                   format: ('old_revision', revision id)
//  'new_manifest' : represents the new manifest associated with the revision.
//                   format: ('new_manifest', manifest id)
//  'old_manifest' : represents a manifest associated with a parent revision.
//                   format: ('old_manifest', manifest id)
//  'patch' : represents a file that was modified.
//            format: ('patch', filename), ('from', file id), ('to', file id)
//  'add_file' : represents a file that was added.
//               format: ('add_file', filename)
//  'delete_file' : represents a file that was deleted.
//                  format: ('delete_file', filename)
//  'delete_dir' : represents a directory that was deleted.
//                 format: ('delete_dir', filename)
//  'rename_file' : represents a file that was renamed.
//                  format: ('rename_file', old filename), ('to', new filename)
//  'rename_dir' : represents a directory that was renamed.
//                 format: ('rename_dir', old filename), ('to', new filename)
//
// Output format: All stanzas are formatted by basic_io. Stanzas are seperated 
// by a blank line. Values will be escaped, '\' -> '\\' and '"' -> '\"'.
//
// Error conditions: If the revision specified is unknown or invalid prints an 
// error message to stderr and exits with status 1.
static void
automate_get_revision(std::vector<utf8> args,
                 std::string const & help_name,
                 app_state & app,
                 std::ostream & output)
{
  if (args.size() > 1)
    throw usage(help_name);

  revision_data dat;
  revision_id ident;

  if (args.size() == 0)
    {
      revision_set rev;
      manifest_map m_old, m_new;

      app.require_working_copy(); 
      calculate_unrestricted_revision(app, rev, m_old, m_new);
      calculate_ident(rev, ident);
      write_revision_set(rev, dat);
    }
  else
    {
      ident = revision_id(idx(args, 0)());
      N(app.db.revision_exists(ident),
        F("no revision %s found in database") % ident);
      app.db.get_revision(ident, dat);
    }

  L(F("dumping revision %s\n") % ident);
  output.write(dat.inner()().data(), dat.inner()().size());
}

// Name: get_manifest
// Arguments:
//   1: a manifest id (optional, determined from working directory if non-existant)
// Added in: 1.0
// Purpose: Prints the contents of the manifest associated with the given manifest ID.
//
// Output format: One line for each file in the manifest. Each line begins with a 
// 40 character file ID, followed by two space characters (' ') and then the filename.
// eg:
// 22382ac1bdffec21170a88ff2580fe39b508243f  vocab.hh
//
// Error conditions:  If the manifest ID specified is unknown or invalid prints an 
// error message to stderr and exits with status 1.
static void
automate_get_manifest(std::vector<utf8> args,
                 std::string const & help_name,
                 app_state & app,
                 std::ostream & output)
{
  if (args.size() > 1)
    throw usage(help_name);

  manifest_data dat;
  manifest_id ident;

  if (args.size() == 0)
    {
      revision_set rev;
      manifest_map m_old, m_new;

      app.require_working_copy();
      calculate_unrestricted_revision(app, rev, m_old, m_new);

      calculate_ident(m_new, ident);
      write_manifest_map(m_new, dat);
    }
  else
    {
      ident = manifest_id(idx(args, 0)());
      N(app.db.manifest_version_exists(ident),
        F("no manifest version %s found in database") % ident);
      app.db.get_manifest_version(ident, dat);
    }

  L(F("dumping manifest %s\n") % ident);
  output.write(dat.inner()().data(), dat.inner()().size());
}

// Name: get_file
// Arguments:
//   1: a file id
// Added in: 1.0
// Purpose: Prints the contents of the specified file.
//
// Output format: The file contents are output without modification.
//
// Error conditions: If the file id specified is unknown or invalid prints 
// an error message to stderr and exits with status 1.
static void
automate_get_file(std::vector<utf8> args,
                 std::string const & help_name,
                 app_state & app,
                 std::ostream & output)
{
  if (args.size() != 1)
    throw usage(help_name);

  file_id ident(idx(args, 0)());
  N(app.db.file_version_exists(ident),
    F("no file version %s found in database") % ident);

  file_data dat;
  L(F("dumping file %s\n") % ident);
  app.db.get_file_version(ident, dat);
  output.write(dat.inner()().data(), dat.inner()().size());
}

void
automate_command(utf8 cmd, std::vector<utf8> args,
                 std::string const & root_cmd_name,
                 app_state & app,
                 std::ostream & output);

// Name: stdio
// Arguments: none
// Added in: 1.0
// Purpose: Allow multiple automate commands to be run from one instance
//   of monotone.
//
// Input format: The input is a series of lines of the form
//   'l'<size>':'<string>[<size>':'<string>...]'e', with characters
//   after the 'e' of one command, but before the 'l' of the next ignored.
//   This space is reserved, and should not contain characters other
//   than '\n'.
//   Example:
//     l6:leavese
//     l7:parents40:0e3171212f34839c2e3263e7282cdeea22fc5378e
//
// Output format: <command number>:<err code>:<last?>:<size>:<output>
//   <command number> is a decimal number specifying which command
//   this output is from. It is 0 for the first command, and increases
//   by one each time.
//   <err code> is 0 for success, 1 for a syntax error, and 2 for any
//   other error.
//   <last?> is 'l' if this is the last piece of output for this command,
//   and 'm' if there is more output to come.
//   <size> is the number of bytes in the output.
//   <output> is the output of the command.
//   Example:
//     0:0:l:205:0e3171212f34839c2e3263e7282cdeea22fc5378
//     1f4ef73c3e056883c6a5ff66728dd764557db5e6
//     2133c52680aa2492b18ed902bdef7e083464c0b8
//     23501f8afd1f9ee037019765309b0f8428567f8a
//     2c295fcf5fe20301557b9b3a5b4d437b5ab8ec8c
//     1:0:l:41:7706a422ccad41621c958affa999b1a1dd644e79
//
// Error conditions: Errors encountered by the commands run only set the error
//   code in the output for that command. Malformed input results in exit with
//   a non-zero return value and an error message.

//We use our own stringbuf class so we can put in a callback on write.
//This lets us dump output at a set length, rather than waiting until
//we have all of the output.
typedef std::basic_stringbuf<char,
                             std::char_traits<char>,
                             std::allocator<char> > char_stringbuf;
struct my_stringbuf : public char_stringbuf
{
private:
  std::streamsize written;
  boost::function1<void, int> on_write;
  std::streamsize last_call;
  std::streamsize call_every;
  bool clear;
public:
  my_stringbuf() : char_stringbuf(),
                   written(0),
                   last_call(0),
                   call_every(constants::automate_stdio_size)
  {}
  virtual std::streamsize
  xsputn(const char_stringbuf::char_type* __s, std::streamsize __n)
  {
    std::streamsize ret=char_stringbuf::xsputn(__s, __n);
    written+=__n;
    while(written>=last_call+call_every)
      {
        if(on_write)
          on_write(call_every);
        last_call+=call_every;
      }
    return ret;
  }
  virtual int sync()
  {
    int ret=char_stringbuf::sync();
    if(on_write)
      on_write(-1);
    last_call=written;
    return ret;
  }
  void set_on_write(boost::function1<void, int> x)
  {
    on_write = x;
  }
};

void print_some_output(int cmdnum,
                       int err,
                       bool last,
                       std::string const & text,
                       std::ostream & s,
                       int & pos,
                       int size)
{
  if(size==-1)
    {
      while(text.size()-pos > constants::automate_stdio_size)
        {
          s<<cmdnum<<':'<<err<<':'<<'m'<<':';
          s<<constants::automate_stdio_size<<':'
           <<text.substr(pos, constants::automate_stdio_size);
          pos+=constants::automate_stdio_size;
          s.flush();
        }
      s<<cmdnum<<':'<<err<<':'<<(last?'l':'m')<<':';
      s<<(text.size()-pos)<<':'<<text.substr(pos);
      pos=text.size();
    }
  else
    {
      I((unsigned int)(size) <= constants::automate_stdio_size);
      s<<cmdnum<<':'<<err<<':'<<(last?'l':'m')<<':';
      s<<size<<':'<<text.substr(pos, size);
      pos+=size;
    }
  s.flush();
}

static void
automate_stdio(std::vector<utf8> args,
                   std::string const & help_name,
                   app_state & app,
                   std::ostream & output)
{
  if (args.size() != 0)
    throw usage(help_name);
  int cmdnum = 0;
  char c;
  ssize_t n=1;
  while(n)//while(!EOF)
    {
      std::string x;
      utf8 cmd;
      args.clear();
      bool first=true;
      int toklen=0;
      bool firstchar=true;
      for(n=read(0, &c, 1); c != 'l' && n; n=read(0, &c, 1))
        ;
      for(n=read(0, &c, 1); c!='e' && n; n=read(0, &c, 1))
        {
          if(c<='9' && c>='0')
            {
              toklen=(toklen*10)+(c-'0');
            }
          else if(c == ':')
            {
              char *tok=new char[toklen];
              int count=0;
              while(count<toklen)
                count+=read(0, tok, toklen-count);
              if(first)
                cmd=utf8(std::string(tok, toklen));
              else
                args.push_back(utf8(std::string(tok, toklen)));
              toklen=0;
              delete[] tok;
              first=false;
            }
          else
            {
              N(false, F("Bad input to automate stdio"));
            }
          firstchar=false;
        }
      if(cmd() != "")
        {
          int outpos=0;
          int err;
          std::ostringstream s;
          my_stringbuf sb;
          sb.set_on_write(boost::bind(print_some_output,
                                      cmdnum,
                                      boost::ref(err),
                                      false,
                                      boost::bind(&my_stringbuf::str, &sb),
                                      boost::ref(output),
                                      boost::ref(outpos),
                                      _1));
          s.std::basic_ios<char, std::char_traits<char> >::rdbuf(&sb);
          try
            {
              err=0;
              automate_command(cmd, args, help_name, app, s);
            }
          catch(usage & u)
            {
              if(sb.str().size())
                s.flush();
              err=1;
              commands::explain_usage(help_name, s);
            }
          catch(informative_failure & f)
            {
              if(sb.str().size())
                s.flush();
              err=2;
              //Do this instead of printing f.what directly so the output
              //will be split into properly-sized blocks automatically.
              s<<f.what;
            }
            print_some_output(cmdnum, err, true, sb.str(),
                              output, outpos, -1);
        }
      cmdnum++;
    }
}

// Name: keys
// Arguments: none
// Added in: 1.1
// Purpose: Prints all keys in the keystore, and if a database is given
//   also all keys in the database, in basic_io format.
// Output format: For each key, a basic_io stanza is printed. The items in
//   the stanza are:
//     name - the key identifier
//     public_hash - the hash of the public half of the key
//     private_hash - the hash of the private half of the key
//     public_location - where the public half of the key is stored
//     private_location - where the private half of the key is stored
//   The *_location items may have multiple values, as shown below
//   for public_location.
//   If the private key does not exist, then the private_hash and
//   private_location items will be absent.
//
// Sample output:
//               name "tbrownaw@gmail.com"
//        public_hash [475055ec71ad48f5dfaf875b0fea597b5cbbee64]
//       private_hash [7f76dae3f91bb48f80f1871856d9d519770b7f8a]
//    public_location "database" "keystore"
//   private_location "keystore"
//
//              name "njs@pobox.com"
//       public_hash [de84b575d5e47254393eba49dce9dc4db98ed42d]
//   public_location "database"
//
//               name "foo@bar.com"
//        public_hash [7b6ce0bd83240438e7a8c7c207d8654881b763f6]
//       private_hash [bfc3263e3257087f531168850801ccefc668312d]
//    public_location "keystore"
//   private_location "keystore"
//
// Error conditions: None.
static void
automate_keys(std::vector<utf8> args, std::string const & help_name,
              app_state & app, std::ostream & output)
{
  if (args.size() != 0)
    throw usage(help_name);
  std::vector<rsa_keypair_id> dbkeys;
  std::vector<rsa_keypair_id> kskeys;
  // public_hash, private_hash, public_location, private_location
  std::map<std::string, boost::tuple<hexenc<id>, hexenc<id>,
                                     std::vector<std::string>,
                                     std::vector<std::string> > > items;
  if (app.db.database_specified())
    {
      transaction_guard guard(app.db);
      app.db.get_key_ids("", dbkeys);
      guard.commit();
    }
  app.keys.get_key_ids("", kskeys);

  for (std::vector<rsa_keypair_id>::iterator i = dbkeys.begin();
       i != dbkeys.end(); i++)
    {
      base64<rsa_pub_key> pub_encoded;
      hexenc<id> hash_code;

      app.db.get_key(*i, pub_encoded);
      key_hash_code(*i, pub_encoded, hash_code);
      items[(*i)()].get<0>() = hash_code;
      items[(*i)()].get<2>().push_back("database");
    }

  for (std::vector<rsa_keypair_id>::iterator i = kskeys.begin();
       i != kskeys.end(); i++)
    {
      keypair kp;
      hexenc<id> privhash, pubhash;
      app.keys.get_key_pair(*i, kp); 
      key_hash_code(*i, kp.pub, pubhash);
      key_hash_code(*i, kp.priv, privhash);
      items[(*i)()].get<0>() = pubhash;
      items[(*i)()].get<1>() = privhash;
      items[(*i)()].get<2>().push_back("keystore");
      items[(*i)()].get<3>().push_back("keystore");
    }
  basic_io::printer prt(output);
  for (std::map<std::string, boost::tuple<hexenc<id>, hexenc<id>,
                                     std::vector<std::string>,
                                     std::vector<std::string> > >::iterator
         i = items.begin(); i != items.end(); ++i)
    {
      basic_io::stanza stz;
      stz.push_str_pair("name", i->first);
      stz.push_hex_pair("public_hash", i->second.get<0>()());
      if (!i->second.get<1>()().empty())
        stz.push_hex_pair("private_hash", i->second.get<1>()());
      stz.push_str_multi("public_location", i->second.get<2>());
      if (!i->second.get<3>().empty())
        stz.push_str_multi("private_location", i->second.get<3>());
      prt.print_stanza(stz);
    }
}


void
automate_command(utf8 cmd, std::vector<utf8> args,
                 std::string const & root_cmd_name,
                 app_state & app,
                 std::ostream & output)
{
  if (cmd() == "interface_version")
    automate_interface_version(args, root_cmd_name, app, output);
  else if (cmd() == "heads")
    automate_heads(args, root_cmd_name, app, output);
  else if (cmd() == "ancestors")
    automate_ancestors(args, root_cmd_name, app, output);
  else if (cmd() == "descendents")
    automate_descendents(args, root_cmd_name, app, output);
  else if (cmd() == "erase_ancestors")
    automate_erase_ancestors(args, root_cmd_name, app, output);
  else if (cmd() == "toposort")
    automate_toposort(args, root_cmd_name, app, output);
  else if (cmd() == "ancestry_difference")
    automate_ancestry_difference(args, root_cmd_name, app, output);
  else if (cmd() == "leaves")
    automate_leaves(args, root_cmd_name, app, output);
  else if (cmd() == "parents")
    automate_parents(args, root_cmd_name, app, output);
  else if (cmd() == "children")
    automate_children(args, root_cmd_name, app, output);
  else if (cmd() == "graph")
    automate_graph(args, root_cmd_name, app, output);
  else if (cmd() == "select")
    automate_select(args, root_cmd_name, app, output);
  else if (cmd() == "inventory")
    automate_inventory(args, root_cmd_name, app, output);
  else if (cmd() == "attributes")
    automate_attributes(args, root_cmd_name, app, output);
  else if (cmd() == "stdio")
    automate_stdio(args, root_cmd_name, app, output);
  else if (cmd() == "certs")
    automate_certs(args, root_cmd_name, app, output);
  else if (cmd() == "get_revision")
    automate_get_revision(args, root_cmd_name, app, output);
  else if (cmd() == "get_manifest")
    automate_get_manifest(args, root_cmd_name, app, output);
  else if (cmd() == "get_file")
    automate_get_file(args, root_cmd_name, app, output);
  else if (cmd() == "keys")
    automate_keys(args, root_cmd_name, app, output);
  else
    throw usage(root_cmd_name);
}<|MERGE_RESOLUTION|>--- conflicted
+++ resolved
@@ -24,11 +24,8 @@
 #include "revision.hh"
 #include "transforms.hh"
 #include "vocab.hh"
-<<<<<<< HEAD
 #include "keys.hh"
-=======
 #include "format.hh"
->>>>>>> 40404107
 
 static std::string const interface_version = "1.1";
 
