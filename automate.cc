// Copyright (C) 2004, 2007 Nathaniel Smith <njs@pobox.com>
// Copyright (C) 2007 - 2008 Stephen Leake <stephen_leake@stephe-leake.org>
//
// This program is made available under the GNU GPL version 2.0 or
// greater. See the accompanying file COPYING for details.
//
// This program is distributed WITHOUT ANY WARRANTY; without even the
// implied warranty of MERCHANTABILITY or FITNESS FOR A PARTICULAR
// PURPOSE.

#include "base.hh"
#include <algorithm>
#include <iterator>
#include <sstream>
#include <unistd.h>
#include "vector.hh"

#include <boost/bind.hpp>
#include <boost/function.hpp>
#include <boost/lexical_cast.hpp>
#include <boost/tuple/tuple.hpp>

#include "app_state.hh"
#include "basic_io.hh"
#include "cert.hh"
#include "cmd.hh"
#include "commands.hh"
#include "constants.hh"
#include "inodeprint.hh"
#include "keys.hh"
#include "file_io.hh"
#include "packet.hh"
#include "restrictions.hh"
#include "revision.hh"
#include "transforms.hh"
#include "vocab.hh"
#include "globish.hh"
#include "charset.hh"
#include "safe_map.hh"
#include "xdelta.hh"

using std::allocator;
using std::basic_ios;
using std::basic_stringbuf;
using std::char_traits;
using std::inserter;
using std::make_pair;
using std::map;
using std::multimap;
using std::ostream;
using std::ostringstream;
using std::pair;
using std::set;
using std::sort;
using std::streamsize;
using std::string;
using std::vector;


// Name: heads
// Arguments:
//   1: branch name (optional, default branch is used if non-existant)
// Added in: 0.0
// Purpose: Prints the heads of the given branch.
// Output format: A list of revision ids, in hexadecimal, each followed by a
//   newline. Revision ids are printed in alphabetically sorted order.
// Error conditions: If the branch does not exist, prints nothing.  (There are
//   no heads.)
CMD_AUTOMATE(heads, N_("[BRANCH]"),
             N_("Prints the heads of the given branch"),
             "",
             options::opts::none)
{
  N(args.size() < 2,
    F("wrong argument count"));

  CMD_REQUIRES_DATABASE(app);
  
  system_path database_option;
  branch_name branch_option;
  rsa_keypair_id key_option;
  system_path keydir_option;
  app.work.get_ws_options(database_option, branch_option,
                          key_option, keydir_option);

  if (args.size() == 1 ) {
    // branchname was explicitly given, use that
    branch_option = branch_name(idx(args, 0)());
  }
  set<revision_id> heads;
  app.get_project().get_branch_heads(branch_option, heads,
                                     app.opts.ignore_suspend_certs);
  for (set<revision_id>::const_iterator i = heads.begin();
       i != heads.end(); ++i)
    output << (*i).inner()() << '\n';
}

// Name: ancestors
// Arguments:
//   1 or more: revision ids
// Added in: 0.2
// Purpose: Prints the ancestors (exclusive) of the given revisions
// Output format: A list of revision ids, in hexadecimal, each followed by a
//   newline. Revision ids are printed in alphabetically sorted order.
// Error conditions: If any of the revisions do not exist, prints nothing to
//   stdout, prints an error message to stderr, and exits with status 1.
CMD_AUTOMATE(ancestors, N_("REV1 [REV2 [REV3 [...]]]"),
             N_("Prints the ancestors of the given revisions"),
             "",
             options::opts::none)
{
  N(args.size() > 0,
    F("wrong argument count"));

  CMD_REQUIRES_DATABASE(app);

  set<revision_id> ancestors;
  vector<revision_id> frontier;
  for (args_vector::const_iterator i = args.begin(); i != args.end(); ++i)
    {
      revision_id rid((*i)());
      N(db.revision_exists(rid), F("no such revision '%s'") % rid);
      frontier.push_back(rid);
    }
  while (!frontier.empty())
    {
      revision_id rid = frontier.back();
      frontier.pop_back();
      if(!null_id(rid)) {
        set<revision_id> parents;
        db.get_revision_parents(rid, parents);
        for (set<revision_id>::const_iterator i = parents.begin();
             i != parents.end(); ++i)
          {
            if (ancestors.find(*i) == ancestors.end())
              {
                frontier.push_back(*i);
                ancestors.insert(*i);
              }
          }
      }
    }
  for (set<revision_id>::const_iterator i = ancestors.begin();
       i != ancestors.end(); ++i)
    if (!null_id(*i))
      output << (*i).inner()() << '\n';
}


// Name: descendents
// Arguments:
//   1 or more: revision ids
// Added in: 0.1
// Purpose: Prints the descendents (exclusive) of the given revisions
// Output format: A list of revision ids, in hexadecimal, each followed by a
//   newline. Revision ids are printed in alphabetically sorted order.
// Error conditions: If any of the revisions do not exist, prints nothing to
//   stdout, prints an error message to stderr, and exits with status 1.
CMD_AUTOMATE(descendents, N_("REV1 [REV2 [REV3 [...]]]"),
             N_("Prints the descendents of the given revisions"),
             "",
             options::opts::none)
{
  N(args.size() > 0,
    F("wrong argument count"));

  CMD_REQUIRES_DATABASE(app);

  set<revision_id> descendents;
  vector<revision_id> frontier;
  for (args_vector::const_iterator i = args.begin(); i != args.end(); ++i)
    {
      revision_id rid((*i)());
      N(db.revision_exists(rid), F("no such revision '%s'") % rid);
      frontier.push_back(rid);
    }
  while (!frontier.empty())
    {
      revision_id rid = frontier.back();
      frontier.pop_back();
      set<revision_id> children;
      db.get_revision_children(rid, children);
      for (set<revision_id>::const_iterator i = children.begin();
           i != children.end(); ++i)
        {
          if (descendents.find(*i) == descendents.end())
            {
              frontier.push_back(*i);
              descendents.insert(*i);
            }
        }
    }
  for (set<revision_id>::const_iterator i = descendents.begin();
       i != descendents.end(); ++i)
    output << (*i).inner()() << '\n';
}


// Name: erase_ancestors
// Arguments:
//   0 or more: revision ids
// Added in: 0.1
// Purpose: Prints all arguments, except those that are an ancestor of some
//   other argument.  One way to think about this is that it prints the
//   minimal elements of the given set, under the ordering imposed by the
//   "child of" relation.  Another way to think of it is if the arguments were
//   a branch, then we print the heads of that branch.
// Output format: A list of revision ids, in hexadecimal, each followed by a
//   newline.  Revision ids are printed in alphabetically sorted order.
// Error conditions: If any of the revisions do not exist, prints nothing to
//   stdout, prints an error message to stderr, and exits with status 1.
CMD_AUTOMATE(erase_ancestors, N_("[REV1 [REV2 [REV3 [...]]]]"),
             N_("Erases the ancestors in a list of revisions"),
             "",
             options::opts::none)
{
  CMD_REQUIRES_DATABASE(app);

  set<revision_id> revs;
  for (args_vector::const_iterator i = args.begin(); i != args.end(); ++i)
    {
      revision_id rid((*i)());
      N(db.revision_exists(rid), F("no such revision '%s'") % rid);
      revs.insert(rid);
    }
  erase_ancestors(revs, db);
  for (set<revision_id>::const_iterator i = revs.begin(); i != revs.end(); ++i)
    output << (*i).inner()() << '\n';
}

// Name: toposort
// Arguments:
//   0 or more: revision ids
// Added in: 0.1
// Purpose: Prints all arguments, topologically sorted.  I.e., if A is an
//   ancestor of B, then A will appear before B in the output list.
// Output format: A list of revision ids, in hexadecimal, each followed by a
//   newline.  Revisions are printed in topologically sorted order.
// Error conditions: If any of the revisions do not exist, prints nothing to
//   stdout, prints an error message to stderr, and exits with status 1.
CMD_AUTOMATE(toposort, N_("[REV1 [REV2 [REV3 [...]]]]"),
             N_("Topologically sorts a list of revisions"),
             "",
             options::opts::none)
{
  CMD_REQUIRES_DATABASE(app);

  set<revision_id> revs;
  for (args_vector::const_iterator i = args.begin(); i != args.end(); ++i)
    {
      revision_id rid((*i)());
      N(db.revision_exists(rid), F("no such revision '%s'") % rid);
      revs.insert(rid);
    }
  vector<revision_id> sorted;
  toposort(revs, sorted, db);
  for (vector<revision_id>::const_iterator i = sorted.begin();
       i != sorted.end(); ++i)
    output << (*i).inner()() << '\n';
}

// Name: ancestry_difference
// Arguments:
//   1: a revision id
//   0 or more further arguments: also revision ids
// Added in: 0.1
// Purpose: Prints all ancestors of the first revision A, that are not also
//   ancestors of the other revision ids, the "Bs".  For purposes of this
//   command, "ancestor" is an inclusive term; that is, A is an ancestor of
//   one of the Bs, it will not be printed, but otherwise, it will be; and
//   none of the Bs will ever be printed.  If A is a new revision, and Bs are
//   revisions that you have processed before, then this command tells you
//   which revisions are new since then.
// Output format: A list of revision ids, in hexadecimal, each followed by a
//   newline.  Revisions are printed in topologically sorted order.
// Error conditions: If any of the revisions do not exist, prints nothing to
//   stdout, prints an error message to stderr, and exits with status 1.
CMD_AUTOMATE(ancestry_difference, N_("NEW_REV [OLD_REV1 [OLD_REV2 [...]]]"),
             N_("Lists the ancestors of the first revision given, not in "
                "the others"),
             "",
             options::opts::none)
{
  N(args.size() > 0,
    F("wrong argument count"));

  CMD_REQUIRES_DATABASE(app);

  revision_id a;
  set<revision_id> bs;
  args_vector::const_iterator i = args.begin();
  a = revision_id((*i)());
  N(db.revision_exists(a), F("no such revision '%s'") % a);
  for (++i; i != args.end(); ++i)
    {
      revision_id b((*i)());
      N(db.revision_exists(b), F("no such revision '%s'") % b);
      bs.insert(b);
    }
  set<revision_id> ancestors;
  ancestry_difference(a, bs, ancestors, db);

  vector<revision_id> sorted;
  toposort(ancestors, sorted, db);
  for (vector<revision_id>::const_iterator i = sorted.begin();
       i != sorted.end(); ++i)
    output << (*i).inner()() << '\n';
}

// Name: leaves
// Arguments:
//   None
// Added in: 0.1
// Purpose: Prints the leaves of the revision graph, i.e., all revisions that
//   have no children.  This is similar, but not identical to the
//   functionality of 'heads', which prints every revision in a branch, that
//   has no descendents in that branch.  If every revision in the database was
//   in the same branch, then they would be identical.  Generally, every leaf
//   is the head of some branch, but not every branch head is a leaf.
// Output format: A list of revision ids, in hexadecimal, each followed by a
//   newline.  Revision ids are printed in alphabetically sorted order.
// Error conditions: None.
CMD_AUTOMATE(leaves, "",
             N_("Lists the leaves of the revision graph"),
             "",
             options::opts::none)
{
  N(args.size() == 0,
    F("no arguments needed"));

  CMD_REQUIRES_DATABASE(app);

  set<revision_id> leaves;
  db.get_leaves(leaves);
  for (set<revision_id>::const_iterator i = leaves.begin();
       i != leaves.end(); ++i)
    output << (*i).inner()() << '\n';
}

// Name: roots
// Arguments:
//   None
// Added in: 4.3
// Purpose: Prints the roots of the revision graph, i.e. all revisions that
//   have no parents.
// Output format: A list of revision ids, in hexadecimal, each followed by a
//   newline.  Revision ids are printed in alphabetically sorted order.
// Error conditions: None.
CMD_AUTOMATE(roots, "",
             N_("Lists the roots of the revision graph"),
             "",
             options::opts::none)
{
  N(args.size() == 0,
    F("no arguments needed"));

  CMD_REQUIRES_DATABASE(app);

  // the real root revisions are the children of one single imaginary root
  // with an empty revision id
  set<revision_id> roots;
  revision_id nullid;
  db.get_revision_children(nullid, roots);
  for (set<revision_id>::const_iterator i = roots.begin();
       i != roots.end(); ++i)
      output << i->inner()() << '\n';
}

// Name: parents
// Arguments:
//   1: a revision id
// Added in: 0.2
// Purpose: Prints the immediate ancestors of the given revision, i.e., the
//   parents.
// Output format: A list of revision ids, in hexadecimal, each followed by a
//   newline.  Revision ids are printed in alphabetically sorted order.
// Error conditions: If the revision does not exist, prints nothing to stdout,
//   prints an error message to stderr, and exits with status 1.
CMD_AUTOMATE(parents, N_("REV"),
             N_("Prints the parents of a revision"),
             "",
             options::opts::none)
{
  N(args.size() == 1,
    F("wrong argument count"));

  CMD_REQUIRES_DATABASE(app);

  revision_id rid(idx(args, 0)());
  N(db.revision_exists(rid), F("no such revision '%s'") % rid);
  set<revision_id> parents;
  db.get_revision_parents(rid, parents);
  for (set<revision_id>::const_iterator i = parents.begin();
       i != parents.end(); ++i)
      if (!null_id(*i))
          output << (*i).inner()() << '\n';
}

// Name: children
// Arguments:
//   1: a revision id
// Added in: 0.2
// Purpose: Prints the immediate descendents of the given revision, i.e., the
//   children.
// Output format: A list of revision ids, in hexadecimal, each followed by a
//   newline.  Revision ids are printed in alphabetically sorted order.
// Error conditions: If the revision does not exist, prints nothing to stdout,
//   prints an error message to stderr, and exits with status 1.
CMD_AUTOMATE(children, N_("REV"),
             N_("Prints the children of a revision"),
             "",
             options::opts::none)
{
  N(args.size() == 1,
    F("wrong argument count"));

  CMD_REQUIRES_DATABASE(app);

  revision_id rid(idx(args, 0)());
  N(db.revision_exists(rid), F("no such revision '%s'") % rid);
  set<revision_id> children;
  db.get_revision_children(rid, children);
  for (set<revision_id>::const_iterator i = children.begin();
       i != children.end(); ++i)
      if (!null_id(*i))
          output << (*i).inner()() << '\n';
}

// Name: graph
// Arguments:
//   None
// Added in: 0.2
// Purpose: Prints out the complete ancestry graph of this database.
// Output format:
//   Each line begins with a revision id.  Following this are zero or more
//   space-prefixed revision ids.  Each revision id after the first is a
//   parent (in the sense of 'automate parents') of the first.  For instance,
//   the following are valid lines:
//     07804171823d963f78d6a0ff1763d694dd74ff40
//     07804171823d963f78d6a0ff1763d694dd74ff40 79d755c197e54dd3db65751d3803833d4cbf0d01
//     07804171823d963f78d6a0ff1763d694dd74ff40 79d755c197e54dd3db65751d3803833d4cbf0d01 a02e7a1390e3e4745c31be922f03f56450c13dce
//   The first would indicate that 07804171823d963f78d6a0ff1763d694dd74ff40
//   was a root node; the second would indicate that it had one parent, and
//   the third would indicate that it had two parents, i.e., was a merge.
//
//   The output as a whole is alphabetically sorted; additionally, the parents
//   within each line are alphabetically sorted.
// Error conditions: None.
CMD_AUTOMATE(graph, "",
             N_("Prints the complete ancestry graph"),
             "",
             options::opts::none)
{
  N(args.size() == 0,
    F("no arguments needed"));

  CMD_REQUIRES_DATABASE(app);

  multimap<revision_id, revision_id> edges_mmap;
  map<revision_id, set<revision_id> > child_to_parents;

  db.get_revision_ancestry(edges_mmap);

  for (multimap<revision_id, revision_id>::const_iterator i = edges_mmap.begin();
       i != edges_mmap.end(); ++i)
    {
      if (child_to_parents.find(i->second) == child_to_parents.end())
        child_to_parents.insert(make_pair(i->second, set<revision_id>()));
      if (null_id(i->first))
        continue;
      map<revision_id, set<revision_id> >::iterator
        j = child_to_parents.find(i->second);
      I(j->first == i->second);
      j->second.insert(i->first);
    }

  for (map<revision_id, set<revision_id> >::const_iterator
         i = child_to_parents.begin();
       i != child_to_parents.end(); ++i)
    {
      output << (i->first).inner()();
      for (set<revision_id>::const_iterator j = i->second.begin();
           j != i->second.end(); ++j)
        output << ' ' << (*j).inner()();
      output << '\n';
    }
}

// Name: select
// Arguments:
//   1: selector
// Added in: 0.2
// Purpose: Prints all the revisions that match the given selector.
// Output format: A list of revision ids, in hexadecimal, each followed by a
//   newline. Revision ids are printed in alphabetically sorted order.
// Error conditions: None.
CMD_AUTOMATE(select, N_("SELECTOR"),
             N_("Lists the revisions that match a selector"),
             "",
             options::opts::none)
{
  N(args.size() == 1,
    F("wrong argument count"));

  CMD_REQUIRES_DATABASE(app);
  set<revision_id> completions;
  expand_selector(app, idx(args, 0)(), completions);

  for (set<revision_id>::const_iterator i = completions.begin();
       i != completions.end(); ++i)
    output << *i << '\n';
}

struct node_info
{
  bool exists;
  // true if node_id is present in corresponding roster with the inventory map file_path
  // false if not present, or present with a different file_path
  // rest of data in this struct is invalid if false.
  node_id id;
  path::status type;
  file_id ident;
  full_attr_map_t attrs;

  node_info() : exists(false), type(path::nonexistent) {}
};

static void
get_node_info(node_t const & node, node_info & info)
{
  info.exists = true;
  info.id = node->self;
  info.attrs = node->attrs;
  if (is_file_t(node))
    {
      info.type = path::file;
      info.ident = downcast_to_file_t(node)->content;
    }
  else if (is_dir_t(node))
    info.type = path::directory;
  else
    I(false);
}

struct inventory_item
{
  // Records information about a pair of nodes with the same node_id in the
  // old roster and new roster, and the corresponding path in the
  // filesystem.
  node_info old_node;
  node_info new_node;
  file_path old_path;
  file_path new_path;

  path::status fs_type;
  file_id fs_ident;

  inventory_item() : fs_type(path::nonexistent) {}
};

typedef std::map<file_path, inventory_item> inventory_map;
// file_path will typically be an existing filesystem file, but in the case
// of a dropped or rename_source file it is only in the old roster, and in
// the case of a file added --bookkeep_only or rename_target
// --bookkeep_only, it is only in the new roster.

static void
inventory_rosters(roster_t const & old_roster,
                  roster_t const & new_roster,
                  node_restriction const & nmask,
                  path_restriction const & pmask,
                  inventory_map & inventory)
{
  std::map<int, file_path> old_paths;
  std::map<int, file_path> new_paths;

  node_map const & old_nodes = old_roster.all_nodes();
  for (node_map::const_iterator i = old_nodes.begin(); i != old_nodes.end(); ++i)
    {
      if (nmask.includes(old_roster, i->first))
        {
          file_path fp;
          old_roster.get_name(i->first, fp);
          if (pmask.includes(fp))
            {
              get_node_info(old_roster.get_node(i->first), inventory[fp].old_node);
              old_paths[inventory[fp].old_node.id] = fp;
            }
        }
    }

  node_map const & new_nodes = new_roster.all_nodes();
  for (node_map::const_iterator i = new_nodes.begin(); i != new_nodes.end(); ++i)
    {
      if (nmask.includes(new_roster, i->first))
        {
          file_path fp;
          new_roster.get_name(i->first, fp);
          if (pmask.includes(fp))
            {
              get_node_info(new_roster.get_node(i->first), inventory[fp].new_node);
              new_paths[inventory[fp].new_node.id] = fp;
            }
        }
    }

  std::map<int, file_path>::iterator i;
  for (i = old_paths.begin(); i != old_paths.end(); ++i)
    {
      if (new_paths.find(i->first) == new_paths.end())
        {
          // There is no new node available; this is either a drop or a
          // rename to outside the current path restriction.

          if (new_roster.has_node(i->first))
            {
              // record rename to outside restriction
              new_roster.get_name(i->first, inventory[i->second].new_path);
              continue;
            }
          else
            // drop; no new path
            continue;
        }

      file_path old_path(i->second);
      file_path new_path(new_paths[i->first]);

      // both paths are identical, no rename
      if (old_path == new_path)
        continue;

      // record rename
      inventory[new_path].old_path = old_path;
      inventory[old_path].new_path = new_path;
    }

  // Now look for new_paths that are renames from outside the current
  // restriction, and thus are not in old_paths.
  // FIXME: only need this if restriction is not null
  for (i = new_paths.begin(); i != new_paths.end(); ++i)
    {
      if (old_paths.find(i->first) == old_paths.end())
        {
          // There is no old node available; this is either added or a
          // rename from outside the current path restriction.

          if (old_roster.has_node(i->first))
            {
              // record rename from outside restriction
              old_roster.get_name(i->first, inventory[i->second].old_path);
            }
          else
            // added; no old path
            continue;
        }
    }
}

// check if the include/exclude paths contains paths to renamed nodes
// if yes, add the corresponding old/new name of these nodes to the
// paths as well, so the tree walker code will correctly identify them later
// on or skips them if they should be excluded
static void
inventory_determine_corresponding_paths(roster_t const & old_roster,
                                        roster_t const & new_roster,
                                        vector<file_path> const & includes,
                                        vector<file_path> const & excludes,
                                        vector<file_path> & additional_includes,
                                        vector<file_path> & additional_excludes)
{
  // at first check the includes vector
  for (int i=0, s=includes.size(); i<s; i++)
    {
      file_path fp = includes.at(i);

      if (old_roster.has_node(fp))
        {
          node_t node = old_roster.get_node(fp);
          if (new_roster.has_node(node->self))
            {
              file_path new_path;
              new_roster.get_name(node->self, new_path);
              if (fp != new_path &&
                  find(includes.begin(), includes.end(), new_path) == includes.end())
                {
                  additional_includes.push_back(new_path);
                }
            }
        }

      if (new_roster.has_node(fp))
        {
          node_t node = new_roster.get_node(fp);
          if (old_roster.has_node(node->self))
            {
              file_path old_path;
              old_roster.get_name(node->self, old_path);
              if (fp != old_path &&
                  find(includes.begin(), includes.end(), old_path) == includes.end())
                {
                  additional_includes.push_back(old_path);
                }
            }
        }
    }

  // and now the excludes vector
  vector<file_path> new_excludes;
  for (int i=0, s=excludes.size(); i<s; i++)
    {
      file_path fp = excludes.at(i);

      if (old_roster.has_node(fp))
        {
          node_t node = old_roster.get_node(fp);
          if (new_roster.has_node(node->self))
            {
              file_path new_path;
              new_roster.get_name(node->self, new_path);
              if (fp != new_path &&
                  find(excludes.begin(), excludes.end(), new_path) == excludes.end())
                {
                  additional_excludes.push_back(new_path);
                }
            }
        }

      if (new_roster.has_node(fp))
        {
          node_t node = new_roster.get_node(fp);
          if (old_roster.has_node(node->self))
            {
              file_path old_path;
              old_roster.get_name(node->self, old_path);
              if (fp != old_path &&
                  find(excludes.begin(), excludes.end(), old_path) == excludes.end())
                {
                  additional_excludes.push_back(old_path);
                }
            }
        }
    }
}

struct inventory_itemizer : public tree_walker
{
  path_restriction const & mask;
  inventory_map & inventory;
  inodeprint_map ipm;
  workspace & work;

  inventory_itemizer(path_restriction const & m, inventory_map & i,
                     workspace & work) :
    mask(m), inventory(i), work(work)
  {
    if (work.in_inodeprints_mode())
      {
        data dat;
        work.read_inodeprints(dat);
        read_inodeprint_map(dat, ipm);
      }
  }
  virtual bool visit_dir(file_path const & path);
  virtual void visit_file(file_path const & path);
};

bool
inventory_itemizer::visit_dir(file_path const & path)
{
  if(mask.includes(path))
    {
      inventory[path].fs_type = path::directory;
    }
  // don't recurse into ignored subdirectories
  return !work.ignore_file(path);
}

void
inventory_itemizer::visit_file(file_path const & path)
{
  if (mask.includes(path))
    {
      inventory_item & item = inventory[path];

      item.fs_type = path::file;

      if (item.new_node.exists)
        {
          if (inodeprint_unchanged(ipm, path))
            item.fs_ident = item.old_node.ident;
          else
            ident_existing_file(path, item.fs_ident);
        }
    }
}

static void
inventory_filesystem(path_restriction const & mask, inventory_map & inventory,
                     workspace & work)
{
  inventory_itemizer itemizer(mask, inventory, work);
  file_path const root;
  // The constructor file_path() returns ""; the root directory. walk_tree
  // does not visit that node, so set fs_type now, if it meets the
  // restriction.
  if (mask.includes(root))
    {
      inventory[root].fs_type = path::directory;
    }
  walk_tree(root, itemizer);
}

namespace
{
  namespace syms
  {
    symbol const path("path");
    symbol const old_type("old_type");
    symbol const new_type("new_type");
    symbol const fs_type("fs_type");
    symbol const old_path("old_path");
    symbol const new_path("new_path");
    symbol const status("status");
    symbol const changes("changes");
  }
}

static void
inventory_determine_states(workspace & work, file_path const & fs_path,
                           inventory_item const & item, roster_t const & old_roster,
                           roster_t const & new_roster, vector<string> & states)
{
  // if both nodes exist, the only interesting case is
  // when the node ids aren't equal (so we have different nodes
  // with one and the same path in the old and the new roster)
  if (item.old_node.exists &&
      item.new_node.exists &&
      item.old_node.id != item.new_node.id)
    {
        if (new_roster.has_node(item.old_node.id))
          states.push_back("rename_source");
        else
          states.push_back("dropped");

        if (old_roster.has_node(item.new_node.id))
          states.push_back("rename_target");
        else
          states.push_back("added");
    }
  // this can be either a drop or a renamed item
  else if (item.old_node.exists &&
          !item.new_node.exists)
    {
      if (new_roster.has_node(item.old_node.id))
        states.push_back("rename_source");
      else
        states.push_back("dropped");
    }
  // this can be either an add or a renamed item
  else if (!item.old_node.exists &&
            item.new_node.exists)
    {
      if (old_roster.has_node(item.new_node.id))
        states.push_back("rename_target");
      else
        states.push_back("added");
    }

  // check the state of the file system item
  if (item.fs_type == path::nonexistent)
    {
      if (item.new_node.exists)
        states.push_back("missing");
    }
  else // exists on filesystem
    {
      if (!item.new_node.exists)
        {
          if (work.ignore_file(fs_path))
            {
              states.push_back("ignored");
            }
          else
            {
              states.push_back("unknown");
            }
        }
      else if (item.new_node.type != item.fs_type)
        {
          states.push_back("invalid");
        }
      else
        {
          states.push_back("known");
        }
    }
}

static void
inventory_determine_changes(inventory_item const & item, roster_t const & old_roster,
                            vector<string> & changes)
{
  // old nodes do not have any recorded content changes and attributes,
  // so we can't print anything for them here
  if (!item.new_node.exists)
    return;

  // this is an existing item
  if (old_roster.has_node(item.new_node.id))
    {
      // check if the content has changed - this makes only sense for files
      // for which we can get the content id of both new and old nodes.
      if (item.new_node.type == path::file && item.fs_type != path::nonexistent)
        {
          file_t old_file = downcast_to_file_t(old_roster.get_node(item.new_node.id));

          switch (item.old_node.type)
            {
            case path::file:
            case path::nonexistent:
              // A file can be nonexistent due to mtn drop, user delete, mtn
              // rename, or user rename. If it was drop or delete, it would
              // not be in the new roster, and we would not get here. So
              // it's a rename, and we can get the content. This lets us
              // check if a user has edited a file after renaming it.
              if (item.fs_ident != old_file->content)
                changes.push_back("content");
              break;

            case path::directory:
              break;
            }
        }

      // now look for changed attributes
      node_t old_node = old_roster.get_node(item.new_node.id);
      if (old_node->attrs != item.new_node.attrs)
        changes.push_back("attrs");
    }
  else
    {
      // FIXME: paranoia: shall we I(new_roster.has_node(item.new_node.id)) here?

      // this is apparently a new item, if it is a file it gets at least
      // the "content" marker and we also check for recorded attributes
      if (item.new_node.type == path::file)
        changes.push_back("content");

      if (item.new_node.attrs.size() > 0)
        changes.push_back("attrs");
    }
}

// Name: inventory
// Arguments: [PATH]...
// Added in: 1.0
// Modified to basic_io in: 4.1

// Purpose: Prints a summary of every file or directory found in the
//   workspace or its associated base manifest.

// See monotone.texi for output format description.
//
// Error conditions: If no workspace book keeping _MTN directory is found,
//   prints an error message to stderr, and exits with status 1.

CMD_AUTOMATE(inventory,  N_("[PATH]..."),
             N_("Prints a summary of files found in the workspace"),
             "",
             options::opts::depth |
             options::opts::exclude |
             options::opts::no_ignored |
             options::opts::no_unknown |
             options::opts::no_unchanged |
             options::opts::no_corresponding_renames)
{
  CMD_REQUIRES_DATABASE(app);
  CMD_REQUIRES_WORKSPACE(app);

  parent_map parents;
  work.get_parent_rosters(parents, app.db);
  // for now, until we've figured out what the format could look like
  // and what conceptional model we can implement
  // see: http://www.venge.net/mtn-wiki/MultiParentWorkspaceFallout
  N(parents.size() == 1,
    F("this command can only be used in a single-parent workspace"));

  roster_t new_roster, old_roster = parent_roster(parents.begin());
  temp_node_id_source nis;

  work.get_current_roster_shape(new_roster, app.db, nis);

  inventory_map inventory;
  vector<file_path> includes = args_to_paths(args);
  vector<file_path> excludes = args_to_paths(app.opts.exclude_patterns);

  if (!app.opts.no_corresponding_renames)
    {
      vector<file_path> add_includes, add_excludes;
      inventory_determine_corresponding_paths(old_roster, new_roster,
                                              includes, excludes,
                                              add_includes, add_excludes);

      copy(add_includes.begin(), add_includes.end(),
           inserter(includes, includes.end()));

      copy(add_excludes.begin(), add_excludes.end(),
           inserter(excludes, excludes.end()));
    }

  node_restriction nmask(includes, excludes, app.opts.depth, old_roster, new_roster, app.work);
  // skip the check of the workspace paths because some of them might
  // be missing and the user might want to query the recorded structure
  // of them anyways
  path_restriction pmask(includes, excludes, app.opts.depth, app.work, path_restriction::skip_check);

  inventory_rosters(old_roster, new_roster, nmask, pmask, inventory);
  inventory_filesystem(pmask, inventory, app.work);

  basic_io::printer pr;

  for (inventory_map::const_iterator i = inventory.begin(); i != inventory.end();
       ++i)
    {
      file_path const & fp = i->first;
      inventory_item const & item = i->second;

      //
      // check if we should output this element at all
      //
      vector<string> states;
      inventory_determine_states(app.work, fp, item,
                                 old_roster, new_roster, states);

      if (find(states.begin(), states.end(), "ignored") != states.end() &&
          app.opts.no_ignored)
        continue;

      if (find(states.begin(), states.end(), "unknown") != states.end() &&
          app.opts.no_unknown)
        continue;

      vector<string> changes;
      inventory_determine_changes(item, old_roster, changes);

      bool is_tracked =
        find(states.begin(), states.end(), "unknown") == states.end() &&
        find(states.begin(), states.end(), "ignored") == states.end();

      bool has_changed =
        find(states.begin(), states.end(), "rename_source") != states.end() ||
        find(states.begin(), states.end(), "rename_target") != states.end() ||
        find(states.begin(), states.end(), "added")         != states.end() ||
        find(states.begin(), states.end(), "dropped")       != states.end() ||
        !changes.empty();

      if (is_tracked && !has_changed && app.opts.no_unchanged)
        continue;

      //
      // begin building the output stanza
      //
      basic_io::stanza st;
      st.push_file_pair(syms::path, fp);

      if (item.old_node.exists)
        {
          switch (item.old_node.type)
            {
            case path::file: st.push_str_pair(syms::old_type, "file"); break;
            case path::directory: st.push_str_pair(syms::old_type, "directory"); break;
            case path::nonexistent: I(false);
            }

          if (item.new_path.as_internal().length() > 0)
            {
              st.push_file_pair(syms::new_path, item.new_path);
            }
        }

      if (item.new_node.exists)
        {
          switch (item.new_node.type)
            {
            case path::file: st.push_str_pair(syms::new_type, "file"); break;
            case path::directory: st.push_str_pair(syms::new_type, "directory"); break;
            case path::nonexistent: I(false);
            }

          if (item.old_path.as_internal().length() > 0)
            {
              st.push_file_pair(syms::old_path, item.old_path);
            }
        }

      switch (item.fs_type)
        {
        case path::file: st.push_str_pair(syms::fs_type, "file"); break;
        case path::directory: st.push_str_pair(syms::fs_type, "directory"); break;
        case path::nonexistent: st.push_str_pair(syms::fs_type, "none"); break;
        }

      //
      // finally output the previously recorded states and changes
      //
      I(!states.empty());
      st.push_str_multi(syms::status, states);

      if (!changes.empty())
        st.push_str_multi(syms::changes, changes);

      pr.print_stanza(st);
    }

  output.write(pr.buf.data(), pr.buf.size());
}

// Name: get_revision
// Arguments:
//   1: a revision id (optional, determined from the workspace if
//      non-existant)
// Added in: 1.0

// Purpose: Prints change information for the specified revision id.
//   There are several changes that are described; each of these is
//   described by a different basic_io stanza. The first string pair
//   of each stanza indicates the type of change represented.
//
//   All stanzas are formatted by basic_io. Stanzas are separated
//   by a blank line. Values will be escaped, '\' to '\\' and
//   '"' to '\"'.
//
//   Possible values of this first value are along with an ordered list of
//   basic_io formatted stanzas that will be provided are:
//
//   'format_version'
//         used in case this format ever needs to change.
//         format: ('format_version', the string "1")
//         occurs: exactly once
//   'new_manifest'
//         represents the new manifest associated with the revision.
//         format: ('new_manifest', manifest id)
//         occurs: exactly one
//   'old_revision'
//         represents a parent revision.
//         format: ('old_revision', revision id)
//         occurs: either one or two times
//   'delete
//         represents a file or directory that was deleted.
//         format: ('delete', path)
//         occurs: zero or more times
//   'rename'
//         represents a file or directory that was renamed.
//         format: ('rename, old filename), ('to', new filename)
//         occurs: zero or more times
//   'add_dir'
//         represents a directory that was added.
//         format: ('add_dir, path)
//         occurs: zero or more times
//   'add_file'
//         represents a file that was added.
//         format: ('add_file', path), ('content', file id)
//         occurs: zero or more times
//   'patch'
//         represents a file that was modified.
//         format: ('patch', filename), ('from', file id), ('to', file id)
//         occurs: zero or more times
//   'clear'
//         represents an attr that was removed.
//         format: ('clear', filename), ('attr', attr name)
//         occurs: zero or more times
//   'set'
//         represents an attr whose value was changed.
//         format: ('set', filename), ('attr', attr name), ('value', attr value)
//         occurs: zero or more times
//
//   These stanzas will always occur in the order listed here; stanzas of
//   the same type will be sorted by the filename they refer to.
// Error conditions: If the revision specified is unknown or invalid
// prints an error message to stderr and exits with status 1.
CMD_AUTOMATE(get_revision, N_("[REVID]"),
             N_("Shows change information for a revision"),
             "",
             options::opts::none)
{
  N(args.size() < 2,
    F("wrong argument count"));

  CMD_REQUIRES_DATABASE(app);

  temp_node_id_source nis;
  revision_data dat;
  revision_id ident;

  if (args.size() == 0)
    {
      CMD_REQUIRES_WORKSPACE(app);

      roster_t new_roster;
      parent_map old_rosters;
      revision_t rev;

      work.get_parent_rosters(old_rosters, db);
      work.get_current_roster_shape(new_roster, db, nis);
      work.update_current_roster_from_filesystem(new_roster);

      make_revision(old_rosters, new_roster, rev);
      calculate_ident(rev, ident);
      write_revision(rev, dat);
    }
  else
    {
      ident = revision_id(idx(args, 0)());
      N(db.revision_exists(ident),
        F("no revision %s found in database") % ident);
      db.get_revision(ident, dat);
    }

  L(FL("dumping revision %s") % ident);
  output.write(dat.inner()().data(), dat.inner()().size());
}

// Name: get_base_revision_id
// Arguments: none
// Added in: 2.0
// Purpose: Prints the revision id the current workspace is based
//   on. This is the value stored in _MTN/revision
// Error conditions: If no workspace book keeping _MTN directory is found,
//   prints an error message to stderr, and exits with status 1.
CMD_AUTOMATE(get_base_revision_id, "",
             N_("Shows the revision on which the workspace is based"),
             "",
             options::opts::none)
{
  N(args.size() == 0,
    F("no arguments needed"));

  CMD_REQUIRES_WORKSPACE(app);

  parent_map parents;
  work.get_parent_rosters(parents, app.db);
  N(parents.size() == 1,
    F("this command can only be used in a single-parent workspace"));

  output << parent_id(parents.begin()) << '\n';
}

// Name: get_current_revision_id
// Arguments: none
// Added in: 2.0
// Purpose: Prints the revision id of the current workspace. This is the
//   id of the revision that would be committed by an unrestricted
//   commit calculated from _MTN/revision, _MTN/work and any edits to
//   files in the workspace.
// Error conditions: If no workspace book keeping _MTN directory is found,
//   prints an error message to stderr, and exits with status 1.
CMD_AUTOMATE(get_current_revision_id, "",
             N_("Shows the revision of the current workspace"),
             "",
             options::opts::none)
{
  N(args.size() == 0,
    F("no arguments needed"));

  CMD_REQUIRES_WORKSPACE(app);
  CMD_REQUIRES_DATABASE(app);

  parent_map parents;
  roster_t new_roster;
  revision_id new_revision_id;
  revision_t rev;
  temp_node_id_source nis;

  work.get_current_roster_shape(new_roster, db, nis);
  work.update_current_roster_from_filesystem(new_roster);

  work.get_parent_rosters(parents, db);
  make_revision(parents, new_roster, rev);

  calculate_ident(rev, new_revision_id);

  output << new_revision_id << '\n';
}

// Name: get_manifest_of
// Arguments:
//   1: a revision id (optional, determined from the workspace if not given)
// Added in: 2.0
// Purpose: Prints the contents of the manifest associated with the
//   given revision ID.
//
// Output format:
//   There is one basic_io stanza for each file or directory in the
//   manifest.
//
//   All stanzas are formatted by basic_io. Stanzas are separated
//   by a blank line. Values will be escaped, '\' to '\\' and
//   '"' to '\"'.
//
//   Possible values of this first value are along with an ordered list of
//   basic_io formatted stanzas that will be provided are:
//
//   'format_version'
//         used in case this format ever needs to change.
//         format: ('format_version', the string "1")
//         occurs: exactly once
//   'dir':
//         represents a directory.  The path "" (the empty string) is used
//         to represent the root of the tree.
//         format: ('dir', pathname)
//         occurs: one or more times
//   'file':
//         represents a file.
//         format: ('file', pathname), ('content', file id)
//         occurs: zero or more times
//
//   In addition, 'dir' and 'file' stanzas may have attr information
//   included.  These are appended to the stanza below the basic
//   dir/file information, with one line describing each attr.  These
//   lines take the form ('attr', attr name, attr value).
//
//   Stanzas are sorted by the path string.
//
// Error conditions: If the revision ID specified is unknown or
// invalid prints an error message to stderr and exits with status 1.
CMD_AUTOMATE(get_manifest_of, N_("[REVID]"),
             N_("Shows the manifest associated with a revision"),
             "",
             options::opts::none)
{
  CMD_REQUIRES_DATABASE(app);

  N(args.size() < 2,
    F("wrong argument count"));

  manifest_data dat;
  manifest_id mid;
  roster_t new_roster;

  if (args.size() == 0)
    {
      CMD_REQUIRES_WORKSPACE(app);

      temp_node_id_source nis;

      work.get_current_roster_shape(new_roster, db, nis);
      work.update_current_roster_from_filesystem(new_roster);
    }
  else
    {
      revision_id rid = revision_id(idx(args, 0)());
      N(db.revision_exists(rid),
        F("no revision %s found in database") % rid);
      db.get_roster(rid, new_roster);
    }

  calculate_ident(new_roster, mid);
  write_manifest_of_roster(new_roster, dat);
  L(FL("dumping manifest %s") % mid);
  output.write(dat.inner()().data(), dat.inner()().size());
}


// Name: packet_for_rdata
// Arguments:
//   1: a revision id
// Added in: 2.0
// Purpose: Prints the revision data in packet format
//
// Output format: revision data in "monotone read" compatible packet
//   format
//
// Error conditions: If the revision id specified is unknown or
// invalid prints an error message to stderr and exits with status 1.
CMD_AUTOMATE(packet_for_rdata, N_("REVID"),
             N_("Prints the revision data in packet format"),
             "",
             options::opts::none)
{
  N(args.size() == 1,
    F("wrong argument count"));

  CMD_REQUIRES_DATABASE(app);

  packet_writer pw(output);

  revision_id r_id(idx(args, 0)());
  revision_data r_data;

  N(db.revision_exists(r_id),
    F("no such revision '%s'") % r_id);
  db.get_revision(r_id, r_data);
  pw.consume_revision_data(r_id,r_data);
}

// Name: packets_for_certs
// Arguments:
//   1: a revision id
// Added in: 2.0
// Purpose: Prints the certs associated with a revision in packet format
//
// Output format: certs in "monotone read" compatible packet format
//
// Error conditions: If the revision id specified is unknown or
// invalid prints an error message to stderr and exits with status 1.
CMD_AUTOMATE(packets_for_certs, N_("REVID"),
             N_("Prints the certs associated with a revision in "
                "packet format"),
             "",
             options::opts::none)
{
  N(args.size() == 1,
    F("wrong argument count"));

  CMD_REQUIRES_DATABASE(app);

  packet_writer pw(output);

  revision_id r_id(idx(args, 0)());
  vector< revision<cert> > certs;

  N(db.revision_exists(r_id),
    F("no such revision '%s'") % r_id);
  app.get_project().get_revision_certs(r_id, certs);
  for (size_t i = 0; i < certs.size(); ++i)
    pw.consume_revision_cert(idx(certs,i));
}

// Name: packet_for_fdata
// Arguments:
//   1: a file id
// Added in: 2.0
// Purpose: Prints the file data in packet format
//
// Output format: file data in "monotone read" compatible packet format
//
// Error conditions: If the file id specified is unknown or invalid
// prints an error message to stderr and exits with status 1.
CMD_AUTOMATE(packet_for_fdata, N_("FILEID"),
             N_("Prints the file data in packet format"),
             "",
             options::opts::none)
{
  N(args.size() == 1,
    F("wrong argument count"));

  CMD_REQUIRES_DATABASE(app);

  packet_writer pw(output);

  file_id f_id(idx(args, 0)());
  file_data f_data;

  N(db.file_version_exists(f_id),
    F("no such file '%s'") % f_id);
  db.get_file_version(f_id, f_data);
  pw.consume_file_data(f_id,f_data);
}

// Name: packet_for_fdelta
// Arguments:
//   1: a file id
//   2: a file id
// Added in: 2.0
// Purpose: Prints the file delta in packet format
//
// Output format: file delta in "monotone read" compatible packet format
//
// Error conditions: If any of the file ids specified are unknown or
// invalid prints an error message to stderr and exits with status 1.
CMD_AUTOMATE(packet_for_fdelta, N_("OLD_FILE NEW_FILE"),
             N_("Prints the file delta in packet format"),
             "",
             options::opts::none)
{
  N(args.size() == 2,
    F("wrong argument count"));

  CMD_REQUIRES_DATABASE(app);

  packet_writer pw(output);

  file_id f_old_id(idx(args, 0)());
  file_id f_new_id(idx(args, 1)());
  file_data f_old_data, f_new_data;

  N(db.file_version_exists(f_old_id),
    F("no such revision '%s'") % f_old_id);
  N(db.file_version_exists(f_new_id),
    F("no such revision '%s'") % f_new_id);
  db.get_file_version(f_old_id, f_old_data);
  db.get_file_version(f_new_id, f_new_data);
  delta del;
  diff(f_old_data.inner(), f_new_data.inner(), del);
  pw.consume_file_delta(f_old_id, f_new_id, file_delta(del));
}

// Name: common_ancestors
// Arguments:
//   1 or more revision ids
// Added in: 2.1
// Purpose: Prints all revisions which are ancestors of all of the
//   revisions given as arguments.
// Output format: A list of revision ids, in hexadecimal, each
//   followed by a newline.  Revisions are printed in alphabetically
//   sorted order.
// Error conditions: If any of the revisions do not exist, prints
//   nothing to stdout, prints an error message to stderr, and exits
//   with status 1.
CMD_AUTOMATE(common_ancestors, N_("REV1 [REV2 [REV3 [...]]]"),
             N_("Prints revisions that are common ancestors of a list "
                "of revisions"),
             "",
             options::opts::none)
{
  N(args.size() > 0,
    F("wrong argument count"));

  CMD_REQUIRES_DATABASE(app);

  set<revision_id> ancestors, common_ancestors;
  vector<revision_id> frontier;
  for (args_vector::const_iterator i = args.begin(); i != args.end(); ++i)
    {
      revision_id rid((*i)());
      N(db.revision_exists(rid), F("no such revision '%s'") % rid);
      ancestors.clear();
      ancestors.insert(rid);
      frontier.push_back(rid);
      while (!frontier.empty())
        {
          revision_id rid = frontier.back();
          frontier.pop_back();
          if(!null_id(rid))
            {
              set<revision_id> parents;
              db.get_revision_parents(rid, parents);
              for (set<revision_id>::const_iterator i = parents.begin();
                   i != parents.end(); ++i)
                {
                  if (ancestors.find(*i) == ancestors.end())
                    {
                      frontier.push_back(*i);
                      ancestors.insert(*i);
                    }
                }
            }
        }
      if (common_ancestors.empty())
        common_ancestors = ancestors;
      else
        {
          set<revision_id> common;
          set_intersection(ancestors.begin(), ancestors.end(),
                         common_ancestors.begin(), common_ancestors.end(),
                         inserter(common, common.begin()));
          common_ancestors = common;
        }
    }

  for (set<revision_id>::const_iterator i = common_ancestors.begin();
       i != common_ancestors.end(); ++i)
    if (!null_id(*i))
      output << (*i).inner()() << '\n';
}

// Name: branches
// Arguments:
//   None
// Added in: 2.2
// Purpose:
//   Prints all branch certs present in the revision graph, that are not
//   excluded by the lua hook 'ignore_branch'.
// Output format:
//   Zero or more lines, each the name of a branch. The lines are printed
//   in alphabetically sorted order.
// Error conditions:
//   None.
CMD_AUTOMATE(branches, "",
             N_("Prints all branch certs in the revision graph"),
             "",
             options::opts::none)
{
  N(args.size() == 0,
    F("no arguments needed"));

  CMD_REQUIRES_DATABASE(app);

  set<branch_name> names;

  app.get_project().get_branch_list(names,
                                    !app.opts.ignore_suspend_certs);

  for (set<branch_name>::const_iterator i = names.begin();
       i != names.end(); ++i)
    {
      // FIXME: should this lua hook be in the database context?
      if (!app.lua.hook_ignore_branch(*i))
        output << (*i) << '\n';
    }
}

// Name: tags
// Arguments:
//   A branch pattern (optional).
// Added in: 2.2
// Purpose:
//   If a branch pattern is given, prints all tags that are attached to
//   revisions on branches matched by the pattern; otherwise prints all tags
//   of the revision graph.
//
//   If a branch name is ignored by means of the lua hook 'ignore_branch',
//   it is neither printed, nor can it be matched by a pattern.
// Output format:
//   There is one basic_io stanza for each tag.
//
//   All stanzas are formatted by basic_io. Stanzas are separated
//   by a blank line. Values will be escaped, '\' to '\\' and
//   '"' to '\"'.
//
//   Each stanza has exactly the following four entries:
//
//   'tag'
//         the value of the tag cert, i.e. the name of the tag
//   'revision'
//         the hexadecimal id of the revision the tag is attached to
//   'signer'
//         the name of the key used to sign the tag cert
//   'branches'
//         a (possibly empty) list of all branches the tagged revision is on
//
//   Stanzas are printed in arbitrary order.
// Error conditions:
//   A run-time exception is thrown for illegal patterns.
CMD_AUTOMATE(tags, N_("[BRANCH_PATTERN]"),
             N_("Prints all tags attached to a set of branches"),
             "",
             options::opts::none)
{
  N(args.size() < 2,
    F("wrong argument count"));

  CMD_REQUIRES_DATABASE(app);

  globish incl("*");
  bool filtering(false);

  if (args.size() == 1) {
    incl = globish(idx(args, 0)());
    filtering = true;
  }

  basic_io::printer prt;
  basic_io::stanza stz;
  stz.push_str_pair(symbol("format_version"), "1");
  prt.print_stanza(stz);

  set<tag_t> tags;
  app.get_project().get_tags(tags);

  for (set<tag_t>::const_iterator tag = tags.begin();
       tag != tags.end(); ++tag)
    {
      set<branch_name> branches;
      app.get_project().get_revision_branches(tag->ident, branches);

      bool show(!filtering);
      vector<string> branch_names;

      for (set<branch_name>::const_iterator branch = branches.begin();
           branch != branches.end(); ++branch)
        {
          // FIXME: again, hook_ignore_branch should probably be in the
          //        database context...
          if (app.lua.hook_ignore_branch(*branch))
            continue;

          if (!show && incl.matches((*branch)()))
            show = true;
          branch_names.push_back((*branch)());
        }

      if (show)
        {
          basic_io::stanza stz;
          stz.push_str_pair(symbol("tag"), tag->name());
          stz.push_binary_pair(symbol("revision"), tag->ident.inner());
          stz.push_str_pair(symbol("signer"), tag->key());
          stz.push_str_multi(symbol("branches"), branch_names);
          prt.print_stanza(stz);
        }
    }
  output.write(prt.buf.data(), prt.buf.size());
}

namespace
{
  namespace syms
  {
    symbol const key("key");
    symbol const signature("signature");
    symbol const name("name");
    symbol const value("value");
    symbol const trust("trust");

    symbol const public_hash("public_hash");
    symbol const private_hash("private_hash");
    symbol const public_location("public_location");
    symbol const private_location("private_location");

    symbol const domain("domain");
    symbol const entry("entry");
  }
};

// Name: genkey
// Arguments:
//   1: the key ID
//   2: the key passphrase
// Added in: 3.1
// Purpose: Generates a key with the given ID and passphrase
//
// Output format: a basic_io stanza for the new key, as for ls keys
//
// Sample output:
//               name "tbrownaw@gmail.com"
//        public_hash [475055ec71ad48f5dfaf875b0fea597b5cbbee64]
//       private_hash [7f76dae3f91bb48f80f1871856d9d519770b7f8a]
//    public_location "database" "keystore"
//   private_location "keystore"
//
// Error conditions: If the passphrase is empty or the key already exists,
// prints an error message to stderr and exits with status 1.
CMD_AUTOMATE(genkey, N_("KEYID PASSPHRASE"),
             N_("Generates a key"),
             "",
             options::opts::none)
{
  N(args.size() == 2,
    F("wrong argument count"));

  CMD_REQUIRES_DATABASE(app);

  rsa_keypair_id ident;
  internalize_rsa_keypair_id(idx(args, 0), ident);

  utf8 passphrase = idx(args, 1);

  key_store & keys = app.keys;
  bool exists = keys.key_pair_exists(ident);
  if (db.database_specified())
    {
      transaction_guard guard(db);
      exists = exists || db.public_key_exists(ident);
      guard.commit();
    }

  N(!exists, F("key '%s' already exists") % ident);

  keypair kp;
  generate_key_pair(kp, passphrase);
  keys.put_key_pair(ident, kp);

  basic_io::printer prt;
  basic_io::stanza stz;
  id privhash, pubhash;
  vector<string> publocs, privlocs;
  key_hash_code(ident, kp.pub, pubhash);
  key_hash_code(ident, kp.priv, privhash);

  publocs.push_back("keystore");
  privlocs.push_back("keystore");

  stz.push_str_pair(syms::name, ident());
  stz.push_binary_pair(syms::public_hash, pubhash);
  stz.push_binary_pair(syms::private_hash, privhash);
  stz.push_str_multi(syms::public_location, publocs);
  stz.push_str_multi(syms::private_location, privlocs);
  prt.print_stanza(stz);

  output.write(prt.buf.data(), prt.buf.size());

}

// Name: get_option
// Arguments:
//   1: an options name
// Added in: 3.1
// Purpose: Show the value of the named option in _MTN/options
//
// Output format: A string
//
// Sample output (for 'mtn automate get_option branch:
//   net.venge.monotone
//
CMD_AUTOMATE(get_option, N_("OPTION"),
             N_("Shows the value of an option"),
             "",
             options::opts::none)
{
  N(args.size() == 1,
    F("wrong argument count"));

  CMD_REQUIRES_WORKSPACE(app);

  system_path database_option;
  branch_name branch_option;
  rsa_keypair_id key_option;
  system_path keydir_option;
  work.get_ws_options(database_option, branch_option,
                      key_option, keydir_option);

  string opt = args[0]();

  if (opt == "database")
    output << database_option << '\n';
  else if (opt == "branch")
    output << branch_option << '\n';
  else if (opt == "key")
    output << key_option << '\n';
  else if (opt == "keydir")
    output << keydir_option << '\n';
  else
    N(false, F("'%s' is not a recognized workspace option") % opt);
}

// Name: get_content_changed
// Arguments:
//   1: a revision ID
//   2: a file name
// Added in: 3.1
// Purpose: Returns a list of revision IDs in which the content
// was most recently changed, relative to the revision ID specified
// in argument 1. This equates to a content mark following
// the *-merge algorithm.
//
// Output format: Zero or more basic_io stanzas, each specifying a
// revision ID for which a content mark is set.
//
//   Each stanza has exactly one entry:
//
//   'content_mark'
//         the hexadecimal id of the revision the content mark is attached to
// Sample output (for 'mtn automate get_content_changed 3bccff99d08421df72519b61a4dded16d1139c33 ChangeLog):
//   content_mark [276264b0b3f1e70fc1835a700e6e61bdbe4c3f2f]
//
CMD_AUTOMATE(get_content_changed, N_("REV FILE"),
             N_("Lists the revisions that changed the content relative "
                "to another revision"),
             "",
             options::opts::none)
{
  N(args.size() == 2,
    F("wrong argument count"));

  CMD_REQUIRES_DATABASE(app);

  roster_t new_roster;
  revision_id ident;
  marking_map mm;

  ident = revision_id(idx(args, 0)());
  N(db.revision_exists(ident),
    F("no revision %s found in database") % ident);
  db.get_roster(ident, new_roster, mm);

  file_path path = file_path_external(idx(args,1));
  N(new_roster.has_node(path),
    F("file %s is unknown for revision %s") % path % ident);

  node_t node = new_roster.get_node(path);
  marking_map::const_iterator m = mm.find(node->self);
  I(m != mm.end());
  marking_t mark = m->second;

  basic_io::printer prt;
  for (set<revision_id>::const_iterator i = mark.file_content.begin();
       i != mark.file_content.end(); ++i)
    {
      basic_io::stanza st;
      st.push_binary_pair(basic_io::syms::content_mark, i->inner());
      prt.print_stanza(st);
    }
    output.write(prt.buf.data(), prt.buf.size());
}

// Name: get_corresponding_path
// Arguments:
//   1: a source revision ID
//   2: a file name (in the source revision)
//   3: a target revision ID
// Added in: 3.1
// Purpose: Given a the file name in the source revision, a filename
// will if possible be returned naming the file in the target revision.
// This allows the same file to be matched between revisions, accounting
// for renames and other changes.
//
// Output format: Zero or one basic_io stanzas. Zero stanzas will be
// output if the file does not exist within the target revision; this is
// not considered an error.
// If the file does exist in the target revision, a single stanza with the
// following details is output.
//
//   The stanza has exactly one entry:
//
//   'file'
//         the file name corresponding to "file name" (arg 2) in the target revision
//
// Sample output (for automate get_corresponding_path 91f25c8ee830b11b52dd356c925161848d4274d0 foo2 dae0d8e3f944c82a9688bcd6af99f5b837b41968; see automate_get_corresponding_path test)
// file "foo"
CMD_AUTOMATE(get_corresponding_path, N_("REV1 FILE REV2"),
             N_("Prints the name of a file in a target revision relative "
                "to a given revision"),
             "",
             options::opts::none)
{
  N(args.size() == 3,
    F("wrong argument count"));

  CMD_REQUIRES_DATABASE(app);

  roster_t new_roster, old_roster;
  revision_id ident, old_ident;

  ident = revision_id(idx(args, 0)());
  N(db.revision_exists(ident),
    F("no revision %s found in database") % ident);
  db.get_roster(ident, new_roster);

  old_ident = revision_id(idx(args, 2)());
  N(db.revision_exists(old_ident),
    F("no revision %s found in database") % old_ident);
  db.get_roster(old_ident, old_roster);

  file_path path = file_path_external(idx(args,1));
  N(new_roster.has_node(path),
    F("file %s is unknown for revision %s") % path % ident);

  node_t node = new_roster.get_node(path);
  basic_io::printer prt;
  if (old_roster.has_node(node->self))
    {
      file_path old_path;
      basic_io::stanza st;
      old_roster.get_name(node->self, old_path);
      st.push_file_pair(basic_io::syms::file, old_path);
      prt.print_stanza(st);
    }
  output.write(prt.buf.data(), prt.buf.size());
}

// Name: put_file
// Arguments:
//   base FILEID (optional)
//   file contents (binary, intended for automate stdio use)
// Added in: 4.1
// Purpose:
//   Store a file in the database.
//   Optionally encode it as a file_delta
// Output format:
//   The ID of the new file (40 digit hex string)
// Error conditions:
//   a runtime exception is thrown if base revision is not available
CMD_AUTOMATE(put_file, N_("[FILEID] CONTENTS"),
             N_("Stores a file in the database"),
             "",
             options::opts::none)
{
  N(args.size() == 1 || args.size() == 2,
    F("wrong argument count"));

  CMD_REQUIRES_DATABASE(app);

  file_id sha1sum;
  transaction_guard tr(db);
  if (args.size() == 1)
    {
      file_data dat(idx(args, 0)());
      calculate_ident(dat, sha1sum);

      db.put_file(sha1sum, dat);
    }
  else if (args.size() == 2)
    {
      file_data dat(idx(args, 1)());
      calculate_ident(dat, sha1sum);
      file_id base_id(idx(args, 0)());
      N(db.file_version_exists(base_id),
        F("no file version %s found in database") % base_id);

      // put_file_version won't do anything if the target ID already exists,
      // but we can save the delta calculation by checking here too
      if (!db.file_version_exists(sha1sum))
        {
          file_data olddat;
          db.get_file_version(base_id, olddat);
          delta del;
          diff(olddat.inner(), dat.inner(), del);

          db.put_file_version(base_id, sha1sum, file_delta(del));
        }
    }
  else I(false);

  tr.commit();
  output << sha1sum << '\n';
}

// Name: put_revision
// Arguments:
//   revision-data
// Added in: 4.1
// Purpose:
//   Store a revision into the database.
// Output format:
//   The ID of the new revision
// Error conditions:
//   none
CMD_AUTOMATE(put_revision, N_("REVISION-DATA"),
             N_("Stores a revision into the database"),
             "",
             options::opts::none)
{
  N(args.size() == 1,
    F("wrong argument count"));

  CMD_REQUIRES_DATABASE(app);

  revision_t rev;
  read_revision(revision_data(idx(args, 0)()), rev);

  // recalculate manifest
  temp_node_id_source nis;
  rev.new_manifest = manifest_id();
  for (edge_map::const_iterator e = rev.edges.begin(); e != rev.edges.end(); ++e)
    {
      // calculate new manifest
      roster_t old_roster;
      if (!null_id(e->first)) db.get_roster(e->first, old_roster);
      roster_t new_roster = old_roster;
      editable_roster_base eros(new_roster, nis);
      e->second->apply_to(eros);
      if (null_id(rev.new_manifest))
        // first edge, initialize manifest
        calculate_ident(new_roster, rev.new_manifest);
      else
        // following edge, make sure that all csets end at the same manifest
        {
          manifest_id calculated;
          calculate_ident(new_roster, calculated);
          I(calculated == rev.new_manifest);
        }
    }

  revision_id id;
  calculate_ident(rev, id);

  // If the database refuses the revision, make sure this is because it's
  // already there.
  E(db.put_revision(id, rev) || db.revision_exists(id),
    F("missing prerequisite for revision %s") % id);

  output << id << '\n';
}

// Name: cert
// Arguments:
//   revision ID
//   certificate name
//   certificate value
// Added in: 4.1
// Purpose:
//   Add a revision certificate (like mtn cert).
// Output format:
//   nothing
// Error conditions:
//   none
CMD_AUTOMATE(cert, N_("REVISION-ID NAME VALUE"),
             N_("Adds a revision certificate"),
             "",
             options::opts::none)
{
  N(args.size() == 3,
    F("wrong argument count"));

  CMD_REQUIRES_DATABASE(app);
<<<<<<< HEAD
  revision_id rid(idx(args, 0)());
=======

  cert c;
  revision_id rid(decode_hexenc(idx(args, 0)()));
>>>>>>> 448f0c6e

  N(db.revision_exists(rid),
    F("no such revision '%s'") % rid);
<<<<<<< HEAD

  cache_user_key(app.opts, app.lua, app.keys, app.db);
  put_simple_revision_cert(rid, cert_name(idx(args, 1)()),
                           cert_value(idx(args, 2)()), db, app.keys);
=======
  make_simple_cert(rid, cert_name(idx(args, 1)()),
                   cert_value(idx(args, 2)()), db, app.keys, c);
  revision<cert> rc(c);
  db.put_revision_cert(rc);
  guard.commit();
>>>>>>> 448f0c6e
}

// Name: get_db_variables
// Arguments:
//   variable domain
// Changes:
//  4.1 (added as 'db_get')
//  7.0 (changed to 'get_db_variables', output is now basic_io)
// Purpose:
//   Retrieves db variables, optionally filtered by DOMAIN
// Output format:
//   basic_io, see the mtn docs for details
// Error conditions:
//   none
CMD_AUTOMATE(get_db_variables, N_("[DOMAIN]"),
             N_("Retrieve database variables"),
             "",
             options::opts::none)
{
  N(args.size() < 2,
    F("wrong argument count"));

  bool filter_by_domain = false;
  var_domain filter;
  if (args.size() == 1)
    {
      filter_by_domain = true;
      filter = var_domain(idx(args, 0)());
    }

  map<var_key, var_value> vars;
  app.db.get_vars(vars);

  var_domain cur_domain;
  basic_io::stanza st;
  basic_io::printer pr;
  bool found_something = false;

  for (map<var_key, var_value>::const_iterator i = vars.begin();
       i != vars.end(); ++i)
    {
      if (filter_by_domain && !(i->first.first == filter))
        continue;

      found_something = true;

      if (cur_domain != i->first.first)
        {
          // check if we need to print a previous stanza
          if (st.entries.size() > 0)
            {
              pr.print_stanza(st);
              st.entries.clear();
            }
          cur_domain = i->first.first;
          st.push_str_pair(syms::domain, cur_domain());
        }

      st.push_str_triple(syms::entry, i->first.second(), i->second());
    }

    N(found_something,
      F("No variables found or invalid domain specified"));

    // print the last stanza
    pr.print_stanza(st);
    output.write(pr.buf.data(), pr.buf.size());
}

// Name: set_db_variable
// Arguments:
//   variable domain
//   variable name
//   veriable value
// Changes:
//   4.1 (added as 'db_set')
//   7.0 (renamed to 'set_db_variable')
// Purpose:
//   Set a database variable (like mtn database set)
// Output format:
//   nothing
// Error conditions:
//   none
CMD_AUTOMATE(set_db_variable, N_("DOMAIN NAME VALUE"),
             N_("Sets a database variable"),
             "",
             options::opts::none)
{
  N(args.size() == 3,
    F("wrong argument count"));

  CMD_REQUIRES_DATABASE(app);

  var_domain domain = var_domain(idx(args, 0)());
  utf8 name = idx(args, 1);
  utf8 value = idx(args, 2);
  var_key key(domain, var_name(name()));
  db.set_var(key, var_value(value()));
}

// Name: drop_db_variables
// Arguments:
//   variable domain
//   variable name
// Changes:
//  7.0 (added)
// Purpose:
//   Drops a database variable (like mtn unset DOMAIN NAME) or all variables
//   within a domain
// Output format:
//   none
// Error conditions:
//   a runtime exception is thrown if the variable was not found
CMD_AUTOMATE(drop_db_variables, N_("DOMAIN [NAME]"),
             N_("Drops a database variable"),
             "",
             options::opts::none)
{
  N(args.size() == 1 || args.size() == 2,
    F("wrong argument count"));

  CMD_REQUIRES_DATABASE(app);

  var_domain domain(idx(args, 0)());

  if (args.size() == 2)
    {
      var_name name(idx(args, 1)());
      var_key  key(domain, name);
      N(db.var_exists(key),
        F("no var with name %s in domain %s") % name % domain);
      db.clear_var(key);
    }
  else
    {
      map<var_key, var_value> vars;
      db.get_vars(vars);
      bool found_something = false;

      for (map<var_key, var_value>::const_iterator i = vars.begin();
           i != vars.end(); ++i)
        {
          if (i->first.first == domain)
            {
              found_something = true;
              db.clear_var(i->first);
            }
        }

      N(found_something,
        F("no variables found in domain %s") % domain);
    }
}

// Local Variables:
// mode: C++
// fill-column: 76
// c-file-style: "gnu"
// indent-tabs-mode: nil
// End:
// vim: et:sw=2:sts=2:ts=2:cino=>2s,{s,\:s,+s,t0,g0,^-2,e-2,n-2,p2s,(0,=s:<|MERGE_RESOLUTION|>--- conflicted
+++ resolved
@@ -2085,28 +2085,14 @@
     F("wrong argument count"));
 
   CMD_REQUIRES_DATABASE(app);
-<<<<<<< HEAD
-  revision_id rid(idx(args, 0)());
-=======
-
-  cert c;
   revision_id rid(decode_hexenc(idx(args, 0)()));
->>>>>>> 448f0c6e
 
   N(db.revision_exists(rid),
     F("no such revision '%s'") % rid);
-<<<<<<< HEAD
 
   cache_user_key(app.opts, app.lua, app.keys, app.db);
   put_simple_revision_cert(rid, cert_name(idx(args, 1)()),
                            cert_value(idx(args, 2)()), db, app.keys);
-=======
-  make_simple_cert(rid, cert_name(idx(args, 1)()),
-                   cert_value(idx(args, 2)()), db, app.keys, c);
-  revision<cert> rc(c);
-  db.put_revision_cert(rc);
-  guard.commit();
->>>>>>> 448f0c6e
 }
 
 // Name: get_db_variables
