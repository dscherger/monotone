// -*- mode: C++; c-file-style: "gnu"; indent-tabs-mode: nil -*-
// copyright (C) 2004 nathaniel smith <njs@pobox.com>
// all rights reserved.
// licensed to the public under the terms of the GNU GPL (>= 2)
// see the file COPYING for details

#include <string>
#include <iostream>
#include <iterator>
#include <vector>
#include <algorithm>
#include <sstream>
#include <unistd.h>

#include <boost/bind.hpp>
#include <boost/function.hpp>
#include <boost/tuple/tuple.hpp>

#include "app_state.hh"
#include "basic_io.hh"
#include "commands.hh"
#include "constants.hh"
#include "restrictions.hh"
#include "revision.hh"
#include "transforms.hh"
#include "vocab.hh"
<<<<<<< HEAD
=======
#include "keys.hh"
>>>>>>> 3bc830b1
#include "format.hh"

static std::string const interface_version = "1.1";

// Name: interface_version
// Arguments: none
// Added in: 0.0
// Purpose: Prints version of automation interface.  Major number increments
//   whenever a backwards incompatible change is made; minor number increments
//   whenever any change is made (but is reset when major number increments).
// Output format: "<decimal number>.<decimal number>\n".  Always matches
//   "[0-9]+\.[0-9]+\n".
// Error conditions: None.
static void
automate_interface_version(std::vector<utf8> args,
                           std::string const & help_name,
                           app_state & app,
                           std::ostream & output)
{
  if (args.size() != 0)
    throw usage(help_name);
  
  output << interface_version << std::endl;
}

// Name: heads
// Arguments:
//   1: branch name (optional, default branch is used if non-existant)
// Added in: 0.0
// Purpose: Prints the heads of the given branch.
// Output format: A list of revision ids, in hexadecimal, each followed by a
//   newline. Revision ids are printed in alphabetically sorted order.
// Error conditions: If the branch does not exist, prints nothing.  (There are
//   no heads.)
static void
automate_heads(std::vector<utf8> args,
               std::string const & help_name,
               app_state & app,
               std::ostream & output)
{
  if (args.size() > 1)
    throw usage(help_name);

  if (args.size() ==1 ) {
    // branchname was explicitly given, use that
    app.set_branch(idx(args, 0));
  }
  std::set<revision_id> heads;
  get_branch_heads(app.branch_name(), app, heads);

  FormatFunc fmt(output, app);
  for_each(heads.begin(), heads.end(), fmt);
}

// Name: ancestors
// Arguments:
//   1 or more: revision ids
// Added in: 0.2
// Purpose: Prints the ancestors (exclusive) of the given revisions
// Output format: A list of revision ids, in hexadecimal, each followed by a
//   newline. Revision ids are printed in alphabetically sorted order.
// Error conditions: If any of the revisions do not exist, prints nothing to
//   stdout, prints an error message to stderr, and exits with status 1.
static void
automate_ancestors(std::vector<utf8> args,
                     std::string const & help_name,
                     app_state & app,
                     std::ostream & output)
{
  if (args.size() == 0)
    throw usage(help_name);

  std::set<revision_id> ancestors;
  std::vector<revision_id> frontier;
  for (std::vector<utf8>::const_iterator i = args.begin(); i != args.end(); ++i)
    {
      revision_id rid((*i)());
      N(app.db.revision_exists(rid), F("No such revision %s") % rid);
      frontier.push_back(rid);
    }
  while (!frontier.empty())
    {
      revision_id rid = frontier.back();
      frontier.pop_back();
      if(!null_id(rid)) {
        std::set<revision_id> parents;
        app.db.get_revision_parents(rid, parents);
        for (std::set<revision_id>::const_iterator i = parents.begin();
             i != parents.end(); ++i)
          {
            if (ancestors.find(*i) == ancestors.end())
              {
                frontier.push_back(*i);
                ancestors.insert(*i);
              }
          }
      }
    }

  FormatFunc fmt(output, app);
  for_each(ancestors.begin(), ancestors.end(), fmt);
}


// Name: descendents
// Arguments:
//   1 or more: revision ids
// Added in: 0.1
// Purpose: Prints the descendents (exclusive) of the given revisions
// Output format: A list of revision ids, in hexadecimal, each followed by a
//   newline. Revision ids are printed in alphabetically sorted order.
// Error conditions: If any of the revisions do not exist, prints nothing to
//   stdout, prints an error message to stderr, and exits with status 1.
static void
automate_descendents(std::vector<utf8> args,
                     std::string const & help_name,
                     app_state & app,
                     std::ostream & output)
{
  if (args.size() == 0)
    throw usage(help_name);

  std::set<revision_id> descendents;
  std::vector<revision_id> frontier;
  for (std::vector<utf8>::const_iterator i = args.begin(); i != args.end(); ++i)
    {
      revision_id rid((*i)());
      N(app.db.revision_exists(rid), F("No such revision %s") % rid);
      frontier.push_back(rid);
    }
  while (!frontier.empty())
    {
      revision_id rid = frontier.back();
      frontier.pop_back();
      std::set<revision_id> children;
      app.db.get_revision_children(rid, children);
      for (std::set<revision_id>::const_iterator i = children.begin();
           i != children.end(); ++i)
        {
          if (descendents.find(*i) == descendents.end())
            {
              frontier.push_back(*i);
              descendents.insert(*i);
            }
        }
    }

  FormatFunc fmt(output, app);
  for_each(descendents.begin(), descendents.end(), fmt);
}


// Name: erase_ancestors
// Arguments:
//   0 or more: revision ids
// Added in: 0.1
// Purpose: Prints all arguments, except those that are an ancestor of some
//   other argument.  One way to think about this is that it prints the
//   minimal elements of the given set, under the ordering imposed by the
//   "child of" relation.  Another way to think of it is if the arguments were
//   a branch, then we print the heads of that branch.
// Output format: A list of revision ids, in hexadecimal, each followed by a
//   newline.  Revision ids are printed in alphabetically sorted order.
// Error conditions: If any of the revisions do not exist, prints nothing to
//   stdout, prints an error message to stderr, and exits with status 1.
static void
automate_erase_ancestors(std::vector<utf8> args,
                         std::string const & help_name,
                         app_state & app,
                         std::ostream & output)
{
  std::set<revision_id> revs;
  for (std::vector<utf8>::const_iterator i = args.begin(); i != args.end(); ++i)
    {
      revision_id rid((*i)());
      N(app.db.revision_exists(rid), F("No such revision %s") % rid);
      revs.insert(rid);
    }
  erase_ancestors(revs, app);

  FormatFunc fmt(output, app);
  for_each(revs.begin(), revs.end(), fmt);
}

// Name: attributes
// Arguments:
//   1: file name (optional, if non-existant prints all files with attributes)
// Added in: 1.0
// Purpose: Prints all attributes for a file, or all  all files with attributes
//   if a file name provided.
// Output format: A list of file names in alphabetically sorted order,
//   or a list of attributes if a file name provided.
// Error conditions: If the file name has no attributes, prints nothing.
static void
automate_attributes(std::vector<utf8> args,
                    std::string const & help_name,
                    app_state & app,
                    std::ostream & output)
{
  if (args.size() > 1)
    throw usage(help_name);

  // is there an .mt-attrs?
  file_path attr_path;
  get_attr_path(attr_path);
  if (!file_exists(attr_path)) return;

  // read attribute map 
  data attr_data;
  attr_map attrs;

  read_data(attr_path, attr_data);
  read_attr_map(attr_data, attrs);

  if (args.size() == 1) {
    // a filename was given, if it has attributes, print them
    file_path path = file_path_external(idx(args,0));
    attr_map::const_iterator i = attrs.find(path);
    if (i == attrs.end()) return;

    for (std::map<std::string, std::string>::const_iterator j = i->second.begin();
         j != i->second.end(); ++j)
      output << j->first << std::endl;
  }
  else {
    for (attr_map::const_iterator i = attrs.begin(); i != attrs.end(); ++i)
      {
        output << (*i).first << std::endl;
      }
  }
}

// Name: toposort
// Arguments:
//   0 or more: revision ids
// Added in: 0.1
// Purpose: Prints all arguments, topologically sorted.  I.e., if A is an
//   ancestor of B, then A will appear before B in the output list.
// Output format: A list of revision ids, in hexadecimal, each followed by a
//   newline.  Revisions are printed in topologically sorted order.
// Error conditions: If any of the revisions do not exist, prints nothing to
//   stdout, prints an error message to stderr, and exits with status 1.
static void
automate_toposort(std::vector<utf8> args,
                  std::string const & help_name,
                  app_state & app,
                  std::ostream & output)
{
  std::set<revision_id> revs;
  for (std::vector<utf8>::const_iterator i = args.begin(); i != args.end(); ++i)
    {
      revision_id rid((*i)());
      N(app.db.revision_exists(rid), F("No such revision %s") % rid);
      revs.insert(rid);
    }
  std::vector<revision_id> sorted;
  toposort(revs, sorted, app);

  FormatFunc fmt(output, app);
  for_each(sorted.begin(), sorted.end(), fmt);
}

// Name: ancestry_difference
// Arguments:
//   1: a revision id
//   0 or more further arguments: also revision ids
// Added in: 0.1
// Purpose: Prints all ancestors of the first revision A, that are not also
//   ancestors of the other revision ids, the "Bs".  For purposes of this
//   command, "ancestor" is an inclusive term; that is, A is an ancestor of
//   one of the Bs, it will not be printed, but otherwise, it will be; and
//   none of the Bs will ever be printed.  If A is a new revision, and Bs are
//   revisions that you have processed before, then this command tells you
//   which revisions are new since then.
// Output format: A list of revision ids, in hexadecimal, each followed by a
//   newline.  Revisions are printed in topologically sorted order.
// Error conditions: If any of the revisions do not exist, prints nothing to
//   stdout, prints an error message to stderr, and exits with status 1.
static void
automate_ancestry_difference(std::vector<utf8> args,
                             std::string const & help_name,
                             app_state & app,
                             std::ostream & output)
{
  if (args.size() == 0)
    throw usage(help_name);

  revision_id a;
  std::set<revision_id> bs;
  std::vector<utf8>::const_iterator i = args.begin();
  a = revision_id((*i)());
  N(app.db.revision_exists(a), F("No such revision %s") % a);
  for (++i; i != args.end(); ++i)
    {
      revision_id b((*i)());
      N(app.db.revision_exists(b), F("No such revision %s") % b);
      bs.insert(b);
    }
  std::set<revision_id> ancestors;
  ancestry_difference(a, bs, ancestors, app);

  std::vector<revision_id> sorted;
  toposort(ancestors, sorted, app);

  FormatFunc fmt(output, app);
  for_each(sorted.begin(), sorted.end(), fmt);
}

// Name: leaves
// Arguments:
//   None
// Added in: 0.1
// Purpose: Prints the leaves of the revision graph, i.e., all revisions that
//   have no children.  This is similar, but not identical to the
//   functionality of 'heads', which prints every revision in a branch, that
//   has no descendents in that branch.  If every revision in the database was
//   in the same branch, then they would be identical.  Generally, every leaf
//   is the head of some branch, but not every branch head is a leaf.
// Output format: A list of revision ids, in hexadecimal, each followed by a
//   newline.  Revision ids are printed in alphabetically sorted order.
// Error conditions: None.
static void
automate_leaves(std::vector<utf8> args,
               std::string const & help_name,
               app_state & app,
               std::ostream & output)
{
  if (args.size() != 0)
    throw usage(help_name);

  // this might be more efficient in SQL, but for now who cares.
  std::set<revision_id> leaves;
  app.db.get_revision_ids(leaves);
  std::multimap<revision_id, revision_id> graph;
  app.db.get_revision_ancestry(graph);
  for (std::multimap<revision_id, revision_id>::const_iterator i = graph.begin();
       i != graph.end(); ++i)
    leaves.erase(i->first);

  FormatFunc fmt(output, app);
  for_each(leaves.begin(), leaves.end(), fmt);
}

// Name: parents
// Arguments:
//   1: a revision id
// Added in: 0.2
// Purpose: Prints the immediate ancestors of the given revision, i.e., the
//   parents.
// Output format: A list of revision ids, in hexadecimal, each followed by a
//   newline.  Revision ids are printed in alphabetically sorted order.
// Error conditions: If the revision does not exist, prints nothing to stdout,
//   prints an error message to stderr, and exits with status 1.
static void
automate_parents(std::vector<utf8> args,
                 std::string const & help_name,
                 app_state & app,
                 std::ostream & output)
{
  if (args.size() != 1)
    throw usage(help_name);
  revision_id rid(idx(args, 0)());
  N(app.db.revision_exists(rid), F("No such revision %s") % rid);
  std::set<revision_id> parents;
  app.db.get_revision_parents(rid, parents);

  FormatFunc fmt(output, app);
  for_each(parents.begin(), parents.end(), fmt);
}

// Name: children
// Arguments:
//   1: a revision id
// Added in: 0.2
// Purpose: Prints the immediate descendents of the given revision, i.e., the
//   children.
// Output format: A list of revision ids, in hexadecimal, each followed by a
//   newline.  Revision ids are printed in alphabetically sorted order.
// Error conditions: If the revision does not exist, prints nothing to stdout,
//   prints an error message to stderr, and exits with status 1.
static void
automate_children(std::vector<utf8> args,
                  std::string const & help_name,
                  app_state & app,
                  std::ostream & output)
{
  if (args.size() != 1)
    throw usage(help_name);
  revision_id rid(idx(args, 0)());
  N(app.db.revision_exists(rid), F("No such revision %s") % rid);
  std::set<revision_id> children;
  app.db.get_revision_children(rid, children);

  FormatFunc fmt(output, app);
  for_each(children.begin(), children.end(), fmt);
}

// Name: graph
// Arguments:
//   None
// Added in: 0.2
// Purpose: Prints out the complete ancestry graph of this database.
// Output format:
//   Each line begins with a revision id.  Following this are zero or more
//   space-prefixed revision ids.  Each revision id after the first is a
//   parent (in the sense of 'automate parents') of the first.  For instance,
//   the following are valid lines:
//     07804171823d963f78d6a0ff1763d694dd74ff40
//     07804171823d963f78d6a0ff1763d694dd74ff40 79d755c197e54dd3db65751d3803833d4cbf0d01
//     07804171823d963f78d6a0ff1763d694dd74ff40 79d755c197e54dd3db65751d3803833d4cbf0d01 a02e7a1390e3e4745c31be922f03f56450c13dce
//   The first would indicate that 07804171823d963f78d6a0ff1763d694dd74ff40
//   was a root node; the second would indicate that it had one parent, and
//   the third would indicate that it had two parents, i.e., was a merge.
//   
//   The output as a whole is alphabetically sorted; additionally, the parents
//   within each line are alphabetically sorted.
// Error conditions: None.
static void
automate_graph(std::vector<utf8> args,
               std::string const & help_name,
               app_state & app,
               std::ostream & output)
{
  if (args.size() != 0)
    throw usage(help_name);

  std::multimap<revision_id, revision_id> edges_mmap;
  std::map<revision_id, std::set<revision_id> > child_to_parents;

  app.db.get_revision_ancestry(edges_mmap);

  for (std::multimap<revision_id, revision_id>::const_iterator i = edges_mmap.begin();
       i != edges_mmap.end(); ++i)
    {
      if (child_to_parents.find(i->second) == child_to_parents.end())
        child_to_parents.insert(std::make_pair(i->second, std::set<revision_id>()));
      if (null_id(i->first))
        continue;
      std::map<revision_id, std::set<revision_id> >::iterator
        j = child_to_parents.find(i->second);
      I(j->first == i->second);
      j->second.insert(i->first);
    }

  for (std::map<revision_id, std::set<revision_id> >::const_iterator i = child_to_parents.begin();
       i != child_to_parents.end(); ++i)
    {
      output << (i->first).inner()();
      for (std::set<revision_id>::const_iterator j = i->second.begin();
           j != i->second.end(); ++j)
        output << " " << (*j).inner()();
      output << std::endl;
    }
}
      
// Name: select
// Arguments:
//   1: selector
// Added in: 0.2
// Purpose: Prints all the revisions that match the given selector.
// Output format: A list of revision ids, in hexadecimal, each followed by a
//   newline. Revision ids are printed in alphabetically sorted order.
// Error conditions: None.
static void
automate_select(std::vector<utf8> args,
               std::string const & help_name,
               app_state & app,
               std::ostream & output)
{
  if (args.size() != 1)
    throw usage(help_name);

  std::vector<std::pair<selectors::selector_type, std::string> >
    sels(selectors::parse_selector(args[0](), app));

  // we jam through an "empty" selection on sel_ident type
  std::set<std::string> completions;
  selectors::selector_type ty = selectors::sel_ident;
  selectors::complete_selector("", sels, ty, completions, app);

  std::vector<revision_id> revs;
  for (std::set<std::string>::const_iterator i = completions.begin();
       i != completions.end(); ++i)
      revs.push_back(revision_id(*i));
<<<<<<< HEAD

=======
>>>>>>> 3bc830b1
  FormatFunc fmt(output, app);
  for_each(revs.begin(), revs.end(), fmt);
}

// consider a changeset with the following
//
// deletions
// renames from to
// additions
//
// pre-state  corresponds to deletions and the "from" side of renames
// post-state corresponds to the "to" side of renames and additions
// file-state corresponds to the state of the file with the given name
//
// pre and post state are related to the path rearrangement specified in MT/work
// file state is related to the details of the resulting file

struct inventory_item
{
  enum pstate 
    { KNOWN_PATH, ADDED_PATH, DROPPED_PATH, RENAMED_PATH } 
    pre_state, post_state;

  enum fstate
    { KNOWN_FILE, PATCHED_FILE, MISSING_FILE, UNKNOWN_FILE, IGNORED_FILE } 
    file_state;

  enum ptype
    { FILE, DIRECTORY } 
    path_type;

  size_t pre_id, post_id;

  inventory_item():
    pre_state(KNOWN_PATH), post_state(KNOWN_PATH), 
    file_state(KNOWN_FILE), 
    path_type(FILE),
    pre_id(0), post_id(0) {}
};

typedef std::map<file_path, inventory_item> inventory_map;

static void
inventory_pre_state(inventory_map & inventory,
                    path_set const & paths,
                    inventory_item::pstate pre_state, 
                    size_t id = 0,
                    inventory_item::ptype path_type = inventory_item::FILE)
{
  for (path_set::const_iterator i = paths.begin(); i != paths.end(); i++)
    {
      L(F("%d %d %s\n") % inventory[*i].pre_state % pre_state % *i);
      I(inventory[*i].pre_state == inventory_item::KNOWN_PATH);
      inventory[*i].pre_state = pre_state;
      inventory[*i].path_type = path_type;
      if (id != 0) 
        {
          I(inventory[*i].pre_id == 0);
          inventory[*i].pre_id = id;
        }
    }
}

static void
inventory_post_state(inventory_map & inventory,
                     path_set const & paths,
                     inventory_item::pstate post_state, 
                     size_t id = 0,
                     inventory_item::ptype path_type = inventory_item::FILE)
{
  for (path_set::const_iterator i = paths.begin(); i != paths.end(); i++)
    {
      L(F("%d %d %s\n") % inventory[*i].post_state % post_state % *i);
      I(inventory[*i].post_state == inventory_item::KNOWN_PATH);
      inventory[*i].post_state = post_state;
      inventory[*i].path_type = path_type;
      if (id != 0) 
        {
          I(inventory[*i].post_id == 0);
          inventory[*i].post_id = id;
        }
    }
}

static void
inventory_file_state(inventory_map & inventory,
                     path_set const & paths,
                     inventory_item::fstate file_state)
{
  for (path_set::const_iterator i = paths.begin(); i != paths.end(); i++)
    {
      L(F("%d %d %s\n") % inventory[*i].file_state % file_state % *i);
      I(inventory[*i].file_state == inventory_item::KNOWN_FILE);
      inventory[*i].file_state = file_state;
    }
}

static void
inventory_renames(inventory_map & inventory,
                  std::map<file_path,file_path> const & renames,
                  inventory_item::ptype path_type = inventory_item::FILE)
{
  path_set old_name;
  path_set new_name;

  static size_t id = 1;

  for (std::map<file_path,file_path>::const_iterator i = renames.begin(); 
       i != renames.end(); i++)
    {
      old_name.insert(i->first);
      new_name.insert(i->second);

      inventory_pre_state(inventory, old_name, inventory_item::RENAMED_PATH, id, path_type);
      inventory_post_state(inventory, new_name, inventory_item::RENAMED_PATH, id, path_type);

      id++;

      old_name.clear();
      new_name.clear();
    }
}
               
// Name: inventory
// Arguments: none
// Added in: 1.0
// Purpose: Prints a summary of every file found in the working copy or its
//   associated base manifest. Each unique path is listed on a line prefixed by
//   three status characters and two numeric values used for identifying
//   renames. The three status characters are as follows.
//
//   column 1 pre-state
//         ' ' the path was unchanged in the pre-state
//         'D' the path was deleted from the pre-state
//         'R' the path was renamed from the pre-state name
//   column 2 post-state
//         ' ' the path was unchanged in the post-state
//         'R' the path was renamed to the post-state name
//         'A' the path was added to the post-state
//   column 3 file-state
//         ' ' the file is known and unchanged from the current manifest version
//         'P' the file is patched to a new version
//         'U' the file is unknown and not included in the current manifest
//         'I' the file is ignored and not included in the current manifest
//         'M' the file is missing but is included in the current manifest
//
// Output format: Each path is printed on its own line, prefixed by three status
//   characters as described above. The status is followed by a single space and
//   two numbers, each separated by a single space, used for identifying renames.
//   The numbers are followed by a single space and then the pathname, which 
//   includes the rest of the line. Directory paths are identified as ending with
//   the "/" character, file paths do not end in this character.
//
// Error conditions: If no working copy book keeping MT directory is found,
//   prints an error message to stderr, and exits with status 1.

static void
automate_inventory(std::vector<utf8> args,
                   std::string const & help_name,
                   app_state & app,
                   std::ostream & output)
{
  if (args.size() != 0)
    throw usage(help_name);

  manifest_id old_manifest_id;
  revision_id old_revision_id;
  manifest_map m_old, m_new;
  path_set old_paths, new_paths, empty;
  change_set::path_rearrangement included, excluded;
  change_set cs;
  path_set missing, changed, unchanged, unknown, ignored;
  inventory_map inventory;
  app.require_working_copy();

  calculate_restricted_rearrangement(app, args, 
                                     old_manifest_id, old_revision_id,
                                     m_old, old_paths, new_paths,
                                     included, excluded);

  // this is a bit screwey. we need to rearrange the old manifest 
  // according to the included rearrangement and for that we need
  // a complete changeset, which is normally obtained from both 
  // the old and the new manifest. we can't do that because there 
  // may be missing files, so instead we add our own set of deltas
  // below.

  // we have the rearrangement of the changeset from above
  // now we need to build up the deltas for the added files

  cs.rearrangement = included;

  hexenc<id> null_ident;

  for (path_set::const_iterator 
         i = included.added_files.begin();
       i != included.added_files.end(); ++i)
    {
      if (path_exists(*i))
        {
          // add path from [] to [xxx]
          hexenc<id> ident;
          calculate_ident(*i, ident, app.lua);
          cs.deltas.insert(std::make_pair(*i,std::make_pair(null_ident, ident)));
        }
      else
        {
          // remove missing files from the added list since they have not deltas
          missing.insert(*i);
          cs.rearrangement.added_files.erase(*i);
        }
    }

  apply_change_set(m_old, cs, m_new);

  classify_manifest_paths(app, m_new, missing, changed, unchanged);

  // remove the remaining added files from the unchanged set since they have been 
  // changed in the deltas construction above. also, only consider the file as 
  // changed if its not missing

  for (path_set::const_iterator 
         i = included.added_files.begin();
       i != included.added_files.end(); ++i)
    {
      unchanged.erase(*i);
      if (missing.find(*i) == missing.end()) 
        changed.insert(*i);
    }

  file_itemizer u(app, new_paths, unknown, ignored);
  walk_tree(file_path(), u);

  inventory_file_state(inventory, missing, inventory_item::MISSING_FILE);

  inventory_pre_state(inventory, included.deleted_files, inventory_item::DROPPED_PATH);
  inventory_pre_state(inventory, included.deleted_dirs, 
                      inventory_item::DROPPED_PATH, inventory_item::DIRECTORY);

  inventory_renames(inventory, included.renamed_files);
  inventory_renames(inventory, included.renamed_dirs, inventory_item::DIRECTORY);

  inventory_post_state(inventory, included.added_files, inventory_item::ADDED_PATH);

  inventory_file_state(inventory, changed, inventory_item::PATCHED_FILE);
  inventory_file_state(inventory, unchanged, inventory_item::KNOWN_FILE);
  inventory_file_state(inventory, unknown, inventory_item::UNKNOWN_FILE);
  inventory_file_state(inventory, ignored, inventory_item::IGNORED_FILE);

  for (inventory_map::const_iterator i = inventory.begin(); i != inventory.end(); ++i)
    {
      switch (inventory[i->first].pre_state) 
        {
        case inventory_item::KNOWN_PATH:   output << " "; break;
        case inventory_item::DROPPED_PATH: output << "D"; break;
        case inventory_item::RENAMED_PATH: output << "R"; break;
        default: I(false); // invalid pre_state
        }

      switch (inventory[i->first].post_state) 
        {
        case inventory_item::KNOWN_PATH:   output << " "; break;
        case inventory_item::RENAMED_PATH: output << "R"; break;
        case inventory_item::ADDED_PATH:   output << "A"; break;
        default: I(false); // invalid post_state
        }

      switch (inventory[i->first].file_state) 
        {
        case inventory_item::KNOWN_FILE:   output << " "; break;
        case inventory_item::PATCHED_FILE: output << "P"; break;
        case inventory_item::UNKNOWN_FILE: output << "U"; break;
        case inventory_item::IGNORED_FILE: output << "I"; break;
        case inventory_item::MISSING_FILE: output << "M"; break;
        }

      // need directory indicators

      output << " " << inventory[i->first].pre_id 
             << " " << inventory[i->first].post_id 
             << " " << i->first;

      if (inventory[i->first].path_type  == inventory_item::DIRECTORY)
        output << "/";

      output << std::endl;
    }
 
}

// Name: certs
// Arguments:
//   1: a revision id
// Added in: 1.0
// Purpose: Prints all certificates associated with the given revision ID.
//   Each certificate is contained in a basic IO stanza. For each certificate, 
//   the following values are provided:
//   
//   'key' : a string indicating the key used to sign this certificate.
//   'signature': a string indicating the status of the signature. Possible 
//   values of this string are:
//     'ok'        : the signature is correct
//     'bad'       : the signature is invalid
//     'unknown'   : signature was made with an unknown key
//   'name' : the name of this certificate
//   'value' : the value of this certificate
//   'trust' : is this certificate trusted by the defined trust metric
//   Possible values of this string are:
//     'trusted'   : this certificate is trusted
//     'untrusted' : this certificate is not trusted
//
// Output format: All stanzas are formatted by basic_io. Stanzas are seperated 
// by a blank line. Values will be escaped, '\' -> '\\' and '"' -> '\"'.
//
// Error conditions: If a certificate is signed with an unknown public key, a 
// warning message is printed to stderr. If the revision specified is unknown 
// or invalid prints an error message to stderr and exits with status 1.
static void
automate_certs(std::vector<utf8> args,
                 std::string const & help_name,
                 app_state & app,
                 std::ostream & output)
{
  if (args.size() != 1)
    throw usage(help_name);

  std::vector<cert> certs;
  
  transaction_guard guard(app.db);
  
  revision_id rid(idx(args, 0)());
  N(app.db.revision_exists(rid), F("No such revision %s") % rid);
  hexenc<id> ident(rid.inner());

  std::vector< revision<cert> > ts;
  app.db.get_revision_certs(rid, ts);
  for (size_t i = 0; i < ts.size(); ++i)
    certs.push_back(idx(ts, i).inner());

  {
    std::set<rsa_keypair_id> checked;      
    for (size_t i = 0; i < certs.size(); ++i)
      {
        if (checked.find(idx(certs, i).key) == checked.end() &&
            !app.db.public_key_exists(idx(certs, i).key))
          P(F("warning: no public key '%s' found in database\n")
            % idx(certs, i).key);
        checked.insert(idx(certs, i).key);
      }
  }
        
  // Make the output deterministic; this is useful for the test suite, in
  // particular.
  std::sort(certs.begin(), certs.end());

  basic_io::printer pr(output);

  for (size_t i = 0; i < certs.size(); ++i)
    {
      basic_io::stanza st;
      cert_status status = check_cert(app, idx(certs, i));
      cert_value tv;      
      cert_name name = idx(certs, i).name();
      std::set<rsa_keypair_id> signers;

      decode_base64(idx(certs, i).value, tv);

      rsa_keypair_id keyid = idx(certs, i).key();
      signers.insert(keyid);

      bool trusted = app.lua.hook_get_revision_cert_trust(signers, ident,
                                                          name, tv);

      st.push_str_pair("key", keyid());

      std::string stat;
      switch (status)
        {
        case cert_ok:
          stat = "ok";
          break;
        case cert_bad:
          stat = "bad";
          break;
        case cert_unknown:
          stat = "unknown";
          break;
        }
      st.push_str_pair("signature", stat);

      st.push_str_pair("name", name());
      st.push_str_pair("value", tv());
      st.push_str_pair("trust", (trusted ? "trusted" : "untrusted"));

      pr.print_stanza(st);
    }

  guard.commit();
}

// Name: get_revision
// Arguments:
//   1: a revision id (optional, determined from working directory if non-existant)
// Added in: 1.0
// Purpose: Prints changeset information for the specified revision id.
//
// There are several changes that are described; each of these is described by 
// a different basic_io stanza. The first string pair of each stanza indicates the 
// type of change represented. 
//
// Possible values of this first value are along with an ordered list of 
// basic_io formatted string pairs that will be provided are:
//
//  'old_revision' : represents a parent revision.
//                   format: ('old_revision', revision id)
//  'new_manifest' : represents the new manifest associated with the revision.
//                   format: ('new_manifest', manifest id)
//  'old_manifest' : represents a manifest associated with a parent revision.
//                   format: ('old_manifest', manifest id)
//  'patch' : represents a file that was modified.
//            format: ('patch', filename), ('from', file id), ('to', file id)
//  'add_file' : represents a file that was added.
//               format: ('add_file', filename)
//  'delete_file' : represents a file that was deleted.
//                  format: ('delete_file', filename)
//  'delete_dir' : represents a directory that was deleted.
//                 format: ('delete_dir', filename)
//  'rename_file' : represents a file that was renamed.
//                  format: ('rename_file', old filename), ('to', new filename)
//  'rename_dir' : represents a directory that was renamed.
//                 format: ('rename_dir', old filename), ('to', new filename)
//
// Output format: All stanzas are formatted by basic_io. Stanzas are seperated 
// by a blank line. Values will be escaped, '\' -> '\\' and '"' -> '\"'.
//
// Error conditions: If the revision specified is unknown or invalid prints an 
// error message to stderr and exits with status 1.
static void
automate_get_revision(std::vector<utf8> args,
                 std::string const & help_name,
                 app_state & app,
                 std::ostream & output)
{
  if (args.size() > 1)
    throw usage(help_name);

  revision_data dat;
  revision_id ident;

  if (args.size() == 0)
    {
      revision_set rev;
      manifest_map m_old, m_new;

      app.require_working_copy(); 
      calculate_unrestricted_revision(app, rev, m_old, m_new);
      calculate_ident(rev, ident);
      write_revision_set(rev, dat);
    }
  else
    {
      ident = revision_id(idx(args, 0)());
      N(app.db.revision_exists(ident),
        F("no revision %s found in database") % ident);
      app.db.get_revision(ident, dat);
    }

  L(F("dumping revision %s\n") % ident);
  output.write(dat.inner()().data(), dat.inner()().size());
}

// Name: get_manifest
// Arguments:
//   1: a manifest id (optional, determined from working directory if non-existant)
// Added in: 1.0
// Purpose: Prints the contents of the manifest associated with the given manifest ID.
//
// Output format: One line for each file in the manifest. Each line begins with a 
// 40 character file ID, followed by two space characters (' ') and then the filename.
// eg:
// 22382ac1bdffec21170a88ff2580fe39b508243f  vocab.hh
//
// Error conditions:  If the manifest ID specified is unknown or invalid prints an 
// error message to stderr and exits with status 1.
static void
automate_get_manifest(std::vector<utf8> args,
                 std::string const & help_name,
                 app_state & app,
                 std::ostream & output)
{
  if (args.size() > 1)
    throw usage(help_name);

  manifest_data dat;
  manifest_id ident;

  if (args.size() == 0)
    {
      revision_set rev;
      manifest_map m_old, m_new;

      app.require_working_copy();
      calculate_unrestricted_revision(app, rev, m_old, m_new);

      calculate_ident(m_new, ident);
      write_manifest_map(m_new, dat);
    }
  else
    {
      ident = manifest_id(idx(args, 0)());
      N(app.db.manifest_version_exists(ident),
        F("no manifest version %s found in database") % ident);
      app.db.get_manifest_version(ident, dat);
    }

  L(F("dumping manifest %s\n") % ident);
  output.write(dat.inner()().data(), dat.inner()().size());
}

// Name: get_file
// Arguments:
//   1: a file id
// Added in: 1.0
// Purpose: Prints the contents of the specified file.
//
// Output format: The file contents are output without modification.
//
// Error conditions: If the file id specified is unknown or invalid prints 
// an error message to stderr and exits with status 1.
static void
automate_get_file(std::vector<utf8> args,
                 std::string const & help_name,
                 app_state & app,
                 std::ostream & output)
{
  if (args.size() != 1)
    throw usage(help_name);

  file_id ident(idx(args, 0)());
  N(app.db.file_version_exists(ident),
    F("no file version %s found in database") % ident);

  file_data dat;
  L(F("dumping file %s\n") % ident);
  app.db.get_file_version(ident, dat);
  output.write(dat.inner()().data(), dat.inner()().size());
}

void
automate_command(utf8 cmd, std::vector<utf8> args,
                 std::string const & root_cmd_name,
                 app_state & app,
                 std::ostream & output);

// Name: stdio
// Arguments: none
// Added in: 1.0
// Purpose: Allow multiple automate commands to be run from one instance
//   of monotone.
//
// Input format: The input is a series of lines of the form
//   'l'<size>':'<string>[<size>':'<string>...]'e', with characters
//   after the 'e' of one command, but before the 'l' of the next ignored.
//   This space is reserved, and should not contain characters other
//   than '\n'.
//   Example:
//     l6:leavese
//     l7:parents40:0e3171212f34839c2e3263e7282cdeea22fc5378e
//
// Output format: <command number>:<err code>:<last?>:<size>:<output>
//   <command number> is a decimal number specifying which command
//   this output is from. It is 0 for the first command, and increases
//   by one each time.
//   <err code> is 0 for success, 1 for a syntax error, and 2 for any
//   other error.
//   <last?> is 'l' if this is the last piece of output for this command,
//   and 'm' if there is more output to come.
//   <size> is the number of bytes in the output.
//   <output> is the output of the command.
//   Example:
//     0:0:l:205:0e3171212f34839c2e3263e7282cdeea22fc5378
//     1f4ef73c3e056883c6a5ff66728dd764557db5e6
//     2133c52680aa2492b18ed902bdef7e083464c0b8
//     23501f8afd1f9ee037019765309b0f8428567f8a
//     2c295fcf5fe20301557b9b3a5b4d437b5ab8ec8c
//     1:0:l:41:7706a422ccad41621c958affa999b1a1dd644e79
//
// Error conditions: Errors encountered by the commands run only set the error
//   code in the output for that command. Malformed input results in exit with
//   a non-zero return value and an error message.

//We use our own stringbuf class so we can put in a callback on write.
//This lets us dump output at a set length, rather than waiting until
//we have all of the output.
typedef std::basic_stringbuf<char,
                             std::char_traits<char>,
                             std::allocator<char> > char_stringbuf;
struct my_stringbuf : public char_stringbuf
{
private:
  std::streamsize written;
  boost::function1<void, int> on_write;
  std::streamsize last_call;
  std::streamsize call_every;
  bool clear;
public:
  my_stringbuf() : char_stringbuf(),
                   written(0),
                   last_call(0),
                   call_every(constants::automate_stdio_size)
  {}
  virtual std::streamsize
  xsputn(const char_stringbuf::char_type* __s, std::streamsize __n)
  {
    std::streamsize ret=char_stringbuf::xsputn(__s, __n);
    written+=__n;
    while(written>=last_call+call_every)
      {
        if(on_write)
          on_write(call_every);
        last_call+=call_every;
      }
    return ret;
  }
  virtual int sync()
  {
    int ret=char_stringbuf::sync();
    if(on_write)
      on_write(-1);
    last_call=written;
    return ret;
  }
  void set_on_write(boost::function1<void, int> x)
  {
    on_write = x;
  }
};

void print_some_output(int cmdnum,
                       int err,
                       bool last,
                       std::string const & text,
                       std::ostream & s,
                       int & pos,
                       int size)
{
  if(size==-1)
    {
      while(text.size()-pos > constants::automate_stdio_size)
        {
          s<<cmdnum<<':'<<err<<':'<<'m'<<':';
          s<<constants::automate_stdio_size<<':'
           <<text.substr(pos, constants::automate_stdio_size);
          pos+=constants::automate_stdio_size;
          s.flush();
        }
      s<<cmdnum<<':'<<err<<':'<<(last?'l':'m')<<':';
      s<<(text.size()-pos)<<':'<<text.substr(pos);
      pos=text.size();
    }
  else
    {
      I((unsigned int)(size) <= constants::automate_stdio_size);
      s<<cmdnum<<':'<<err<<':'<<(last?'l':'m')<<':';
      s<<size<<':'<<text.substr(pos, size);
      pos+=size;
    }
  s.flush();
}

static void
automate_stdio(std::vector<utf8> args,
                   std::string const & help_name,
                   app_state & app,
                   std::ostream & output)
{
  if (args.size() != 0)
    throw usage(help_name);
  int cmdnum = 0;
  char c;
  ssize_t n=1;
  while(n)//while(!EOF)
    {
      std::string x;
      utf8 cmd;
      args.clear();
      bool first=true;
      int toklen=0;
      bool firstchar=true;
      for(n=read(0, &c, 1); c != 'l' && n; n=read(0, &c, 1))
        ;
      for(n=read(0, &c, 1); c!='e' && n; n=read(0, &c, 1))
        {
          if(c<='9' && c>='0')
            {
              toklen=(toklen*10)+(c-'0');
            }
          else if(c == ':')
            {
              char *tok=new char[toklen];
              int count=0;
              while(count<toklen)
                count+=read(0, tok, toklen-count);
              if(first)
                cmd=utf8(std::string(tok, toklen));
              else
                args.push_back(utf8(std::string(tok, toklen)));
              toklen=0;
              delete[] tok;
              first=false;
            }
          else
            {
              N(false, F("Bad input to automate stdio"));
            }
          firstchar=false;
        }
      if(cmd() != "")
        {
          int outpos=0;
          int err;
          std::ostringstream s;
          my_stringbuf sb;
          sb.set_on_write(boost::bind(print_some_output,
                                      cmdnum,
                                      boost::ref(err),
                                      false,
                                      boost::bind(&my_stringbuf::str, &sb),
                                      boost::ref(output),
                                      boost::ref(outpos),
                                      _1));
          s.std::basic_ios<char, std::char_traits<char> >::rdbuf(&sb);
          try
            {
              err=0;
              automate_command(cmd, args, help_name, app, s);
            }
          catch(usage & u)
            {
              if(sb.str().size())
                s.flush();
              err=1;
              commands::explain_usage(help_name, s);
            }
          catch(informative_failure & f)
            {
              if(sb.str().size())
                s.flush();
              err=2;
              //Do this instead of printing f.what directly so the output
              //will be split into properly-sized blocks automatically.
              s<<f.what;
            }
            print_some_output(cmdnum, err, true, sb.str(),
                              output, outpos, -1);
        }
      cmdnum++;
    }
}

// Name: keys
// Arguments: none
// Added in: 1.1
// Purpose: Prints all keys in the keystore, and if a database is given
//   also all keys in the database, in basic_io format.
// Output format: For each key, a basic_io stanza is printed. The items in
//   the stanza are:
//     name - the key identifier
//     public_hash - the hash of the public half of the key
//     private_hash - the hash of the private half of the key
//     public_location - where the public half of the key is stored
//     private_location - where the private half of the key is stored
//   The *_location items may have multiple values, as shown below
//   for public_location.
//   If the private key does not exist, then the private_hash and
//   private_location items will be absent.
//
// Sample output:
//               name "tbrownaw@gmail.com"
//        public_hash [475055ec71ad48f5dfaf875b0fea597b5cbbee64]
//       private_hash [7f76dae3f91bb48f80f1871856d9d519770b7f8a]
//    public_location "database" "keystore"
//   private_location "keystore"
//
//              name "njs@pobox.com"
//       public_hash [de84b575d5e47254393eba49dce9dc4db98ed42d]
//   public_location "database"
//
//               name "foo@bar.com"
//        public_hash [7b6ce0bd83240438e7a8c7c207d8654881b763f6]
//       private_hash [bfc3263e3257087f531168850801ccefc668312d]
//    public_location "keystore"
//   private_location "keystore"
//
// Error conditions: None.
static void
automate_keys(std::vector<utf8> args, std::string const & help_name,
              app_state & app, std::ostream & output)
{
  if (args.size() != 0)
    throw usage(help_name);
  std::vector<rsa_keypair_id> dbkeys;
  std::vector<rsa_keypair_id> kskeys;
  // public_hash, private_hash, public_location, private_location
  std::map<std::string, boost::tuple<hexenc<id>, hexenc<id>,
                                     std::vector<std::string>,
                                     std::vector<std::string> > > items;
  if (app.db.database_specified())
    {
      transaction_guard guard(app.db);
      app.db.get_key_ids("", dbkeys);
      guard.commit();
    }
  app.keys.get_key_ids("", kskeys);

  for (std::vector<rsa_keypair_id>::iterator i = dbkeys.begin();
       i != dbkeys.end(); i++)
    {
      base64<rsa_pub_key> pub_encoded;
      hexenc<id> hash_code;

      app.db.get_key(*i, pub_encoded);
      key_hash_code(*i, pub_encoded, hash_code);
      items[(*i)()].get<0>() = hash_code;
      items[(*i)()].get<2>().push_back("database");
    }

  for (std::vector<rsa_keypair_id>::iterator i = kskeys.begin();
       i != kskeys.end(); i++)
    {
      keypair kp;
      hexenc<id> privhash, pubhash;
      app.keys.get_key_pair(*i, kp); 
      key_hash_code(*i, kp.pub, pubhash);
      key_hash_code(*i, kp.priv, privhash);
      items[(*i)()].get<0>() = pubhash;
      items[(*i)()].get<1>() = privhash;
      items[(*i)()].get<2>().push_back("keystore");
      items[(*i)()].get<3>().push_back("keystore");
    }
  basic_io::printer prt(output);
  for (std::map<std::string, boost::tuple<hexenc<id>, hexenc<id>,
                                     std::vector<std::string>,
                                     std::vector<std::string> > >::iterator
         i = items.begin(); i != items.end(); ++i)
    {
      basic_io::stanza stz;
      stz.push_str_pair("name", i->first);
      stz.push_hex_pair("public_hash", i->second.get<0>()());
      if (!i->second.get<1>()().empty())
        stz.push_hex_pair("private_hash", i->second.get<1>()());
      stz.push_str_multi("public_location", i->second.get<2>());
      if (!i->second.get<3>().empty())
        stz.push_str_multi("private_location", i->second.get<3>());
      prt.print_stanza(stz);
    }
}


void
automate_command(utf8 cmd, std::vector<utf8> args,
                 std::string const & root_cmd_name,
                 app_state & app,
                 std::ostream & output)
{
  if (cmd() == "interface_version")
    automate_interface_version(args, root_cmd_name, app, output);
  else if (cmd() == "heads")
    automate_heads(args, root_cmd_name, app, output);
  else if (cmd() == "ancestors")
    automate_ancestors(args, root_cmd_name, app, output);
  else if (cmd() == "descendents")
    automate_descendents(args, root_cmd_name, app, output);
  else if (cmd() == "erase_ancestors")
    automate_erase_ancestors(args, root_cmd_name, app, output);
  else if (cmd() == "toposort")
    automate_toposort(args, root_cmd_name, app, output);
  else if (cmd() == "ancestry_difference")
    automate_ancestry_difference(args, root_cmd_name, app, output);
  else if (cmd() == "leaves")
    automate_leaves(args, root_cmd_name, app, output);
  else if (cmd() == "parents")
    automate_parents(args, root_cmd_name, app, output);
  else if (cmd() == "children")
    automate_children(args, root_cmd_name, app, output);
  else if (cmd() == "graph")
    automate_graph(args, root_cmd_name, app, output);
  else if (cmd() == "select")
    automate_select(args, root_cmd_name, app, output);
  else if (cmd() == "inventory")
    automate_inventory(args, root_cmd_name, app, output);
  else if (cmd() == "attributes")
    automate_attributes(args, root_cmd_name, app, output);
  else if (cmd() == "stdio")
    automate_stdio(args, root_cmd_name, app, output);
  else if (cmd() == "certs")
    automate_certs(args, root_cmd_name, app, output);
  else if (cmd() == "get_revision")
    automate_get_revision(args, root_cmd_name, app, output);
  else if (cmd() == "get_manifest")
    automate_get_manifest(args, root_cmd_name, app, output);
  else if (cmd() == "get_file")
    automate_get_file(args, root_cmd_name, app, output);
  else if (cmd() == "keys")
    automate_keys(args, root_cmd_name, app, output);
  else
    throw usage(root_cmd_name);
}<|MERGE_RESOLUTION|>--- conflicted
+++ resolved
@@ -24,10 +24,7 @@
 #include "revision.hh"
 #include "transforms.hh"
 #include "vocab.hh"
-<<<<<<< HEAD
-=======
 #include "keys.hh"
->>>>>>> 3bc830b1
 #include "format.hh"
 
 static std::string const interface_version = "1.1";
@@ -512,10 +509,6 @@
   for (std::set<std::string>::const_iterator i = completions.begin();
        i != completions.end(); ++i)
       revs.push_back(revision_id(*i));
-<<<<<<< HEAD
-
-=======
->>>>>>> 3bc830b1
   FormatFunc fmt(output, app);
   for_each(revs.begin(), revs.end(), fmt);
 }
