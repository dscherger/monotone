--- conflicted
+++ resolved
@@ -970,19 +970,12 @@
       revision_set rev;
 
       app.require_workspace(); 
-<<<<<<< HEAD
-      get_unrestricted_working_revision_and_rosters(app, rev, 
-                                                    old_roster, 
-                                                    new_roster,
-                                                    nis);
-=======
       get_base_and_current_roster_shape(old_roster, new_roster, app);
       update_current_roster_from_filesystem(new_roster, app);
 
       get_revision_id(old_revision_id);
       make_revision_set(old_revision_id, old_roster, new_roster, rev);
 
->>>>>>> fb318b81
       calculate_ident(rev, ident);
       write_revision_set(rev, dat);
     }
@@ -1054,17 +1047,11 @@
 
   if (args.size() == 0)
     {
-<<<<<<< HEAD
-      revision_set rs;
-      app.require_workspace();
-      get_unrestricted_working_revision_and_rosters(app, rs, old_roster, new_roster, nis);
-=======
       revision_id old_revision_id;
 
       app.require_workspace(); 
       get_base_and_current_roster_shape(old_roster, new_roster, app);
       update_current_roster_from_filesystem(new_roster, app);
->>>>>>> fb318b81
     }
   else
     {
