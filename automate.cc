--- conflicted
+++ resolved
@@ -49,10 +49,7 @@
 {
   if (args.size() != 1)
     throw usage(help_name);
-<<<<<<< HEAD
-=======
   app.allow_working_copy();
->>>>>>> 4ce2a516
 
   std::set<revision_id> heads;
   get_branch_heads(idx(args, 0)(), app, heads);
