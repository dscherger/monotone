// Copyright (C) 2004 Nathaniel Smith <njs@pobox.com>
//
// This program is made available under the GNU GPL version 2.0 or
// greater. See the accompanying file COPYING for details.
//
// This program is distributed WITHOUT ANY WARRANTY; without even the
// implied warranty of MERCHANTABILITY or FITNESS FOR A PARTICULAR
// PURPOSE.

#include "base.hh"
#include <algorithm>
#include <iterator>
#include <sstream>
#include <unistd.h>
#include <vector>

#include <boost/bind.hpp>
#include <boost/function.hpp>
#include <boost/tuple/tuple.hpp>

#include "app_state.hh"
#include "basic_io.hh"
#include "cert.hh"
#include "cmd.hh"
#include "commands.hh"
#include "constants.hh"
#include "keys.hh"
#include "packet.hh"
#include "restrictions.hh"
#include "revision.hh"
#include "transforms.hh"
#include "vocab.hh"
#include "globish.hh"
#include "charset.hh"
#include "safe_map.hh"

using std::allocator;
using std::basic_ios;
using std::basic_stringbuf;
using std::char_traits;
using std::inserter;
using std::make_pair;
using std::map;
using std::multimap;
using std::ostream;
using std::ostringstream;
using std::pair;
using std::set;
using std::sort;
using std::streamsize;
using std::string;
using std::vector;


// Name: heads
// Arguments:
//   1: branch name (optional, default branch is used if non-existant)
// Added in: 0.0
// Purpose: Prints the heads of the given branch.
// Output format: A list of revision ids, in hexadecimal, each followed by a
//   newline. Revision ids are printed in alphabetically sorted order.
// Error conditions: If the branch does not exist, prints nothing.  (There are
//   no heads.)
CMD_AUTOMATE(heads, N_("[BRANCH]"),
             N_("Prints the heads of the given branch"),
             "",
             options::opts::none)
{
  N(args.size() < 2,
    F("wrong argument count"));

<<<<<<< HEAD
  system_path database_option;
  branch_name branch_option;
  rsa_keypair_id key_option;
  system_path keydir_option;
  app.work.get_ws_options(database_option, branch_option,
                          key_option, keydir_option);

  if (args.size() == 1 ) {
    // branchname was explicitly given, use that
    branch_option = branch_name(idx(args, 0)());
  }
  set<revision_id> heads;
  app.get_project().get_branch_heads(branch_option, heads);
=======
  CMD_REQUIRES_DATABASE(app);

  if (args.size() ==1 ) {
    // branchname was explicitly given, use that
    db.set_opt_branchname(branch_name(idx(args, 0)()));
  }
  set<revision_id> heads;
  db.get_project().get_branch_heads(db.get_opt_branchname(), heads);
>>>>>>> 537d88fc
  for (set<revision_id>::const_iterator i = heads.begin(); i != heads.end(); ++i)
    output << (*i).inner()() << '\n';
}

// Name: ancestors
// Arguments:
//   1 or more: revision ids
// Added in: 0.2
// Purpose: Prints the ancestors (exclusive) of the given revisions
// Output format: A list of revision ids, in hexadecimal, each followed by a
//   newline. Revision ids are printed in alphabetically sorted order.
// Error conditions: If any of the revisions do not exist, prints nothing to
//   stdout, prints an error message to stderr, and exits with status 1.
CMD_AUTOMATE(ancestors, N_("REV1 [REV2 [REV3 [...]]]"),
             N_("Prints the ancestors of the given revisions"),
             "",
             options::opts::none)
{
  N(args.size() > 0,
    F("wrong argument count"));
  
  CMD_REQUIRES_DATABASE(app);

  set<revision_id> ancestors;
  vector<revision_id> frontier;
  for (args_vector::const_iterator i = args.begin(); i != args.end(); ++i)
    {
      revision_id rid((*i)());
      N(db.revision_exists(rid), F("No such revision %s") % rid);
      frontier.push_back(rid);
    }
  while (!frontier.empty())
    {
      revision_id rid = frontier.back();
      frontier.pop_back();
      if(!null_id(rid)) {
        set<revision_id> parents;
        db.get_revision_parents(rid, parents);
        for (set<revision_id>::const_iterator i = parents.begin();
             i != parents.end(); ++i)
          {
            if (ancestors.find(*i) == ancestors.end())
              {
                frontier.push_back(*i);
                ancestors.insert(*i);
              }
          }
      }
    }
  for (set<revision_id>::const_iterator i = ancestors.begin();
       i != ancestors.end(); ++i)
    if (!null_id(*i))
      output << (*i).inner()() << '\n';
}


// Name: descendents
// Arguments:
//   1 or more: revision ids
// Added in: 0.1
// Purpose: Prints the descendents (exclusive) of the given revisions
// Output format: A list of revision ids, in hexadecimal, each followed by a
//   newline. Revision ids are printed in alphabetically sorted order.
// Error conditions: If any of the revisions do not exist, prints nothing to
//   stdout, prints an error message to stderr, and exits with status 1.
CMD_AUTOMATE(descendents, N_("REV1 [REV2 [REV3 [...]]]"),
             N_("Prints the descendents of the given revisions"),
             "",
             options::opts::none)
{
  N(args.size() > 0,
    F("wrong argument count"));

  CMD_REQUIRES_DATABASE(app);

  set<revision_id> descendents;
  vector<revision_id> frontier;
  for (args_vector::const_iterator i = args.begin(); i != args.end(); ++i)
    {
      revision_id rid((*i)());
      N(db.revision_exists(rid), F("No such revision %s") % rid);
      frontier.push_back(rid);
    }
  while (!frontier.empty())
    {
      revision_id rid = frontier.back();
      frontier.pop_back();
      set<revision_id> children;
      db.get_revision_children(rid, children);
      for (set<revision_id>::const_iterator i = children.begin();
           i != children.end(); ++i)
        {
          if (descendents.find(*i) == descendents.end())
            {
              frontier.push_back(*i);
              descendents.insert(*i);
            }
        }
    }
  for (set<revision_id>::const_iterator i = descendents.begin();
       i != descendents.end(); ++i)
    output << (*i).inner()() << '\n';
}


// Name: erase_ancestors
// Arguments:
//   0 or more: revision ids
// Added in: 0.1
// Purpose: Prints all arguments, except those that are an ancestor of some
//   other argument.  One way to think about this is that it prints the
//   minimal elements of the given set, under the ordering imposed by the
//   "child of" relation.  Another way to think of it is if the arguments were
//   a branch, then we print the heads of that branch.
// Output format: A list of revision ids, in hexadecimal, each followed by a
//   newline.  Revision ids are printed in alphabetically sorted order.
// Error conditions: If any of the revisions do not exist, prints nothing to
//   stdout, prints an error message to stderr, and exits with status 1.
CMD_AUTOMATE(erase_ancestors, N_("[REV1 [REV2 [REV3 [...]]]]"),
             N_("Erases the ancestors in a list of revisions"),
             "",
             options::opts::none)
{
  CMD_REQUIRES_DATABASE(app);

  set<revision_id> revs;
  for (args_vector::const_iterator i = args.begin(); i != args.end(); ++i)
    {
      revision_id rid((*i)());
      N(db.revision_exists(rid), F("No such revision %s") % rid);
      revs.insert(rid);
    }
  erase_ancestors(revs, db);
  for (set<revision_id>::const_iterator i = revs.begin(); i != revs.end(); ++i)
    output << (*i).inner()() << '\n';
}

// Name: toposort
// Arguments:
//   0 or more: revision ids
// Added in: 0.1
// Purpose: Prints all arguments, topologically sorted.  I.e., if A is an
//   ancestor of B, then A will appear before B in the output list.
// Output format: A list of revision ids, in hexadecimal, each followed by a
//   newline.  Revisions are printed in topologically sorted order.
// Error conditions: If any of the revisions do not exist, prints nothing to
//   stdout, prints an error message to stderr, and exits with status 1.
CMD_AUTOMATE(toposort, N_("[REV1 [REV2 [REV3 [...]]]]"),
             N_("Topologically sorts a list of revisions"),
             "",
             options::opts::none)
{
  CMD_REQUIRES_DATABASE(app);

  set<revision_id> revs;
  for (args_vector::const_iterator i = args.begin(); i != args.end(); ++i)
    {
      revision_id rid((*i)());
      N(db.revision_exists(rid), F("No such revision %s") % rid);
      revs.insert(rid);
    }
  vector<revision_id> sorted;
  toposort(revs, sorted, db);
  for (vector<revision_id>::const_iterator i = sorted.begin();
       i != sorted.end(); ++i)
    output << (*i).inner()() << '\n';
}

// Name: ancestry_difference
// Arguments:
//   1: a revision id
//   0 or more further arguments: also revision ids
// Added in: 0.1
// Purpose: Prints all ancestors of the first revision A, that are not also
//   ancestors of the other revision ids, the "Bs".  For purposes of this
//   command, "ancestor" is an inclusive term; that is, A is an ancestor of
//   one of the Bs, it will not be printed, but otherwise, it will be; and
//   none of the Bs will ever be printed.  If A is a new revision, and Bs are
//   revisions that you have processed before, then this command tells you
//   which revisions are new since then.
// Output format: A list of revision ids, in hexadecimal, each followed by a
//   newline.  Revisions are printed in topologically sorted order.
// Error conditions: If any of the revisions do not exist, prints nothing to
//   stdout, prints an error message to stderr, and exits with status 1.
CMD_AUTOMATE(ancestry_difference, N_("NEW_REV [OLD_REV1 [OLD_REV2 [...]]]"),
             N_("Lists the ancestors of the first revision given, not in "
                "the others"),
             "",
             options::opts::none)
{
  N(args.size() > 0,
    F("wrong argument count"));

  CMD_REQUIRES_DATABASE(app);

  revision_id a;
  set<revision_id> bs;
  args_vector::const_iterator i = args.begin();
  a = revision_id((*i)());
  N(db.revision_exists(a), F("No such revision %s") % a);
  for (++i; i != args.end(); ++i)
    {
      revision_id b((*i)());
      N(db.revision_exists(b), F("No such revision %s") % b);
      bs.insert(b);
    }
  set<revision_id> ancestors;
  ancestry_difference(a, bs, ancestors, db);

  vector<revision_id> sorted;
  toposort(ancestors, sorted, db);
  for (vector<revision_id>::const_iterator i = sorted.begin();
       i != sorted.end(); ++i)
    output << (*i).inner()() << '\n';
}

// Name: leaves
// Arguments:
//   None
// Added in: 0.1
// Purpose: Prints the leaves of the revision graph, i.e., all revisions that
//   have no children.  This is similar, but not identical to the
//   functionality of 'heads', which prints every revision in a branch, that
//   has no descendents in that branch.  If every revision in the database was
//   in the same branch, then they would be identical.  Generally, every leaf
//   is the head of some branch, but not every branch head is a leaf.
// Output format: A list of revision ids, in hexadecimal, each followed by a
//   newline.  Revision ids are printed in alphabetically sorted order.
// Error conditions: None.
CMD_AUTOMATE(leaves, "",
             N_("Lists the leaves of the revision graph"),
             "",
             options::opts::none)
{
  N(args.size() == 0,
    F("no arguments needed"));

  CMD_REQUIRES_DATABASE(app);

  // this might be more efficient in SQL, but for now who cares.
  set<revision_id> leaves;
  db.get_revision_ids(leaves);
  multimap<revision_id, revision_id> graph;
  db.get_revision_ancestry(graph);
  for (multimap<revision_id, revision_id>::const_iterator
         i = graph.begin(); i != graph.end(); ++i)
    leaves.erase(i->first);
  for (set<revision_id>::const_iterator i = leaves.begin();
       i != leaves.end(); ++i)
    output << (*i).inner()() << '\n';
}

// Name: roots
// Arguments:
//   None
// Added in: 4.3
// Purpose: Prints the roots of the revision graph, i.e. all revisions that
//   have no parents.
// Output format: A list of revision ids, in hexadecimal, each followed by a
//   newline.  Revision ids are printed in alphabetically sorted order.
// Error conditions: None.
CMD_AUTOMATE(roots, "",
             N_("Lists the roots of the revision graph"),
             "",
             options::opts::none)
{
  N(args.size() == 0,
    F("no arguments needed"));

  CMD_REQUIRES_DATABASE(app);

  // the real root revisions are the children of one single imaginary root
  // with an empty revision id
  set<revision_id> roots;
  revision_id nullid;
  db.get_revision_children(nullid, roots);
  for (set<revision_id>::const_iterator i = roots.begin();
       i != roots.end(); ++i)
      output << i->inner()() << '\n';
}

// Name: parents
// Arguments:
//   1: a revision id
// Added in: 0.2
// Purpose: Prints the immediate ancestors of the given revision, i.e., the
//   parents.
// Output format: A list of revision ids, in hexadecimal, each followed by a
//   newline.  Revision ids are printed in alphabetically sorted order.
// Error conditions: If the revision does not exist, prints nothing to stdout,
//   prints an error message to stderr, and exits with status 1.
CMD_AUTOMATE(parents, N_("REV"),
             N_("Prints the parents of a revision"),
             "",
             options::opts::none)
{
  N(args.size() == 1,
    F("wrong argument count"));

  CMD_REQUIRES_DATABASE(app);

  revision_id rid(idx(args, 0)());
  N(db.revision_exists(rid), F("No such revision %s") % rid);
  set<revision_id> parents;
  db.get_revision_parents(rid, parents);
  for (set<revision_id>::const_iterator i = parents.begin();
       i != parents.end(); ++i)
      if (!null_id(*i))
          output << (*i).inner()() << '\n';
}

// Name: children
// Arguments:
//   1: a revision id
// Added in: 0.2
// Purpose: Prints the immediate descendents of the given revision, i.e., the
//   children.
// Output format: A list of revision ids, in hexadecimal, each followed by a
//   newline.  Revision ids are printed in alphabetically sorted order.
// Error conditions: If the revision does not exist, prints nothing to stdout,
//   prints an error message to stderr, and exits with status 1.
CMD_AUTOMATE(children, N_("REV"),
             N_("Prints the children of a revision"),
             "",
             options::opts::none)
{
  N(args.size() == 1,
    F("wrong argument count"));

  CMD_REQUIRES_DATABASE(app);

  revision_id rid(idx(args, 0)());
  N(db.revision_exists(rid), F("No such revision %s") % rid);
  set<revision_id> children;
  db.get_revision_children(rid, children);
  for (set<revision_id>::const_iterator i = children.begin();
       i != children.end(); ++i)
      if (!null_id(*i))
          output << (*i).inner()() << '\n';
}

// Name: graph
// Arguments:
//   None
// Added in: 0.2
// Purpose: Prints out the complete ancestry graph of this database.
// Output format:
//   Each line begins with a revision id.  Following this are zero or more
//   space-prefixed revision ids.  Each revision id after the first is a
//   parent (in the sense of 'automate parents') of the first.  For instance,
//   the following are valid lines:
//     07804171823d963f78d6a0ff1763d694dd74ff40
//     07804171823d963f78d6a0ff1763d694dd74ff40 79d755c197e54dd3db65751d3803833d4cbf0d01
//     07804171823d963f78d6a0ff1763d694dd74ff40 79d755c197e54dd3db65751d3803833d4cbf0d01 a02e7a1390e3e4745c31be922f03f56450c13dce
//   The first would indicate that 07804171823d963f78d6a0ff1763d694dd74ff40
//   was a root node; the second would indicate that it had one parent, and
//   the third would indicate that it had two parents, i.e., was a merge.
//
//   The output as a whole is alphabetically sorted; additionally, the parents
//   within each line are alphabetically sorted.
// Error conditions: None.
CMD_AUTOMATE(graph, "",
             N_("Prints the complete ancestry graph"),
             "",
             options::opts::none)
{
  N(args.size() == 0,
    F("no arguments needed"));

  CMD_REQUIRES_DATABASE(app);

  multimap<revision_id, revision_id> edges_mmap;
  map<revision_id, set<revision_id> > child_to_parents;

  db.get_revision_ancestry(edges_mmap);

  for (multimap<revision_id, revision_id>::const_iterator i = edges_mmap.begin();
       i != edges_mmap.end(); ++i)
    {
      if (child_to_parents.find(i->second) == child_to_parents.end())
        child_to_parents.insert(make_pair(i->second, set<revision_id>()));
      if (null_id(i->first))
        continue;
      map<revision_id, set<revision_id> >::iterator
        j = child_to_parents.find(i->second);
      I(j->first == i->second);
      j->second.insert(i->first);
    }

  for (map<revision_id, set<revision_id> >::const_iterator
         i = child_to_parents.begin();
       i != child_to_parents.end(); ++i)
    {
      output << (i->first).inner()();
      for (set<revision_id>::const_iterator j = i->second.begin();
           j != i->second.end(); ++j)
        output << ' ' << (*j).inner()();
      output << '\n';
    }
}

// Name: select
// Arguments:
//   1: selector
// Added in: 0.2
// Purpose: Prints all the revisions that match the given selector.
// Output format: A list of revision ids, in hexadecimal, each followed by a
//   newline. Revision ids are printed in alphabetically sorted order.
// Error conditions: None.
CMD_AUTOMATE(select, N_("SELECTOR"),
             N_("Lists the revisions that match a selector"),
             "",
             options::opts::none)
{
  N(args.size() == 1,
    F("wrong argument count"));

  CMD_REQUIRES_DATABASE(app);

  vector<pair<selectors::selector_type, string> >
    sels(selectors::parse_selector(args[0](), db));

  // we jam through an "empty" selection on sel_ident type
  set<string> completions;
  selectors::selector_type ty = selectors::sel_ident;
  selectors::complete_selector("", sels, ty, completions, db);

  for (set<string>::const_iterator i = completions.begin();
       i != completions.end(); ++i)
    output << *i << '\n';
}

// consider a changeset with the following
//
// deletions
// renames from to
// additions
//
// pre-state  corresponds to deletions and the "from" side of renames
// post-state corresponds to the "to" side of renames and additions
// node-state corresponds to the state of the node with the given name
//
// pre/post state are related to the path rearrangement in _MTN/work
// node state is related to the details of the resulting path

struct inventory_item
{
  // pre/post rearrangement state
  enum pstate
    { UNCHANGED_PATH, ADDED_PATH, DROPPED_PATH, RENAMED_PATH }
    pre_state, post_state;

  enum nstate
    { UNCHANGED_NODE, PATCHED_NODE, MISSING_NODE,
      UNKNOWN_NODE, IGNORED_NODE }
    node_state;

  size_t pre_id, post_id;

  inventory_item():
    pre_state(UNCHANGED_PATH), post_state(UNCHANGED_PATH),
    node_state(UNCHANGED_NODE),
    pre_id(0), post_id(0) {}
};

typedef map<file_path, inventory_item> inventory_map;
typedef map<file_path, file_path> rename_map; // this might be good in cset.hh
typedef map<file_path, file_id> addition_map;  // ditto

static void
inventory_pre_state(inventory_map & inventory,
                    set<file_path> const & paths,
                    inventory_item::pstate pre_state,
                    size_t rename_id)
{
  for (set<file_path>::const_iterator i = paths.begin(); i != paths.end(); i++)
    {
      L(FL("%d %d %s") % inventory[*i].pre_state % pre_state % *i);
      I(inventory[*i].pre_state == inventory_item::UNCHANGED_PATH);
      inventory[*i].pre_state = pre_state;
      if (rename_id != 0)
        {
          I(inventory[*i].pre_id == 0);
          inventory[*i].pre_id = rename_id;
        }
    }
}

static void
inventory_post_state(inventory_map & inventory,
                     set<file_path> const & paths,
                     inventory_item::pstate post_state,
                     size_t rename_id)
{
  for (set<file_path>::const_iterator i = paths.begin(); i != paths.end(); i++)
    {
      L(FL("%d %d %s") % inventory[*i].post_state % post_state % *i);
      I(inventory[*i].post_state == inventory_item::UNCHANGED_PATH);
      inventory[*i].post_state = post_state;
      if (rename_id != 0)
        {
          I(inventory[*i].post_id == 0);
          inventory[*i].post_id = rename_id;
        }
    }
}

static void
inventory_node_state(inventory_map & inventory,
                     set<file_path> const & paths,
                     inventory_item::nstate node_state)
{
  for (set<file_path>::const_iterator i = paths.begin(); i != paths.end(); i++)
    {
      L(FL("%d %d %s") % inventory[*i].node_state
        % node_state % *i);
      I(inventory[*i].node_state == inventory_item::UNCHANGED_NODE);
      inventory[*i].node_state = node_state;
    }
}

static void
inventory_renames(inventory_map & inventory,
                  rename_map const & renames)
{
  set<file_path> old_name;
  set<file_path> new_name;

  static size_t rename_id = 1;

  for (rename_map::const_iterator i = renames.begin();
       i != renames.end(); i++)
    {
      old_name.clear();
      new_name.clear();

      old_name.insert(i->first);
      new_name.insert(i->second);

      inventory_pre_state(inventory, old_name,
                          inventory_item::RENAMED_PATH, rename_id);
      inventory_post_state(inventory, new_name,
                           inventory_item::RENAMED_PATH, rename_id);

      rename_id++;
    }
}

static void
extract_added_file_paths(addition_map const & additions,
                         set<file_path> & paths)
{
  for (addition_map::const_iterator i = additions.begin();
       i != additions.end(); ++i)
    {
      paths.insert(i->first);
    }
}


// Name: inventory
// Arguments: none
// Added in: 1.0

// Purpose: Prints a summary of every file found in the workspace or its
//   associated base manifest. Each unique path is listed on a line
//   prefixed by three status characters and two numeric values used
//   for identifying renames. The three status characters are as
//   follows.
//
//   column 1 pre-state
//         ' ' the path was unchanged in the pre-state
//         'D' the path was deleted from the pre-state
//         'R' the path was renamed from the pre-state name
//   column 2 post-state
//         ' ' the path was unchanged in the post-state
//         'R' the path was renamed to the post-state name
//         'A' the path was added to the post-state
//   column 3 node-state
//         ' ' the node is unchanged from the current roster
//         'P' the node is patched to a new version
//         'U' the node is unknown and not included in the roster
//         'I' the node is ignored and not included in the roster
//         'M' the node is missing but is included in the roster
//
// Output format: Each path is printed on its own line, prefixed by three
//   status characters as described above. The status is followed by a
//   single space and two numbers, each separated by a single space,
//   used for identifying renames.  The numbers are followed by a
//   single space and then the pathname, which includes the rest of
//   the line. Directory paths are identified as ending with the "/"
//   character, file paths do not end in this character.
//
// Error conditions: If no workspace book keeping _MTN directory is found,
//   prints an error message to stderr, and exits with status 1.

CMD_AUTOMATE(inventory, "",
             N_("Prints a summary of files found in the workspace"),
             "",
             options::opts::none)
{
  N(args.size() == 0,
    F("no arguments needed"));

  CMD_REQUIRES_DATABASE(app);
  CMD_REQUIRES_WORKSPACE(app);

  temp_node_id_source nis;
  roster_t curr, base;
  revision_t rev;
  inventory_map inventory;
  cset cs; MM(cs);
  set<file_path> unchanged, changed, missing, unknown, ignored;

  work.get_current_roster_shape(curr, nis);
  work.get_work_rev(rev);
  N(rev.edges.size() == 1,
    F("this command can only be used in a single-parent workspace"));

  cs = edge_changes(rev.edges.begin());
  db.get_roster(edge_old_revision(rev.edges.begin()), base);

  // The current roster (curr) has the complete set of registered nodes
  // conveniently with unchanged sha1 hash values.

  // The cset (cs) has the list of drops/renames/adds that have
  // occurred between the two rosters along with an empty list of
  // deltas.  this list is empty only because the current roster used
  // to generate the cset does not have current hash values as
  // recorded on the filesystem (because get_..._shape was used to
  // build it).

  set<file_path> nodes_added(cs.dirs_added);
  extract_added_file_paths(cs.files_added, nodes_added);

  inventory_pre_state(inventory, cs.nodes_deleted,
                      inventory_item::DROPPED_PATH, 0);
  inventory_renames(inventory, cs.nodes_renamed);
  inventory_post_state(inventory, nodes_added,
                       inventory_item::ADDED_PATH, 0);

  path_restriction mask;
  vector<file_path> roots;
  roots.push_back(file_path());

  work.classify_roster_paths(curr, unchanged, changed, missing);
  work.find_unknown_and_ignored(mask, roots, unknown, ignored);

  inventory_node_state(inventory, unchanged,
                       inventory_item::UNCHANGED_NODE);

  inventory_node_state(inventory, changed,
                       inventory_item::PATCHED_NODE);

  inventory_node_state(inventory, missing,
                       inventory_item::MISSING_NODE);

  inventory_node_state(inventory, unknown,
                       inventory_item::UNKNOWN_NODE);

  inventory_node_state(inventory, ignored,
                       inventory_item::IGNORED_NODE);

  // FIXME: do we want to report on attribute changes here?!?

  for (inventory_map::const_iterator i = inventory.begin();
       i != inventory.end(); ++i)
    {
      string path_suffix;

      // ensure that directory nodes always get a trailing slash even
      // if they're missing from the workspace or have been deleted
      // but skip the root node which do not get this trailing slash appended
      if (curr.has_node(i->first))
        {
          node_t n = curr.get_node(i->first);
          if (is_root_dir_t(n)) continue;
          if (is_dir_t(n)) path_suffix = "/";
        }
      else if (base.has_node(i->first))
        {
          node_t n = base.get_node(i->first);
          if (is_root_dir_t(n)) continue;
          if (is_dir_t(n)) path_suffix = "/";
        }
      else if (directory_exists(i->first))
        {
          path_suffix = "/";
        }

      switch (i->second.pre_state)
        {
        case inventory_item::UNCHANGED_PATH: output << ' '; break;
        case inventory_item::DROPPED_PATH: output << 'D'; break;
        case inventory_item::RENAMED_PATH: output << 'R'; break;
        default: I(false); // invalid pre_state
        }

      switch (i->second.post_state)
        {
        case inventory_item::UNCHANGED_PATH: output << ' '; break;
        case inventory_item::RENAMED_PATH: output << 'R'; break;
        case inventory_item::ADDED_PATH:   output << 'A'; break;
        default: I(false); // invalid post_state
        }

      switch (i->second.node_state)
        {
        case inventory_item::UNCHANGED_NODE:
          if (i->second.post_state == inventory_item::ADDED_PATH)
            output << 'P';
          else
            output << ' ';
          break;
        case inventory_item::PATCHED_NODE: output << 'P'; break;
        case inventory_item::UNKNOWN_NODE: output << 'U'; break;
        case inventory_item::IGNORED_NODE: output << 'I'; break;
        case inventory_item::MISSING_NODE: output << 'M'; break;
        default: I(false); // invalid node_state
        }

      output << ' ' << i->second.pre_id
             << ' ' << i->second.post_id
             << ' ' << i->first;

      // FIXME: it's possible that a directory was deleted and a file
      // was added in it's place (or vice-versa) so we need something
      // like pre/post node type indicators rather than a simple path
      // suffix! ugh.

      output << path_suffix;

      output << '\n';
    }
}

// Name: get_revision
// Arguments:
//   1: a revision id (optional, determined from the workspace if
//      non-existant)
// Added in: 1.0

// Purpose: Prints change information for the specified revision id.
//   There are several changes that are described; each of these is
//   described by a different basic_io stanza. The first string pair
//   of each stanza indicates the type of change represented.
//
//   All stanzas are formatted by basic_io. Stanzas are separated
//   by a blank line. Values will be escaped, '\' to '\\' and
//   '"' to '\"'.
//
//   Possible values of this first value are along with an ordered list of
//   basic_io formatted stanzas that will be provided are:
//
//   'format_version'
//         used in case this format ever needs to change.
//         format: ('format_version', the string "1")
//         occurs: exactly once
//   'new_manifest'
//         represents the new manifest associated with the revision.
//         format: ('new_manifest', manifest id)
//         occurs: exactly one
//   'old_revision'
//         represents a parent revision.
//         format: ('old_revision', revision id)
//         occurs: either one or two times
//   'delete
//         represents a file or directory that was deleted.
//         format: ('delete', path)
//         occurs: zero or more times
//   'rename'
//         represents a file or directory that was renamed.
//         format: ('rename, old filename), ('to', new filename)
//         occurs: zero or more times
//   'add_dir'
//         represents a directory that was added.
//         format: ('add_dir, path)
//         occurs: zero or more times
//   'add_file'
//         represents a file that was added.
//         format: ('add_file', path), ('content', file id)
//         occurs: zero or more times
//   'patch'
//         represents a file that was modified.
//         format: ('patch', filename), ('from', file id), ('to', file id)
//         occurs: zero or more times
//   'clear'
//         represents an attr that was removed.
//         format: ('clear', filename), ('attr', attr name)
//         occurs: zero or more times
//   'set'
//         represents an attr whose value was changed.
//         format: ('set', filename), ('attr', attr name), ('value', attr value)
//         occurs: zero or more times
//
//   These stanzas will always occur in the order listed here; stanzas of
//   the same type will be sorted by the filename they refer to.
// Error conditions: If the revision specified is unknown or invalid
// prints an error message to stderr and exits with status 1.
CMD_AUTOMATE(get_revision, N_("[REVID]"),
             N_("Shows change information for a revision"),
             "",
             options::opts::none)
{
  N(args.size() < 2,
    F("wrong argument count"));

  CMD_REQUIRES_DATABASE(app);

  temp_node_id_source nis;
  revision_data dat;
  revision_id ident;

  if (args.size() == 0)
    {
      CMD_REQUIRES_WORKSPACE(app);

      roster_t new_roster;
      parent_map old_rosters;
      revision_t rev;

      work.get_parent_rosters(old_rosters);
      work.get_current_roster_shape(new_roster, nis);
      work.update_current_roster_from_filesystem(new_roster);

      make_revision(old_rosters, new_roster, rev);
      calculate_ident(rev, ident);
      write_revision(rev, dat);
    }
  else
    {
      ident = revision_id(idx(args, 0)());
      N(db.revision_exists(ident),
        F("no revision %s found in database") % ident);
      db.get_revision(ident, dat);
    }

  L(FL("dumping revision %s") % ident);
  output.write(dat.inner()().data(), dat.inner()().size());
}

// Name: get_base_revision_id
// Arguments: none
// Added in: 2.0
// Purpose: Prints the revision id the current workspace is based
//   on. This is the value stored in _MTN/revision
// Error conditions: If no workspace book keeping _MTN directory is found,
//   prints an error message to stderr, and exits with status 1.
CMD_AUTOMATE(get_base_revision_id, "",
             N_("Shows the revision on which the workspace is based"),
             "",
             options::opts::none)
{
  N(args.size() == 0,
    F("no arguments needed"));

  CMD_REQUIRES_WORKSPACE(app);

  parent_map parents;
  work.get_parent_rosters(parents);
  N(parents.size() == 1,
    F("this command can only be used in a single-parent workspace"));

  output << parent_id(parents.begin()) << '\n';
}

// Name: get_current_revision_id
// Arguments: none
// Added in: 2.0
// Purpose: Prints the revision id of the current workspace. This is the
//   id of the revision that would be committed by an unrestricted
//   commit calculated from _MTN/revision, _MTN/work and any edits to
//   files in the workspace.
// Error conditions: If no workspace book keeping _MTN directory is found,
//   prints an error message to stderr, and exits with status 1.
CMD_AUTOMATE(get_current_revision_id, "",
             N_("Shows the revision of the current workspace"),
             "",
             options::opts::none)
{
  N(args.size() == 0,
    F("no arguments needed"));

  CMD_REQUIRES_WORKSPACE(app);

  parent_map parents;
  roster_t new_roster;
  revision_id new_revision_id;
  revision_t rev;
  temp_node_id_source nis;

  work.get_current_roster_shape(new_roster, nis);
  work.update_current_roster_from_filesystem(new_roster);

  work.get_parent_rosters(parents);
  make_revision(parents, new_roster, rev);

  calculate_ident(rev, new_revision_id);

  output << new_revision_id << '\n';
}

// Name: get_manifest_of
// Arguments:
//   1: a revision id (optional, determined from the workspace if not given)
// Added in: 2.0
// Purpose: Prints the contents of the manifest associated with the
//   given revision ID.
//
// Output format:
//   There is one basic_io stanza for each file or directory in the
//   manifest.
//
//   All stanzas are formatted by basic_io. Stanzas are separated
//   by a blank line. Values will be escaped, '\' to '\\' and
//   '"' to '\"'.
//
//   Possible values of this first value are along with an ordered list of
//   basic_io formatted stanzas that will be provided are:
//
//   'format_version'
//         used in case this format ever needs to change.
//         format: ('format_version', the string "1")
//         occurs: exactly once
//   'dir':
//         represents a directory.  The path "" (the empty string) is used
//         to represent the root of the tree.
//         format: ('dir', pathname)
//         occurs: one or more times
//   'file':
//         represents a file.
//         format: ('file', pathname), ('content', file id)
//         occurs: zero or more times
//
//   In addition, 'dir' and 'file' stanzas may have attr information
//   included.  These are appended to the stanza below the basic
//   dir/file information, with one line describing each attr.  These
//   lines take the form ('attr', attr name, attr value).
//
//   Stanzas are sorted by the path string.
//
// Error conditions: If the revision ID specified is unknown or
// invalid prints an error message to stderr and exits with status 1.
CMD_AUTOMATE(get_manifest_of, N_("[REVID]"),
             N_("Shows the manifest associated with a revision"),
             "",
             options::opts::none)
{
  N(args.size() < 2,
    F("wrong argument count"));

  manifest_data dat;
  manifest_id mid;
  roster_t new_roster;

  if (args.size() == 0)
    {
      CMD_REQUIRES_WORKSPACE(app);

      temp_node_id_source nis;

      work.get_current_roster_shape(new_roster, nis);
      work.update_current_roster_from_filesystem(new_roster);
    }
  else
    {
      CMD_REQUIRES_DATABASE(app);

      revision_id rid = revision_id(idx(args, 0)());
      N(db.revision_exists(rid),
        F("no revision %s found in database") % rid);
      db.get_roster(rid, new_roster);
    }

  calculate_ident(new_roster, mid);
  write_manifest_of_roster(new_roster, dat);
  L(FL("dumping manifest %s") % mid);
  output.write(dat.inner()().data(), dat.inner()().size());
}


// Name: packet_for_rdata
// Arguments:
//   1: a revision id
// Added in: 2.0
// Purpose: Prints the revision data in packet format
//
// Output format: revision data in "monotone read" compatible packet
//   format
//
// Error conditions: If the revision id specified is unknown or
// invalid prints an error message to stderr and exits with status 1.
CMD_AUTOMATE(packet_for_rdata, N_("REVID"),
             N_("Prints the revision data in packet format"),
             "",
             options::opts::none)
{
  N(args.size() == 1,
    F("wrong argument count"));

  CMD_REQUIRES_DATABASE(app);

  packet_writer pw(output);

  revision_id r_id(idx(args, 0)());
  revision_data r_data;

  N(db.revision_exists(r_id),
    F("no such revision '%s'") % r_id);
  db.get_revision(r_id, r_data);
  pw.consume_revision_data(r_id,r_data);
}

// Name: packets_for_certs
// Arguments:
//   1: a revision id
// Added in: 2.0
// Purpose: Prints the certs associated with a revision in packet format
//
// Output format: certs in "monotone read" compatible packet format
//
// Error conditions: If the revision id specified is unknown or
// invalid prints an error message to stderr and exits with status 1.
CMD_AUTOMATE(packets_for_certs, N_("REVID"),
             N_("Prints the certs associated with a revision in "
                "packet format"),
             "",
             options::opts::none)
{
  N(args.size() == 1,
    F("wrong argument count"));

  CMD_REQUIRES_DATABASE(app);

  packet_writer pw(output);

  revision_id r_id(idx(args, 0)());
  vector< revision<cert> > certs;

  N(db.revision_exists(r_id),
    F("no such revision '%s'") % r_id);
  db.get_project().get_revision_certs(r_id, certs);
  for (size_t i = 0; i < certs.size(); ++i)
    pw.consume_revision_cert(idx(certs,i));
}

// Name: packet_for_fdata
// Arguments:
//   1: a file id
// Added in: 2.0
// Purpose: Prints the file data in packet format
//
// Output format: file data in "monotone read" compatible packet format
//
// Error conditions: If the file id specified is unknown or invalid
// prints an error message to stderr and exits with status 1.
CMD_AUTOMATE(packet_for_fdata, N_("FILEID"),
             N_("Prints the file data in packet format"),
             "",
             options::opts::none)
{
  N(args.size() == 1,
    F("wrong argument count"));

  CMD_REQUIRES_DATABASE(app);

  packet_writer pw(output);

  file_id f_id(idx(args, 0)());
  file_data f_data;

  N(db.file_version_exists(f_id),
    F("no such file '%s'") % f_id);
  db.get_file_version(f_id, f_data);
  pw.consume_file_data(f_id,f_data);
}

// Name: packet_for_fdelta
// Arguments:
//   1: a file id
//   2: a file id
// Added in: 2.0
// Purpose: Prints the file delta in packet format
//
// Output format: file delta in "monotone read" compatible packet format
//
// Error conditions: If any of the file ids specified are unknown or
// invalid prints an error message to stderr and exits with status 1.
CMD_AUTOMATE(packet_for_fdelta, N_("OLD_FILE NEW_FILE"),
             N_("Prints the file delta in packet format"),
             "",
             options::opts::none)
{
  N(args.size() == 2,
    F("wrong argument count"));

  CMD_REQUIRES_DATABASE(app);

  packet_writer pw(output);

  file_id f_old_id(idx(args, 0)());
  file_id f_new_id(idx(args, 1)());
  file_data f_old_data, f_new_data;

  N(db.file_version_exists(f_old_id),
    F("no such revision '%s'") % f_old_id);
  N(db.file_version_exists(f_new_id),
    F("no such revision '%s'") % f_new_id);
  db.get_file_version(f_old_id, f_old_data);
  db.get_file_version(f_new_id, f_new_data);
  delta del;
  diff(f_old_data.inner(), f_new_data.inner(), del);
  pw.consume_file_delta(f_old_id, f_new_id, file_delta(del));
}

// Name: common_ancestors
// Arguments:
//   1 or more revision ids
// Added in: 2.1
// Purpose: Prints all revisions which are ancestors of all of the
//   revisions given as arguments.
// Output format: A list of revision ids, in hexadecimal, each
//   followed by a newline.  Revisions are printed in alphabetically
//   sorted order.
// Error conditions: If any of the revisions do not exist, prints
//   nothing to stdout, prints an error message to stderr, and exits
//   with status 1.
CMD_AUTOMATE(common_ancestors, N_("REV1 [REV2 [REV3 [...]]]"),
             N_("Prints revisions that are common ancestors of a list "
                "of revisions"),
             "",
             options::opts::none)
{
  N(args.size() > 0,
    F("wrong argument count"));

  CMD_REQUIRES_DATABASE(app);

  set<revision_id> ancestors, common_ancestors;
  vector<revision_id> frontier;
  for (args_vector::const_iterator i = args.begin(); i != args.end(); ++i)
    {
      revision_id rid((*i)());
      N(db.revision_exists(rid), F("No such revision %s") % rid);
      ancestors.clear();
      ancestors.insert(rid);
      frontier.push_back(rid);
      while (!frontier.empty())
        {
          revision_id rid = frontier.back();
          frontier.pop_back();
          if(!null_id(rid))
            {
              set<revision_id> parents;
              db.get_revision_parents(rid, parents);
              for (set<revision_id>::const_iterator i = parents.begin();
                   i != parents.end(); ++i)
                {
                  if (ancestors.find(*i) == ancestors.end())
                    {
                      frontier.push_back(*i);
                      ancestors.insert(*i);
                    }
                }
            }
        }
      if (common_ancestors.empty())
        common_ancestors = ancestors;
      else
        {
          set<revision_id> common;
          set_intersection(ancestors.begin(), ancestors.end(),
                         common_ancestors.begin(), common_ancestors.end(),
                         inserter(common, common.begin()));
          common_ancestors = common;
        }
    }

  for (set<revision_id>::const_iterator i = common_ancestors.begin();
       i != common_ancestors.end(); ++i)
    if (!null_id(*i))
      output << (*i).inner()() << '\n';
}

// Name: branches
// Arguments:
//   None
// Added in: 2.2
// Purpose:
//   Prints all branch certs present in the revision graph, that are not
//   excluded by the lua hook 'ignore_branch'.
// Output format:
//   Zero or more lines, each the name of a branch. The lines are printed
//   in alphabetically sorted order.
// Error conditions:
//   None.
CMD_AUTOMATE(branches, "",
             N_("Prints all branch certs in the revision graph"),
             "",
             options::opts::none)
{
  N(args.size() == 0,
    F("no arguments needed"));

  CMD_REQUIRES_DATABASE(app);

  set<branch_name> names;

  db.get_project().get_branch_list(names);

  for (set<branch_name>::const_iterator i = names.begin();
       i != names.end(); ++i)
    {
      // FIXME: should this lua hook be in the database context?
      if (!app.lua.hook_ignore_branch(*i))
        output << (*i) << '\n';
    }
}

// Name: tags
// Arguments:
//   A branch pattern (optional).
// Added in: 2.2
// Purpose:
//   If a branch pattern is given, prints all tags that are attached to
//   revisions on branches matched by the pattern; otherwise prints all tags
//   of the revision graph.
//
//   If a branch name is ignored by means of the lua hook 'ignore_branch',
//   it is neither printed, nor can it be matched by a pattern.
// Output format:
//   There is one basic_io stanza for each tag.
//
//   All stanzas are formatted by basic_io. Stanzas are separated
//   by a blank line. Values will be escaped, '\' to '\\' and
//   '"' to '\"'.
//
//   Each stanza has exactly the following four entries:
//
//   'tag'
//         the value of the tag cert, i.e. the name of the tag
//   'revision'
//         the hexadecimal id of the revision the tag is attached to
//   'signer'
//         the name of the key used to sign the tag cert
//   'branches'
//         a (possibly empty) list of all branches the tagged revision is on
//
//   Stanzas are printed in arbitrary order.
// Error conditions:
//   A run-time exception is thrown for illegal patterns.
CMD_AUTOMATE(tags, N_("[BRANCH_PATTERN]"),
             N_("Prints all tags attached to a set of branches"),
             "",
             options::opts::none)
{
  N(args.size() < 2,
    F("wrong argument count"));

  CMD_REQUIRES_DATABASE(app);

  globish incl("*");
  bool filtering(false);
  
  if (args.size() == 1) {
    incl = globish(idx(args, 0)());
    filtering = true;
  }

  globish_matcher match(incl, globish());
  basic_io::printer prt;
  basic_io::stanza stz;
  stz.push_str_pair(symbol("format_version"), "1");
  prt.print_stanza(stz);
  
  set<tag_t> tags;
  db.get_project().get_tags(tags);

  for (set<tag_t>::const_iterator tag = tags.begin();
       tag != tags.end(); ++tag)
    {
      set<branch_name> branches;
      db.get_project().get_revision_branches(tag->ident, branches);
    
      bool show(!filtering);
      vector<string> branch_names;

      for (set<branch_name>::const_iterator branch = branches.begin();
           branch != branches.end(); ++branch)
        {
          // FIXME: again, hook_ignore_branch should probably be in the
          //        database context...
          if (app.lua.hook_ignore_branch(*branch))
            continue;
      
          if (!show && match((*branch)()))
            show = true;
          branch_names.push_back((*branch)());
        }

      if (show)
        {
          basic_io::stanza stz;
          stz.push_str_pair(symbol("tag"), tag->name());
          stz.push_hex_pair(symbol("revision"), tag->ident.inner());
          stz.push_str_pair(symbol("signer"), tag->key());
          stz.push_str_multi(symbol("branches"), branch_names);
          prt.print_stanza(stz);
        }
    }
  output.write(prt.buf.data(), prt.buf.size());
}

namespace
{
  namespace syms
  {
    symbol const key("key");
    symbol const signature("signature");
    symbol const name("name");
    symbol const value("value");
    symbol const trust("trust");

    symbol const public_hash("public_hash");
    symbol const private_hash("private_hash");
    symbol const public_location("public_location");
    symbol const private_location("private_location");
  }
};

// Name: genkey
// Arguments:
//   1: the key ID
//   2: the key passphrase
// Added in: 3.1
// Purpose: Generates a key with the given ID and passphrase
//
// Output format: a basic_io stanza for the new key, as for ls keys
//
// Sample output:
//               name "tbrownaw@gmail.com"
//        public_hash [475055ec71ad48f5dfaf875b0fea597b5cbbee64]
//       private_hash [7f76dae3f91bb48f80f1871856d9d519770b7f8a]
//    public_location "database" "keystore"
//   private_location "keystore"
//
// Error conditions: If the passphrase is empty or the key already exists,
// prints an error message to stderr and exits with status 1.
CMD_AUTOMATE(genkey, N_("KEYID PASSPHRASE"),
             N_("Generates a key"),
             "",
             options::opts::none)
{
  N(args.size() == 2,
    F("wrong argument count"));

  CMD_REQUIRES_DATABASE(app);

  rsa_keypair_id ident;
  internalize_rsa_keypair_id(idx(args, 0), ident);

  utf8 passphrase = idx(args, 1);

  key_store & keys = db.get_key_store();
  bool exists = keys.key_pair_exists(ident);
  if (db.database_specified())
    {
      transaction_guard guard(db);
      exists = exists || db.public_key_exists(ident);
      guard.commit();
    }

  N(!exists, F("key '%s' already exists") % ident);

  keypair kp;
  P(F("generating key-pair '%s'") % ident);
  generate_key_pair(kp, passphrase);
  P(F("storing key-pair '%s' in %s/") 
    % ident % keys.get_key_dir());
  keys.put_key_pair(ident, kp);

  basic_io::printer prt;
  basic_io::stanza stz;
  hexenc<id> privhash, pubhash;
  vector<string> publocs, privlocs;
  key_hash_code(ident, kp.pub, pubhash);
  key_hash_code(ident, kp.priv, privhash);

  publocs.push_back("keystore");
  privlocs.push_back("keystore");

  stz.push_str_pair(syms::name, ident());
  stz.push_hex_pair(syms::public_hash, pubhash);
  stz.push_hex_pair(syms::private_hash, privhash);
  stz.push_str_multi(syms::public_location, publocs);
  stz.push_str_multi(syms::private_location, privlocs);
  prt.print_stanza(stz);

  output.write(prt.buf.data(), prt.buf.size());

}

// Name: get_option
// Arguments:
//   1: an options name
// Added in: 3.1
// Purpose: Show the value of the named option in _MTN/options
//
// Output format: A string
//
// Sample output (for 'mtn automate get_option branch:
//   net.venge.monotone
//
CMD_AUTOMATE(get_option, N_("OPTION"),
             N_("Shows the value of an option"),
             "",
             options::opts::none)
{
  N(args.size() == 1,
    F("wrong argument count"));

  CMD_REQUIRES_WORKSPACE(app);

  system_path database_option;
  branch_name branch_option;
  rsa_keypair_id key_option;
  system_path keydir_option;
  work.get_ws_options(database_option, branch_option,
                      key_option, keydir_option);

  string opt = args[0]();

  if (opt == "database")
    output << database_option << '\n'; 
  else if (opt == "branch")
    output << branch_option << '\n';
  else if (opt == "key")
    output << key_option << '\n';
  else if (opt == "keydir")
    output << keydir_option << '\n';
  else
    N(false, F("'%s' is not a recognized workspace option") % opt);
}

// Name: get_content_changed
// Arguments:
//   1: a revision ID
//   2: a file name
// Added in: 3.1
// Purpose: Returns a list of revision IDs in which the content 
// was most recently changed, relative to the revision ID specified 
// in argument 1. This equates to a content mark following 
// the *-merge algorithm.
//
// Output format: Zero or more basic_io stanzas, each specifying a 
// revision ID for which a content mark is set.
//
//   Each stanza has exactly one entry:
//
//   'content_mark'
//         the hexadecimal id of the revision the content mark is attached to
// Sample output (for 'mtn automate get_content_changed 3bccff99d08421df72519b61a4dded16d1139c33 ChangeLog):
//   content_mark [276264b0b3f1e70fc1835a700e6e61bdbe4c3f2f]
//
CMD_AUTOMATE(get_content_changed, N_("REV FILE"),
             N_("Lists the revisions that changed the content relative "
                "to another revision"),
             "",
             options::opts::none)
{
  N(args.size() == 2,
    F("wrong argument count"));

  CMD_REQUIRES_DATABASE(app);

  roster_t new_roster;
  revision_id ident;
  marking_map mm;

  ident = revision_id(idx(args, 0)());
  N(db.revision_exists(ident),
    F("no revision %s found in database") % ident);
  db.get_roster(ident, new_roster, mm);

  file_path path = file_path_external(idx(args,1));
  N(new_roster.has_node(path),
    F("file %s is unknown for revision %s") % path % ident);

  node_t node = new_roster.get_node(path);
  marking_map::const_iterator m = mm.find(node->self);
  I(m != mm.end());
  marking_t mark = m->second;

  basic_io::printer prt;
  for (set<revision_id>::const_iterator i = mark.file_content.begin();
       i != mark.file_content.end(); ++i)
    {
      basic_io::stanza st;
      st.push_hex_pair(basic_io::syms::content_mark, i->inner());
      prt.print_stanza(st);
    }
    output.write(prt.buf.data(), prt.buf.size());
}

// Name: get_corresponding_path
// Arguments:
//   1: a source revision ID
//   2: a file name (in the source revision)
//   3: a target revision ID
// Added in: 3.1
// Purpose: Given a the file name in the source revision, a filename 
// will if possible be returned naming the file in the target revision. 
// This allows the same file to be matched between revisions, accounting 
// for renames and other changes.
//
// Output format: Zero or one basic_io stanzas. Zero stanzas will be 
// output if the file does not exist within the target revision; this is 
// not considered an error.
// If the file does exist in the target revision, a single stanza with the 
// following details is output.
//
//   The stanza has exactly one entry:
//
//   'file'
//         the file name corresponding to "file name" (arg 2) in the target revision
//
// Sample output (for automate get_corresponding_path 91f25c8ee830b11b52dd356c925161848d4274d0 foo2 dae0d8e3f944c82a9688bcd6af99f5b837b41968; see automate_get_corresponding_path test)
// file "foo"
CMD_AUTOMATE(get_corresponding_path, N_("REV1 FILE REV2"),
             N_("Prints the name of a file in a target revision relative "
                "to a given revision"),
             "",
             options::opts::none)
{
  N(args.size() == 3,
    F("wrong argument count"));

  CMD_REQUIRES_DATABASE(app);

  roster_t new_roster, old_roster;
  revision_id ident, old_ident;

  ident = revision_id(idx(args, 0)());
  N(db.revision_exists(ident),
    F("no revision %s found in database") % ident);
  db.get_roster(ident, new_roster);

  old_ident = revision_id(idx(args, 2)());
  N(db.revision_exists(old_ident),
    F("no revision %s found in database") % old_ident);
  db.get_roster(old_ident, old_roster);

  file_path path = file_path_external(idx(args,1));
  N(new_roster.has_node(path),
    F("file %s is unknown for revision %s") % path % ident);

  node_t node = new_roster.get_node(path);
  basic_io::printer prt;
  if (old_roster.has_node(node->self))
    {
      file_path old_path;
      basic_io::stanza st;
      old_roster.get_name(node->self, old_path);
      st.push_file_pair(basic_io::syms::file, old_path);
      prt.print_stanza(st);
    }
  output.write(prt.buf.data(), prt.buf.size());
}

// Name: put_file
// Arguments:
//   base FILEID (optional)
//   file contents (binary, intended for automate stdio use)
// Added in: 4.1
// Purpose:
//   Store a file in the database.
//   Optionally encode it as a file_delta
// Output format:
//   The ID of the new file (40 digit hex string)
// Error conditions:
//   a runtime exception is thrown if base revision is not available
CMD_AUTOMATE(put_file, N_("[FILEID] CONTENTS"),
             N_("Stores a file in the database"),
             "",
             options::opts::none)
{
  N(args.size() == 1 || args.size() == 2,
    F("wrong argument count"));

  CMD_REQUIRES_DATABASE(app);

  file_id sha1sum;
  transaction_guard tr(db);
  if (args.size() == 1)
    {
      file_data dat(idx(args, 0)());
      calculate_ident(dat, sha1sum);
      
      db.put_file(sha1sum, dat);
    }
  else if (args.size() == 2)
    {
      file_data dat(idx(args, 1)());
      calculate_ident(dat, sha1sum);
      file_id base_id(idx(args, 0)());
      N(db.file_version_exists(base_id),
        F("no file version %s found in database") % base_id);

      // put_file_version won't do anything if the target ID already exists,
      // but we can save the delta calculation by checking here too
      if (!db.file_version_exists(sha1sum))
        {
          file_data olddat;
          db.get_file_version(base_id, olddat);
          delta del;
          diff(olddat.inner(), dat.inner(), del);

          db.put_file_version(base_id, sha1sum, file_delta(del));
        }
    }
  else I(false);

  tr.commit();
  output << sha1sum << '\n';
}

// Name: put_revision
// Arguments:
//   revision-data
// Added in: 4.1
// Purpose:
//   Store a revision into the database.
// Output format:
//   The ID of the new revision
// Error conditions:
//   none
CMD_AUTOMATE(put_revision, N_("REVISION-DATA"),
             N_("Stores a revision into the database"),
             "",
             options::opts::none)
{
  N(args.size() == 1,
    F("wrong argument count"));

  CMD_REQUIRES_DATABASE(app);

  revision_t rev;
  read_revision(revision_data(idx(args, 0)()), rev);

  // recalculate manifest
  temp_node_id_source nis;
  rev.new_manifest = manifest_id();
  for (edge_map::const_iterator e = rev.edges.begin(); e != rev.edges.end(); ++e)
    {
      // calculate new manifest
      roster_t old_roster;
      if (!null_id(e->first)) db.get_roster(e->first, old_roster);
      roster_t new_roster = old_roster;
      editable_roster_base eros(new_roster, nis);
      e->second->apply_to(eros);
      if (null_id(rev.new_manifest))
        // first edge, initialize manifest
        calculate_ident(new_roster, rev.new_manifest);
      else
        // following edge, make sure that all csets end at the same manifest
        {
          manifest_id calculated;
          calculate_ident(new_roster, calculated);
          I(calculated == rev.new_manifest);
        }
    }

  revision_id id;
  calculate_ident(rev, id);

  // If the database refuses the revision, make sure this is because it's
  // already there.
  E(db.put_revision(id, rev) || db.revision_exists(id),
    F("missing prerequisite for revision %s") % id);

  output << id << '\n';
}

// Name: cert
// Arguments:
//   revision ID
//   certificate name
//   certificate value
// Added in: 4.1
// Purpose:
//   Add a revision certificate (like mtn cert).
// Output format:
//   nothing
// Error conditions:
//   none
CMD_AUTOMATE(cert, N_("REVISION-ID NAME VALUE"),
             N_("Adds a revision certificate"),
             "",
             options::opts::none)
{
  N(args.size() == 3,
    F("wrong argument count"));

  CMD_REQUIRES_DATABASE(app);

  cert c;
  revision_id rid(idx(args, 0)());

  transaction_guard guard(db);
  N(db.revision_exists(rid),
    F("no such revision '%s'") % rid);
  make_simple_cert(rid.inner(), cert_name(idx(args, 1)()),
                   cert_value(idx(args, 2)()), db, c);
  revision<cert> rc(c);
  db.put_revision_cert(rc);
  guard.commit();
}

// Name: db_set
// Arguments:
//   variable domain
//   variable name
//   veriable value
// Added in: 4.1
// Purpose:
//   Set a database variable (like mtn database set)
// Output format:
//   nothing
// Error conditions:
//   none
CMD_AUTOMATE(db_set, N_("DOMAIN NAME VALUE"),
             N_("Sets a database variable"),
             "",
             options::opts::none)
{
  N(args.size() == 3,
    F("wrong argument count"));

  CMD_REQUIRES_DATABASE(app);

  var_domain domain = var_domain(idx(args, 0)());
  utf8 name = idx(args, 1);
  utf8 value = idx(args, 2);
  var_key key(domain, var_name(name()));
  db.set_var(key, var_value(value()));
}

// Name: db_get
// Arguments:
//   variable domain
//   variable name
// Added in: 4.1
// Purpose:
//   Get a database variable (like mtn database ls vars | grep NAME)
// Output format:
//   variable value
// Error conditions:
//   a runtime exception is thrown if the variable is not set
CMD_AUTOMATE(db_get, N_("DOMAIN NAME"),
             N_("Gets a database variable"),
             "",
             options::opts::none)
{
  N(args.size() == 2,
    F("wrong argument count"));

  CMD_REQUIRES_DATABASE(app);

  var_domain domain = var_domain(idx(args, 0)());
  utf8 name = idx(args, 1);
  var_key key(domain, var_name(name()));
  var_value value;
  try
    {
      db.get_var(key, value);
    }
  catch (std::logic_error)
    {
      N(false, F("variable not found"));
    }
  output << value();
}

// Local Variables:
// mode: C++
// fill-column: 76
// c-file-style: "gnu"
// indent-tabs-mode: nil
// End:
// vim: et:sw=2:sts=2:ts=2:cino=>2s,{s,\:s,+s,t0,g0,^-2,e-2,n-2,p2s,(0,=s:<|MERGE_RESOLUTION|>--- conflicted
+++ resolved
@@ -69,7 +69,8 @@
   N(args.size() < 2,
     F("wrong argument count"));
 
-<<<<<<< HEAD
+  CMD_REQUIRES_DATABASE(app);
+  
   system_path database_option;
   branch_name branch_option;
   rsa_keypair_id key_option;
@@ -83,16 +84,6 @@
   }
   set<revision_id> heads;
   app.get_project().get_branch_heads(branch_option, heads);
-=======
-  CMD_REQUIRES_DATABASE(app);
-
-  if (args.size() ==1 ) {
-    // branchname was explicitly given, use that
-    db.set_opt_branchname(branch_name(idx(args, 0)()));
-  }
-  set<revision_id> heads;
-  db.get_project().get_branch_heads(db.get_opt_branchname(), heads);
->>>>>>> 537d88fc
   for (set<revision_id>::const_iterator i = heads.begin(); i != heads.end(); ++i)
     output << (*i).inner()() << '\n';
 }
