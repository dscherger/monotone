// Copyright (C) 2004, 2007 Nathaniel Smith <njs@pobox.com>
// Copyright (C) 2007 - 2008 Stephen Leake <stephen_leake@stephe-leake.org>
//
// This program is made available under the GNU GPL version 2.0 or
// greater. See the accompanying file COPYING for details.
//
// This program is distributed WITHOUT ANY WARRANTY; without even the
// implied warranty of MERCHANTABILITY or FITNESS FOR A PARTICULAR
// PURPOSE.

#include "base.hh"
#include <algorithm>
#include <iterator>
#include <sstream>
#include <unistd.h>
#include "vector.hh"

#include <boost/bind.hpp>
#include <boost/function.hpp>
#include <boost/lexical_cast.hpp>
#include <boost/tuple/tuple.hpp>

#include "app_state.hh"
#include "basic_io.hh"
#include "cert.hh"
#include "cmd.hh"
#include "commands.hh"
#include "constants.hh"
#include "inodeprint.hh"
#include "keys.hh"
#include "file_io.hh"
#include "packet.hh"
#include "restrictions.hh"
#include "revision.hh"
#include "transforms.hh"
#include "vocab.hh"
#include "globish.hh"
#include "charset.hh"
#include "safe_map.hh"
#include "xdelta.hh"

using std::allocator;
using std::basic_ios;
using std::basic_stringbuf;
using std::char_traits;
using std::inserter;
using std::make_pair;
using std::map;
using std::multimap;
using std::ostream;
using std::ostringstream;
using std::pair;
using std::set;
using std::sort;
using std::streamsize;
using std::string;
using std::vector;


// Name: heads
// Arguments:
//   1: branch name (optional, default branch is used if non-existant)
// Added in: 0.0
// Purpose: Prints the heads of the given branch.
// Output format: A list of revision ids, in hexadecimal, each followed by a
//   newline. Revision ids are printed in alphabetically sorted order.
// Error conditions: If the branch does not exist, prints nothing.  (There are
//   no heads.)
CMD_AUTOMATE(heads, N_("[BRANCH]"),
             N_("Prints the heads of the given branch"),
             "",
             options::opts::none)
{
  N(args.size() < 2,
    F("wrong argument count"));

  CMD_REQUIRES_DATABASE(app);
  
  system_path database_option;
  branch_name branch_option;
  rsa_keypair_id key_option;
  system_path keydir_option;
  app.work.get_ws_options(database_option, branch_option,
                          key_option, keydir_option);

  if (args.size() == 1 ) {
    // branchname was explicitly given, use that
    branch_option = branch_name(idx(args, 0)());
  }
  set<revision_id> heads;
  app.get_project().get_branch_heads(branch_option, heads,
                                     app.opts.ignore_suspend_certs);
  for (set<revision_id>::const_iterator i = heads.begin();
       i != heads.end(); ++i)
    output << (*i).inner()() << '\n';
}

// Name: ancestors
// Arguments:
//   1 or more: revision ids
// Added in: 0.2
// Purpose: Prints the ancestors (exclusive) of the given revisions
// Output format: A list of revision ids, in hexadecimal, each followed by a
//   newline. Revision ids are printed in alphabetically sorted order.
// Error conditions: If any of the revisions do not exist, prints nothing to
//   stdout, prints an error message to stderr, and exits with status 1.
CMD_AUTOMATE(ancestors, N_("REV1 [REV2 [REV3 [...]]]"),
             N_("Prints the ancestors of the given revisions"),
             "",
             options::opts::none)
{
  N(args.size() > 0,
    F("wrong argument count"));

  CMD_REQUIRES_DATABASE(app);

  set<revision_id> ancestors;
  vector<revision_id> frontier;
  for (args_vector::const_iterator i = args.begin(); i != args.end(); ++i)
    {
      revision_id rid((*i)());
      N(db.revision_exists(rid), F("no such revision '%s'") % rid);
      frontier.push_back(rid);
    }
  while (!frontier.empty())
    {
      revision_id rid = frontier.back();
      frontier.pop_back();
      if(!null_id(rid)) {
        set<revision_id> parents;
        db.get_revision_parents(rid, parents);
        for (set<revision_id>::const_iterator i = parents.begin();
             i != parents.end(); ++i)
          {
            if (ancestors.find(*i) == ancestors.end())
              {
                frontier.push_back(*i);
                ancestors.insert(*i);
              }
          }
      }
    }
  for (set<revision_id>::const_iterator i = ancestors.begin();
       i != ancestors.end(); ++i)
    if (!null_id(*i))
      output << (*i).inner()() << '\n';
}


// Name: descendents
// Arguments:
//   1 or more: revision ids
// Added in: 0.1
// Purpose: Prints the descendents (exclusive) of the given revisions
// Output format: A list of revision ids, in hexadecimal, each followed by a
//   newline. Revision ids are printed in alphabetically sorted order.
// Error conditions: If any of the revisions do not exist, prints nothing to
//   stdout, prints an error message to stderr, and exits with status 1.
CMD_AUTOMATE(descendents, N_("REV1 [REV2 [REV3 [...]]]"),
             N_("Prints the descendents of the given revisions"),
             "",
             options::opts::none)
{
  N(args.size() > 0,
    F("wrong argument count"));

  CMD_REQUIRES_DATABASE(app);

  set<revision_id> descendents;
  vector<revision_id> frontier;
  for (args_vector::const_iterator i = args.begin(); i != args.end(); ++i)
    {
      revision_id rid((*i)());
      N(db.revision_exists(rid), F("no such revision '%s'") % rid);
      frontier.push_back(rid);
    }
  while (!frontier.empty())
    {
      revision_id rid = frontier.back();
      frontier.pop_back();
      set<revision_id> children;
      db.get_revision_children(rid, children);
      for (set<revision_id>::const_iterator i = children.begin();
           i != children.end(); ++i)
        {
          if (descendents.find(*i) == descendents.end())
            {
              frontier.push_back(*i);
              descendents.insert(*i);
            }
        }
    }
  for (set<revision_id>::const_iterator i = descendents.begin();
       i != descendents.end(); ++i)
    output << (*i).inner()() << '\n';
}


// Name: erase_ancestors
// Arguments:
//   0 or more: revision ids
// Added in: 0.1
// Purpose: Prints all arguments, except those that are an ancestor of some
//   other argument.  One way to think about this is that it prints the
//   minimal elements of the given set, under the ordering imposed by the
//   "child of" relation.  Another way to think of it is if the arguments were
//   a branch, then we print the heads of that branch.
// Output format: A list of revision ids, in hexadecimal, each followed by a
//   newline.  Revision ids are printed in alphabetically sorted order.
// Error conditions: If any of the revisions do not exist, prints nothing to
//   stdout, prints an error message to stderr, and exits with status 1.
CMD_AUTOMATE(erase_ancestors, N_("[REV1 [REV2 [REV3 [...]]]]"),
             N_("Erases the ancestors in a list of revisions"),
             "",
             options::opts::none)
{
  CMD_REQUIRES_DATABASE(app);

  set<revision_id> revs;
  for (args_vector::const_iterator i = args.begin(); i != args.end(); ++i)
    {
      revision_id rid((*i)());
      N(db.revision_exists(rid), F("no such revision '%s'") % rid);
      revs.insert(rid);
    }
  erase_ancestors(revs, db);
  for (set<revision_id>::const_iterator i = revs.begin(); i != revs.end(); ++i)
    output << (*i).inner()() << '\n';
}

// Name: toposort
// Arguments:
//   0 or more: revision ids
// Added in: 0.1
// Purpose: Prints all arguments, topologically sorted.  I.e., if A is an
//   ancestor of B, then A will appear before B in the output list.
// Output format: A list of revision ids, in hexadecimal, each followed by a
//   newline.  Revisions are printed in topologically sorted order.
// Error conditions: If any of the revisions do not exist, prints nothing to
//   stdout, prints an error message to stderr, and exits with status 1.
CMD_AUTOMATE(toposort, N_("[REV1 [REV2 [REV3 [...]]]]"),
             N_("Topologically sorts a list of revisions"),
             "",
             options::opts::none)
{
  CMD_REQUIRES_DATABASE(app);

  set<revision_id> revs;
  for (args_vector::const_iterator i = args.begin(); i != args.end(); ++i)
    {
      revision_id rid((*i)());
      N(db.revision_exists(rid), F("no such revision '%s'") % rid);
      revs.insert(rid);
    }
  vector<revision_id> sorted;
  toposort(revs, sorted, db);
  for (vector<revision_id>::const_iterator i = sorted.begin();
       i != sorted.end(); ++i)
    output << (*i).inner()() << '\n';
}

// Name: ancestry_difference
// Arguments:
//   1: a revision id
//   0 or more further arguments: also revision ids
// Added in: 0.1
// Purpose: Prints all ancestors of the first revision A, that are not also
//   ancestors of the other revision ids, the "Bs".  For purposes of this
//   command, "ancestor" is an inclusive term; that is, A is an ancestor of
//   one of the Bs, it will not be printed, but otherwise, it will be; and
//   none of the Bs will ever be printed.  If A is a new revision, and Bs are
//   revisions that you have processed before, then this command tells you
//   which revisions are new since then.
// Output format: A list of revision ids, in hexadecimal, each followed by a
//   newline.  Revisions are printed in topologically sorted order.
// Error conditions: If any of the revisions do not exist, prints nothing to
//   stdout, prints an error message to stderr, and exits with status 1.
CMD_AUTOMATE(ancestry_difference, N_("NEW_REV [OLD_REV1 [OLD_REV2 [...]]]"),
             N_("Lists the ancestors of the first revision given, not in "
                "the others"),
             "",
             options::opts::none)
{
  N(args.size() > 0,
    F("wrong argument count"));

  CMD_REQUIRES_DATABASE(app);

  revision_id a;
  set<revision_id> bs;
  args_vector::const_iterator i = args.begin();
  a = revision_id((*i)());
  N(db.revision_exists(a), F("no such revision '%s'") % a);
  for (++i; i != args.end(); ++i)
    {
      revision_id b((*i)());
      N(db.revision_exists(b), F("no such revision '%s'") % b);
      bs.insert(b);
    }
  set<revision_id> ancestors;
  ancestry_difference(a, bs, ancestors, db);

  vector<revision_id> sorted;
  toposort(ancestors, sorted, db);
  for (vector<revision_id>::const_iterator i = sorted.begin();
       i != sorted.end(); ++i)
    output << (*i).inner()() << '\n';
}

// Name: leaves
// Arguments:
//   None
// Added in: 0.1
// Purpose: Prints the leaves of the revision graph, i.e., all revisions that
//   have no children.  This is similar, but not identical to the
//   functionality of 'heads', which prints every revision in a branch, that
//   has no descendents in that branch.  If every revision in the database was
//   in the same branch, then they would be identical.  Generally, every leaf
//   is the head of some branch, but not every branch head is a leaf.
// Output format: A list of revision ids, in hexadecimal, each followed by a
//   newline.  Revision ids are printed in alphabetically sorted order.
// Error conditions: None.
CMD_AUTOMATE(leaves, "",
             N_("Lists the leaves of the revision graph"),
             "",
             options::opts::none)
{
  N(args.size() == 0,
    F("no arguments needed"));

  CMD_REQUIRES_DATABASE(app);

  set<revision_id> leaves;
  db.get_leaves(leaves);
  for (set<revision_id>::const_iterator i = leaves.begin();
       i != leaves.end(); ++i)
    output << (*i).inner()() << '\n';
}

// Name: roots
// Arguments:
//   None
// Added in: 4.3
// Purpose: Prints the roots of the revision graph, i.e. all revisions that
//   have no parents.
// Output format: A list of revision ids, in hexadecimal, each followed by a
//   newline.  Revision ids are printed in alphabetically sorted order.
// Error conditions: None.
CMD_AUTOMATE(roots, "",
             N_("Lists the roots of the revision graph"),
             "",
             options::opts::none)
{
  N(args.size() == 0,
    F("no arguments needed"));

  CMD_REQUIRES_DATABASE(app);

  // the real root revisions are the children of one single imaginary root
  // with an empty revision id
  set<revision_id> roots;
  revision_id nullid;
  db.get_revision_children(nullid, roots);
  for (set<revision_id>::const_iterator i = roots.begin();
       i != roots.end(); ++i)
      output << i->inner()() << '\n';
}

// Name: parents
// Arguments:
//   1: a revision id
// Added in: 0.2
// Purpose: Prints the immediate ancestors of the given revision, i.e., the
//   parents.
// Output format: A list of revision ids, in hexadecimal, each followed by a
//   newline.  Revision ids are printed in alphabetically sorted order.
// Error conditions: If the revision does not exist, prints nothing to stdout,
//   prints an error message to stderr, and exits with status 1.
CMD_AUTOMATE(parents, N_("REV"),
             N_("Prints the parents of a revision"),
             "",
             options::opts::none)
{
  N(args.size() == 1,
    F("wrong argument count"));

  CMD_REQUIRES_DATABASE(app);

  revision_id rid(idx(args, 0)());
  N(db.revision_exists(rid), F("no such revision '%s'") % rid);
  set<revision_id> parents;
  db.get_revision_parents(rid, parents);
  for (set<revision_id>::const_iterator i = parents.begin();
       i != parents.end(); ++i)
      if (!null_id(*i))
          output << (*i).inner()() << '\n';
}

// Name: children
// Arguments:
//   1: a revision id
// Added in: 0.2
// Purpose: Prints the immediate descendents of the given revision, i.e., the
//   children.
// Output format: A list of revision ids, in hexadecimal, each followed by a
//   newline.  Revision ids are printed in alphabetically sorted order.
// Error conditions: If the revision does not exist, prints nothing to stdout,
//   prints an error message to stderr, and exits with status 1.
CMD_AUTOMATE(children, N_("REV"),
             N_("Prints the children of a revision"),
             "",
             options::opts::none)
{
  N(args.size() == 1,
    F("wrong argument count"));

  CMD_REQUIRES_DATABASE(app);

  revision_id rid(idx(args, 0)());
  N(db.revision_exists(rid), F("no such revision '%s'") % rid);
  set<revision_id> children;
  db.get_revision_children(rid, children);
  for (set<revision_id>::const_iterator i = children.begin();
       i != children.end(); ++i)
      if (!null_id(*i))
          output << (*i).inner()() << '\n';
}

// Name: graph
// Arguments:
//   None
// Added in: 0.2
// Purpose: Prints out the complete ancestry graph of this database.
// Output format:
//   Each line begins with a revision id.  Following this are zero or more
//   space-prefixed revision ids.  Each revision id after the first is a
//   parent (in the sense of 'automate parents') of the first.  For instance,
//   the following are valid lines:
//     07804171823d963f78d6a0ff1763d694dd74ff40
//     07804171823d963f78d6a0ff1763d694dd74ff40 79d755c197e54dd3db65751d3803833d4cbf0d01
//     07804171823d963f78d6a0ff1763d694dd74ff40 79d755c197e54dd3db65751d3803833d4cbf0d01 a02e7a1390e3e4745c31be922f03f56450c13dce
//   The first would indicate that 07804171823d963f78d6a0ff1763d694dd74ff40
//   was a root node; the second would indicate that it had one parent, and
//   the third would indicate that it had two parents, i.e., was a merge.
//
//   The output as a whole is alphabetically sorted; additionally, the parents
//   within each line are alphabetically sorted.
// Error conditions: None.
CMD_AUTOMATE(graph, "",
             N_("Prints the complete ancestry graph"),
             "",
             options::opts::none)
{
  N(args.size() == 0,
    F("no arguments needed"));

  CMD_REQUIRES_DATABASE(app);

  multimap<revision_id, revision_id> edges_mmap;
  map<revision_id, set<revision_id> > child_to_parents;

  db.get_revision_ancestry(edges_mmap);

  for (multimap<revision_id, revision_id>::const_iterator i = edges_mmap.begin();
       i != edges_mmap.end(); ++i)
    {
      if (child_to_parents.find(i->second) == child_to_parents.end())
        child_to_parents.insert(make_pair(i->second, set<revision_id>()));
      if (null_id(i->first))
        continue;
      map<revision_id, set<revision_id> >::iterator
        j = child_to_parents.find(i->second);
      I(j->first == i->second);
      j->second.insert(i->first);
    }

  for (map<revision_id, set<revision_id> >::const_iterator
         i = child_to_parents.begin();
       i != child_to_parents.end(); ++i)
    {
      output << (i->first).inner()();
      for (set<revision_id>::const_iterator j = i->second.begin();
           j != i->second.end(); ++j)
        output << ' ' << (*j).inner()();
      output << '\n';
    }
}

// Name: select
// Arguments:
//   1: selector
// Added in: 0.2
// Purpose: Prints all the revisions that match the given selector.
// Output format: A list of revision ids, in hexadecimal, each followed by a
//   newline. Revision ids are printed in alphabetically sorted order.
// Error conditions: None.
CMD_AUTOMATE(select, N_("SELECTOR"),
             N_("Lists the revisions that match a selector"),
             "",
             options::opts::none)
{
  N(args.size() == 1,
    F("wrong argument count"));

  CMD_REQUIRES_DATABASE(app);
  set<revision_id> completions;
  expand_selector(app, idx(args, 0)(), completions);

  for (set<revision_id>::const_iterator i = completions.begin();
       i != completions.end(); ++i)
    output << *i << '\n';
}

struct node_info
{
  bool exists;
  // true if node_id is present in corresponding roster with the inventory map file_path
  // false if not present, or present with a different file_path
  // rest of data in this struct is invalid if false.
  node_id id;
  path::status type;
  file_id ident;
  full_attr_map_t attrs;

  node_info() : exists(false), type(path::nonexistent) {}
};

static void
get_node_info(node_t const & node, node_info & info)
{
  info.exists = true;
  info.id = node->self;
  info.attrs = node->attrs;
  if (is_file_t(node))
    {
      info.type = path::file;
      info.ident = downcast_to_file_t(node)->content;
    }
  else if (is_dir_t(node))
    info.type = path::directory;
  else
    I(false);
}

struct inventory_item
{
  // Records information about a pair of nodes with the same node_id in the
  // old roster and new roster, and the corresponding path in the
  // filesystem.
  node_info old_node;
  node_info new_node;
  file_path old_path;
  file_path new_path;

  path::status fs_type;
  file_id fs_ident;

  inventory_item() : fs_type(path::nonexistent) {}
};

typedef std::map<file_path, inventory_item> inventory_map;
// file_path will typically be an existing filesystem file, but in the case
// of a dropped or rename_source file it is only in the old roster, and in
// the case of a file added --bookkeep_only or rename_target
// --bookkeep_only, it is only in the new roster.

static void
inventory_rosters(roster_t const & old_roster,
                  roster_t const & new_roster,
                  node_restriction const & nmask,
                  path_restriction const & pmask,
                  inventory_map & inventory)
{
  std::map<int, file_path> old_paths;
  std::map<int, file_path> new_paths;

  node_map const & old_nodes = old_roster.all_nodes();
  for (node_map::const_iterator i = old_nodes.begin(); i != old_nodes.end(); ++i)
    {
      if (nmask.includes(old_roster, i->first))
        {
          file_path fp;
          old_roster.get_name(i->first, fp);
          if (pmask.includes(fp))
            {
              get_node_info(old_roster.get_node(i->first), inventory[fp].old_node);
              old_paths[inventory[fp].old_node.id] = fp;
            }
        }
    }

  node_map const & new_nodes = new_roster.all_nodes();
  for (node_map::const_iterator i = new_nodes.begin(); i != new_nodes.end(); ++i)
    {
      if (nmask.includes(new_roster, i->first))
        {
          file_path fp;
          new_roster.get_name(i->first, fp);
          if (pmask.includes(fp))
            {
              get_node_info(new_roster.get_node(i->first), inventory[fp].new_node);
              new_paths[inventory[fp].new_node.id] = fp;
            }
        }
    }

  std::map<int, file_path>::iterator i;
  for (i = old_paths.begin(); i != old_paths.end(); ++i)
    {
      if (new_paths.find(i->first) == new_paths.end())
        {
          // There is no new node available; this is either a drop or a
          // rename to outside the current path restriction.

          if (new_roster.has_node(i->first))
            {
              // record rename to outside restriction
              new_roster.get_name(i->first, inventory[i->second].new_path);
              continue;
            }
          else
            // drop; no new path
            continue;
        }

      file_path old_path(i->second);
      file_path new_path(new_paths[i->first]);

      // both paths are identical, no rename
      if (old_path == new_path)
        continue;

      // record rename
      inventory[new_path].old_path = old_path;
      inventory[old_path].new_path = new_path;
    }

  // Now look for new_paths that are renames from outside the current
  // restriction, and thus are not in old_paths.
  // FIXME: only need this if restriction is not null
  for (i = new_paths.begin(); i != new_paths.end(); ++i)
    {
      if (old_paths.find(i->first) == old_paths.end())
        {
          // There is no old node available; this is either added or a
          // rename from outside the current path restriction.

          if (old_roster.has_node(i->first))
            {
              // record rename from outside restriction
              old_roster.get_name(i->first, inventory[i->second].old_path);
            }
          else
            // added; no old path
            continue;
        }
    }
}

// check if the include/exclude paths contains paths to renamed nodes
// if yes, add the corresponding old/new name of these nodes to the
// paths as well, so the tree walker code will correctly identify them later
// on or skips them if they should be excluded
static void
inventory_determine_corresponding_paths(roster_t const & old_roster,
                                        roster_t const & new_roster,
                                        vector<file_path> const & includes,
                                        vector<file_path> const & excludes,
                                        vector<file_path> & additional_includes,
                                        vector<file_path> & additional_excludes)
{
  // at first check the includes vector
  for (int i=0, s=includes.size(); i<s; i++)
    {
      file_path fp = includes.at(i);

      if (old_roster.has_node(fp))
        {
          node_t node = old_roster.get_node(fp);
          if (new_roster.has_node(node->self))
            {
              file_path new_path;
              new_roster.get_name(node->self, new_path);
              if (fp != new_path &&
                  find(includes.begin(), includes.end(), new_path) == includes.end())
                {
                  additional_includes.push_back(new_path);
                }
            }
        }

      if (new_roster.has_node(fp))
        {
          node_t node = new_roster.get_node(fp);
          if (old_roster.has_node(node->self))
            {
              file_path old_path;
              old_roster.get_name(node->self, old_path);
              if (fp != old_path &&
                  find(includes.begin(), includes.end(), old_path) == includes.end())
                {
                  additional_includes.push_back(old_path);
                }
            }
        }
    }

  // and now the excludes vector
  vector<file_path> new_excludes;
  for (int i=0, s=excludes.size(); i<s; i++)
    {
      file_path fp = excludes.at(i);

      if (old_roster.has_node(fp))
        {
          node_t node = old_roster.get_node(fp);
          if (new_roster.has_node(node->self))
            {
              file_path new_path;
              new_roster.get_name(node->self, new_path);
              if (fp != new_path &&
                  find(excludes.begin(), excludes.end(), new_path) == excludes.end())
                {
                  additional_excludes.push_back(new_path);
                }
            }
        }

      if (new_roster.has_node(fp))
        {
          node_t node = new_roster.get_node(fp);
          if (old_roster.has_node(node->self))
            {
              file_path old_path;
              old_roster.get_name(node->self, old_path);
              if (fp != old_path &&
                  find(excludes.begin(), excludes.end(), old_path) == excludes.end())
                {
                  additional_excludes.push_back(old_path);
                }
            }
        }
    }
}

struct inventory_itemizer : public tree_walker
{
  path_restriction const & mask;
  inventory_map & inventory;
  inodeprint_map ipm;
  workspace & work;

  inventory_itemizer(path_restriction const & m, inventory_map & i,
                     workspace & work) :
    mask(m), inventory(i), work(work)
  {
    if (work.in_inodeprints_mode())
      {
        data dat;
        work.read_inodeprints(dat);
        read_inodeprint_map(dat, ipm);
      }
  }
  virtual bool visit_dir(file_path const & path);
  virtual void visit_file(file_path const & path);
};

bool
inventory_itemizer::visit_dir(file_path const & path)
{
  if(mask.includes(path))
    {
      inventory[path].fs_type = path::directory;
    }
  // don't recurse into ignored subdirectories
  return !work.ignore_file(path);
}

void
inventory_itemizer::visit_file(file_path const & path)
{
  if (mask.includes(path))
    {
      inventory_item & item = inventory[path];

      item.fs_type = path::file;

      if (item.new_node.exists)
        {
          if (inodeprint_unchanged(ipm, path))
            item.fs_ident = item.old_node.ident;
          else
            ident_existing_file(path, item.fs_ident);
        }
    }
}

static void
inventory_filesystem(path_restriction const & mask, inventory_map & inventory,
                     workspace & work)
{
  inventory_itemizer itemizer(mask, inventory, work);
  file_path const root;
  // The constructor file_path() returns ""; the root directory. walk_tree
  // does not visit that node, so set fs_type now, if it meets the
  // restriction.
  if (mask.includes(root))
    {
      inventory[root].fs_type = path::directory;
    }
  walk_tree(root, itemizer);
}

namespace
{
  namespace syms
  {
    symbol const path("path");
    symbol const old_type("old_type");
    symbol const new_type("new_type");
    symbol const fs_type("fs_type");
    symbol const old_path("old_path");
    symbol const new_path("new_path");
    symbol const status("status");
    symbol const changes("changes");
  }
}

static void
inventory_determine_states(workspace & work, file_path const & fs_path,
                           inventory_item const & item, roster_t const & old_roster,
                           roster_t const & new_roster, vector<string> & states)
{
  // if both nodes exist, the only interesting case is
  // when the node ids aren't equal (so we have different nodes
  // with one and the same path in the old and the new roster)
  if (item.old_node.exists &&
      item.new_node.exists &&
      item.old_node.id != item.new_node.id)
    {
        if (new_roster.has_node(item.old_node.id))
          states.push_back("rename_source");
        else
          states.push_back("dropped");

        if (old_roster.has_node(item.new_node.id))
          states.push_back("rename_target");
        else
          states.push_back("added");
    }
  // this can be either a drop or a renamed item
  else if (item.old_node.exists &&
          !item.new_node.exists)
    {
      if (new_roster.has_node(item.old_node.id))
        states.push_back("rename_source");
      else
        states.push_back("dropped");
    }
  // this can be either an add or a renamed item
  else if (!item.old_node.exists &&
            item.new_node.exists)
    {
      if (old_roster.has_node(item.new_node.id))
        states.push_back("rename_target");
      else
        states.push_back("added");
    }

  // check the state of the file system item
  if (item.fs_type == path::nonexistent)
    {
      if (item.new_node.exists)
        states.push_back("missing");
    }
  else // exists on filesystem
    {
      if (!item.new_node.exists)
        {
          if (work.ignore_file(fs_path))
            {
              states.push_back("ignored");
            }
          else
            {
              states.push_back("unknown");
            }
        }
      else if (item.new_node.type != item.fs_type)
        {
          states.push_back("invalid");
        }
      else
        {
          states.push_back("known");
        }
    }
}

static void
inventory_determine_changes(inventory_item const & item, roster_t const & old_roster,
                            vector<string> & changes)
{
  // old nodes do not have any recorded content changes and attributes,
  // so we can't print anything for them here
  if (!item.new_node.exists)
    return;

  // this is an existing item
  if (old_roster.has_node(item.new_node.id))
    {
      // check if the content has changed - this makes only sense for files
      // for which we can get the content id of both new and old nodes.
      if (item.new_node.type == path::file && item.fs_type != path::nonexistent)
        {
          file_t old_file = downcast_to_file_t(old_roster.get_node(item.new_node.id));

          switch (item.old_node.type)
            {
            case path::file:
            case path::nonexistent:
              // A file can be nonexistent due to mtn drop, user delete, mtn
              // rename, or user rename. If it was drop or delete, it would
              // not be in the new roster, and we would not get here. So
              // it's a rename, and we can get the content. This lets us
              // check if a user has edited a file after renaming it.
              if (item.fs_ident != old_file->content)
                changes.push_back("content");
              break;

            case path::directory:
              break;
            }
        }

      // now look for changed attributes
      node_t old_node = old_roster.get_node(item.new_node.id);
      if (old_node->attrs != item.new_node.attrs)
        changes.push_back("attrs");
    }
  else
    {
      // FIXME: paranoia: shall we I(new_roster.has_node(item.new_node.id)) here?

      // this is apparently a new item, if it is a file it gets at least
      // the "content" marker and we also check for recorded attributes
      if (item.new_node.type == path::file)
        changes.push_back("content");

      if (item.new_node.attrs.size() > 0)
        changes.push_back("attrs");
    }
}

// Name: inventory
// Arguments: [PATH]...
// Added in: 1.0
// Modified to basic_io in: 4.1

// Purpose: Prints a summary of every file or directory found in the
//   workspace or its associated base manifest.

// See monotone.texi for output format description.
//
// Error conditions: If no workspace book keeping _MTN directory is found,
//   prints an error message to stderr, and exits with status 1.

CMD_AUTOMATE(inventory,  N_("[PATH]..."),
             N_("Prints a summary of files found in the workspace"),
             "",
             options::opts::depth |
             options::opts::exclude |
             options::opts::no_ignored |
             options::opts::no_unknown |
             options::opts::no_unchanged |
             options::opts::no_corresponding_renames)
{
  CMD_REQUIRES_DATABASE(app);
  CMD_REQUIRES_WORKSPACE(app);

  parent_map parents;
  work.get_parent_rosters(parents, app.db);
  // for now, until we've figured out what the format could look like
  // and what conceptional model we can implement
  // see: http://www.venge.net/mtn-wiki/MultiParentWorkspaceFallout
  N(parents.size() == 1,
    F("this command can only be used in a single-parent workspace"));

  roster_t new_roster, old_roster = parent_roster(parents.begin());
  temp_node_id_source nis;

  work.get_current_roster_shape(new_roster, app.db, nis);

  inventory_map inventory;
  vector<file_path> includes = args_to_paths(args);
  vector<file_path> excludes = args_to_paths(app.opts.exclude_patterns);

  if (!app.opts.no_corresponding_renames)
    {
      vector<file_path> add_includes, add_excludes;
      inventory_determine_corresponding_paths(old_roster, new_roster,
                                              includes, excludes,
                                              add_includes, add_excludes);

      copy(add_includes.begin(), add_includes.end(),
           inserter(includes, includes.end()));

      copy(add_excludes.begin(), add_excludes.end(),
           inserter(excludes, excludes.end()));
    }

  node_restriction nmask(includes, excludes, app.opts.depth, old_roster, new_roster, app.work);
  // skip the check of the workspace paths because some of them might
  // be missing and the user might want to query the recorded structure
  // of them anyways
  path_restriction pmask(includes, excludes, app.opts.depth, app.work, path_restriction::skip_check);

  inventory_rosters(old_roster, new_roster, nmask, pmask, inventory);
  inventory_filesystem(pmask, inventory, app.work);

  basic_io::printer pr;

  for (inventory_map::const_iterator i = inventory.begin(); i != inventory.end();
       ++i)
    {
      file_path const & fp = i->first;
      inventory_item const & item = i->second;

      //
      // check if we should output this element at all
      //
      vector<string> states;
      inventory_determine_states(app.work, fp, item,
                                 old_roster, new_roster, states);

      if (find(states.begin(), states.end(), "ignored") != states.end() &&
          app.opts.no_ignored)
        continue;

      if (find(states.begin(), states.end(), "unknown") != states.end() &&
          app.opts.no_unknown)
        continue;

      vector<string> changes;
      inventory_determine_changes(item, old_roster, changes);

      bool is_tracked =
        find(states.begin(), states.end(), "unknown") == states.end() &&
        find(states.begin(), states.end(), "ignored") == states.end();

      bool has_changed =
        find(states.begin(), states.end(), "rename_source") != states.end() ||
        find(states.begin(), states.end(), "rename_target") != states.end() ||
        find(states.begin(), states.end(), "added")         != states.end() ||
        find(states.begin(), states.end(), "dropped")       != states.end() ||
        !changes.empty();

      if (is_tracked && !has_changed && app.opts.no_unchanged)
        continue;

      //
      // begin building the output stanza
      //
      basic_io::stanza st;
      st.push_file_pair(syms::path, fp);

      if (item.old_node.exists)
        {
          switch (item.old_node.type)
            {
            case path::file: st.push_str_pair(syms::old_type, "file"); break;
            case path::directory: st.push_str_pair(syms::old_type, "directory"); break;
            case path::nonexistent: I(false);
            }

          if (item.new_path.as_internal().length() > 0)
            {
              st.push_file_pair(syms::new_path, item.new_path);
            }
        }

      if (item.new_node.exists)
        {
          switch (item.new_node.type)
            {
            case path::file: st.push_str_pair(syms::new_type, "file"); break;
            case path::directory: st.push_str_pair(syms::new_type, "directory"); break;
            case path::nonexistent: I(false);
            }

          if (item.old_path.as_internal().length() > 0)
            {
              st.push_file_pair(syms::old_path, item.old_path);
            }
        }

      switch (item.fs_type)
        {
        case path::file: st.push_str_pair(syms::fs_type, "file"); break;
        case path::directory: st.push_str_pair(syms::fs_type, "directory"); break;
        case path::nonexistent: st.push_str_pair(syms::fs_type, "none"); break;
        }

      //
      // finally output the previously recorded states and changes
      //
      I(!states.empty());
      st.push_str_multi(syms::status, states);

      if (!changes.empty())
        st.push_str_multi(syms::changes, changes);

      pr.print_stanza(st);
    }

  output.write(pr.buf.data(), pr.buf.size());
}

// Name: get_revision
// Arguments:
//   1: a revision id (optional, determined from the workspace if
//      non-existant)
// Added in: 1.0

// Purpose: Prints change information for the specified revision id.
//   There are several changes that are described; each of these is
//   described by a different basic_io stanza. The first string pair
//   of each stanza indicates the type of change represented.
//
//   All stanzas are formatted by basic_io. Stanzas are separated
//   by a blank line. Values will be escaped, '\' to '\\' and
//   '"' to '\"'.
//
//   Possible values of this first value are along with an ordered list of
//   basic_io formatted stanzas that will be provided are:
//
//   'format_version'
//         used in case this format ever needs to change.
//         format: ('format_version', the string "1")
//         occurs: exactly once
//   'new_manifest'
//         represents the new manifest associated with the revision.
//         format: ('new_manifest', manifest id)
//         occurs: exactly one
//   'old_revision'
//         represents a parent revision.
//         format: ('old_revision', revision id)
//         occurs: either one or two times
//   'delete
//         represents a file or directory that was deleted.
//         format: ('delete', path)
//         occurs: zero or more times
//   'rename'
//         represents a file or directory that was renamed.
//         format: ('rename, old filename), ('to', new filename)
//         occurs: zero or more times
//   'add_dir'
//         represents a directory that was added.
//         format: ('add_dir, path)
//         occurs: zero or more times
//   'add_file'
//         represents a file that was added.
//         format: ('add_file', path), ('content', file id)
//         occurs: zero or more times
//   'patch'
//         represents a file that was modified.
//         format: ('patch', filename), ('from', file id), ('to', file id)
//         occurs: zero or more times
//   'clear'
//         represents an attr that was removed.
//         format: ('clear', filename), ('attr', attr name)
//         occurs: zero or more times
//   'set'
//         represents an attr whose value was changed.
//         format: ('set', filename), ('attr', attr name), ('value', attr value)
//         occurs: zero or more times
//
//   These stanzas will always occur in the order listed here; stanzas of
//   the same type will be sorted by the filename they refer to.
// Error conditions: If the revision specified is unknown or invalid
// prints an error message to stderr and exits with status 1.
CMD_AUTOMATE(get_revision, N_("[REVID]"),
             N_("Shows change information for a revision"),
             "",
             options::opts::none)
{
  N(args.size() < 2,
    F("wrong argument count"));

  CMD_REQUIRES_DATABASE(app);

  temp_node_id_source nis;
  revision_data dat;
  revision_id ident;

  if (args.size() == 0)
    {
      CMD_REQUIRES_WORKSPACE(app);

      roster_t new_roster;
      parent_map old_rosters;
      revision_t rev;

      work.get_parent_rosters(old_rosters, db);
      work.get_current_roster_shape(new_roster, db, nis);
      work.update_current_roster_from_filesystem(new_roster);

      make_revision(old_rosters, new_roster, rev);
      calculate_ident(rev, ident);
      write_revision(rev, dat);
    }
  else
    {
      ident = revision_id(idx(args, 0)());
      N(db.revision_exists(ident),
        F("no revision %s found in database") % ident);
      db.get_revision(ident, dat);
    }

  L(FL("dumping revision %s") % ident);
  output.write(dat.inner()().data(), dat.inner()().size());
}

// Name: get_base_revision_id
// Arguments: none
// Added in: 2.0
// Purpose: Prints the revision id the current workspace is based
//   on. This is the value stored in _MTN/revision
// Error conditions: If no workspace book keeping _MTN directory is found,
//   prints an error message to stderr, and exits with status 1.
CMD_AUTOMATE(get_base_revision_id, "",
             N_("Shows the revision on which the workspace is based"),
             "",
             options::opts::none)
{
  N(args.size() == 0,
    F("no arguments needed"));

  CMD_REQUIRES_WORKSPACE(app);

  parent_map parents;
  work.get_parent_rosters(parents, app.db);
  N(parents.size() == 1,
    F("this command can only be used in a single-parent workspace"));

  output << parent_id(parents.begin()) << '\n';
}

// Name: get_current_revision_id
// Arguments: none
// Added in: 2.0
// Purpose: Prints the revision id of the current workspace. This is the
//   id of the revision that would be committed by an unrestricted
//   commit calculated from _MTN/revision, _MTN/work and any edits to
//   files in the workspace.
// Error conditions: If no workspace book keeping _MTN directory is found,
//   prints an error message to stderr, and exits with status 1.
CMD_AUTOMATE(get_current_revision_id, "",
             N_("Shows the revision of the current workspace"),
             "",
             options::opts::none)
{
  N(args.size() == 0,
    F("no arguments needed"));

  CMD_REQUIRES_WORKSPACE(app);
  CMD_REQUIRES_DATABASE(app);

  parent_map parents;
  roster_t new_roster;
  revision_id new_revision_id;
  revision_t rev;
  temp_node_id_source nis;

  work.get_current_roster_shape(new_roster, db, nis);
  work.update_current_roster_from_filesystem(new_roster);

  work.get_parent_rosters(parents, db);
  make_revision(parents, new_roster, rev);

  calculate_ident(rev, new_revision_id);

  output << new_revision_id << '\n';
}

// Name: get_manifest_of
// Arguments:
//   1: a revision id (optional, determined from the workspace if not given)
// Added in: 2.0
// Purpose: Prints the contents of the manifest associated with the
//   given revision ID.
//
// Output format:
//   There is one basic_io stanza for each file or directory in the
//   manifest.
//
//   All stanzas are formatted by basic_io. Stanzas are separated
//   by a blank line. Values will be escaped, '\' to '\\' and
//   '"' to '\"'.
//
//   Possible values of this first value are along with an ordered list of
//   basic_io formatted stanzas that will be provided are:
//
//   'format_version'
//         used in case this format ever needs to change.
//         format: ('format_version', the string "1")
//         occurs: exactly once
//   'dir':
//         represents a directory.  The path "" (the empty string) is used
//         to represent the root of the tree.
//         format: ('dir', pathname)
//         occurs: one or more times
//   'file':
//         represents a file.
//         format: ('file', pathname), ('content', file id)
//         occurs: zero or more times
//
//   In addition, 'dir' and 'file' stanzas may have attr information
//   included.  These are appended to the stanza below the basic
//   dir/file information, with one line describing each attr.  These
//   lines take the form ('attr', attr name, attr value).
//
//   Stanzas are sorted by the path string.
//
// Error conditions: If the revision ID specified is unknown or
// invalid prints an error message to stderr and exits with status 1.
CMD_AUTOMATE(get_manifest_of, N_("[REVID]"),
             N_("Shows the manifest associated with a revision"),
             "",
             options::opts::none)
{
  CMD_REQUIRES_DATABASE(app);

  N(args.size() < 2,
    F("wrong argument count"));

  manifest_data dat;
  manifest_id mid;
  roster_t new_roster;

  if (args.size() == 0)
    {
      CMD_REQUIRES_WORKSPACE(app);

      temp_node_id_source nis;

      work.get_current_roster_shape(new_roster, db, nis);
      work.update_current_roster_from_filesystem(new_roster);
    }
  else
    {
      revision_id rid = revision_id(idx(args, 0)());
      N(db.revision_exists(rid),
        F("no revision %s found in database") % rid);
      db.get_roster(rid, new_roster);
    }

  calculate_ident(new_roster, mid);
  write_manifest_of_roster(new_roster, dat);
  L(FL("dumping manifest %s") % mid);
  output.write(dat.inner()().data(), dat.inner()().size());
}


// Name: packet_for_rdata
// Arguments:
//   1: a revision id
// Added in: 2.0
// Purpose: Prints the revision data in packet format
//
// Output format: revision data in "monotone read" compatible packet
//   format
//
// Error conditions: If the revision id specified is unknown or
// invalid prints an error message to stderr and exits with status 1.
CMD_AUTOMATE(packet_for_rdata, N_("REVID"),
             N_("Prints the revision data in packet format"),
             "",
             options::opts::none)
{
  N(args.size() == 1,
    F("wrong argument count"));

  CMD_REQUIRES_DATABASE(app);

  packet_writer pw(output);

  revision_id r_id(idx(args, 0)());
  revision_data r_data;

  N(db.revision_exists(r_id),
    F("no such revision '%s'") % r_id);
  db.get_revision(r_id, r_data);
  pw.consume_revision_data(r_id,r_data);
}

// Name: packets_for_certs
// Arguments:
//   1: a revision id
// Added in: 2.0
// Purpose: Prints the certs associated with a revision in packet format
//
// Output format: certs in "monotone read" compatible packet format
//
// Error conditions: If the revision id specified is unknown or
// invalid prints an error message to stderr and exits with status 1.
CMD_AUTOMATE(packets_for_certs, N_("REVID"),
             N_("Prints the certs associated with a revision in "
                "packet format"),
             "",
             options::opts::none)
{
  N(args.size() == 1,
    F("wrong argument count"));

  CMD_REQUIRES_DATABASE(app);

  packet_writer pw(output);

  revision_id r_id(idx(args, 0)());
  vector< revision<cert> > certs;

  N(db.revision_exists(r_id),
    F("no such revision '%s'") % r_id);
  app.get_project().get_revision_certs(r_id, certs);
  for (size_t i = 0; i < certs.size(); ++i)
    pw.consume_revision_cert(idx(certs,i));
}

// Name: packet_for_fdata
// Arguments:
//   1: a file id
// Added in: 2.0
// Purpose: Prints the file data in packet format
//
// Output format: file data in "monotone read" compatible packet format
//
// Error conditions: If the file id specified is unknown or invalid
// prints an error message to stderr and exits with status 1.
CMD_AUTOMATE(packet_for_fdata, N_("FILEID"),
             N_("Prints the file data in packet format"),
             "",
             options::opts::none)
{
  N(args.size() == 1,
    F("wrong argument count"));

  CMD_REQUIRES_DATABASE(app);

  packet_writer pw(output);

  file_id f_id(idx(args, 0)());
  file_data f_data;

  N(db.file_version_exists(f_id),
    F("no such file '%s'") % f_id);
  db.get_file_version(f_id, f_data);
  pw.consume_file_data(f_id,f_data);
}

// Name: packet_for_fdelta
// Arguments:
//   1: a file id
//   2: a file id
// Added in: 2.0
// Purpose: Prints the file delta in packet format
//
// Output format: file delta in "monotone read" compatible packet format
//
// Error conditions: If any of the file ids specified are unknown or
// invalid prints an error message to stderr and exits with status 1.
CMD_AUTOMATE(packet_for_fdelta, N_("OLD_FILE NEW_FILE"),
             N_("Prints the file delta in packet format"),
             "",
             options::opts::none)
{
  N(args.size() == 2,
    F("wrong argument count"));

  CMD_REQUIRES_DATABASE(app);

  packet_writer pw(output);

  file_id f_old_id(idx(args, 0)());
  file_id f_new_id(idx(args, 1)());
  file_data f_old_data, f_new_data;

  N(db.file_version_exists(f_old_id),
    F("no such revision '%s'") % f_old_id);
  N(db.file_version_exists(f_new_id),
    F("no such revision '%s'") % f_new_id);
  db.get_file_version(f_old_id, f_old_data);
  db.get_file_version(f_new_id, f_new_data);
  delta del;
  diff(f_old_data.inner(), f_new_data.inner(), del);
  pw.consume_file_delta(f_old_id, f_new_id, file_delta(del));
}

// Name: common_ancestors
// Arguments:
//   1 or more revision ids
// Added in: 2.1
// Purpose: Prints all revisions which are ancestors of all of the
//   revisions given as arguments.
// Output format: A list of revision ids, in hexadecimal, each
//   followed by a newline.  Revisions are printed in alphabetically
//   sorted order.
// Error conditions: If any of the revisions do not exist, prints
//   nothing to stdout, prints an error message to stderr, and exits
//   with status 1.
CMD_AUTOMATE(common_ancestors, N_("REV1 [REV2 [REV3 [...]]]"),
             N_("Prints revisions that are common ancestors of a list "
                "of revisions"),
             "",
             options::opts::none)
{
  N(args.size() > 0,
    F("wrong argument count"));

  CMD_REQUIRES_DATABASE(app);

  set<revision_id> ancestors, common_ancestors;
  vector<revision_id> frontier;
  for (args_vector::const_iterator i = args.begin(); i != args.end(); ++i)
    {
      revision_id rid((*i)());
      N(db.revision_exists(rid), F("no such revision '%s'") % rid);
      ancestors.clear();
      ancestors.insert(rid);
      frontier.push_back(rid);
      while (!frontier.empty())
        {
          revision_id rid = frontier.back();
          frontier.pop_back();
          if(!null_id(rid))
            {
              set<revision_id> parents;
              db.get_revision_parents(rid, parents);
              for (set<revision_id>::const_iterator i = parents.begin();
                   i != parents.end(); ++i)
                {
                  if (ancestors.find(*i) == ancestors.end())
                    {
                      frontier.push_back(*i);
                      ancestors.insert(*i);
                    }
                }
            }
        }
      if (common_ancestors.empty())
        common_ancestors = ancestors;
      else
        {
          set<revision_id> common;
          set_intersection(ancestors.begin(), ancestors.end(),
                         common_ancestors.begin(), common_ancestors.end(),
                         inserter(common, common.begin()));
          common_ancestors = common;
        }
    }

  for (set<revision_id>::const_iterator i = common_ancestors.begin();
       i != common_ancestors.end(); ++i)
    if (!null_id(*i))
      output << (*i).inner()() << '\n';
}

// Name: branches
// Arguments:
//   None
// Added in: 2.2
// Purpose:
//   Prints all branch certs present in the revision graph, that are not
//   excluded by the lua hook 'ignore_branch'.
// Output format:
//   Zero or more lines, each the name of a branch. The lines are printed
//   in alphabetically sorted order.
// Error conditions:
//   None.
CMD_AUTOMATE(branches, "",
             N_("Prints all branch certs in the revision graph"),
             "",
             options::opts::none)
{
  N(args.size() == 0,
    F("no arguments needed"));

  CMD_REQUIRES_DATABASE(app);

  set<branch_name> names;

  app.get_project().get_branch_list(names,
                                    !app.opts.ignore_suspend_certs);

  for (set<branch_name>::const_iterator i = names.begin();
       i != names.end(); ++i)
    {
      // FIXME: should this lua hook be in the database context?
      if (!app.lua.hook_ignore_branch(*i))
        output << (*i) << '\n';
    }
}

// Name: tags
// Arguments:
//   A branch pattern (optional).
// Added in: 2.2
// Purpose:
//   If a branch pattern is given, prints all tags that are attached to
//   revisions on branches matched by the pattern; otherwise prints all tags
//   of the revision graph.
//
//   If a branch name is ignored by means of the lua hook 'ignore_branch',
//   it is neither printed, nor can it be matched by a pattern.
// Output format:
//   There is one basic_io stanza for each tag.
//
//   All stanzas are formatted by basic_io. Stanzas are separated
//   by a blank line. Values will be escaped, '\' to '\\' and
//   '"' to '\"'.
//
//   Each stanza has exactly the following four entries:
//
//   'tag'
//         the value of the tag cert, i.e. the name of the tag
//   'revision'
//         the hexadecimal id of the revision the tag is attached to
//   'signer'
//         the name of the key used to sign the tag cert
//   'branches'
//         a (possibly empty) list of all branches the tagged revision is on
//
//   Stanzas are printed in arbitrary order.
// Error conditions:
//   A run-time exception is thrown for illegal patterns.
CMD_AUTOMATE(tags, N_("[BRANCH_PATTERN]"),
             N_("Prints all tags attached to a set of branches"),
             "",
             options::opts::none)
{
  N(args.size() < 2,
    F("wrong argument count"));

  CMD_REQUIRES_DATABASE(app);

  globish incl("*");
  bool filtering(false);

  if (args.size() == 1) {
    incl = globish(idx(args, 0)());
    filtering = true;
  }

  basic_io::printer prt;
  basic_io::stanza stz;
  stz.push_str_pair(symbol("format_version"), "1");
  prt.print_stanza(stz);

  set<tag_t> tags;
  app.get_project().get_tags(tags);

  for (set<tag_t>::const_iterator tag = tags.begin();
       tag != tags.end(); ++tag)
    {
      set<branch_name> branches;
      app.get_project().get_revision_branches(tag->ident, branches);

      bool show(!filtering);
      vector<string> branch_names;

      for (set<branch_name>::const_iterator branch = branches.begin();
           branch != branches.end(); ++branch)
        {
          // FIXME: again, hook_ignore_branch should probably be in the
          //        database context...
          if (app.lua.hook_ignore_branch(*branch))
            continue;

          if (!show && incl.matches((*branch)()))
            show = true;
          branch_names.push_back((*branch)());
        }

      if (show)
        {
          basic_io::stanza stz;
          stz.push_str_pair(symbol("tag"), tag->name());
          stz.push_binary_pair(symbol("revision"), tag->ident.inner());
          stz.push_str_pair(symbol("signer"), tag->key());
          stz.push_str_multi(symbol("branches"), branch_names);
          prt.print_stanza(stz);
        }
    }
  output.write(prt.buf.data(), prt.buf.size());
}

namespace
{
  namespace syms
  {
    symbol const key("key");
    symbol const signature("signature");
    symbol const name("name");
    symbol const value("value");
    symbol const trust("trust");

    symbol const public_hash("public_hash");
    symbol const private_hash("private_hash");
    symbol const public_location("public_location");
    symbol const private_location("private_location");

    symbol const domain("domain");
    symbol const entry("entry");
  }
};

// Name: genkey
// Arguments:
//   1: the key ID
//   2: the key passphrase
// Added in: 3.1
// Purpose: Generates a key with the given ID and passphrase
//
// Output format: a basic_io stanza for the new key, as for ls keys
//
// Sample output:
//               name "tbrownaw@gmail.com"
//        public_hash [475055ec71ad48f5dfaf875b0fea597b5cbbee64]
//       private_hash [7f76dae3f91bb48f80f1871856d9d519770b7f8a]
//    public_location "database" "keystore"
//   private_location "keystore"
//
// Error conditions: If the passphrase is empty or the key already exists,
// prints an error message to stderr and exits with status 1.
CMD_AUTOMATE(genkey, N_("KEYID PASSPHRASE"),
             N_("Generates a key"),
             "",
             options::opts::none)
{
  N(args.size() == 2,
    F("wrong argument count"));

  CMD_REQUIRES_DATABASE(app);

  rsa_keypair_id ident;
  internalize_rsa_keypair_id(idx(args, 0), ident);

  utf8 passphrase = idx(args, 1);

  hexenc<id> pubhash, privhash;
  app.keys.create_key_pair(app.db, ident, &passphrase, &pubhash, &privhash);

  basic_io::printer prt;
  basic_io::stanza stz;
<<<<<<< HEAD
=======
  id privhash, pubhash;
>>>>>>> 90da5a8b
  vector<string> publocs, privlocs;
  if (app.db.database_specified())
    publocs.push_back("database");
  publocs.push_back("keystore");
  privlocs.push_back("keystore");

  stz.push_str_pair(syms::name, ident());
  stz.push_binary_pair(syms::public_hash, pubhash);
  stz.push_binary_pair(syms::private_hash, privhash);
  stz.push_str_multi(syms::public_location, publocs);
  stz.push_str_multi(syms::private_location, privlocs);
  prt.print_stanza(stz);

  output.write(prt.buf.data(), prt.buf.size());

}

// Name: get_option
// Arguments:
//   1: an options name
// Added in: 3.1
// Purpose: Show the value of the named option in _MTN/options
//
// Output format: A string
//
// Sample output (for 'mtn automate get_option branch:
//   net.venge.monotone
//
CMD_AUTOMATE(get_option, N_("OPTION"),
             N_("Shows the value of an option"),
             "",
             options::opts::none)
{
  N(args.size() == 1,
    F("wrong argument count"));

  CMD_REQUIRES_WORKSPACE(app);

  system_path database_option;
  branch_name branch_option;
  rsa_keypair_id key_option;
  system_path keydir_option;
  work.get_ws_options(database_option, branch_option,
                      key_option, keydir_option);

  string opt = args[0]();

  if (opt == "database")
    output << database_option << '\n';
  else if (opt == "branch")
    output << branch_option << '\n';
  else if (opt == "key")
    output << key_option << '\n';
  else if (opt == "keydir")
    output << keydir_option << '\n';
  else
    N(false, F("'%s' is not a recognized workspace option") % opt);
}

// Name: get_content_changed
// Arguments:
//   1: a revision ID
//   2: a file name
// Added in: 3.1
// Purpose: Returns a list of revision IDs in which the content
// was most recently changed, relative to the revision ID specified
// in argument 1. This equates to a content mark following
// the *-merge algorithm.
//
// Output format: Zero or more basic_io stanzas, each specifying a
// revision ID for which a content mark is set.
//
//   Each stanza has exactly one entry:
//
//   'content_mark'
//         the hexadecimal id of the revision the content mark is attached to
// Sample output (for 'mtn automate get_content_changed 3bccff99d08421df72519b61a4dded16d1139c33 ChangeLog):
//   content_mark [276264b0b3f1e70fc1835a700e6e61bdbe4c3f2f]
//
CMD_AUTOMATE(get_content_changed, N_("REV FILE"),
             N_("Lists the revisions that changed the content relative "
                "to another revision"),
             "",
             options::opts::none)
{
  N(args.size() == 2,
    F("wrong argument count"));

  CMD_REQUIRES_DATABASE(app);

  roster_t new_roster;
  revision_id ident;
  marking_map mm;

  ident = revision_id(idx(args, 0)());
  N(db.revision_exists(ident),
    F("no revision %s found in database") % ident);
  db.get_roster(ident, new_roster, mm);

  file_path path = file_path_external(idx(args,1));
  N(new_roster.has_node(path),
    F("file %s is unknown for revision %s") % path % ident);

  node_t node = new_roster.get_node(path);
  marking_map::const_iterator m = mm.find(node->self);
  I(m != mm.end());
  marking_t mark = m->second;

  basic_io::printer prt;
  for (set<revision_id>::const_iterator i = mark.file_content.begin();
       i != mark.file_content.end(); ++i)
    {
      basic_io::stanza st;
      st.push_binary_pair(basic_io::syms::content_mark, i->inner());
      prt.print_stanza(st);
    }
    output.write(prt.buf.data(), prt.buf.size());
}

// Name: get_corresponding_path
// Arguments:
//   1: a source revision ID
//   2: a file name (in the source revision)
//   3: a target revision ID
// Added in: 3.1
// Purpose: Given a the file name in the source revision, a filename
// will if possible be returned naming the file in the target revision.
// This allows the same file to be matched between revisions, accounting
// for renames and other changes.
//
// Output format: Zero or one basic_io stanzas. Zero stanzas will be
// output if the file does not exist within the target revision; this is
// not considered an error.
// If the file does exist in the target revision, a single stanza with the
// following details is output.
//
//   The stanza has exactly one entry:
//
//   'file'
//         the file name corresponding to "file name" (arg 2) in the target revision
//
// Sample output (for automate get_corresponding_path 91f25c8ee830b11b52dd356c925161848d4274d0 foo2 dae0d8e3f944c82a9688bcd6af99f5b837b41968; see automate_get_corresponding_path test)
// file "foo"
CMD_AUTOMATE(get_corresponding_path, N_("REV1 FILE REV2"),
             N_("Prints the name of a file in a target revision relative "
                "to a given revision"),
             "",
             options::opts::none)
{
  N(args.size() == 3,
    F("wrong argument count"));

  CMD_REQUIRES_DATABASE(app);

  roster_t new_roster, old_roster;
  revision_id ident, old_ident;

  ident = revision_id(idx(args, 0)());
  N(db.revision_exists(ident),
    F("no revision %s found in database") % ident);
  db.get_roster(ident, new_roster);

  old_ident = revision_id(idx(args, 2)());
  N(db.revision_exists(old_ident),
    F("no revision %s found in database") % old_ident);
  db.get_roster(old_ident, old_roster);

  file_path path = file_path_external(idx(args,1));
  N(new_roster.has_node(path),
    F("file %s is unknown for revision %s") % path % ident);

  node_t node = new_roster.get_node(path);
  basic_io::printer prt;
  if (old_roster.has_node(node->self))
    {
      file_path old_path;
      basic_io::stanza st;
      old_roster.get_name(node->self, old_path);
      st.push_file_pair(basic_io::syms::file, old_path);
      prt.print_stanza(st);
    }
  output.write(prt.buf.data(), prt.buf.size());
}

// Name: put_file
// Arguments:
//   base FILEID (optional)
//   file contents (binary, intended for automate stdio use)
// Added in: 4.1
// Purpose:
//   Store a file in the database.
//   Optionally encode it as a file_delta
// Output format:
//   The ID of the new file (40 digit hex string)
// Error conditions:
//   a runtime exception is thrown if base revision is not available
CMD_AUTOMATE(put_file, N_("[FILEID] CONTENTS"),
             N_("Stores a file in the database"),
             "",
             options::opts::none)
{
  N(args.size() == 1 || args.size() == 2,
    F("wrong argument count"));

  CMD_REQUIRES_DATABASE(app);

  file_id sha1sum;
  transaction_guard tr(db);
  if (args.size() == 1)
    {
      file_data dat(idx(args, 0)());
      calculate_ident(dat, sha1sum);

      db.put_file(sha1sum, dat);
    }
  else if (args.size() == 2)
    {
      file_data dat(idx(args, 1)());
      calculate_ident(dat, sha1sum);
      file_id base_id(idx(args, 0)());
      N(db.file_version_exists(base_id),
        F("no file version %s found in database") % base_id);

      // put_file_version won't do anything if the target ID already exists,
      // but we can save the delta calculation by checking here too
      if (!db.file_version_exists(sha1sum))
        {
          file_data olddat;
          db.get_file_version(base_id, olddat);
          delta del;
          diff(olddat.inner(), dat.inner(), del);

          db.put_file_version(base_id, sha1sum, file_delta(del));
        }
    }
  else I(false);

  tr.commit();
  output << sha1sum << '\n';
}

// Name: put_revision
// Arguments:
//   revision-data
// Added in: 4.1
// Purpose:
//   Store a revision into the database.
// Output format:
//   The ID of the new revision
// Error conditions:
//   none
CMD_AUTOMATE(put_revision, N_("REVISION-DATA"),
             N_("Stores a revision into the database"),
             "",
             options::opts::none)
{
  N(args.size() == 1,
    F("wrong argument count"));

  CMD_REQUIRES_DATABASE(app);

  revision_t rev;
  read_revision(revision_data(idx(args, 0)()), rev);

  // recalculate manifest
  temp_node_id_source nis;
  rev.new_manifest = manifest_id();
  for (edge_map::const_iterator e = rev.edges.begin(); e != rev.edges.end(); ++e)
    {
      // calculate new manifest
      roster_t old_roster;
      if (!null_id(e->first)) db.get_roster(e->first, old_roster);
      roster_t new_roster = old_roster;
      editable_roster_base eros(new_roster, nis);
      e->second->apply_to(eros);
      if (null_id(rev.new_manifest))
        // first edge, initialize manifest
        calculate_ident(new_roster, rev.new_manifest);
      else
        // following edge, make sure that all csets end at the same manifest
        {
          manifest_id calculated;
          calculate_ident(new_roster, calculated);
          I(calculated == rev.new_manifest);
        }
    }

  revision_id id;
  calculate_ident(rev, id);

  // If the database refuses the revision, make sure this is because it's
  // already there.
  E(db.put_revision(id, rev) || db.revision_exists(id),
    F("missing prerequisite for revision %s") % id);

  output << id << '\n';
}

// Name: cert
// Arguments:
//   revision ID
//   certificate name
//   certificate value
// Added in: 4.1
// Purpose:
//   Add a revision certificate (like mtn cert).
// Output format:
//   nothing
// Error conditions:
//   none
CMD_AUTOMATE(cert, N_("REVISION-ID NAME VALUE"),
             N_("Adds a revision certificate"),
             "",
             options::opts::none)
{
  N(args.size() == 3,
    F("wrong argument count"));

  CMD_REQUIRES_DATABASE(app);
  revision_id rid(decode_hexenc(idx(args, 0)()));

  N(db.revision_exists(rid),
    F("no such revision '%s'") % rid);

  cache_user_key(app.opts, app.lua, app.keys, app.db);
  put_simple_revision_cert(rid, cert_name(idx(args, 1)()),
                           cert_value(idx(args, 2)()), db, app.keys);
}

// Name: get_db_variables
// Arguments:
//   variable domain
// Changes:
//  4.1 (added as 'db_get')
//  7.0 (changed to 'get_db_variables', output is now basic_io)
// Purpose:
//   Retrieves db variables, optionally filtered by DOMAIN
// Output format:
//   basic_io, see the mtn docs for details
// Error conditions:
//   none
CMD_AUTOMATE(get_db_variables, N_("[DOMAIN]"),
             N_("Retrieve database variables"),
             "",
             options::opts::none)
{
  N(args.size() < 2,
    F("wrong argument count"));

  bool filter_by_domain = false;
  var_domain filter;
  if (args.size() == 1)
    {
      filter_by_domain = true;
      filter = var_domain(idx(args, 0)());
    }

  map<var_key, var_value> vars;
  app.db.get_vars(vars);

  var_domain cur_domain;
  basic_io::stanza st;
  basic_io::printer pr;
  bool found_something = false;

  for (map<var_key, var_value>::const_iterator i = vars.begin();
       i != vars.end(); ++i)
    {
      if (filter_by_domain && !(i->first.first == filter))
        continue;

      found_something = true;

      if (cur_domain != i->first.first)
        {
          // check if we need to print a previous stanza
          if (st.entries.size() > 0)
            {
              pr.print_stanza(st);
              st.entries.clear();
            }
          cur_domain = i->first.first;
          st.push_str_pair(syms::domain, cur_domain());
        }

      st.push_str_triple(syms::entry, i->first.second(), i->second());
    }

    N(found_something,
      F("No variables found or invalid domain specified"));

    // print the last stanza
    pr.print_stanza(st);
    output.write(pr.buf.data(), pr.buf.size());
}

// Name: set_db_variable
// Arguments:
//   variable domain
//   variable name
//   veriable value
// Changes:
//   4.1 (added as 'db_set')
//   7.0 (renamed to 'set_db_variable')
// Purpose:
//   Set a database variable (like mtn database set)
// Output format:
//   nothing
// Error conditions:
//   none
CMD_AUTOMATE(set_db_variable, N_("DOMAIN NAME VALUE"),
             N_("Sets a database variable"),
             "",
             options::opts::none)
{
  N(args.size() == 3,
    F("wrong argument count"));

  CMD_REQUIRES_DATABASE(app);

  var_domain domain = var_domain(idx(args, 0)());
  utf8 name = idx(args, 1);
  utf8 value = idx(args, 2);
  var_key key(domain, var_name(name()));
  db.set_var(key, var_value(value()));
}

// Name: drop_db_variables
// Arguments:
//   variable domain
//   variable name
// Changes:
//  7.0 (added)
// Purpose:
//   Drops a database variable (like mtn unset DOMAIN NAME) or all variables
//   within a domain
// Output format:
//   none
// Error conditions:
//   a runtime exception is thrown if the variable was not found
CMD_AUTOMATE(drop_db_variables, N_("DOMAIN [NAME]"),
             N_("Drops a database variable"),
             "",
             options::opts::none)
{
  N(args.size() == 1 || args.size() == 2,
    F("wrong argument count"));

  CMD_REQUIRES_DATABASE(app);

  var_domain domain(idx(args, 0)());

  if (args.size() == 2)
    {
      var_name name(idx(args, 1)());
      var_key  key(domain, name);
      N(db.var_exists(key),
        F("no var with name %s in domain %s") % name % domain);
      db.clear_var(key);
    }
  else
    {
      map<var_key, var_value> vars;
      db.get_vars(vars);
      bool found_something = false;

      for (map<var_key, var_value>::const_iterator i = vars.begin();
           i != vars.end(); ++i)
        {
          if (i->first.first == domain)
            {
              found_something = true;
              db.clear_var(i->first);
            }
        }

      N(found_something,
        F("no variables found in domain %s") % domain);
    }
}

// Local Variables:
// mode: C++
// fill-column: 76
// c-file-style: "gnu"
// indent-tabs-mode: nil
// End:
// vim: et:sw=2:sts=2:ts=2:cino=>2s,{s,\:s,+s,t0,g0,^-2,e-2,n-2,p2s,(0,=s:<|MERGE_RESOLUTION|>--- conflicted
+++ resolved
@@ -1747,15 +1747,11 @@
 
   utf8 passphrase = idx(args, 1);
 
-  hexenc<id> pubhash, privhash;
+  id pubhash, privhash;
   app.keys.create_key_pair(app.db, ident, &passphrase, &pubhash, &privhash);
 
   basic_io::printer prt;
   basic_io::stanza stz;
-<<<<<<< HEAD
-=======
-  id privhash, pubhash;
->>>>>>> 90da5a8b
   vector<string> publocs, privlocs;
   if (app.db.database_specified())
     publocs.push_back("database");
