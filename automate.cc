// Copyright (C) 2004, 2007 Nathaniel Smith <njs@pobox.com>
// Copyright (C) 2007 - 2008 Stephen Leake <stephen_leake@stephe-leake.org>
//
// This program is made available under the GNU GPL version 2.0 or
// greater. See the accompanying file COPYING for details.
//
// This program is distributed WITHOUT ANY WARRANTY; without even the
// implied warranty of MERCHANTABILITY or FITNESS FOR A PARTICULAR
// PURPOSE.

#include "base.hh"
#include <algorithm>
#include <iterator>
#include <sstream>
#include <unistd.h>
#include "vector.hh"

#include <boost/bind.hpp>
#include <boost/function.hpp>
#include <boost/lexical_cast.hpp>
#include <boost/tuple/tuple.hpp>

#include "app_state.hh"
#include "project.hh"
#include "basic_io.hh"
#include "cert.hh"
#include "cmd.hh"
#include "commands.hh"
#include "constants.hh"
#include "inodeprint.hh"
#include "keys.hh"
#include "key_store.hh"
#include "file_io.hh"
#include "packet.hh"
#include "restrictions.hh"
#include "revision.hh"
#include "transforms.hh"
#include "vocab.hh"
#include "globish.hh"
#include "charset.hh"
#include "safe_map.hh"
#include "work.hh"

using std::allocator;
using std::basic_ios;
using std::basic_stringbuf;
using std::char_traits;
using std::inserter;
using std::make_pair;
using std::map;
using std::multimap;
using std::ostream;
using std::ostringstream;
using std::pair;
using std::set;
using std::sort;
using std::streamsize;
using std::string;
using std::vector;


// Name: heads
// Arguments:
//   1: branch name (optional, default branch is used if non-existant)
// Added in: 0.0
// Purpose: Prints the heads of the given branch.
// Output format: A list of revision ids, in hexadecimal, each followed by a
//   newline. Revision ids are printed in alphabetically sorted order.
// Error conditions: If the branch does not exist, prints nothing.  (There are
//   no heads.)
CMD_AUTOMATE(heads, N_("[BRANCH]"),
             N_("Prints the heads of the given branch"),
             "",
             options::opts::none)
{
  N(args.size() < 2,
    F("wrong argument count"));

  database db(app);
  project_t project(db);

  branch_name branch;
  if (args.size() == 1)
    // branchname was explicitly given, use that
    branch = branch_name(idx(args, 0)());
  else
    {
      workspace::require_workspace(F("with no argument, this command prints the heads of the workspace's branch"));
      branch = app.opts.branchname;
    }

  set<revision_id> heads;
  project.get_branch_heads(branch, heads, app.opts.ignore_suspend_certs);
  for (set<revision_id>::const_iterator i = heads.begin();
       i != heads.end(); ++i)
    output << (*i).inner()() << '\n';
}

// Name: ancestors
// Arguments:
//   1 or more: revision ids
// Added in: 0.2
// Purpose: Prints the ancestors (exclusive) of the given revisions
// Output format: A list of revision ids, in hexadecimal, each followed by a
//   newline. Revision ids are printed in alphabetically sorted order.
// Error conditions: If any of the revisions do not exist, prints nothing to
//   stdout, prints an error message to stderr, and exits with status 1.
CMD_AUTOMATE(ancestors, N_("REV1 [REV2 [REV3 [...]]]"),
             N_("Prints the ancestors of the given revisions"),
             "",
             options::opts::none)
{
  N(args.size() > 0,
    F("wrong argument count"));

  database db(app);

  set<revision_id> ancestors;
  vector<revision_id> frontier;
  for (args_vector::const_iterator i = args.begin(); i != args.end(); ++i)
    {
      revision_id rid((*i)());
      N(db.revision_exists(rid), F("no such revision '%s'") % rid);
      frontier.push_back(rid);
    }
  while (!frontier.empty())
    {
      revision_id rid = frontier.back();
      frontier.pop_back();
      if(!null_id(rid)) {
        set<revision_id> parents;
        db.get_revision_parents(rid, parents);
        for (set<revision_id>::const_iterator i = parents.begin();
             i != parents.end(); ++i)
          {
            if (ancestors.find(*i) == ancestors.end())
              {
                frontier.push_back(*i);
                ancestors.insert(*i);
              }
          }
      }
    }
  for (set<revision_id>::const_iterator i = ancestors.begin();
       i != ancestors.end(); ++i)
    if (!null_id(*i))
      output << (*i).inner()() << '\n';
}


// Name: descendents
// Arguments:
//   1 or more: revision ids
// Added in: 0.1
// Purpose: Prints the descendents (exclusive) of the given revisions
// Output format: A list of revision ids, in hexadecimal, each followed by a
//   newline. Revision ids are printed in alphabetically sorted order.
// Error conditions: If any of the revisions do not exist, prints nothing to
//   stdout, prints an error message to stderr, and exits with status 1.
CMD_AUTOMATE(descendents, N_("REV1 [REV2 [REV3 [...]]]"),
             N_("Prints the descendents of the given revisions"),
             "",
             options::opts::none)
{
  N(args.size() > 0,
    F("wrong argument count"));

  database db(app);

  set<revision_id> descendents;
  vector<revision_id> frontier;
  for (args_vector::const_iterator i = args.begin(); i != args.end(); ++i)
    {
      revision_id rid((*i)());
      N(db.revision_exists(rid), F("no such revision '%s'") % rid);
      frontier.push_back(rid);
    }
  while (!frontier.empty())
    {
      revision_id rid = frontier.back();
      frontier.pop_back();
      set<revision_id> children;
      db.get_revision_children(rid, children);
      for (set<revision_id>::const_iterator i = children.begin();
           i != children.end(); ++i)
        {
          if (descendents.find(*i) == descendents.end())
            {
              frontier.push_back(*i);
              descendents.insert(*i);
            }
        }
    }
  for (set<revision_id>::const_iterator i = descendents.begin();
       i != descendents.end(); ++i)
    output << (*i).inner()() << '\n';
}


// Name: erase_ancestors
// Arguments:
//   0 or more: revision ids
// Added in: 0.1
// Purpose: Prints all arguments, except those that are an ancestor of some
//   other argument.  One way to think about this is that it prints the
//   minimal elements of the given set, under the ordering imposed by the
//   "child of" relation.  Another way to think of it is if the arguments were
//   a branch, then we print the heads of that branch.
// Output format: A list of revision ids, in hexadecimal, each followed by a
//   newline.  Revision ids are printed in alphabetically sorted order.
// Error conditions: If any of the revisions do not exist, prints nothing to
//   stdout, prints an error message to stderr, and exits with status 1.
CMD_AUTOMATE(erase_ancestors, N_("[REV1 [REV2 [REV3 [...]]]]"),
             N_("Erases the ancestors in a list of revisions"),
             "",
             options::opts::none)
{
  database db(app);

  set<revision_id> revs;
  for (args_vector::const_iterator i = args.begin(); i != args.end(); ++i)
    {
      revision_id rid((*i)());
      N(db.revision_exists(rid), F("no such revision '%s'") % rid);
      revs.insert(rid);
    }
  erase_ancestors(db, revs);
  for (set<revision_id>::const_iterator i = revs.begin(); i != revs.end(); ++i)
    output << (*i).inner()() << '\n';
}

// Name: toposort
// Arguments:
//   0 or more: revision ids
// Added in: 0.1
// Purpose: Prints all arguments, topologically sorted.  I.e., if A is an
//   ancestor of B, then A will appear before B in the output list.
// Output format: A list of revision ids, in hexadecimal, each followed by a
//   newline.  Revisions are printed in topologically sorted order.
// Error conditions: If any of the revisions do not exist, prints nothing to
//   stdout, prints an error message to stderr, and exits with status 1.
CMD_AUTOMATE(toposort, N_("[REV1 [REV2 [REV3 [...]]]]"),
             N_("Topologically sorts a list of revisions"),
             "",
             options::opts::none)
{
  database db(app);

  set<revision_id> revs;
  for (args_vector::const_iterator i = args.begin(); i != args.end(); ++i)
    {
      revision_id rid((*i)());
      N(db.revision_exists(rid), F("no such revision '%s'") % rid);
      revs.insert(rid);
    }
  vector<revision_id> sorted;
  toposort(db, revs, sorted);
  for (vector<revision_id>::const_iterator i = sorted.begin();
       i != sorted.end(); ++i)
    output << (*i).inner()() << '\n';
}

// Name: ancestry_difference
// Arguments:
//   1: a revision id
//   0 or more further arguments: also revision ids
// Added in: 0.1
// Purpose: Prints all ancestors of the first revision A, that are not also
//   ancestors of the other revision ids, the "Bs".  For purposes of this
//   command, "ancestor" is an inclusive term; that is, A is an ancestor of
//   one of the Bs, it will not be printed, but otherwise, it will be; and
//   none of the Bs will ever be printed.  If A is a new revision, and Bs are
//   revisions that you have processed before, then this command tells you
//   which revisions are new since then.
// Output format: A list of revision ids, in hexadecimal, each followed by a
//   newline.  Revisions are printed in topologically sorted order.
// Error conditions: If any of the revisions do not exist, prints nothing to
//   stdout, prints an error message to stderr, and exits with status 1.
CMD_AUTOMATE(ancestry_difference, N_("NEW_REV [OLD_REV1 [OLD_REV2 [...]]]"),
             N_("Lists the ancestors of the first revision given, not in "
                "the others"),
             "",
             options::opts::none)
{
  N(args.size() > 0,
    F("wrong argument count"));

  database db(app);

  revision_id a;
  set<revision_id> bs;
  args_vector::const_iterator i = args.begin();
  a = revision_id((*i)());
  N(db.revision_exists(a), F("no such revision '%s'") % a);
  for (++i; i != args.end(); ++i)
    {
      revision_id b((*i)());
      N(db.revision_exists(b), F("no such revision '%s'") % b);
      bs.insert(b);
    }
  set<revision_id> ancestors;
  ancestry_difference(db, a, bs, ancestors);

  vector<revision_id> sorted;
  toposort(db, ancestors, sorted);
  for (vector<revision_id>::const_iterator i = sorted.begin();
       i != sorted.end(); ++i)
    output << (*i).inner()() << '\n';
}

// Name: leaves
// Arguments:
//   None
// Added in: 0.1
// Purpose: Prints the leaves of the revision graph, i.e., all revisions that
//   have no children.  This is similar, but not identical to the
//   functionality of 'heads', which prints every revision in a branch, that
//   has no descendents in that branch.  If every revision in the database was
//   in the same branch, then they would be identical.  Generally, every leaf
//   is the head of some branch, but not every branch head is a leaf.
// Output format: A list of revision ids, in hexadecimal, each followed by a
//   newline.  Revision ids are printed in alphabetically sorted order.
// Error conditions: None.
CMD_AUTOMATE(leaves, "",
             N_("Lists the leaves of the revision graph"),
             "",
             options::opts::none)
{
  N(args.size() == 0,
    F("no arguments needed"));

  database db(app);

  set<revision_id> leaves;
  db.get_leaves(leaves);
  for (set<revision_id>::const_iterator i = leaves.begin();
       i != leaves.end(); ++i)
    output << (*i).inner()() << '\n';
}

// Name: roots
// Arguments:
//   None
// Added in: 4.3
// Purpose: Prints the roots of the revision graph, i.e. all revisions that
//   have no parents.
// Output format: A list of revision ids, in hexadecimal, each followed by a
//   newline.  Revision ids are printed in alphabetically sorted order.
// Error conditions: None.
CMD_AUTOMATE(roots, "",
             N_("Lists the roots of the revision graph"),
             "",
             options::opts::none)
{
  N(args.size() == 0,
    F("no arguments needed"));

  database db(app);

  // the real root revisions are the children of one single imaginary root
  // with an empty revision id
  set<revision_id> roots;
  revision_id nullid;
  db.get_revision_children(nullid, roots);
  for (set<revision_id>::const_iterator i = roots.begin();
       i != roots.end(); ++i)
      output << i->inner()() << '\n';
}

// Name: parents
// Arguments:
//   1: a revision id
// Added in: 0.2
// Purpose: Prints the immediate ancestors of the given revision, i.e., the
//   parents.
// Output format: A list of revision ids, in hexadecimal, each followed by a
//   newline.  Revision ids are printed in alphabetically sorted order.
// Error conditions: If the revision does not exist, prints nothing to stdout,
//   prints an error message to stderr, and exits with status 1.
CMD_AUTOMATE(parents, N_("REV"),
             N_("Prints the parents of a revision"),
             "",
             options::opts::none)
{
  N(args.size() == 1,
    F("wrong argument count"));

  database db(app);

  revision_id rid(idx(args, 0)());
  N(db.revision_exists(rid), F("no such revision '%s'") % rid);
  set<revision_id> parents;
  db.get_revision_parents(rid, parents);
  for (set<revision_id>::const_iterator i = parents.begin();
       i != parents.end(); ++i)
      if (!null_id(*i))
          output << (*i).inner()() << '\n';
}

// Name: children
// Arguments:
//   1: a revision id
// Added in: 0.2
// Purpose: Prints the immediate descendents of the given revision, i.e., the
//   children.
// Output format: A list of revision ids, in hexadecimal, each followed by a
//   newline.  Revision ids are printed in alphabetically sorted order.
// Error conditions: If the revision does not exist, prints nothing to stdout,
//   prints an error message to stderr, and exits with status 1.
CMD_AUTOMATE(children, N_("REV"),
             N_("Prints the children of a revision"),
             "",
             options::opts::none)
{
  N(args.size() == 1,
    F("wrong argument count"));

  database db(app);

  revision_id rid(idx(args, 0)());
  N(db.revision_exists(rid), F("no such revision '%s'") % rid);
  set<revision_id> children;
  db.get_revision_children(rid, children);
  for (set<revision_id>::const_iterator i = children.begin();
       i != children.end(); ++i)
      if (!null_id(*i))
          output << (*i).inner()() << '\n';
}

// Name: graph
// Arguments:
//   None
// Added in: 0.2
// Purpose: Prints out the complete ancestry graph of this database.
// Output format:
//   Each line begins with a revision id.  Following this are zero or more
//   space-prefixed revision ids.  Each revision id after the first is a
//   parent (in the sense of 'automate parents') of the first.  For instance,
//   the following are valid lines:
//     07804171823d963f78d6a0ff1763d694dd74ff40
//     07804171823d963f78d6a0ff1763d694dd74ff40 79d755c197e54dd3db65751d3803833d4cbf0d01
//     07804171823d963f78d6a0ff1763d694dd74ff40 79d755c197e54dd3db65751d3803833d4cbf0d01 a02e7a1390e3e4745c31be922f03f56450c13dce
//   The first would indicate that 07804171823d963f78d6a0ff1763d694dd74ff40
//   was a root node; the second would indicate that it had one parent, and
//   the third would indicate that it had two parents, i.e., was a merge.
//
//   The output as a whole is alphabetically sorted; additionally, the parents
//   within each line are alphabetically sorted.
// Error conditions: None.
CMD_AUTOMATE(graph, "",
             N_("Prints the complete ancestry graph"),
             "",
             options::opts::none)
{
  N(args.size() == 0,
    F("no arguments needed"));

  database db(app);

  multimap<revision_id, revision_id> edges_mmap;
  map<revision_id, set<revision_id> > child_to_parents;

  db.get_revision_ancestry(edges_mmap);

  for (multimap<revision_id, revision_id>::const_iterator i = edges_mmap.begin();
       i != edges_mmap.end(); ++i)
    {
      if (child_to_parents.find(i->second) == child_to_parents.end())
        child_to_parents.insert(make_pair(i->second, set<revision_id>()));
      if (null_id(i->first))
        continue;
      map<revision_id, set<revision_id> >::iterator
        j = child_to_parents.find(i->second);
      I(j->first == i->second);
      j->second.insert(i->first);
    }

  for (map<revision_id, set<revision_id> >::const_iterator
         i = child_to_parents.begin();
       i != child_to_parents.end(); ++i)
    {
      output << (i->first).inner()();
      for (set<revision_id>::const_iterator j = i->second.begin();
           j != i->second.end(); ++j)
        output << ' ' << (*j).inner()();
      output << '\n';
    }
}

// Name: select
// Arguments:
//   1: selector
// Added in: 0.2
// Purpose: Prints all the revisions that match the given selector.
// Output format: A list of revision ids, in hexadecimal, each followed by a
//   newline. Revision ids are printed in alphabetically sorted order.
// Error conditions: None.
CMD_AUTOMATE(select, N_("SELECTOR"),
             N_("Lists the revisions that match a selector"),
             "",
             options::opts::none)
{
  N(args.size() == 1,
    F("wrong argument count"));

  database db(app);
  project_t project(db);
  set<revision_id> completions;
  expand_selector(app, project, idx(args, 0)(), completions);

  for (set<revision_id>::const_iterator i = completions.begin();
       i != completions.end(); ++i)
    output << *i << '\n';
}

struct node_info
{
  bool exists;
  // true if node_id is present in corresponding roster with the inventory map file_path
  // false if not present, or present with a different file_path
  // rest of data in this struct is invalid if false.
  node_id id;
  path::status type;
  file_id ident;
  full_attr_map_t attrs;

  node_info() : exists(false), type(path::nonexistent) {}
};

static void
get_node_info(node_t const & node, node_info & info)
{
  info.exists = true;
  info.id = node->self;
  info.attrs = node->attrs;
  if (is_file_t(node))
    {
      info.type = path::file;
      info.ident = downcast_to_file_t(node)->content;
    }
  else if (is_dir_t(node))
    info.type = path::directory;
  else
    I(false);
}

struct inventory_item
{
  // Records information about a pair of nodes with the same node_id in the
  // old roster and new roster, and the corresponding path in the
  // filesystem.
  node_info old_node;
  node_info new_node;
  file_path old_path;
  file_path new_path;

  path::status fs_type;
  file_id fs_ident;

  inventory_item() : fs_type(path::nonexistent) {}
};

typedef std::map<file_path, inventory_item> inventory_map;
// file_path will typically be an existing filesystem file, but in the case
// of a dropped or rename_source file it is only in the old roster, and in
// the case of a file added --bookkeep_only or rename_target
// --bookkeep_only, it is only in the new roster.

static void
inventory_rosters(roster_t const & old_roster,
                  roster_t const & new_roster,
                  node_restriction const & nmask,
                  path_restriction const & pmask,
                  inventory_map & inventory)
{
  std::map<int, file_path> old_paths;
  std::map<int, file_path> new_paths;

  node_map const & old_nodes = old_roster.all_nodes();
  for (node_map::const_iterator i = old_nodes.begin(); i != old_nodes.end(); ++i)
    {
      if (nmask.includes(old_roster, i->first))
        {
          file_path fp;
          old_roster.get_name(i->first, fp);
          if (pmask.includes(fp))
            {
              get_node_info(old_roster.get_node(i->first), inventory[fp].old_node);
              old_paths[inventory[fp].old_node.id] = fp;
            }
        }
    }

  node_map const & new_nodes = new_roster.all_nodes();
  for (node_map::const_iterator i = new_nodes.begin(); i != new_nodes.end(); ++i)
    {
      if (nmask.includes(new_roster, i->first))
        {
          file_path fp;
          new_roster.get_name(i->first, fp);
          if (pmask.includes(fp))
            {
              get_node_info(new_roster.get_node(i->first), inventory[fp].new_node);
              new_paths[inventory[fp].new_node.id] = fp;
            }
        }
    }

  std::map<int, file_path>::iterator i;
  for (i = old_paths.begin(); i != old_paths.end(); ++i)
    {
      if (new_paths.find(i->first) == new_paths.end())
        {
          // There is no new node available; this is either a drop or a
          // rename to outside the current path restriction.

          if (new_roster.has_node(i->first))
            {
              // record rename to outside restriction
              new_roster.get_name(i->first, inventory[i->second].new_path);
              continue;
            }
          else
            // drop; no new path
            continue;
        }

      file_path old_path(i->second);
      file_path new_path(new_paths[i->first]);

      // both paths are identical, no rename
      if (old_path == new_path)
        continue;

      // record rename
      inventory[new_path].old_path = old_path;
      inventory[old_path].new_path = new_path;
    }

  // Now look for new_paths that are renames from outside the current
  // restriction, and thus are not in old_paths.
  // FIXME: only need this if restriction is not null
  for (i = new_paths.begin(); i != new_paths.end(); ++i)
    {
      if (old_paths.find(i->first) == old_paths.end())
        {
          // There is no old node available; this is either added or a
          // rename from outside the current path restriction.

          if (old_roster.has_node(i->first))
            {
              // record rename from outside restriction
              old_roster.get_name(i->first, inventory[i->second].old_path);
            }
          else
            // added; no old path
            continue;
        }
    }
}

// check if the include/exclude paths contains paths to renamed nodes
// if yes, add the corresponding old/new name of these nodes to the
// paths as well, so the tree walker code will correctly identify them later
// on or skips them if they should be excluded
static void
inventory_determine_corresponding_paths(roster_t const & old_roster,
                                        roster_t const & new_roster,
                                        vector<file_path> const & includes,
                                        vector<file_path> const & excludes,
                                        vector<file_path> & additional_includes,
                                        vector<file_path> & additional_excludes)
{
  // at first check the includes vector
  for (int i=0, s=includes.size(); i<s; i++)
    {
      file_path fp = includes.at(i);

      if (old_roster.has_node(fp))
        {
          node_t node = old_roster.get_node(fp);
          if (new_roster.has_node(node->self))
            {
              file_path new_path;
              new_roster.get_name(node->self, new_path);
              if (fp != new_path &&
                  find(includes.begin(), includes.end(), new_path) == includes.end())
                {
                  additional_includes.push_back(new_path);
                }
            }
        }

      if (new_roster.has_node(fp))
        {
          node_t node = new_roster.get_node(fp);
          if (old_roster.has_node(node->self))
            {
              file_path old_path;
              old_roster.get_name(node->self, old_path);
              if (fp != old_path &&
                  find(includes.begin(), includes.end(), old_path) == includes.end())
                {
                  additional_includes.push_back(old_path);
                }
            }
        }
    }

  // and now the excludes vector
  vector<file_path> new_excludes;
  for (int i=0, s=excludes.size(); i<s; i++)
    {
      file_path fp = excludes.at(i);

      if (old_roster.has_node(fp))
        {
          node_t node = old_roster.get_node(fp);
          if (new_roster.has_node(node->self))
            {
              file_path new_path;
              new_roster.get_name(node->self, new_path);
              if (fp != new_path &&
                  find(excludes.begin(), excludes.end(), new_path) == excludes.end())
                {
                  additional_excludes.push_back(new_path);
                }
            }
        }

      if (new_roster.has_node(fp))
        {
          node_t node = new_roster.get_node(fp);
          if (old_roster.has_node(node->self))
            {
              file_path old_path;
              old_roster.get_name(node->self, old_path);
              if (fp != old_path &&
                  find(excludes.begin(), excludes.end(), old_path) == excludes.end())
                {
                  additional_excludes.push_back(old_path);
                }
            }
        }
    }
}

struct inventory_itemizer : public tree_walker
{
  path_restriction const & mask;
  inventory_map & inventory;
  inodeprint_map ipm;
  workspace & work;

  inventory_itemizer(workspace & work,
                     path_restriction const & m,
                     inventory_map & i)
    : mask(m), inventory(i), work(work)
  {
    if (work.in_inodeprints_mode())
      {
        data dat;
        work.read_inodeprints(dat);
        read_inodeprint_map(dat, ipm);
      }
  }
  virtual bool visit_dir(file_path const & path);
  virtual void visit_file(file_path const & path);
};

bool
inventory_itemizer::visit_dir(file_path const & path)
{
  if(mask.includes(path))
    {
      inventory[path].fs_type = path::directory;
    }
  // don't recurse into ignored subdirectories
  return !work.ignore_file(path);
}

void
inventory_itemizer::visit_file(file_path const & path)
{
  if (mask.includes(path))
    {
      inventory_item & item = inventory[path];

      item.fs_type = path::file;

      if (item.new_node.exists)
        {
          if (inodeprint_unchanged(ipm, path))
            item.fs_ident = item.old_node.ident;
          else
            ident_existing_file(path, item.fs_ident);
        }
    }
}

static void
inventory_filesystem(workspace & work,
                     path_restriction const & mask,
                     inventory_map & inventory)
{
  inventory_itemizer itemizer(work, mask, inventory);
  file_path const root;
  // The constructor file_path() returns ""; the root directory. walk_tree
  // does not visit that node, so set fs_type now, if it meets the
  // restriction.
  if (mask.includes(root))
    {
      inventory[root].fs_type = path::directory;
    }
  walk_tree(root, itemizer);
}

namespace
{
  namespace syms
  {
    symbol const path("path");
    symbol const old_type("old_type");
    symbol const new_type("new_type");
    symbol const fs_type("fs_type");
    symbol const old_path("old_path");
    symbol const new_path("new_path");
    symbol const status("status");
    symbol const changes("changes");
  }
}

static void
inventory_determine_states(workspace & work, file_path const & fs_path,
                           inventory_item const & item, roster_t const & old_roster,
                           roster_t const & new_roster, vector<string> & states)
{
  // if both nodes exist, the only interesting case is
  // when the node ids aren't equal (so we have different nodes
  // with one and the same path in the old and the new roster)
  if (item.old_node.exists &&
      item.new_node.exists &&
      item.old_node.id != item.new_node.id)
    {
        if (new_roster.has_node(item.old_node.id))
          states.push_back("rename_source");
        else
          states.push_back("dropped");

        if (old_roster.has_node(item.new_node.id))
          states.push_back("rename_target");
        else
          states.push_back("added");
    }
  // this can be either a drop or a renamed item
  else if (item.old_node.exists &&
          !item.new_node.exists)
    {
      if (new_roster.has_node(item.old_node.id))
        states.push_back("rename_source");
      else
        states.push_back("dropped");
    }
  // this can be either an add or a renamed item
  else if (!item.old_node.exists &&
            item.new_node.exists)
    {
      if (old_roster.has_node(item.new_node.id))
        states.push_back("rename_target");
      else
        states.push_back("added");
    }

  // check the state of the file system item
  if (item.fs_type == path::nonexistent)
    {
      if (item.new_node.exists)
        states.push_back("missing");
    }
  else // exists on filesystem
    {
      if (!item.new_node.exists)
        {
          if (work.ignore_file(fs_path))
            {
              states.push_back("ignored");
            }
          else
            {
              states.push_back("unknown");
            }
        }
      else if (item.new_node.type != item.fs_type)
        {
          states.push_back("invalid");
        }
      else
        {
          states.push_back("known");
        }
    }
}

static void
inventory_determine_changes(inventory_item const & item, roster_t const & old_roster,
                            vector<string> & changes)
{
  // old nodes do not have any recorded content changes and attributes,
  // so we can't print anything for them here
  if (!item.new_node.exists)
    return;

  // this is an existing item
  if (old_roster.has_node(item.new_node.id))
    {
      // check if the content has changed - this makes only sense for files
      // for which we can get the content id of both new and old nodes.
      if (item.new_node.type == path::file && item.fs_type != path::nonexistent)
        {
          file_t old_file = downcast_to_file_t(old_roster.get_node(item.new_node.id));

          switch (item.old_node.type)
            {
            case path::file:
            case path::nonexistent:
              // A file can be nonexistent due to mtn drop, user delete, mtn
              // rename, or user rename. If it was drop or delete, it would
              // not be in the new roster, and we would not get here. So
              // it's a rename, and we can get the content. This lets us
              // check if a user has edited a file after renaming it.
              if (item.fs_ident != old_file->content)
                changes.push_back("content");
              break;

            case path::directory:
              break;
            }
        }

      // now look for changed attributes
      node_t old_node = old_roster.get_node(item.new_node.id);
      if (old_node->attrs != item.new_node.attrs)
        changes.push_back("attrs");
    }
  else
    {
      // FIXME: paranoia: shall we I(new_roster.has_node(item.new_node.id)) here?

      // this is apparently a new item, if it is a file it gets at least
      // the "content" marker and we also check for recorded attributes
      if (item.new_node.type == path::file)
        changes.push_back("content");

      if (item.new_node.attrs.size() > 0)
        changes.push_back("attrs");
    }
}

// Name: inventory
// Arguments: [PATH]...
// Added in: 1.0
// Modified to basic_io in: 4.1

// Purpose: Prints a summary of every file or directory found in the
//   workspace or its associated base manifest.

// See monotone.texi for output format description.
//
// Error conditions: If no workspace book keeping _MTN directory is found,
//   prints an error message to stderr, and exits with status 1.

CMD_AUTOMATE(inventory,  N_("[PATH]..."),
             N_("Prints a summary of files found in the workspace"),
             "",
             options::opts::depth |
             options::opts::exclude |
             options::opts::no_ignored |
             options::opts::no_unknown |
             options::opts::no_unchanged |
             options::opts::no_corresponding_renames)
{
  database db(app);
  workspace work(app);

  parent_map parents;
  work.get_parent_rosters(db, parents);
  // for now, until we've figured out what the format could look like
  // and what conceptional model we can implement
  // see: http://www.venge.net/mtn-wiki/MultiParentWorkspaceFallout
  N(parents.size() == 1,
    F("this command can only be used in a single-parent workspace"));

  roster_t new_roster, old_roster = parent_roster(parents.begin());
  temp_node_id_source nis;

  work.get_current_roster_shape(db, nis, new_roster);

  inventory_map inventory;
  vector<file_path> includes = args_to_paths(args);
  vector<file_path> excludes = args_to_paths(app.opts.exclude_patterns);

  if (!app.opts.no_corresponding_renames)
    {
      vector<file_path> add_includes, add_excludes;
      inventory_determine_corresponding_paths(old_roster, new_roster,
                                              includes, excludes,
                                              add_includes, add_excludes);

      copy(add_includes.begin(), add_includes.end(),
           inserter(includes, includes.end()));

      copy(add_excludes.begin(), add_excludes.end(),
           inserter(excludes, excludes.end()));
    }

  node_restriction nmask(work, includes, excludes, app.opts.depth, old_roster, new_roster);
  // skip the check of the workspace paths because some of them might
  // be missing and the user might want to query the recorded structure
  // of them anyways
  path_restriction pmask(work, includes, excludes, app.opts.depth, path_restriction::skip_check);

  inventory_rosters(old_roster, new_roster, nmask, pmask, inventory);
  inventory_filesystem(work, pmask, inventory);

  basic_io::printer pr;

  for (inventory_map::const_iterator i = inventory.begin(); i != inventory.end();
       ++i)
    {
      file_path const & fp = i->first;
      inventory_item const & item = i->second;

      //
      // check if we should output this element at all
      //
      vector<string> states;
      inventory_determine_states(work, fp, item,
                                 old_roster, new_roster, states);

      if (find(states.begin(), states.end(), "ignored") != states.end() &&
          app.opts.no_ignored)
        continue;

      if (find(states.begin(), states.end(), "unknown") != states.end() &&
          app.opts.no_unknown)
        continue;

      vector<string> changes;
      inventory_determine_changes(item, old_roster, changes);

      bool is_tracked =
        find(states.begin(), states.end(), "unknown") == states.end() &&
        find(states.begin(), states.end(), "ignored") == states.end();

      bool has_changed =
        find(states.begin(), states.end(), "rename_source") != states.end() ||
        find(states.begin(), states.end(), "rename_target") != states.end() ||
        find(states.begin(), states.end(), "added")         != states.end() ||
        find(states.begin(), states.end(), "dropped")       != states.end() ||
        find(states.begin(), states.end(), "missing")       != states.end() ||
        !changes.empty();

      if (is_tracked && !has_changed && app.opts.no_unchanged)
        continue;

      //
      // begin building the output stanza
      //
      basic_io::stanza st;
      st.push_file_pair(syms::path, fp);

      if (item.old_node.exists)
        {
          switch (item.old_node.type)
            {
            case path::file: st.push_str_pair(syms::old_type, "file"); break;
            case path::directory: st.push_str_pair(syms::old_type, "directory"); break;
            case path::nonexistent: I(false);
            }

          if (item.new_path.as_internal().length() > 0)
            {
              st.push_file_pair(syms::new_path, item.new_path);
            }
        }

      if (item.new_node.exists)
        {
          switch (item.new_node.type)
            {
            case path::file: st.push_str_pair(syms::new_type, "file"); break;
            case path::directory: st.push_str_pair(syms::new_type, "directory"); break;
            case path::nonexistent: I(false);
            }

          if (item.old_path.as_internal().length() > 0)
            {
              st.push_file_pair(syms::old_path, item.old_path);
            }
        }

      switch (item.fs_type)
        {
        case path::file: st.push_str_pair(syms::fs_type, "file"); break;
        case path::directory: st.push_str_pair(syms::fs_type, "directory"); break;
        case path::nonexistent: st.push_str_pair(syms::fs_type, "none"); break;
        }

      //
      // finally output the previously recorded states and changes
      //
      I(!states.empty());
      st.push_str_multi(syms::status, states);

      if (!changes.empty())
        st.push_str_multi(syms::changes, changes);

      pr.print_stanza(st);
    }

  output.write(pr.buf.data(), pr.buf.size());
}

// Name: get_revision
// Arguments:
//   1: a revision id
// Added in: 1.0
// Changed in: 7.0 (REVID argument is now mandatory)

// Purpose: Prints change information for the specified revision id.
//   There are several changes that are described; each of these is
//   described by a different basic_io stanza. The first string pair
//   of each stanza indicates the type of change represented.
//
//   All stanzas are formatted by basic_io. Stanzas are separated
//   by a blank line. Values will be escaped, '\' to '\\' and
//   '"' to '\"'.
//
//   Possible values of this first value are along with an ordered list of
//   basic_io formatted stanzas that will be provided are:
//
//   'format_version'
//         used in case this format ever needs to change.
//         format: ('format_version', the string "1")
//         occurs: exactly once
//   'new_manifest'
//         represents the new manifest associated with the revision.
//         format: ('new_manifest', manifest id)
//         occurs: exactly one
//   'old_revision'
//         represents a parent revision.
//         format: ('old_revision', revision id)
//         occurs: either one or two times
//   'delete
//         represents a file or directory that was deleted.
//         format: ('delete', path)
//         occurs: zero or more times
//   'rename'
//         represents a file or directory that was renamed.
//         format: ('rename, old filename), ('to', new filename)
//         occurs: zero or more times
//   'add_dir'
//         represents a directory that was added.
//         format: ('add_dir, path)
//         occurs: zero or more times
//   'add_file'
//         represents a file that was added.
//         format: ('add_file', path), ('content', file id)
//         occurs: zero or more times
//   'patch'
//         represents a file that was modified.
//         format: ('patch', filename), ('from', file id), ('to', file id)
//         occurs: zero or more times
//   'clear'
//         represents an attr that was removed.
//         format: ('clear', filename), ('attr', attr name)
//         occurs: zero or more times
//   'set'
//         represents an attr whose value was changed.
//         format: ('set', filename), ('attr', attr name), ('value', attr value)
//         occurs: zero or more times
//
//   These stanzas will always occur in the order listed here; stanzas of
//   the same type will be sorted by the filename they refer to.
// Error conditions: If the revision specified is unknown or invalid
// prints an error message to stderr and exits with status 1.
CMD_AUTOMATE(get_revision, N_("REVID"),
             N_("Shows change information for a revision"),
             "",
             options::opts::none)
{
  N(args.size() == 1,
    F("wrong argument count"));

<<<<<<< HEAD
  revision_data dat;
  revision_id ident;

  ident = revision_id(idx(args, 0)());
  N(app.db.revision_exists(ident),
    F("no revision %s found in database") % ident);
  app.db.get_revision(ident, dat);

  L(FL("dumping revision %s") % ident);
  output.write(dat.inner()().data(), dat.inner()().size());
}

// Name: get_current_revision
// Arguments:
//   1: list of restriction paths
// Added in: 7.0
// Purpose: Outputs (an optionally restricted) revision based on
//          changes in the current workspace

CMD_AUTOMATE(get_current_revision, N_("[PATHS ...]"),
             N_("Shows change information for a workspace"),
             "",
             options::opts::exclude | options::opts::depth)
{
=======
  database db(app);

>>>>>>> 6af4ba43
  temp_node_id_source nis;
  revision_data dat;
  revision_id ident;

<<<<<<< HEAD
  roster_t new_roster;
  parent_map old_rosters;
  revision_t rev;
  cset excluded;

  app.require_workspace();
  app.work.get_parent_rosters(old_rosters);
  app.work.get_current_roster_shape(new_roster, nis);

  node_restriction mask(args_to_paths(args),
                        args_to_paths(app.opts.exclude_patterns),
                        app.opts.depth,
                        old_rosters, new_roster, app);

  app.work.update_current_roster_from_filesystem(new_roster, mask);

  make_revision(old_rosters, new_roster, rev);
  make_restricted_revision(old_rosters, new_roster, mask, rev,
                           excluded, execid);
  calculate_ident(rev, ident);
  write_revision(rev, dat);
=======
  if (args.size() == 0)
    {
      workspace work(app);

      roster_t new_roster;
      parent_map old_rosters;
      revision_t rev;

      work.get_parent_rosters(db, old_rosters);
      work.get_current_roster_shape(db, nis, new_roster);
      work.update_current_roster_from_filesystem(new_roster);

      make_revision(old_rosters, new_roster, rev);
      calculate_ident(rev, ident);
      write_revision(rev, dat);
    }
  else
    {
      ident = revision_id(idx(args, 0)());
      N(db.revision_exists(ident),
        F("no revision %s found in database") % ident);
      db.get_revision(ident, dat);
    }
>>>>>>> 6af4ba43

  L(FL("dumping revision %s") % ident);
  output.write(dat.inner()().data(), dat.inner()().size());
}


// Name: get_base_revision_id
// Arguments: none
// Added in: 2.0
// Purpose: Prints the revision id the current workspace is based
//   on. This is the value stored in _MTN/revision
// Error conditions: If no workspace book keeping _MTN directory is found,
//   prints an error message to stderr, and exits with status 1.
CMD_AUTOMATE(get_base_revision_id, "",
             N_("Shows the revision on which the workspace is based"),
             "",
             options::opts::none)
{
  N(args.size() == 0,
    F("no arguments needed"));

  database db(app);
  workspace work(app);

  parent_map parents;
  work.get_parent_rosters(db, parents);
  N(parents.size() == 1,
    F("this command can only be used in a single-parent workspace"));

  output << parent_id(parents.begin()) << '\n';
}

// Name: get_current_revision_id
// Arguments: none
// Added in: 2.0
// Purpose: Prints the revision id of the current workspace. This is the
//   id of the revision that would be committed by an unrestricted
//   commit calculated from _MTN/revision, _MTN/work and any edits to
//   files in the workspace.
// Error conditions: If no workspace book keeping _MTN directory is found,
//   prints an error message to stderr, and exits with status 1.
CMD_AUTOMATE(get_current_revision_id, "",
             N_("Shows the revision of the current workspace"),
             "",
             options::opts::none)
{
  N(args.size() == 0,
    F("no arguments needed"));

  workspace work(app);
  database db(app);

  parent_map parents;
  roster_t new_roster;
  revision_id new_revision_id;
  revision_t rev;
  temp_node_id_source nis;

  work.get_current_roster_shape(db, nis, new_roster);
  work.update_current_roster_from_filesystem(new_roster);

  work.get_parent_rosters(db, parents);
  make_revision(parents, new_roster, rev);

  calculate_ident(rev, new_revision_id);

  output << new_revision_id << '\n';
}

// Name: get_manifest_of
// Arguments:
//   1: a revision id (optional, determined from the workspace if not given)
// Added in: 2.0
// Purpose: Prints the contents of the manifest associated with the
//   given revision ID.
//
// Output format:
//   There is one basic_io stanza for each file or directory in the
//   manifest.
//
//   All stanzas are formatted by basic_io. Stanzas are separated
//   by a blank line. Values will be escaped, '\' to '\\' and
//   '"' to '\"'.
//
//   Possible values of this first value are along with an ordered list of
//   basic_io formatted stanzas that will be provided are:
//
//   'format_version'
//         used in case this format ever needs to change.
//         format: ('format_version', the string "1")
//         occurs: exactly once
//   'dir':
//         represents a directory.  The path "" (the empty string) is used
//         to represent the root of the tree.
//         format: ('dir', pathname)
//         occurs: one or more times
//   'file':
//         represents a file.
//         format: ('file', pathname), ('content', file id)
//         occurs: zero or more times
//
//   In addition, 'dir' and 'file' stanzas may have attr information
//   included.  These are appended to the stanza below the basic
//   dir/file information, with one line describing each attr.  These
//   lines take the form ('attr', attr name, attr value).
//
//   Stanzas are sorted by the path string.
//
// Error conditions: If the revision ID specified is unknown or
// invalid prints an error message to stderr and exits with status 1.
CMD_AUTOMATE(get_manifest_of, N_("[REVID]"),
             N_("Shows the manifest associated with a revision"),
             "",
             options::opts::none)
{
  database db(app);

  N(args.size() < 2,
    F("wrong argument count"));

  manifest_data dat;
  manifest_id mid;
  roster_t new_roster;

  if (args.size() == 0)
    {
      workspace work(app);

      temp_node_id_source nis;

      work.get_current_roster_shape(db, nis, new_roster);
      work.update_current_roster_from_filesystem(new_roster);
    }
  else
    {
      revision_id rid = revision_id(idx(args, 0)());
      N(db.revision_exists(rid),
        F("no revision %s found in database") % rid);
      db.get_roster(rid, new_roster);
    }

  calculate_ident(new_roster, mid);
  write_manifest_of_roster(new_roster, dat);
  L(FL("dumping manifest %s") % mid);
  output.write(dat.inner()().data(), dat.inner()().size());
}


// Name: packet_for_rdata
// Arguments:
//   1: a revision id
// Added in: 2.0
// Purpose: Prints the revision data in packet format
//
// Output format: revision data in "monotone read" compatible packet
//   format
//
// Error conditions: If the revision id specified is unknown or
// invalid prints an error message to stderr and exits with status 1.
CMD_AUTOMATE(packet_for_rdata, N_("REVID"),
             N_("Prints the revision data in packet format"),
             "",
             options::opts::none)
{
  N(args.size() == 1,
    F("wrong argument count"));

  database db(app);

  packet_writer pw(output);

  revision_id r_id(idx(args, 0)());
  revision_data r_data;

  N(db.revision_exists(r_id),
    F("no such revision '%s'") % r_id);
  db.get_revision(r_id, r_data);
  pw.consume_revision_data(r_id,r_data);
}

// Name: packets_for_certs
// Arguments:
//   1: a revision id
// Added in: 2.0
// Purpose: Prints the certs associated with a revision in packet format
//
// Output format: certs in "monotone read" compatible packet format
//
// Error conditions: If the revision id specified is unknown or
// invalid prints an error message to stderr and exits with status 1.
CMD_AUTOMATE(packets_for_certs, N_("REVID"),
             N_("Prints the certs associated with a revision in "
                "packet format"),
             "",
             options::opts::none)
{
  N(args.size() == 1,
    F("wrong argument count"));

  database db(app);
  project_t project(db);
  packet_writer pw(output);

  revision_id r_id(idx(args, 0)());
  vector< revision<cert> > certs;

  N(db.revision_exists(r_id),
    F("no such revision '%s'") % r_id);
  project.get_revision_certs(r_id, certs);
  for (size_t i = 0; i < certs.size(); ++i)
    pw.consume_revision_cert(idx(certs,i));
}

// Name: packet_for_fdata
// Arguments:
//   1: a file id
// Added in: 2.0
// Purpose: Prints the file data in packet format
//
// Output format: file data in "monotone read" compatible packet format
//
// Error conditions: If the file id specified is unknown or invalid
// prints an error message to stderr and exits with status 1.
CMD_AUTOMATE(packet_for_fdata, N_("FILEID"),
             N_("Prints the file data in packet format"),
             "",
             options::opts::none)
{
  N(args.size() == 1,
    F("wrong argument count"));

  database db(app);

  packet_writer pw(output);

  file_id f_id(idx(args, 0)());
  file_data f_data;

  N(db.file_version_exists(f_id),
    F("no such file '%s'") % f_id);
  db.get_file_version(f_id, f_data);
  pw.consume_file_data(f_id,f_data);
}

// Name: packet_for_fdelta
// Arguments:
//   1: a file id
//   2: a file id
// Added in: 2.0
// Purpose: Prints the file delta in packet format
//
// Output format: file delta in "monotone read" compatible packet format
//
// Error conditions: If any of the file ids specified are unknown or
// invalid prints an error message to stderr and exits with status 1.
CMD_AUTOMATE(packet_for_fdelta, N_("OLD_FILE NEW_FILE"),
             N_("Prints the file delta in packet format"),
             "",
             options::opts::none)
{
  N(args.size() == 2,
    F("wrong argument count"));

  database db(app);

  packet_writer pw(output);

  file_id f_old_id(idx(args, 0)());
  file_id f_new_id(idx(args, 1)());
  file_data f_old_data, f_new_data;

  N(db.file_version_exists(f_old_id),
    F("no such revision '%s'") % f_old_id);
  N(db.file_version_exists(f_new_id),
    F("no such revision '%s'") % f_new_id);
  db.get_file_version(f_old_id, f_old_data);
  db.get_file_version(f_new_id, f_new_data);
  delta del;
  diff(f_old_data.inner(), f_new_data.inner(), del);
  pw.consume_file_delta(f_old_id, f_new_id, file_delta(del));
}

// Name: common_ancestors
// Arguments:
//   1 or more revision ids
// Added in: 2.1
// Purpose: Prints all revisions which are ancestors of all of the
//   revisions given as arguments.
// Output format: A list of revision ids, in hexadecimal, each
//   followed by a newline.  Revisions are printed in alphabetically
//   sorted order.
// Error conditions: If any of the revisions do not exist, prints
//   nothing to stdout, prints an error message to stderr, and exits
//   with status 1.
CMD_AUTOMATE(common_ancestors, N_("REV1 [REV2 [REV3 [...]]]"),
             N_("Prints revisions that are common ancestors of a list "
                "of revisions"),
             "",
             options::opts::none)
{
  N(args.size() > 0,
    F("wrong argument count"));

  database db(app);

  set<revision_id> ancestors, common_ancestors;
  vector<revision_id> frontier;
  for (args_vector::const_iterator i = args.begin(); i != args.end(); ++i)
    {
      revision_id rid((*i)());
      N(db.revision_exists(rid), F("no such revision '%s'") % rid);
      ancestors.clear();
      ancestors.insert(rid);
      frontier.push_back(rid);
      while (!frontier.empty())
        {
          revision_id rid = frontier.back();
          frontier.pop_back();
          if(!null_id(rid))
            {
              set<revision_id> parents;
              db.get_revision_parents(rid, parents);
              for (set<revision_id>::const_iterator i = parents.begin();
                   i != parents.end(); ++i)
                {
                  if (ancestors.find(*i) == ancestors.end())
                    {
                      frontier.push_back(*i);
                      ancestors.insert(*i);
                    }
                }
            }
        }
      if (common_ancestors.empty())
        common_ancestors = ancestors;
      else
        {
          set<revision_id> common;
          set_intersection(ancestors.begin(), ancestors.end(),
                         common_ancestors.begin(), common_ancestors.end(),
                         inserter(common, common.begin()));
          common_ancestors = common;
        }
    }

  for (set<revision_id>::const_iterator i = common_ancestors.begin();
       i != common_ancestors.end(); ++i)
    if (!null_id(*i))
      output << (*i).inner()() << '\n';
}

// Name: branches
// Arguments:
//   None
// Added in: 2.2
// Purpose:
//   Prints all branch certs present in the revision graph, that are not
//   excluded by the lua hook 'ignore_branch'.
// Output format:
//   Zero or more lines, each the name of a branch. The lines are printed
//   in alphabetically sorted order.
// Error conditions:
//   None.
CMD_AUTOMATE(branches, "",
             N_("Prints all branch certs in the revision graph"),
             "",
             options::opts::none)
{
  N(args.size() == 0,
    F("no arguments needed"));

  database db(app);
  project_t project(db);
  set<branch_name> names;

  project.get_branch_list(names, !app.opts.ignore_suspend_certs);

  for (set<branch_name>::const_iterator i = names.begin();
       i != names.end(); ++i)
    if (!app.lua.hook_ignore_branch(*i))
      output << (*i) << '\n';
}

// Name: tags
// Arguments:
//   A branch pattern (optional).
// Added in: 2.2
// Purpose:
//   If a branch pattern is given, prints all tags that are attached to
//   revisions on branches matched by the pattern; otherwise prints all tags
//   of the revision graph.
//
//   If a branch name is ignored by means of the lua hook 'ignore_branch',
//   it is neither printed, nor can it be matched by a pattern.
// Output format:
//   There is one basic_io stanza for each tag.
//
//   All stanzas are formatted by basic_io. Stanzas are separated
//   by a blank line. Values will be escaped, '\' to '\\' and
//   '"' to '\"'.
//
//   Each stanza has exactly the following four entries:
//
//   'tag'
//         the value of the tag cert, i.e. the name of the tag
//   'revision'
//         the hexadecimal id of the revision the tag is attached to
//   'signer'
//         the name of the key used to sign the tag cert
//   'branches'
//         a (possibly empty) list of all branches the tagged revision is on
//
//   Stanzas are printed in arbitrary order.
// Error conditions:
//   A run-time exception is thrown for illegal patterns.
CMD_AUTOMATE(tags, N_("[BRANCH_PATTERN]"),
             N_("Prints all tags attached to a set of branches"),
             "",
             options::opts::none)
{
  N(args.size() < 2,
    F("wrong argument count"));

  database db(app);
  project_t project(db);
  globish incl("*");
  bool filtering(false);

  if (args.size() == 1) {
    incl = globish(idx(args, 0)());
    filtering = true;
  }

  basic_io::printer prt;
  basic_io::stanza stz;
  stz.push_str_pair(symbol("format_version"), "1");
  prt.print_stanza(stz);

  set<tag_t> tags;
  project.get_tags(tags);

  for (set<tag_t>::const_iterator tag = tags.begin();
       tag != tags.end(); ++tag)
    {
      set<branch_name> branches;
      project.get_revision_branches(tag->ident, branches);

      bool show(!filtering);
      vector<string> branch_names;

      for (set<branch_name>::const_iterator branch = branches.begin();
           branch != branches.end(); ++branch)
        {
          // FIXME: again, hook_ignore_branch should probably be in the
          //        database context...
          if (app.lua.hook_ignore_branch(*branch))
            continue;

          if (!show && incl.matches((*branch)()))
            show = true;
          branch_names.push_back((*branch)());
        }

      if (show)
        {
          basic_io::stanza stz;
          stz.push_str_pair(symbol("tag"), tag->name());
          stz.push_hex_pair(symbol("revision"), tag->ident.inner());
          stz.push_str_pair(symbol("signer"), tag->key());
          stz.push_str_multi(symbol("branches"), branch_names);
          prt.print_stanza(stz);
        }
    }
  output.write(prt.buf.data(), prt.buf.size());
}

namespace
{
  namespace syms
  {
    symbol const key("key");
    symbol const signature("signature");
    symbol const name("name");
    symbol const value("value");
    symbol const trust("trust");

    symbol const public_hash("public_hash");
    symbol const private_hash("private_hash");
    symbol const public_location("public_location");
    symbol const private_location("private_location");

    symbol const domain("domain");
    symbol const entry("entry");
  }
};

// Name: genkey
// Arguments:
//   1: the key ID
//   2: the key passphrase
// Added in: 3.1
// Purpose: Generates a key with the given ID and passphrase
//
// Output format: a basic_io stanza for the new key, as for ls keys
//
// Sample output:
//               name "tbrownaw@gmail.com"
//        public_hash [475055ec71ad48f5dfaf875b0fea597b5cbbee64]
//       private_hash [7f76dae3f91bb48f80f1871856d9d519770b7f8a]
//    public_location "database" "keystore"
//   private_location "keystore"
//
// Error conditions: If the passphrase is empty or the key already exists,
// prints an error message to stderr and exits with status 1.
CMD_AUTOMATE(genkey, N_("KEYID PASSPHRASE"),
             N_("Generates a key"),
             "",
             options::opts::none)
{
  N(args.size() == 2,
    F("wrong argument count"));

  database db(app);
  key_store keys(app);

  rsa_keypair_id ident;
  internalize_rsa_keypair_id(idx(args, 0), ident);

  utf8 passphrase = idx(args, 1);

  hexenc<id> pubhash, privhash;
  keys.create_key_pair(db, ident, &passphrase, &pubhash, &privhash);

  basic_io::printer prt;
  basic_io::stanza stz;
  vector<string> publocs, privlocs;
  if (db.database_specified())
    publocs.push_back("database");
  publocs.push_back("keystore");
  privlocs.push_back("keystore");

  stz.push_str_pair(syms::name, ident());
  stz.push_hex_pair(syms::public_hash, pubhash);
  stz.push_hex_pair(syms::private_hash, privhash);
  stz.push_str_multi(syms::public_location, publocs);
  stz.push_str_multi(syms::private_location, privlocs);
  prt.print_stanza(stz);

  output.write(prt.buf.data(), prt.buf.size());

}

// Name: get_option
// Arguments:
//   1: an options name
// Added in: 3.1
// Purpose: Show the value of the named option in _MTN/options
//
// Output format: A string
//
// Sample output (for 'mtn automate get_option branch:
//   net.venge.monotone
//
CMD_AUTOMATE(get_option, N_("OPTION"),
             N_("Shows the value of an option"),
             "",
             options::opts::none)
{
  N(args.size() == 1,
    F("wrong argument count"));

  workspace work(app);
  work.print_ws_option(args[0], output);
}

// Name: get_content_changed
// Arguments:
//   1: a revision ID
//   2: a file name
// Added in: 3.1
// Purpose: Returns a list of revision IDs in which the content
// was most recently changed, relative to the revision ID specified
// in argument 1. This equates to a content mark following
// the *-merge algorithm.
//
// Output format: Zero or more basic_io stanzas, each specifying a
// revision ID for which a content mark is set.
//
//   Each stanza has exactly one entry:
//
//   'content_mark'
//         the hexadecimal id of the revision the content mark is attached to
// Sample output (for 'mtn automate get_content_changed 3bccff99d08421df72519b61a4dded16d1139c33 ChangeLog):
//   content_mark [276264b0b3f1e70fc1835a700e6e61bdbe4c3f2f]
//
CMD_AUTOMATE(get_content_changed, N_("REV FILE"),
             N_("Lists the revisions that changed the content relative "
                "to another revision"),
             "",
             options::opts::none)
{
  N(args.size() == 2,
    F("wrong argument count"));

  database db(app);

  roster_t new_roster;
  revision_id ident;
  marking_map mm;

  ident = revision_id(idx(args, 0)());
  N(db.revision_exists(ident),
    F("no revision %s found in database") % ident);
  db.get_roster(ident, new_roster, mm);

  file_path path = file_path_external(idx(args,1));
  N(new_roster.has_node(path),
    F("file %s is unknown for revision %s") % path % ident);

  node_t node = new_roster.get_node(path);
  marking_map::const_iterator m = mm.find(node->self);
  I(m != mm.end());
  marking_t mark = m->second;

  basic_io::printer prt;
  for (set<revision_id>::const_iterator i = mark.file_content.begin();
       i != mark.file_content.end(); ++i)
    {
      basic_io::stanza st;
      st.push_hex_pair(basic_io::syms::content_mark, i->inner());
      prt.print_stanza(st);
    }
    output.write(prt.buf.data(), prt.buf.size());
}

// Name: get_corresponding_path
// Arguments:
//   1: a source revision ID
//   2: a file name (in the source revision)
//   3: a target revision ID
// Added in: 3.1
// Purpose: Given a the file name in the source revision, a filename
// will if possible be returned naming the file in the target revision.
// This allows the same file to be matched between revisions, accounting
// for renames and other changes.
//
// Output format: Zero or one basic_io stanzas. Zero stanzas will be
// output if the file does not exist within the target revision; this is
// not considered an error.
// If the file does exist in the target revision, a single stanza with the
// following details is output.
//
//   The stanza has exactly one entry:
//
//   'file'
//         the file name corresponding to "file name" (arg 2) in the target revision
//
// Sample output (for automate get_corresponding_path 91f25c8ee830b11b52dd356c925161848d4274d0 foo2 dae0d8e3f944c82a9688bcd6af99f5b837b41968; see automate_get_corresponding_path test)
// file "foo"
CMD_AUTOMATE(get_corresponding_path, N_("REV1 FILE REV2"),
             N_("Prints the name of a file in a target revision relative "
                "to a given revision"),
             "",
             options::opts::none)
{
  N(args.size() == 3,
    F("wrong argument count"));

  database db(app);

  roster_t new_roster, old_roster;
  revision_id ident, old_ident;

  ident = revision_id(idx(args, 0)());
  N(db.revision_exists(ident),
    F("no revision %s found in database") % ident);
  db.get_roster(ident, new_roster);

  old_ident = revision_id(idx(args, 2)());
  N(db.revision_exists(old_ident),
    F("no revision %s found in database") % old_ident);
  db.get_roster(old_ident, old_roster);

  file_path path = file_path_external(idx(args,1));
  N(new_roster.has_node(path),
    F("file %s is unknown for revision %s") % path % ident);

  node_t node = new_roster.get_node(path);
  basic_io::printer prt;
  if (old_roster.has_node(node->self))
    {
      file_path old_path;
      basic_io::stanza st;
      old_roster.get_name(node->self, old_path);
      st.push_file_pair(basic_io::syms::file, old_path);
      prt.print_stanza(st);
    }
  output.write(prt.buf.data(), prt.buf.size());
}

// Name: put_file
// Arguments:
//   base FILEID (optional)
//   file contents (binary, intended for automate stdio use)
// Added in: 4.1
// Purpose:
//   Store a file in the database.
//   Optionally encode it as a file_delta
// Output format:
//   The ID of the new file (40 digit hex string)
// Error conditions:
//   a runtime exception is thrown if base revision is not available
CMD_AUTOMATE(put_file, N_("[FILEID] CONTENTS"),
             N_("Stores a file in the database"),
             "",
             options::opts::none)
{
  N(args.size() == 1 || args.size() == 2,
    F("wrong argument count"));

  database db(app);

  file_id sha1sum;
  transaction_guard tr(db);
  if (args.size() == 1)
    {
      file_data dat(idx(args, 0)());
      calculate_ident(dat, sha1sum);

      db.put_file(sha1sum, dat);
    }
  else if (args.size() == 2)
    {
      file_data dat(idx(args, 1)());
      calculate_ident(dat, sha1sum);
      file_id base_id(idx(args, 0)());
      N(db.file_version_exists(base_id),
        F("no file version %s found in database") % base_id);

      // put_file_version won't do anything if the target ID already exists,
      // but we can save the delta calculation by checking here too
      if (!db.file_version_exists(sha1sum))
        {
          file_data olddat;
          db.get_file_version(base_id, olddat);
          delta del;
          diff(olddat.inner(), dat.inner(), del);

          db.put_file_version(base_id, sha1sum, file_delta(del));
        }
    }
  else I(false);

  tr.commit();
  output << sha1sum << '\n';
}

// Name: put_revision
// Arguments:
//   revision-data
// Added in: 4.1
// Purpose:
//   Store a revision into the database.
// Output format:
//   The ID of the new revision
// Error conditions:
//   none
CMD_AUTOMATE(put_revision, N_("REVISION-DATA"),
             N_("Stores a revision into the database"),
             "",
             options::opts::none)
{
  N(args.size() == 1,
    F("wrong argument count"));

  database db(app);

  revision_t rev;
  read_revision(revision_data(idx(args, 0)()), rev);

  // recalculate manifest
  temp_node_id_source nis;
  rev.new_manifest = manifest_id();
  for (edge_map::const_iterator e = rev.edges.begin(); e != rev.edges.end(); ++e)
    {
      // calculate new manifest
      roster_t old_roster;
      if (!null_id(e->first)) db.get_roster(e->first, old_roster);
      roster_t new_roster = old_roster;
      editable_roster_base eros(new_roster, nis);
      e->second->apply_to(eros);
      if (null_id(rev.new_manifest))
        // first edge, initialize manifest
        calculate_ident(new_roster, rev.new_manifest);
      else
        // following edge, make sure that all csets end at the same manifest
        {
          manifest_id calculated;
          calculate_ident(new_roster, calculated);
          I(calculated == rev.new_manifest);
        }
    }

  revision_id id;
  calculate_ident(rev, id);

  // If the database refuses the revision, make sure this is because it's
  // already there.
  E(db.put_revision(id, rev) || db.revision_exists(id),
    F("missing prerequisite for revision %s") % id);

  output << id << '\n';
}

// Name: cert
// Arguments:
//   revision ID
//   certificate name
//   certificate value
// Added in: 4.1
// Purpose:
//   Add a revision certificate (like mtn cert).
// Output format:
//   nothing
// Error conditions:
//   none
CMD_AUTOMATE(cert, N_("REVISION-ID NAME VALUE"),
             N_("Adds a revision certificate"),
             "",
             options::opts::none)
{
  N(args.size() == 3,
    F("wrong argument count"));

  database db(app);
  key_store keys(app);

  revision_id rid(idx(args, 0)());
  N(db.revision_exists(rid),
    F("no such revision '%s'") % rid);

  cache_user_key(app.opts, app.lua, db, keys);
  put_simple_revision_cert(db, keys, rid, cert_name(idx(args, 1)()),
                           cert_value(idx(args, 2)()));
}

// Name: get_db_variables
// Arguments:
//   variable domain
// Changes:
//  4.1 (added as 'db_get')
//  7.0 (changed to 'get_db_variables', output is now basic_io)
// Purpose:
//   Retrieves db variables, optionally filtered by DOMAIN
// Output format:
//   basic_io, see the mtn docs for details
// Error conditions:
//   none
CMD_AUTOMATE(get_db_variables, N_("[DOMAIN]"),
             N_("Retrieve database variables"),
             "",
             options::opts::none)
{
  N(args.size() < 2,
    F("wrong argument count"));

  database db(app);
  bool filter_by_domain = false;
  var_domain filter;
  if (args.size() == 1)
    {
      filter_by_domain = true;
      filter = var_domain(idx(args, 0)());
    }

  map<var_key, var_value> vars;
  db.get_vars(vars);

  var_domain cur_domain;
  basic_io::stanza st;
  basic_io::printer pr;
  bool found_something = false;

  for (map<var_key, var_value>::const_iterator i = vars.begin();
       i != vars.end(); ++i)
    {
      if (filter_by_domain && !(i->first.first == filter))
        continue;

      found_something = true;

      if (cur_domain != i->first.first)
        {
          // check if we need to print a previous stanza
          if (st.entries.size() > 0)
            {
              pr.print_stanza(st);
              st.entries.clear();
            }
          cur_domain = i->first.first;
          st.push_str_pair(syms::domain, cur_domain());
        }

      st.push_str_triple(syms::entry, i->first.second(), i->second());
    }

    N(found_something,
      F("No variables found or invalid domain specified"));

    // print the last stanza
    pr.print_stanza(st);
    output.write(pr.buf.data(), pr.buf.size());
}

// Name: set_db_variable
// Arguments:
//   variable domain
//   variable name
//   veriable value
// Changes:
//   4.1 (added as 'db_set')
//   7.0 (renamed to 'set_db_variable')
// Purpose:
//   Set a database variable (like mtn database set)
// Output format:
//   nothing
// Error conditions:
//   none
CMD_AUTOMATE(set_db_variable, N_("DOMAIN NAME VALUE"),
             N_("Sets a database variable"),
             "",
             options::opts::none)
{
  N(args.size() == 3,
    F("wrong argument count"));

  database db(app);

  var_domain domain = var_domain(idx(args, 0)());
  utf8 name = idx(args, 1);
  utf8 value = idx(args, 2);
  var_key key(domain, var_name(name()));
  db.set_var(key, var_value(value()));
}

// Name: drop_db_variables
// Arguments:
//   variable domain
//   variable name
// Changes:
//  7.0 (added)
// Purpose:
//   Drops a database variable (like mtn unset DOMAIN NAME) or all variables
//   within a domain
// Output format:
//   none
// Error conditions:
//   a runtime exception is thrown if the variable was not found
CMD_AUTOMATE(drop_db_variables, N_("DOMAIN [NAME]"),
             N_("Drops a database variable"),
             "",
             options::opts::none)
{
  N(args.size() == 1 || args.size() == 2,
    F("wrong argument count"));

  database db(app);

  var_domain domain(idx(args, 0)());

  if (args.size() == 2)
    {
      var_name name(idx(args, 1)());
      var_key  key(domain, name);
      N(db.var_exists(key),
        F("no var with name %s in domain %s") % name % domain);
      db.clear_var(key);
    }
  else
    {
      map<var_key, var_value> vars;
      db.get_vars(vars);
      bool found_something = false;

      for (map<var_key, var_value>::const_iterator i = vars.begin();
           i != vars.end(); ++i)
        {
          if (i->first.first == domain)
            {
              found_something = true;
              db.clear_var(i->first);
            }
        }

      N(found_something,
        F("no variables found in domain %s") % domain);
    }
}

// Local Variables:
// mode: C++
// fill-column: 76
// c-file-style: "gnu"
// indent-tabs-mode: nil
// End:
// vim: et:sw=2:sts=2:ts=2:cino=>2s,{s,\:s,+s,t0,g0,^-2,e-2,n-2,p2s,(0,=s:<|MERGE_RESOLUTION|>--- conflicted
+++ resolved
@@ -1192,14 +1192,15 @@
   N(args.size() == 1,
     F("wrong argument count"));
 
-<<<<<<< HEAD
+  database db(app);
+
   revision_data dat;
   revision_id ident;
 
   ident = revision_id(idx(args, 0)());
-  N(app.db.revision_exists(ident),
+  N(db.revision_exists(ident),
     F("no revision %s found in database") % ident);
-  app.db.get_revision(ident, dat);
+  db.get_revision(ident, dat);
 
   L(FL("dumping revision %s") % ident);
   output.write(dat.inner()().data(), dat.inner()().size());
@@ -1217,61 +1218,31 @@
              "",
              options::opts::exclude | options::opts::depth)
 {
-=======
-  database db(app);
-
->>>>>>> 6af4ba43
   temp_node_id_source nis;
   revision_data dat;
   revision_id ident;
 
-<<<<<<< HEAD
   roster_t new_roster;
   parent_map old_rosters;
   revision_t rev;
   cset excluded;
 
-  app.require_workspace();
-  app.work.get_parent_rosters(old_rosters);
-  app.work.get_current_roster_shape(new_roster, nis);
+  workspace work(app);
+  work.get_parent_rosters(old_rosters);
+  work.get_current_roster_shape(new_roster, nis);
 
   node_restriction mask(args_to_paths(args),
                         args_to_paths(app.opts.exclude_patterns),
                         app.opts.depth,
-                        old_rosters, new_roster, app);
-
-  app.work.update_current_roster_from_filesystem(new_roster, mask);
+                        old_rosters, new_roster);
+
+  work.update_current_roster_from_filesystem(new_roster, mask);
 
   make_revision(old_rosters, new_roster, rev);
   make_restricted_revision(old_rosters, new_roster, mask, rev,
                            excluded, execid);
   calculate_ident(rev, ident);
   write_revision(rev, dat);
-=======
-  if (args.size() == 0)
-    {
-      workspace work(app);
-
-      roster_t new_roster;
-      parent_map old_rosters;
-      revision_t rev;
-
-      work.get_parent_rosters(db, old_rosters);
-      work.get_current_roster_shape(db, nis, new_roster);
-      work.update_current_roster_from_filesystem(new_roster);
-
-      make_revision(old_rosters, new_roster, rev);
-      calculate_ident(rev, ident);
-      write_revision(rev, dat);
-    }
-  else
-    {
-      ident = revision_id(idx(args, 0)());
-      N(db.revision_exists(ident),
-        F("no revision %s found in database") % ident);
-      db.get_revision(ident, dat);
-    }
->>>>>>> 6af4ba43
 
   L(FL("dumping revision %s") % ident);
   output.write(dat.inner()().data(), dat.inner()().size());
