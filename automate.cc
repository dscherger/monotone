// Copyright (C) 2004, 2007 Nathaniel Smith <njs@pobox.com>
//
// This program is made available under the GNU GPL version 2.0 or
// greater. See the accompanying file COPYING for details.
//
// This program is distributed WITHOUT ANY WARRANTY; without even the
// implied warranty of MERCHANTABILITY or FITNESS FOR A PARTICULAR
// PURPOSE.

#include <algorithm>
#include <iterator>
#include <sstream>
#include <string>
#include <unistd.h>
#include <vector>

#include <boost/bind.hpp>
#include <boost/function.hpp>
#include <boost/lexical_cast.hpp>
#include <boost/tuple/tuple.hpp>

#include "app_state.hh"
#include "basic_io.hh"
#include "cert.hh"
#include "cmd.hh"
#include "commands.hh"
#include "constants.hh"
#include "inodeprint.hh"
#include "keys.hh"
#include "file_io.hh"
#include "packet.hh"
#include "restrictions.hh"
#include "revision.hh"
#include "transforms.hh"
#include "vocab.hh"
#include "globish.hh"
#include "charset.hh"
#include "safe_map.hh"

using std::allocator;
using std::basic_ios;
using std::basic_stringbuf;
using std::char_traits;
using std::inserter;
using std::make_pair;
using std::map;
using std::multimap;
using std::ostream;
using std::ostringstream;
using std::pair;
using std::set;
using std::sort;
using std::streamsize;
using std::string;
using std::vector;

using boost::lexical_cast;

// Name: heads
// Arguments:
//   1: branch name (optional, default branch is used if non-existant)
// Added in: 0.0
// Purpose: Prints the heads of the given branch.
// Output format: A list of revision ids, in hexadecimal, each followed by a
//   newline. Revision ids are printed in alphabetically sorted order.
// Error conditions: If the branch does not exist, prints nothing.  (There are
//   no heads.)
AUTOMATE(heads, N_("[BRANCH]"), options::opts::none)
{
  N(args.size() < 2,
    F("wrong argument count"));

  if (args.size() ==1 ) {
    // branchname was explicitly given, use that
    app.opts.branchname = branch_name(idx(args, 0)());
  }
  set<revision_id> heads;
  app.get_project().get_branch_heads(app.opts.branchname, heads);
  for (set<revision_id>::const_iterator i = heads.begin(); i != heads.end(); ++i)
    output << (*i).inner()() << '\n';
}

// Name: ancestors
// Arguments:
//   1 or more: revision ids
// Added in: 0.2
// Purpose: Prints the ancestors (exclusive) of the given revisions
// Output format: A list of revision ids, in hexadecimal, each followed by a
//   newline. Revision ids are printed in alphabetically sorted order.
// Error conditions: If any of the revisions do not exist, prints nothing to
//   stdout, prints an error message to stderr, and exits with status 1.
AUTOMATE(ancestors, N_("REV1 [REV2 [REV3 [...]]]"), options::opts::none)
{
  N(args.size() > 0,
    F("wrong argument count"));

  set<revision_id> ancestors;
  vector<revision_id> frontier;
  for (vector<utf8>::const_iterator i = args.begin(); i != args.end(); ++i)
    {
      revision_id rid((*i)());
      N(app.db.revision_exists(rid), F("No such revision %s") % rid);
      frontier.push_back(rid);
    }
  while (!frontier.empty())
    {
      revision_id rid = frontier.back();
      frontier.pop_back();
      if(!null_id(rid)) {
        set<revision_id> parents;
        app.db.get_revision_parents(rid, parents);
        for (set<revision_id>::const_iterator i = parents.begin();
             i != parents.end(); ++i)
          {
            if (ancestors.find(*i) == ancestors.end())
              {
                frontier.push_back(*i);
                ancestors.insert(*i);
              }
          }
      }
    }
  for (set<revision_id>::const_iterator i = ancestors.begin();
       i != ancestors.end(); ++i)
    if (!null_id(*i))
      output << (*i).inner()() << '\n';
}


// Name: descendents
// Arguments:
//   1 or more: revision ids
// Added in: 0.1
// Purpose: Prints the descendents (exclusive) of the given revisions
// Output format: A list of revision ids, in hexadecimal, each followed by a
//   newline. Revision ids are printed in alphabetically sorted order.
// Error conditions: If any of the revisions do not exist, prints nothing to
//   stdout, prints an error message to stderr, and exits with status 1.
AUTOMATE(descendents, N_("REV1 [REV2 [REV3 [...]]]"), options::opts::none)
{
  N(args.size() > 0,
    F("wrong argument count"));

  set<revision_id> descendents;
  vector<revision_id> frontier;
  for (vector<utf8>::const_iterator i = args.begin(); i != args.end(); ++i)
    {
      revision_id rid((*i)());
      N(app.db.revision_exists(rid), F("No such revision %s") % rid);
      frontier.push_back(rid);
    }
  while (!frontier.empty())
    {
      revision_id rid = frontier.back();
      frontier.pop_back();
      set<revision_id> children;
      app.db.get_revision_children(rid, children);
      for (set<revision_id>::const_iterator i = children.begin();
           i != children.end(); ++i)
        {
          if (descendents.find(*i) == descendents.end())
            {
              frontier.push_back(*i);
              descendents.insert(*i);
            }
        }
    }
  for (set<revision_id>::const_iterator i = descendents.begin();
       i != descendents.end(); ++i)
    output << (*i).inner()() << '\n';
}


// Name: erase_ancestors
// Arguments:
//   0 or more: revision ids
// Added in: 0.1
// Purpose: Prints all arguments, except those that are an ancestor of some
//   other argument.  One way to think about this is that it prints the
//   minimal elements of the given set, under the ordering imposed by the
//   "child of" relation.  Another way to think of it is if the arguments were
//   a branch, then we print the heads of that branch.
// Output format: A list of revision ids, in hexadecimal, each followed by a
//   newline.  Revision ids are printed in alphabetically sorted order.
// Error conditions: If any of the revisions do not exist, prints nothing to
//   stdout, prints an error message to stderr, and exits with status 1.
AUTOMATE(erase_ancestors, N_("[REV1 [REV2 [REV3 [...]]]]"), options::opts::none)
{
  set<revision_id> revs;
  for (vector<utf8>::const_iterator i = args.begin(); i != args.end(); ++i)
    {
      revision_id rid((*i)());
      N(app.db.revision_exists(rid), F("No such revision %s") % rid);
      revs.insert(rid);
    }
  erase_ancestors(revs, app);
  for (set<revision_id>::const_iterator i = revs.begin(); i != revs.end(); ++i)
    output << (*i).inner()() << '\n';
}

// Name: attributes
// Arguments:
//   1: file name
// Added in: 1.0
// Purpose: Prints all attributes for a file
// Output format: basic_io formatted output, each attribute has its own stanza:
//
// 'format_version'
//         used in case this format ever needs to change.
//         format: ('format_version', the string "1" currently)
//         occurs: exactly once
// 'attr'
//         represents an attribute entry
//         format: ('attr', name, value), ('state', [unchanged|changed|added|dropped])
//         occurs: zero or more times
//
// Error conditions: If the file name has no attributes, prints only the
//                   format version, if the file is unknown, escalates
AUTOMATE(attributes, N_("FILE"), options::opts::none)
{
  N(args.size() > 0,
    F("wrong argument count"));

  // this command requires a workspace to be run on
  app.require_workspace();

  // retrieve the path
  split_path path;
  file_path_external(idx(args,0)).split(path);

  roster_t base, current;
  parent_map parents;
  temp_node_id_source nis;

  // get the base and the current roster of this workspace
  app.work.get_current_roster_shape(current, nis);
  app.work.get_parent_rosters(parents);
  N(parents.size() == 1,
    F("this command can only be used in a single-parent workspace"));
  base = parent_roster(parents.begin());

  // escalate if the given path is unknown to the current roster
  N(current.has_node(path),
    F("file %s is unknown to the current workspace") % path);

  // create the printer
  basic_io::printer pr;

  // print the format version
  basic_io::stanza st;
  st.push_str_pair(basic_io::syms::format_version, "1");
  pr.print_stanza(st);

  // the current node holds all current attributes (unchanged and new ones)
  node_t n = current.get_node(path);
  for (full_attr_map_t::const_iterator i = n->attrs.begin();
       i != n->attrs.end(); ++i)
  {
    std::string value(i->second.second());
    std::string state("unchanged");

    // if if the first value of the value pair is false this marks a
    // dropped attribute
    if (!i->second.first)
      {
        // if the attribute is dropped, we should have a base roster
        // with that node. we need to check that for the attribute as well
        // because if it is dropped there as well it was already deleted
        // in any previous revision
        I(base.has_node(path));

        node_t prev_node = base.get_node(path);

        // find the attribute in there
        full_attr_map_t::const_iterator j = prev_node->attrs.find(i->first);
        I(j != prev_node->attrs.end());

        // was this dropped before? then ignore it
        if (!j->second.first) { continue; }

        state = "dropped";
        // output the previous (dropped) value later
        value = j->second.second();
      }
    // this marks either a new or an existing attribute
    else
      {
        if (base.has_node(path))
          {
            node_t prev_node = base.get_node(path);
            full_attr_map_t::const_iterator j =
              prev_node->attrs.find(i->first);
            // attribute not found? this is new
            if (j == prev_node->attrs.end())
              {
                state = "added";
              }
            // check if this attribute has been changed
            // (dropped and set again)
            else if (i->second.second() != j->second.second())
              {
                state = "changed";
              }

          }
        // its added since the whole node has been just added
        else
          {
            state = "added";
          }
      }

    basic_io::stanza st;
    st.push_str_triple(basic_io::syms::attr, i->first(), value);
    st.push_str_pair(symbol("state"), state);
    pr.print_stanza(st);
  }

  // print the output
  output.write(pr.buf.data(), pr.buf.size());
}

// Name: toposort
// Arguments:
//   0 or more: revision ids
// Added in: 0.1
// Purpose: Prints all arguments, topologically sorted.  I.e., if A is an
//   ancestor of B, then A will appear before B in the output list.
// Output format: A list of revision ids, in hexadecimal, each followed by a
//   newline.  Revisions are printed in topologically sorted order.
// Error conditions: If any of the revisions do not exist, prints nothing to
//   stdout, prints an error message to stderr, and exits with status 1.
AUTOMATE(toposort, N_("[REV1 [REV2 [REV3 [...]]]]"), options::opts::none)
{
  set<revision_id> revs;
  for (vector<utf8>::const_iterator i = args.begin(); i != args.end(); ++i)
    {
      revision_id rid((*i)());
      N(app.db.revision_exists(rid), F("No such revision %s") % rid);
      revs.insert(rid);
    }
  vector<revision_id> sorted;
  toposort(revs, sorted, app);
  for (vector<revision_id>::const_iterator i = sorted.begin();
       i != sorted.end(); ++i)
    output << (*i).inner()() << '\n';
}

// Name: ancestry_difference
// Arguments:
//   1: a revision id
//   0 or more further arguments: also revision ids
// Added in: 0.1
// Purpose: Prints all ancestors of the first revision A, that are not also
//   ancestors of the other revision ids, the "Bs".  For purposes of this
//   command, "ancestor" is an inclusive term; that is, A is an ancestor of
//   one of the Bs, it will not be printed, but otherwise, it will be; and
//   none of the Bs will ever be printed.  If A is a new revision, and Bs are
//   revisions that you have processed before, then this command tells you
//   which revisions are new since then.
// Output format: A list of revision ids, in hexadecimal, each followed by a
//   newline.  Revisions are printed in topologically sorted order.
// Error conditions: If any of the revisions do not exist, prints nothing to
//   stdout, prints an error message to stderr, and exits with status 1.
AUTOMATE(ancestry_difference, N_("NEW_REV [OLD_REV1 [OLD_REV2 [...]]]"), options::opts::none)
{
  N(args.size() > 0,
    F("wrong argument count"));

  revision_id a;
  set<revision_id> bs;
  vector<utf8>::const_iterator i = args.begin();
  a = revision_id((*i)());
  N(app.db.revision_exists(a), F("No such revision %s") % a);
  for (++i; i != args.end(); ++i)
    {
      revision_id b((*i)());
      N(app.db.revision_exists(b), F("No such revision %s") % b);
      bs.insert(b);
    }
  set<revision_id> ancestors;
  ancestry_difference(a, bs, ancestors, app);

  vector<revision_id> sorted;
  toposort(ancestors, sorted, app);
  for (vector<revision_id>::const_iterator i = sorted.begin();
       i != sorted.end(); ++i)
    output << (*i).inner()() << '\n';
}

// Name: leaves
// Arguments:
//   None
// Added in: 0.1
// Purpose: Prints the leaves of the revision graph, i.e., all revisions that
//   have no children.  This is similar, but not identical to the
//   functionality of 'heads', which prints every revision in a branch, that
//   has no descendents in that branch.  If every revision in the database was
//   in the same branch, then they would be identical.  Generally, every leaf
//   is the head of some branch, but not every branch head is a leaf.
// Output format: A list of revision ids, in hexadecimal, each followed by a
//   newline.  Revision ids are printed in alphabetically sorted order.
// Error conditions: None.
AUTOMATE(leaves, "", options::opts::none)
{
  N(args.size() == 0,
    F("no arguments needed"));

  // this might be more efficient in SQL, but for now who cares.
  set<revision_id> leaves;
  app.db.get_revision_ids(leaves);
  multimap<revision_id, revision_id> graph;
  app.db.get_revision_ancestry(graph);
  for (multimap<revision_id, revision_id>::const_iterator
         i = graph.begin(); i != graph.end(); ++i)
    leaves.erase(i->first);
  for (set<revision_id>::const_iterator i = leaves.begin();
       i != leaves.end(); ++i)
    output << (*i).inner()() << '\n';
}

// Name: parents
// Arguments:
//   1: a revision id
// Added in: 0.2
// Purpose: Prints the immediate ancestors of the given revision, i.e., the
//   parents.
// Output format: A list of revision ids, in hexadecimal, each followed by a
//   newline.  Revision ids are printed in alphabetically sorted order.
// Error conditions: If the revision does not exist, prints nothing to stdout,
//   prints an error message to stderr, and exits with status 1.
AUTOMATE(parents, N_("REV"), options::opts::none)
{
  N(args.size() == 1,
    F("wrong argument count"));

  revision_id rid(idx(args, 0)());
  N(app.db.revision_exists(rid), F("No such revision %s") % rid);
  set<revision_id> parents;
  app.db.get_revision_parents(rid, parents);
  for (set<revision_id>::const_iterator i = parents.begin();
       i != parents.end(); ++i)
      if (!null_id(*i))
          output << (*i).inner()() << '\n';
}

// Name: children
// Arguments:
//   1: a revision id
// Added in: 0.2
// Purpose: Prints the immediate descendents of the given revision, i.e., the
//   children.
// Output format: A list of revision ids, in hexadecimal, each followed by a
//   newline.  Revision ids are printed in alphabetically sorted order.
// Error conditions: If the revision does not exist, prints nothing to stdout,
//   prints an error message to stderr, and exits with status 1.
AUTOMATE(children, N_("REV"), options::opts::none)
{
  N(args.size() == 1,
    F("wrong argument count"));

  revision_id rid(idx(args, 0)());
  N(app.db.revision_exists(rid), F("No such revision %s") % rid);
  set<revision_id> children;
  app.db.get_revision_children(rid, children);
  for (set<revision_id>::const_iterator i = children.begin();
       i != children.end(); ++i)
      if (!null_id(*i))
          output << (*i).inner()() << '\n';
}

// Name: graph
// Arguments:
//   None
// Added in: 0.2
// Purpose: Prints out the complete ancestry graph of this database.
// Output format:
//   Each line begins with a revision id.  Following this are zero or more
//   space-prefixed revision ids.  Each revision id after the first is a
//   parent (in the sense of 'automate parents') of the first.  For instance,
//   the following are valid lines:
//     07804171823d963f78d6a0ff1763d694dd74ff40
//     07804171823d963f78d6a0ff1763d694dd74ff40 79d755c197e54dd3db65751d3803833d4cbf0d01
//     07804171823d963f78d6a0ff1763d694dd74ff40 79d755c197e54dd3db65751d3803833d4cbf0d01 a02e7a1390e3e4745c31be922f03f56450c13dce
//   The first would indicate that 07804171823d963f78d6a0ff1763d694dd74ff40
//   was a root node; the second would indicate that it had one parent, and
//   the third would indicate that it had two parents, i.e., was a merge.
//
//   The output as a whole is alphabetically sorted; additionally, the parents
//   within each line are alphabetically sorted.
// Error conditions: None.
AUTOMATE(graph, "", options::opts::none)
{
  N(args.size() == 0,
    F("no arguments needed"));

  multimap<revision_id, revision_id> edges_mmap;
  map<revision_id, set<revision_id> > child_to_parents;

  app.db.get_revision_ancestry(edges_mmap);

  for (multimap<revision_id, revision_id>::const_iterator i = edges_mmap.begin();
       i != edges_mmap.end(); ++i)
    {
      if (child_to_parents.find(i->second) == child_to_parents.end())
        child_to_parents.insert(make_pair(i->second, set<revision_id>()));
      if (null_id(i->first))
        continue;
      map<revision_id, set<revision_id> >::iterator
        j = child_to_parents.find(i->second);
      I(j->first == i->second);
      j->second.insert(i->first);
    }

  for (map<revision_id, set<revision_id> >::const_iterator
         i = child_to_parents.begin();
       i != child_to_parents.end(); ++i)
    {
      output << (i->first).inner()();
      for (set<revision_id>::const_iterator j = i->second.begin();
           j != i->second.end(); ++j)
        output << ' ' << (*j).inner()();
      output << '\n';
    }
}

// Name: select
// Arguments:
//   1: selector
// Added in: 0.2
// Purpose: Prints all the revisions that match the given selector.
// Output format: A list of revision ids, in hexadecimal, each followed by a
//   newline. Revision ids are printed in alphabetically sorted order.
// Error conditions: None.
AUTOMATE(select, N_("SELECTOR"), options::opts::none)
{
  N(args.size() == 1,
    F("wrong argument count"));

  vector<pair<selectors::selector_type, string> >
    sels(selectors::parse_selector(args[0](), app));

  // we jam through an "empty" selection on sel_ident type
  set<string> completions;
  selectors::selector_type ty = selectors::sel_ident;
  selectors::complete_selector("", sels, ty, completions, app);

  for (set<string>::const_iterator i = completions.begin();
       i != completions.end(); ++i)
    output << *i << '\n';
}

struct node_info
{
  bool exists;
  node_id id;
  path::status type;
  file_id ident;
  full_attr_map_t attrs;

  node_info() : exists(false), type(path::nonexistent) {}
};

static void
get_node_info(roster_t const & roster, split_path const & path, node_info & info)
{
  if (roster.has_node(path))
    {
      node_t node = roster.get_node(path);
      info.exists = true;
      info.id = node->self;
      info.attrs = node->attrs;
      if (is_file_t(node))
        {
          info.type = path::file;
          info.ident = downcast_to_file_t(node)->content;
        }
      else if (is_dir_t(node))
        info.type = path::directory;
      else
        I(false);
    }
}

struct inventory_item
{
  node_info old_node;
  node_info new_node;
  split_path old_path;
  split_path new_path;

  path::status fs_type;
  file_id fs_ident;

  inventory_item() : fs_type(path::nonexistent) {}
};

typedef std::map<split_path, inventory_item> inventory_map;

static void
inventory_rosters(roster_t const & old_roster,
                  roster_t const & new_roster,
                  node_restriction const & mask,
                  inventory_map & inventory)
{
  std::map<int, split_path> old_paths;
  std::map<int, split_path> new_paths;
  
  node_map const & old_nodes = old_roster.all_nodes();
  for (node_map::const_iterator i = old_nodes.begin(); i != old_nodes.end(); ++i)
    {
      if (mask.includes(old_roster, i->first))
        {
          split_path sp;
          old_roster.get_name(i->first, sp);
          get_node_info(old_roster, sp, inventory[sp].old_node);
          old_paths[inventory[sp].old_node.id] = sp;
        }
    }

  node_map const & new_nodes = new_roster.all_nodes();
  for (node_map::const_iterator i = new_nodes.begin(); i != new_nodes.end(); ++i)
    {
      if (mask.includes(new_roster, i->first))
        {
          split_path sp;
          new_roster.get_name(i->first, sp);
          get_node_info(new_roster, sp, inventory[sp].new_node);
          new_paths[inventory[sp].new_node.id] = sp;
        }
    }

<<<<<<< HEAD
  std::map<int, split_path>::iterator i;
  for (i = old_paths.begin(); i != old_paths.end(); ++i)
    {
      // there is no new node available, i.e. this is a drop
      if (new_paths.find(i->first) == new_paths.end())
        continue;

      split_path old_path(i->second);
      split_path new_path(new_paths[i->first]);

      // both paths are identical, no rename
      if (old_path == new_path)
        continue;

      inventory[new_path].old_path = old_path;
      inventory[old_path].new_path = new_path;
    }
=======
>>>>>>> fa554f31
}

struct inventory_itemizer : public tree_walker
{
  path_restriction const & mask;
  inventory_map & inventory;
  app_state & app;
  inodeprint_map ipm;

  inventory_itemizer(path_restriction const & m, inventory_map & i, app_state & a) :
    mask(m), inventory(i), app(a)
  {
    if (app.work.in_inodeprints_mode())
      {
        data dat;
        app.work.read_inodeprints(dat);
        read_inodeprint_map(dat, ipm);
      }
  }
  virtual bool visit_dir(file_path const & path);
  virtual void visit_file(file_path const & path);
};

bool
inventory_itemizer::visit_dir(file_path const & path)
{
  split_path sp;
  path.split(sp);
  if(mask.includes(sp))
    {
      inventory[sp].fs_type = path::directory;
    }
  // always recurse into subdirectories
  return true;
}

void
inventory_itemizer::visit_file(file_path const & path)
{
  split_path sp;
  path.split(sp);
  if(mask.includes(sp))
    {
      inventory_item & item = inventory[sp];

      item.fs_type = path::file;

      if (item.new_node.exists)
        {
          if (inodeprint_unchanged(ipm, path))
            item.fs_ident = item.old_node.ident;
          else
            ident_existing_file(path, item.fs_ident);
        }
    }
}

static void
inventory_filesystem(path_restriction const & mask, inventory_map & inventory, app_state & app)
{
  inventory_itemizer itemizer(mask, inventory, app);
  walk_tree(file_path(), itemizer);
}

namespace
{
  namespace syms
  {
    symbol const path("path");
    symbol const old_type("old_type");
    symbol const new_type("new_type");
    symbol const fs_type("fs_type");
    symbol const old_path("old_path");
    symbol const new_path("new_path");
    symbol const status("status");
    symbol const changes("changes");
  }
}

// Name: inventory
// Arguments: [PATH]...
// Added in: 1.0
// Modified to basic_io in: 4.1

// Purpose: Prints a summary of every file or directory found in the
//   workspace or its associated base manifest.

// Output: basic_io format. For each item, three to six lines are output:
//
//        path "<path>"
//    old_node "<old_node_id>" "file | directory"
//    new_node "<new_node_id>" "file | directory"
//     fs_type "file | directory | none"
//      status "ignored | known | missing | unknown"
//     changes "content | content attrs | attrs"
//
// 'fs_type' gives the state of the item in the workspace filesystem.
//
// 'old_node' and 'new_node' give the status of the item in the manifest.
// The 'old_node' and 'new_node' lines are not output if the corresponding
// node state is 'none'.
//
// 'changes' is not output if there are no changes.
//
// FIXME: 'dropped', 'renamed' are not explicitly labeled.
// FIXME: whether an item needs to be committed is not clear.
//
// Error conditions: If no workspace book keeping _MTN directory is found,
//   prints an error message to stderr, and exits with status 1.

AUTOMATE(inventory, N_("[PATH]..."), options::opts::depth | options::opts::exclude)
{
  app.require_workspace();

  parent_map parents;
  app.work.get_parent_rosters(parents);
  // for now, until we've figured out what the format could look like
  // and what conceptional model we can implement
  // see: http://www.venge.net/mtn-wiki/MultiParentWorkspaceFallout
  N(parents.size() == 1,
    F("this command can only be used in a single-parent workspace"));

  roster_t new_roster, old_roster = parent_roster(parents.begin());
  temp_node_id_source nis;

  app.work.get_current_roster_shape(new_roster, nis);

  inventory_map inventory;
  vector<file_path> includes = args_to_paths(args);
  vector<file_path> excludes = args_to_paths(app.opts.exclude_patterns);

  node_restriction nmask(includes, excludes, app.opts.depth, old_roster, new_roster, app);
  inventory_rosters(old_roster, new_roster, nmask, inventory);

  path_restriction pmask(includes, excludes, app.opts.depth, app);
  inventory_filesystem(pmask, inventory, app);

  basic_io::printer pr;

  for (inventory_map::const_iterator i = inventory.begin(); i != inventory.end();
       ++i)
    {
      basic_io::stanza st;
      inventory_item const & item = i->second;

      st.push_file_pair(syms::path, i->first);

      if (item.old_node.exists)
        {
          switch (item.old_node.type)
            {
            case path::file: st.push_str_pair(syms::old_type, "file"); break;
            case path::directory: st.push_str_pair(syms::old_type, "directory"); break;
            case path::nonexistent: I(false);
            }
          
          if (item.new_path.size() > 0)
            st.push_file_pair(syms::new_path, item.new_path);
        }

      if (item.new_node.exists)
        {
          switch (item.new_node.type)
            {
            case path::file: st.push_str_pair(syms::new_type, "file"); break;
            case path::directory: st.push_str_pair(syms::new_type, "directory"); break;
            case path::nonexistent: I(false);
            }
          
          if (item.old_path.size() > 0)
            st.push_file_pair(syms::old_path, item.old_path);
        }
      
      switch (item.fs_type)
        {
        case path::file: st.push_str_pair(syms::fs_type, "file"); break;
        case path::directory: st.push_str_pair(syms::fs_type, "directory"); break;
        case path::nonexistent: st.push_str_pair(syms::fs_type, "none"); break;
        }

      std::vector<std::string> states;

      if (item.old_node.exists && !item.new_node.exists)
        {
          if (item.new_path.size() > 0)
            {
              states.push_back("renamed");
            }
          else
            {
              states.push_back("dropped");
            }
        }
      else if (!item.old_node.exists && item.new_node.exists)
        {
          if (item.old_path.size() > 0)
            {
              states.push_back("renamed");
            }
          else
            {
              states.push_back("added");
            }
        }
      else if (item.old_node.exists && item.new_node.exists &&
               (item.old_node.id != item.new_node.id))
        {
              states.push_back("renamed");
        }
        
      if (item.fs_type == path::nonexistent)
        {
          if (item.new_node.exists)
<<<<<<< HEAD
            states.push_back("missing");
=======
            st.push_str_pair(syms::status, "missing");

          // FIXME: missing 'else'. For examples,
          // see tests/automate_inventory:
          // 'original' renamed to 'renamed'
          // 'dropped' dropped
          // Original output identified these.
>>>>>>> fa554f31
        }
      else // exists on filesystem
        {
          if (!item.new_node.exists)
            {
              if (app.lua.hook_ignore_file(i->first))
<<<<<<< HEAD
                states.push_back("ignored");
              else 
                states.push_back("unknown");
=======
                st.push_str_pair(syms::status, "ignored");
              else
                st.push_str_pair(syms::status, "unknown");
>>>>>>> fa554f31
            }
          else if (item.new_node.type != item.fs_type)
            states.push_back("invalid");
          else
            states.push_back("known");
        }

      st.push_str_multi(syms::status, states);

      // note that we have three sources of information here
      //
      // the old roster
      // the new roster
      // the filesystem
      //
      // the new roster is synthesised from the old roster and the contents of
      // _MTN/work and has *not* been updated with content hashes from the
      // filesystem.
      //
      // one path can represent different nodes in the old and new rosters and
      // the two different nodes can potentially be different types (file vs dir).
      //
      // we're interested in comparing the content and attributes of the current
      // path in the new roster against their corresponding values in the old
      // roster.
      //
      // the new content hash comes from the filesystem since the new roster has
      // not been updated. the new attributes can come directly from the new
      // roster.
      //
      // the old content hash and attributes both come from the old roster but
      // we must use the node id of the path in the new roster to get the node
      // from the old roster to compare against.

      if (item.new_node.exists)
        {
          std::vector<string> changes;

          if (item.new_node.type == path::file && old_roster.has_node(item.new_node.id))
            {
              file_t old_file = downcast_to_file_t(old_roster.get_node(item.new_node.id));
              old_file->content;
              // tommyd: what about outputting the file ids of old and new content as well?
              // one could save a call to get_revision in that case to get the file ids
              if (item.fs_type == path::file && !(item.fs_ident == old_file->content))
                changes.push_back("content");
            }

          if (old_roster.has_node(item.new_node.id))
            {
              node_t old_node = old_roster.get_node(item.new_node.id);
              if (old_node->attrs != item.new_node.attrs)
                changes.push_back("attrs");
            }

          // FIXME: maybe indicate renamed, dropped, needs commit here?

          if (!changes.empty())
            st.push_str_multi(syms::changes, changes);
        }

      pr.print_stanza(st);
    }

  output.write(pr.buf.data(), pr.buf.size());
}

// Name: get_revision
// Arguments:
//   1: a revision id (optional, determined from the workspace if
//      non-existant)
// Added in: 1.0

// Purpose: Prints change information for the specified revision id.
//   There are several changes that are described; each of these is
//   described by a different basic_io stanza. The first string pair
//   of each stanza indicates the type of change represented.
//
//   All stanzas are formatted by basic_io. Stanzas are separated
//   by a blank line. Values will be escaped, '\' to '\\' and
//   '"' to '\"'.
//
//   Possible values of this first value are along with an ordered list of
//   basic_io formatted stanzas that will be provided are:
//
//   'format_version'
//         used in case this format ever needs to change.
//         format: ('format_version', the string "1")
//         occurs: exactly once
//   'new_manifest'
//         represents the new manifest associated with the revision.
//         format: ('new_manifest', manifest id)
//         occurs: exactly one
//   'old_revision'
//         represents a parent revision.
//         format: ('old_revision', revision id)
//         occurs: either one or two times
//   'delete
//         represents a file or directory that was deleted.
//         format: ('delete', path)
//         occurs: zero or more times
//   'rename'
//         represents a file or directory that was renamed.
//         format: ('rename, old filename), ('to', new filename)
//         occurs: zero or more times
//   'add_dir'
//         represents a directory that was added.
//         format: ('add_dir, path)
//         occurs: zero or more times
//   'add_file'
//         represents a file that was added.
//         format: ('add_file', path), ('content', file id)
//         occurs: zero or more times
//   'patch'
//         represents a file that was modified.
//         format: ('patch', filename), ('from', file id), ('to', file id)
//         occurs: zero or more times
//   'clear'
//         represents an attr that was removed.
//         format: ('clear', filename), ('attr', attr name)
//         occurs: zero or more times
//   'set'
//         represents an attr whose value was changed.
//         format: ('set', filename), ('attr', attr name), ('value', attr value)
//         occurs: zero or more times
//
//   These stanzas will always occur in the order listed here; stanzas of
//   the same type will be sorted by the filename they refer to.
// Error conditions: If the revision specified is unknown or invalid
// prints an error message to stderr and exits with status 1.
AUTOMATE(get_revision, N_("[REVID]"), options::opts::none)
{
  N(args.size() < 2,
    F("wrong argument count"));

  temp_node_id_source nis;
  revision_data dat;
  revision_id ident;

  if (args.size() == 0)
    {
      roster_t new_roster;
      parent_map old_rosters;
      revision_t rev;

      app.require_workspace();
      app.work.get_parent_rosters(old_rosters);
      app.work.get_current_roster_shape(new_roster, nis);
      app.work.update_current_roster_from_filesystem(new_roster);

      make_revision(old_rosters, new_roster, rev);
      calculate_ident(rev, ident);
      write_revision(rev, dat);
    }
  else
    {
      ident = revision_id(idx(args, 0)());
      N(app.db.revision_exists(ident),
        F("no revision %s found in database") % ident);
      app.db.get_revision(ident, dat);
    }

  L(FL("dumping revision %s") % ident);
  output.write(dat.inner()().data(), dat.inner()().size());
}

// Name: get_base_revision_id
// Arguments: none
// Added in: 2.0
// Purpose: Prints the revision id the current workspace is based
//   on. This is the value stored in _MTN/revision
// Error conditions: If no workspace book keeping _MTN directory is found,
//   prints an error message to stderr, and exits with status 1.
AUTOMATE(get_base_revision_id, "", options::opts::none)
{
  N(args.size() == 0,
    F("no arguments needed"));

  app.require_workspace();

  parent_map parents;
  app.work.get_parent_rosters(parents);
  N(parents.size() == 1,
    F("this command can only be used in a single-parent workspace"));

  output << parent_id(parents.begin()) << '\n';
}

// Name: get_current_revision_id
// Arguments: none
// Added in: 2.0
// Purpose: Prints the revision id of the current workspace. This is the
//   id of the revision that would be committed by an unrestricted
//   commit calculated from _MTN/revision, _MTN/work and any edits to
//   files in the workspace.
// Error conditions: If no workspace book keeping _MTN directory is found,
//   prints an error message to stderr, and exits with status 1.
AUTOMATE(get_current_revision_id, "", options::opts::none)
{
  N(args.size() == 0,
    F("no arguments needed"));

  app.require_workspace();

  parent_map parents;
  roster_t new_roster;
  revision_id new_revision_id;
  revision_t rev;
  temp_node_id_source nis;

  app.require_workspace();
  app.work.get_current_roster_shape(new_roster, nis);
  app.work.update_current_roster_from_filesystem(new_roster);

  app.work.get_parent_rosters(parents);
  make_revision(parents, new_roster, rev);

  calculate_ident(rev, new_revision_id);

  output << new_revision_id << '\n';
}

// Name: get_manifest_of
// Arguments:
//   1: a revision id (optional, determined from the workspace if not given)
// Added in: 2.0
// Purpose: Prints the contents of the manifest associated with the
//   given revision ID.
//
// Output format:
//   There is one basic_io stanza for each file or directory in the
//   manifest.
//
//   All stanzas are formatted by basic_io. Stanzas are separated
//   by a blank line. Values will be escaped, '\' to '\\' and
//   '"' to '\"'.
//
//   Possible values of this first value are along with an ordered list of
//   basic_io formatted stanzas that will be provided are:
//
//   'format_version'
//         used in case this format ever needs to change.
//         format: ('format_version', the string "1")
//         occurs: exactly once
//   'dir':
//         represents a directory.  The path "" (the empty string) is used
//         to represent the root of the tree.
//         format: ('dir', pathname)
//         occurs: one or more times
//   'file':
//         represents a file.
//         format: ('file', pathname), ('content', file id)
//         occurs: zero or more times
//
//   In addition, 'dir' and 'file' stanzas may have attr information
//   included.  These are appended to the stanza below the basic
//   dir/file information, with one line describing each attr.  These
//   lines take the form ('attr', attr name, attr value).
//
//   Stanzas are sorted by the path string.
//
// Error conditions: If the revision ID specified is unknown or
// invalid prints an error message to stderr and exits with status 1.
AUTOMATE(get_manifest_of, N_("[REVID]"), options::opts::none)
{
  N(args.size() < 2,
    F("wrong argument count"));

  manifest_data dat;
  manifest_id mid;
  roster_t new_roster;

  if (args.size() == 0)
    {
      temp_node_id_source nis;

      app.require_workspace();
      app.work.get_current_roster_shape(new_roster, nis);
      app.work.update_current_roster_from_filesystem(new_roster);
    }
  else
    {
      revision_id rid = revision_id(idx(args, 0)());
      N(app.db.revision_exists(rid),
        F("no revision %s found in database") % rid);
      app.db.get_roster(rid, new_roster);
    }

  calculate_ident(new_roster, mid);
  write_manifest_of_roster(new_roster, dat);
  L(FL("dumping manifest %s") % mid);
  output.write(dat.inner()().data(), dat.inner()().size());
}


// Name: packet_for_rdata
// Arguments:
//   1: a revision id
// Added in: 2.0
// Purpose: Prints the revision data in packet format
//
// Output format: revision data in "monotone read" compatible packet
//   format
//
// Error conditions: If the revision id specified is unknown or
// invalid prints an error message to stderr and exits with status 1.
AUTOMATE(packet_for_rdata, N_("REVID"), options::opts::none)
{
  N(args.size() == 1,
    F("wrong argument count"));

  packet_writer pw(output);

  revision_id r_id(idx(args, 0)());
  revision_data r_data;

  N(app.db.revision_exists(r_id),
    F("no such revision '%s'") % r_id);
  app.db.get_revision(r_id, r_data);
  pw.consume_revision_data(r_id,r_data);
}

// Name: packets_for_certs
// Arguments:
//   1: a revision id
// Added in: 2.0
// Purpose: Prints the certs associated with a revision in packet format
//
// Output format: certs in "monotone read" compatible packet format
//
// Error conditions: If the revision id specified is unknown or
// invalid prints an error message to stderr and exits with status 1.
AUTOMATE(packets_for_certs, N_("REVID"), options::opts::none)
{
  N(args.size() == 1,
    F("wrong argument count"));

  packet_writer pw(output);

  revision_id r_id(idx(args, 0)());
  vector< revision<cert> > certs;

  N(app.db.revision_exists(r_id),
    F("no such revision '%s'") % r_id);
  app.get_project().get_revision_certs(r_id, certs);
  for (size_t i = 0; i < certs.size(); ++i)
    pw.consume_revision_cert(idx(certs,i));
}

// Name: packet_for_fdata
// Arguments:
//   1: a file id
// Added in: 2.0
// Purpose: Prints the file data in packet format
//
// Output format: file data in "monotone read" compatible packet format
//
// Error conditions: If the file id specified is unknown or invalid
// prints an error message to stderr and exits with status 1.
AUTOMATE(packet_for_fdata, N_("FILEID"), options::opts::none)
{
  N(args.size() == 1,
    F("wrong argument count"));

  packet_writer pw(output);

  file_id f_id(idx(args, 0)());
  file_data f_data;

  N(app.db.file_version_exists(f_id),
    F("no such file '%s'") % f_id);
  app.db.get_file_version(f_id, f_data);
  pw.consume_file_data(f_id,f_data);
}

// Name: packet_for_fdelta
// Arguments:
//   1: a file id
//   2: a file id
// Added in: 2.0
// Purpose: Prints the file delta in packet format
//
// Output format: file delta in "monotone read" compatible packet format
//
// Error conditions: If any of the file ids specified are unknown or
// invalid prints an error message to stderr and exits with status 1.
AUTOMATE(packet_for_fdelta, N_("OLD_FILE NEW_FILE"), options::opts::none)
{
  N(args.size() == 2,
    F("wrong argument count"));

  packet_writer pw(output);

  file_id f_old_id(idx(args, 0)());
  file_id f_new_id(idx(args, 1)());
  file_data f_old_data, f_new_data;

  N(app.db.file_version_exists(f_old_id),
    F("no such revision '%s'") % f_old_id);
  N(app.db.file_version_exists(f_new_id),
    F("no such revision '%s'") % f_new_id);
  app.db.get_file_version(f_old_id, f_old_data);
  app.db.get_file_version(f_new_id, f_new_data);
  delta del;
  diff(f_old_data.inner(), f_new_data.inner(), del);
  pw.consume_file_delta(f_old_id, f_new_id, file_delta(del));
}

// Name: common_ancestors
// Arguments:
//   1 or more revision ids
// Added in: 2.1
// Purpose: Prints all revisions which are ancestors of all of the
//   revisions given as arguments.
// Output format: A list of revision ids, in hexadecimal, each
//   followed by a newline.  Revisions are printed in alphabetically
//   sorted order.
// Error conditions: If any of the revisions do not exist, prints
//   nothing to stdout, prints an error message to stderr, and exits
//   with status 1.
AUTOMATE(common_ancestors, N_("REV1 [REV2 [REV3 [...]]]"), options::opts::none)
{
  N(args.size() > 0,
    F("wrong argument count"));

  set<revision_id> ancestors, common_ancestors;
  vector<revision_id> frontier;
  for (vector<utf8>::const_iterator i = args.begin(); i != args.end(); ++i)
    {
      revision_id rid((*i)());
      N(app.db.revision_exists(rid), F("No such revision %s") % rid);
      ancestors.clear();
      ancestors.insert(rid);
      frontier.push_back(rid);
      while (!frontier.empty())
        {
          revision_id rid = frontier.back();
          frontier.pop_back();
          if(!null_id(rid))
            {
              set<revision_id> parents;
              app.db.get_revision_parents(rid, parents);
              for (set<revision_id>::const_iterator i = parents.begin();
                   i != parents.end(); ++i)
                {
                  if (ancestors.find(*i) == ancestors.end())
                    {
                      frontier.push_back(*i);
                      ancestors.insert(*i);
                    }
                }
            }
        }
      if (common_ancestors.empty())
        common_ancestors = ancestors;
      else
        {
          set<revision_id> common;
          set_intersection(ancestors.begin(), ancestors.end(),
                         common_ancestors.begin(), common_ancestors.end(),
                         inserter(common, common.begin()));
          common_ancestors = common;
        }
    }

  for (set<revision_id>::const_iterator i = common_ancestors.begin();
       i != common_ancestors.end(); ++i)
    if (!null_id(*i))
      output << (*i).inner()() << '\n';
}

// Name: branches
// Arguments:
//   None
// Added in: 2.2
// Purpose:
//   Prints all branch certs present in the revision graph, that are not
//   excluded by the lua hook 'ignore_branch'.
// Output format:
//   Zero or more lines, each the name of a branch. The lines are printed
//   in alphabetically sorted order.
// Error conditions:
//   None.
AUTOMATE(branches, "", options::opts::none)
{
  N(args.size() == 0,
    F("no arguments needed"));

  set<branch_name> names;

  app.get_project().get_branch_list(names);

  for (set<branch_name>::const_iterator i = names.begin();
       i != names.end(); ++i)
    {
      if (!app.lua.hook_ignore_branch(*i))
        output << (*i) << '\n';
    }
}

// Name: tags
// Arguments:
//   A branch pattern (optional).
// Added in: 2.2
// Purpose:
//   If a branch pattern is given, prints all tags that are attached to
//   revisions on branches matched by the pattern; otherwise prints all tags
//   of the revision graph.
//
//   If a branch name is ignored by means of the lua hook 'ignore_branch',
//   it is neither printed, nor can it be matched by a pattern.
// Output format:
//   There is one basic_io stanza for each tag.
//
//   All stanzas are formatted by basic_io. Stanzas are separated
//   by a blank line. Values will be escaped, '\' to '\\' and
//   '"' to '\"'.
//
//   Each stanza has exactly the following four entries:
//
//   'tag'
//         the value of the tag cert, i.e. the name of the tag
//   'revision'
//         the hexadecimal id of the revision the tag is attached to
//   'signer'
//         the name of the key used to sign the tag cert
//   'branches'
//         a (possibly empty) list of all branches the tagged revision is on
//
//   Stanzas are printed in arbitrary order.
// Error conditions:
//   A run-time exception is thrown for illegal patterns.
AUTOMATE(tags, N_("[BRANCH_PATTERN]"), options::opts::none)
{
  N(args.size() < 2,
    F("wrong argument count"));

  globish incl("*");
  bool filtering(false);

  if (args.size() == 1) {
    incl = globish(idx(args, 0)());
    filtering = true;
  }

  globish_matcher match(incl, globish());
  basic_io::printer prt;
  basic_io::stanza stz;
  stz.push_str_pair(symbol("format_version"), "1");
  prt.print_stanza(stz);

  set<tag_t> tags;
  app.get_project().get_tags(tags);

  for (set<tag_t>::const_iterator tag = tags.begin();
       tag != tags.end(); ++tag)
    {
      set<branch_name> branches;
      app.get_project().get_revision_branches(tag->ident, branches);

      bool show(!filtering);
      vector<string> branch_names;

      for (set<branch_name>::const_iterator branch = branches.begin();
           branch != branches.end(); ++branch)
        {
          if (app.lua.hook_ignore_branch(*branch))
            continue;

          if (!show && match((*branch)()))
            show = true;
          branch_names.push_back((*branch)());
        }

      if (show)
        {
          basic_io::stanza stz;
          stz.push_str_pair(symbol("tag"), tag->name());
          stz.push_hex_pair(symbol("revision"), tag->ident.inner());
          stz.push_str_pair(symbol("signer"), tag->key());
          stz.push_str_multi(symbol("branches"), branch_names);
          prt.print_stanza(stz);
        }
    }
  output.write(prt.buf.data(), prt.buf.size());
}

namespace
{
  namespace syms
  {
    symbol const key("key");
    symbol const signature("signature");
    symbol const name("name");
    symbol const value("value");
    symbol const trust("trust");

    symbol const public_hash("public_hash");
    symbol const private_hash("private_hash");
    symbol const public_location("public_location");
    symbol const private_location("private_location");
  }
};

// Name: genkey
// Arguments:
//   1: the key ID
//   2: the key passphrase
// Added in: 3.1
// Purpose: Generates a key with the given ID and passphrase
//
// Output format: a basic_io stanza for the new key, as for ls keys
//
// Sample output:
//               name "tbrownaw@gmail.com"
//        public_hash [475055ec71ad48f5dfaf875b0fea597b5cbbee64]
//       private_hash [7f76dae3f91bb48f80f1871856d9d519770b7f8a]
//    public_location "database" "keystore"
//   private_location "keystore"
//
// Error conditions: If the passphrase is empty or the key already exists,
// prints an error message to stderr and exits with status 1.
AUTOMATE(genkey, N_("KEYID PASSPHRASE"), options::opts::none)
{
  N(args.size() == 2,
    F("wrong argument count"));

  rsa_keypair_id ident;
  internalize_rsa_keypair_id(idx(args, 0), ident);

  utf8 passphrase = idx(args, 1);

  bool exists = app.keys.key_pair_exists(ident);
  if (app.db.database_specified())
    {
      transaction_guard guard(app.db);
      exists = exists || app.db.public_key_exists(ident);
      guard.commit();
    }

  N(!exists, F("key '%s' already exists") % ident);

  keypair kp;
  P(F("generating key-pair '%s'") % ident);
  generate_key_pair(kp, passphrase);
  P(F("storing key-pair '%s' in %s/")
    % ident % app.keys.get_key_dir());
  app.keys.put_key_pair(ident, kp);

  basic_io::printer prt;
  basic_io::stanza stz;
  hexenc<id> privhash, pubhash;
  vector<string> publocs, privlocs;
  key_hash_code(ident, kp.pub, pubhash);
  key_hash_code(ident, kp.priv, privhash);

  publocs.push_back("keystore");
  privlocs.push_back("keystore");

  stz.push_str_pair(syms::name, ident());
  stz.push_hex_pair(syms::public_hash, pubhash);
  stz.push_hex_pair(syms::private_hash, privhash);
  stz.push_str_multi(syms::public_location, publocs);
  stz.push_str_multi(syms::private_location, privlocs);
  prt.print_stanza(stz);

  output.write(prt.buf.data(), prt.buf.size());

}

// Name: get_option
// Arguments:
//   1: an options name
// Added in: 3.1
// Purpose: Show the value of the named option in _MTN/options
//
// Output format: A string
//
// Sample output (for 'mtn automate get_option branch:
//   net.venge.monotone
//
AUTOMATE(get_option, N_("OPTION"), options::opts::none)
{
  N(args.size() == 1,
    F("wrong argument count"));

  // this command requires a workspace to be run on
  app.require_workspace();

  system_path database_option;
  branch_name branch_option;
  rsa_keypair_id key_option;
  system_path keydir_option;
  app.work.get_ws_options(database_option, branch_option,
                          key_option, keydir_option);

  string opt = args[0]();

  if (opt == "database")
    output << database_option << '\n';
  else if (opt == "branch")
    output << branch_option << '\n';
  else if (opt == "key")
    output << key_option << '\n';
  else if (opt == "keydir")
    output << keydir_option << '\n';
  else
    N(false, F("'%s' is not a recognized workspace option") % opt);
}

// Name: get_content_changed
// Arguments:
//   1: a revision ID
//   2: a file name
// Added in: 3.1
// Purpose: Returns a list of revision IDs in which the content
// was most recently changed, relative to the revision ID specified
// in argument 1. This equates to a content mark following
// the *-merge algorithm.
//
// Output format: Zero or more basic_io stanzas, each specifying a
// revision ID for which a content mark is set.
//
//   Each stanza has exactly one entry:
//
//   'content_mark'
//         the hexadecimal id of the revision the content mark is attached to
// Sample output (for 'mtn automate get_content_changed 3bccff99d08421df72519b61a4dded16d1139c33 ChangeLog):
//   content_mark [276264b0b3f1e70fc1835a700e6e61bdbe4c3f2f]
//
AUTOMATE(get_content_changed, N_("REV FILE"), options::opts::none)
{
  N(args.size() == 2,
    F("wrong argument count"));

  roster_t new_roster;
  revision_id ident;
  marking_map mm;

  ident = revision_id(idx(args, 0)());
  N(app.db.revision_exists(ident),
    F("no revision %s found in database") % ident);
  app.db.get_roster(ident, new_roster, mm);

  split_path path;
  file_path_external(idx(args,1)).split(path);
  N(new_roster.has_node(path),
    F("file %s is unknown for revision %s") % path % ident);

  node_t node = new_roster.get_node(path);
  marking_map::const_iterator m = mm.find(node->self);
  I(m != mm.end());
  marking_t mark = m->second;

  basic_io::printer prt;
  for (set<revision_id>::const_iterator i = mark.file_content.begin();
       i != mark.file_content.end(); ++i)
    {
      basic_io::stanza st;
      st.push_hex_pair(basic_io::syms::content_mark, i->inner());
      prt.print_stanza(st);
    }
    output.write(prt.buf.data(), prt.buf.size());
}

// Name: get_corresponding_path
// Arguments:
//   1: a source revision ID
//   2: a file name (in the source revision)
//   3: a target revision ID
// Added in: 3.1
// Purpose: Given a the file name in the source revision, a filename
// will if possible be returned naming the file in the target revision.
// This allows the same file to be matched between revisions, accounting
// for renames and other changes.
//
// Output format: Zero or one basic_io stanzas. Zero stanzas will be
// output if the file does not exist within the target revision; this is
// not considered an error.
// If the file does exist in the target revision, a single stanza with the
// following details is output.
//
//   The stanza has exactly one entry:
//
//   'file'
//         the file name corresponding to "file name" (arg 2) in the target revision
//
// Sample output (for automate get_corresponding_path 91f25c8ee830b11b52dd356c925161848d4274d0 foo2 dae0d8e3f944c82a9688bcd6af99f5b837b41968; see automate_get_corresponding_path test)
// file "foo"
AUTOMATE(get_corresponding_path, N_("REV1 FILE REV2"), options::opts::none)
{
  N(args.size() == 3,
    F("wrong argument count"));

  roster_t new_roster, old_roster;
  revision_id ident, old_ident;

  ident = revision_id(idx(args, 0)());
  N(app.db.revision_exists(ident),
    F("no revision %s found in database") % ident);
  app.db.get_roster(ident, new_roster);

  old_ident = revision_id(idx(args, 2)());
  N(app.db.revision_exists(old_ident),
    F("no revision %s found in database") % old_ident);
  app.db.get_roster(old_ident, old_roster);

  split_path path;
  file_path_external(idx(args,1)).split(path);
  N(new_roster.has_node(path),
    F("file %s is unknown for revision %s") % path % ident);

  node_t node = new_roster.get_node(path);
  basic_io::printer prt;
  if (old_roster.has_node(node->self))
    {
      split_path old_path;
      basic_io::stanza st;
      old_roster.get_name(node->self, old_path);
      file_path fp = file_path(old_path);
      st.push_file_pair(basic_io::syms::file, fp);
      prt.print_stanza(st);
    }
  output.write(prt.buf.data(), prt.buf.size());
}

// Name: put_file
// Arguments:
//   base FILEID (optional)
//   file contents (binary, intended for automate stdio use)
// Added in: 4.1
// Purpose:
//   Store a file in the database.
//   Optionally encode it as a file_delta
// Output format:
//   The ID of the new file (40 digit hex string)
// Error conditions:
//   a runtime exception is thrown if base revision is not available
AUTOMATE(put_file, N_("[FILEID] CONTENTS"), options::opts::none)
{
  N(args.size() == 1 || args.size() == 2,
    F("wrong argument count"));

  file_id sha1sum;
  transaction_guard tr(app.db);
  if (args.size() == 1)
    {
      file_data dat(idx(args, 0)());
      calculate_ident(dat, sha1sum);

      app.db.put_file(sha1sum, dat);
    }
  else if (args.size() == 2)
    {
      file_data dat(idx(args, 1)());
      calculate_ident(dat, sha1sum);
      file_id base_id(idx(args, 0)());
      N(app.db.file_version_exists(base_id),
        F("no file version %s found in database") % base_id);

      // put_file_version won't do anything if the target ID already exists,
      // but we can save the delta calculation by checking here too
      if (!app.db.file_version_exists(sha1sum))
        {
          file_data olddat;
          app.db.get_file_version(base_id, olddat);
          delta del;
          diff(olddat.inner(), dat.inner(), del);

          app.db.put_file_version(base_id, sha1sum, file_delta(del));
        }
    }
  else I(false);

  tr.commit();
  output << sha1sum << '\n';
}

// Name: put_revision
// Arguments:
//   revision-data
// Added in: 4.1
// Purpose:
//   Store a revision into the database.
// Output format:
//   The ID of the new revision
// Error conditions:
//   none
AUTOMATE(put_revision, N_("REVISION-DATA"), options::opts::none)
{
  N(args.size() == 1,
    F("wrong argument count"));

  revision_t rev;
  read_revision(revision_data(idx(args, 0)()), rev);

  // recalculate manifest
  temp_node_id_source nis;
  rev.new_manifest = manifest_id();
  for (edge_map::const_iterator e = rev.edges.begin(); e != rev.edges.end(); ++e)
    {
      // calculate new manifest
      roster_t old_roster;
      if (!null_id(e->first)) app.db.get_roster(e->first, old_roster);
      roster_t new_roster = old_roster;
      editable_roster_base eros(new_roster, nis);
      e->second->apply_to(eros);
      if (null_id(rev.new_manifest))
        // first edge, initialize manifest
        calculate_ident(new_roster, rev.new_manifest);
      else
        // following edge, make sure that all csets end at the same manifest
        {
          manifest_id calculated;
          calculate_ident(new_roster, calculated);
          I(calculated == rev.new_manifest);
        }
    }

  revision_id id;
  calculate_ident(rev, id);

  // If the database refuses the revision, make sure this is because it's
  // already there.
  E(app.db.put_revision(id, rev) || app.db.revision_exists(id),
    F("missing prerequisite for revision %s") % id);

  output << id << '\n';
}

// Name: cert
// Arguments:
//   revision ID
//   certificate name
//   certificate value
// Added in: 4.1
// Purpose:
//   Add a revision certificate (like mtn cert).
// Output format:
//   nothing
// Error conditions:
//   none
AUTOMATE(cert, N_("REVISION-ID NAME VALUE"), options::opts::none)
{
  N(args.size() == 3,
    F("wrong argument count"));

  cert c;
  revision_id rid(idx(args, 0)());

  transaction_guard guard(app.db);
  N(app.db.revision_exists(rid),
    F("no such revision '%s'") % rid);
  make_simple_cert(rid.inner(), cert_name(idx(args, 1)()),
                   cert_value(idx(args, 2)()), app, c);
  revision<cert> rc(c);
  app.db.put_revision_cert(rc);
  guard.commit();
}

// Name: db_set
// Arguments:
//   variable domain
//   variable name
//   veriable value
// Added in: 4.1
// Purpose:
//   Set a database variable (like mtn database set)
// Output format:
//   nothing
// Error conditions:
//   none
AUTOMATE(db_set, N_("DOMAIN NAME VALUE"), options::opts::none)
{
  N(args.size() == 3,
    F("wrong argument count"));

  var_domain domain = var_domain(idx(args, 0)());
  utf8 name = idx(args, 1);
  utf8 value = idx(args, 2);
  var_key key(domain, var_name(name()));
  app.db.set_var(key, var_value(value()));
}

// Name: db_get
// Arguments:
//   variable domain
//   variable name
// Added in: 4.1
// Purpose:
//   Get a database variable (like mtn database ls vars | grep NAME)
// Output format:
//   variable value
// Error conditions:
//   a runtime exception is thrown if the variable is not set
AUTOMATE(db_get, N_("DOMAIN NAME"), options::opts::none)
{
  N(args.size() == 2,
    F("wrong argument count"));

  var_domain domain = var_domain(idx(args, 0)());
  utf8 name = idx(args, 1);
  var_key key(domain, var_name(name()));
  var_value value;
  try
    {
      app.db.get_var(key, value);
    }
  catch (std::logic_error)
    {
      N(false, F("variable not found"));
    }
  output << value();
}

// Local Variables:
// mode: C++
// fill-column: 76
// c-file-style: "gnu"
// indent-tabs-mode: nil
// End:
// vim: et:sw=2:sts=2:ts=2:cino=>2s,{s,\:s,+s,t0,g0,^-2,e-2,n-2,p2s,(0,=s:<|MERGE_RESOLUTION|>--- conflicted
+++ resolved
@@ -1,4 +1,4 @@
-// Copyright (C) 2004, 2007 Nathaniel Smith <njs@pobox.com>
+// Copyright (C) 2004 Nathaniel Smith <njs@pobox.com>
 //
 // This program is made available under the GNU GPL version 2.0 or
 // greater. See the accompanying file COPYING for details.
@@ -605,7 +605,7 @@
 {
   std::map<int, split_path> old_paths;
   std::map<int, split_path> new_paths;
-  
+
   node_map const & old_nodes = old_roster.all_nodes();
   for (node_map::const_iterator i = old_nodes.begin(); i != old_nodes.end(); ++i)
     {
@@ -630,7 +630,6 @@
         }
     }
 
-<<<<<<< HEAD
   std::map<int, split_path>::iterator i;
   for (i = old_paths.begin(); i != old_paths.end(); ++i)
     {
@@ -648,8 +647,6 @@
       inventory[new_path].old_path = old_path;
       inventory[old_path].new_path = new_path;
     }
-=======
->>>>>>> fa554f31
 }
 
 struct inventory_itemizer : public tree_walker
@@ -805,7 +802,7 @@
             case path::directory: st.push_str_pair(syms::old_type, "directory"); break;
             case path::nonexistent: I(false);
             }
-          
+
           if (item.new_path.size() > 0)
             st.push_file_pair(syms::new_path, item.new_path);
         }
@@ -818,11 +815,11 @@
             case path::directory: st.push_str_pair(syms::new_type, "directory"); break;
             case path::nonexistent: I(false);
             }
-          
+
           if (item.old_path.size() > 0)
             st.push_file_pair(syms::old_path, item.old_path);
         }
-      
+
       switch (item.fs_type)
         {
         case path::file: st.push_str_pair(syms::fs_type, "file"); break;
@@ -859,36 +856,26 @@
         {
               states.push_back("renamed");
         }
-        
+
       if (item.fs_type == path::nonexistent)
         {
           if (item.new_node.exists)
-<<<<<<< HEAD
             states.push_back("missing");
-=======
-            st.push_str_pair(syms::status, "missing");
 
           // FIXME: missing 'else'. For examples,
           // see tests/automate_inventory:
           // 'original' renamed to 'renamed'
           // 'dropped' dropped
           // Original output identified these.
->>>>>>> fa554f31
         }
       else // exists on filesystem
         {
           if (!item.new_node.exists)
             {
               if (app.lua.hook_ignore_file(i->first))
-<<<<<<< HEAD
                 states.push_back("ignored");
-              else 
+              else
                 states.push_back("unknown");
-=======
-                st.push_str_pair(syms::status, "ignored");
-              else
-                st.push_str_pair(syms::status, "unknown");
->>>>>>> fa554f31
             }
           else if (item.new_node.type != item.fs_type)
             states.push_back("invalid");
@@ -943,8 +930,6 @@
               if (old_node->attrs != item.new_node.attrs)
                 changes.push_back("attrs");
             }
-
-          // FIXME: maybe indicate renamed, dropped, needs commit here?
 
           if (!changes.empty())
             st.push_str_multi(syms::changes, changes);
