// Copyright (C) 2004 Nathaniel Smith <njs@pobox.com>
//
// This program is made available under the GNU GPL version 2.0 or
// greater. See the accompanying file COPYING for details.
//
// This program is distributed WITHOUT ANY WARRANTY; without even the
// implied warranty of MERCHANTABILITY or FITNESS FOR A PARTICULAR
// PURPOSE.

#include <algorithm>
#include <iterator>
#include <sstream>
#include <string>
#include <unistd.h>
#include <vector>

#include <boost/bind.hpp>
#include <boost/function.hpp>
#include <boost/lexical_cast.hpp>
#include <boost/tuple/tuple.hpp>

#include "app_state.hh"
#include "basic_io.hh"
#include "cert.hh"
#include "cmd.hh"
#include "commands.hh"
#include "constants.hh"
#include "inodeprint.hh"
#include "keys.hh"
#include "file_io.hh"
#include "packet.hh"
#include "restrictions.hh"
#include "revision.hh"
#include "transforms.hh"
#include "vocab.hh"
#include "globish.hh"
#include "charset.hh"
#include "safe_map.hh"

using std::allocator;
using std::basic_ios;
using std::basic_stringbuf;
using std::char_traits;
using std::inserter;
using std::make_pair;
using std::map;
using std::multimap;
using std::ostream;
using std::ostringstream;
using std::pair;
using std::set;
using std::sort;
using std::streamsize;
using std::string;
using std::vector;

using boost::lexical_cast;

// Name: heads
// Arguments:
//   1: branch name (optional, default branch is used if non-existant)
// Added in: 0.0
// Purpose: Prints the heads of the given branch.
// Output format: A list of revision ids, in hexadecimal, each followed by a
//   newline. Revision ids are printed in alphabetically sorted order.
// Error conditions: If the branch does not exist, prints nothing.  (There are
//   no heads.)
CMD_AUTOMATE(heads, N_("[BRANCH]"),
             N_("Prints the heads of the given branch"),
             "",
             options::opts::none)
{
  N(args.size() < 2,
    F("wrong argument count"));

  if (args.size() ==1 ) {
    // branchname was explicitly given, use that
    app.opts.branchname = branch_name(idx(args, 0)());
  }
  set<revision_id> heads;
  app.get_project().get_branch_heads(app.opts.branchname, heads);
  for (set<revision_id>::const_iterator i = heads.begin(); i != heads.end(); ++i)
    output << (*i).inner()() << '\n';
}

// Name: ancestors
// Arguments:
//   1 or more: revision ids
// Added in: 0.2
// Purpose: Prints the ancestors (exclusive) of the given revisions
// Output format: A list of revision ids, in hexadecimal, each followed by a
//   newline. Revision ids are printed in alphabetically sorted order.
// Error conditions: If any of the revisions do not exist, prints nothing to
//   stdout, prints an error message to stderr, and exits with status 1.
CMD_AUTOMATE(ancestors, N_("REV1 [REV2 [REV3 [...]]]"),
             N_("Prints the ancestors of the given revisions"),
             "",
             options::opts::none)
{
  N(args.size() > 0,
    F("wrong argument count"));

  set<revision_id> ancestors;
  vector<revision_id> frontier;
  for (args_vector::const_iterator i = args.begin(); i != args.end(); ++i)
    {
      revision_id rid((*i)());
      N(app.db.revision_exists(rid), F("No such revision %s") % rid);
      frontier.push_back(rid);
    }
  while (!frontier.empty())
    {
      revision_id rid = frontier.back();
      frontier.pop_back();
      if(!null_id(rid)) {
        set<revision_id> parents;
        app.db.get_revision_parents(rid, parents);
        for (set<revision_id>::const_iterator i = parents.begin();
             i != parents.end(); ++i)
          {
            if (ancestors.find(*i) == ancestors.end())
              {
                frontier.push_back(*i);
                ancestors.insert(*i);
              }
          }
      }
    }
  for (set<revision_id>::const_iterator i = ancestors.begin();
       i != ancestors.end(); ++i)
    if (!null_id(*i))
      output << (*i).inner()() << '\n';
}


// Name: descendents
// Arguments:
//   1 or more: revision ids
// Added in: 0.1
// Purpose: Prints the descendents (exclusive) of the given revisions
// Output format: A list of revision ids, in hexadecimal, each followed by a
//   newline. Revision ids are printed in alphabetically sorted order.
// Error conditions: If any of the revisions do not exist, prints nothing to
//   stdout, prints an error message to stderr, and exits with status 1.
CMD_AUTOMATE(descendents, N_("REV1 [REV2 [REV3 [...]]]"),
             N_("Prints the descendents of the given revisions"),
             "",
             options::opts::none)
{
  N(args.size() > 0,
    F("wrong argument count"));

  set<revision_id> descendents;
  vector<revision_id> frontier;
  for (args_vector::const_iterator i = args.begin(); i != args.end(); ++i)
    {
      revision_id rid((*i)());
      N(app.db.revision_exists(rid), F("No such revision %s") % rid);
      frontier.push_back(rid);
    }
  while (!frontier.empty())
    {
      revision_id rid = frontier.back();
      frontier.pop_back();
      set<revision_id> children;
      app.db.get_revision_children(rid, children);
      for (set<revision_id>::const_iterator i = children.begin();
           i != children.end(); ++i)
        {
          if (descendents.find(*i) == descendents.end())
            {
              frontier.push_back(*i);
              descendents.insert(*i);
            }
        }
    }
  for (set<revision_id>::const_iterator i = descendents.begin();
       i != descendents.end(); ++i)
    output << (*i).inner()() << '\n';
}


// Name: erase_ancestors
// Arguments:
//   0 or more: revision ids
// Added in: 0.1
// Purpose: Prints all arguments, except those that are an ancestor of some
//   other argument.  One way to think about this is that it prints the
//   minimal elements of the given set, under the ordering imposed by the
//   "child of" relation.  Another way to think of it is if the arguments were
//   a branch, then we print the heads of that branch.
// Output format: A list of revision ids, in hexadecimal, each followed by a
//   newline.  Revision ids are printed in alphabetically sorted order.
// Error conditions: If any of the revisions do not exist, prints nothing to
//   stdout, prints an error message to stderr, and exits with status 1.
CMD_AUTOMATE(erase_ancestors, N_("[REV1 [REV2 [REV3 [...]]]]"),
             N_("Erases the ancestors in a list of revisions"),
             "",
             options::opts::none)
{
  set<revision_id> revs;
  for (args_vector::const_iterator i = args.begin(); i != args.end(); ++i)
    {
      revision_id rid((*i)());
      N(app.db.revision_exists(rid), F("No such revision %s") % rid);
      revs.insert(rid);
    }
  erase_ancestors(revs, app);
  for (set<revision_id>::const_iterator i = revs.begin(); i != revs.end(); ++i)
    output << (*i).inner()() << '\n';
}

// Name: toposort
// Arguments:
//   0 or more: revision ids
// Added in: 0.1
// Purpose: Prints all arguments, topologically sorted.  I.e., if A is an
//   ancestor of B, then A will appear before B in the output list.
// Output format: A list of revision ids, in hexadecimal, each followed by a
//   newline.  Revisions are printed in topologically sorted order.
// Error conditions: If any of the revisions do not exist, prints nothing to
//   stdout, prints an error message to stderr, and exits with status 1.
CMD_AUTOMATE(toposort, N_("[REV1 [REV2 [REV3 [...]]]]"),
             N_("Topologically sorts a list of revisions"),
             "",
             options::opts::none)
{
  set<revision_id> revs;
  for (args_vector::const_iterator i = args.begin(); i != args.end(); ++i)
    {
      revision_id rid((*i)());
      N(app.db.revision_exists(rid), F("No such revision %s") % rid);
      revs.insert(rid);
    }
  vector<revision_id> sorted;
  toposort(revs, sorted, app);
  for (vector<revision_id>::const_iterator i = sorted.begin();
       i != sorted.end(); ++i)
    output << (*i).inner()() << '\n';
}

// Name: ancestry_difference
// Arguments:
//   1: a revision id
//   0 or more further arguments: also revision ids
// Added in: 0.1
// Purpose: Prints all ancestors of the first revision A, that are not also
//   ancestors of the other revision ids, the "Bs".  For purposes of this
//   command, "ancestor" is an inclusive term; that is, A is an ancestor of
//   one of the Bs, it will not be printed, but otherwise, it will be; and
//   none of the Bs will ever be printed.  If A is a new revision, and Bs are
//   revisions that you have processed before, then this command tells you
//   which revisions are new since then.
// Output format: A list of revision ids, in hexadecimal, each followed by a
//   newline.  Revisions are printed in topologically sorted order.
// Error conditions: If any of the revisions do not exist, prints nothing to
//   stdout, prints an error message to stderr, and exits with status 1.
CMD_AUTOMATE(ancestry_difference, N_("NEW_REV [OLD_REV1 [OLD_REV2 [...]]]"),
             N_("Lists the ancestors of the first revision given, not in "
                "the others"),
             "",
             options::opts::none)
{
  N(args.size() > 0,
    F("wrong argument count"));

  revision_id a;
  set<revision_id> bs;
  args_vector::const_iterator i = args.begin();
  a = revision_id((*i)());
  N(app.db.revision_exists(a), F("No such revision %s") % a);
  for (++i; i != args.end(); ++i)
    {
      revision_id b((*i)());
      N(app.db.revision_exists(b), F("No such revision %s") % b);
      bs.insert(b);
    }
  set<revision_id> ancestors;
  ancestry_difference(a, bs, ancestors, app);

  vector<revision_id> sorted;
  toposort(ancestors, sorted, app);
  for (vector<revision_id>::const_iterator i = sorted.begin();
       i != sorted.end(); ++i)
    output << (*i).inner()() << '\n';
}

// Name: leaves
// Arguments:
//   None
// Added in: 0.1
// Purpose: Prints the leaves of the revision graph, i.e., all revisions that
//   have no children.  This is similar, but not identical to the
//   functionality of 'heads', which prints every revision in a branch, that
//   has no descendents in that branch.  If every revision in the database was
//   in the same branch, then they would be identical.  Generally, every leaf
//   is the head of some branch, but not every branch head is a leaf.
// Output format: A list of revision ids, in hexadecimal, each followed by a
//   newline.  Revision ids are printed in alphabetically sorted order.
// Error conditions: None.
CMD_AUTOMATE(leaves, "",
             N_("Lists the leaves of the revision graph"),
             "",
             options::opts::none)
{
  N(args.size() == 0,
    F("no arguments needed"));

  // this might be more efficient in SQL, but for now who cares.
  set<revision_id> leaves;
  app.db.get_revision_ids(leaves);
  multimap<revision_id, revision_id> graph;
  app.db.get_revision_ancestry(graph);
  for (multimap<revision_id, revision_id>::const_iterator
         i = graph.begin(); i != graph.end(); ++i)
    leaves.erase(i->first);
  for (set<revision_id>::const_iterator i = leaves.begin();
       i != leaves.end(); ++i)
    output << (*i).inner()() << '\n';
}

// Name: roots
// Arguments:
//   None
// Added in: 4.3
// Purpose: Prints the roots of the revision graph, i.e. all revisions that
//   have no parents.
// Output format: A list of revision ids, in hexadecimal, each followed by a
//   newline.  Revision ids are printed in alphabetically sorted order.
// Error conditions: None.
CMD_AUTOMATE(roots, "",
             N_("Lists the roots of the revision graph"),
             "",
             options::opts::none)
{
  N(args.size() == 0,
    F("no arguments needed"));

  // the real root revisions are the children of one single imaginary root
  // with an empty revision id
  set<revision_id> roots;
  revision_id nullid;
  app.db.get_revision_children(nullid, roots);
  for (set<revision_id>::const_iterator i = roots.begin();
       i != roots.end(); ++i)
      output << i->inner()() << '\n';
}

// Name: parents
// Arguments:
//   1: a revision id
// Added in: 0.2
// Purpose: Prints the immediate ancestors of the given revision, i.e., the
//   parents.
// Output format: A list of revision ids, in hexadecimal, each followed by a
//   newline.  Revision ids are printed in alphabetically sorted order.
// Error conditions: If the revision does not exist, prints nothing to stdout,
//   prints an error message to stderr, and exits with status 1.
CMD_AUTOMATE(parents, N_("REV"),
             N_("Prints the parents of a revision"),
             "",
             options::opts::none)
{
  N(args.size() == 1,
    F("wrong argument count"));

  revision_id rid(idx(args, 0)());
  N(app.db.revision_exists(rid), F("No such revision %s") % rid);
  set<revision_id> parents;
  app.db.get_revision_parents(rid, parents);
  for (set<revision_id>::const_iterator i = parents.begin();
       i != parents.end(); ++i)
      if (!null_id(*i))
          output << (*i).inner()() << '\n';
}

// Name: children
// Arguments:
//   1: a revision id
// Added in: 0.2
// Purpose: Prints the immediate descendents of the given revision, i.e., the
//   children.
// Output format: A list of revision ids, in hexadecimal, each followed by a
//   newline.  Revision ids are printed in alphabetically sorted order.
// Error conditions: If the revision does not exist, prints nothing to stdout,
//   prints an error message to stderr, and exits with status 1.
CMD_AUTOMATE(children, N_("REV"),
             N_("Prints the children of a revision"),
             "",
             options::opts::none)
{
  N(args.size() == 1,
    F("wrong argument count"));

  revision_id rid(idx(args, 0)());
  N(app.db.revision_exists(rid), F("No such revision %s") % rid);
  set<revision_id> children;
  app.db.get_revision_children(rid, children);
  for (set<revision_id>::const_iterator i = children.begin();
       i != children.end(); ++i)
      if (!null_id(*i))
          output << (*i).inner()() << '\n';
}

// Name: graph
// Arguments:
//   None
// Added in: 0.2
// Purpose: Prints out the complete ancestry graph of this database.
// Output format:
//   Each line begins with a revision id.  Following this are zero or more
//   space-prefixed revision ids.  Each revision id after the first is a
//   parent (in the sense of 'automate parents') of the first.  For instance,
//   the following are valid lines:
//     07804171823d963f78d6a0ff1763d694dd74ff40
//     07804171823d963f78d6a0ff1763d694dd74ff40 79d755c197e54dd3db65751d3803833d4cbf0d01
//     07804171823d963f78d6a0ff1763d694dd74ff40 79d755c197e54dd3db65751d3803833d4cbf0d01 a02e7a1390e3e4745c31be922f03f56450c13dce
//   The first would indicate that 07804171823d963f78d6a0ff1763d694dd74ff40
//   was a root node; the second would indicate that it had one parent, and
//   the third would indicate that it had two parents, i.e., was a merge.
//
//   The output as a whole is alphabetically sorted; additionally, the parents
//   within each line are alphabetically sorted.
// Error conditions: None.
CMD_AUTOMATE(graph, "",
             N_("Prints the complete ancestry graph"),
             "",
             options::opts::none)
{
  N(args.size() == 0,
    F("no arguments needed"));

  multimap<revision_id, revision_id> edges_mmap;
  map<revision_id, set<revision_id> > child_to_parents;

  app.db.get_revision_ancestry(edges_mmap);

  for (multimap<revision_id, revision_id>::const_iterator i = edges_mmap.begin();
       i != edges_mmap.end(); ++i)
    {
      if (child_to_parents.find(i->second) == child_to_parents.end())
        child_to_parents.insert(make_pair(i->second, set<revision_id>()));
      if (null_id(i->first))
        continue;
      map<revision_id, set<revision_id> >::iterator
        j = child_to_parents.find(i->second);
      I(j->first == i->second);
      j->second.insert(i->first);
    }

  for (map<revision_id, set<revision_id> >::const_iterator
         i = child_to_parents.begin();
       i != child_to_parents.end(); ++i)
    {
      output << (i->first).inner()();
      for (set<revision_id>::const_iterator j = i->second.begin();
           j != i->second.end(); ++j)
        output << ' ' << (*j).inner()();
      output << '\n';
    }
}

// Name: select
// Arguments:
//   1: selector
// Added in: 0.2
// Purpose: Prints all the revisions that match the given selector.
// Output format: A list of revision ids, in hexadecimal, each followed by a
//   newline. Revision ids are printed in alphabetically sorted order.
// Error conditions: None.
CMD_AUTOMATE(select, N_("SELECTOR"),
             N_("Lists the revisions that match a selector"),
             "",
             options::opts::none)
{
  N(args.size() == 1,
    F("wrong argument count"));

  vector<pair<selectors::selector_type, string> >
    sels(selectors::parse_selector(args[0](), app));

  // we jam through an "empty" selection on sel_ident type
  set<string> completions;
  selectors::selector_type ty = selectors::sel_ident;
  selectors::complete_selector("", sels, ty, completions, app);

  for (set<string>::const_iterator i = completions.begin();
       i != completions.end(); ++i)
    output << *i << '\n';
}

struct node_info
{
  bool exists;
  node_id id;
  path::status type;
  file_id ident;
  full_attr_map_t attrs;

  node_info() : exists(false), type(path::nonexistent) {}
};

static void
get_node_info(roster_t const & roster, split_path const & path, node_info & info)
{
  if (roster.has_node(path))
    {
      node_t node = roster.get_node(path);
      info.exists = true;
      info.id = node->self;
      info.attrs = node->attrs;
      if (is_file_t(node))
        {
          info.type = path::file;
          info.ident = downcast_to_file_t(node)->content;
        }
      else if (is_dir_t(node))
        info.type = path::directory;
      else
        I(false);
    }
}

struct inventory_item
{
  node_info old_node;
  node_info new_node;
  split_path old_path;
  split_path new_path;

  path::status fs_type;
  file_id fs_ident;

  inventory_item() : fs_type(path::nonexistent) {}
};

typedef std::map<split_path, inventory_item> inventory_map;

static void
inventory_rosters(roster_t const & old_roster,
                  roster_t const & new_roster,
                  node_restriction const & mask,
                  inventory_map & inventory)
{
  std::map<int, split_path> old_paths;
  std::map<int, split_path> new_paths;

  node_map const & old_nodes = old_roster.all_nodes();
  for (node_map::const_iterator i = old_nodes.begin(); i != old_nodes.end(); ++i)
    {
      if (mask.includes(old_roster, i->first))
        {
          split_path sp;
          old_roster.get_name(i->first, sp);
          get_node_info(old_roster, sp, inventory[sp].old_node);
          old_paths[inventory[sp].old_node.id] = sp;
        }
    }

  node_map const & new_nodes = new_roster.all_nodes();
  for (node_map::const_iterator i = new_nodes.begin(); i != new_nodes.end(); ++i)
    {
      if (mask.includes(new_roster, i->first))
        {
          split_path sp;
          new_roster.get_name(i->first, sp);
          get_node_info(new_roster, sp, inventory[sp].new_node);
          new_paths[inventory[sp].new_node.id] = sp;
        }
    }

  std::map<int, split_path>::iterator i;
  for (i = old_paths.begin(); i != old_paths.end(); ++i)
    {
      // there is no new node available, i.e. this is a drop
      if (new_paths.find(i->first) == new_paths.end())
        continue;

      split_path old_path(i->second);
      split_path new_path(new_paths[i->first]);

      // both paths are identical, no rename
      if (old_path == new_path)
        continue;

      inventory[new_path].old_path = old_path;
      inventory[old_path].new_path = new_path;
    }
}

struct inventory_itemizer : public tree_walker
{
  path_restriction const & mask;
  inventory_map & inventory;
  app_state & app;
  inodeprint_map ipm;

  inventory_itemizer(path_restriction const & m, inventory_map & i, app_state & a) :
    mask(m), inventory(i), app(a)
  {
    if (app.work.in_inodeprints_mode())
      {
        data dat;
        app.work.read_inodeprints(dat);
        read_inodeprint_map(dat, ipm);
      }
  }
  virtual bool visit_dir(file_path const & path);
  virtual void visit_file(file_path const & path);
};

bool
inventory_itemizer::visit_dir(file_path const & path)
{
  split_path sp;
  path.split(sp);
  if(mask.includes(sp))
    {
      inventory[sp].fs_type = path::directory;
    }
  // always recurse into subdirectories
  return true;
}

void
inventory_itemizer::visit_file(file_path const & path)
{
  split_path sp;
  path.split(sp);
  if(mask.includes(sp))
    {
      inventory_item & item = inventory[sp];

      item.fs_type = path::file;

      if (item.new_node.exists)
        {
          if (inodeprint_unchanged(ipm, path))
            item.fs_ident = item.old_node.ident;
          else
            ident_existing_file(path, item.fs_ident);
        }
    }
}

static void
inventory_filesystem(path_restriction const & mask, inventory_map & inventory, app_state & app)
{
  inventory_itemizer itemizer(mask, inventory, app);
  walk_tree(file_path(), itemizer);
}

namespace
{
  namespace syms
  {
    symbol const path("path");
    symbol const old_type("old_type");
    symbol const new_type("new_type");
    symbol const fs_type("fs_type");
    symbol const old_path("old_path");
    symbol const new_path("new_path");
    symbol const status("status");
    symbol const changes("changes");
  }
}

// Name: inventory
// Arguments: [PATH]...
// Added in: 1.0
// Modified to basic_io in: 4.1

// Purpose: Prints a summary of every file or directory found in the
//   workspace or its associated base manifest.

// Output: basic_io format. For each item, three to six lines are output:
//
//        path "<path>"
//    old_node "<old_node_id>" "file | directory"
//    new_node "<new_node_id>" "file | directory"
//     fs_type "file | directory | none"
//      status "ignored | known | missing | unknown"
//     changes "content | content attrs | attrs"
//
// 'fs_type' gives the state of the item in the workspace filesystem.
//
// 'old_node' and 'new_node' give the status of the item in the manifest.
// The 'old_node' and 'new_node' lines are not output if the corresponding
// node state is 'none'.
//
// 'changes' is not output if there are no changes.
//
// FIXME: 'dropped', 'renamed' are not explicitly labeled.
// FIXME: whether an item needs to be committed is not clear.
//
// Error conditions: If no workspace book keeping _MTN directory is found,
//   prints an error message to stderr, and exits with status 1.

<<<<<<< HEAD
CMD_AUTOMATE(inventory, "",
             N_("Prints a summary of files found in the workspace"),
             "",
             options::opts::none)
=======
AUTOMATE(inventory, N_("[PATH]..."), options::opts::depth | options::opts::exclude)
>>>>>>> 83802791
{
  app.require_workspace();

  parent_map parents;
  app.work.get_parent_rosters(parents);
  // for now, until we've figured out what the format could look like
  // and what conceptional model we can implement
  // see: http://www.venge.net/mtn-wiki/MultiParentWorkspaceFallout
  N(parents.size() == 1,
    F("this command can only be used in a single-parent workspace"));

  roster_t new_roster, old_roster = parent_roster(parents.begin());
  temp_node_id_source nis;

  app.work.get_current_roster_shape(new_roster, nis);

  inventory_map inventory;
  vector<file_path> includes = args_to_paths(args);
  vector<file_path> excludes = args_to_paths(app.opts.exclude_patterns);

  node_restriction nmask(includes, excludes, app.opts.depth, old_roster, new_roster, app);
  inventory_rosters(old_roster, new_roster, nmask, inventory);

  path_restriction pmask(includes, excludes, app.opts.depth, app);
  inventory_filesystem(pmask, inventory, app);

  basic_io::printer pr;

  for (inventory_map::const_iterator i = inventory.begin(); i != inventory.end();
       ++i)
    {
      basic_io::stanza st;
      inventory_item const & item = i->second;

      st.push_file_pair(syms::path, i->first);

      if (item.old_node.exists)
        {
          switch (item.old_node.type)
            {
            case path::file: st.push_str_pair(syms::old_type, "file"); break;
            case path::directory: st.push_str_pair(syms::old_type, "directory"); break;
            case path::nonexistent: I(false);
            }

          if (item.new_path.size() > 0)
            st.push_file_pair(syms::new_path, item.new_path);
        }

      if (item.new_node.exists)
        {
          switch (item.new_node.type)
            {
            case path::file: st.push_str_pair(syms::new_type, "file"); break;
            case path::directory: st.push_str_pair(syms::new_type, "directory"); break;
            case path::nonexistent: I(false);
            }

          if (item.old_path.size() > 0)
            st.push_file_pair(syms::old_path, item.old_path);
        }

      switch (item.fs_type)
        {
        case path::file: st.push_str_pair(syms::fs_type, "file"); break;
        case path::directory: st.push_str_pair(syms::fs_type, "directory"); break;
        case path::nonexistent: st.push_str_pair(syms::fs_type, "none"); break;
        }

      std::vector<std::string> states;

      if (item.old_node.exists && !item.new_node.exists)
        {
          if (item.new_path.size() > 0)
            {
              states.push_back("rename_source");
            }
          else
            {
              states.push_back("dropped");
            }
        }
      else if (!item.old_node.exists && item.new_node.exists)
        {
          if (item.old_path.size() > 0)
            {
              states.push_back("rename_target");
            }
          else
            {
              states.push_back("added");
            }
        }
      else if (item.old_node.exists && item.new_node.exists &&
               (item.old_node.id != item.new_node.id))
        {
           // check if this is a cyclic rename or a rename 
           // paired with an add / drop
           if (item.old_path.size() > 0 &&
               item.new_path.size() > 0)
             {
               states.push_back("rename_source");
               states.push_back("rename_target");
             }
           else if (item.old_path.size() > 0)
             {
               states.push_back("dropped");
               states.push_back("rename_target");
             }
           else
             {
               states.push_back("rename_source");
               states.push_back("added");
             }
        }

      if (item.fs_type == path::nonexistent)
        {
          if (item.new_node.exists)
            states.push_back("missing");

          // FIXME: missing 'else'. For examples,
          // see tests/automate_inventory:
          // 'original' renamed to 'renamed'
          // 'dropped' dropped
          // Original output identified these.
        }
      else // exists on filesystem
        {
          if (!item.new_node.exists)
            {
              if (app.lua.hook_ignore_file(i->first))
                states.push_back("ignored");
              else
                states.push_back("unknown");
            }
          else if (item.new_node.type != item.fs_type)
            states.push_back("invalid");
          else
            states.push_back("known");
        }

      st.push_str_multi(syms::status, states);

      // note that we have three sources of information here
      //
      // the old roster
      // the new roster
      // the filesystem
      //
      // the new roster is synthesised from the old roster and the contents of
      // _MTN/work and has *not* been updated with content hashes from the
      // filesystem.
      //
      // one path can represent different nodes in the old and new rosters and
      // the two different nodes can potentially be different types (file vs dir).
      //
      // we're interested in comparing the content and attributes of the current
      // path in the new roster against their corresponding values in the old
      // roster.
      //
      // the new content hash comes from the filesystem since the new roster has
      // not been updated. the new attributes can come directly from the new
      // roster.
      //
      // the old content hash and attributes both come from the old roster but
      // we must use the node id of the path in the new roster to get the node
      // from the old roster to compare against.

      if (item.new_node.exists)
        {
          std::vector<string> changes;

          if (item.new_node.type == path::file && old_roster.has_node(item.new_node.id))
            {
              file_t old_file = downcast_to_file_t(old_roster.get_node(item.new_node.id));
              
              if (item.fs_type == path::file && !(item.fs_ident == old_file->content))
                changes.push_back("content");
            }

          if (old_roster.has_node(item.new_node.id))
            {
              node_t old_node = old_roster.get_node(item.new_node.id);
              if (old_node->attrs != item.new_node.attrs)
                changes.push_back("attrs");
            }

          if (!changes.empty())
            st.push_str_multi(syms::changes, changes);
        }

      pr.print_stanza(st);
    }

  output.write(pr.buf.data(), pr.buf.size());
}

// Name: get_revision
// Arguments:
//   1: a revision id (optional, determined from the workspace if
//      non-existant)
// Added in: 1.0

// Purpose: Prints change information for the specified revision id.
//   There are several changes that are described; each of these is
//   described by a different basic_io stanza. The first string pair
//   of each stanza indicates the type of change represented.
//
//   All stanzas are formatted by basic_io. Stanzas are separated
//   by a blank line. Values will be escaped, '\' to '\\' and
//   '"' to '\"'.
//
//   Possible values of this first value are along with an ordered list of
//   basic_io formatted stanzas that will be provided are:
//
//   'format_version'
//         used in case this format ever needs to change.
//         format: ('format_version', the string "1")
//         occurs: exactly once
//   'new_manifest'
//         represents the new manifest associated with the revision.
//         format: ('new_manifest', manifest id)
//         occurs: exactly one
//   'old_revision'
//         represents a parent revision.
//         format: ('old_revision', revision id)
//         occurs: either one or two times
//   'delete
//         represents a file or directory that was deleted.
//         format: ('delete', path)
//         occurs: zero or more times
//   'rename'
//         represents a file or directory that was renamed.
//         format: ('rename, old filename), ('to', new filename)
//         occurs: zero or more times
//   'add_dir'
//         represents a directory that was added.
//         format: ('add_dir, path)
//         occurs: zero or more times
//   'add_file'
//         represents a file that was added.
//         format: ('add_file', path), ('content', file id)
//         occurs: zero or more times
//   'patch'
//         represents a file that was modified.
//         format: ('patch', filename), ('from', file id), ('to', file id)
//         occurs: zero or more times
//   'clear'
//         represents an attr that was removed.
//         format: ('clear', filename), ('attr', attr name)
//         occurs: zero or more times
//   'set'
//         represents an attr whose value was changed.
//         format: ('set', filename), ('attr', attr name), ('value', attr value)
//         occurs: zero or more times
//
//   These stanzas will always occur in the order listed here; stanzas of
//   the same type will be sorted by the filename they refer to.
// Error conditions: If the revision specified is unknown or invalid
// prints an error message to stderr and exits with status 1.
CMD_AUTOMATE(get_revision, N_("[REVID]"),
             N_("Shows change information for a revision"),
             "",
             options::opts::none)
{
  N(args.size() < 2,
    F("wrong argument count"));

  temp_node_id_source nis;
  revision_data dat;
  revision_id ident;

  if (args.size() == 0)
    {
      roster_t new_roster;
      parent_map old_rosters;
      revision_t rev;

      app.require_workspace();
      app.work.get_parent_rosters(old_rosters);
      app.work.get_current_roster_shape(new_roster, nis);
      app.work.update_current_roster_from_filesystem(new_roster);

      make_revision(old_rosters, new_roster, rev);
      calculate_ident(rev, ident);
      write_revision(rev, dat);
    }
  else
    {
      ident = revision_id(idx(args, 0)());
      N(app.db.revision_exists(ident),
        F("no revision %s found in database") % ident);
      app.db.get_revision(ident, dat);
    }

  L(FL("dumping revision %s") % ident);
  output.write(dat.inner()().data(), dat.inner()().size());
}

// Name: get_base_revision_id
// Arguments: none
// Added in: 2.0
// Purpose: Prints the revision id the current workspace is based
//   on. This is the value stored in _MTN/revision
// Error conditions: If no workspace book keeping _MTN directory is found,
//   prints an error message to stderr, and exits with status 1.
CMD_AUTOMATE(get_base_revision_id, "",
             N_("Shows the revision on which the workspace is based"),
             "",
             options::opts::none)
{
  N(args.size() == 0,
    F("no arguments needed"));

  app.require_workspace();

  parent_map parents;
  app.work.get_parent_rosters(parents);
  N(parents.size() == 1,
    F("this command can only be used in a single-parent workspace"));

  output << parent_id(parents.begin()) << '\n';
}

// Name: get_current_revision_id
// Arguments: none
// Added in: 2.0
// Purpose: Prints the revision id of the current workspace. This is the
//   id of the revision that would be committed by an unrestricted
//   commit calculated from _MTN/revision, _MTN/work and any edits to
//   files in the workspace.
// Error conditions: If no workspace book keeping _MTN directory is found,
//   prints an error message to stderr, and exits with status 1.
CMD_AUTOMATE(get_current_revision_id, "",
             N_("Shows the revision of the current workspace"),
             "",
             options::opts::none)
{
  N(args.size() == 0,
    F("no arguments needed"));

  app.require_workspace();

  parent_map parents;
  roster_t new_roster;
  revision_id new_revision_id;
  revision_t rev;
  temp_node_id_source nis;

  app.require_workspace();
  app.work.get_current_roster_shape(new_roster, nis);
  app.work.update_current_roster_from_filesystem(new_roster);

  app.work.get_parent_rosters(parents);
  make_revision(parents, new_roster, rev);

  calculate_ident(rev, new_revision_id);

  output << new_revision_id << '\n';
}

// Name: get_manifest_of
// Arguments:
//   1: a revision id (optional, determined from the workspace if not given)
// Added in: 2.0
// Purpose: Prints the contents of the manifest associated with the
//   given revision ID.
//
// Output format:
//   There is one basic_io stanza for each file or directory in the
//   manifest.
//
//   All stanzas are formatted by basic_io. Stanzas are separated
//   by a blank line. Values will be escaped, '\' to '\\' and
//   '"' to '\"'.
//
//   Possible values of this first value are along with an ordered list of
//   basic_io formatted stanzas that will be provided are:
//
//   'format_version'
//         used in case this format ever needs to change.
//         format: ('format_version', the string "1")
//         occurs: exactly once
//   'dir':
//         represents a directory.  The path "" (the empty string) is used
//         to represent the root of the tree.
//         format: ('dir', pathname)
//         occurs: one or more times
//   'file':
//         represents a file.
//         format: ('file', pathname), ('content', file id)
//         occurs: zero or more times
//
//   In addition, 'dir' and 'file' stanzas may have attr information
//   included.  These are appended to the stanza below the basic
//   dir/file information, with one line describing each attr.  These
//   lines take the form ('attr', attr name, attr value).
//
//   Stanzas are sorted by the path string.
//
// Error conditions: If the revision ID specified is unknown or
// invalid prints an error message to stderr and exits with status 1.
CMD_AUTOMATE(get_manifest_of, N_("[REVID]"),
             N_("Shows the manifest associated with a revision"),
             "",
             options::opts::none)
{
  N(args.size() < 2,
    F("wrong argument count"));

  manifest_data dat;
  manifest_id mid;
  roster_t new_roster;

  if (args.size() == 0)
    {
      temp_node_id_source nis;

      app.require_workspace();
      app.work.get_current_roster_shape(new_roster, nis);
      app.work.update_current_roster_from_filesystem(new_roster);
    }
  else
    {
      revision_id rid = revision_id(idx(args, 0)());
      N(app.db.revision_exists(rid),
        F("no revision %s found in database") % rid);
      app.db.get_roster(rid, new_roster);
    }

  calculate_ident(new_roster, mid);
  write_manifest_of_roster(new_roster, dat);
  L(FL("dumping manifest %s") % mid);
  output.write(dat.inner()().data(), dat.inner()().size());
}


// Name: packet_for_rdata
// Arguments:
//   1: a revision id
// Added in: 2.0
// Purpose: Prints the revision data in packet format
//
// Output format: revision data in "monotone read" compatible packet
//   format
//
// Error conditions: If the revision id specified is unknown or
// invalid prints an error message to stderr and exits with status 1.
CMD_AUTOMATE(packet_for_rdata, N_("REVID"),
             N_("Prints the revision data in packet format"),
             "",
             options::opts::none)
{
  N(args.size() == 1,
    F("wrong argument count"));

  packet_writer pw(output);

  revision_id r_id(idx(args, 0)());
  revision_data r_data;

  N(app.db.revision_exists(r_id),
    F("no such revision '%s'") % r_id);
  app.db.get_revision(r_id, r_data);
  pw.consume_revision_data(r_id,r_data);
}

// Name: packets_for_certs
// Arguments:
//   1: a revision id
// Added in: 2.0
// Purpose: Prints the certs associated with a revision in packet format
//
// Output format: certs in "monotone read" compatible packet format
//
// Error conditions: If the revision id specified is unknown or
// invalid prints an error message to stderr and exits with status 1.
CMD_AUTOMATE(packets_for_certs, N_("REVID"),
             N_("Prints the certs associated with a revision in "
                "packet format"),
             "",
             options::opts::none)
{
  N(args.size() == 1,
    F("wrong argument count"));

  packet_writer pw(output);

  revision_id r_id(idx(args, 0)());
  vector< revision<cert> > certs;

  N(app.db.revision_exists(r_id),
    F("no such revision '%s'") % r_id);
  app.get_project().get_revision_certs(r_id, certs);
  for (size_t i = 0; i < certs.size(); ++i)
    pw.consume_revision_cert(idx(certs,i));
}

// Name: packet_for_fdata
// Arguments:
//   1: a file id
// Added in: 2.0
// Purpose: Prints the file data in packet format
//
// Output format: file data in "monotone read" compatible packet format
//
// Error conditions: If the file id specified is unknown or invalid
// prints an error message to stderr and exits with status 1.
CMD_AUTOMATE(packet_for_fdata, N_("FILEID"),
             N_("Prints the file data in packet format"),
             "",
             options::opts::none)
{
  N(args.size() == 1,
    F("wrong argument count"));

  packet_writer pw(output);

  file_id f_id(idx(args, 0)());
  file_data f_data;

  N(app.db.file_version_exists(f_id),
    F("no such file '%s'") % f_id);
  app.db.get_file_version(f_id, f_data);
  pw.consume_file_data(f_id,f_data);
}

// Name: packet_for_fdelta
// Arguments:
//   1: a file id
//   2: a file id
// Added in: 2.0
// Purpose: Prints the file delta in packet format
//
// Output format: file delta in "monotone read" compatible packet format
//
// Error conditions: If any of the file ids specified are unknown or
// invalid prints an error message to stderr and exits with status 1.
CMD_AUTOMATE(packet_for_fdelta, N_("OLD_FILE NEW_FILE"),
             N_("Prints the file delta in packet format"),
             "",
             options::opts::none)
{
  N(args.size() == 2,
    F("wrong argument count"));

  packet_writer pw(output);

  file_id f_old_id(idx(args, 0)());
  file_id f_new_id(idx(args, 1)());
  file_data f_old_data, f_new_data;

  N(app.db.file_version_exists(f_old_id),
    F("no such revision '%s'") % f_old_id);
  N(app.db.file_version_exists(f_new_id),
    F("no such revision '%s'") % f_new_id);
  app.db.get_file_version(f_old_id, f_old_data);
  app.db.get_file_version(f_new_id, f_new_data);
  delta del;
  diff(f_old_data.inner(), f_new_data.inner(), del);
  pw.consume_file_delta(f_old_id, f_new_id, file_delta(del));
}

// Name: common_ancestors
// Arguments:
//   1 or more revision ids
// Added in: 2.1
// Purpose: Prints all revisions which are ancestors of all of the
//   revisions given as arguments.
// Output format: A list of revision ids, in hexadecimal, each
//   followed by a newline.  Revisions are printed in alphabetically
//   sorted order.
// Error conditions: If any of the revisions do not exist, prints
//   nothing to stdout, prints an error message to stderr, and exits
//   with status 1.
CMD_AUTOMATE(common_ancestors, N_("REV1 [REV2 [REV3 [...]]]"),
             N_("Prints revisions that are common ancestors of a list "
                "of revisions"),
             "",
             options::opts::none)
{
  N(args.size() > 0,
    F("wrong argument count"));

  set<revision_id> ancestors, common_ancestors;
  vector<revision_id> frontier;
  for (args_vector::const_iterator i = args.begin(); i != args.end(); ++i)
    {
      revision_id rid((*i)());
      N(app.db.revision_exists(rid), F("No such revision %s") % rid);
      ancestors.clear();
      ancestors.insert(rid);
      frontier.push_back(rid);
      while (!frontier.empty())
        {
          revision_id rid = frontier.back();
          frontier.pop_back();
          if(!null_id(rid))
            {
              set<revision_id> parents;
              app.db.get_revision_parents(rid, parents);
              for (set<revision_id>::const_iterator i = parents.begin();
                   i != parents.end(); ++i)
                {
                  if (ancestors.find(*i) == ancestors.end())
                    {
                      frontier.push_back(*i);
                      ancestors.insert(*i);
                    }
                }
            }
        }
      if (common_ancestors.empty())
        common_ancestors = ancestors;
      else
        {
          set<revision_id> common;
          set_intersection(ancestors.begin(), ancestors.end(),
                         common_ancestors.begin(), common_ancestors.end(),
                         inserter(common, common.begin()));
          common_ancestors = common;
        }
    }

  for (set<revision_id>::const_iterator i = common_ancestors.begin();
       i != common_ancestors.end(); ++i)
    if (!null_id(*i))
      output << (*i).inner()() << '\n';
}

// Name: branches
// Arguments:
//   None
// Added in: 2.2
// Purpose:
//   Prints all branch certs present in the revision graph, that are not
//   excluded by the lua hook 'ignore_branch'.
// Output format:
//   Zero or more lines, each the name of a branch. The lines are printed
//   in alphabetically sorted order.
// Error conditions:
//   None.
CMD_AUTOMATE(branches, "",
             N_("Prints all branch certs in the revision graph"),
             "",
             options::opts::none)
{
  N(args.size() == 0,
    F("no arguments needed"));

  set<branch_name> names;

  app.get_project().get_branch_list(names);

  for (set<branch_name>::const_iterator i = names.begin();
       i != names.end(); ++i)
    {
      if (!app.lua.hook_ignore_branch(*i))
        output << (*i) << '\n';
    }
}

// Name: tags
// Arguments:
//   A branch pattern (optional).
// Added in: 2.2
// Purpose:
//   If a branch pattern is given, prints all tags that are attached to
//   revisions on branches matched by the pattern; otherwise prints all tags
//   of the revision graph.
//
//   If a branch name is ignored by means of the lua hook 'ignore_branch',
//   it is neither printed, nor can it be matched by a pattern.
// Output format:
//   There is one basic_io stanza for each tag.
//
//   All stanzas are formatted by basic_io. Stanzas are separated
//   by a blank line. Values will be escaped, '\' to '\\' and
//   '"' to '\"'.
//
//   Each stanza has exactly the following four entries:
//
//   'tag'
//         the value of the tag cert, i.e. the name of the tag
//   'revision'
//         the hexadecimal id of the revision the tag is attached to
//   'signer'
//         the name of the key used to sign the tag cert
//   'branches'
//         a (possibly empty) list of all branches the tagged revision is on
//
//   Stanzas are printed in arbitrary order.
// Error conditions:
//   A run-time exception is thrown for illegal patterns.
CMD_AUTOMATE(tags, N_("[BRANCH_PATTERN]"),
             N_("Prints all tags attached to a set of branches"),
             "",
             options::opts::none)
{
  N(args.size() < 2,
    F("wrong argument count"));

  globish incl("*");
  bool filtering(false);

  if (args.size() == 1) {
    incl = globish(idx(args, 0)());
    filtering = true;
  }

  globish_matcher match(incl, globish());
  basic_io::printer prt;
  basic_io::stanza stz;
  stz.push_str_pair(symbol("format_version"), "1");
  prt.print_stanza(stz);

  set<tag_t> tags;
  app.get_project().get_tags(tags);

  for (set<tag_t>::const_iterator tag = tags.begin();
       tag != tags.end(); ++tag)
    {
      set<branch_name> branches;
      app.get_project().get_revision_branches(tag->ident, branches);

      bool show(!filtering);
      vector<string> branch_names;

      for (set<branch_name>::const_iterator branch = branches.begin();
           branch != branches.end(); ++branch)
        {
          if (app.lua.hook_ignore_branch(*branch))
            continue;

          if (!show && match((*branch)()))
            show = true;
          branch_names.push_back((*branch)());
        }

      if (show)
        {
          basic_io::stanza stz;
          stz.push_str_pair(symbol("tag"), tag->name());
          stz.push_hex_pair(symbol("revision"), tag->ident.inner());
          stz.push_str_pair(symbol("signer"), tag->key());
          stz.push_str_multi(symbol("branches"), branch_names);
          prt.print_stanza(stz);
        }
    }
  output.write(prt.buf.data(), prt.buf.size());
}

namespace
{
  namespace syms
  {
    symbol const key("key");
    symbol const signature("signature");
    symbol const name("name");
    symbol const value("value");
    symbol const trust("trust");

    symbol const public_hash("public_hash");
    symbol const private_hash("private_hash");
    symbol const public_location("public_location");
    symbol const private_location("private_location");
  }
};

// Name: genkey
// Arguments:
//   1: the key ID
//   2: the key passphrase
// Added in: 3.1
// Purpose: Generates a key with the given ID and passphrase
//
// Output format: a basic_io stanza for the new key, as for ls keys
//
// Sample output:
//               name "tbrownaw@gmail.com"
//        public_hash [475055ec71ad48f5dfaf875b0fea597b5cbbee64]
//       private_hash [7f76dae3f91bb48f80f1871856d9d519770b7f8a]
//    public_location "database" "keystore"
//   private_location "keystore"
//
// Error conditions: If the passphrase is empty or the key already exists,
// prints an error message to stderr and exits with status 1.
CMD_AUTOMATE(genkey, N_("KEYID PASSPHRASE"),
             N_("Generates a key"),
             "",
             options::opts::none)
{
  N(args.size() == 2,
    F("wrong argument count"));

  rsa_keypair_id ident;
  internalize_rsa_keypair_id(idx(args, 0), ident);

  utf8 passphrase = idx(args, 1);

  bool exists = app.keys.key_pair_exists(ident);
  if (app.db.database_specified())
    {
      transaction_guard guard(app.db);
      exists = exists || app.db.public_key_exists(ident);
      guard.commit();
    }

  N(!exists, F("key '%s' already exists") % ident);

  keypair kp;
  P(F("generating key-pair '%s'") % ident);
  generate_key_pair(kp, passphrase);
  P(F("storing key-pair '%s' in %s/")
    % ident % app.keys.get_key_dir());
  app.keys.put_key_pair(ident, kp);

  basic_io::printer prt;
  basic_io::stanza stz;
  hexenc<id> privhash, pubhash;
  vector<string> publocs, privlocs;
  key_hash_code(ident, kp.pub, pubhash);
  key_hash_code(ident, kp.priv, privhash);

  publocs.push_back("keystore");
  privlocs.push_back("keystore");

  stz.push_str_pair(syms::name, ident());
  stz.push_hex_pair(syms::public_hash, pubhash);
  stz.push_hex_pair(syms::private_hash, privhash);
  stz.push_str_multi(syms::public_location, publocs);
  stz.push_str_multi(syms::private_location, privlocs);
  prt.print_stanza(stz);

  output.write(prt.buf.data(), prt.buf.size());

}

// Name: get_option
// Arguments:
//   1: an options name
// Added in: 3.1
// Purpose: Show the value of the named option in _MTN/options
//
// Output format: A string
//
// Sample output (for 'mtn automate get_option branch:
//   net.venge.monotone
//
CMD_AUTOMATE(get_option, N_("OPTION"),
             N_("Shows the value of an option"),
             "",
             options::opts::none)
{
  N(args.size() == 1,
    F("wrong argument count"));

  // this command requires a workspace to be run on
  app.require_workspace();

  system_path database_option;
  branch_name branch_option;
  rsa_keypair_id key_option;
  system_path keydir_option;
  app.work.get_ws_options(database_option, branch_option,
                          key_option, keydir_option);

  string opt = args[0]();

  if (opt == "database")
    output << database_option << '\n';
  else if (opt == "branch")
    output << branch_option << '\n';
  else if (opt == "key")
    output << key_option << '\n';
  else if (opt == "keydir")
    output << keydir_option << '\n';
  else
    N(false, F("'%s' is not a recognized workspace option") % opt);
}

// Name: get_content_changed
// Arguments:
//   1: a revision ID
//   2: a file name
// Added in: 3.1
// Purpose: Returns a list of revision IDs in which the content
// was most recently changed, relative to the revision ID specified
// in argument 1. This equates to a content mark following
// the *-merge algorithm.
//
// Output format: Zero or more basic_io stanzas, each specifying a
// revision ID for which a content mark is set.
//
//   Each stanza has exactly one entry:
//
//   'content_mark'
//         the hexadecimal id of the revision the content mark is attached to
// Sample output (for 'mtn automate get_content_changed 3bccff99d08421df72519b61a4dded16d1139c33 ChangeLog):
//   content_mark [276264b0b3f1e70fc1835a700e6e61bdbe4c3f2f]
//
CMD_AUTOMATE(get_content_changed, N_("REV FILE"),
             N_("Lists the revisions that changed the content relative "
                "to another revision"),
             "",
             options::opts::none)
{
  N(args.size() == 2,
    F("wrong argument count"));

  roster_t new_roster;
  revision_id ident;
  marking_map mm;

  ident = revision_id(idx(args, 0)());
  N(app.db.revision_exists(ident),
    F("no revision %s found in database") % ident);
  app.db.get_roster(ident, new_roster, mm);

  split_path path;
  file_path_external(idx(args,1)).split(path);
  N(new_roster.has_node(path),
    F("file %s is unknown for revision %s") % path % ident);

  node_t node = new_roster.get_node(path);
  marking_map::const_iterator m = mm.find(node->self);
  I(m != mm.end());
  marking_t mark = m->second;

  basic_io::printer prt;
  for (set<revision_id>::const_iterator i = mark.file_content.begin();
       i != mark.file_content.end(); ++i)
    {
      basic_io::stanza st;
      st.push_hex_pair(basic_io::syms::content_mark, i->inner());
      prt.print_stanza(st);
    }
    output.write(prt.buf.data(), prt.buf.size());
}

// Name: get_corresponding_path
// Arguments:
//   1: a source revision ID
//   2: a file name (in the source revision)
//   3: a target revision ID
// Added in: 3.1
// Purpose: Given a the file name in the source revision, a filename
// will if possible be returned naming the file in the target revision.
// This allows the same file to be matched between revisions, accounting
// for renames and other changes.
//
// Output format: Zero or one basic_io stanzas. Zero stanzas will be
// output if the file does not exist within the target revision; this is
// not considered an error.
// If the file does exist in the target revision, a single stanza with the
// following details is output.
//
//   The stanza has exactly one entry:
//
//   'file'
//         the file name corresponding to "file name" (arg 2) in the target revision
//
// Sample output (for automate get_corresponding_path 91f25c8ee830b11b52dd356c925161848d4274d0 foo2 dae0d8e3f944c82a9688bcd6af99f5b837b41968; see automate_get_corresponding_path test)
// file "foo"
CMD_AUTOMATE(get_corresponding_path, N_("REV1 FILE REV2"),
             N_("Prints the name of a file in a target revision relative "
                "to a given revision"),
             "",
             options::opts::none)
{
  N(args.size() == 3,
    F("wrong argument count"));

  roster_t new_roster, old_roster;
  revision_id ident, old_ident;

  ident = revision_id(idx(args, 0)());
  N(app.db.revision_exists(ident),
    F("no revision %s found in database") % ident);
  app.db.get_roster(ident, new_roster);

  old_ident = revision_id(idx(args, 2)());
  N(app.db.revision_exists(old_ident),
    F("no revision %s found in database") % old_ident);
  app.db.get_roster(old_ident, old_roster);

  split_path path;
  file_path_external(idx(args,1)).split(path);
  N(new_roster.has_node(path),
    F("file %s is unknown for revision %s") % path % ident);

  node_t node = new_roster.get_node(path);
  basic_io::printer prt;
  if (old_roster.has_node(node->self))
    {
      split_path old_path;
      basic_io::stanza st;
      old_roster.get_name(node->self, old_path);
      file_path fp = file_path(old_path);
      st.push_file_pair(basic_io::syms::file, fp);
      prt.print_stanza(st);
    }
  output.write(prt.buf.data(), prt.buf.size());
}

// Name: put_file
// Arguments:
//   base FILEID (optional)
//   file contents (binary, intended for automate stdio use)
// Added in: 4.1
// Purpose:
//   Store a file in the database.
//   Optionally encode it as a file_delta
// Output format:
//   The ID of the new file (40 digit hex string)
// Error conditions:
//   a runtime exception is thrown if base revision is not available
CMD_AUTOMATE(put_file, N_("[FILEID] CONTENTS"),
             N_("Stores a file in the database"),
             "",
             options::opts::none)
{
  N(args.size() == 1 || args.size() == 2,
    F("wrong argument count"));

  file_id sha1sum;
  transaction_guard tr(app.db);
  if (args.size() == 1)
    {
      file_data dat(idx(args, 0)());
      calculate_ident(dat, sha1sum);

      app.db.put_file(sha1sum, dat);
    }
  else if (args.size() == 2)
    {
      file_data dat(idx(args, 1)());
      calculate_ident(dat, sha1sum);
      file_id base_id(idx(args, 0)());
      N(app.db.file_version_exists(base_id),
        F("no file version %s found in database") % base_id);

      // put_file_version won't do anything if the target ID already exists,
      // but we can save the delta calculation by checking here too
      if (!app.db.file_version_exists(sha1sum))
        {
          file_data olddat;
          app.db.get_file_version(base_id, olddat);
          delta del;
          diff(olddat.inner(), dat.inner(), del);

          app.db.put_file_version(base_id, sha1sum, file_delta(del));
        }
    }
  else I(false);

  tr.commit();
  output << sha1sum << '\n';
}

// Name: put_revision
// Arguments:
//   revision-data
// Added in: 4.1
// Purpose:
//   Store a revision into the database.
// Output format:
//   The ID of the new revision
// Error conditions:
//   none
CMD_AUTOMATE(put_revision, N_("REVISION-DATA"),
             N_("Stores a revision into the database"),
             "",
             options::opts::none)
{
  N(args.size() == 1,
    F("wrong argument count"));

  revision_t rev;
  read_revision(revision_data(idx(args, 0)()), rev);

  // recalculate manifest
  temp_node_id_source nis;
  rev.new_manifest = manifest_id();
  for (edge_map::const_iterator e = rev.edges.begin(); e != rev.edges.end(); ++e)
    {
      // calculate new manifest
      roster_t old_roster;
      if (!null_id(e->first)) app.db.get_roster(e->first, old_roster);
      roster_t new_roster = old_roster;
      editable_roster_base eros(new_roster, nis);
      e->second->apply_to(eros);
      if (null_id(rev.new_manifest))
        // first edge, initialize manifest
        calculate_ident(new_roster, rev.new_manifest);
      else
        // following edge, make sure that all csets end at the same manifest
        {
          manifest_id calculated;
          calculate_ident(new_roster, calculated);
          I(calculated == rev.new_manifest);
        }
    }

  revision_id id;
  calculate_ident(rev, id);

  // If the database refuses the revision, make sure this is because it's
  // already there.
  E(app.db.put_revision(id, rev) || app.db.revision_exists(id),
    F("missing prerequisite for revision %s") % id);

  output << id << '\n';
}

// Name: cert
// Arguments:
//   revision ID
//   certificate name
//   certificate value
// Added in: 4.1
// Purpose:
//   Add a revision certificate (like mtn cert).
// Output format:
//   nothing
// Error conditions:
//   none
CMD_AUTOMATE(cert, N_("REVISION-ID NAME VALUE"),
             N_("Adds a revision certificate"),
             "",
             options::opts::none)
{
  N(args.size() == 3,
    F("wrong argument count"));

  cert c;
  revision_id rid(idx(args, 0)());

  transaction_guard guard(app.db);
  N(app.db.revision_exists(rid),
    F("no such revision '%s'") % rid);
  make_simple_cert(rid.inner(), cert_name(idx(args, 1)()),
                   cert_value(idx(args, 2)()), app, c);
  revision<cert> rc(c);
  app.db.put_revision_cert(rc);
  guard.commit();
}

// Name: db_set
// Arguments:
//   variable domain
//   variable name
//   veriable value
// Added in: 4.1
// Purpose:
//   Set a database variable (like mtn database set)
// Output format:
//   nothing
// Error conditions:
//   none
CMD_AUTOMATE(db_set, N_("DOMAIN NAME VALUE"),
             N_("Sets a database variable"),
             "",
             options::opts::none)
{
  N(args.size() == 3,
    F("wrong argument count"));

  var_domain domain = var_domain(idx(args, 0)());
  utf8 name = idx(args, 1);
  utf8 value = idx(args, 2);
  var_key key(domain, var_name(name()));
  app.db.set_var(key, var_value(value()));
}

// Name: db_get
// Arguments:
//   variable domain
//   variable name
// Added in: 4.1
// Purpose:
//   Get a database variable (like mtn database ls vars | grep NAME)
// Output format:
//   variable value
// Error conditions:
//   a runtime exception is thrown if the variable is not set
CMD_AUTOMATE(db_get, N_("DOMAIN NAME"),
             N_("Gets a database variable"),
             "",
             options::opts::none)
{
  N(args.size() == 2,
    F("wrong argument count"));

  var_domain domain = var_domain(idx(args, 0)());
  utf8 name = idx(args, 1);
  var_key key(domain, var_name(name()));
  var_value value;
  try
    {
      app.db.get_var(key, value);
    }
  catch (std::logic_error)
    {
      N(false, F("variable not found"));
    }
  output << value();
}

// Local Variables:
// mode: C++
// fill-column: 76
// c-file-style: "gnu"
// indent-tabs-mode: nil
// End:
// vim: et:sw=2:sts=2:ts=2:cino=>2s,{s,\:s,+s,t0,g0,^-2,e-2,n-2,p2s,(0,=s:<|MERGE_RESOLUTION|>--- conflicted
+++ resolved
@@ -696,14 +696,10 @@
 // Error conditions: If no workspace book keeping _MTN directory is found,
 //   prints an error message to stderr, and exits with status 1.
 
-<<<<<<< HEAD
-CMD_AUTOMATE(inventory, "",
+CMD_AUTOMATE(inventory,  N_("[PATH]..."),
              N_("Prints a summary of files found in the workspace"),
              "",
-             options::opts::none)
-=======
-AUTOMATE(inventory, N_("[PATH]..."), options::opts::depth | options::opts::exclude)
->>>>>>> 83802791
+             options::opts::depth | options::opts::exclude)
 {
   app.require_workspace();
 
