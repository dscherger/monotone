// Copyright (C) 2004, 2007 Nathaniel Smith <njs@pobox.com>
//
// This program is made available under the GNU GPL version 2.0 or
// greater. See the accompanying file COPYING for details.
//
// This program is distributed WITHOUT ANY WARRANTY; without even the
// implied warranty of MERCHANTABILITY or FITNESS FOR A PARTICULAR
// PURPOSE.

#include "base.hh"
#include <algorithm>
#include <iterator>
#include <sstream>
#include <unistd.h>
#include "vector.hh"

#include <boost/bind.hpp>
#include <boost/function.hpp>
#include <boost/lexical_cast.hpp>
#include <boost/tuple/tuple.hpp>

#include "app_state.hh"
#include "basic_io.hh"
#include "cert.hh"
#include "cmd.hh"
#include "commands.hh"
#include "constants.hh"
#include "inodeprint.hh"
#include "keys.hh"
#include "file_io.hh"
#include "packet.hh"
#include "restrictions.hh"
#include "revision.hh"
#include "transforms.hh"
#include "vocab.hh"
#include "globish.hh"
#include "charset.hh"
#include "safe_map.hh"

using std::allocator;
using std::basic_ios;
using std::basic_stringbuf;
using std::char_traits;
using std::inserter;
using std::make_pair;
using std::map;
using std::multimap;
using std::ostream;
using std::ostringstream;
using std::pair;
using std::set;
using std::sort;
using std::streamsize;
using std::string;
using std::vector;


// Name: heads
// Arguments:
//   1: branch name (optional, default branch is used if non-existant)
// Added in: 0.0
// Purpose: Prints the heads of the given branch.
// Output format: A list of revision ids, in hexadecimal, each followed by a
//   newline. Revision ids are printed in alphabetically sorted order.
// Error conditions: If the branch does not exist, prints nothing.  (There are
//   no heads.)
CMD_AUTOMATE(heads, N_("[BRANCH]"),
             N_("Prints the heads of the given branch"),
             "",
             options::opts::none)
{
  N(args.size() < 2,
    F("wrong argument count"));

  system_path database_option;
  branch_name branch_option;
  rsa_keypair_id key_option;
  system_path keydir_option;
  app.work.get_ws_options(database_option, branch_option,
                          key_option, keydir_option);

  if (args.size() == 1 ) {
    // branchname was explicitly given, use that
    branch_option = branch_name(idx(args, 0)());
  }
  set<revision_id> heads;
  app.get_project().get_branch_heads(branch_option, heads);
  for (set<revision_id>::const_iterator i = heads.begin(); i != heads.end(); ++i)
    output << (*i).inner()() << '\n';
}

// Name: ancestors
// Arguments:
//   1 or more: revision ids
// Added in: 0.2
// Purpose: Prints the ancestors (exclusive) of the given revisions
// Output format: A list of revision ids, in hexadecimal, each followed by a
//   newline. Revision ids are printed in alphabetically sorted order.
// Error conditions: If any of the revisions do not exist, prints nothing to
//   stdout, prints an error message to stderr, and exits with status 1.
CMD_AUTOMATE(ancestors, N_("REV1 [REV2 [REV3 [...]]]"),
             N_("Prints the ancestors of the given revisions"),
             "",
             options::opts::none)
{
  N(args.size() > 0,
    F("wrong argument count"));

  set<revision_id> ancestors;
  vector<revision_id> frontier;
  for (args_vector::const_iterator i = args.begin(); i != args.end(); ++i)
    {
      revision_id rid((*i)());
      N(app.db.revision_exists(rid), F("No such revision %s") % rid);
      frontier.push_back(rid);
    }
  while (!frontier.empty())
    {
      revision_id rid = frontier.back();
      frontier.pop_back();
      if(!null_id(rid)) {
        set<revision_id> parents;
        app.db.get_revision_parents(rid, parents);
        for (set<revision_id>::const_iterator i = parents.begin();
             i != parents.end(); ++i)
          {
            if (ancestors.find(*i) == ancestors.end())
              {
                frontier.push_back(*i);
                ancestors.insert(*i);
              }
          }
      }
    }
  for (set<revision_id>::const_iterator i = ancestors.begin();
       i != ancestors.end(); ++i)
    if (!null_id(*i))
      output << (*i).inner()() << '\n';
}


// Name: descendents
// Arguments:
//   1 or more: revision ids
// Added in: 0.1
// Purpose: Prints the descendents (exclusive) of the given revisions
// Output format: A list of revision ids, in hexadecimal, each followed by a
//   newline. Revision ids are printed in alphabetically sorted order.
// Error conditions: If any of the revisions do not exist, prints nothing to
//   stdout, prints an error message to stderr, and exits with status 1.
CMD_AUTOMATE(descendents, N_("REV1 [REV2 [REV3 [...]]]"),
             N_("Prints the descendents of the given revisions"),
             "",
             options::opts::none)
{
  N(args.size() > 0,
    F("wrong argument count"));

  set<revision_id> descendents;
  vector<revision_id> frontier;
  for (args_vector::const_iterator i = args.begin(); i != args.end(); ++i)
    {
      revision_id rid((*i)());
      N(app.db.revision_exists(rid), F("No such revision %s") % rid);
      frontier.push_back(rid);
    }
  while (!frontier.empty())
    {
      revision_id rid = frontier.back();
      frontier.pop_back();
      set<revision_id> children;
      app.db.get_revision_children(rid, children);
      for (set<revision_id>::const_iterator i = children.begin();
           i != children.end(); ++i)
        {
          if (descendents.find(*i) == descendents.end())
            {
              frontier.push_back(*i);
              descendents.insert(*i);
            }
        }
    }
  for (set<revision_id>::const_iterator i = descendents.begin();
       i != descendents.end(); ++i)
    output << (*i).inner()() << '\n';
}


// Name: erase_ancestors
// Arguments:
//   0 or more: revision ids
// Added in: 0.1
// Purpose: Prints all arguments, except those that are an ancestor of some
//   other argument.  One way to think about this is that it prints the
//   minimal elements of the given set, under the ordering imposed by the
//   "child of" relation.  Another way to think of it is if the arguments were
//   a branch, then we print the heads of that branch.
// Output format: A list of revision ids, in hexadecimal, each followed by a
//   newline.  Revision ids are printed in alphabetically sorted order.
// Error conditions: If any of the revisions do not exist, prints nothing to
//   stdout, prints an error message to stderr, and exits with status 1.
CMD_AUTOMATE(erase_ancestors, N_("[REV1 [REV2 [REV3 [...]]]]"),
             N_("Erases the ancestors in a list of revisions"),
             "",
             options::opts::none)
{
  set<revision_id> revs;
  for (args_vector::const_iterator i = args.begin(); i != args.end(); ++i)
    {
      revision_id rid((*i)());
      N(app.db.revision_exists(rid), F("No such revision %s") % rid);
      revs.insert(rid);
    }
  erase_ancestors(revs, app);
  for (set<revision_id>::const_iterator i = revs.begin(); i != revs.end(); ++i)
    output << (*i).inner()() << '\n';
}

// Name: toposort
// Arguments:
//   0 or more: revision ids
// Added in: 0.1
// Purpose: Prints all arguments, topologically sorted.  I.e., if A is an
//   ancestor of B, then A will appear before B in the output list.
// Output format: A list of revision ids, in hexadecimal, each followed by a
//   newline.  Revisions are printed in topologically sorted order.
// Error conditions: If any of the revisions do not exist, prints nothing to
//   stdout, prints an error message to stderr, and exits with status 1.
CMD_AUTOMATE(toposort, N_("[REV1 [REV2 [REV3 [...]]]]"),
             N_("Topologically sorts a list of revisions"),
             "",
             options::opts::none)
{
  set<revision_id> revs;
  for (args_vector::const_iterator i = args.begin(); i != args.end(); ++i)
    {
      revision_id rid((*i)());
      N(app.db.revision_exists(rid), F("No such revision %s") % rid);
      revs.insert(rid);
    }
  vector<revision_id> sorted;
  toposort(revs, sorted, app);
  for (vector<revision_id>::const_iterator i = sorted.begin();
       i != sorted.end(); ++i)
    output << (*i).inner()() << '\n';
}

// Name: ancestry_difference
// Arguments:
//   1: a revision id
//   0 or more further arguments: also revision ids
// Added in: 0.1
// Purpose: Prints all ancestors of the first revision A, that are not also
//   ancestors of the other revision ids, the "Bs".  For purposes of this
//   command, "ancestor" is an inclusive term; that is, A is an ancestor of
//   one of the Bs, it will not be printed, but otherwise, it will be; and
//   none of the Bs will ever be printed.  If A is a new revision, and Bs are
//   revisions that you have processed before, then this command tells you
//   which revisions are new since then.
// Output format: A list of revision ids, in hexadecimal, each followed by a
//   newline.  Revisions are printed in topologically sorted order.
// Error conditions: If any of the revisions do not exist, prints nothing to
//   stdout, prints an error message to stderr, and exits with status 1.
CMD_AUTOMATE(ancestry_difference, N_("NEW_REV [OLD_REV1 [OLD_REV2 [...]]]"),
             N_("Lists the ancestors of the first revision given, not in "
                "the others"),
             "",
             options::opts::none)
{
  N(args.size() > 0,
    F("wrong argument count"));

  revision_id a;
  set<revision_id> bs;
  args_vector::const_iterator i = args.begin();
  a = revision_id((*i)());
  N(app.db.revision_exists(a), F("No such revision %s") % a);
  for (++i; i != args.end(); ++i)
    {
      revision_id b((*i)());
      N(app.db.revision_exists(b), F("No such revision %s") % b);
      bs.insert(b);
    }
  set<revision_id> ancestors;
  ancestry_difference(a, bs, ancestors, app);

  vector<revision_id> sorted;
  toposort(ancestors, sorted, app);
  for (vector<revision_id>::const_iterator i = sorted.begin();
       i != sorted.end(); ++i)
    output << (*i).inner()() << '\n';
}

// Name: leaves
// Arguments:
//   None
// Added in: 0.1
// Purpose: Prints the leaves of the revision graph, i.e., all revisions that
//   have no children.  This is similar, but not identical to the
//   functionality of 'heads', which prints every revision in a branch, that
//   has no descendents in that branch.  If every revision in the database was
//   in the same branch, then they would be identical.  Generally, every leaf
//   is the head of some branch, but not every branch head is a leaf.
// Output format: A list of revision ids, in hexadecimal, each followed by a
//   newline.  Revision ids are printed in alphabetically sorted order.
// Error conditions: None.
CMD_AUTOMATE(leaves, "",
             N_("Lists the leaves of the revision graph"),
             "",
             options::opts::none)
{
  N(args.size() == 0,
    F("no arguments needed"));

  // this might be more efficient in SQL, but for now who cares.
  set<revision_id> leaves;
  app.db.get_revision_ids(leaves);
  multimap<revision_id, revision_id> graph;
  app.db.get_revision_ancestry(graph);
  for (multimap<revision_id, revision_id>::const_iterator
         i = graph.begin(); i != graph.end(); ++i)
    leaves.erase(i->first);
  for (set<revision_id>::const_iterator i = leaves.begin();
       i != leaves.end(); ++i)
    output << (*i).inner()() << '\n';
}

// Name: roots
// Arguments:
//   None
// Added in: 4.3
// Purpose: Prints the roots of the revision graph, i.e. all revisions that
//   have no parents.
// Output format: A list of revision ids, in hexadecimal, each followed by a
//   newline.  Revision ids are printed in alphabetically sorted order.
// Error conditions: None.
CMD_AUTOMATE(roots, "",
             N_("Lists the roots of the revision graph"),
             "",
             options::opts::none)
{
  N(args.size() == 0,
    F("no arguments needed"));

  // the real root revisions are the children of one single imaginary root
  // with an empty revision id
  set<revision_id> roots;
  revision_id nullid;
  app.db.get_revision_children(nullid, roots);
  for (set<revision_id>::const_iterator i = roots.begin();
       i != roots.end(); ++i)
      output << i->inner()() << '\n';
}

// Name: parents
// Arguments:
//   1: a revision id
// Added in: 0.2
// Purpose: Prints the immediate ancestors of the given revision, i.e., the
//   parents.
// Output format: A list of revision ids, in hexadecimal, each followed by a
//   newline.  Revision ids are printed in alphabetically sorted order.
// Error conditions: If the revision does not exist, prints nothing to stdout,
//   prints an error message to stderr, and exits with status 1.
CMD_AUTOMATE(parents, N_("REV"),
             N_("Prints the parents of a revision"),
             "",
             options::opts::none)
{
  N(args.size() == 1,
    F("wrong argument count"));

  revision_id rid(idx(args, 0)());
  N(app.db.revision_exists(rid), F("No such revision %s") % rid);
  set<revision_id> parents;
  app.db.get_revision_parents(rid, parents);
  for (set<revision_id>::const_iterator i = parents.begin();
       i != parents.end(); ++i)
      if (!null_id(*i))
          output << (*i).inner()() << '\n';
}

// Name: children
// Arguments:
//   1: a revision id
// Added in: 0.2
// Purpose: Prints the immediate descendents of the given revision, i.e., the
//   children.
// Output format: A list of revision ids, in hexadecimal, each followed by a
//   newline.  Revision ids are printed in alphabetically sorted order.
// Error conditions: If the revision does not exist, prints nothing to stdout,
//   prints an error message to stderr, and exits with status 1.
CMD_AUTOMATE(children, N_("REV"),
             N_("Prints the children of a revision"),
             "",
             options::opts::none)
{
  N(args.size() == 1,
    F("wrong argument count"));

  revision_id rid(idx(args, 0)());
  N(app.db.revision_exists(rid), F("No such revision %s") % rid);
  set<revision_id> children;
  app.db.get_revision_children(rid, children);
  for (set<revision_id>::const_iterator i = children.begin();
       i != children.end(); ++i)
      if (!null_id(*i))
          output << (*i).inner()() << '\n';
}

// Name: graph
// Arguments:
//   None
// Added in: 0.2
// Purpose: Prints out the complete ancestry graph of this database.
// Output format:
//   Each line begins with a revision id.  Following this are zero or more
//   space-prefixed revision ids.  Each revision id after the first is a
//   parent (in the sense of 'automate parents') of the first.  For instance,
//   the following are valid lines:
//     07804171823d963f78d6a0ff1763d694dd74ff40
//     07804171823d963f78d6a0ff1763d694dd74ff40 79d755c197e54dd3db65751d3803833d4cbf0d01
//     07804171823d963f78d6a0ff1763d694dd74ff40 79d755c197e54dd3db65751d3803833d4cbf0d01 a02e7a1390e3e4745c31be922f03f56450c13dce
//   The first would indicate that 07804171823d963f78d6a0ff1763d694dd74ff40
//   was a root node; the second would indicate that it had one parent, and
//   the third would indicate that it had two parents, i.e., was a merge.
//
//   The output as a whole is alphabetically sorted; additionally, the parents
//   within each line are alphabetically sorted.
// Error conditions: None.
CMD_AUTOMATE(graph, "",
             N_("Prints the complete ancestry graph"),
             "",
             options::opts::none)
{
  N(args.size() == 0,
    F("no arguments needed"));

  multimap<revision_id, revision_id> edges_mmap;
  map<revision_id, set<revision_id> > child_to_parents;

  app.db.get_revision_ancestry(edges_mmap);

  for (multimap<revision_id, revision_id>::const_iterator i = edges_mmap.begin();
       i != edges_mmap.end(); ++i)
    {
      if (child_to_parents.find(i->second) == child_to_parents.end())
        child_to_parents.insert(make_pair(i->second, set<revision_id>()));
      if (null_id(i->first))
        continue;
      map<revision_id, set<revision_id> >::iterator
        j = child_to_parents.find(i->second);
      I(j->first == i->second);
      j->second.insert(i->first);
    }

  for (map<revision_id, set<revision_id> >::const_iterator
         i = child_to_parents.begin();
       i != child_to_parents.end(); ++i)
    {
      output << (i->first).inner()();
      for (set<revision_id>::const_iterator j = i->second.begin();
           j != i->second.end(); ++j)
        output << ' ' << (*j).inner()();
      output << '\n';
    }
}

// Name: select
// Arguments:
//   1: selector
// Added in: 0.2
// Purpose: Prints all the revisions that match the given selector.
// Output format: A list of revision ids, in hexadecimal, each followed by a
//   newline. Revision ids are printed in alphabetically sorted order.
// Error conditions: None.
CMD_AUTOMATE(select, N_("SELECTOR"),
             N_("Lists the revisions that match a selector"),
             "",
             options::opts::none)
{
  N(args.size() == 1,
    F("wrong argument count"));

  vector<pair<selectors::selector_type, string> >
    sels(selectors::parse_selector(args[0](), app));

  // we jam through an "empty" selection on sel_ident type
  set<string> completions;
  selectors::selector_type ty = selectors::sel_ident;
  selectors::complete_selector("", sels, ty, completions, app);

  for (set<string>::const_iterator i = completions.begin();
       i != completions.end(); ++i)
    output << *i << '\n';
}

struct node_info
{
  bool exists;
  // true if node_id is present in corresponding roster with the inventory map file_path
  // false if not present, or present with a different file_path
  // rest of data in this struct is invalid if false.
  node_id id;
  path::status type;
  file_id ident;
  full_attr_map_t attrs;

  node_info() : exists(false), type(path::nonexistent) {}
};

static void
get_node_info(node_t const & node, node_info & info)
{
  info.exists = true;
  info.id = node->self;
  info.attrs = node->attrs;
  if (is_file_t(node))
    {
      info.type = path::file;
      info.ident = downcast_to_file_t(node)->content;
    }
  else if (is_dir_t(node))
    info.type = path::directory;
  else
    I(false);
}

struct inventory_item
{
  // Records information about a pair of nodes with the same node_id in the
  // old roster and new roster, and the corresponding path in the
  // filesystem.
  node_info old_node;
  node_info new_node;
  file_path old_path;
  file_path new_path;

  path::status fs_type;
  file_id fs_ident;

  inventory_item() : fs_type(path::nonexistent) {}
};

typedef std::map<file_path, inventory_item> inventory_map;
// file_path will typically be an existing filesystem file, but in the case
// of a dropped or rename_source file it is only in the old roster, and in
// the case of a file added --bookkeep_only or rename_target
// --bookkeep_only, it is only in the new roster.

static void
inventory_rosters(roster_t const & old_roster,
                  roster_t const & new_roster,
                  node_restriction const & mask,
                  inventory_map & inventory)
{
  std::map<int, file_path> old_paths;
  std::map<int, file_path> new_paths;

  node_map const & old_nodes = old_roster.all_nodes();
  for (node_map::const_iterator i = old_nodes.begin(); i != old_nodes.end(); ++i)
    {
      if (mask.includes(old_roster, i->first))
        {
          file_path fp;
          old_roster.get_name(i->first, fp);
          get_node_info(old_roster.get_node(i->first), inventory[fp].old_node);
          old_paths[inventory[fp].old_node.id] = fp;
        }
    }

  node_map const & new_nodes = new_roster.all_nodes();
  for (node_map::const_iterator i = new_nodes.begin(); i != new_nodes.end(); ++i)
    {
      if (mask.includes(new_roster, i->first))
        {
          file_path fp;
          new_roster.get_name(i->first, fp);
          get_node_info(new_roster.get_node(i->first), inventory[fp].new_node);
          new_paths[inventory[fp].new_node.id] = fp;
        }
    }

  std::map<int, file_path>::iterator i;
  for (i = old_paths.begin(); i != old_paths.end(); ++i)
    {
      if (new_paths.find(i->first) == new_paths.end())
        {
          // There is no new node available; this is either a drop or a
          // rename to outside the current path restriction.

          if (new_roster.has_node (i->first))
            {
              // record rename to outside restriction
              new_roster.get_name (i->first, inventory[i->second].new_path);
              continue;
            }
          else
            // drop; no new path
            continue;
        }

      file_path old_path(i->second);
      file_path new_path(new_paths[i->first]);

      // both paths are identical, no rename
      if (old_path == new_path)
        continue;

      // record rename
      inventory[new_path].old_path = old_path;
      inventory[old_path].new_path = new_path;
    }

  // Now look for new_paths that are renames from outside the current
  // restriction, and thus are not in old_paths.
  // FIXME: only need this if restriction is not null
  for (i = new_paths.begin(); i != new_paths.end(); ++i)
    {
      if (old_paths.find(i->first) == old_paths.end())
        {
          // There is no old node available; this is either added or a
          // rename from outside the current path restriction.

          if (old_roster.has_node (i->first))
            {
              // record rename from outside restriction
              old_roster.get_name (i->first, inventory[i->second].old_path);
            }
          else
            // added; no old path
            continue;
        }
    }
}

struct inventory_itemizer : public tree_walker
{
  path_restriction const & mask;
  inventory_map & inventory;
  app_state & app;
  inodeprint_map ipm;

  inventory_itemizer(path_restriction const & m, inventory_map & i, app_state & a) :
    mask(m), inventory(i), app(a)
  {
    if (app.work.in_inodeprints_mode())
      {
        data dat;
        app.work.read_inodeprints(dat);
        read_inodeprint_map(dat, ipm);
      }
  }
  virtual bool visit_dir(file_path const & path);
  virtual void visit_file(file_path const & path);
};

bool
inventory_itemizer::visit_dir(file_path const & path)
{
  if(mask.includes(path))
    {
      inventory[path].fs_type = path::directory;
    }
  // always recurse into subdirectories
  return true;
}

void
inventory_itemizer::visit_file(file_path const & path)
{
  if (mask.includes(path))
    {
      inventory_item & item = inventory[path];

      item.fs_type = path::file;

      if (item.new_node.exists)
        {
          if (inodeprint_unchanged(ipm, path))
            item.fs_ident = item.old_node.ident;
          else
            ident_existing_file(path, item.fs_ident);
        }
    }
}

static void
inventory_filesystem(path_restriction const & mask, inventory_map & inventory, app_state & app)
{
  inventory_itemizer itemizer(mask, inventory, app);
  file_path const root;
  // The constructor file_path() returns ""; the root directory. walk_tree
  // does not visit that node, so set fs_type now, if it meets the
  // restriction.
  if (mask.includes(root))
    {
      inventory[root].fs_type = path::directory;
    }
  walk_tree(root, itemizer);
}

namespace
{
  namespace syms
  {
    symbol const path("path");
    symbol const old_type("old_type");
    symbol const new_type("new_type");
    symbol const fs_type("fs_type");
    symbol const old_path("old_path");
    symbol const new_path("new_path");
    symbol const status("status");
    symbol const changes("changes");
  }
}

static void
inventory_print_states(app_state & app, file_path const & fs_path,
                       inventory_item const & item, roster_t const & old_roster,
                       roster_t const & new_roster, basic_io::stanza & st)
{
  std::vector<std::string> states;

  // if both nodes exist, the only interesting case is
  // when the node ids aren't equal (so we have different nodes
  // with one and the same path in the old and the new roster)
  if (item.old_node.exists &&
      item.new_node.exists &&
      item.old_node.id != item.new_node.id)
    {
        if (new_roster.has_node(item.old_node.id))
          states.push_back("rename_source");
        else
          states.push_back("dropped");

        if (old_roster.has_node(item.new_node.id))
          states.push_back("rename_target");
        else
          states.push_back("added");
    }
  // this can be either a drop or a renamed item
  else if (item.old_node.exists &&
          !item.new_node.exists)
    {
      if (new_roster.has_node(item.old_node.id))
        states.push_back("rename_source");
      else
        states.push_back("dropped");
    }
  // this can be either an add or a renamed item
  else if (!item.old_node.exists &&
            item.new_node.exists)
    {
      if (old_roster.has_node(item.new_node.id))
        states.push_back("rename_target");
      else
        states.push_back("added");
    }

  // check the state of the file system item
  if (item.fs_type == path::nonexistent)
    {
      if (item.new_node.exists)
        states.push_back("missing");
    }
  else // exists on filesystem
    {
      if (!item.new_node.exists)
        {
          if (app.lua.hook_ignore_file(fs_path))
            states.push_back("ignored");
          else
            states.push_back("unknown");
        }
      else if (item.new_node.type != item.fs_type)
        states.push_back("invalid");
      else
        states.push_back("known");
    }

  st.push_str_multi(syms::status, states);
}

static void
inventory_print_changes(inventory_item const & item, roster_t const & old_roster,
                        basic_io::stanza & st)
{
  // old nodes do not have any recorded content changes and attributes,
  // so we can't print anything for them here
  if (!item.new_node.exists) return;

  std::vector<string> changes;

  // this is an existing item
  if (old_roster.has_node(item.new_node.id))
    {
      // check if the content has changed - this makes only sense for files
      // for which we can get the content id of both new and old nodes.
      if (item.new_node.type == path::file && item.fs_type != path::nonexistent)
        {
          file_t old_file = downcast_to_file_t(old_roster.get_node(item.new_node.id));

          switch (item.old_node.type)
            {
            case path::file:
            case path::nonexistent:
              // A file can be nonexistent due to mtn drop, user delete, mtn
              // rename, or user rename. If it was drop or delete, it would
              // not be in the new roster, and we would not get here. So
              // it's a rename, and we can get the content. This lets us
              // check if a user has edited a file after renaming it.
              if (item.fs_ident != old_file->content)
                changes.push_back("content");
              break;

            case path::directory:
              break;
            }
        }

      // now look for changed attributes
      node_t old_node = old_roster.get_node(item.new_node.id);
      if (old_node->attrs != item.new_node.attrs)
        changes.push_back("attrs");
    }
  else
    {
      // FIXME: paranoia: shall we I(new_roster.has_node(item.new_node.id)) here?

      // this is apparently a new item, if it is a file it gets at least
      // the "content" marker and we also check for recorded attributes
      if (item.new_node.type == path::file)
        changes.push_back("content");

      if (item.new_node.attrs.size() > 0)
        changes.push_back("attrs");
    }

  if (!changes.empty())
    st.push_str_multi(syms::changes, changes);
}

// Name: inventory
// Arguments: [PATH]...
// Added in: 1.0
// Modified to basic_io in: 4.1

// Purpose: Prints a summary of every file or directory found in the
//   workspace or its associated base manifest.

// See monotone.texi for output format description.
//
// Error conditions: If no workspace book keeping _MTN directory is found,
//   prints an error message to stderr, and exits with status 1.

CMD_AUTOMATE(inventory,  N_("[PATH]..."),
             N_("Prints a summary of files found in the workspace"),
             "",
             options::opts::depth | options::opts::exclude)
{
  app.require_workspace();

<<<<<<< HEAD
  parent_map parents;
  app.work.get_parent_rosters(parents);
  // for now, until we've figured out what the format could look like
  // and what conceptional model we can implement
  // see: http://www.venge.net/mtn-wiki/MultiParentWorkspaceFallout
  N(parents.size() == 1,
=======
  temp_node_id_source nis;
  roster_t curr, base;
  revision_t rev;
  inventory_map inventory;
  cset cs; MM(cs);
  set<file_path> unchanged, changed, missing, unknown, ignored;

  {
    // FIXME: this is totally gross, we load the parent roster(s) twice for
    // no reason, etc.
    parent_map parents;
    app.work.get_work_state_shape_only(parents, curr, nis);
  }
  app.work.get_work_rev(rev);
  N(rev.edges.size() == 1,
>>>>>>> d52a8e64
    F("this command can only be used in a single-parent workspace"));

  roster_t new_roster, old_roster = parent_roster(parents.begin());
  temp_node_id_source nis;

  app.work.get_current_roster_shape(new_roster, nis);

  inventory_map inventory;
  vector<file_path> includes = args_to_paths(args);
  vector<file_path> excludes = args_to_paths(app.opts.exclude_patterns);

  node_restriction nmask(includes, excludes, app.opts.depth, old_roster, new_roster, app);
  inventory_rosters(old_roster, new_roster, nmask, inventory);

  path_restriction pmask(includes, excludes, app.opts.depth, app);
  inventory_filesystem(pmask, inventory, app);

  basic_io::printer pr;

  for (inventory_map::const_iterator i = inventory.begin(); i != inventory.end();
       ++i)
    {
      basic_io::stanza st;
      inventory_item const & item = i->second;

      if (i->first.as_internal() == "")
        {
          // This is the workspace root directory; print a nicer name.
          st.push_str_pair(syms::path, ".");
        }
      else
        {
          //  Not the root directory
          st.push_file_pair(syms::path, i->first);
        }

      if (item.old_node.exists)
        {
          switch (item.old_node.type)
            {
            case path::file: st.push_str_pair(syms::old_type, "file"); break;
            case path::directory: st.push_str_pair(syms::old_type, "directory"); break;
            case path::nonexistent: I(false);
            }

          if (item.new_path.as_internal().length() > 0)
            // new_path is only present if different from either inventory map path or old_path
            st.push_file_pair(syms::new_path, item.new_path);
        }

      if (item.new_node.exists)
        {
          switch (item.new_node.type)
            {
            case path::file: st.push_str_pair(syms::new_type, "file"); break;
            case path::directory: st.push_str_pair(syms::new_type, "directory"); break;
            case path::nonexistent: I(false);
            }

          if (item.old_path.as_internal().length() > 0)
            st.push_file_pair(syms::old_path, item.old_path);
        }

      switch (item.fs_type)
        {
        case path::file: st.push_str_pair(syms::fs_type, "file"); break;
        case path::directory: st.push_str_pair(syms::fs_type, "directory"); break;
        case path::nonexistent: st.push_str_pair(syms::fs_type, "none"); break;
        }

      inventory_print_states(app, i->first, item, old_roster, new_roster, st);
      inventory_print_changes(item, old_roster, st);

      pr.print_stanza(st);
    }

  output.write(pr.buf.data(), pr.buf.size());
}

// Name: get_revision
// Arguments:
//   1: a revision id (optional, determined from the workspace if
//      non-existant)
// Added in: 1.0

// Purpose: Prints change information for the specified revision id.
//   There are several changes that are described; each of these is
//   described by a different basic_io stanza. The first string pair
//   of each stanza indicates the type of change represented.
//
//   All stanzas are formatted by basic_io. Stanzas are separated
//   by a blank line. Values will be escaped, '\' to '\\' and
//   '"' to '\"'.
//
//   Possible values of this first value are along with an ordered list of
//   basic_io formatted stanzas that will be provided are:
//
//   'format_version'
//         used in case this format ever needs to change.
//         format: ('format_version', the string "1")
//         occurs: exactly once
//   'new_manifest'
//         represents the new manifest associated with the revision.
//         format: ('new_manifest', manifest id)
//         occurs: exactly one
//   'old_revision'
//         represents a parent revision.
//         format: ('old_revision', revision id)
//         occurs: either one or two times
//   'delete
//         represents a file or directory that was deleted.
//         format: ('delete', path)
//         occurs: zero or more times
//   'rename'
//         represents a file or directory that was renamed.
//         format: ('rename, old filename), ('to', new filename)
//         occurs: zero or more times
//   'add_dir'
//         represents a directory that was added.
//         format: ('add_dir, path)
//         occurs: zero or more times
//   'add_file'
//         represents a file that was added.
//         format: ('add_file', path), ('content', file id)
//         occurs: zero or more times
//   'patch'
//         represents a file that was modified.
//         format: ('patch', filename), ('from', file id), ('to', file id)
//         occurs: zero or more times
//   'clear'
//         represents an attr that was removed.
//         format: ('clear', filename), ('attr', attr name)
//         occurs: zero or more times
//   'set'
//         represents an attr whose value was changed.
//         format: ('set', filename), ('attr', attr name), ('value', attr value)
//         occurs: zero or more times
//
//   These stanzas will always occur in the order listed here; stanzas of
//   the same type will be sorted by the filename they refer to.
// Error conditions: If the revision specified is unknown or invalid
// prints an error message to stderr and exits with status 1.
CMD_AUTOMATE(get_revision, N_("[REVID]"),
             N_("Shows change information for a revision"),
             "",
             options::opts::none)
{
  N(args.size() < 2,
    F("wrong argument count"));

  temp_node_id_source nis;
  revision_data dat;
  revision_id ident;

  if (args.size() == 0)
    {
      roster_t new_roster;
      parent_map old_rosters;
      revision_t rev;

      app.require_workspace();
      app.work.get_work_state_shape_only(old_rosters, new_roster, nis);
      app.work.update_current_roster_from_filesystem(new_roster);

      make_revision(old_rosters, new_roster, rev);
      calculate_ident(rev, ident);
      write_revision(rev, dat);
    }
  else
    {
      ident = revision_id(idx(args, 0)());
      N(app.db.revision_exists(ident),
        F("no revision %s found in database") % ident);
      app.db.get_revision(ident, dat);
    }

  L(FL("dumping revision %s") % ident);
  output.write(dat.inner()().data(), dat.inner()().size());
}

// Name: get_base_revision_id
// Arguments: none
// Added in: 2.0
// Purpose: Prints the revision id the current workspace is based
//   on. This is the value stored in _MTN/revision
// Error conditions: If no workspace book keeping _MTN directory is found,
//   prints an error message to stderr, and exits with status 1.
CMD_AUTOMATE(get_base_revision_id, "",
             N_("Shows the revision on which the workspace is based"),
             "",
             options::opts::none)
{
  N(args.size() == 0,
    F("no arguments needed"));

  app.require_workspace();

  revision_id base;
  app.work.get_unique_base_rid(base);
  output << base << '\n';
}

// Name: get_current_revision_id
// Arguments: none
// Added in: 2.0
// Purpose: Prints the revision id of the current workspace. This is the
//   id of the revision that would be committed by an unrestricted
//   commit calculated from _MTN/revision, _MTN/work and any edits to
//   files in the workspace.
// Error conditions: If no workspace book keeping _MTN directory is found,
//   prints an error message to stderr, and exits with status 1.
CMD_AUTOMATE(get_current_revision_id, "",
             N_("Shows the revision of the current workspace"),
             "",
             options::opts::none)
{
  N(args.size() == 0,
    F("no arguments needed"));

  app.require_workspace();

  parent_map parents;
  roster_t new_roster;
  revision_id new_revision_id;
  revision_t rev;
  temp_node_id_source nis;

  app.require_workspace();
  app.work.get_work_state_shape_only(parents, new_roster, nis);
  app.work.update_current_roster_from_filesystem(new_roster);

  app.work.get_parent_rosters(parents);
  make_revision(parents, new_roster, rev);

  calculate_ident(rev, new_revision_id);

  output << new_revision_id << '\n';
}

// Name: get_manifest_of
// Arguments:
//   1: a revision id (optional, determined from the workspace if not given)
// Added in: 2.0
// Purpose: Prints the contents of the manifest associated with the
//   given revision ID.
//
// Output format:
//   There is one basic_io stanza for each file or directory in the
//   manifest.
//
//   All stanzas are formatted by basic_io. Stanzas are separated
//   by a blank line. Values will be escaped, '\' to '\\' and
//   '"' to '\"'.
//
//   Possible values of this first value are along with an ordered list of
//   basic_io formatted stanzas that will be provided are:
//
//   'format_version'
//         used in case this format ever needs to change.
//         format: ('format_version', the string "1")
//         occurs: exactly once
//   'dir':
//         represents a directory.  The path "" (the empty string) is used
//         to represent the root of the tree.
//         format: ('dir', pathname)
//         occurs: one or more times
//   'file':
//         represents a file.
//         format: ('file', pathname), ('content', file id)
//         occurs: zero or more times
//
//   In addition, 'dir' and 'file' stanzas may have attr information
//   included.  These are appended to the stanza below the basic
//   dir/file information, with one line describing each attr.  These
//   lines take the form ('attr', attr name, attr value).
//
//   Stanzas are sorted by the path string.
//
// Error conditions: If the revision ID specified is unknown or
// invalid prints an error message to stderr and exits with status 1.
CMD_AUTOMATE(get_manifest_of, N_("[REVID]"),
             N_("Shows the manifest associated with a revision"),
             "",
             options::opts::none)
{
  N(args.size() < 2,
    F("wrong argument count"));

  manifest_data dat;
  manifest_id mid;
  roster_t new_roster;

  if (args.size() == 0)
    {
      temp_node_id_source nis;

      app.require_workspace();
      parent_map parents;
      app.work.get_work_state_shape_only(parents, new_roster, nis);
      app.work.update_current_roster_from_filesystem(new_roster);
    }
  else
    {
      revision_id rid = revision_id(idx(args, 0)());
      N(app.db.revision_exists(rid),
        F("no revision %s found in database") % rid);
      app.db.get_roster(rid, new_roster);
    }

  calculate_ident(new_roster, mid);
  write_manifest_of_roster(new_roster, dat);
  L(FL("dumping manifest %s") % mid);
  output.write(dat.inner()().data(), dat.inner()().size());
}


// Name: packet_for_rdata
// Arguments:
//   1: a revision id
// Added in: 2.0
// Purpose: Prints the revision data in packet format
//
// Output format: revision data in "monotone read" compatible packet
//   format
//
// Error conditions: If the revision id specified is unknown or
// invalid prints an error message to stderr and exits with status 1.
CMD_AUTOMATE(packet_for_rdata, N_("REVID"),
             N_("Prints the revision data in packet format"),
             "",
             options::opts::none)
{
  N(args.size() == 1,
    F("wrong argument count"));

  packet_writer pw(output);

  revision_id r_id(idx(args, 0)());
  revision_data r_data;

  N(app.db.revision_exists(r_id),
    F("no such revision '%s'") % r_id);
  app.db.get_revision(r_id, r_data);
  pw.consume_revision_data(r_id,r_data);
}

// Name: packets_for_certs
// Arguments:
//   1: a revision id
// Added in: 2.0
// Purpose: Prints the certs associated with a revision in packet format
//
// Output format: certs in "monotone read" compatible packet format
//
// Error conditions: If the revision id specified is unknown or
// invalid prints an error message to stderr and exits with status 1.
CMD_AUTOMATE(packets_for_certs, N_("REVID"),
             N_("Prints the certs associated with a revision in "
                "packet format"),
             "",
             options::opts::none)
{
  N(args.size() == 1,
    F("wrong argument count"));

  packet_writer pw(output);

  revision_id r_id(idx(args, 0)());
  vector< revision<cert> > certs;

  N(app.db.revision_exists(r_id),
    F("no such revision '%s'") % r_id);
  app.get_project().get_revision_certs(r_id, certs);
  for (size_t i = 0; i < certs.size(); ++i)
    pw.consume_revision_cert(idx(certs,i));
}

// Name: packet_for_fdata
// Arguments:
//   1: a file id
// Added in: 2.0
// Purpose: Prints the file data in packet format
//
// Output format: file data in "monotone read" compatible packet format
//
// Error conditions: If the file id specified is unknown or invalid
// prints an error message to stderr and exits with status 1.
CMD_AUTOMATE(packet_for_fdata, N_("FILEID"),
             N_("Prints the file data in packet format"),
             "",
             options::opts::none)
{
  N(args.size() == 1,
    F("wrong argument count"));

  packet_writer pw(output);

  file_id f_id(idx(args, 0)());
  file_data f_data;

  N(app.db.file_version_exists(f_id),
    F("no such file '%s'") % f_id);
  app.db.get_file_version(f_id, f_data);
  pw.consume_file_data(f_id,f_data);
}

// Name: packet_for_fdelta
// Arguments:
//   1: a file id
//   2: a file id
// Added in: 2.0
// Purpose: Prints the file delta in packet format
//
// Output format: file delta in "monotone read" compatible packet format
//
// Error conditions: If any of the file ids specified are unknown or
// invalid prints an error message to stderr and exits with status 1.
CMD_AUTOMATE(packet_for_fdelta, N_("OLD_FILE NEW_FILE"),
             N_("Prints the file delta in packet format"),
             "",
             options::opts::none)
{
  N(args.size() == 2,
    F("wrong argument count"));

  packet_writer pw(output);

  file_id f_old_id(idx(args, 0)());
  file_id f_new_id(idx(args, 1)());
  file_data f_old_data, f_new_data;

  N(app.db.file_version_exists(f_old_id),
    F("no such revision '%s'") % f_old_id);
  N(app.db.file_version_exists(f_new_id),
    F("no such revision '%s'") % f_new_id);
  app.db.get_file_version(f_old_id, f_old_data);
  app.db.get_file_version(f_new_id, f_new_data);
  delta del;
  diff(f_old_data.inner(), f_new_data.inner(), del);
  pw.consume_file_delta(f_old_id, f_new_id, file_delta(del));
}

// Name: common_ancestors
// Arguments:
//   1 or more revision ids
// Added in: 2.1
// Purpose: Prints all revisions which are ancestors of all of the
//   revisions given as arguments.
// Output format: A list of revision ids, in hexadecimal, each
//   followed by a newline.  Revisions are printed in alphabetically
//   sorted order.
// Error conditions: If any of the revisions do not exist, prints
//   nothing to stdout, prints an error message to stderr, and exits
//   with status 1.
CMD_AUTOMATE(common_ancestors, N_("REV1 [REV2 [REV3 [...]]]"),
             N_("Prints revisions that are common ancestors of a list "
                "of revisions"),
             "",
             options::opts::none)
{
  N(args.size() > 0,
    F("wrong argument count"));

  set<revision_id> ancestors, common_ancestors;
  vector<revision_id> frontier;
  for (args_vector::const_iterator i = args.begin(); i != args.end(); ++i)
    {
      revision_id rid((*i)());
      N(app.db.revision_exists(rid), F("No such revision %s") % rid);
      ancestors.clear();
      ancestors.insert(rid);
      frontier.push_back(rid);
      while (!frontier.empty())
        {
          revision_id rid = frontier.back();
          frontier.pop_back();
          if(!null_id(rid))
            {
              set<revision_id> parents;
              app.db.get_revision_parents(rid, parents);
              for (set<revision_id>::const_iterator i = parents.begin();
                   i != parents.end(); ++i)
                {
                  if (ancestors.find(*i) == ancestors.end())
                    {
                      frontier.push_back(*i);
                      ancestors.insert(*i);
                    }
                }
            }
        }
      if (common_ancestors.empty())
        common_ancestors = ancestors;
      else
        {
          set<revision_id> common;
          set_intersection(ancestors.begin(), ancestors.end(),
                         common_ancestors.begin(), common_ancestors.end(),
                         inserter(common, common.begin()));
          common_ancestors = common;
        }
    }

  for (set<revision_id>::const_iterator i = common_ancestors.begin();
       i != common_ancestors.end(); ++i)
    if (!null_id(*i))
      output << (*i).inner()() << '\n';
}

// Name: branches
// Arguments:
//   None
// Added in: 2.2
// Purpose:
//   Prints all branch certs present in the revision graph, that are not
//   excluded by the lua hook 'ignore_branch'.
// Output format:
//   Zero or more lines, each the name of a branch. The lines are printed
//   in alphabetically sorted order.
// Error conditions:
//   None.
CMD_AUTOMATE(branches, "",
             N_("Prints all branch certs in the revision graph"),
             "",
             options::opts::none)
{
  N(args.size() == 0,
    F("no arguments needed"));

  set<branch_name> names;

  app.get_project().get_branch_list(names);

  for (set<branch_name>::const_iterator i = names.begin();
       i != names.end(); ++i)
    {
      if (!app.lua.hook_ignore_branch(*i))
        output << (*i) << '\n';
    }
}

// Name: tags
// Arguments:
//   A branch pattern (optional).
// Added in: 2.2
// Purpose:
//   If a branch pattern is given, prints all tags that are attached to
//   revisions on branches matched by the pattern; otherwise prints all tags
//   of the revision graph.
//
//   If a branch name is ignored by means of the lua hook 'ignore_branch',
//   it is neither printed, nor can it be matched by a pattern.
// Output format:
//   There is one basic_io stanza for each tag.
//
//   All stanzas are formatted by basic_io. Stanzas are separated
//   by a blank line. Values will be escaped, '\' to '\\' and
//   '"' to '\"'.
//
//   Each stanza has exactly the following four entries:
//
//   'tag'
//         the value of the tag cert, i.e. the name of the tag
//   'revision'
//         the hexadecimal id of the revision the tag is attached to
//   'signer'
//         the name of the key used to sign the tag cert
//   'branches'
//         a (possibly empty) list of all branches the tagged revision is on
//
//   Stanzas are printed in arbitrary order.
// Error conditions:
//   A run-time exception is thrown for illegal patterns.
CMD_AUTOMATE(tags, N_("[BRANCH_PATTERN]"),
             N_("Prints all tags attached to a set of branches"),
             "",
             options::opts::none)
{
  N(args.size() < 2,
    F("wrong argument count"));

  globish incl("*");
  bool filtering(false);

  if (args.size() == 1) {
    incl = globish(idx(args, 0)());
    filtering = true;
  }

  globish_matcher match(incl, globish());
  basic_io::printer prt;
  basic_io::stanza stz;
  stz.push_str_pair(symbol("format_version"), "1");
  prt.print_stanza(stz);

  set<tag_t> tags;
  app.get_project().get_tags(tags);

  for (set<tag_t>::const_iterator tag = tags.begin();
       tag != tags.end(); ++tag)
    {
      set<branch_name> branches;
      app.get_project().get_revision_branches(tag->ident, branches);

      bool show(!filtering);
      vector<string> branch_names;

      for (set<branch_name>::const_iterator branch = branches.begin();
           branch != branches.end(); ++branch)
        {
          if (app.lua.hook_ignore_branch(*branch))
            continue;

          if (!show && match((*branch)()))
            show = true;
          branch_names.push_back((*branch)());
        }

      if (show)
        {
          basic_io::stanza stz;
          stz.push_str_pair(symbol("tag"), tag->name());
          stz.push_hex_pair(symbol("revision"), tag->ident.inner());
          stz.push_str_pair(symbol("signer"), tag->key());
          stz.push_str_multi(symbol("branches"), branch_names);
          prt.print_stanza(stz);
        }
    }
  output.write(prt.buf.data(), prt.buf.size());
}

namespace
{
  namespace syms
  {
    symbol const key("key");
    symbol const signature("signature");
    symbol const name("name");
    symbol const value("value");
    symbol const trust("trust");

    symbol const public_hash("public_hash");
    symbol const private_hash("private_hash");
    symbol const public_location("public_location");
    symbol const private_location("private_location");
  }
};

// Name: genkey
// Arguments:
//   1: the key ID
//   2: the key passphrase
// Added in: 3.1
// Purpose: Generates a key with the given ID and passphrase
//
// Output format: a basic_io stanza for the new key, as for ls keys
//
// Sample output:
//               name "tbrownaw@gmail.com"
//        public_hash [475055ec71ad48f5dfaf875b0fea597b5cbbee64]
//       private_hash [7f76dae3f91bb48f80f1871856d9d519770b7f8a]
//    public_location "database" "keystore"
//   private_location "keystore"
//
// Error conditions: If the passphrase is empty or the key already exists,
// prints an error message to stderr and exits with status 1.
CMD_AUTOMATE(genkey, N_("KEYID PASSPHRASE"),
             N_("Generates a key"),
             "",
             options::opts::none)
{
  N(args.size() == 2,
    F("wrong argument count"));

  rsa_keypair_id ident;
  internalize_rsa_keypair_id(idx(args, 0), ident);

  utf8 passphrase = idx(args, 1);

  bool exists = app.keys.key_pair_exists(ident);
  if (app.db.database_specified())
    {
      transaction_guard guard(app.db);
      exists = exists || app.db.public_key_exists(ident);
      guard.commit();
    }

  N(!exists, F("key '%s' already exists") % ident);

  keypair kp;
  P(F("generating key-pair '%s'") % ident);
  generate_key_pair(kp, passphrase);
  P(F("storing key-pair '%s' in %s/")
    % ident % app.keys.get_key_dir());
  app.keys.put_key_pair(ident, kp);

  basic_io::printer prt;
  basic_io::stanza stz;
  hexenc<id> privhash, pubhash;
  vector<string> publocs, privlocs;
  key_hash_code(ident, kp.pub, pubhash);
  key_hash_code(ident, kp.priv, privhash);

  publocs.push_back("keystore");
  privlocs.push_back("keystore");

  stz.push_str_pair(syms::name, ident());
  stz.push_hex_pair(syms::public_hash, pubhash);
  stz.push_hex_pair(syms::private_hash, privhash);
  stz.push_str_multi(syms::public_location, publocs);
  stz.push_str_multi(syms::private_location, privlocs);
  prt.print_stanza(stz);

  output.write(prt.buf.data(), prt.buf.size());

}

// Name: get_option
// Arguments:
//   1: an options name
// Added in: 3.1
// Purpose: Show the value of the named option in _MTN/options
//
// Output format: A string
//
// Sample output (for 'mtn automate get_option branch:
//   net.venge.monotone
//
CMD_AUTOMATE(get_option, N_("OPTION"),
             N_("Shows the value of an option"),
             "",
             options::opts::none)
{
  N(args.size() == 1,
    F("wrong argument count"));

  // this command requires a workspace to be run on
  app.require_workspace();

  system_path database_option;
  branch_name branch_option;
  rsa_keypair_id key_option;
  system_path keydir_option;
  app.work.get_ws_options(database_option, branch_option,
                          key_option, keydir_option);

  string opt = args[0]();

  if (opt == "database")
    output << database_option << '\n';
  else if (opt == "branch")
    output << branch_option << '\n';
  else if (opt == "key")
    output << key_option << '\n';
  else if (opt == "keydir")
    output << keydir_option << '\n';
  else
    N(false, F("'%s' is not a recognized workspace option") % opt);
}

// Name: get_content_changed
// Arguments:
//   1: a revision ID
//   2: a file name
// Added in: 3.1
// Purpose: Returns a list of revision IDs in which the content
// was most recently changed, relative to the revision ID specified
// in argument 1. This equates to a content mark following
// the *-merge algorithm.
//
// Output format: Zero or more basic_io stanzas, each specifying a
// revision ID for which a content mark is set.
//
//   Each stanza has exactly one entry:
//
//   'content_mark'
//         the hexadecimal id of the revision the content mark is attached to
// Sample output (for 'mtn automate get_content_changed 3bccff99d08421df72519b61a4dded16d1139c33 ChangeLog):
//   content_mark [276264b0b3f1e70fc1835a700e6e61bdbe4c3f2f]
//
CMD_AUTOMATE(get_content_changed, N_("REV FILE"),
             N_("Lists the revisions that changed the content relative "
                "to another revision"),
             "",
             options::opts::none)
{
  N(args.size() == 2,
    F("wrong argument count"));

  roster_t new_roster;
  revision_id ident;
  marking_map mm;

  ident = revision_id(idx(args, 0)());
  N(app.db.revision_exists(ident),
    F("no revision %s found in database") % ident);
  app.db.get_roster(ident, new_roster, mm);

  file_path path = file_path_external(idx(args,1));
  N(new_roster.has_node(path),
    F("file %s is unknown for revision %s") % path % ident);

  node_t node = new_roster.get_node(path);
  marking_map::const_iterator m = mm.find(node->self);
  I(m != mm.end());
  marking_t mark = m->second;

  basic_io::printer prt;
  for (set<revision_id>::const_iterator i = mark.file_content.begin();
       i != mark.file_content.end(); ++i)
    {
      basic_io::stanza st;
      st.push_hex_pair(basic_io::syms::content_mark, i->inner());
      prt.print_stanza(st);
    }
    output.write(prt.buf.data(), prt.buf.size());
}

// Name: get_corresponding_path
// Arguments:
//   1: a source revision ID
//   2: a file name (in the source revision)
//   3: a target revision ID
// Added in: 3.1
// Purpose: Given a the file name in the source revision, a filename
// will if possible be returned naming the file in the target revision.
// This allows the same file to be matched between revisions, accounting
// for renames and other changes.
//
// Output format: Zero or one basic_io stanzas. Zero stanzas will be
// output if the file does not exist within the target revision; this is
// not considered an error.
// If the file does exist in the target revision, a single stanza with the
// following details is output.
//
//   The stanza has exactly one entry:
//
//   'file'
//         the file name corresponding to "file name" (arg 2) in the target revision
//
// Sample output (for automate get_corresponding_path 91f25c8ee830b11b52dd356c925161848d4274d0 foo2 dae0d8e3f944c82a9688bcd6af99f5b837b41968; see automate_get_corresponding_path test)
// file "foo"
CMD_AUTOMATE(get_corresponding_path, N_("REV1 FILE REV2"),
             N_("Prints the name of a file in a target revision relative "
                "to a given revision"),
             "",
             options::opts::none)
{
  N(args.size() == 3,
    F("wrong argument count"));

  roster_t new_roster, old_roster;
  revision_id ident, old_ident;

  ident = revision_id(idx(args, 0)());
  N(app.db.revision_exists(ident),
    F("no revision %s found in database") % ident);
  app.db.get_roster(ident, new_roster);

  old_ident = revision_id(idx(args, 2)());
  N(app.db.revision_exists(old_ident),
    F("no revision %s found in database") % old_ident);
  app.db.get_roster(old_ident, old_roster);

  file_path path = file_path_external(idx(args,1));
  N(new_roster.has_node(path),
    F("file %s is unknown for revision %s") % path % ident);

  node_t node = new_roster.get_node(path);
  basic_io::printer prt;
  if (old_roster.has_node(node->self))
    {
      file_path old_path;
      basic_io::stanza st;
      old_roster.get_name(node->self, old_path);
      st.push_file_pair(basic_io::syms::file, old_path);
      prt.print_stanza(st);
    }
  output.write(prt.buf.data(), prt.buf.size());
}

// Name: put_file
// Arguments:
//   base FILEID (optional)
//   file contents (binary, intended for automate stdio use)
// Added in: 4.1
// Purpose:
//   Store a file in the database.
//   Optionally encode it as a file_delta
// Output format:
//   The ID of the new file (40 digit hex string)
// Error conditions:
//   a runtime exception is thrown if base revision is not available
CMD_AUTOMATE(put_file, N_("[FILEID] CONTENTS"),
             N_("Stores a file in the database"),
             "",
             options::opts::none)
{
  N(args.size() == 1 || args.size() == 2,
    F("wrong argument count"));

  file_id sha1sum;
  transaction_guard tr(app.db);
  if (args.size() == 1)
    {
      file_data dat(idx(args, 0)());
      calculate_ident(dat, sha1sum);

      app.db.put_file(sha1sum, dat);
    }
  else if (args.size() == 2)
    {
      file_data dat(idx(args, 1)());
      calculate_ident(dat, sha1sum);
      file_id base_id(idx(args, 0)());
      N(app.db.file_version_exists(base_id),
        F("no file version %s found in database") % base_id);

      // put_file_version won't do anything if the target ID already exists,
      // but we can save the delta calculation by checking here too
      if (!app.db.file_version_exists(sha1sum))
        {
          file_data olddat;
          app.db.get_file_version(base_id, olddat);
          delta del;
          diff(olddat.inner(), dat.inner(), del);

          app.db.put_file_version(base_id, sha1sum, file_delta(del));
        }
    }
  else I(false);

  tr.commit();
  output << sha1sum << '\n';
}

// Name: put_revision
// Arguments:
//   revision-data
// Added in: 4.1
// Purpose:
//   Store a revision into the database.
// Output format:
//   The ID of the new revision
// Error conditions:
//   none
CMD_AUTOMATE(put_revision, N_("REVISION-DATA"),
             N_("Stores a revision into the database"),
             "",
             options::opts::none)
{
  N(args.size() == 1,
    F("wrong argument count"));

  revision_t rev;
  read_revision(revision_data(idx(args, 0)()), rev);

  // recalculate manifest
  temp_node_id_source nis;
  rev.new_manifest = manifest_id();
  for (edge_map::const_iterator e = rev.edges.begin(); e != rev.edges.end(); ++e)
    {
      // calculate new manifest
      roster_t old_roster;
      if (!null_id(e->first)) app.db.get_roster(e->first, old_roster);
      roster_t new_roster = old_roster;
      editable_roster_base eros(new_roster, nis);
      e->second->apply_to(eros);
      if (null_id(rev.new_manifest))
        // first edge, initialize manifest
        calculate_ident(new_roster, rev.new_manifest);
      else
        // following edge, make sure that all csets end at the same manifest
        {
          manifest_id calculated;
          calculate_ident(new_roster, calculated);
          I(calculated == rev.new_manifest);
        }
    }

  revision_id id;
  calculate_ident(rev, id);

  // If the database refuses the revision, make sure this is because it's
  // already there.
  E(app.db.put_revision(id, rev) || app.db.revision_exists(id),
    F("missing prerequisite for revision %s") % id);

  output << id << '\n';
}

// Name: cert
// Arguments:
//   revision ID
//   certificate name
//   certificate value
// Added in: 4.1
// Purpose:
//   Add a revision certificate (like mtn cert).
// Output format:
//   nothing
// Error conditions:
//   none
CMD_AUTOMATE(cert, N_("REVISION-ID NAME VALUE"),
             N_("Adds a revision certificate"),
             "",
             options::opts::none)
{
  N(args.size() == 3,
    F("wrong argument count"));

  cert c;
  revision_id rid(idx(args, 0)());

  transaction_guard guard(app.db);
  N(app.db.revision_exists(rid),
    F("no such revision '%s'") % rid);
  make_simple_cert(rid.inner(), cert_name(idx(args, 1)()),
                   cert_value(idx(args, 2)()), app, c);
  revision<cert> rc(c);
  app.db.put_revision_cert(rc);
  guard.commit();
}

// Name: db_set
// Arguments:
//   variable domain
//   variable name
//   veriable value
// Added in: 4.1
// Purpose:
//   Set a database variable (like mtn database set)
// Output format:
//   nothing
// Error conditions:
//   none
CMD_AUTOMATE(db_set, N_("DOMAIN NAME VALUE"),
             N_("Sets a database variable"),
             "",
             options::opts::none)
{
  N(args.size() == 3,
    F("wrong argument count"));

  var_domain domain = var_domain(idx(args, 0)());
  utf8 name = idx(args, 1);
  utf8 value = idx(args, 2);
  var_key key(domain, var_name(name()));
  app.db.set_var(key, var_value(value()));
}

// Name: db_get
// Arguments:
//   variable domain
//   variable name
// Added in: 4.1
// Purpose:
//   Get a database variable (like mtn database ls vars | grep NAME)
// Output format:
//   variable value
// Error conditions:
//   a runtime exception is thrown if the variable is not set
CMD_AUTOMATE(db_get, N_("DOMAIN NAME"),
             N_("Gets a database variable"),
             "",
             options::opts::none)
{
  N(args.size() == 2,
    F("wrong argument count"));

  var_domain domain = var_domain(idx(args, 0)());
  utf8 name = idx(args, 1);
  var_key key(domain, var_name(name()));
  var_value value;
  try
    {
      app.db.get_var(key, value);
    }
  catch (std::logic_error)
    {
      N(false, F("variable not found"));
    }
  output << value();
}

// Local Variables:
// mode: C++
// fill-column: 76
// c-file-style: "gnu"
// indent-tabs-mode: nil
// End:
// vim: et:sw=2:sts=2:ts=2:cino=>2s,{s,\:s,+s,t0,g0,^-2,e-2,n-2,p2s,(0,=s:<|MERGE_RESOLUTION|>--- conflicted
+++ resolved
@@ -861,30 +861,12 @@
 {
   app.require_workspace();
 
-<<<<<<< HEAD
   parent_map parents;
   app.work.get_parent_rosters(parents);
   // for now, until we've figured out what the format could look like
   // and what conceptional model we can implement
   // see: http://www.venge.net/mtn-wiki/MultiParentWorkspaceFallout
   N(parents.size() == 1,
-=======
-  temp_node_id_source nis;
-  roster_t curr, base;
-  revision_t rev;
-  inventory_map inventory;
-  cset cs; MM(cs);
-  set<file_path> unchanged, changed, missing, unknown, ignored;
-
-  {
-    // FIXME: this is totally gross, we load the parent roster(s) twice for
-    // no reason, etc.
-    parent_map parents;
-    app.work.get_work_state_shape_only(parents, curr, nis);
-  }
-  app.work.get_work_rev(rev);
-  N(rev.edges.size() == 1,
->>>>>>> d52a8e64
     F("this command can only be used in a single-parent workspace"));
 
   roster_t new_roster, old_roster = parent_roster(parents.begin());
