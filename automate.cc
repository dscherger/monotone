--- conflicted
+++ resolved
@@ -977,14 +977,7 @@
         case path::nonexistent: st.push_str_pair(syms::fs_type, "none"); break;
         }
 
-<<<<<<< HEAD
       inventory_print_states(app.work, i->first, item, old_roster, new_roster, st, ignored, unknown, unchanged);
-      inventory_print_changes(item, old_roster, st, unchanged);
-
-      print_this = true;
-=======
-      inventory_print_states(app, i->first, item, old_roster, new_roster, st, ignored, unknown, unchanged);
->>>>>>> b1cbbde8
 
       if (ignored && app.opts.no_ignored)
         continue;
