// Copyright (C) 2004, 2007 Nathaniel Smith <njs@pobox.com>
// Copyright (C) 2007 - 2008 Stephen Leake <stephen_leake@stephe-leake.org>
//
// This program is made available under the GNU GPL version 2.0 or
// greater. See the accompanying file COPYING for details.
//
// This program is distributed WITHOUT ANY WARRANTY; without even the
// implied warranty of MERCHANTABILITY or FITNESS FOR A PARTICULAR
// PURPOSE.

#include "base.hh"
#include <algorithm>
#include <iterator>
#include <sstream>
#include <unistd.h>
#include "vector.hh"

#include <boost/bind.hpp>
#include <boost/function.hpp>
#include <boost/lexical_cast.hpp>
#include <boost/tuple/tuple.hpp>

#include "app_state.hh"
#include "project.hh"
#include "basic_io.hh"
#include "cert.hh"
#include "cmd.hh"
#include "commands.hh"
#include "constants.hh"
#include "inodeprint.hh"
#include "keys.hh"
#include "key_store.hh"
#include "file_io.hh"
#include "packet.hh"
#include "restrictions.hh"
#include "revision.hh"
#include "transforms.hh"
#include "vocab.hh"
#include "globish.hh"
#include "charset.hh"
#include "safe_map.hh"
#include "xdelta.hh"

using std::allocator;
using std::basic_ios;
using std::basic_stringbuf;
using std::char_traits;
using std::inserter;
using std::make_pair;
using std::map;
using std::multimap;
using std::ostream;
using std::ostringstream;
using std::pair;
using std::set;
using std::sort;
using std::streamsize;
using std::string;
using std::vector;


// Name: heads
// Arguments:
//   1: branch name (optional, default branch is used if non-existant)
// Added in: 0.0
// Purpose: Prints the heads of the given branch.
// Output format: A list of revision ids, in hexadecimal, each followed by a
//   newline. Revision ids are printed in alphabetically sorted order.
// Error conditions: If the branch does not exist, prints nothing.  (There are
//   no heads.)
CMD_AUTOMATE(heads, N_("[BRANCH]"),
             N_("Prints the heads of the given branch"),
             "",
             options::opts::none)
{
  N(args.size() < 2,
    F("wrong argument count"));

  database db(app);
  project_t project(db);

  branch_name branch;
  if (args.size() == 1)
    // branchname was explicitly given, use that
    branch = branch_name(idx(args, 0)());
  else
    {
      app.require_workspace();
      branch = app.opts.branchname;
    }

  set<revision_id> heads;
  project.get_branch_heads(branch, heads, app.opts.ignore_suspend_certs);
  for (set<revision_id>::const_iterator i = heads.begin();
       i != heads.end(); ++i)
    output << (*i).inner()() << '\n';
}

// Name: ancestors
// Arguments:
//   1 or more: revision ids
// Added in: 0.2
// Purpose: Prints the ancestors (exclusive) of the given revisions
// Output format: A list of revision ids, in hexadecimal, each followed by a
//   newline. Revision ids are printed in alphabetically sorted order.
// Error conditions: If any of the revisions do not exist, prints nothing to
//   stdout, prints an error message to stderr, and exits with status 1.
CMD_AUTOMATE(ancestors, N_("REV1 [REV2 [REV3 [...]]]"),
             N_("Prints the ancestors of the given revisions"),
             "",
             options::opts::none)
{
  N(args.size() > 0,
    F("wrong argument count"));

  database db(app);

  set<revision_id> ancestors;
  vector<revision_id> frontier;
  for (args_vector::const_iterator i = args.begin(); i != args.end(); ++i)
    {
      revision_id rid((*i)());
      N(db.revision_exists(rid), F("no such revision '%s'") % rid);
      frontier.push_back(rid);
    }
  while (!frontier.empty())
    {
      revision_id rid = frontier.back();
      frontier.pop_back();
      if(!null_id(rid)) {
        set<revision_id> parents;
        db.get_revision_parents(rid, parents);
        for (set<revision_id>::const_iterator i = parents.begin();
             i != parents.end(); ++i)
          {
            if (ancestors.find(*i) == ancestors.end())
              {
                frontier.push_back(*i);
                ancestors.insert(*i);
              }
          }
      }
    }
  for (set<revision_id>::const_iterator i = ancestors.begin();
       i != ancestors.end(); ++i)
    if (!null_id(*i))
      output << (*i).inner()() << '\n';
}


// Name: descendents
// Arguments:
//   1 or more: revision ids
// Added in: 0.1
// Purpose: Prints the descendents (exclusive) of the given revisions
// Output format: A list of revision ids, in hexadecimal, each followed by a
//   newline. Revision ids are printed in alphabetically sorted order.
// Error conditions: If any of the revisions do not exist, prints nothing to
//   stdout, prints an error message to stderr, and exits with status 1.
CMD_AUTOMATE(descendents, N_("REV1 [REV2 [REV3 [...]]]"),
             N_("Prints the descendents of the given revisions"),
             "",
             options::opts::none)
{
  N(args.size() > 0,
    F("wrong argument count"));

  database db(app);

  set<revision_id> descendents;
  vector<revision_id> frontier;
  for (args_vector::const_iterator i = args.begin(); i != args.end(); ++i)
    {
      revision_id rid((*i)());
      N(db.revision_exists(rid), F("no such revision '%s'") % rid);
      frontier.push_back(rid);
    }
  while (!frontier.empty())
    {
      revision_id rid = frontier.back();
      frontier.pop_back();
      set<revision_id> children;
      db.get_revision_children(rid, children);
      for (set<revision_id>::const_iterator i = children.begin();
           i != children.end(); ++i)
        {
          if (descendents.find(*i) == descendents.end())
            {
              frontier.push_back(*i);
              descendents.insert(*i);
            }
        }
    }
  for (set<revision_id>::const_iterator i = descendents.begin();
       i != descendents.end(); ++i)
    output << (*i).inner()() << '\n';
}


// Name: erase_ancestors
// Arguments:
//   0 or more: revision ids
// Added in: 0.1
// Purpose: Prints all arguments, except those that are an ancestor of some
//   other argument.  One way to think about this is that it prints the
//   minimal elements of the given set, under the ordering imposed by the
//   "child of" relation.  Another way to think of it is if the arguments were
//   a branch, then we print the heads of that branch.
// Output format: A list of revision ids, in hexadecimal, each followed by a
//   newline.  Revision ids are printed in alphabetically sorted order.
// Error conditions: If any of the revisions do not exist, prints nothing to
//   stdout, prints an error message to stderr, and exits with status 1.
CMD_AUTOMATE(erase_ancestors, N_("[REV1 [REV2 [REV3 [...]]]]"),
             N_("Erases the ancestors in a list of revisions"),
             "",
             options::opts::none)
{
  database db(app);

  set<revision_id> revs;
  for (args_vector::const_iterator i = args.begin(); i != args.end(); ++i)
    {
      revision_id rid((*i)());
      N(db.revision_exists(rid), F("no such revision '%s'") % rid);
      revs.insert(rid);
    }
  erase_ancestors(db, revs);
  for (set<revision_id>::const_iterator i = revs.begin(); i != revs.end(); ++i)
    output << (*i).inner()() << '\n';
}

// Name: toposort
// Arguments:
//   0 or more: revision ids
// Added in: 0.1
// Purpose: Prints all arguments, topologically sorted.  I.e., if A is an
//   ancestor of B, then A will appear before B in the output list.
// Output format: A list of revision ids, in hexadecimal, each followed by a
//   newline.  Revisions are printed in topologically sorted order.
// Error conditions: If any of the revisions do not exist, prints nothing to
//   stdout, prints an error message to stderr, and exits with status 1.
CMD_AUTOMATE(toposort, N_("[REV1 [REV2 [REV3 [...]]]]"),
             N_("Topologically sorts a list of revisions"),
             "",
             options::opts::none)
{
  database db(app);

  set<revision_id> revs;
  for (args_vector::const_iterator i = args.begin(); i != args.end(); ++i)
    {
      revision_id rid((*i)());
      N(db.revision_exists(rid), F("no such revision '%s'") % rid);
      revs.insert(rid);
    }
  vector<revision_id> sorted;
  toposort(db, revs, sorted);
  for (vector<revision_id>::const_iterator i = sorted.begin();
       i != sorted.end(); ++i)
    output << (*i).inner()() << '\n';
}

// Name: ancestry_difference
// Arguments:
//   1: a revision id
//   0 or more further arguments: also revision ids
// Added in: 0.1
// Purpose: Prints all ancestors of the first revision A, that are not also
//   ancestors of the other revision ids, the "Bs".  For purposes of this
//   command, "ancestor" is an inclusive term; that is, A is an ancestor of
//   one of the Bs, it will not be printed, but otherwise, it will be; and
//   none of the Bs will ever be printed.  If A is a new revision, and Bs are
//   revisions that you have processed before, then this command tells you
//   which revisions are new since then.
// Output format: A list of revision ids, in hexadecimal, each followed by a
//   newline.  Revisions are printed in topologically sorted order.
// Error conditions: If any of the revisions do not exist, prints nothing to
//   stdout, prints an error message to stderr, and exits with status 1.
CMD_AUTOMATE(ancestry_difference, N_("NEW_REV [OLD_REV1 [OLD_REV2 [...]]]"),
             N_("Lists the ancestors of the first revision given, not in "
                "the others"),
             "",
             options::opts::none)
{
  N(args.size() > 0,
    F("wrong argument count"));

  database db(app);

  revision_id a;
  set<revision_id> bs;
  args_vector::const_iterator i = args.begin();
  a = revision_id((*i)());
  N(db.revision_exists(a), F("no such revision '%s'") % a);
  for (++i; i != args.end(); ++i)
    {
      revision_id b((*i)());
      N(db.revision_exists(b), F("no such revision '%s'") % b);
      bs.insert(b);
    }
  set<revision_id> ancestors;
  ancestry_difference(db, a, bs, ancestors);

  vector<revision_id> sorted;
  toposort(db, ancestors, sorted);
  for (vector<revision_id>::const_iterator i = sorted.begin();
       i != sorted.end(); ++i)
    output << (*i).inner()() << '\n';
}

// Name: leaves
// Arguments:
//   None
// Added in: 0.1
// Purpose: Prints the leaves of the revision graph, i.e., all revisions that
//   have no children.  This is similar, but not identical to the
//   functionality of 'heads', which prints every revision in a branch, that
//   has no descendents in that branch.  If every revision in the database was
//   in the same branch, then they would be identical.  Generally, every leaf
//   is the head of some branch, but not every branch head is a leaf.
// Output format: A list of revision ids, in hexadecimal, each followed by a
//   newline.  Revision ids are printed in alphabetically sorted order.
// Error conditions: None.
CMD_AUTOMATE(leaves, "",
             N_("Lists the leaves of the revision graph"),
             "",
             options::opts::none)
{
  N(args.size() == 0,
    F("no arguments needed"));

  database db(app);

  set<revision_id> leaves;
  db.get_leaves(leaves);
  for (set<revision_id>::const_iterator i = leaves.begin();
       i != leaves.end(); ++i)
    output << (*i).inner()() << '\n';
}

// Name: roots
// Arguments:
//   None
// Added in: 4.3
// Purpose: Prints the roots of the revision graph, i.e. all revisions that
//   have no parents.
// Output format: A list of revision ids, in hexadecimal, each followed by a
//   newline.  Revision ids are printed in alphabetically sorted order.
// Error conditions: None.
CMD_AUTOMATE(roots, "",
             N_("Lists the roots of the revision graph"),
             "",
             options::opts::none)
{
  N(args.size() == 0,
    F("no arguments needed"));

  database db(app);

  // the real root revisions are the children of one single imaginary root
  // with an empty revision id
  set<revision_id> roots;
  revision_id nullid;
  db.get_revision_children(nullid, roots);
  for (set<revision_id>::const_iterator i = roots.begin();
       i != roots.end(); ++i)
      output << i->inner()() << '\n';
}

// Name: parents
// Arguments:
//   1: a revision id
// Added in: 0.2
// Purpose: Prints the immediate ancestors of the given revision, i.e., the
//   parents.
// Output format: A list of revision ids, in hexadecimal, each followed by a
//   newline.  Revision ids are printed in alphabetically sorted order.
// Error conditions: If the revision does not exist, prints nothing to stdout,
//   prints an error message to stderr, and exits with status 1.
CMD_AUTOMATE(parents, N_("REV"),
             N_("Prints the parents of a revision"),
             "",
             options::opts::none)
{
  N(args.size() == 1,
    F("wrong argument count"));

  database db(app);

  revision_id rid(idx(args, 0)());
  N(db.revision_exists(rid), F("no such revision '%s'") % rid);
  set<revision_id> parents;
  db.get_revision_parents(rid, parents);
  for (set<revision_id>::const_iterator i = parents.begin();
       i != parents.end(); ++i)
      if (!null_id(*i))
          output << (*i).inner()() << '\n';
}

// Name: children
// Arguments:
//   1: a revision id
// Added in: 0.2
// Purpose: Prints the immediate descendents of the given revision, i.e., the
//   children.
// Output format: A list of revision ids, in hexadecimal, each followed by a
//   newline.  Revision ids are printed in alphabetically sorted order.
// Error conditions: If the revision does not exist, prints nothing to stdout,
//   prints an error message to stderr, and exits with status 1.
CMD_AUTOMATE(children, N_("REV"),
             N_("Prints the children of a revision"),
             "",
             options::opts::none)
{
  N(args.size() == 1,
    F("wrong argument count"));

  database db(app);

  revision_id rid(idx(args, 0)());
  N(db.revision_exists(rid), F("no such revision '%s'") % rid);
  set<revision_id> children;
  db.get_revision_children(rid, children);
  for (set<revision_id>::const_iterator i = children.begin();
       i != children.end(); ++i)
      if (!null_id(*i))
          output << (*i).inner()() << '\n';
}

// Name: graph
// Arguments:
//   None
// Added in: 0.2
// Purpose: Prints out the complete ancestry graph of this database.
// Output format:
//   Each line begins with a revision id.  Following this are zero or more
//   space-prefixed revision ids.  Each revision id after the first is a
//   parent (in the sense of 'automate parents') of the first.  For instance,
//   the following are valid lines:
//     07804171823d963f78d6a0ff1763d694dd74ff40
//     07804171823d963f78d6a0ff1763d694dd74ff40 79d755c197e54dd3db65751d3803833d4cbf0d01
//     07804171823d963f78d6a0ff1763d694dd74ff40 79d755c197e54dd3db65751d3803833d4cbf0d01 a02e7a1390e3e4745c31be922f03f56450c13dce
//   The first would indicate that 07804171823d963f78d6a0ff1763d694dd74ff40
//   was a root node; the second would indicate that it had one parent, and
//   the third would indicate that it had two parents, i.e., was a merge.
//
//   The output as a whole is alphabetically sorted; additionally, the parents
//   within each line are alphabetically sorted.
// Error conditions: None.
CMD_AUTOMATE(graph, "",
             N_("Prints the complete ancestry graph"),
             "",
             options::opts::none)
{
  N(args.size() == 0,
    F("no arguments needed"));

  database db(app);

  multimap<revision_id, revision_id> edges_mmap;
  map<revision_id, set<revision_id> > child_to_parents;

  db.get_revision_ancestry(edges_mmap);

  for (multimap<revision_id, revision_id>::const_iterator i = edges_mmap.begin();
       i != edges_mmap.end(); ++i)
    {
      if (child_to_parents.find(i->second) == child_to_parents.end())
        child_to_parents.insert(make_pair(i->second, set<revision_id>()));
      if (null_id(i->first))
        continue;
      map<revision_id, set<revision_id> >::iterator
        j = child_to_parents.find(i->second);
      I(j->first == i->second);
      j->second.insert(i->first);
    }

  for (map<revision_id, set<revision_id> >::const_iterator
         i = child_to_parents.begin();
       i != child_to_parents.end(); ++i)
    {
      output << (i->first).inner()();
      for (set<revision_id>::const_iterator j = i->second.begin();
           j != i->second.end(); ++j)
        output << ' ' << (*j).inner()();
      output << '\n';
    }
}

// Name: select
// Arguments:
//   1: selector
// Added in: 0.2
// Purpose: Prints all the revisions that match the given selector.
// Output format: A list of revision ids, in hexadecimal, each followed by a
//   newline. Revision ids are printed in alphabetically sorted order.
// Error conditions: None.
CMD_AUTOMATE(select, N_("SELECTOR"),
             N_("Lists the revisions that match a selector"),
             "",
             options::opts::none)
{
  N(args.size() == 1,
    F("wrong argument count"));

  database db(app);
  project_t project(db);
  set<revision_id> completions;
  expand_selector(app, project, idx(args, 0)(), completions);

  for (set<revision_id>::const_iterator i = completions.begin();
       i != completions.end(); ++i)
    output << *i << '\n';
}

struct node_info
{
  bool exists;
  // true if node_id is present in corresponding roster with the inventory map file_path
  // false if not present, or present with a different file_path
  // rest of data in this struct is invalid if false.
  node_id id;
  path::status type;
  file_id ident;
  full_attr_map_t attrs;

  node_info() : exists(false), type(path::nonexistent) {}
};

static void
get_node_info(node_t const & node, node_info & info)
{
  info.exists = true;
  info.id = node->self;
  info.attrs = node->attrs;
  if (is_file_t(node))
    {
      info.type = path::file;
      info.ident = downcast_to_file_t(node)->content;
    }
  else if (is_dir_t(node))
    info.type = path::directory;
  else
    I(false);
}

struct inventory_item
{
  // Records information about a pair of nodes with the same node_id in the
  // old roster and new roster, and the corresponding path in the
  // filesystem.
  node_info old_node;
  node_info new_node;
  file_path old_path;
  file_path new_path;

  path::status fs_type;
  file_id fs_ident;

  inventory_item() : fs_type(path::nonexistent) {}
};

typedef std::map<file_path, inventory_item> inventory_map;
// file_path will typically be an existing filesystem file, but in the case
// of a dropped or rename_source file it is only in the old roster, and in
// the case of a file added --bookkeep_only or rename_target
// --bookkeep_only, it is only in the new roster.

static void
inventory_rosters(roster_t const & old_roster,
                  roster_t const & new_roster,
                  node_restriction const & nmask,
                  path_restriction const & pmask,
                  inventory_map & inventory)
{
  std::map<int, file_path> old_paths;
  std::map<int, file_path> new_paths;

  node_map const & old_nodes = old_roster.all_nodes();
  for (node_map::const_iterator i = old_nodes.begin(); i != old_nodes.end(); ++i)
    {
      if (nmask.includes(old_roster, i->first))
        {
          file_path fp;
          old_roster.get_name(i->first, fp);
          if (pmask.includes(fp))
            {
              get_node_info(old_roster.get_node(i->first), inventory[fp].old_node);
              old_paths[inventory[fp].old_node.id] = fp;
            }
        }
    }

  node_map const & new_nodes = new_roster.all_nodes();
  for (node_map::const_iterator i = new_nodes.begin(); i != new_nodes.end(); ++i)
    {
      if (nmask.includes(new_roster, i->first))
        {
          file_path fp;
          new_roster.get_name(i->first, fp);
          if (pmask.includes(fp))
            {
              get_node_info(new_roster.get_node(i->first), inventory[fp].new_node);
              new_paths[inventory[fp].new_node.id] = fp;
            }
        }
    }

  std::map<int, file_path>::iterator i;
  for (i = old_paths.begin(); i != old_paths.end(); ++i)
    {
      if (new_paths.find(i->first) == new_paths.end())
        {
          // There is no new node available; this is either a drop or a
          // rename to outside the current path restriction.

          if (new_roster.has_node(i->first))
            {
              // record rename to outside restriction
              new_roster.get_name(i->first, inventory[i->second].new_path);
              continue;
            }
          else
            // drop; no new path
            continue;
        }

      file_path old_path(i->second);
      file_path new_path(new_paths[i->first]);

      // both paths are identical, no rename
      if (old_path == new_path)
        continue;

      // record rename
      inventory[new_path].old_path = old_path;
      inventory[old_path].new_path = new_path;
    }

  // Now look for new_paths that are renames from outside the current
  // restriction, and thus are not in old_paths.
  // FIXME: only need this if restriction is not null
  for (i = new_paths.begin(); i != new_paths.end(); ++i)
    {
      if (old_paths.find(i->first) == old_paths.end())
        {
          // There is no old node available; this is either added or a
          // rename from outside the current path restriction.

          if (old_roster.has_node(i->first))
            {
              // record rename from outside restriction
              old_roster.get_name(i->first, inventory[i->second].old_path);
            }
          else
            // added; no old path
            continue;
        }
    }
}

// check if the include/exclude paths contains paths to renamed nodes
// if yes, add the corresponding old/new name of these nodes to the
// paths as well, so the tree walker code will correctly identify them later
// on or skips them if they should be excluded
static void
inventory_determine_corresponding_paths(roster_t const & old_roster,
                                        roster_t const & new_roster,
                                        vector<file_path> const & includes,
                                        vector<file_path> const & excludes,
                                        vector<file_path> & additional_includes,
                                        vector<file_path> & additional_excludes)
{
  // at first check the includes vector
  for (int i=0, s=includes.size(); i<s; i++)
    {
      file_path fp = includes.at(i);

      if (old_roster.has_node(fp))
        {
          node_t node = old_roster.get_node(fp);
          if (new_roster.has_node(node->self))
            {
              file_path new_path;
              new_roster.get_name(node->self, new_path);
              if (fp != new_path &&
                  find(includes.begin(), includes.end(), new_path) == includes.end())
                {
                  additional_includes.push_back(new_path);
                }
            }
        }

      if (new_roster.has_node(fp))
        {
          node_t node = new_roster.get_node(fp);
          if (old_roster.has_node(node->self))
            {
              file_path old_path;
              old_roster.get_name(node->self, old_path);
              if (fp != old_path &&
                  find(includes.begin(), includes.end(), old_path) == includes.end())
                {
                  additional_includes.push_back(old_path);
                }
            }
        }
    }

  // and now the excludes vector
  vector<file_path> new_excludes;
  for (int i=0, s=excludes.size(); i<s; i++)
    {
      file_path fp = excludes.at(i);

      if (old_roster.has_node(fp))
        {
          node_t node = old_roster.get_node(fp);
          if (new_roster.has_node(node->self))
            {
              file_path new_path;
              new_roster.get_name(node->self, new_path);
              if (fp != new_path &&
                  find(excludes.begin(), excludes.end(), new_path) == excludes.end())
                {
                  additional_excludes.push_back(new_path);
                }
            }
        }

      if (new_roster.has_node(fp))
        {
          node_t node = new_roster.get_node(fp);
          if (old_roster.has_node(node->self))
            {
              file_path old_path;
              old_roster.get_name(node->self, old_path);
              if (fp != old_path &&
                  find(excludes.begin(), excludes.end(), old_path) == excludes.end())
                {
                  additional_excludes.push_back(old_path);
                }
            }
        }
    }
}

struct inventory_itemizer : public tree_walker
{
  path_restriction const & mask;
  inventory_map & inventory;
  inodeprint_map ipm;
  workspace & work;

  inventory_itemizer(workspace & work,
                     path_restriction const & m,
                     inventory_map & i)
    : mask(m), inventory(i), work(work)
  {
    if (work.in_inodeprints_mode())
      {
        data dat;
        work.read_inodeprints(dat);
        read_inodeprint_map(dat, ipm);
      }
  }
  virtual bool visit_dir(file_path const & path);
  virtual void visit_file(file_path const & path);
};

bool
inventory_itemizer::visit_dir(file_path const & path)
{
  if(mask.includes(path))
    {
      inventory[path].fs_type = path::directory;
    }
  // don't recurse into ignored subdirectories
  return !work.ignore_file(path);
}

void
inventory_itemizer::visit_file(file_path const & path)
{
  if (mask.includes(path))
    {
      inventory_item & item = inventory[path];

      item.fs_type = path::file;

      if (item.new_node.exists)
        {
          if (inodeprint_unchanged(ipm, path))
            item.fs_ident = item.old_node.ident;
          else
            ident_existing_file(path, item.fs_ident);
        }
    }
}

static void
inventory_filesystem(workspace & work,
                     path_restriction const & mask,
                     inventory_map & inventory)
{
  inventory_itemizer itemizer(work, mask, inventory);
  file_path const root;
  // The constructor file_path() returns ""; the root directory. walk_tree
  // does not visit that node, so set fs_type now, if it meets the
  // restriction.
  if (mask.includes(root))
    {
      inventory[root].fs_type = path::directory;
    }
  walk_tree(root, itemizer);
}

namespace
{
  namespace syms
  {
    symbol const path("path");
    symbol const old_type("old_type");
    symbol const new_type("new_type");
    symbol const fs_type("fs_type");
    symbol const old_path("old_path");
    symbol const new_path("new_path");
    symbol const status("status");
    symbol const changes("changes");
  }
}

static void
inventory_determine_states(workspace & work, file_path const & fs_path,
                           inventory_item const & item, roster_t const & old_roster,
                           roster_t const & new_roster, vector<string> & states)
{
  // if both nodes exist, the only interesting case is
  // when the node ids aren't equal (so we have different nodes
  // with one and the same path in the old and the new roster)
  if (item.old_node.exists &&
      item.new_node.exists &&
      item.old_node.id != item.new_node.id)
    {
        if (new_roster.has_node(item.old_node.id))
          states.push_back("rename_source");
        else
          states.push_back("dropped");

        if (old_roster.has_node(item.new_node.id))
          states.push_back("rename_target");
        else
          states.push_back("added");
    }
  // this can be either a drop or a renamed item
  else if (item.old_node.exists &&
          !item.new_node.exists)
    {
      if (new_roster.has_node(item.old_node.id))
        states.push_back("rename_source");
      else
        states.push_back("dropped");
    }
  // this can be either an add or a renamed item
  else if (!item.old_node.exists &&
            item.new_node.exists)
    {
      if (old_roster.has_node(item.new_node.id))
        states.push_back("rename_target");
      else
        states.push_back("added");
    }

  // check the state of the file system item
  if (item.fs_type == path::nonexistent)
    {
      if (item.new_node.exists)
        states.push_back("missing");
    }
  else // exists on filesystem
    {
      if (!item.new_node.exists)
        {
          if (work.ignore_file(fs_path))
            {
              states.push_back("ignored");
            }
          else
            {
              states.push_back("unknown");
            }
        }
      else if (item.new_node.type != item.fs_type)
        {
          states.push_back("invalid");
        }
      else
        {
          states.push_back("known");
        }
    }
}

static void
inventory_determine_changes(inventory_item const & item, roster_t const & old_roster,
                            vector<string> & changes)
{
  // old nodes do not have any recorded content changes and attributes,
  // so we can't print anything for them here
  if (!item.new_node.exists)
    return;

  // this is an existing item
  if (old_roster.has_node(item.new_node.id))
    {
      // check if the content has changed - this makes only sense for files
      // for which we can get the content id of both new and old nodes.
      if (item.new_node.type == path::file && item.fs_type != path::nonexistent)
        {
          file_t old_file = downcast_to_file_t(old_roster.get_node(item.new_node.id));

          switch (item.old_node.type)
            {
            case path::file:
            case path::nonexistent:
              // A file can be nonexistent due to mtn drop, user delete, mtn
              // rename, or user rename. If it was drop or delete, it would
              // not be in the new roster, and we would not get here. So
              // it's a rename, and we can get the content. This lets us
              // check if a user has edited a file after renaming it.
              if (item.fs_ident != old_file->content)
                changes.push_back("content");
              break;

            case path::directory:
              break;
            }
        }

      // now look for changed attributes
      node_t old_node = old_roster.get_node(item.new_node.id);
      if (old_node->attrs != item.new_node.attrs)
        changes.push_back("attrs");
    }
  else
    {
      // FIXME: paranoia: shall we I(new_roster.has_node(item.new_node.id)) here?

      // this is apparently a new item, if it is a file it gets at least
      // the "content" marker and we also check for recorded attributes
      if (item.new_node.type == path::file)
        changes.push_back("content");

      if (item.new_node.attrs.size() > 0)
        changes.push_back("attrs");
    }
}

// Name: inventory
// Arguments: [PATH]...
// Added in: 1.0
// Modified to basic_io in: 4.1

// Purpose: Prints a summary of every file or directory found in the
//   workspace or its associated base manifest.

// See monotone.texi for output format description.
//
// Error conditions: If no workspace book keeping _MTN directory is found,
//   prints an error message to stderr, and exits with status 1.

CMD_AUTOMATE(inventory,  N_("[PATH]..."),
             N_("Prints a summary of files found in the workspace"),
             "",
             options::opts::depth |
             options::opts::exclude |
             options::opts::no_ignored |
             options::opts::no_unknown |
             options::opts::no_unchanged |
             options::opts::no_corresponding_renames)
{
  database db(app);
  CMD_REQUIRES_WORKSPACE(app);

  parent_map parents;
  work.get_parent_rosters(db, parents);
  // for now, until we've figured out what the format could look like
  // and what conceptional model we can implement
  // see: http://www.venge.net/mtn-wiki/MultiParentWorkspaceFallout
  N(parents.size() == 1,
    F("this command can only be used in a single-parent workspace"));

  roster_t new_roster, old_roster = parent_roster(parents.begin());
  temp_node_id_source nis;

  work.get_current_roster_shape(db, nis, new_roster);

  inventory_map inventory;
  vector<file_path> includes = args_to_paths(args);
  vector<file_path> excludes = args_to_paths(app.opts.exclude_patterns);

  if (!app.opts.no_corresponding_renames)
    {
      vector<file_path> add_includes, add_excludes;
      inventory_determine_corresponding_paths(old_roster, new_roster,
                                              includes, excludes,
                                              add_includes, add_excludes);

      copy(add_includes.begin(), add_includes.end(),
           inserter(includes, includes.end()));

      copy(add_excludes.begin(), add_excludes.end(),
           inserter(excludes, excludes.end()));
    }

  node_restriction nmask(app.work, includes, excludes, app.opts.depth, old_roster, new_roster);
  // skip the check of the workspace paths because some of them might
  // be missing and the user might want to query the recorded structure
  // of them anyways
  path_restriction pmask(app.work, includes, excludes, app.opts.depth, path_restriction::skip_check);

  inventory_rosters(old_roster, new_roster, nmask, pmask, inventory);
  inventory_filesystem(app.work, pmask, inventory);

  basic_io::printer pr;

  for (inventory_map::const_iterator i = inventory.begin(); i != inventory.end();
       ++i)
    {
      file_path const & fp = i->first;
      inventory_item const & item = i->second;

      //
      // check if we should output this element at all
      //
      vector<string> states;
      inventory_determine_states(app.work, fp, item,
                                 old_roster, new_roster, states);

      if (find(states.begin(), states.end(), "ignored") != states.end() &&
          app.opts.no_ignored)
        continue;

      if (find(states.begin(), states.end(), "unknown") != states.end() &&
          app.opts.no_unknown)
        continue;

      vector<string> changes;
      inventory_determine_changes(item, old_roster, changes);

      bool is_tracked =
        find(states.begin(), states.end(), "unknown") == states.end() &&
        find(states.begin(), states.end(), "ignored") == states.end();

      bool has_changed =
        find(states.begin(), states.end(), "rename_source") != states.end() ||
        find(states.begin(), states.end(), "rename_target") != states.end() ||
        find(states.begin(), states.end(), "added")         != states.end() ||
        find(states.begin(), states.end(), "dropped")       != states.end() ||
        !changes.empty();

      if (is_tracked && !has_changed && app.opts.no_unchanged)
        continue;

      //
      // begin building the output stanza
      //
      basic_io::stanza st;
      st.push_file_pair(syms::path, fp);

      if (item.old_node.exists)
        {
          switch (item.old_node.type)
            {
            case path::file: st.push_str_pair(syms::old_type, "file"); break;
            case path::directory: st.push_str_pair(syms::old_type, "directory"); break;
            case path::nonexistent: I(false);
            }

          if (item.new_path.as_internal().length() > 0)
            {
              st.push_file_pair(syms::new_path, item.new_path);
            }
        }

      if (item.new_node.exists)
        {
          switch (item.new_node.type)
            {
            case path::file: st.push_str_pair(syms::new_type, "file"); break;
            case path::directory: st.push_str_pair(syms::new_type, "directory"); break;
            case path::nonexistent: I(false);
            }

          if (item.old_path.as_internal().length() > 0)
            {
              st.push_file_pair(syms::old_path, item.old_path);
            }
        }

      switch (item.fs_type)
        {
        case path::file: st.push_str_pair(syms::fs_type, "file"); break;
        case path::directory: st.push_str_pair(syms::fs_type, "directory"); break;
        case path::nonexistent: st.push_str_pair(syms::fs_type, "none"); break;
        }

      //
      // finally output the previously recorded states and changes
      //
      I(!states.empty());
      st.push_str_multi(syms::status, states);

      if (!changes.empty())
        st.push_str_multi(syms::changes, changes);

      pr.print_stanza(st);
    }

  output.write(pr.buf.data(), pr.buf.size());
}

// Name: get_revision
// Arguments:
//   1: a revision id (optional, determined from the workspace if
//      non-existant)
// Added in: 1.0

// Purpose: Prints change information for the specified revision id.
//   There are several changes that are described; each of these is
//   described by a different basic_io stanza. The first string pair
//   of each stanza indicates the type of change represented.
//
//   All stanzas are formatted by basic_io. Stanzas are separated
//   by a blank line. Values will be escaped, '\' to '\\' and
//   '"' to '\"'.
//
//   Possible values of this first value are along with an ordered list of
//   basic_io formatted stanzas that will be provided are:
//
//   'format_version'
//         used in case this format ever needs to change.
//         format: ('format_version', the string "1")
//         occurs: exactly once
//   'new_manifest'
//         represents the new manifest associated with the revision.
//         format: ('new_manifest', manifest id)
//         occurs: exactly one
//   'old_revision'
//         represents a parent revision.
//         format: ('old_revision', revision id)
//         occurs: either one or two times
//   'delete
//         represents a file or directory that was deleted.
//         format: ('delete', path)
//         occurs: zero or more times
//   'rename'
//         represents a file or directory that was renamed.
//         format: ('rename, old filename), ('to', new filename)
//         occurs: zero or more times
//   'add_dir'
//         represents a directory that was added.
//         format: ('add_dir, path)
//         occurs: zero or more times
//   'add_file'
//         represents a file that was added.
//         format: ('add_file', path), ('content', file id)
//         occurs: zero or more times
//   'patch'
//         represents a file that was modified.
//         format: ('patch', filename), ('from', file id), ('to', file id)
//         occurs: zero or more times
//   'clear'
//         represents an attr that was removed.
//         format: ('clear', filename), ('attr', attr name)
//         occurs: zero or more times
//   'set'
//         represents an attr whose value was changed.
//         format: ('set', filename), ('attr', attr name), ('value', attr value)
//         occurs: zero or more times
//
//   These stanzas will always occur in the order listed here; stanzas of
//   the same type will be sorted by the filename they refer to.
// Error conditions: If the revision specified is unknown or invalid
// prints an error message to stderr and exits with status 1.
CMD_AUTOMATE(get_revision, N_("[REVID]"),
             N_("Shows change information for a revision"),
             "",
             options::opts::none)
{
  N(args.size() < 2,
    F("wrong argument count"));

  database db(app);

  temp_node_id_source nis;
  revision_data dat;
  revision_id ident;

  if (args.size() == 0)
    {
      CMD_REQUIRES_WORKSPACE(app);

      roster_t new_roster;
      parent_map old_rosters;
      revision_t rev;

      work.get_parent_rosters(db, old_rosters);
      work.get_current_roster_shape(db, nis, new_roster);
      work.update_current_roster_from_filesystem(new_roster);

      make_revision(old_rosters, new_roster, rev);
      calculate_ident(rev, ident);
      write_revision(rev, dat);
    }
  else
    {
      ident = revision_id(idx(args, 0)());
      N(db.revision_exists(ident),
        F("no revision %s found in database") % ident);
      db.get_revision(ident, dat);
    }

  L(FL("dumping revision %s") % ident);
  output.write(dat.inner()().data(), dat.inner()().size());
}

// Name: get_base_revision_id
// Arguments: none
// Added in: 2.0
// Purpose: Prints the revision id the current workspace is based
//   on. This is the value stored in _MTN/revision
// Error conditions: If no workspace book keeping _MTN directory is found,
//   prints an error message to stderr, and exits with status 1.
CMD_AUTOMATE(get_base_revision_id, "",
             N_("Shows the revision on which the workspace is based"),
             "",
             options::opts::none)
{
  N(args.size() == 0,
    F("no arguments needed"));

  database db(app);
  CMD_REQUIRES_WORKSPACE(app);

  parent_map parents;
  work.get_parent_rosters(db, parents);
  N(parents.size() == 1,
    F("this command can only be used in a single-parent workspace"));

  output << parent_id(parents.begin()) << '\n';
}

// Name: get_current_revision_id
// Arguments: none
// Added in: 2.0
// Purpose: Prints the revision id of the current workspace. This is the
//   id of the revision that would be committed by an unrestricted
//   commit calculated from _MTN/revision, _MTN/work and any edits to
//   files in the workspace.
// Error conditions: If no workspace book keeping _MTN directory is found,
//   prints an error message to stderr, and exits with status 1.
CMD_AUTOMATE(get_current_revision_id, "",
             N_("Shows the revision of the current workspace"),
             "",
             options::opts::none)
{
  N(args.size() == 0,
    F("no arguments needed"));

  CMD_REQUIRES_WORKSPACE(app);
  database db(app);

  parent_map parents;
  roster_t new_roster;
  revision_id new_revision_id;
  revision_t rev;
  temp_node_id_source nis;

  work.get_current_roster_shape(db, nis, new_roster);
  work.update_current_roster_from_filesystem(new_roster);

  work.get_parent_rosters(db, parents);
  make_revision(parents, new_roster, rev);

  calculate_ident(rev, new_revision_id);

  output << new_revision_id << '\n';
}

// Name: get_manifest_of
// Arguments:
//   1: a revision id (optional, determined from the workspace if not given)
// Added in: 2.0
// Purpose: Prints the contents of the manifest associated with the
//   given revision ID.
//
// Output format:
//   There is one basic_io stanza for each file or directory in the
//   manifest.
//
//   All stanzas are formatted by basic_io. Stanzas are separated
//   by a blank line. Values will be escaped, '\' to '\\' and
//   '"' to '\"'.
//
//   Possible values of this first value are along with an ordered list of
//   basic_io formatted stanzas that will be provided are:
//
//   'format_version'
//         used in case this format ever needs to change.
//         format: ('format_version', the string "1")
//         occurs: exactly once
//   'dir':
//         represents a directory.  The path "" (the empty string) is used
//         to represent the root of the tree.
//         format: ('dir', pathname)
//         occurs: one or more times
//   'file':
//         represents a file.
//         format: ('file', pathname), ('content', file id)
//         occurs: zero or more times
//
//   In addition, 'dir' and 'file' stanzas may have attr information
//   included.  These are appended to the stanza below the basic
//   dir/file information, with one line describing each attr.  These
//   lines take the form ('attr', attr name, attr value).
//
//   Stanzas are sorted by the path string.
//
// Error conditions: If the revision ID specified is unknown or
// invalid prints an error message to stderr and exits with status 1.
CMD_AUTOMATE(get_manifest_of, N_("[REVID]"),
             N_("Shows the manifest associated with a revision"),
             "",
             options::opts::none)
{
  database db(app);

  N(args.size() < 2,
    F("wrong argument count"));

  manifest_data dat;
  manifest_id mid;
  roster_t new_roster;

  if (args.size() == 0)
    {
      CMD_REQUIRES_WORKSPACE(app);

      temp_node_id_source nis;

      work.get_current_roster_shape(db, nis, new_roster);
      work.update_current_roster_from_filesystem(new_roster);
    }
  else
    {
      revision_id rid = revision_id(idx(args, 0)());
      N(db.revision_exists(rid),
        F("no revision %s found in database") % rid);
      db.get_roster(rid, new_roster);
    }

  calculate_ident(new_roster, mid);
  write_manifest_of_roster(new_roster, dat);
  L(FL("dumping manifest %s") % mid);
  output.write(dat.inner()().data(), dat.inner()().size());
}


// Name: packet_for_rdata
// Arguments:
//   1: a revision id
// Added in: 2.0
// Purpose: Prints the revision data in packet format
//
// Output format: revision data in "monotone read" compatible packet
//   format
//
// Error conditions: If the revision id specified is unknown or
// invalid prints an error message to stderr and exits with status 1.
CMD_AUTOMATE(packet_for_rdata, N_("REVID"),
             N_("Prints the revision data in packet format"),
             "",
             options::opts::none)
{
  N(args.size() == 1,
    F("wrong argument count"));

  database db(app);

  packet_writer pw(output);

  revision_id r_id(idx(args, 0)());
  revision_data r_data;

  N(db.revision_exists(r_id),
    F("no such revision '%s'") % r_id);
  db.get_revision(r_id, r_data);
  pw.consume_revision_data(r_id,r_data);
}

// Name: packets_for_certs
// Arguments:
//   1: a revision id
// Added in: 2.0
// Purpose: Prints the certs associated with a revision in packet format
//
// Output format: certs in "monotone read" compatible packet format
//
// Error conditions: If the revision id specified is unknown or
// invalid prints an error message to stderr and exits with status 1.
CMD_AUTOMATE(packets_for_certs, N_("REVID"),
             N_("Prints the certs associated with a revision in "
                "packet format"),
             "",
             options::opts::none)
{
  N(args.size() == 1,
    F("wrong argument count"));

  database db(app);
  project_t project(db);
  packet_writer pw(output);

  revision_id r_id(idx(args, 0)());
  vector< revision<cert> > certs;

  N(db.revision_exists(r_id),
    F("no such revision '%s'") % r_id);
  project.get_revision_certs(r_id, certs);
  for (size_t i = 0; i < certs.size(); ++i)
    pw.consume_revision_cert(idx(certs,i));
}

// Name: packet_for_fdata
// Arguments:
//   1: a file id
// Added in: 2.0
// Purpose: Prints the file data in packet format
//
// Output format: file data in "monotone read" compatible packet format
//
// Error conditions: If the file id specified is unknown or invalid
// prints an error message to stderr and exits with status 1.
CMD_AUTOMATE(packet_for_fdata, N_("FILEID"),
             N_("Prints the file data in packet format"),
             "",
             options::opts::none)
{
  N(args.size() == 1,
    F("wrong argument count"));

  database db(app);

  packet_writer pw(output);

  file_id f_id(idx(args, 0)());
  file_data f_data;

  N(db.file_version_exists(f_id),
    F("no such file '%s'") % f_id);
  db.get_file_version(f_id, f_data);
  pw.consume_file_data(f_id,f_data);
}

// Name: packet_for_fdelta
// Arguments:
//   1: a file id
//   2: a file id
// Added in: 2.0
// Purpose: Prints the file delta in packet format
//
// Output format: file delta in "monotone read" compatible packet format
//
// Error conditions: If any of the file ids specified are unknown or
// invalid prints an error message to stderr and exits with status 1.
CMD_AUTOMATE(packet_for_fdelta, N_("OLD_FILE NEW_FILE"),
             N_("Prints the file delta in packet format"),
             "",
             options::opts::none)
{
  N(args.size() == 2,
    F("wrong argument count"));

  database db(app);

  packet_writer pw(output);

  file_id f_old_id(idx(args, 0)());
  file_id f_new_id(idx(args, 1)());
  file_data f_old_data, f_new_data;

  N(db.file_version_exists(f_old_id),
    F("no such revision '%s'") % f_old_id);
  N(db.file_version_exists(f_new_id),
    F("no such revision '%s'") % f_new_id);
  db.get_file_version(f_old_id, f_old_data);
  db.get_file_version(f_new_id, f_new_data);
  delta del;
  diff(f_old_data.inner(), f_new_data.inner(), del);
  pw.consume_file_delta(f_old_id, f_new_id, file_delta(del));
}

// Name: common_ancestors
// Arguments:
//   1 or more revision ids
// Added in: 2.1
// Purpose: Prints all revisions which are ancestors of all of the
//   revisions given as arguments.
// Output format: A list of revision ids, in hexadecimal, each
//   followed by a newline.  Revisions are printed in alphabetically
//   sorted order.
// Error conditions: If any of the revisions do not exist, prints
//   nothing to stdout, prints an error message to stderr, and exits
//   with status 1.
CMD_AUTOMATE(common_ancestors, N_("REV1 [REV2 [REV3 [...]]]"),
             N_("Prints revisions that are common ancestors of a list "
                "of revisions"),
             "",
             options::opts::none)
{
  N(args.size() > 0,
    F("wrong argument count"));

  database db(app);

  set<revision_id> ancestors, common_ancestors;
  vector<revision_id> frontier;
  for (args_vector::const_iterator i = args.begin(); i != args.end(); ++i)
    {
      revision_id rid((*i)());
      N(db.revision_exists(rid), F("no such revision '%s'") % rid);
      ancestors.clear();
      ancestors.insert(rid);
      frontier.push_back(rid);
      while (!frontier.empty())
        {
          revision_id rid = frontier.back();
          frontier.pop_back();
          if(!null_id(rid))
            {
              set<revision_id> parents;
              db.get_revision_parents(rid, parents);
              for (set<revision_id>::const_iterator i = parents.begin();
                   i != parents.end(); ++i)
                {
                  if (ancestors.find(*i) == ancestors.end())
                    {
                      frontier.push_back(*i);
                      ancestors.insert(*i);
                    }
                }
            }
        }
      if (common_ancestors.empty())
        common_ancestors = ancestors;
      else
        {
          set<revision_id> common;
          set_intersection(ancestors.begin(), ancestors.end(),
                         common_ancestors.begin(), common_ancestors.end(),
                         inserter(common, common.begin()));
          common_ancestors = common;
        }
    }

  for (set<revision_id>::const_iterator i = common_ancestors.begin();
       i != common_ancestors.end(); ++i)
    if (!null_id(*i))
      output << (*i).inner()() << '\n';
}

// Name: branches
// Arguments:
//   None
// Added in: 2.2
// Purpose:
//   Prints all branch certs present in the revision graph, that are not
//   excluded by the lua hook 'ignore_branch'.
// Output format:
//   Zero or more lines, each the name of a branch. The lines are printed
//   in alphabetically sorted order.
// Error conditions:
//   None.
CMD_AUTOMATE(branches, "",
             N_("Prints all branch certs in the revision graph"),
             "",
             options::opts::none)
{
  N(args.size() == 0,
    F("no arguments needed"));

  database db(app);
  project_t project(db);
  set<branch_name> names;

  project.get_branch_list(names, !app.opts.ignore_suspend_certs);

  for (set<branch_name>::const_iterator i = names.begin();
       i != names.end(); ++i)
    if (!app.lua.hook_ignore_branch(*i))
      output << (*i) << '\n';
}

// Name: tags
// Arguments:
//   A branch pattern (optional).
// Added in: 2.2
// Purpose:
//   If a branch pattern is given, prints all tags that are attached to
//   revisions on branches matched by the pattern; otherwise prints all tags
//   of the revision graph.
//
//   If a branch name is ignored by means of the lua hook 'ignore_branch',
//   it is neither printed, nor can it be matched by a pattern.
// Output format:
//   There is one basic_io stanza for each tag.
//
//   All stanzas are formatted by basic_io. Stanzas are separated
//   by a blank line. Values will be escaped, '\' to '\\' and
//   '"' to '\"'.
//
//   Each stanza has exactly the following four entries:
//
//   'tag'
//         the value of the tag cert, i.e. the name of the tag
//   'revision'
//         the hexadecimal id of the revision the tag is attached to
//   'signer'
//         the name of the key used to sign the tag cert
//   'branches'
//         a (possibly empty) list of all branches the tagged revision is on
//
//   Stanzas are printed in arbitrary order.
// Error conditions:
//   A run-time exception is thrown for illegal patterns.
CMD_AUTOMATE(tags, N_("[BRANCH_PATTERN]"),
             N_("Prints all tags attached to a set of branches"),
             "",
             options::opts::none)
{
  N(args.size() < 2,
    F("wrong argument count"));

  database db(app);
  project_t project(db);
  globish incl("*");
  bool filtering(false);

  if (args.size() == 1) {
    incl = globish(idx(args, 0)());
    filtering = true;
  }

  basic_io::printer prt;
  basic_io::stanza stz;
  stz.push_str_pair(symbol("format_version"), "1");
  prt.print_stanza(stz);

  set<tag_t> tags;
  project.get_tags(tags);

  for (set<tag_t>::const_iterator tag = tags.begin();
       tag != tags.end(); ++tag)
    {
      set<branch_name> branches;
      project.get_revision_branches(tag->ident, branches);

      bool show(!filtering);
      vector<string> branch_names;

      for (set<branch_name>::const_iterator branch = branches.begin();
           branch != branches.end(); ++branch)
        {
          // FIXME: again, hook_ignore_branch should probably be in the
          //        database context...
          if (app.lua.hook_ignore_branch(*branch))
            continue;

          if (!show && incl.matches((*branch)()))
            show = true;
          branch_names.push_back((*branch)());
        }

      if (show)
        {
          basic_io::stanza stz;
          stz.push_str_pair(symbol("tag"), tag->name());
          stz.push_binary_pair(symbol("revision"), tag->ident.inner());
          stz.push_str_pair(symbol("signer"), tag->key());
          stz.push_str_multi(symbol("branches"), branch_names);
          prt.print_stanza(stz);
        }
    }
  output.write(prt.buf.data(), prt.buf.size());
}

namespace
{
  namespace syms
  {
    symbol const key("key");
    symbol const signature("signature");
    symbol const name("name");
    symbol const value("value");
    symbol const trust("trust");

    symbol const public_hash("public_hash");
    symbol const private_hash("private_hash");
    symbol const public_location("public_location");
    symbol const private_location("private_location");

    symbol const domain("domain");
    symbol const entry("entry");
  }
};

// Name: genkey
// Arguments:
//   1: the key ID
//   2: the key passphrase
// Added in: 3.1
// Purpose: Generates a key with the given ID and passphrase
//
// Output format: a basic_io stanza for the new key, as for ls keys
//
// Sample output:
//               name "tbrownaw@gmail.com"
//        public_hash [475055ec71ad48f5dfaf875b0fea597b5cbbee64]
//       private_hash [7f76dae3f91bb48f80f1871856d9d519770b7f8a]
//    public_location "database" "keystore"
//   private_location "keystore"
//
// Error conditions: If the passphrase is empty or the key already exists,
// prints an error message to stderr and exits with status 1.
CMD_AUTOMATE(genkey, N_("KEYID PASSPHRASE"),
             N_("Generates a key"),
             "",
             options::opts::none)
{
  N(args.size() == 2,
    F("wrong argument count"));

  database db(app);
  key_store keys(app);

  rsa_keypair_id ident;
  internalize_rsa_keypair_id(idx(args, 0), ident);

  utf8 passphrase = idx(args, 1);

<<<<<<< HEAD
  hexenc<id> pubhash, privhash;
  keys.create_key_pair(db, ident, &passphrase, &pubhash, &privhash);
=======
  id pubhash, privhash;
  app.keys.create_key_pair(app.db, ident, &passphrase, &pubhash, &privhash);
>>>>>>> 18358774

  basic_io::printer prt;
  basic_io::stanza stz;
  vector<string> publocs, privlocs;
  if (db.database_specified())
    publocs.push_back("database");
  publocs.push_back("keystore");
  privlocs.push_back("keystore");

  stz.push_str_pair(syms::name, ident());
  stz.push_binary_pair(syms::public_hash, pubhash);
  stz.push_binary_pair(syms::private_hash, privhash);
  stz.push_str_multi(syms::public_location, publocs);
  stz.push_str_multi(syms::private_location, privlocs);
  prt.print_stanza(stz);

  output.write(prt.buf.data(), prt.buf.size());

}

// Name: get_option
// Arguments:
//   1: an options name
// Added in: 3.1
// Purpose: Show the value of the named option in _MTN/options
//
// Output format: A string
//
// Sample output (for 'mtn automate get_option branch:
//   net.venge.monotone
//
CMD_AUTOMATE(get_option, N_("OPTION"),
             N_("Shows the value of an option"),
             "",
             options::opts::none)
{
  N(args.size() == 1,
    F("wrong argument count"));

  CMD_REQUIRES_WORKSPACE(app);

  system_path database_option;
  branch_name branch_option;
  rsa_keypair_id key_option;
  system_path keydir_option;
  work.get_ws_options(database_option, branch_option,
                      key_option, keydir_option);

  string opt = args[0]();

  if (opt == "database")
    output << database_option << '\n';
  else if (opt == "branch")
    output << branch_option << '\n';
  else if (opt == "key")
    output << key_option << '\n';
  else if (opt == "keydir")
    output << keydir_option << '\n';
  else
    N(false, F("'%s' is not a recognized workspace option") % opt);
}

// Name: get_content_changed
// Arguments:
//   1: a revision ID
//   2: a file name
// Added in: 3.1
// Purpose: Returns a list of revision IDs in which the content
// was most recently changed, relative to the revision ID specified
// in argument 1. This equates to a content mark following
// the *-merge algorithm.
//
// Output format: Zero or more basic_io stanzas, each specifying a
// revision ID for which a content mark is set.
//
//   Each stanza has exactly one entry:
//
//   'content_mark'
//         the hexadecimal id of the revision the content mark is attached to
// Sample output (for 'mtn automate get_content_changed 3bccff99d08421df72519b61a4dded16d1139c33 ChangeLog):
//   content_mark [276264b0b3f1e70fc1835a700e6e61bdbe4c3f2f]
//
CMD_AUTOMATE(get_content_changed, N_("REV FILE"),
             N_("Lists the revisions that changed the content relative "
                "to another revision"),
             "",
             options::opts::none)
{
  N(args.size() == 2,
    F("wrong argument count"));

  database db(app);

  roster_t new_roster;
  revision_id ident;
  marking_map mm;

  ident = revision_id(idx(args, 0)());
  N(db.revision_exists(ident),
    F("no revision %s found in database") % ident);
  db.get_roster(ident, new_roster, mm);

  file_path path = file_path_external(idx(args,1));
  N(new_roster.has_node(path),
    F("file %s is unknown for revision %s") % path % ident);

  node_t node = new_roster.get_node(path);
  marking_map::const_iterator m = mm.find(node->self);
  I(m != mm.end());
  marking_t mark = m->second;

  basic_io::printer prt;
  for (set<revision_id>::const_iterator i = mark.file_content.begin();
       i != mark.file_content.end(); ++i)
    {
      basic_io::stanza st;
      st.push_binary_pair(basic_io::syms::content_mark, i->inner());
      prt.print_stanza(st);
    }
    output.write(prt.buf.data(), prt.buf.size());
}

// Name: get_corresponding_path
// Arguments:
//   1: a source revision ID
//   2: a file name (in the source revision)
//   3: a target revision ID
// Added in: 3.1
// Purpose: Given a the file name in the source revision, a filename
// will if possible be returned naming the file in the target revision.
// This allows the same file to be matched between revisions, accounting
// for renames and other changes.
//
// Output format: Zero or one basic_io stanzas. Zero stanzas will be
// output if the file does not exist within the target revision; this is
// not considered an error.
// If the file does exist in the target revision, a single stanza with the
// following details is output.
//
//   The stanza has exactly one entry:
//
//   'file'
//         the file name corresponding to "file name" (arg 2) in the target revision
//
// Sample output (for automate get_corresponding_path 91f25c8ee830b11b52dd356c925161848d4274d0 foo2 dae0d8e3f944c82a9688bcd6af99f5b837b41968; see automate_get_corresponding_path test)
// file "foo"
CMD_AUTOMATE(get_corresponding_path, N_("REV1 FILE REV2"),
             N_("Prints the name of a file in a target revision relative "
                "to a given revision"),
             "",
             options::opts::none)
{
  N(args.size() == 3,
    F("wrong argument count"));

  database db(app);

  roster_t new_roster, old_roster;
  revision_id ident, old_ident;

  ident = revision_id(idx(args, 0)());
  N(db.revision_exists(ident),
    F("no revision %s found in database") % ident);
  db.get_roster(ident, new_roster);

  old_ident = revision_id(idx(args, 2)());
  N(db.revision_exists(old_ident),
    F("no revision %s found in database") % old_ident);
  db.get_roster(old_ident, old_roster);

  file_path path = file_path_external(idx(args,1));
  N(new_roster.has_node(path),
    F("file %s is unknown for revision %s") % path % ident);

  node_t node = new_roster.get_node(path);
  basic_io::printer prt;
  if (old_roster.has_node(node->self))
    {
      file_path old_path;
      basic_io::stanza st;
      old_roster.get_name(node->self, old_path);
      st.push_file_pair(basic_io::syms::file, old_path);
      prt.print_stanza(st);
    }
  output.write(prt.buf.data(), prt.buf.size());
}

// Name: put_file
// Arguments:
//   base FILEID (optional)
//   file contents (binary, intended for automate stdio use)
// Added in: 4.1
// Purpose:
//   Store a file in the database.
//   Optionally encode it as a file_delta
// Output format:
//   The ID of the new file (40 digit hex string)
// Error conditions:
//   a runtime exception is thrown if base revision is not available
CMD_AUTOMATE(put_file, N_("[FILEID] CONTENTS"),
             N_("Stores a file in the database"),
             "",
             options::opts::none)
{
  N(args.size() == 1 || args.size() == 2,
    F("wrong argument count"));

  database db(app);

  file_id sha1sum;
  transaction_guard tr(db);
  if (args.size() == 1)
    {
      file_data dat(idx(args, 0)());
      calculate_ident(dat, sha1sum);

      db.put_file(sha1sum, dat);
    }
  else if (args.size() == 2)
    {
      file_data dat(idx(args, 1)());
      calculate_ident(dat, sha1sum);
      file_id base_id(idx(args, 0)());
      N(db.file_version_exists(base_id),
        F("no file version %s found in database") % base_id);

      // put_file_version won't do anything if the target ID already exists,
      // but we can save the delta calculation by checking here too
      if (!db.file_version_exists(sha1sum))
        {
          file_data olddat;
          db.get_file_version(base_id, olddat);
          delta del;
          diff(olddat.inner(), dat.inner(), del);

          db.put_file_version(base_id, sha1sum, file_delta(del));
        }
    }
  else I(false);

  tr.commit();
  output << sha1sum << '\n';
}

// Name: put_revision
// Arguments:
//   revision-data
// Added in: 4.1
// Purpose:
//   Store a revision into the database.
// Output format:
//   The ID of the new revision
// Error conditions:
//   none
CMD_AUTOMATE(put_revision, N_("REVISION-DATA"),
             N_("Stores a revision into the database"),
             "",
             options::opts::none)
{
  N(args.size() == 1,
    F("wrong argument count"));

  database db(app);

  revision_t rev;
  read_revision(revision_data(idx(args, 0)()), rev);

  // recalculate manifest
  temp_node_id_source nis;
  rev.new_manifest = manifest_id();
  for (edge_map::const_iterator e = rev.edges.begin(); e != rev.edges.end(); ++e)
    {
      // calculate new manifest
      roster_t old_roster;
      if (!null_id(e->first)) db.get_roster(e->first, old_roster);
      roster_t new_roster = old_roster;
      editable_roster_base eros(new_roster, nis);
      e->second->apply_to(eros);
      if (null_id(rev.new_manifest))
        // first edge, initialize manifest
        calculate_ident(new_roster, rev.new_manifest);
      else
        // following edge, make sure that all csets end at the same manifest
        {
          manifest_id calculated;
          calculate_ident(new_roster, calculated);
          I(calculated == rev.new_manifest);
        }
    }

  revision_id id;
  calculate_ident(rev, id);

  // If the database refuses the revision, make sure this is because it's
  // already there.
  E(db.put_revision(id, rev) || db.revision_exists(id),
    F("missing prerequisite for revision %s") % id);

  output << id << '\n';
}

// Name: cert
// Arguments:
//   revision ID
//   certificate name
//   certificate value
// Added in: 4.1
// Purpose:
//   Add a revision certificate (like mtn cert).
// Output format:
//   nothing
// Error conditions:
//   none
CMD_AUTOMATE(cert, N_("REVISION-ID NAME VALUE"),
             N_("Adds a revision certificate"),
             "",
             options::opts::none)
{
  N(args.size() == 3,
    F("wrong argument count"));

<<<<<<< HEAD
  database db(app);
  key_store keys(app);
=======
  CMD_REQUIRES_DATABASE(app);
  revision_id rid(decode_hexenc(idx(args, 0)()));
>>>>>>> 18358774

  revision_id rid(idx(args, 0)());
  N(db.revision_exists(rid),
    F("no such revision '%s'") % rid);

  cache_user_key(app.opts, app.lua, db, keys);
  put_simple_revision_cert(db, keys, rid, cert_name(idx(args, 1)()),
                           cert_value(idx(args, 2)()));
}

// Name: get_db_variables
// Arguments:
//   variable domain
// Changes:
//  4.1 (added as 'db_get')
//  7.0 (changed to 'get_db_variables', output is now basic_io)
// Purpose:
//   Retrieves db variables, optionally filtered by DOMAIN
// Output format:
//   basic_io, see the mtn docs for details
// Error conditions:
//   none
CMD_AUTOMATE(get_db_variables, N_("[DOMAIN]"),
             N_("Retrieve database variables"),
             "",
             options::opts::none)
{
  N(args.size() < 2,
    F("wrong argument count"));

  database db(app);
  bool filter_by_domain = false;
  var_domain filter;
  if (args.size() == 1)
    {
      filter_by_domain = true;
      filter = var_domain(idx(args, 0)());
    }

  map<var_key, var_value> vars;
  db.get_vars(vars);

  var_domain cur_domain;
  basic_io::stanza st;
  basic_io::printer pr;
  bool found_something = false;

  for (map<var_key, var_value>::const_iterator i = vars.begin();
       i != vars.end(); ++i)
    {
      if (filter_by_domain && !(i->first.first == filter))
        continue;

      found_something = true;

      if (cur_domain != i->first.first)
        {
          // check if we need to print a previous stanza
          if (st.entries.size() > 0)
            {
              pr.print_stanza(st);
              st.entries.clear();
            }
          cur_domain = i->first.first;
          st.push_str_pair(syms::domain, cur_domain());
        }

      st.push_str_triple(syms::entry, i->first.second(), i->second());
    }

    N(found_something,
      F("No variables found or invalid domain specified"));

    // print the last stanza
    pr.print_stanza(st);
    output.write(pr.buf.data(), pr.buf.size());
}

// Name: set_db_variable
// Arguments:
//   variable domain
//   variable name
//   veriable value
// Changes:
//   4.1 (added as 'db_set')
//   7.0 (renamed to 'set_db_variable')
// Purpose:
//   Set a database variable (like mtn database set)
// Output format:
//   nothing
// Error conditions:
//   none
CMD_AUTOMATE(set_db_variable, N_("DOMAIN NAME VALUE"),
             N_("Sets a database variable"),
             "",
             options::opts::none)
{
  N(args.size() == 3,
    F("wrong argument count"));

  database db(app);

  var_domain domain = var_domain(idx(args, 0)());
  utf8 name = idx(args, 1);
  utf8 value = idx(args, 2);
  var_key key(domain, var_name(name()));
  db.set_var(key, var_value(value()));
}

// Name: drop_db_variables
// Arguments:
//   variable domain
//   variable name
// Changes:
//  7.0 (added)
// Purpose:
//   Drops a database variable (like mtn unset DOMAIN NAME) or all variables
//   within a domain
// Output format:
//   none
// Error conditions:
//   a runtime exception is thrown if the variable was not found
CMD_AUTOMATE(drop_db_variables, N_("DOMAIN [NAME]"),
             N_("Drops a database variable"),
             "",
             options::opts::none)
{
  N(args.size() == 1 || args.size() == 2,
    F("wrong argument count"));

  database db(app);

  var_domain domain(idx(args, 0)());

  if (args.size() == 2)
    {
      var_name name(idx(args, 1)());
      var_key  key(domain, name);
      N(db.var_exists(key),
        F("no var with name %s in domain %s") % name % domain);
      db.clear_var(key);
    }
  else
    {
      map<var_key, var_value> vars;
      db.get_vars(vars);
      bool found_something = false;

      for (map<var_key, var_value>::const_iterator i = vars.begin();
           i != vars.end(); ++i)
        {
          if (i->first.first == domain)
            {
              found_something = true;
              db.clear_var(i->first);
            }
        }

      N(found_something,
        F("no variables found in domain %s") % domain);
    }
}

// Local Variables:
// mode: C++
// fill-column: 76
// c-file-style: "gnu"
// indent-tabs-mode: nil
// End:
// vim: et:sw=2:sts=2:ts=2:cino=>2s,{s,\:s,+s,t0,g0,^-2,e-2,n-2,p2s,(0,=s:<|MERGE_RESOLUTION|>--- conflicted
+++ resolved
@@ -1749,13 +1749,8 @@
 
   utf8 passphrase = idx(args, 1);
 
-<<<<<<< HEAD
-  hexenc<id> pubhash, privhash;
+  id pubhash, privhash;
   keys.create_key_pair(db, ident, &passphrase, &pubhash, &privhash);
-=======
-  id pubhash, privhash;
-  app.keys.create_key_pair(app.db, ident, &passphrase, &pubhash, &privhash);
->>>>>>> 18358774
 
   basic_io::printer prt;
   basic_io::stanza stz;
@@ -2077,15 +2072,10 @@
   N(args.size() == 3,
     F("wrong argument count"));
 
-<<<<<<< HEAD
   database db(app);
   key_store keys(app);
-=======
-  CMD_REQUIRES_DATABASE(app);
+
   revision_id rid(decode_hexenc(idx(args, 0)()));
->>>>>>> 18358774
-
-  revision_id rid(idx(args, 0)());
   N(db.revision_exists(rid),
     F("no such revision '%s'") % rid);
 
