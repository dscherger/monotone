--- conflicted
+++ resolved
@@ -1459,20 +1459,12 @@
   revision_id r_id(decode_hexenc(idx(args, 0)()));
   vector< revision<cert> > certs;
 
-<<<<<<< HEAD
   N(db.revision_exists(r_id), F("no such revision '%s'") % r_id);
-  project.get_revision_certs(r_id, certs);
+  projects.get_revision_certs(r_id, certs);
 
   for (vector< revision<cert> >::const_iterator i = certs.begin();
        i != certs.end(); i++)
     pw.consume_revision_cert(*i);
-=======
-  N(db.revision_exists(r_id),
-    F("no such revision '%s'") % r_id);
-  projects.get_revision_certs(r_id, certs);
-  for (size_t i = 0; i < certs.size(); ++i)
-    pw.consume_revision_cert(idx(certs,i));
->>>>>>> 5f3ffc21
 }
 
 // Name: packet_for_fdata
