--- conflicted
+++ resolved
@@ -1455,7 +1455,35 @@
 
 }
 
-<<<<<<< HEAD
+// Name: get_option
+// Arguments:
+//   1: an options name
+// Added in: 3.1
+// Purpose: Show the value of the named option in _MTN/options
+//
+// Output format: A string
+//
+// Sample output (for 'mtn automate get_option branch:
+//   net.venge.monotone
+//
+AUTOMATE(get_option, N_("OPTION"))
+{
+  if (!app.unknown && (args.size() < 1))
+    throw usage(help_name);
+
+  // this command requires a workspace to be run on
+  app.require_workspace();
+
+  utf8 result = app.options[args[0]()];
+  if (result().size() == 0)
+    W(F("option %s doesn't exist") % args[0]);
+  else
+    {
+      std::cout << result << std::endl;
+      return;
+    }
+}
+
 // Name: put_file
 // Arguments:
 //   base ID (optional).
@@ -1848,35 +1876,6 @@
   packet_db_writer dbw(app);
   dbw.consume_revision_cert(rc);
   L(FL("sync info attached to %s") % rid);
-=======
-// Name: get_option
-// Arguments:
-//   1: an options name
-// Added in: 3.1
-// Purpose: Show the value of the named option in _MTN/options
-//
-// Output format: A string
-//
-// Sample output (for 'mtn automate get_option branch:
-//   net.venge.monotone
-//
-AUTOMATE(get_option, N_("OPTION"))
-{
-  if (!app.unknown && (args.size() < 1))
-    throw usage(help_name);
-
-  // this command requires a workspace to be run on
-  app.require_workspace();
-
-  utf8 result = app.options[args[0]()];
-  if (result().size() == 0)
-    W(F("option %s doesn't exist") % args[0]);
-  else
-    {
-      std::cout << result << std::endl;
-      return;
-    }
->>>>>>> 76168c89
 }
 
 // Local Variables:
