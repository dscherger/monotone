--- conflicted
+++ resolved
@@ -206,134 +206,6 @@
     output << (*i).inner()() << '\n';
 }
 
-<<<<<<< HEAD
-=======
-// Name: attributes
-// Arguments:
-//   1: file name
-// Added in: 1.0
-// Purpose: Prints all attributes for a file
-// Output format: basic_io formatted output, each attribute has its own stanza:
-//
-// 'format_version'
-//         used in case this format ever needs to change.
-//         format: ('format_version', the string "1" currently)
-//         occurs: exactly once
-// 'attr'
-//         represents an attribute entry
-//         format: ('attr', name, value), ('state', [unchanged|changed|added|dropped])
-//         occurs: zero or more times
-//
-// Error conditions: If the file name has no attributes, prints only the 
-//                   format version, if the file is unknown, escalates
-CMD_AUTOMATE(attributes, N_("FILE"),
-             N_("TODO"),
-             N_(""),
-             options::opts::none)
-{
-  N(args.size() > 0,
-    F("wrong argument count"));
-
-  // this command requires a workspace to be run on
-  app.require_workspace();
-
-  // retrieve the path
-  split_path path;
-  file_path_external(idx(args,0)).split(path);
-
-  roster_t base, current;
-  parent_map parents;
-  temp_node_id_source nis;
-
-  // get the base and the current roster of this workspace
-  app.work.get_current_roster_shape(current, nis);
-  app.work.get_parent_rosters(parents);
-  N(parents.size() == 1,
-    F("this command can only be used in a single-parent workspace"));
-  base = parent_roster(parents.begin());
-
-  // escalate if the given path is unknown to the current roster
-  N(current.has_node(path),
-    F("file %s is unknown to the current workspace") % path);
-
-  // create the printer
-  basic_io::printer pr;
-  
-  // print the format version
-  basic_io::stanza st;
-  st.push_str_pair(basic_io::syms::format_version, "1");
-  pr.print_stanza(st);
-    
-  // the current node holds all current attributes (unchanged and new ones)
-  node_t n = current.get_node(path);
-  for (full_attr_map_t::const_iterator i = n->attrs.begin(); 
-       i != n->attrs.end(); ++i)
-  {
-    std::string value(i->second.second());
-    std::string state("unchanged");
-    
-    // if if the first value of the value pair is false this marks a
-    // dropped attribute
-    if (!i->second.first)
-      {
-        // if the attribute is dropped, we should have a base roster
-        // with that node. we need to check that for the attribute as well
-        // because if it is dropped there as well it was already deleted
-        // in any previous revision
-        I(base.has_node(path));
-        
-        node_t prev_node = base.get_node(path);
-        
-        // find the attribute in there
-        full_attr_map_t::const_iterator j = prev_node->attrs.find(i->first);
-        I(j != prev_node->attrs.end());
-        
-        // was this dropped before? then ignore it
-        if (!j->second.first) { continue; }
-        
-        state = "dropped";
-        // output the previous (dropped) value later
-        value = j->second.second();
-      }
-    // this marks either a new or an existing attribute
-    else
-      {
-        if (base.has_node(path))
-          {
-            node_t prev_node = base.get_node(path);
-            full_attr_map_t::const_iterator j = 
-              prev_node->attrs.find(i->first);
-            // attribute not found? this is new
-            if (j == prev_node->attrs.end())
-              {
-                state = "added";
-              }
-            // check if this attribute has been changed 
-            // (dropped and set again)
-            else if (i->second.second() != j->second.second())
-              {
-                state = "changed";
-              }
-                
-          }
-        // its added since the whole node has been just added
-        else
-          {
-            state = "added";
-          }
-      }
-      
-    basic_io::stanza st;
-    st.push_str_triple(basic_io::syms::attr, i->first(), value);
-    st.push_str_pair(symbol("state"), state);
-    pr.print_stanza(st);
-  }
-  
-  // print the output  
-  output.write(pr.buf.data(), pr.buf.size());
-}
-
->>>>>>> 2f97e0c6
 // Name: toposort
 // Arguments:
 //   0 or more: revision ids
