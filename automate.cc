--- conflicted
+++ resolved
@@ -739,21 +739,12 @@
   inventory_post_state(inventory, nodes_added,
                        inventory_item::ADDED_PATH, 0);
 
-<<<<<<< HEAD
-  path_restriction mask(app);
+  path_restriction mask;
   vector<file_path> roots;
   roots.push_back(file_path());
 
   app.work.classify_roster_paths(curr, unchanged, changed, missing);
   app.work.find_unknown_and_ignored(mask, roots, unknown, ignored);
-=======
-  classify_roster_paths(curr, unchanged, changed, missing, app);
-  curr.extract_path_set(known);
-
-  path_restriction mask;
-  file_itemizer u(app, known, unknown, ignored, mask);
-  walk_tree(file_path(), u);
->>>>>>> 50c87487
 
   inventory_node_state(inventory, unchanged,
                        inventory_item::UNCHANGED_NODE);
