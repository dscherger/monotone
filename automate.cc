// Copyright (C) 2004 Nathaniel Smith <njs@pobox.com>
//
// This program is made available under the GNU GPL version 2.0 or
// greater. See the accompanying file COPYING for details.
//
// This program is distributed WITHOUT ANY WARRANTY; without even the
// implied warranty of MERCHANTABILITY or FITNESS FOR A PARTICULAR
// PURPOSE.

#include <algorithm>
#include <iterator>
#include <sstream>
#include <string>
#include <unistd.h>
#include <vector>

#include <boost/bind.hpp>
#include <boost/function.hpp>
#include <boost/tuple/tuple.hpp>

#include "app_state.hh"
#include "basic_io.hh"
#include "cert.hh"
#include "cmd.hh"
#include "commands.hh"
#include "constants.hh"
#include "keys.hh"
#include "packet.hh"
#include "restrictions.hh"
#include "revision.hh"
#include "transforms.hh"
#include "vocab.hh"
#include "globish.hh"
#include "charset.hh"
#include "safe_map.hh"

using std::allocator;
using std::basic_ios;
using std::basic_stringbuf;
using std::char_traits;
using std::inserter;
using std::make_pair;
using std::map;
using std::multimap;
using std::ostream;
using std::ostringstream;
using std::pair;
using std::set;
using std::sort;
using std::streamsize;
using std::string;
using std::vector;


// Name: heads
// Arguments:
//   1: branch name (optional, default branch is used if non-existant)
// Added in: 0.0
// Purpose: Prints the heads of the given branch.
// Output format: A list of revision ids, in hexadecimal, each followed by a
//   newline. Revision ids are printed in alphabetically sorted order.
// Error conditions: If the branch does not exist, prints nothing.  (There are
//   no heads.)
AUTOMATE(heads, N_("[BRANCH]"), options::opts::none)
{
  N(args.size() < 2,
    F("wrong argument count"));

  if (args.size() ==1 ) {
    // branchname was explicitly given, use that
    app.opts.branchname = branch_name(idx(args, 0)());
  }
  set<revision_id> heads;
  app.get_project().get_branch_heads(app.opts.branchname, heads);
  for (set<revision_id>::const_iterator i = heads.begin(); i != heads.end(); ++i)
    output << (*i).inner()() << '\n';
}

// Name: ancestors
// Arguments:
//   1 or more: revision ids
// Added in: 0.2
// Purpose: Prints the ancestors (exclusive) of the given revisions
// Output format: A list of revision ids, in hexadecimal, each followed by a
//   newline. Revision ids are printed in alphabetically sorted order.
// Error conditions: If any of the revisions do not exist, prints nothing to
//   stdout, prints an error message to stderr, and exits with status 1.
AUTOMATE(ancestors, N_("REV1 [REV2 [REV3 [...]]]"), options::opts::none)
{
  N(args.size() > 0,
    F("wrong argument count"));
  
  set<revision_id> ancestors;
  vector<revision_id> frontier;
  for (vector<utf8>::const_iterator i = args.begin(); i != args.end(); ++i)
    {
      revision_id rid((*i)());
      N(app.db.revision_exists(rid), F("No such revision %s") % rid);
      frontier.push_back(rid);
    }
  while (!frontier.empty())
    {
      revision_id rid = frontier.back();
      frontier.pop_back();
      if(!null_id(rid)) {
        set<revision_id> parents;
        app.db.get_revision_parents(rid, parents);
        for (set<revision_id>::const_iterator i = parents.begin();
             i != parents.end(); ++i)
          {
            if (ancestors.find(*i) == ancestors.end())
              {
                frontier.push_back(*i);
                ancestors.insert(*i);
              }
          }
      }
    }
  for (set<revision_id>::const_iterator i = ancestors.begin();
       i != ancestors.end(); ++i)
    if (!null_id(*i))
      output << (*i).inner()() << '\n';
}


// Name: descendents
// Arguments:
//   1 or more: revision ids
// Added in: 0.1
// Purpose: Prints the descendents (exclusive) of the given revisions
// Output format: A list of revision ids, in hexadecimal, each followed by a
//   newline. Revision ids are printed in alphabetically sorted order.
// Error conditions: If any of the revisions do not exist, prints nothing to
//   stdout, prints an error message to stderr, and exits with status 1.
AUTOMATE(descendents, N_("REV1 [REV2 [REV3 [...]]]"), options::opts::none)
{
  N(args.size() > 0,
    F("wrong argument count"));

  set<revision_id> descendents;
  vector<revision_id> frontier;
  for (vector<utf8>::const_iterator i = args.begin(); i != args.end(); ++i)
    {
      revision_id rid((*i)());
      N(app.db.revision_exists(rid), F("No such revision %s") % rid);
      frontier.push_back(rid);
    }
  while (!frontier.empty())
    {
      revision_id rid = frontier.back();
      frontier.pop_back();
      set<revision_id> children;
      app.db.get_revision_children(rid, children);
      for (set<revision_id>::const_iterator i = children.begin();
           i != children.end(); ++i)
        {
          if (descendents.find(*i) == descendents.end())
            {
              frontier.push_back(*i);
              descendents.insert(*i);
            }
        }
    }
  for (set<revision_id>::const_iterator i = descendents.begin();
       i != descendents.end(); ++i)
    output << (*i).inner()() << '\n';
}


// Name: erase_ancestors
// Arguments:
//   0 or more: revision ids
// Added in: 0.1
// Purpose: Prints all arguments, except those that are an ancestor of some
//   other argument.  One way to think about this is that it prints the
//   minimal elements of the given set, under the ordering imposed by the
//   "child of" relation.  Another way to think of it is if the arguments were
//   a branch, then we print the heads of that branch.
// Output format: A list of revision ids, in hexadecimal, each followed by a
//   newline.  Revision ids are printed in alphabetically sorted order.
// Error conditions: If any of the revisions do not exist, prints nothing to
//   stdout, prints an error message to stderr, and exits with status 1.
AUTOMATE(erase_ancestors, N_("[REV1 [REV2 [REV3 [...]]]]"), options::opts::none)
{
  set<revision_id> revs;
  for (vector<utf8>::const_iterator i = args.begin(); i != args.end(); ++i)
    {
      revision_id rid((*i)());
      N(app.db.revision_exists(rid), F("No such revision %s") % rid);
      revs.insert(rid);
    }
  erase_ancestors(revs, app);
  for (set<revision_id>::const_iterator i = revs.begin(); i != revs.end(); ++i)
    output << (*i).inner()() << '\n';
}

// Name: attributes
// Arguments:
//   1: file name
// Added in: 1.0
// Purpose: Prints all attributes for a file
// Output format: basic_io formatted output, each attribute has its own stanza:
//
// 'format_version'
//         used in case this format ever needs to change.
//         format: ('format_version', the string "1" currently)
//         occurs: exactly once
// 'attr'
//         represents an attribute entry
//         format: ('attr', name, value), ('state', [unchanged|changed|added|dropped])
//         occurs: zero or more times
//
// Error conditions: If the file name has no attributes, prints only the 
//                   format version, if the file is unknown, escalates
AUTOMATE(attributes, N_("FILE"), options::opts::none)
{
  N(args.size() > 0,
    F("wrong argument count"));

  // this command requires a workspace to be run on
  app.require_workspace();

  // retrieve the path
  split_path path;
  file_path_external(idx(args,0)).split(path);

  roster_t base, current;
  parent_map parents;
  temp_node_id_source nis;

  // get the base and the current roster of this workspace
  app.work.get_current_roster_shape(current, nis);
  app.work.get_parent_rosters(parents);
  N(parents.size() == 1,
    F("this command can only be used in a single-parent workspace"));
  base = parent_roster(parents.begin());

  // escalate if the given path is unknown to the current roster
  N(current.has_node(path),
    F("file %s is unknown to the current workspace") % path);

  // create the printer
  basic_io::printer pr;
  
  // print the format version
  basic_io::stanza st;
  st.push_str_pair(basic_io::syms::format_version, "1");
  pr.print_stanza(st);
    
  // the current node holds all current attributes (unchanged and new ones)
  node_t n = current.get_node(path);
  for (full_attr_map_t::const_iterator i = n->attrs.begin(); 
       i != n->attrs.end(); ++i)
  {
    std::string value(i->second.second());
    std::string state("unchanged");
    
    // if if the first value of the value pair is false this marks a
    // dropped attribute
    if (!i->second.first)
      {
        // if the attribute is dropped, we should have a base roster
        // with that node. we need to check that for the attribute as well
        // because if it is dropped there as well it was already deleted
        // in any previous revision
        I(base.has_node(path));
        
        node_t prev_node = base.get_node(path);
        
        // find the attribute in there
        full_attr_map_t::const_iterator j = prev_node->attrs.find(i->first);
        I(j != prev_node->attrs.end());
        
        // was this dropped before? then ignore it
        if (!j->second.first) { continue; }
        
        state = "dropped";
        // output the previous (dropped) value later
        value = j->second.second();
      }
    // this marks either a new or an existing attribute
    else
      {
        if (base.has_node(path))
          {
            node_t prev_node = base.get_node(path);
            full_attr_map_t::const_iterator j = 
              prev_node->attrs.find(i->first);
            // attribute not found? this is new
            if (j == prev_node->attrs.end())
              {
                state = "added";
              }
            // check if this attribute has been changed 
            // (dropped and set again)
            else if (i->second.second() != j->second.second())
              {
                state = "changed";
              }
                
          }
        // its added since the whole node has been just added
        else
          {
            state = "added";
          }
      }
      
    basic_io::stanza st;
    st.push_str_triple(basic_io::syms::attr, i->first(), value);
    st.push_str_pair(symbol("state"), state);
    pr.print_stanza(st);
  }
  
  // print the output  
  output.write(pr.buf.data(), pr.buf.size());
}

// Name: toposort
// Arguments:
//   0 or more: revision ids
// Added in: 0.1
// Purpose: Prints all arguments, topologically sorted.  I.e., if A is an
//   ancestor of B, then A will appear before B in the output list.
// Output format: A list of revision ids, in hexadecimal, each followed by a
//   newline.  Revisions are printed in topologically sorted order.
// Error conditions: If any of the revisions do not exist, prints nothing to
//   stdout, prints an error message to stderr, and exits with status 1.
AUTOMATE(toposort, N_("[REV1 [REV2 [REV3 [...]]]]"), options::opts::none)
{
  set<revision_id> revs;
  for (vector<utf8>::const_iterator i = args.begin(); i != args.end(); ++i)
    {
      revision_id rid((*i)());
      N(app.db.revision_exists(rid), F("No such revision %s") % rid);
      revs.insert(rid);
    }
  vector<revision_id> sorted;
  toposort(revs, sorted, app);
  for (vector<revision_id>::const_iterator i = sorted.begin();
       i != sorted.end(); ++i)
    output << (*i).inner()() << '\n';
}

// Name: ancestry_difference
// Arguments:
//   1: a revision id
//   0 or more further arguments: also revision ids
// Added in: 0.1
// Purpose: Prints all ancestors of the first revision A, that are not also
//   ancestors of the other revision ids, the "Bs".  For purposes of this
//   command, "ancestor" is an inclusive term; that is, A is an ancestor of
//   one of the Bs, it will not be printed, but otherwise, it will be; and
//   none of the Bs will ever be printed.  If A is a new revision, and Bs are
//   revisions that you have processed before, then this command tells you
//   which revisions are new since then.
// Output format: A list of revision ids, in hexadecimal, each followed by a
//   newline.  Revisions are printed in topologically sorted order.
// Error conditions: If any of the revisions do not exist, prints nothing to
//   stdout, prints an error message to stderr, and exits with status 1.
AUTOMATE(ancestry_difference, N_("NEW_REV [OLD_REV1 [OLD_REV2 [...]]]"), options::opts::none)
{
  N(args.size() > 0,
    F("wrong argument count"));
    
  revision_id a;
  set<revision_id> bs;
  vector<utf8>::const_iterator i = args.begin();
  a = revision_id((*i)());
  N(app.db.revision_exists(a), F("No such revision %s") % a);
  for (++i; i != args.end(); ++i)
    {
      revision_id b((*i)());
      N(app.db.revision_exists(b), F("No such revision %s") % b);
      bs.insert(b);
    }
  set<revision_id> ancestors;
  ancestry_difference(a, bs, ancestors, app);

  vector<revision_id> sorted;
  toposort(ancestors, sorted, app);
  for (vector<revision_id>::const_iterator i = sorted.begin();
       i != sorted.end(); ++i)
    output << (*i).inner()() << '\n';
}

// Name: leaves
// Arguments:
//   None
// Added in: 0.1
// Purpose: Prints the leaves of the revision graph, i.e., all revisions that
//   have no children.  This is similar, but not identical to the
//   functionality of 'heads', which prints every revision in a branch, that
//   has no descendents in that branch.  If every revision in the database was
//   in the same branch, then they would be identical.  Generally, every leaf
//   is the head of some branch, but not every branch head is a leaf.
// Output format: A list of revision ids, in hexadecimal, each followed by a
//   newline.  Revision ids are printed in alphabetically sorted order.
// Error conditions: None.
AUTOMATE(leaves, "", options::opts::none)
{
  N(args.size() == 0,
    F("no arguments needed"));

  // this might be more efficient in SQL, but for now who cares.
  set<revision_id> leaves;
  app.db.get_revision_ids(leaves);
  multimap<revision_id, revision_id> graph;
  app.db.get_revision_ancestry(graph);
  for (multimap<revision_id, revision_id>::const_iterator
         i = graph.begin(); i != graph.end(); ++i)
    leaves.erase(i->first);
  for (set<revision_id>::const_iterator i = leaves.begin();
       i != leaves.end(); ++i)
    output << (*i).inner()() << '\n';
}

// Name: parents
// Arguments:
//   1: a revision id
// Added in: 0.2
// Purpose: Prints the immediate ancestors of the given revision, i.e., the
//   parents.
// Output format: A list of revision ids, in hexadecimal, each followed by a
//   newline.  Revision ids are printed in alphabetically sorted order.
// Error conditions: If the revision does not exist, prints nothing to stdout,
//   prints an error message to stderr, and exits with status 1.
AUTOMATE(parents, N_("REV"), options::opts::none)
{
  N(args.size() == 1,
    F("wrong argument count"));
  
  revision_id rid(idx(args, 0)());
  N(app.db.revision_exists(rid), F("No such revision %s") % rid);
  set<revision_id> parents;
  app.db.get_revision_parents(rid, parents);
  for (set<revision_id>::const_iterator i = parents.begin();
       i != parents.end(); ++i)
      if (!null_id(*i))
          output << (*i).inner()() << '\n';
}

// Name: children
// Arguments:
//   1: a revision id
// Added in: 0.2
// Purpose: Prints the immediate descendents of the given revision, i.e., the
//   children.
// Output format: A list of revision ids, in hexadecimal, each followed by a
//   newline.  Revision ids are printed in alphabetically sorted order.
// Error conditions: If the revision does not exist, prints nothing to stdout,
//   prints an error message to stderr, and exits with status 1.
AUTOMATE(children, N_("REV"), options::opts::none)
{
  N(args.size() == 1,
    F("wrong argument count"));
  
  revision_id rid(idx(args, 0)());
  N(app.db.revision_exists(rid), F("No such revision %s") % rid);
  set<revision_id> children;
  app.db.get_revision_children(rid, children);
  for (set<revision_id>::const_iterator i = children.begin();
       i != children.end(); ++i)
      if (!null_id(*i))
          output << (*i).inner()() << '\n';
}

// Name: graph
// Arguments:
//   None
// Added in: 0.2
// Purpose: Prints out the complete ancestry graph of this database.
// Output format:
//   Each line begins with a revision id.  Following this are zero or more
//   space-prefixed revision ids.  Each revision id after the first is a
//   parent (in the sense of 'automate parents') of the first.  For instance,
//   the following are valid lines:
//     07804171823d963f78d6a0ff1763d694dd74ff40
//     07804171823d963f78d6a0ff1763d694dd74ff40 79d755c197e54dd3db65751d3803833d4cbf0d01
//     07804171823d963f78d6a0ff1763d694dd74ff40 79d755c197e54dd3db65751d3803833d4cbf0d01 a02e7a1390e3e4745c31be922f03f56450c13dce
//   The first would indicate that 07804171823d963f78d6a0ff1763d694dd74ff40
//   was a root node; the second would indicate that it had one parent, and
//   the third would indicate that it had two parents, i.e., was a merge.
//
//   The output as a whole is alphabetically sorted; additionally, the parents
//   within each line are alphabetically sorted.
// Error conditions: None.
AUTOMATE(graph, "", options::opts::none)
{
  N(args.size() == 0,
    F("no arguments needed"));

  multimap<revision_id, revision_id> edges_mmap;
  map<revision_id, set<revision_id> > child_to_parents;

  app.db.get_revision_ancestry(edges_mmap);

  for (multimap<revision_id, revision_id>::const_iterator i = edges_mmap.begin();
       i != edges_mmap.end(); ++i)
    {
      if (child_to_parents.find(i->second) == child_to_parents.end())
        child_to_parents.insert(make_pair(i->second, set<revision_id>()));
      if (null_id(i->first))
        continue;
      map<revision_id, set<revision_id> >::iterator
        j = child_to_parents.find(i->second);
      I(j->first == i->second);
      j->second.insert(i->first);
    }

  for (map<revision_id, set<revision_id> >::const_iterator
         i = child_to_parents.begin();
       i != child_to_parents.end(); ++i)
    {
      output << (i->first).inner()();
      for (set<revision_id>::const_iterator j = i->second.begin();
           j != i->second.end(); ++j)
        output << ' ' << (*j).inner()();
      output << '\n';
    }
}

// Name: select
// Arguments:
//   1: selector
// Added in: 0.2
// Purpose: Prints all the revisions that match the given selector.
// Output format: A list of revision ids, in hexadecimal, each followed by a
//   newline. Revision ids are printed in alphabetically sorted order.
// Error conditions: None.
AUTOMATE(select, N_("SELECTOR"), options::opts::none)
{
  N(args.size() == 1,
    F("wrong argument count"));

  vector<pair<selectors::selector_type, string> >
    sels(selectors::parse_selector(args[0](), app));

  // we jam through an "empty" selection on sel_ident type
  set<string> completions;
  selectors::selector_type ty = selectors::sel_ident;
  selectors::complete_selector("", sels, ty, completions, app);

  for (set<string>::const_iterator i = completions.begin();
       i != completions.end(); ++i)
    output << *i << '\n';
}

// consider a changeset with the following
//
// deletions
// renames from to
// additions
//
// pre-state  corresponds to deletions and the "from" side of renames
// post-state corresponds to the "to" side of renames and additions
// node-state corresponds to the state of the node with the given name
//
// pre/post state are related to the path rearrangement in _MTN/work
// node state is related to the details of the resulting path

struct inventory_item
{
  // pre/post rearrangement state
  enum pstate
    { UNCHANGED_PATH, ADDED_PATH, DROPPED_PATH, RENAMED_PATH }
    pre_state, post_state;

  enum nstate
    { UNCHANGED_NODE, PATCHED_NODE, MISSING_NODE,
      UNKNOWN_NODE, IGNORED_NODE }
    node_state;

  size_t pre_id, post_id;

  inventory_item():
    pre_state(UNCHANGED_PATH), post_state(UNCHANGED_PATH),
    node_state(UNCHANGED_NODE),
    pre_id(0), post_id(0) {}
};

typedef map<split_path, inventory_item> inventory_map;
typedef map<split_path, split_path> rename_map; // this might be good in cset.hh
typedef map<split_path, file_id> addition_map;  // ditto

static void
inventory_pre_state(inventory_map & inventory,
                    path_set const & paths,
                    inventory_item::pstate pre_state,
                    size_t rename_id)
{
  for (path_set::const_iterator i = paths.begin(); i != paths.end(); i++)
    {
      L(FL("%d %d %s") % inventory[*i].pre_state % pre_state % file_path(*i));
      I(inventory[*i].pre_state == inventory_item::UNCHANGED_PATH);
      inventory[*i].pre_state = pre_state;
      if (rename_id != 0)
        {
          I(inventory[*i].pre_id == 0);
          inventory[*i].pre_id = rename_id;
        }
    }
}

static void
inventory_post_state(inventory_map & inventory,
                     path_set const & paths,
                     inventory_item::pstate post_state,
                     size_t rename_id)
{
  for (path_set::const_iterator i = paths.begin(); i != paths.end(); i++)
    {
      L(FL("%d %d %s") % inventory[*i].post_state
        % post_state % file_path(*i));
      I(inventory[*i].post_state == inventory_item::UNCHANGED_PATH);
      inventory[*i].post_state = post_state;
      if (rename_id != 0)
        {
          I(inventory[*i].post_id == 0);
          inventory[*i].post_id = rename_id;
        }
    }
}

static void
inventory_node_state(inventory_map & inventory,
                     path_set const & paths,
                     inventory_item::nstate node_state)
{
  for (path_set::const_iterator i = paths.begin(); i != paths.end(); i++)
    {
      L(FL("%d %d %s") % inventory[*i].node_state
        % node_state % file_path(*i));
      I(inventory[*i].node_state == inventory_item::UNCHANGED_NODE);
      inventory[*i].node_state = node_state;
    }
}

static void
inventory_renames(inventory_map & inventory,
                  rename_map const & renames)
{
  path_set old_name;
  path_set new_name;

  static size_t rename_id = 1;

  for (rename_map::const_iterator i = renames.begin();
       i != renames.end(); i++)
    {
      old_name.clear();
      new_name.clear();

      old_name.insert(i->first);
      new_name.insert(i->second);

      inventory_pre_state(inventory, old_name,
                          inventory_item::RENAMED_PATH, rename_id);
      inventory_post_state(inventory, new_name,
                           inventory_item::RENAMED_PATH, rename_id);

      rename_id++;
    }
}

static void
extract_added_file_paths(addition_map const & additions, path_set & paths)
{
  for (addition_map::const_iterator i = additions.begin();
       i != additions.end(); ++i)
    {
      paths.insert(i->first);
    }
}


// Name: inventory
// Arguments: none
// Added in: 1.0

// Purpose: Prints a summary of every file found in the workspace or its
//   associated base manifest. Each unique path is listed on a line
//   prefixed by three status characters and two numeric values used
//   for identifying renames. The three status characters are as
//   follows.
//
//   column 1 pre-state
//         ' ' the path was unchanged in the pre-state
//         'D' the path was deleted from the pre-state
//         'R' the path was renamed from the pre-state name
//   column 2 post-state
//         ' ' the path was unchanged in the post-state
//         'R' the path was renamed to the post-state name
//         'A' the path was added to the post-state
//   column 3 node-state
//         ' ' the node is unchanged from the current roster
//         'P' the node is patched to a new version
//         'U' the node is unknown and not included in the roster
//         'I' the node is ignored and not included in the roster
//         'M' the node is missing but is included in the roster
//
// Output format: Each path is printed on its own line, prefixed by three
//   status characters as described above. The status is followed by a
//   single space and two numbers, each separated by a single space,
//   used for identifying renames.  The numbers are followed by a
//   single space and then the pathname, which includes the rest of
//   the line. Directory paths are identified as ending with the "/"
//   character, file paths do not end in this character.
//
// Error conditions: If no workspace book keeping _MTN directory is found,
//   prints an error message to stderr, and exits with status 1.

AUTOMATE(inventory, "", options::opts::none)
{
  N(args.size() == 0,
    F("no arguments needed"));

  app.require_workspace();

  temp_node_id_source nis;
  roster_t curr, base;
  revision_t rev;
  inventory_map inventory;
  cset cs; MM(cs);
  path_set unchanged, changed, missing, unknown, ignored;

  app.work.get_current_roster_shape(curr, nis);
  app.work.get_work_rev(rev);
  N(rev.edges.size() == 1,
    F("this command can only be used in a single-parent workspace"));

  cs = edge_changes(rev.edges.begin());
  app.db.get_roster(edge_old_revision(rev.edges.begin()), base);

  // The current roster (curr) has the complete set of registered nodes
  // conveniently with unchanged sha1 hash values.

  // The cset (cs) has the list of drops/renames/adds that have
  // occurred between the two rosters along with an empty list of
  // deltas.  this list is empty only because the current roster used
  // to generate the cset does not have current hash values as
  // recorded on the filesystem (because get_..._shape was used to
  // build it).

  path_set nodes_added(cs.dirs_added);
  extract_added_file_paths(cs.files_added, nodes_added);

  inventory_pre_state(inventory, cs.nodes_deleted,
                      inventory_item::DROPPED_PATH, 0);
  inventory_renames(inventory, cs.nodes_renamed);
  inventory_post_state(inventory, nodes_added,
                       inventory_item::ADDED_PATH, 0);

  path_restriction mask;
  vector<file_path> roots;
  roots.push_back(file_path());

  app.work.classify_roster_paths(curr, unchanged, changed, missing);
  app.work.find_unknown_and_ignored(mask, roots, unknown, ignored);

  inventory_node_state(inventory, unchanged,
                       inventory_item::UNCHANGED_NODE);

  inventory_node_state(inventory, changed,
                       inventory_item::PATCHED_NODE);

  inventory_node_state(inventory, missing,
                       inventory_item::MISSING_NODE);

  inventory_node_state(inventory, unknown,
                       inventory_item::UNKNOWN_NODE);

  inventory_node_state(inventory, ignored,
                       inventory_item::IGNORED_NODE);

  // FIXME: do we want to report on attribute changes here?!?

  for (inventory_map::const_iterator i = inventory.begin();
       i != inventory.end(); ++i)
    {

      string path_suffix;

      // ensure that directory nodes always get a trailing slash even
      // if they're missing from the workspace or have been deleted
      // but skip the root node which do not get this trailing slash appended
      if (curr.has_node(i->first))
        {
          node_t n = curr.get_node(i->first);
          if (is_root_dir_t(n)) continue;
          if (is_dir_t(n)) path_suffix = "/";
        }
      else if (base.has_node(i->first))
        {
          node_t n = base.get_node(i->first);
          if (is_root_dir_t(n)) continue;
          if (is_dir_t(n)) path_suffix = "/";
        }
      else if (directory_exists(file_path(i->first)))
        {
          path_suffix = "/";
        }

      switch (i->second.pre_state)
        {
        case inventory_item::UNCHANGED_PATH: output << ' '; break;
        case inventory_item::DROPPED_PATH: output << 'D'; break;
        case inventory_item::RENAMED_PATH: output << 'R'; break;
        default: I(false); // invalid pre_state
        }

      switch (i->second.post_state)
        {
        case inventory_item::UNCHANGED_PATH: output << ' '; break;
        case inventory_item::RENAMED_PATH: output << 'R'; break;
        case inventory_item::ADDED_PATH:   output << 'A'; break;
        default: I(false); // invalid post_state
        }

      switch (i->second.node_state)
        {
        case inventory_item::UNCHANGED_NODE:
          if (i->second.post_state == inventory_item::ADDED_PATH)
            output << 'P';
          else
            output << ' ';
          break;
        case inventory_item::PATCHED_NODE: output << 'P'; break;
        case inventory_item::UNKNOWN_NODE: output << 'U'; break;
        case inventory_item::IGNORED_NODE: output << 'I'; break;
        case inventory_item::MISSING_NODE: output << 'M'; break;
        default: I(false); // invalid node_state
        }

      output << ' ' << i->second.pre_id
             << ' ' << i->second.post_id
             << ' ' << i->first;

      // FIXME: it's possible that a directory was deleted and a file
      // was added in it's place (or vice-versa) so we need something
      // like pre/post node type indicators rather than a simple path
      // suffix! ugh.

      output << path_suffix;

      output << '\n';
    }
}

// Name: get_revision
// Arguments:
//   1: a revision id (optional, determined from the workspace if
//      non-existant)
// Added in: 1.0

// Purpose: Prints change information for the specified revision id.
//   There are several changes that are described; each of these is
//   described by a different basic_io stanza. The first string pair
//   of each stanza indicates the type of change represented.
//
//   All stanzas are formatted by basic_io. Stanzas are separated
//   by a blank line. Values will be escaped, '\' to '\\' and
//   '"' to '\"'.
//
//   Possible values of this first value are along with an ordered list of
//   basic_io formatted stanzas that will be provided are:
//
//   'format_version'
//         used in case this format ever needs to change.
//         format: ('format_version', the string "1")
//         occurs: exactly once
//   'new_manifest'
//         represents the new manifest associated with the revision.
//         format: ('new_manifest', manifest id)
//         occurs: exactly one
//   'old_revision'
//         represents a parent revision.
//         format: ('old_revision', revision id)
//         occurs: either one or two times
//   'delete
//         represents a file or directory that was deleted.
//         format: ('delete', path)
//         occurs: zero or more times
//   'rename'
//         represents a file or directory that was renamed.
//         format: ('rename, old filename), ('to', new filename)
//         occurs: zero or more times
//   'add_dir'
//         represents a directory that was added.
//         format: ('add_dir, path)
//         occurs: zero or more times
//   'add_file'
//         represents a file that was added.
//         format: ('add_file', path), ('content', file id)
//         occurs: zero or more times
//   'patch'
//         represents a file that was modified.
//         format: ('patch', filename), ('from', file id), ('to', file id)
//         occurs: zero or more times
//   'clear'
//         represents an attr that was removed.
//         format: ('clear', filename), ('attr', attr name)
//         occurs: zero or more times
//   'set'
//         represents an attr whose value was changed.
//         format: ('set', filename), ('attr', attr name), ('value', attr value)
//         occurs: zero or more times
//
//   These stanzas will always occur in the order listed here; stanzas of
//   the same type will be sorted by the filename they refer to.
// Error conditions: If the revision specified is unknown or invalid
// prints an error message to stderr and exits with status 1.
AUTOMATE(get_revision, N_("[REVID]"), options::opts::none)
{
  N(args.size() < 2,
    F("wrong argument count"));

  temp_node_id_source nis;
  revision_data dat;
  revision_id ident;

  if (args.size() == 0)
    {
      roster_t new_roster;
      parent_map old_rosters;
      revision_t rev;

      app.require_workspace();
      app.work.get_parent_rosters(old_rosters);
      app.work.get_current_roster_shape(new_roster, nis);
      app.work.update_current_roster_from_filesystem(new_roster);

      make_revision(old_rosters, new_roster, rev);
      calculate_ident(rev, ident);
      write_revision(rev, dat);
    }
  else
    {
      ident = revision_id(idx(args, 0)());
      N(app.db.revision_exists(ident),
        F("no revision %s found in database") % ident);
      app.db.get_revision(ident, dat);
    }

  L(FL("dumping revision %s") % ident);
  output.write(dat.inner()().data(), dat.inner()().size());
}

// Name: get_base_revision_id
// Arguments: none
// Added in: 2.0
// Purpose: Prints the revision id the current workspace is based
//   on. This is the value stored in _MTN/revision
// Error conditions: If no workspace book keeping _MTN directory is found,
//   prints an error message to stderr, and exits with status 1.
AUTOMATE(get_base_revision_id, "", options::opts::none)
{
  N(args.size() == 0,
    F("no arguments needed"));

  app.require_workspace();

  parent_map parents;
  app.work.get_parent_rosters(parents);
  N(parents.size() == 1,
    F("this command can only be used in a single-parent workspace"));

  output << parent_id(parents.begin()) << '\n';
}

// Name: get_current_revision_id
// Arguments: none
// Added in: 2.0
// Purpose: Prints the revision id of the current workspace. This is the
//   id of the revision that would be committed by an unrestricted
//   commit calculated from _MTN/revision, _MTN/work and any edits to
//   files in the workspace.
// Error conditions: If no workspace book keeping _MTN directory is found,
//   prints an error message to stderr, and exits with status 1.
AUTOMATE(get_current_revision_id, "", options::opts::none)
{
  N(args.size() == 0,
    F("no arguments needed"));

  app.require_workspace();

  parent_map parents;
  roster_t new_roster;
  revision_id new_revision_id;
  revision_t rev;
  temp_node_id_source nis;

  app.require_workspace();
  app.work.get_current_roster_shape(new_roster, nis);
  app.work.update_current_roster_from_filesystem(new_roster);

  app.work.get_parent_rosters(parents);
  make_revision(parents, new_roster, rev);

  calculate_ident(rev, new_revision_id);

  output << new_revision_id << '\n';
}

// Name: get_manifest_of
// Arguments:
//   1: a revision id (optional, determined from the workspace if not given)
// Added in: 2.0
// Purpose: Prints the contents of the manifest associated with the
//   given revision ID.
//
// Output format:
//   There is one basic_io stanza for each file or directory in the
//   manifest.
//
//   All stanzas are formatted by basic_io. Stanzas are separated
//   by a blank line. Values will be escaped, '\' to '\\' and
//   '"' to '\"'.
//
//   Possible values of this first value are along with an ordered list of
//   basic_io formatted stanzas that will be provided are:
//
//   'format_version'
//         used in case this format ever needs to change.
//         format: ('format_version', the string "1")
//         occurs: exactly once
//   'dir':
//         represents a directory.  The path "" (the empty string) is used
//         to represent the root of the tree.
//         format: ('dir', pathname)
//         occurs: one or more times
//   'file':
//         represents a file.
//         format: ('file', pathname), ('content', file id)
//         occurs: zero or more times
//
//   In addition, 'dir' and 'file' stanzas may have attr information
//   included.  These are appended to the stanza below the basic
//   dir/file information, with one line describing each attr.  These
//   lines take the form ('attr', attr name, attr value).
//
//   Stanzas are sorted by the path string.
//
// Error conditions: If the revision ID specified is unknown or
// invalid prints an error message to stderr and exits with status 1.
AUTOMATE(get_manifest_of, N_("[REVID]"), options::opts::none)
{
  N(args.size() < 2,
    F("wrong argument count"));

  manifest_data dat;
  manifest_id mid;
  roster_t new_roster;

  if (args.size() == 0)
    {
      temp_node_id_source nis;

      app.require_workspace();
      app.work.get_current_roster_shape(new_roster, nis);
      app.work.update_current_roster_from_filesystem(new_roster);
    }
  else
    {
      revision_id rid = revision_id(idx(args, 0)());
      N(app.db.revision_exists(rid),
        F("no revision %s found in database") % rid);
      app.db.get_roster(rid, new_roster);
    }

  calculate_ident(new_roster, mid);
  write_manifest_of_roster(new_roster, dat);
  L(FL("dumping manifest %s") % mid);
  output.write(dat.inner()().data(), dat.inner()().size());
}


// Name: packet_for_rdata
// Arguments:
//   1: a revision id
// Added in: 2.0
// Purpose: Prints the revision data in packet format
//
// Output format: revision data in "monotone read" compatible packet
//   format
//
// Error conditions: If the revision id specified is unknown or
// invalid prints an error message to stderr and exits with status 1.
AUTOMATE(packet_for_rdata, N_("REVID"), options::opts::none)
{
  N(args.size() == 1,
    F("wrong argument count"));

  packet_writer pw(output);

  revision_id r_id(idx(args, 0)());
  revision_data r_data;

  N(app.db.revision_exists(r_id),
    F("no such revision '%s'") % r_id);
  app.db.get_revision(r_id, r_data);
  pw.consume_revision_data(r_id,r_data);
}

// Name: packets_for_certs
// Arguments:
//   1: a revision id
// Added in: 2.0
// Purpose: Prints the certs associated with a revision in packet format
//
// Output format: certs in "monotone read" compatible packet format
//
// Error conditions: If the revision id specified is unknown or
// invalid prints an error message to stderr and exits with status 1.
AUTOMATE(packets_for_certs, N_("REVID"), options::opts::none)
{
  N(args.size() == 1,
    F("wrong argument count"));

  packet_writer pw(output);

  revision_id r_id(idx(args, 0)());
  vector< revision<cert> > certs;

  N(app.db.revision_exists(r_id),
    F("no such revision '%s'") % r_id);
  app.get_project().get_revision_certs(r_id, certs);
  for (size_t i = 0; i < certs.size(); ++i)
    pw.consume_revision_cert(idx(certs,i));
}

// Name: packet_for_fdata
// Arguments:
//   1: a file id
// Added in: 2.0
// Purpose: Prints the file data in packet format
//
// Output format: file data in "monotone read" compatible packet format
//
// Error conditions: If the file id specified is unknown or invalid
// prints an error message to stderr and exits with status 1.
AUTOMATE(packet_for_fdata, N_("FILEID"), options::opts::none)
{
  N(args.size() == 1,
    F("wrong argument count"));

  packet_writer pw(output);

  file_id f_id(idx(args, 0)());
  file_data f_data;

  N(app.db.file_version_exists(f_id),
    F("no such file '%s'") % f_id);
  app.db.get_file_version(f_id, f_data);
  pw.consume_file_data(f_id,f_data);
}

// Name: packet_for_fdelta
// Arguments:
//   1: a file id
//   2: a file id
// Added in: 2.0
// Purpose: Prints the file delta in packet format
//
// Output format: file delta in "monotone read" compatible packet format
//
// Error conditions: If any of the file ids specified are unknown or
// invalid prints an error message to stderr and exits with status 1.
AUTOMATE(packet_for_fdelta, N_("OLD_FILE NEW_FILE"), options::opts::none)
{
  N(args.size() == 2,
    F("wrong argument count"));

  packet_writer pw(output);

  file_id f_old_id(idx(args, 0)());
  file_id f_new_id(idx(args, 1)());
  file_data f_old_data, f_new_data;

  N(app.db.file_version_exists(f_old_id),
    F("no such revision '%s'") % f_old_id);
  N(app.db.file_version_exists(f_new_id),
    F("no such revision '%s'") % f_new_id);
  app.db.get_file_version(f_old_id, f_old_data);
  app.db.get_file_version(f_new_id, f_new_data);
  delta del;
  diff(f_old_data.inner(), f_new_data.inner(), del);
  pw.consume_file_delta(f_old_id, f_new_id, file_delta(del));
}

// Name: common_ancestors
// Arguments:
//   1 or more revision ids
// Added in: 2.1
// Purpose: Prints all revisions which are ancestors of all of the
//   revisions given as arguments.
// Output format: A list of revision ids, in hexadecimal, each
//   followed by a newline.  Revisions are printed in alphabetically
//   sorted order.
// Error conditions: If any of the revisions do not exist, prints
//   nothing to stdout, prints an error message to stderr, and exits
//   with status 1.
AUTOMATE(common_ancestors, N_("REV1 [REV2 [REV3 [...]]]"), options::opts::none)
{
  N(args.size() > 0,
    F("wrong argument count"));

  set<revision_id> revs, common_ancestors;
  for (vector<utf8>::const_iterator i = args.begin(); i != args.end(); ++i)
    {
      revision_id rid((*i)());
      N(app.db.revision_exists(rid), F("No such revision %s") % rid);
      revs.insert(rid);
    }

  app.db.get_common_ancestors(revs, common_ancestors);

  for (set<revision_id>::const_iterator i = common_ancestors.begin();
       i != common_ancestors.end(); ++i)
<<<<<<< HEAD
      output << (*i).inner()() << "\n";
=======
    if (!null_id(*i))
      output << (*i).inner()() << '\n';
>>>>>>> 29f04659
}

// Name: branches
// Arguments:
//   None
// Added in: 2.2
// Purpose:
//   Prints all branch certs present in the revision graph, that are not
//   excluded by the lua hook 'ignore_branch'.
// Output format:
//   Zero or more lines, each the name of a branch. The lines are printed
//   in alphabetically sorted order.
// Error conditions:
//   None.
AUTOMATE(branches, "", options::opts::none)
{
  N(args.size() == 0,
    F("no arguments needed"));

  set<branch_name> names;

  app.get_project().get_branch_list(names);

  for (set<branch_name>::const_iterator i = names.begin();
       i != names.end(); ++i)
    {
      if (!app.lua.hook_ignore_branch(*i))
        output << (*i) << '\n';
    }
}

// Name: tags
// Arguments:
//   A branch pattern (optional).
// Added in: 2.2
// Purpose:
//   If a branch pattern is given, prints all tags that are attached to
//   revisions on branches matched by the pattern; otherwise prints all tags
//   of the revision graph.
//
//   If a branch name is ignored by means of the lua hook 'ignore_branch',
//   it is neither printed, nor can it be matched by a pattern.
// Output format:
//   There is one basic_io stanza for each tag.
//
//   All stanzas are formatted by basic_io. Stanzas are separated
//   by a blank line. Values will be escaped, '\' to '\\' and
//   '"' to '\"'.
//
//   Each stanza has exactly the following four entries:
//
//   'tag'
//         the value of the tag cert, i.e. the name of the tag
//   'revision'
//         the hexadecimal id of the revision the tag is attached to
//   'signer'
//         the name of the key used to sign the tag cert
//   'branches'
//         a (possibly empty) list of all branches the tagged revision is on
//
//   Stanzas are printed in arbitrary order.
// Error conditions:
//   A run-time exception is thrown for illegal patterns.
AUTOMATE(tags, N_("[BRANCH_PATTERN]"), options::opts::none)
{
  N(args.size() < 2,
    F("wrong argument count"));

  globish incl("*");
  bool filtering(false);
  
  if (args.size() == 1) {
    incl = globish(idx(args, 0)());
    filtering = true;
  }

  globish_matcher match(incl, globish());
  basic_io::printer prt;
  basic_io::stanza stz;
  stz.push_str_pair(symbol("format_version"), "1");
  prt.print_stanza(stz);
  
  set<tag_t> tags;
  app.get_project().get_tags(tags);

  for (set<tag_t>::const_iterator tag = tags.begin();
       tag != tags.end(); ++tag)
    {
      set<branch_name> branches;
      app.get_project().get_revision_branches(tag->ident, branches);
    
      bool show(!filtering);
      vector<string> branch_names;

      for (set<branch_name>::const_iterator branch = branches.begin();
           branch != branches.end(); ++branch)
        {
          if (app.lua.hook_ignore_branch(*branch))
            continue;
      
          if (!show && match((*branch)()))
            show = true;
          branch_names.push_back((*branch)());
        }

      if (show)
        {
          basic_io::stanza stz;
          stz.push_str_pair(symbol("tag"), tag->name());
          stz.push_hex_pair(symbol("revision"), tag->ident.inner());
          stz.push_str_pair(symbol("signer"), tag->key());
          stz.push_str_multi(symbol("branches"), branch_names);
          prt.print_stanza(stz);
        }
    }
  output.write(prt.buf.data(), prt.buf.size());
}

namespace
{
  namespace syms
  {
    symbol const key("key");
    symbol const signature("signature");
    symbol const name("name");
    symbol const value("value");
    symbol const trust("trust");

    symbol const public_hash("public_hash");
    symbol const private_hash("private_hash");
    symbol const public_location("public_location");
    symbol const private_location("private_location");
  }
};

// Name: genkey
// Arguments:
//   1: the key ID
//   2: the key passphrase
// Added in: 3.1
// Purpose: Generates a key with the given ID and passphrase
//
// Output format: a basic_io stanza for the new key, as for ls keys
//
// Sample output:
//               name "tbrownaw@gmail.com"
//        public_hash [475055ec71ad48f5dfaf875b0fea597b5cbbee64]
//       private_hash [7f76dae3f91bb48f80f1871856d9d519770b7f8a]
//    public_location "database" "keystore"
//   private_location "keystore"
//
// Error conditions: If the passphrase is empty or the key already exists,
// prints an error message to stderr and exits with status 1.
AUTOMATE(genkey, N_("KEYID PASSPHRASE"), options::opts::none)
{
  N(args.size() == 2,
    F("wrong argument count"));

  rsa_keypair_id ident;
  internalize_rsa_keypair_id(idx(args, 0), ident);

  utf8 passphrase = idx(args, 1);

  bool exists = app.keys.key_pair_exists(ident);
  if (app.db.database_specified())
    {
      transaction_guard guard(app.db);
      exists = exists || app.db.public_key_exists(ident);
      guard.commit();
    }

  N(!exists, F("key '%s' already exists") % ident);

  keypair kp;
  P(F("generating key-pair '%s'") % ident);
  generate_key_pair(kp, passphrase);
  P(F("storing key-pair '%s' in %s/") 
    % ident % app.keys.get_key_dir());
  app.keys.put_key_pair(ident, kp);

  basic_io::printer prt;
  basic_io::stanza stz;
  hexenc<id> privhash, pubhash;
  vector<string> publocs, privlocs;
  key_hash_code(ident, kp.pub, pubhash);
  key_hash_code(ident, kp.priv, privhash);

  publocs.push_back("keystore");
  privlocs.push_back("keystore");

  stz.push_str_pair(syms::name, ident());
  stz.push_hex_pair(syms::public_hash, pubhash);
  stz.push_hex_pair(syms::private_hash, privhash);
  stz.push_str_multi(syms::public_location, publocs);
  stz.push_str_multi(syms::private_location, privlocs);
  prt.print_stanza(stz);

  output.write(prt.buf.data(), prt.buf.size());

}

// Name: get_option
// Arguments:
//   1: an options name
// Added in: 3.1
// Purpose: Show the value of the named option in _MTN/options
//
// Output format: A string
//
// Sample output (for 'mtn automate get_option branch:
//   net.venge.monotone
//
AUTOMATE(get_option, N_("OPTION"), options::opts::none)
{
  N(args.size() == 1,
    F("wrong argument count"));

  // this command requires a workspace to be run on
  app.require_workspace();

  system_path database_option;
  branch_name branch_option;
  rsa_keypair_id key_option;
  system_path keydir_option;
  app.work.get_ws_options(database_option, branch_option,
                          key_option, keydir_option);

  string opt = args[0]();

  if (opt == "database")
    output << database_option << '\n'; 
  else if (opt == "branch")
    output << branch_option << '\n';
  else if (opt == "key")
    output << key_option << '\n';
  else if (opt == "keydir")
    output << keydir_option << '\n';
  else
    N(false, F("'%s' is not a recognized workspace option") % opt);
}

// Name: get_content_changed
// Arguments:
//   1: a revision ID
//   2: a file name
// Added in: 3.1
// Purpose: Returns a list of revision IDs in which the content 
// was most recently changed, relative to the revision ID specified 
// in argument 1. This equates to a content mark following 
// the *-merge algorithm.
//
// Output format: Zero or more basic_io stanzas, each specifying a 
// revision ID for which a content mark is set.
//
//   Each stanza has exactly one entry:
//
//   'content_mark'
//         the hexadecimal id of the revision the content mark is attached to
// Sample output (for 'mtn automate get_content_changed 3bccff99d08421df72519b61a4dded16d1139c33 ChangeLog):
//   content_mark [276264b0b3f1e70fc1835a700e6e61bdbe4c3f2f]
//
AUTOMATE(get_content_changed, N_("REV FILE"), options::opts::none)
{
  N(args.size() == 2,
    F("wrong argument count"));

  roster_t new_roster;
  revision_id ident;
  marking_map mm;

  ident = revision_id(idx(args, 0)());
  N(app.db.revision_exists(ident),
    F("no revision %s found in database") % ident);
  app.db.get_roster(ident, new_roster, mm);

  split_path path;
  file_path_external(idx(args,1)).split(path);
  N(new_roster.has_node(path),
    F("file %s is unknown for revision %s") % path % ident);

  node_t node = new_roster.get_node(path);
  marking_map::const_iterator m = mm.find(node->self);
  I(m != mm.end());
  marking_t mark = m->second;

  basic_io::printer prt;
  for (set<revision_id>::const_iterator i = mark.file_content.begin();
       i != mark.file_content.end(); ++i)
    {
      basic_io::stanza st;
      st.push_hex_pair(basic_io::syms::content_mark, i->inner());
      prt.print_stanza(st);
    }
    output.write(prt.buf.data(), prt.buf.size());
}

// Name: get_corresponding_path
// Arguments:
//   1: a source revision ID
//   2: a file name (in the source revision)
//   3: a target revision ID
// Added in: 3.1
// Purpose: Given a the file name in the source revision, a filename 
// will if possible be returned naming the file in the target revision. 
// This allows the same file to be matched between revisions, accounting 
// for renames and other changes.
//
// Output format: Zero or one basic_io stanzas. Zero stanzas will be 
// output if the file does not exist within the target revision; this is 
// not considered an error.
// If the file does exist in the target revision, a single stanza with the 
// following details is output.
//
//   The stanza has exactly one entry:
//
//   'file'
//         the file name corresponding to "file name" (arg 2) in the target revision
//
// Sample output (for automate get_corresponding_path 91f25c8ee830b11b52dd356c925161848d4274d0 foo2 dae0d8e3f944c82a9688bcd6af99f5b837b41968; see automate_get_corresponding_path test)
// file "foo"
AUTOMATE(get_corresponding_path, N_("REV1 FILE REV2"), options::opts::none)
{
  N(args.size() == 3,
    F("wrong argument count"));

  roster_t new_roster, old_roster;
  revision_id ident, old_ident;

  ident = revision_id(idx(args, 0)());
  N(app.db.revision_exists(ident),
    F("no revision %s found in database") % ident);
  app.db.get_roster(ident, new_roster);

  old_ident = revision_id(idx(args, 2)());
  N(app.db.revision_exists(old_ident),
    F("no revision %s found in database") % old_ident);
  app.db.get_roster(old_ident, old_roster);

  split_path path;
  file_path_external(idx(args,1)).split(path);
  N(new_roster.has_node(path),
    F("file %s is unknown for revision %s") % path % ident);

  node_t node = new_roster.get_node(path);
  basic_io::printer prt;
  if (old_roster.has_node(node->self))
    {
      split_path old_path;
      basic_io::stanza st;
      old_roster.get_name(node->self, old_path);
      file_path fp = file_path(old_path);
      st.push_file_pair(basic_io::syms::file, fp);  
      prt.print_stanza(st);
    }
  output.write(prt.buf.data(), prt.buf.size());
}

// Name: put_file
// Arguments:
//   base FILEID (optional)
//   file contents (binary, intended for automate stdio use)
// Added in: 4.1
// Purpose:
//   Store a file in the database.
//   Optionally encode it as a file_delta
// Output format:
//   The ID of the new file (40 digit hex string)
// Error conditions:
//   a runtime exception is thrown if base revision is not available
AUTOMATE(put_file, N_("[FILEID] CONTENTS"), options::opts::none)
{
  N(args.size() == 1 || args.size() == 2,
    F("wrong argument count"));

  file_id sha1sum;
  transaction_guard tr(app.db);
  if (args.size() == 1)
    {
      file_data dat(idx(args, 0)());
      calculate_ident(dat, sha1sum);
      
      if (!app.db.file_version_exists(sha1sum))
        app.db.put_file(sha1sum, dat);
    }
  else if (args.size() == 2)
    {
      file_data dat(idx(args, 1)());
      calculate_ident(dat, sha1sum);
      file_id base_id(idx(args, 0)());
      N(app.db.file_version_exists(base_id),
        F("no file version %s found in database") % base_id);
     
      if (!app.db.file_version_exists(sha1sum))
        {
          file_data olddat;
          app.db.get_file_version(base_id, olddat);
          delta del;
          diff(olddat.inner(), dat.inner(), del);
          L(FL("data size %d, delta size %d") % dat.inner()().size() % del().size());
          if (dat.inner()().size() <= del().size())
            // the data is smaller or of equal size to the patch
            app.db.put_file(sha1sum, dat);
          else
            app.db.put_file_version(base_id, sha1sum, file_delta(del));
        }
    }
  else I(false);

  tr.commit();
  output << sha1sum << '\n';
}

// Name: put_revision
// Arguments:
//   revision-data
// Added in: 4.1
// Purpose:
//   Store a revision into the database.
// Output format:
//   The ID of the new revision
// Error conditions:
//   none
AUTOMATE(put_revision, N_("REVISION-DATA"), options::opts::none)
{
  N(args.size() == 1,
    F("wrong argument count"));

  revision_t rev;
  read_revision(revision_data(idx(args, 0)()), rev);

  // recalculate manifest
  temp_node_id_source nis;
  rev.new_manifest = manifest_id();
  for (edge_map::const_iterator e = rev.edges.begin(); e != rev.edges.end(); ++e)
    {
      // calculate new manifest
      roster_t old_roster;
      if (!null_id(e->first)) app.db.get_roster(e->first, old_roster);
      roster_t new_roster = old_roster;
      editable_roster_base eros(new_roster, nis);
      e->second->apply_to(eros);
      if (null_id(rev.new_manifest))
        // first edge, initialize manifest
        calculate_ident(new_roster, rev.new_manifest);
      else
        // following edge, make sure that all csets end at the same manifest
        {
          manifest_id calculated;
          calculate_ident(new_roster, calculated);
          I(calculated == rev.new_manifest);
        }
    }

  revision_id id;
  calculate_ident(rev, id);

  if (app.db.revision_exists(id))
    P(F("revision %s already present in the database, skipping") % id);
  else
    {
      transaction_guard tr(app.db);
      rev.made_for = made_for_database;
      app.db.put_revision(id, rev);
      tr.commit();
    }

  output << id << '\n';
}

// Name: cert
// Arguments:
//   revision ID
//   certificate name
//   certificate value
// Added in: 4.1
// Purpose:
//   Add a revision certificate (like mtn cert).
// Output format:
//   nothing
// Error conditions:
//   none
AUTOMATE(cert, N_("REVISION-ID NAME VALUE"), options::opts::none)
{
  N(args.size() == 3,
    F("wrong argument count"));

  cert c;
  revision_id rid(idx(args, 0)());

  transaction_guard guard(app.db);
  N(app.db.revision_exists(rid),
    F("no such revision '%s'") % rid);
  make_simple_cert(rid.inner(), cert_name(idx(args, 1)()),
                   cert_value(idx(args, 2)()), app, c);
  revision<cert> rc(c);
  packet_db_writer dbw(app);
  dbw.consume_revision_cert(rc);
  guard.commit();
}

// Name: db_set
// Arguments:
//   variable domain
//   variable name
//   veriable value
// Added in: 4.1
// Purpose:
//   Set a database variable (like mtn database set)
// Output format:
//   nothing
// Error conditions:
//   none
AUTOMATE(db_set, N_("DOMAIN NAME VALUE"), options::opts::none)
{
  N(args.size() == 3,
    F("wrong argument count"));
  
  var_domain domain = var_domain(idx(args, 0)());
  utf8 name = idx(args, 1);
  utf8 value = idx(args, 2);
  var_key key(domain, var_name(name()));
  app.db.set_var(key, var_value(value()));
}

// Name: db_get
// Arguments:
//   variable domain
//   variable name
// Added in: 4.1
// Purpose:
//   Get a database variable (like mtn database ls vars | grep NAME)
// Output format:
//   variable value
// Error conditions:
//   a runtime exception is thrown if the variable is not set
AUTOMATE(db_get, N_("DOMAIN NAME"), options::opts::none)
{
  N(args.size() == 2,
    F("wrong argument count"));

  var_domain domain = var_domain(idx(args, 0)());
  utf8 name = idx(args, 1);
  var_key key(domain, var_name(name()));
  var_value value;
  try
    {
      app.db.get_var(key, value);
    }
  catch (std::logic_error)
    {
      N(false, F("variable not found"));
    }
  output << value();
}

// Local Variables:
// mode: C++
// fill-column: 76
// c-file-style: "gnu"
// indent-tabs-mode: nil
// End:
// vim: et:sw=2:sts=2:ts=2:cino=>2s,{s,\:s,+s,t0,g0,^-2,e-2,n-2,p2s,(0,=s:<|MERGE_RESOLUTION|>--- conflicted
+++ resolved
@@ -1217,12 +1217,7 @@
 
   for (set<revision_id>::const_iterator i = common_ancestors.begin();
        i != common_ancestors.end(); ++i)
-<<<<<<< HEAD
-      output << (*i).inner()() << "\n";
-=======
-    if (!null_id(*i))
       output << (*i).inner()() << '\n';
->>>>>>> 29f04659
 }
 
 // Name: branches
