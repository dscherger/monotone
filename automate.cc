// Copyright (C) 2004, 2007 Nathaniel Smith <njs@pobox.com>
// Copyright (C) 2007 - 2008 Stephen Leake <stephen_leake@stephe-leake.org>
//
// This program is made available under the GNU GPL version 2.0 or
// greater. See the accompanying file COPYING for details.
//
// This program is distributed WITHOUT ANY WARRANTY; without even the
// implied warranty of MERCHANTABILITY or FITNESS FOR A PARTICULAR
// PURPOSE.

#include "base.hh"
#include <algorithm>
#include <iterator>
#include <sstream>
#include <unistd.h>
#include "vector.hh"

#include <boost/bind.hpp>
#include <boost/function.hpp>
#include <boost/lexical_cast.hpp>
#include <boost/tuple/tuple.hpp>

#include "app_state.hh"
#include "project.hh"
#include "basic_io.hh"
#include "cert.hh"
#include "cmd.hh"
#include "commands.hh"
#include "constants.hh"
#include "inodeprint.hh"
#include "keys.hh"
#include "key_store.hh"
#include "file_io.hh"
#include "packet.hh"
#include "restrictions.hh"
#include "revision.hh"
#include "roster.hh"
#include "transforms.hh"
#include "simplestring_xform.hh"
#include "vocab.hh"
#include "globish.hh"
#include "charset.hh"
#include "safe_map.hh"
#include "work.hh"
#include "xdelta.hh"
#include "database.hh"

using std::allocator;
using std::basic_ios;
using std::basic_stringbuf;
using std::char_traits;
using std::inserter;
using std::make_pair;
using std::map;
using std::multimap;
using std::ostream;
using std::ostringstream;
using std::pair;
using std::set;
using std::sort;
using std::streamsize;
using std::string;
using std::vector;


// Name: heads
// Arguments:
//   1: branch name (optional, default branch is used if non-existant)
// Added in: 0.0
// Purpose: Prints the heads of the given branch.
// Output format: A list of revision ids, in hexadecimal, each followed by a
//   newline. Revision ids are printed in alphabetically sorted order.
// Error conditions: If the branch does not exist, prints nothing.  (There are
//   no heads.)
CMD_AUTOMATE(heads, N_("[BRANCH]"),
             N_("Prints the heads of the given branch"),
             "",
             options::opts::none)
{
  N(args.size() < 2,
    F("wrong argument count"));

  database db(app);
  project_t project(db);

  branch_name branch;
  if (args.size() == 1)
    // branchname was explicitly given, use that
    branch = branch_name(idx(args, 0)());
  else
    {
      workspace::require_workspace(F("with no argument, this command prints the heads of the workspace's branch"));
      branch = app.opts.branchname;
    }

  set<revision_id> heads;
  project.get_branch_heads(branch, heads, app.opts.ignore_suspend_certs);
  for (set<revision_id>::const_iterator i = heads.begin();
       i != heads.end(); ++i)
    output << encode_hexenc(i->inner()()) << '\n';
}

// Name: ancestors
// Arguments:
//   1 or more: revision ids
// Added in: 0.2
// Purpose: Prints the ancestors (exclusive) of the given revisions
// Output format: A list of revision ids, in hexadecimal, each followed by a
//   newline. Revision ids are printed in alphabetically sorted order.
// Error conditions: If any of the revisions do not exist, prints nothing to
//   stdout, prints an error message to stderr, and exits with status 1.
CMD_AUTOMATE(ancestors, N_("REV1 [REV2 [REV3 [...]]]"),
             N_("Prints the ancestors of the given revisions"),
             "",
             options::opts::none)
{
  N(args.size() > 0,
    F("wrong argument count"));

  database db(app);

  set<revision_id> ancestors;
  vector<revision_id> frontier;
  for (args_vector::const_iterator i = args.begin(); i != args.end(); ++i)
    {
      revision_id rid(decode_hexenc((*i)()));
      N(db.revision_exists(rid), F("no such revision '%s'")
        % encode_hexenc(rid.inner()()));
      frontier.push_back(rid);
    }
  while (!frontier.empty())
    {
      revision_id rid = frontier.back();
      frontier.pop_back();
      if(!null_id(rid)) {
        set<revision_id> parents;
        db.get_revision_parents(rid, parents);
        for (set<revision_id>::const_iterator i = parents.begin();
             i != parents.end(); ++i)
          {
            if (ancestors.find(*i) == ancestors.end())
              {
                frontier.push_back(*i);
                ancestors.insert(*i);
              }
          }
      }
    }
  for (set<revision_id>::const_iterator i = ancestors.begin();
       i != ancestors.end(); ++i)
    if (!null_id(*i))
      output << encode_hexenc(i->inner()()) << '\n';
}


// Name: descendents
// Arguments:
//   1 or more: revision ids
// Added in: 0.1
// Purpose: Prints the descendents (exclusive) of the given revisions
// Output format: A list of revision ids, in hexadecimal, each followed by a
//   newline. Revision ids are printed in alphabetically sorted order.
// Error conditions: If any of the revisions do not exist, prints nothing to
//   stdout, prints an error message to stderr, and exits with status 1.
CMD_AUTOMATE(descendents, N_("REV1 [REV2 [REV3 [...]]]"),
             N_("Prints the descendents of the given revisions"),
             "",
             options::opts::none)
{
  N(args.size() > 0,
    F("wrong argument count"));

  database db(app);

  set<revision_id> descendents;
  vector<revision_id> frontier;
  for (args_vector::const_iterator i = args.begin(); i != args.end(); ++i)
    {
      revision_id rid(decode_hexenc((*i)()));
      N(db.revision_exists(rid), F("no such revision '%s'")
        % encode_hexenc(rid.inner()()));
      frontier.push_back(rid);
    }
  while (!frontier.empty())
    {
      revision_id rid = frontier.back();
      frontier.pop_back();
      set<revision_id> children;
      db.get_revision_children(rid, children);
      for (set<revision_id>::const_iterator i = children.begin();
           i != children.end(); ++i)
        {
          if (descendents.find(*i) == descendents.end())
            {
              frontier.push_back(*i);
              descendents.insert(*i);
            }
        }
    }
  for (set<revision_id>::const_iterator i = descendents.begin();
       i != descendents.end(); ++i)
    output << encode_hexenc(i->inner()()) << '\n';
}


// Name: erase_ancestors
// Arguments:
//   0 or more: revision ids
// Added in: 0.1
// Purpose: Prints all arguments, except those that are an ancestor of some
//   other argument.  One way to think about this is that it prints the
//   minimal elements of the given set, under the ordering imposed by the
//   "child of" relation.  Another way to think of it is if the arguments were
//   a branch, then we print the heads of that branch.
// Output format: A list of revision ids, in hexadecimal, each followed by a
//   newline.  Revision ids are printed in alphabetically sorted order.
// Error conditions: If any of the revisions do not exist, prints nothing to
//   stdout, prints an error message to stderr, and exits with status 1.
CMD_AUTOMATE(erase_ancestors, N_("[REV1 [REV2 [REV3 [...]]]]"),
             N_("Erases the ancestors in a list of revisions"),
             "",
             options::opts::none)
{
  database db(app);

  set<revision_id> revs;
  for (args_vector::const_iterator i = args.begin(); i != args.end(); ++i)
    {
      revision_id rid(decode_hexenc((*i)()));
      N(db.revision_exists(rid), F("no such revision '%s'")
        % encode_hexenc(rid.inner()()));
      revs.insert(rid);
    }
  erase_ancestors(db, revs);
  for (set<revision_id>::const_iterator i = revs.begin(); i != revs.end(); ++i)
    output << encode_hexenc(i->inner()()) << '\n';
}

// Name: toposort
// Arguments:
//   0 or more: revision ids
// Added in: 0.1
// Purpose: Prints all arguments, topologically sorted.  I.e., if A is an
//   ancestor of B, then A will appear before B in the output list.
// Output format: A list of revision ids, in hexadecimal, each followed by a
//   newline.  Revisions are printed in topologically sorted order.
// Error conditions: If any of the revisions do not exist, prints nothing to
//   stdout, prints an error message to stderr, and exits with status 1.
CMD_AUTOMATE(toposort, N_("[REV1 [REV2 [REV3 [...]]]]"),
             N_("Topologically sorts a list of revisions"),
             "",
             options::opts::none)
{
  database db(app);

  set<revision_id> revs;
  for (args_vector::const_iterator i = args.begin(); i != args.end(); ++i)
    {
      revision_id rid(decode_hexenc((*i)()));
      N(db.revision_exists(rid), F("no such revision '%s'")
        % encode_hexenc(rid.inner()()));
      revs.insert(rid);
    }
  vector<revision_id> sorted;
  toposort(db, revs, sorted);
  for (vector<revision_id>::const_iterator i = sorted.begin();
       i != sorted.end(); ++i)
    output << encode_hexenc(i->inner()()) << '\n';
}

// Name: ancestry_difference
// Arguments:
//   1: a revision id
//   0 or more further arguments: also revision ids
// Added in: 0.1
// Purpose: Prints all ancestors of the first revision A, that are not also
//   ancestors of the other revision ids, the "Bs".  For purposes of this
//   command, "ancestor" is an inclusive term; that is, A is an ancestor of
//   one of the Bs, it will not be printed, but otherwise, it will be; and
//   none of the Bs will ever be printed.  If A is a new revision, and Bs are
//   revisions that you have processed before, then this command tells you
//   which revisions are new since then.
// Output format: A list of revision ids, in hexadecimal, each followed by a
//   newline.  Revisions are printed in topologically sorted order.
// Error conditions: If any of the revisions do not exist, prints nothing to
//   stdout, prints an error message to stderr, and exits with status 1.
CMD_AUTOMATE(ancestry_difference, N_("NEW_REV [OLD_REV1 [OLD_REV2 [...]]]"),
             N_("Lists the ancestors of the first revision given, not in "
                "the others"),
             "",
             options::opts::none)
{
  N(args.size() > 0,
    F("wrong argument count"));

  database db(app);

  revision_id a;
  set<revision_id> bs;
  args_vector::const_iterator i = args.begin();
  a = revision_id(decode_hexenc((*i)()));
  N(db.revision_exists(a), F("no such revision '%s'")
    % encode_hexenc(a.inner()()));
  for (++i; i != args.end(); ++i)
    {
      revision_id b(decode_hexenc((*i)()));
      N(db.revision_exists(b), F("no such revision '%s'")
        % encode_hexenc(b.inner()()));
      bs.insert(b);
    }
  set<revision_id> ancestors;
  ancestry_difference(db, a, bs, ancestors);

  vector<revision_id> sorted;
  toposort(db, ancestors, sorted);
  for (vector<revision_id>::const_iterator i = sorted.begin();
       i != sorted.end(); ++i)
    output << encode_hexenc(i->inner()()) << '\n';
}

// Name: leaves
// Arguments:
//   None
// Added in: 0.1
// Purpose: Prints the leaves of the revision graph, i.e., all revisions that
//   have no children.  This is similar, but not identical to the
//   functionality of 'heads', which prints every revision in a branch, that
//   has no descendents in that branch.  If every revision in the database was
//   in the same branch, then they would be identical.  Generally, every leaf
//   is the head of some branch, but not every branch head is a leaf.
// Output format: A list of revision ids, in hexadecimal, each followed by a
//   newline.  Revision ids are printed in alphabetically sorted order.
// Error conditions: None.
CMD_AUTOMATE(leaves, "",
             N_("Lists the leaves of the revision graph"),
             "",
             options::opts::none)
{
  N(args.size() == 0,
    F("no arguments needed"));

  database db(app);

  set<revision_id> leaves;
  db.get_leaves(leaves);
  for (set<revision_id>::const_iterator i = leaves.begin();
       i != leaves.end(); ++i)
    output << encode_hexenc(i->inner()()) << '\n';
}

// Name: roots
// Arguments:
//   None
// Added in: 4.3
// Purpose: Prints the roots of the revision graph, i.e. all revisions that
//   have no parents.
// Output format: A list of revision ids, in hexadecimal, each followed by a
//   newline.  Revision ids are printed in alphabetically sorted order.
// Error conditions: None.
CMD_AUTOMATE(roots, "",
             N_("Lists the roots of the revision graph"),
             "",
             options::opts::none)
{
  N(args.size() == 0,
    F("no arguments needed"));

  database db(app);

  // the real root revisions are the children of one single imaginary root
  // with an empty revision id
  set<revision_id> roots;
  revision_id nullid;
  db.get_revision_children(nullid, roots);
  for (set<revision_id>::const_iterator i = roots.begin();
       i != roots.end(); ++i)
      output << encode_hexenc(i->inner()()) << '\n';
}

// Name: parents
// Arguments:
//   1: a revision id
// Added in: 0.2
// Purpose: Prints the immediate ancestors of the given revision, i.e., the
//   parents.
// Output format: A list of revision ids, in hexadecimal, each followed by a
//   newline.  Revision ids are printed in alphabetically sorted order.
// Error conditions: If the revision does not exist, prints nothing to stdout,
//   prints an error message to stderr, and exits with status 1.
CMD_AUTOMATE(parents, N_("REV"),
             N_("Prints the parents of a revision"),
             "",
             options::opts::none)
{
  N(args.size() == 1,
    F("wrong argument count"));

  database db(app);

  revision_id rid(decode_hexenc(idx(args, 0)()));
  N(db.revision_exists(rid), F("no such revision '%s'")
    % encode_hexenc(rid.inner()()));
  set<revision_id> parents;
  db.get_revision_parents(rid, parents);
  for (set<revision_id>::const_iterator i = parents.begin();
       i != parents.end(); ++i)
      if (!null_id(*i))
          output << encode_hexenc(i->inner()()) << '\n';
}

// Name: children
// Arguments:
//   1: a revision id
// Added in: 0.2
// Purpose: Prints the immediate descendents of the given revision, i.e., the
//   children.
// Output format: A list of revision ids, in hexadecimal, each followed by a
//   newline.  Revision ids are printed in alphabetically sorted order.
// Error conditions: If the revision does not exist, prints nothing to stdout,
//   prints an error message to stderr, and exits with status 1.
CMD_AUTOMATE(children, N_("REV"),
             N_("Prints the children of a revision"),
             "",
             options::opts::none)
{
  N(args.size() == 1,
    F("wrong argument count"));

  database db(app);

  revision_id rid(decode_hexenc(idx(args, 0)()));
  N(db.revision_exists(rid), F("no such revision '%s'")
    % encode_hexenc(rid.inner()()));
  set<revision_id> children;
  db.get_revision_children(rid, children);
  for (set<revision_id>::const_iterator i = children.begin();
       i != children.end(); ++i)
      if (!null_id(*i))
          output << encode_hexenc(i->inner()()) << '\n';
}

// Name: graph
// Arguments:
//   None
// Added in: 0.2
// Purpose: Prints out the complete ancestry graph of this database.
// Output format:
//   Each line begins with a revision id.  Following this are zero or more
//   space-prefixed revision ids.  Each revision id after the first is a
//   parent (in the sense of 'automate parents') of the first.  For instance,
//   the following are valid lines:
//     07804171823d963f78d6a0ff1763d694dd74ff40
//     07804171823d963f78d6a0ff1763d694dd74ff40 79d755c197e54dd3db65751d3803833d4cbf0d01
//     07804171823d963f78d6a0ff1763d694dd74ff40 79d755c197e54dd3db65751d3803833d4cbf0d01 a02e7a1390e3e4745c31be922f03f56450c13dce
//   The first would indicate that 07804171823d963f78d6a0ff1763d694dd74ff40
//   was a root node; the second would indicate that it had one parent, and
//   the third would indicate that it had two parents, i.e., was a merge.
//
//   The output as a whole is alphabetically sorted; additionally, the parents
//   within each line are alphabetically sorted.
// Error conditions: None.
CMD_AUTOMATE(graph, "",
             N_("Prints the complete ancestry graph"),
             "",
             options::opts::none)
{
  N(args.size() == 0,
    F("no arguments needed"));

  database db(app);

  multimap<revision_id, revision_id> edges_mmap;
  map<revision_id, set<revision_id> > child_to_parents;

  db.get_revision_ancestry(edges_mmap);

  for (multimap<revision_id, revision_id>::const_iterator i = edges_mmap.begin();
       i != edges_mmap.end(); ++i)
    {
      if (child_to_parents.find(i->second) == child_to_parents.end())
        child_to_parents.insert(make_pair(i->second, set<revision_id>()));
      if (null_id(i->first))
        continue;
      map<revision_id, set<revision_id> >::iterator
        j = child_to_parents.find(i->second);
      I(j->first == i->second);
      j->second.insert(i->first);
    }

  for (map<revision_id, set<revision_id> >::const_iterator
         i = child_to_parents.begin();
       i != child_to_parents.end(); ++i)
    {
      output << (i->first).inner()();
      for (set<revision_id>::const_iterator j = i->second.begin();
           j != i->second.end(); ++j)
        output << ' ' << encode_hexenc(j->inner()());
      output << '\n';
    }
}

// Name: select
// Arguments:
//   1: selector
// Added in: 0.2
// Purpose: Prints all the revisions that match the given selector.
// Output format: A list of revision ids, in hexadecimal, each followed by a
//   newline. Revision ids are printed in alphabetically sorted order.
// Error conditions: None.
CMD_AUTOMATE(select, N_("SELECTOR"),
             N_("Lists the revisions that match a selector"),
             "",
             options::opts::none)
{
  N(args.size() == 1,
    F("wrong argument count"));

  database db(app);
  project_t project(db);
  set<revision_id> completions;
  expand_selector(app.opts, app.lua, project, idx(args, 0)(), completions);

  for (set<revision_id>::const_iterator i = completions.begin();
       i != completions.end(); ++i)
    output << encode_hexenc(i->inner()()) << '\n';
}

struct node_info
{
  bool exists;
  // true if node_id is present in corresponding roster with the inventory map file_path
  // false if not present, or present with a different file_path
  // rest of data in this struct is invalid if false.
  node_id id;
  path::status type;
  file_id ident;
  full_attr_map_t attrs;

  node_info() : exists(false), type(path::nonexistent) {}
};

static void
get_node_info(node_t const & node, node_info & info)
{
  info.exists = true;
  info.id = node->self;
  info.attrs = node->attrs;
  if (is_file_t(node))
    {
      info.type = path::file;
      info.ident = downcast_to_file_t(node)->content;
    }
  else if (is_dir_t(node))
    info.type = path::directory;
  else
    I(false);
}

struct inventory_item
{
  // Records information about a pair of nodes with the same node_id in the
  // old roster and new roster, and the corresponding path in the
  // filesystem.
  node_info old_node;
  node_info new_node;
  file_path old_path;
  file_path new_path;

  path::status fs_type;
  file_id fs_ident;

  inventory_item() : fs_type(path::nonexistent) {}
};

typedef std::map<file_path, inventory_item> inventory_map;
// file_path will typically be an existing filesystem file, but in the case
// of a dropped or rename_source file it is only in the old roster, and in
// the case of a file added --bookkeep_only or rename_target
// --bookkeep_only, it is only in the new roster.

static void
inventory_rosters(roster_t const & old_roster,
                  roster_t const & new_roster,
                  node_restriction const & nmask,
                  path_restriction const & pmask,
                  inventory_map & inventory)
{
  std::map<int, file_path> old_paths;
  std::map<int, file_path> new_paths;

  node_map const & old_nodes = old_roster.all_nodes();
  for (node_map::const_iterator i = old_nodes.begin(); i != old_nodes.end(); ++i)
    {
      if (nmask.includes(old_roster, i->first))
        {
          file_path fp;
          old_roster.get_name(i->first, fp);
          if (pmask.includes(fp))
            {
              get_node_info(old_roster.get_node(i->first), inventory[fp].old_node);
              old_paths[inventory[fp].old_node.id] = fp;
            }
        }
    }

  node_map const & new_nodes = new_roster.all_nodes();
  for (node_map::const_iterator i = new_nodes.begin(); i != new_nodes.end(); ++i)
    {
      if (nmask.includes(new_roster, i->first))
        {
          file_path fp;
          new_roster.get_name(i->first, fp);
          if (pmask.includes(fp))
            {
              get_node_info(new_roster.get_node(i->first), inventory[fp].new_node);
              new_paths[inventory[fp].new_node.id] = fp;
            }
        }
    }

  std::map<int, file_path>::iterator i;
  for (i = old_paths.begin(); i != old_paths.end(); ++i)
    {
      if (new_paths.find(i->first) == new_paths.end())
        {
          // There is no new node available; this is either a drop or a
          // rename to outside the current path restriction.

          if (new_roster.has_node(i->first))
            {
              // record rename to outside restriction
              new_roster.get_name(i->first, inventory[i->second].new_path);
              continue;
            }
          else
            // drop; no new path
            continue;
        }

      file_path old_path(i->second);
      file_path new_path(new_paths[i->first]);

      // both paths are identical, no rename
      if (old_path == new_path)
        continue;

      // record rename
      inventory[new_path].old_path = old_path;
      inventory[old_path].new_path = new_path;
    }

  // Now look for new_paths that are renames from outside the current
  // restriction, and thus are not in old_paths.
  // FIXME: only need this if restriction is not null
  for (i = new_paths.begin(); i != new_paths.end(); ++i)
    {
      if (old_paths.find(i->first) == old_paths.end())
        {
          // There is no old node available; this is either added or a
          // rename from outside the current path restriction.

          if (old_roster.has_node(i->first))
            {
              // record rename from outside restriction
              old_roster.get_name(i->first, inventory[i->second].old_path);
            }
          else
            // added; no old path
            continue;
        }
    }
}

// check if the include/exclude paths contains paths to renamed nodes
// if yes, add the corresponding old/new name of these nodes to the
// paths as well, so the tree walker code will correctly identify them later
// on or skips them if they should be excluded
static void
inventory_determine_corresponding_paths(roster_t const & old_roster,
                                        roster_t const & new_roster,
                                        vector<file_path> const & includes,
                                        vector<file_path> const & excludes,
                                        vector<file_path> & additional_includes,
                                        vector<file_path> & additional_excludes)
{
  // at first check the includes vector
  for (int i=0, s=includes.size(); i<s; i++)
    {
      file_path fp = includes.at(i);

      if (old_roster.has_node(fp))
        {
          node_t node = old_roster.get_node(fp);
          if (new_roster.has_node(node->self))
            {
              file_path new_path;
              new_roster.get_name(node->self, new_path);
              if (fp != new_path &&
                  find(includes.begin(), includes.end(), new_path) == includes.end())
                {
                  additional_includes.push_back(new_path);
                }
            }
        }

      if (new_roster.has_node(fp))
        {
          node_t node = new_roster.get_node(fp);
          if (old_roster.has_node(node->self))
            {
              file_path old_path;
              old_roster.get_name(node->self, old_path);
              if (fp != old_path &&
                  find(includes.begin(), includes.end(), old_path) == includes.end())
                {
                  additional_includes.push_back(old_path);
                }
            }
        }
    }

  // and now the excludes vector
  vector<file_path> new_excludes;
  for (int i=0, s=excludes.size(); i<s; i++)
    {
      file_path fp = excludes.at(i);

      if (old_roster.has_node(fp))
        {
          node_t node = old_roster.get_node(fp);
          if (new_roster.has_node(node->self))
            {
              file_path new_path;
              new_roster.get_name(node->self, new_path);
              if (fp != new_path &&
                  find(excludes.begin(), excludes.end(), new_path) == excludes.end())
                {
                  additional_excludes.push_back(new_path);
                }
            }
        }

      if (new_roster.has_node(fp))
        {
          node_t node = new_roster.get_node(fp);
          if (old_roster.has_node(node->self))
            {
              file_path old_path;
              old_roster.get_name(node->self, old_path);
              if (fp != old_path &&
                  find(excludes.begin(), excludes.end(), old_path) == excludes.end())
                {
                  additional_excludes.push_back(old_path);
                }
            }
        }
    }
}

struct inventory_itemizer : public tree_walker
{
  path_restriction const & mask;
  inventory_map & inventory;
  inodeprint_map ipm;
  workspace & work;

  inventory_itemizer(workspace & work,
                     path_restriction const & m,
                     inventory_map & i)
    : mask(m), inventory(i), work(work)
  {
    if (work.in_inodeprints_mode())
      {
        data dat;
        work.read_inodeprints(dat);
        read_inodeprint_map(dat, ipm);
      }
  }
  virtual bool visit_dir(file_path const & path);
  virtual void visit_file(file_path const & path);
};

bool
inventory_itemizer::visit_dir(file_path const & path)
{
  if(mask.includes(path))
    {
      inventory[path].fs_type = path::directory;
    }
  // don't recurse into ignored subdirectories
  return !work.ignore_file(path);
}

void
inventory_itemizer::visit_file(file_path const & path)
{
  if (mask.includes(path))
    {
      inventory_item & item = inventory[path];

      item.fs_type = path::file;

      if (item.new_node.exists)
        {
          if (inodeprint_unchanged(ipm, path))
            item.fs_ident = item.old_node.ident;
          else
            ident_existing_file(path, item.fs_ident);
        }
    }
}

static void
inventory_filesystem(workspace & work,
                     path_restriction const & mask,
                     inventory_map & inventory)
{
  inventory_itemizer itemizer(work, mask, inventory);
  file_path const root;
  // The constructor file_path() returns ""; the root directory. walk_tree
  // does not visit that node, so set fs_type now, if it meets the
  // restriction.
  if (mask.includes(root))
    {
      inventory[root].fs_type = path::directory;
    }
  walk_tree(root, itemizer);
}

namespace
{
  namespace syms
  {
    symbol const path("path");
    symbol const old_type("old_type");
    symbol const new_type("new_type");
    symbol const fs_type("fs_type");
    symbol const old_path("old_path");
    symbol const new_path("new_path");
    symbol const status("status");
    symbol const changes("changes");
  }
}

static void
inventory_determine_states(workspace & work, file_path const & fs_path,
                           inventory_item const & item, roster_t const & old_roster,
                           roster_t const & new_roster, vector<string> & states)
{
  // if both nodes exist, the only interesting case is
  // when the node ids aren't equal (so we have different nodes
  // with one and the same path in the old and the new roster)
  if (item.old_node.exists &&
      item.new_node.exists &&
      item.old_node.id != item.new_node.id)
    {
        if (new_roster.has_node(item.old_node.id))
          states.push_back("rename_source");
        else
          states.push_back("dropped");

        if (old_roster.has_node(item.new_node.id))
          states.push_back("rename_target");
        else
          states.push_back("added");
    }
  // this can be either a drop or a renamed item
  else if (item.old_node.exists &&
          !item.new_node.exists)
    {
      if (new_roster.has_node(item.old_node.id))
        states.push_back("rename_source");
      else
        states.push_back("dropped");
    }
  // this can be either an add or a renamed item
  else if (!item.old_node.exists &&
            item.new_node.exists)
    {
      if (old_roster.has_node(item.new_node.id))
        states.push_back("rename_target");
      else
        states.push_back("added");
    }

  // check the state of the file system item
  if (item.fs_type == path::nonexistent)
    {
      if (item.new_node.exists)
        states.push_back("missing");
    }
  else // exists on filesystem
    {
      if (!item.new_node.exists)
        {
          if (work.ignore_file(fs_path))
            {
              states.push_back("ignored");
            }
          else
            {
              states.push_back("unknown");
            }
        }
      else if (item.new_node.type != item.fs_type)
        {
          states.push_back("invalid");
        }
      else
        {
          states.push_back("known");
        }
    }
}

static void
inventory_determine_changes(inventory_item const & item, roster_t const & old_roster,
                            vector<string> & changes)
{
  // old nodes do not have any recorded content changes and attributes,
  // so we can't print anything for them here
  if (!item.new_node.exists)
    return;

  // this is an existing item
  if (old_roster.has_node(item.new_node.id))
    {
      // check if the content has changed - this makes only sense for files
      // for which we can get the content id of both new and old nodes.
      if (item.new_node.type == path::file && item.fs_type != path::nonexistent)
        {
          file_t old_file = downcast_to_file_t(old_roster.get_node(item.new_node.id));

          switch (item.old_node.type)
            {
            case path::file:
            case path::nonexistent:
              // A file can be nonexistent due to mtn drop, user delete, mtn
              // rename, or user rename. If it was drop or delete, it would
              // not be in the new roster, and we would not get here. So
              // it's a rename, and we can get the content. This lets us
              // check if a user has edited a file after renaming it.
              if (item.fs_ident != old_file->content)
                changes.push_back("content");
              break;

            case path::directory:
              break;
            }
        }

      // now look for changed attributes
      node_t old_node = old_roster.get_node(item.new_node.id);
      if (old_node->attrs != item.new_node.attrs)
        changes.push_back("attrs");
    }
  else
    {
      // FIXME: paranoia: shall we I(new_roster.has_node(item.new_node.id)) here?

      // this is apparently a new item, if it is a file it gets at least
      // the "content" marker and we also check for recorded attributes
      if (item.new_node.type == path::file)
        changes.push_back("content");

      if (item.new_node.attrs.size() > 0)
        changes.push_back("attrs");
    }
}

// Name: inventory
// Arguments: [PATH]...
// Added in: 1.0
// Modified to basic_io in: 4.1

// Purpose: Prints a summary of every file or directory found in the
//   workspace or its associated base manifest.

// See monotone.texi for output format description.
//
// Error conditions: If no workspace book keeping _MTN directory is found,
//   prints an error message to stderr, and exits with status 1.

CMD_AUTOMATE(inventory,  N_("[PATH]..."),
             N_("Prints a summary of files found in the workspace"),
             "",
             options::opts::depth |
             options::opts::exclude |
             options::opts::no_ignored |
             options::opts::no_unknown |
             options::opts::no_unchanged |
             options::opts::no_corresponding_renames)
{
  database db(app);
  workspace work(app);

  parent_map parents;
  work.get_parent_rosters(db, parents);
  // for now, until we've figured out what the format could look like
  // and what conceptional model we can implement
  // see: http://www.venge.net/mtn-wiki/MultiParentWorkspaceFallout
  N(parents.size() == 1,
    F("this command can only be used in a single-parent workspace"));

  roster_t new_roster, old_roster = parent_roster(parents.begin());
  temp_node_id_source nis;

  work.get_current_roster_shape(db, nis, new_roster);

  inventory_map inventory;
  vector<file_path> includes = args_to_paths(args);
  vector<file_path> excludes = args_to_paths(app.opts.exclude_patterns);

  if (!app.opts.no_corresponding_renames)
    {
      vector<file_path> add_includes, add_excludes;
      inventory_determine_corresponding_paths(old_roster, new_roster,
                                              includes, excludes,
                                              add_includes, add_excludes);

      copy(add_includes.begin(), add_includes.end(),
           inserter(includes, includes.end()));

      copy(add_excludes.begin(), add_excludes.end(),
           inserter(excludes, excludes.end()));
    }

  node_restriction nmask(work, includes, excludes, app.opts.depth, old_roster, new_roster);
  // skip the check of the workspace paths because some of them might
  // be missing and the user might want to query the recorded structure
  // of them anyways
  path_restriction pmask(work, includes, excludes, app.opts.depth, path_restriction::skip_check);

  inventory_rosters(old_roster, new_roster, nmask, pmask, inventory);
  inventory_filesystem(work, pmask, inventory);

  basic_io::printer pr;

  for (inventory_map::const_iterator i = inventory.begin(); i != inventory.end();
       ++i)
    {
      file_path const & fp = i->first;
      inventory_item const & item = i->second;

      //
      // check if we should output this element at all
      //
      vector<string> states;
      inventory_determine_states(work, fp, item,
                                 old_roster, new_roster, states);

      if (find(states.begin(), states.end(), "ignored") != states.end() &&
          app.opts.no_ignored)
        continue;

      if (find(states.begin(), states.end(), "unknown") != states.end() &&
          app.opts.no_unknown)
        continue;

      vector<string> changes;
      inventory_determine_changes(item, old_roster, changes);

      bool is_tracked =
        find(states.begin(), states.end(), "unknown") == states.end() &&
        find(states.begin(), states.end(), "ignored") == states.end();

      bool has_changed =
        find(states.begin(), states.end(), "rename_source") != states.end() ||
        find(states.begin(), states.end(), "rename_target") != states.end() ||
        find(states.begin(), states.end(), "added")         != states.end() ||
        find(states.begin(), states.end(), "dropped")       != states.end() ||
        find(states.begin(), states.end(), "missing")       != states.end() ||
        !changes.empty();

      if (is_tracked && !has_changed && app.opts.no_unchanged)
        continue;

      //
      // begin building the output stanza
      //
      basic_io::stanza st;
      st.push_file_pair(syms::path, fp);

      if (item.old_node.exists)
        {
          switch (item.old_node.type)
            {
            case path::file: st.push_str_pair(syms::old_type, "file"); break;
            case path::directory: st.push_str_pair(syms::old_type, "directory"); break;
            case path::nonexistent: I(false);
            }

          if (item.new_path.as_internal().length() > 0)
            {
              st.push_file_pair(syms::new_path, item.new_path);
            }
        }

      if (item.new_node.exists)
        {
          switch (item.new_node.type)
            {
            case path::file: st.push_str_pair(syms::new_type, "file"); break;
            case path::directory: st.push_str_pair(syms::new_type, "directory"); break;
            case path::nonexistent: I(false);
            }

          if (item.old_path.as_internal().length() > 0)
            {
              st.push_file_pair(syms::old_path, item.old_path);
            }
        }

      switch (item.fs_type)
        {
        case path::file: st.push_str_pair(syms::fs_type, "file"); break;
        case path::directory: st.push_str_pair(syms::fs_type, "directory"); break;
        case path::nonexistent: st.push_str_pair(syms::fs_type, "none"); break;
        }

      //
      // finally output the previously recorded states and changes
      //
      I(!states.empty());
      st.push_str_multi(syms::status, states);

      if (!changes.empty())
        st.push_str_multi(syms::changes, changes);

      pr.print_stanza(st);
    }

  output.write(pr.buf.data(), pr.buf.size());
}

// Name: get_revision
// Arguments:
//   1: a revision id
// Added in: 1.0
// Changed in: 7.0 (REVID argument is now mandatory)

// Purpose: Prints change information for the specified revision id.
//   There are several changes that are described; each of these is
//   described by a different basic_io stanza. The first string pair
//   of each stanza indicates the type of change represented.
//
//   All stanzas are formatted by basic_io. Stanzas are separated
//   by a blank line. Values will be escaped, '\' to '\\' and
//   '"' to '\"'.
//
//   Possible values of this first value are along with an ordered list of
//   basic_io formatted stanzas that will be provided are:
//
//   'format_version'
//         used in case this format ever needs to change.
//         format: ('format_version', the string "1")
//         occurs: exactly once
//   'new_manifest'
//         represents the new manifest associated with the revision.
//         format: ('new_manifest', manifest id)
//         occurs: exactly one
//   'old_revision'
//         represents a parent revision.
//         format: ('old_revision', revision id)
//         occurs: either one or two times
//   'delete
//         represents a file or directory that was deleted.
//         format: ('delete', path)
//         occurs: zero or more times
//   'rename'
//         represents a file or directory that was renamed.
//         format: ('rename, old filename), ('to', new filename)
//         occurs: zero or more times
//   'add_dir'
//         represents a directory that was added.
//         format: ('add_dir, path)
//         occurs: zero or more times
//   'add_file'
//         represents a file that was added.
//         format: ('add_file', path), ('content', file id)
//         occurs: zero or more times
//   'patch'
//         represents a file that was modified.
//         format: ('patch', filename), ('from', file id), ('to', file id)
//         occurs: zero or more times
//   'clear'
//         represents an attr that was removed.
//         format: ('clear', filename), ('attr', attr name)
//         occurs: zero or more times
//   'set'
//         represents an attr whose value was changed.
//         format: ('set', filename), ('attr', attr name), ('value', attr value)
//         occurs: zero or more times
//
//   These stanzas will always occur in the order listed here; stanzas of
//   the same type will be sorted by the filename they refer to.
// Error conditions: If the revision specified is unknown or invalid
// prints an error message to stderr and exits with status 1.
CMD_AUTOMATE(get_revision, N_("REVID"),
             N_("Shows change information for a revision"),
             "",
             options::opts::none)
{
  N(args.size() == 1,
    F("wrong argument count"));

  database db(app);

  revision_data dat;
  revision_id ident;

  ident = revision_id(idx(args, 0)());
  N(db.revision_exists(ident),
    F("no revision %s found in database") % ident);
  db.get_revision(ident, dat);

  L(FL("dumping revision %s") % ident);
  output.write(dat.inner()().data(), dat.inner()().size());
}

// Name: get_current_revision
// Arguments:
//   1: zero or more path names
// Added in: 7.0
// Purpose: Outputs (an optionally restricted) revision based on
//          changes in the current workspace
// Error conditions: If there are no changes in the current workspace or the
// restriction is invalid or has no recorded changes, prints an error message
// to stderr and exits with status 1. A workspace is required.
CMD_AUTOMATE(get_current_revision, N_("[PATHS ...]"),
             N_("Shows change information for a workspace"),
             "",
             options::opts::exclude | options::opts::depth)
{
  temp_node_id_source nis;
  revision_data dat;
  revision_id ident;

  roster_t new_roster;
  parent_map old_rosters;
  revision_t rev;
  cset excluded;

  database db(app);
  workspace work(app);
  work.get_parent_rosters(db, old_rosters);
  work.get_current_roster_shape(db, nis, new_roster);

  node_restriction mask(args_to_paths(args),
                        args_to_paths(app.opts.exclude_patterns),
                        app.opts.depth,
                        old_rosters, new_roster);

<<<<<<< HEAD
  work.update_current_roster_from_filesystem(new_roster, mask);

  make_revision(old_rosters, new_roster, rev);
  make_restricted_revision(old_rosters, new_roster, mask, rev,
                           excluded, join_words(execid));
  rev.check_sane();
  N(rev.is_nontrivial(), F("no changes to commit"));
  
  calculate_ident(rev, ident);
  write_revision(rev, dat);
=======
      make_revision(old_rosters, new_roster, rev);
      calculate_ident(rev, ident);
      write_revision(rev, dat);
    }
  else
    {
      ident = revision_id(decode_hexenc(idx(args, 0)()));
      N(db.revision_exists(ident),
        F("no revision %s found in database")
          % encode_hexenc(ident.inner()()));
      db.get_revision(ident, dat);
    }
>>>>>>> 660ac851

  L(FL("dumping revision %s")
    % encode_hexenc(ident.inner()()));
  output.write(dat.inner()().data(), dat.inner()().size());
}


// Name: get_base_revision_id
// Arguments: none
// Added in: 2.0
// Purpose: Prints the revision id the current workspace is based
//   on. This is the value stored in _MTN/revision
// Error conditions: If no workspace book keeping _MTN directory is found,
//   prints an error message to stderr, and exits with status 1.
CMD_AUTOMATE(get_base_revision_id, "",
             N_("Shows the revision on which the workspace is based"),
             "",
             options::opts::none)
{
  N(args.size() == 0,
    F("no arguments needed"));

  database db(app);
  workspace work(app);

  parent_map parents;
  work.get_parent_rosters(db, parents);
  N(parents.size() == 1,
    F("this command can only be used in a single-parent workspace"));

  output << encode_hexenc(parent_id(parents.begin()).inner()()) << '\n';
}

// Name: get_current_revision_id
// Arguments: none
// Added in: 2.0
// Purpose: Prints the revision id of the current workspace. This is the
//   id of the revision that would be committed by an unrestricted
//   commit calculated from _MTN/revision, _MTN/work and any edits to
//   files in the workspace.
// Error conditions: If no workspace book keeping _MTN directory is found,
//   prints an error message to stderr, and exits with status 1.
CMD_AUTOMATE(get_current_revision_id, "",
             N_("Shows the revision of the current workspace"),
             "",
             options::opts::none)
{
  N(args.size() == 0,
    F("no arguments needed"));

  workspace work(app);
  database db(app);

  parent_map parents;
  roster_t new_roster;
  revision_id new_revision_id;
  revision_t rev;
  temp_node_id_source nis;

  work.get_current_roster_shape(db, nis, new_roster);
  work.update_current_roster_from_filesystem(new_roster);

  work.get_parent_rosters(db, parents);
  make_revision(parents, new_roster, rev);

  calculate_ident(rev, new_revision_id);

  output << encode_hexenc(new_revision_id.inner()()) << '\n';
}

// Name: get_manifest_of
// Arguments:
//   1: a revision id (optional, determined from the workspace if not given)
// Added in: 2.0
// Purpose: Prints the contents of the manifest associated with the
//   given revision ID.
//
// Output format:
//   There is one basic_io stanza for each file or directory in the
//   manifest.
//
//   All stanzas are formatted by basic_io. Stanzas are separated
//   by a blank line. Values will be escaped, '\' to '\\' and
//   '"' to '\"'.
//
//   Possible values of this first value are along with an ordered list of
//   basic_io formatted stanzas that will be provided are:
//
//   'format_version'
//         used in case this format ever needs to change.
//         format: ('format_version', the string "1")
//         occurs: exactly once
//   'dir':
//         represents a directory.  The path "" (the empty string) is used
//         to represent the root of the tree.
//         format: ('dir', pathname)
//         occurs: one or more times
//   'file':
//         represents a file.
//         format: ('file', pathname), ('content', file id)
//         occurs: zero or more times
//
//   In addition, 'dir' and 'file' stanzas may have attr information
//   included.  These are appended to the stanza below the basic
//   dir/file information, with one line describing each attr.  These
//   lines take the form ('attr', attr name, attr value).
//
//   Stanzas are sorted by the path string.
//
// Error conditions: If the revision ID specified is unknown or
// invalid prints an error message to stderr and exits with status 1.
CMD_AUTOMATE(get_manifest_of, N_("[REVID]"),
             N_("Shows the manifest associated with a revision"),
             "",
             options::opts::none)
{
  database db(app);

  N(args.size() < 2,
    F("wrong argument count"));

  manifest_data dat;
  manifest_id mid;
  roster_t new_roster;

  if (args.size() == 0)
    {
      workspace work(app);

      temp_node_id_source nis;

      work.get_current_roster_shape(db, nis, new_roster);
      work.update_current_roster_from_filesystem(new_roster);
    }
  else
    {
      revision_id rid = revision_id(decode_hexenc(idx(args, 0)()));
      N(db.revision_exists(rid),
        F("no revision %s found in database")
          % encode_hexenc(rid.inner()()));
      db.get_roster(rid, new_roster);
    }

  calculate_ident(new_roster, mid);
  write_manifest_of_roster(new_roster, dat);
  L(FL("dumping manifest %s")
    % encode_hexenc(mid.inner()()));
  output.write(dat.inner()().data(), dat.inner()().size());
}


// Name: packet_for_rdata
// Arguments:
//   1: a revision id
// Added in: 2.0
// Purpose: Prints the revision data in packet format
//
// Output format: revision data in "monotone read" compatible packet
//   format
//
// Error conditions: If the revision id specified is unknown or
// invalid prints an error message to stderr and exits with status 1.
CMD_AUTOMATE(packet_for_rdata, N_("REVID"),
             N_("Prints the revision data in packet format"),
             "",
             options::opts::none)
{
  N(args.size() == 1,
    F("wrong argument count"));

  database db(app);

  packet_writer pw(output);

  revision_id r_id(decode_hexenc(idx(args, 0)()));
  revision_data r_data;

  N(db.revision_exists(r_id),
    F("no such revision '%s'")
      % encode_hexenc(r_id.inner()()));
  db.get_revision(r_id, r_data);
  pw.consume_revision_data(r_id,r_data);
}

// Name: packets_for_certs
// Arguments:
//   1: a revision id
// Added in: 2.0
// Purpose: Prints the certs associated with a revision in packet format
//
// Output format: certs in "monotone read" compatible packet format
//
// Error conditions: If the revision id specified is unknown or
// invalid prints an error message to stderr and exits with status 1.
CMD_AUTOMATE(packets_for_certs, N_("REVID"),
             N_("Prints the certs associated with a revision in "
                "packet format"),
             "",
             options::opts::none)
{
  N(args.size() == 1,
    F("wrong argument count"));

  database db(app);
  project_t project(db);
  packet_writer pw(output);

  revision_id r_id(decode_hexenc(idx(args, 0)()));
  vector< revision<cert> > certs;

  N(db.revision_exists(r_id),
    F("no such revision '%s'")
      % encode_hexenc(r_id.inner()()));
  project.get_revision_certs(r_id, certs);
  for (size_t i = 0; i < certs.size(); ++i)
    pw.consume_revision_cert(idx(certs,i));
}

// Name: packet_for_fdata
// Arguments:
//   1: a file id
// Added in: 2.0
// Purpose: Prints the file data in packet format
//
// Output format: file data in "monotone read" compatible packet format
//
// Error conditions: If the file id specified is unknown or invalid
// prints an error message to stderr and exits with status 1.
CMD_AUTOMATE(packet_for_fdata, N_("FILEID"),
             N_("Prints the file data in packet format"),
             "",
             options::opts::none)
{
  N(args.size() == 1,
    F("wrong argument count"));

  database db(app);

  packet_writer pw(output);

  file_id f_id(decode_hexenc(idx(args, 0)()));
  file_data f_data;

  N(db.file_version_exists(f_id),
    F("no such file '%s'")
      % encode_hexenc(f_id.inner()()));
  db.get_file_version(f_id, f_data);
  pw.consume_file_data(f_id,f_data);
}

// Name: packet_for_fdelta
// Arguments:
//   1: a file id
//   2: a file id
// Added in: 2.0
// Purpose: Prints the file delta in packet format
//
// Output format: file delta in "monotone read" compatible packet format
//
// Error conditions: If any of the file ids specified are unknown or
// invalid prints an error message to stderr and exits with status 1.
CMD_AUTOMATE(packet_for_fdelta, N_("OLD_FILE NEW_FILE"),
             N_("Prints the file delta in packet format"),
             "",
             options::opts::none)
{
  N(args.size() == 2,
    F("wrong argument count"));

  database db(app);

  packet_writer pw(output);

  file_id f_old_id(decode_hexenc(idx(args, 0)()));
  file_id f_new_id(decode_hexenc(idx(args, 1)()));
  file_data f_old_data, f_new_data;

  N(db.file_version_exists(f_old_id),
    F("no such revision '%s'")
      % encode_hexenc(f_old_id.inner()()));
  N(db.file_version_exists(f_new_id),
    F("no such revision '%s'")
      % encode_hexenc(f_new_id.inner()()));
  db.get_file_version(f_old_id, f_old_data);
  db.get_file_version(f_new_id, f_new_data);
  delta del;
  diff(f_old_data.inner(), f_new_data.inner(), del);
  pw.consume_file_delta(f_old_id, f_new_id, file_delta(del));
}

// Name: common_ancestors
// Arguments:
//   1 or more revision ids
// Added in: 2.1
// Purpose: Prints all revisions which are ancestors of all of the
//   revisions given as arguments.
// Output format: A list of revision ids, in hexadecimal, each
//   followed by a newline.  Revisions are printed in alphabetically
//   sorted order.
// Error conditions: If any of the revisions do not exist, prints
//   nothing to stdout, prints an error message to stderr, and exits
//   with status 1.
CMD_AUTOMATE(common_ancestors, N_("REV1 [REV2 [REV3 [...]]]"),
             N_("Prints revisions that are common ancestors of a list "
                "of revisions"),
             "",
             options::opts::none)
{
  N(args.size() > 0,
    F("wrong argument count"));

  database db(app);

  set<revision_id> ancestors, common_ancestors;
  vector<revision_id> frontier;
  for (args_vector::const_iterator i = args.begin(); i != args.end(); ++i)
    {
      revision_id rid(decode_hexenc((*i)()));
      N(db.revision_exists(rid), F("no such revision '%s'")
        % encode_hexenc(rid.inner()()));
      ancestors.clear();
      ancestors.insert(rid);
      frontier.push_back(rid);
      while (!frontier.empty())
        {
          revision_id rid = frontier.back();
          frontier.pop_back();
          if(!null_id(rid))
            {
              set<revision_id> parents;
              db.get_revision_parents(rid, parents);
              for (set<revision_id>::const_iterator i = parents.begin();
                   i != parents.end(); ++i)
                {
                  if (ancestors.find(*i) == ancestors.end())
                    {
                      frontier.push_back(*i);
                      ancestors.insert(*i);
                    }
                }
            }
        }
      if (common_ancestors.empty())
        common_ancestors = ancestors;
      else
        {
          set<revision_id> common;
          set_intersection(ancestors.begin(), ancestors.end(),
                         common_ancestors.begin(), common_ancestors.end(),
                         inserter(common, common.begin()));
          common_ancestors = common;
        }
    }

  for (set<revision_id>::const_iterator i = common_ancestors.begin();
       i != common_ancestors.end(); ++i)
    if (!null_id(*i))
      output << encode_hexenc((*i).inner()()) << '\n';
}

// Name: branches
// Arguments:
//   None
// Added in: 2.2
// Purpose:
//   Prints all branch certs present in the revision graph, that are not
//   excluded by the lua hook 'ignore_branch'.
// Output format:
//   Zero or more lines, each the name of a branch. The lines are printed
//   in alphabetically sorted order.
// Error conditions:
//   None.
CMD_AUTOMATE(branches, "",
             N_("Prints all branch certs in the revision graph"),
             "",
             options::opts::none)
{
  N(args.size() == 0,
    F("no arguments needed"));

  database db(app);
  project_t project(db);
  set<branch_name> names;

  project.get_branch_list(names, !app.opts.ignore_suspend_certs);

  for (set<branch_name>::const_iterator i = names.begin();
       i != names.end(); ++i)
    if (!app.lua.hook_ignore_branch(*i))
      output << (*i) << '\n';
}

// Name: tags
// Arguments:
//   A branch pattern (optional).
// Added in: 2.2
// Purpose:
//   If a branch pattern is given, prints all tags that are attached to
//   revisions on branches matched by the pattern; otherwise prints all tags
//   of the revision graph.
//
//   If a branch name is ignored by means of the lua hook 'ignore_branch',
//   it is neither printed, nor can it be matched by a pattern.
// Output format:
//   There is one basic_io stanza for each tag.
//
//   All stanzas are formatted by basic_io. Stanzas are separated
//   by a blank line. Values will be escaped, '\' to '\\' and
//   '"' to '\"'.
//
//   Each stanza has exactly the following four entries:
//
//   'tag'
//         the value of the tag cert, i.e. the name of the tag
//   'revision'
//         the hexadecimal id of the revision the tag is attached to
//   'signer'
//         the name of the key used to sign the tag cert
//   'branches'
//         a (possibly empty) list of all branches the tagged revision is on
//
//   Stanzas are printed in arbitrary order.
// Error conditions:
//   A run-time exception is thrown for illegal patterns.
CMD_AUTOMATE(tags, N_("[BRANCH_PATTERN]"),
             N_("Prints all tags attached to a set of branches"),
             "",
             options::opts::none)
{
  N(args.size() < 2,
    F("wrong argument count"));

  database db(app);
  project_t project(db);
  globish incl("*");
  bool filtering(false);

  if (args.size() == 1) {
    incl = globish(idx(args, 0)());
    filtering = true;
  }

  basic_io::printer prt;
  basic_io::stanza stz;
  stz.push_str_pair(symbol("format_version"), "1");
  prt.print_stanza(stz);

  set<tag_t> tags;
  project.get_tags(tags);

  for (set<tag_t>::const_iterator tag = tags.begin();
       tag != tags.end(); ++tag)
    {
      set<branch_name> branches;
      project.get_revision_branches(tag->ident, branches);

      bool show(!filtering);
      vector<string> branch_names;

      for (set<branch_name>::const_iterator branch = branches.begin();
           branch != branches.end(); ++branch)
        {
          // FIXME: again, hook_ignore_branch should probably be in the
          //        database context...
          if (app.lua.hook_ignore_branch(*branch))
            continue;

          if (!show && incl.matches((*branch)()))
            show = true;
          branch_names.push_back((*branch)());
        }

      if (show)
        {
          basic_io::stanza stz;
          stz.push_str_pair(symbol("tag"), tag->name());
          stz.push_binary_pair(symbol("revision"), tag->ident.inner());
          stz.push_str_pair(symbol("signer"), tag->key());
          stz.push_str_multi(symbol("branches"), branch_names);
          prt.print_stanza(stz);
        }
    }
  output.write(prt.buf.data(), prt.buf.size());
}

namespace
{
  namespace syms
  {
    symbol const key("key");
    symbol const signature("signature");
    symbol const name("name");
    symbol const value("value");
    symbol const trust("trust");

    symbol const public_hash("public_hash");
    symbol const private_hash("private_hash");
    symbol const public_location("public_location");
    symbol const private_location("private_location");

    symbol const domain("domain");
    symbol const entry("entry");
  }
};

// Name: genkey
// Arguments:
//   1: the key ID
//   2: the key passphrase
// Added in: 3.1
// Purpose: Generates a key with the given ID and passphrase
//
// Output format: a basic_io stanza for the new key, as for ls keys
//
// Sample output:
//               name "tbrownaw@gmail.com"
//        public_hash [475055ec71ad48f5dfaf875b0fea597b5cbbee64]
//       private_hash [7f76dae3f91bb48f80f1871856d9d519770b7f8a]
//    public_location "database" "keystore"
//   private_location "keystore"
//
// Error conditions: If the passphrase is empty or the key already exists,
// prints an error message to stderr and exits with status 1.
CMD_AUTOMATE(genkey, N_("KEYID PASSPHRASE"),
             N_("Generates a key"),
             "",
             options::opts::none)
{
  N(args.size() == 2,
    F("wrong argument count"));

  database db(app);
  key_store keys(app);

  rsa_keypair_id ident;
  internalize_rsa_keypair_id(idx(args, 0), ident);

  utf8 passphrase = idx(args, 1);

  id pubhash, privhash;
  keys.create_key_pair(db, ident, &passphrase, &pubhash, &privhash);

  basic_io::printer prt;
  basic_io::stanza stz;
  vector<string> publocs, privlocs;
  if (db.database_specified())
    publocs.push_back("database");
  publocs.push_back("keystore");
  privlocs.push_back("keystore");

  stz.push_str_pair(syms::name, ident());
  stz.push_binary_pair(syms::public_hash, pubhash);
  stz.push_binary_pair(syms::private_hash, privhash);
  stz.push_str_multi(syms::public_location, publocs);
  stz.push_str_multi(syms::private_location, privlocs);
  prt.print_stanza(stz);

  output.write(prt.buf.data(), prt.buf.size());

}

// Name: get_option
// Arguments:
//   1: an options name
// Added in: 3.1
// Purpose: Show the value of the named option in _MTN/options
//
// Output format: A string
//
// Sample output (for 'mtn automate get_option branch:
//   net.venge.monotone
//
CMD_AUTOMATE(get_option, N_("OPTION"),
             N_("Shows the value of an option"),
             "",
             options::opts::none)
{
  N(args.size() == 1,
    F("wrong argument count"));

  workspace work(app);
  work.print_ws_option(args[0], output);
}

// Name: get_content_changed
// Arguments:
//   1: a revision ID
//   2: a file name
// Added in: 3.1
// Purpose: Returns a list of revision IDs in which the content
// was most recently changed, relative to the revision ID specified
// in argument 1. This equates to a content mark following
// the *-merge algorithm.
//
// Output format: Zero or more basic_io stanzas, each specifying a
// revision ID for which a content mark is set.
//
//   Each stanza has exactly one entry:
//
//   'content_mark'
//         the hexadecimal id of the revision the content mark is attached to
// Sample output (for 'mtn automate get_content_changed 3bccff99d08421df72519b61a4dded16d1139c33 ChangeLog):
//   content_mark [276264b0b3f1e70fc1835a700e6e61bdbe4c3f2f]
//
CMD_AUTOMATE(get_content_changed, N_("REV FILE"),
             N_("Lists the revisions that changed the content relative "
                "to another revision"),
             "",
             options::opts::none)
{
  N(args.size() == 2,
    F("wrong argument count"));

  database db(app);

  roster_t new_roster;
  revision_id ident;
  marking_map mm;

  ident = revision_id(decode_hexenc(idx(args, 0)()));
  N(db.revision_exists(ident),
    F("no revision %s found in database")
      % encode_hexenc(ident.inner()()));
  db.get_roster(ident, new_roster, mm);

  file_path path = file_path_external(idx(args,1));
  N(new_roster.has_node(path),
    F("file %s is unknown for revision %s")
      % path
      % encode_hexenc(ident.inner()()));

  node_t node = new_roster.get_node(path);
  marking_map::const_iterator m = mm.find(node->self);
  I(m != mm.end());
  marking_t mark = m->second;

  basic_io::printer prt;
  for (set<revision_id>::const_iterator i = mark.file_content.begin();
       i != mark.file_content.end(); ++i)
    {
      basic_io::stanza st;
      st.push_binary_pair(basic_io::syms::content_mark, i->inner());
      prt.print_stanza(st);
    }
    output.write(prt.buf.data(), prt.buf.size());
}

// Name: get_corresponding_path
// Arguments:
//   1: a source revision ID
//   2: a file name (in the source revision)
//   3: a target revision ID
// Added in: 3.1
// Purpose: Given a the file name in the source revision, a filename
// will if possible be returned naming the file in the target revision.
// This allows the same file to be matched between revisions, accounting
// for renames and other changes.
//
// Output format: Zero or one basic_io stanzas. Zero stanzas will be
// output if the file does not exist within the target revision; this is
// not considered an error.
// If the file does exist in the target revision, a single stanza with the
// following details is output.
//
//   The stanza has exactly one entry:
//
//   'file'
//         the file name corresponding to "file name" (arg 2) in the target revision
//
// Sample output (for automate get_corresponding_path 91f25c8ee830b11b52dd356c925161848d4274d0 foo2 dae0d8e3f944c82a9688bcd6af99f5b837b41968; see automate_get_corresponding_path test)
// file "foo"
CMD_AUTOMATE(get_corresponding_path, N_("REV1 FILE REV2"),
             N_("Prints the name of a file in a target revision relative "
                "to a given revision"),
             "",
             options::opts::none)
{
  N(args.size() == 3,
    F("wrong argument count"));

  database db(app);

  roster_t new_roster, old_roster;
  revision_id ident, old_ident;

  ident = revision_id(decode_hexenc(idx(args, 0)()));
  N(db.revision_exists(ident),
    F("no revision %s found in database")
      % encode_hexenc(ident.inner()()));
  db.get_roster(ident, new_roster);

  old_ident = revision_id(decode_hexenc(idx(args, 2)()));
  N(db.revision_exists(old_ident),
    F("no revision %s found in database")
      % encode_hexenc(old_ident.inner()()));
  db.get_roster(old_ident, old_roster);

  file_path path = file_path_external(idx(args,1));
  N(new_roster.has_node(path),
    F("file %s is unknown for revision %s")
      % path
      % encode_hexenc(ident.inner()()));

  node_t node = new_roster.get_node(path);
  basic_io::printer prt;
  if (old_roster.has_node(node->self))
    {
      file_path old_path;
      basic_io::stanza st;
      old_roster.get_name(node->self, old_path);
      st.push_file_pair(basic_io::syms::file, old_path);
      prt.print_stanza(st);
    }
  output.write(prt.buf.data(), prt.buf.size());
}

// Name: put_file
// Arguments:
//   base FILEID (optional)
//   file contents (binary, intended for automate stdio use)
// Added in: 4.1
// Purpose:
//   Store a file in the database.
//   Optionally encode it as a file_delta
// Output format:
//   The ID of the new file (40 digit hex string)
// Error conditions:
//   a runtime exception is thrown if base revision is not available
CMD_AUTOMATE(put_file, N_("[FILEID] CONTENTS"),
             N_("Stores a file in the database"),
             "",
             options::opts::none)
{
  N(args.size() == 1 || args.size() == 2,
    F("wrong argument count"));

  database db(app);

  file_id sha1sum;
  transaction_guard tr(db);
  if (args.size() == 1)
    {
      file_data dat(idx(args, 0)());
      calculate_ident(dat, sha1sum);

      db.put_file(sha1sum, dat);
    }
  else if (args.size() == 2)
    {
      file_data dat(idx(args, 1)());
      calculate_ident(dat, sha1sum);
      file_id base_id(decode_hexenc(idx(args, 0)()));
      N(db.file_version_exists(base_id),
        F("no file version %s found in database")
          % encode_hexenc(base_id.inner()()));

      // put_file_version won't do anything if the target ID already exists,
      // but we can save the delta calculation by checking here too
      if (!db.file_version_exists(sha1sum))
        {
          file_data olddat;
          db.get_file_version(base_id, olddat);
          delta del;
          diff(olddat.inner(), dat.inner(), del);

          db.put_file_version(base_id, sha1sum, file_delta(del));
        }
    }
  else I(false);

  tr.commit();
  output << encode_hexenc(sha1sum.inner()()) << '\n';
}

// Name: put_revision
// Arguments:
//   revision-data
// Added in: 4.1
// Purpose:
//   Store a revision into the database.
// Output format:
//   The ID of the new revision
// Error conditions:
//   none
CMD_AUTOMATE(put_revision, N_("REVISION-DATA"),
             N_("Stores a revision into the database"),
             "",
             options::opts::none)
{
  N(args.size() == 1,
    F("wrong argument count"));

  database db(app);

  revision_t rev;
  read_revision(revision_data(idx(args, 0)()), rev);

  // recalculate manifest
  temp_node_id_source nis;
  rev.new_manifest = manifest_id();
  for (edge_map::const_iterator e = rev.edges.begin(); e != rev.edges.end(); ++e)
    {
      // calculate new manifest
      roster_t old_roster;
      if (!null_id(e->first)) db.get_roster(e->first, old_roster);
      roster_t new_roster = old_roster;
      editable_roster_base eros(new_roster, nis);
      e->second->apply_to(eros);
      if (null_id(rev.new_manifest))
        // first edge, initialize manifest
        calculate_ident(new_roster, rev.new_manifest);
      else
        // following edge, make sure that all csets end at the same manifest
        {
          manifest_id calculated;
          calculate_ident(new_roster, calculated);
          I(calculated == rev.new_manifest);
        }
    }

  revision_id id;
  calculate_ident(rev, id);

  // If the database refuses the revision, make sure this is because it's
  // already there.
  E(db.put_revision(id, rev) || db.revision_exists(id),
    F("missing prerequisite for revision %s")
      % encode_hexenc(id.inner()()));

  output << encode_hexenc(id.inner()()) << '\n';
}

// Name: cert
// Arguments:
//   revision ID
//   certificate name
//   certificate value
// Added in: 4.1
// Purpose:
//   Add a revision certificate (like mtn cert).
// Output format:
//   nothing
// Error conditions:
//   none
CMD_AUTOMATE(cert, N_("REVISION-ID NAME VALUE"),
             N_("Adds a revision certificate"),
             "",
             options::opts::none)
{
  N(args.size() == 3,
    F("wrong argument count"));

  database db(app);
  key_store keys(app);

  revision_id rid(decode_hexenc(idx(args, 0)()));
  N(db.revision_exists(rid),
    F("no such revision '%s'") % idx(args, 0)());

  cache_user_key(app.opts, app.lua, db, keys);
  put_simple_revision_cert(db, keys, rid, cert_name(idx(args, 1)()),
                           cert_value(idx(args, 2)()));
}

// Name: get_db_variables
// Arguments:
//   variable domain
// Changes:
//  4.1 (added as 'db_get')
//  7.0 (changed to 'get_db_variables', output is now basic_io)
// Purpose:
//   Retrieves db variables, optionally filtered by DOMAIN
// Output format:
//   basic_io, see the mtn docs for details
// Error conditions:
//   none
CMD_AUTOMATE(get_db_variables, N_("[DOMAIN]"),
             N_("Retrieve database variables"),
             "",
             options::opts::none)
{
  N(args.size() < 2,
    F("wrong argument count"));

  database db(app);
  bool filter_by_domain = false;
  var_domain filter;
  if (args.size() == 1)
    {
      filter_by_domain = true;
      filter = var_domain(idx(args, 0)());
    }

  map<var_key, var_value> vars;
  db.get_vars(vars);

  var_domain cur_domain;
  basic_io::stanza st;
  basic_io::printer pr;
  bool found_something = false;

  for (map<var_key, var_value>::const_iterator i = vars.begin();
       i != vars.end(); ++i)
    {
      if (filter_by_domain && !(i->first.first == filter))
        continue;

      found_something = true;

      if (cur_domain != i->first.first)
        {
          // check if we need to print a previous stanza
          if (st.entries.size() > 0)
            {
              pr.print_stanza(st);
              st.entries.clear();
            }
          cur_domain = i->first.first;
          st.push_str_pair(syms::domain, cur_domain());
        }

      st.push_str_triple(syms::entry, i->first.second(), i->second());
    }

    N(found_something,
      F("No variables found or invalid domain specified"));

    // print the last stanza
    pr.print_stanza(st);
    output.write(pr.buf.data(), pr.buf.size());
}

// Name: set_db_variable
// Arguments:
//   variable domain
//   variable name
//   veriable value
// Changes:
//   4.1 (added as 'db_set')
//   7.0 (renamed to 'set_db_variable')
// Purpose:
//   Set a database variable (like mtn database set)
// Output format:
//   nothing
// Error conditions:
//   none
CMD_AUTOMATE(set_db_variable, N_("DOMAIN NAME VALUE"),
             N_("Sets a database variable"),
             "",
             options::opts::none)
{
  N(args.size() == 3,
    F("wrong argument count"));

  database db(app);

  var_domain domain = var_domain(idx(args, 0)());
  utf8 name = idx(args, 1);
  utf8 value = idx(args, 2);
  var_key key(domain, var_name(name()));
  db.set_var(key, var_value(value()));
}

// Name: drop_db_variables
// Arguments:
//   variable domain
//   variable name
// Changes:
//  7.0 (added)
// Purpose:
//   Drops a database variable (like mtn unset DOMAIN NAME) or all variables
//   within a domain
// Output format:
//   none
// Error conditions:
//   a runtime exception is thrown if the variable was not found
CMD_AUTOMATE(drop_db_variables, N_("DOMAIN [NAME]"),
             N_("Drops a database variable"),
             "",
             options::opts::none)
{
  N(args.size() == 1 || args.size() == 2,
    F("wrong argument count"));

  database db(app);

  var_domain domain(idx(args, 0)());

  if (args.size() == 2)
    {
      var_name name(idx(args, 1)());
      var_key  key(domain, name);
      N(db.var_exists(key),
        F("no var with name %s in domain %s") % name % domain);
      db.clear_var(key);
    }
  else
    {
      map<var_key, var_value> vars;
      db.get_vars(vars);
      bool found_something = false;

      for (map<var_key, var_value>::const_iterator i = vars.begin();
           i != vars.end(); ++i)
        {
          if (i->first.first == domain)
            {
              found_something = true;
              db.clear_var(i->first);
            }
        }

      N(found_something,
        F("no variables found in domain %s") % domain);
    }
}

// Local Variables:
// mode: C++
// fill-column: 76
// c-file-style: "gnu"
// indent-tabs-mode: nil
// End:
// vim: et:sw=2:sts=2:ts=2:cino=>2s,{s,\:s,+s,t0,g0,^-2,e-2,n-2,p2s,(0,=s:<|MERGE_RESOLUTION|>--- conflicted
+++ resolved
@@ -1251,7 +1251,6 @@
                         app.opts.depth,
                         old_rosters, new_roster);
 
-<<<<<<< HEAD
   work.update_current_roster_from_filesystem(new_roster, mask);
 
   make_revision(old_rosters, new_roster, rev);
@@ -1262,20 +1261,6 @@
   
   calculate_ident(rev, ident);
   write_revision(rev, dat);
-=======
-      make_revision(old_rosters, new_roster, rev);
-      calculate_ident(rev, ident);
-      write_revision(rev, dat);
-    }
-  else
-    {
-      ident = revision_id(decode_hexenc(idx(args, 0)()));
-      N(db.revision_exists(ident),
-        F("no revision %s found in database")
-          % encode_hexenc(ident.inner()()));
-      db.get_revision(ident, dat);
-    }
->>>>>>> 660ac851
 
   L(FL("dumping revision %s")
     % encode_hexenc(ident.inner()()));
