// Copyright (C) 2004 Nathaniel Smith <njs@pobox.com>
//
// This program is made available under the GNU GPL version 2.0 or
// greater. See the accompanying file COPYING for details.
//
// This program is distributed WITHOUT ANY WARRANTY; without even the
// implied warranty of MERCHANTABILITY or FITNESS FOR A PARTICULAR
// PURPOSE.

#include <algorithm>
#include <iostream>
#include <iterator>
#include <sstream>
#include <string>
#include <unistd.h>
#include <vector>

#include <boost/bind.hpp>
#include <boost/function.hpp>
#include <boost/lexical_cast.hpp>
#include <boost/tuple/tuple.hpp>

#include "app_state.hh"
#include "basic_io.hh"
#include "cert.hh"
#include "cmd.hh"
#include "commands.hh"
#include "constants.hh"
<<<<<<< HEAD
#include "inodeprint.hh"
=======
#include "keys.hh"
#include "packet.hh"
>>>>>>> b5298ea9
#include "restrictions.hh"
#include "revision.hh"
#include "transforms.hh"
#include "vocab.hh"

<<<<<<< HEAD
using boost::lexical_cast;

static std::string const interface_version = "2.0";
=======
using std::allocator;
using std::basic_ios;
using std::basic_stringbuf;
using std::char_traits;
using std::endl;
using std::inserter;
using std::make_pair;
using std::map;
using std::multimap;
using std::ostream;
using std::ostringstream;
using std::pair;
using std::set;
using std::sort;
using std::streamsize;
using std::string;
using std::vector;
>>>>>>> b5298ea9


// Name: heads
// Arguments:
//   1: branch name (optional, default branch is used if non-existant)
// Added in: 0.0
// Purpose: Prints the heads of the given branch.
// Output format: A list of revision ids, in hexadecimal, each followed by a
//   newline. Revision ids are printed in alphabetically sorted order.
// Error conditions: If the branch does not exist, prints nothing.  (There are
//   no heads.)
AUTOMATE(heads, N_("[BRANCH]"))
{
  if (args.size() > 1)
    throw usage(help_name);

  if (args.size() ==1 ) {
    // branchname was explicitly given, use that
    app.set_branch(idx(args, 0));
  }
  set<revision_id> heads;
  get_branch_heads(app.branch_name(), app, heads);
  for (set<revision_id>::const_iterator i = heads.begin(); i != heads.end(); ++i)
    output << (*i).inner()() << endl;
}

// Name: ancestors
// Arguments:
//   1 or more: revision ids
// Added in: 0.2
// Purpose: Prints the ancestors (exclusive) of the given revisions
// Output format: A list of revision ids, in hexadecimal, each followed by a
//   newline. Revision ids are printed in alphabetically sorted order.
// Error conditions: If any of the revisions do not exist, prints nothing to
//   stdout, prints an error message to stderr, and exits with status 1.
AUTOMATE(ancestors, N_("REV1 [REV2 [REV3 [...]]]"))
{
  if (args.size() == 0)
    throw usage(help_name);

  set<revision_id> ancestors;
  vector<revision_id> frontier;
  for (vector<utf8>::const_iterator i = args.begin(); i != args.end(); ++i)
    {
      revision_id rid((*i)());
      N(app.db.revision_exists(rid), F("No such revision %s") % rid);
      frontier.push_back(rid);
    }
  while (!frontier.empty())
    {
      revision_id rid = frontier.back();
      frontier.pop_back();
      if(!null_id(rid)) {
        set<revision_id> parents;
        app.db.get_revision_parents(rid, parents);
        for (set<revision_id>::const_iterator i = parents.begin();
             i != parents.end(); ++i)
          {
            if (ancestors.find(*i) == ancestors.end())
              {
                frontier.push_back(*i);
                ancestors.insert(*i);
              }
          }
      }
    }
  for (set<revision_id>::const_iterator i = ancestors.begin();
       i != ancestors.end(); ++i)
    if (!null_id(*i))
      output << (*i).inner()() << endl;
}


// Name: descendents
// Arguments:
//   1 or more: revision ids
// Added in: 0.1
// Purpose: Prints the descendents (exclusive) of the given revisions
// Output format: A list of revision ids, in hexadecimal, each followed by a
//   newline. Revision ids are printed in alphabetically sorted order.
// Error conditions: If any of the revisions do not exist, prints nothing to
//   stdout, prints an error message to stderr, and exits with status 1.
AUTOMATE(descendents, N_("REV1 [REV2 [REV3 [...]]]"))
{
  if (args.size() == 0)
    throw usage(help_name);

  set<revision_id> descendents;
  vector<revision_id> frontier;
  for (vector<utf8>::const_iterator i = args.begin(); i != args.end(); ++i)
    {
      revision_id rid((*i)());
      N(app.db.revision_exists(rid), F("No such revision %s") % rid);
      frontier.push_back(rid);
    }
  while (!frontier.empty())
    {
      revision_id rid = frontier.back();
      frontier.pop_back();
      set<revision_id> children;
      app.db.get_revision_children(rid, children);
      for (set<revision_id>::const_iterator i = children.begin();
           i != children.end(); ++i)
        {
          if (descendents.find(*i) == descendents.end())
            {
              frontier.push_back(*i);
              descendents.insert(*i);
            }
        }
    }
  for (set<revision_id>::const_iterator i = descendents.begin();
       i != descendents.end(); ++i)
    output << (*i).inner()() << endl;
}


// Name: erase_ancestors
// Arguments:
//   0 or more: revision ids
// Added in: 0.1
// Purpose: Prints all arguments, except those that are an ancestor of some
//   other argument.  One way to think about this is that it prints the
//   minimal elements of the given set, under the ordering imposed by the
//   "child of" relation.  Another way to think of it is if the arguments were
//   a branch, then we print the heads of that branch.
// Output format: A list of revision ids, in hexadecimal, each followed by a
//   newline.  Revision ids are printed in alphabetically sorted order.
// Error conditions: If any of the revisions do not exist, prints nothing to
//   stdout, prints an error message to stderr, and exits with status 1.
AUTOMATE(erase_ancestors, N_("[REV1 [REV2 [REV3 [...]]]]"))
{
  set<revision_id> revs;
  for (vector<utf8>::const_iterator i = args.begin(); i != args.end(); ++i)
    {
      revision_id rid((*i)());
      N(app.db.revision_exists(rid), F("No such revision %s") % rid);
      revs.insert(rid);
    }
  erase_ancestors(revs, app);
  for (set<revision_id>::const_iterator i = revs.begin(); i != revs.end(); ++i)
    output << (*i).inner()() << endl;
}

// Name: attributes
// Arguments:
//   1: file name (optional, if non-existant prints all files with attributes)
// Added in: 1.0
// Purpose: Prints all attributes for a file, or all  all files with attributes
//   if a file name provided.
// Output format: A list of file names in alphabetically sorted order,
//   or a list of attributes if a file name provided.
// Error conditions: If the file name has no attributes, prints nothing.
AUTOMATE(attributes, N_("[FILE]"))
{
  if (args.size() > 1)
    throw usage(help_name);

  roster_t base, current;
  temp_node_id_source nis;

  get_base_and_current_roster_shape(base, current, nis, app);

  if (args.size() == 1)
    {
      // a filename was given, if it has attributes, print them
      split_path path;
      file_path_external(idx(args,0)).split(path);

      if (current.has_node(path))
        {
          node_t n = current.get_node(path);
          for (full_attr_map_t::const_iterator i = n->attrs.begin();
               i != n->attrs.end(); ++i)
            if (i->second.first)
              output << i->first << endl;
        }
    }
  else
    {
      for (node_map::const_iterator i = current.all_nodes().begin();
           i != current.all_nodes().end(); ++i)
        {
          if (!i->second->attrs.empty())
            {
              split_path path;
              current.get_name(i->first, path);
              output << file_path(path) << endl;
            }
        }
    }
}

// Name: toposort
// Arguments:
//   0 or more: revision ids
// Added in: 0.1
// Purpose: Prints all arguments, topologically sorted.  I.e., if A is an
//   ancestor of B, then A will appear before B in the output list.
// Output format: A list of revision ids, in hexadecimal, each followed by a
//   newline.  Revisions are printed in topologically sorted order.
// Error conditions: If any of the revisions do not exist, prints nothing to
//   stdout, prints an error message to stderr, and exits with status 1.
AUTOMATE(toposort, N_("[REV1 [REV2 [REV3 [...]]]]"))
{
  set<revision_id> revs;
  for (vector<utf8>::const_iterator i = args.begin(); i != args.end(); ++i)
    {
      revision_id rid((*i)());
      N(app.db.revision_exists(rid), F("No such revision %s") % rid);
      revs.insert(rid);
    }
  vector<revision_id> sorted;
  toposort(revs, sorted, app);
  for (vector<revision_id>::const_iterator i = sorted.begin();
       i != sorted.end(); ++i)
    output << (*i).inner()() << endl;
}

// Name: ancestry_difference
// Arguments:
//   1: a revision id
//   0 or more further arguments: also revision ids
// Added in: 0.1
// Purpose: Prints all ancestors of the first revision A, that are not also
//   ancestors of the other revision ids, the "Bs".  For purposes of this
//   command, "ancestor" is an inclusive term; that is, A is an ancestor of
//   one of the Bs, it will not be printed, but otherwise, it will be; and
//   none of the Bs will ever be printed.  If A is a new revision, and Bs are
//   revisions that you have processed before, then this command tells you
//   which revisions are new since then.
// Output format: A list of revision ids, in hexadecimal, each followed by a
//   newline.  Revisions are printed in topologically sorted order.
// Error conditions: If any of the revisions do not exist, prints nothing to
//   stdout, prints an error message to stderr, and exits with status 1.
AUTOMATE(ancestry_difference, N_("NEW_REV [OLD_REV1 [OLD_REV2 [...]]]"))
{
  if (args.size() == 0)
    throw usage(help_name);

  revision_id a;
  set<revision_id> bs;
  vector<utf8>::const_iterator i = args.begin();
  a = revision_id((*i)());
  N(app.db.revision_exists(a), F("No such revision %s") % a);
  for (++i; i != args.end(); ++i)
    {
      revision_id b((*i)());
      N(app.db.revision_exists(b), F("No such revision %s") % b);
      bs.insert(b);
    }
  set<revision_id> ancestors;
  ancestry_difference(a, bs, ancestors, app);

  vector<revision_id> sorted;
  toposort(ancestors, sorted, app);
  for (vector<revision_id>::const_iterator i = sorted.begin();
       i != sorted.end(); ++i)
    output << (*i).inner()() << endl;
}

// Name: leaves
// Arguments:
//   None
// Added in: 0.1
// Purpose: Prints the leaves of the revision graph, i.e., all revisions that
//   have no children.  This is similar, but not identical to the
//   functionality of 'heads', which prints every revision in a branch, that
//   has no descendents in that branch.  If every revision in the database was
//   in the same branch, then they would be identical.  Generally, every leaf
//   is the head of some branch, but not every branch head is a leaf.
// Output format: A list of revision ids, in hexadecimal, each followed by a
//   newline.  Revision ids are printed in alphabetically sorted order.
// Error conditions: None.
AUTOMATE(leaves, N_(""))
{
  if (args.size() != 0)
    throw usage(help_name);

  // this might be more efficient in SQL, but for now who cares.
  set<revision_id> leaves;
  app.db.get_revision_ids(leaves);
  multimap<revision_id, revision_id> graph;
  app.db.get_revision_ancestry(graph);
  for (multimap<revision_id, revision_id>::const_iterator
         i = graph.begin(); i != graph.end(); ++i)
    leaves.erase(i->first);
  for (set<revision_id>::const_iterator i = leaves.begin();
       i != leaves.end(); ++i)
    output << (*i).inner()() << endl;
}

// Name: parents
// Arguments:
//   1: a revision id
// Added in: 0.2
// Purpose: Prints the immediate ancestors of the given revision, i.e., the
//   parents.
// Output format: A list of revision ids, in hexadecimal, each followed by a
//   newline.  Revision ids are printed in alphabetically sorted order.
// Error conditions: If the revision does not exist, prints nothing to stdout,
//   prints an error message to stderr, and exits with status 1.
AUTOMATE(parents, N_("REV"))
{
  if (args.size() != 1)
    throw usage(help_name);
  revision_id rid(idx(args, 0)());
  N(app.db.revision_exists(rid), F("No such revision %s") % rid);
  set<revision_id> parents;
  app.db.get_revision_parents(rid, parents);
  for (set<revision_id>::const_iterator i = parents.begin();
       i != parents.end(); ++i)
      if (!null_id(*i))
          output << (*i).inner()() << endl;
}

// Name: children
// Arguments:
//   1: a revision id
// Added in: 0.2
// Purpose: Prints the immediate descendents of the given revision, i.e., the
//   children.
// Output format: A list of revision ids, in hexadecimal, each followed by a
//   newline.  Revision ids are printed in alphabetically sorted order.
// Error conditions: If the revision does not exist, prints nothing to stdout,
//   prints an error message to stderr, and exits with status 1.
AUTOMATE(children, N_("REV"))
{
  if (args.size() != 1)
    throw usage(help_name);
  revision_id rid(idx(args, 0)());
  N(app.db.revision_exists(rid), F("No such revision %s") % rid);
  set<revision_id> children;
  app.db.get_revision_children(rid, children);
  for (set<revision_id>::const_iterator i = children.begin();
       i != children.end(); ++i)
      if (!null_id(*i))
          output << (*i).inner()() << endl;
}

// Name: graph
// Arguments:
//   None
// Added in: 0.2
// Purpose: Prints out the complete ancestry graph of this database.
// Output format:
//   Each line begins with a revision id.  Following this are zero or more
//   space-prefixed revision ids.  Each revision id after the first is a
//   parent (in the sense of 'automate parents') of the first.  For instance,
//   the following are valid lines:
//     07804171823d963f78d6a0ff1763d694dd74ff40
//     07804171823d963f78d6a0ff1763d694dd74ff40 79d755c197e54dd3db65751d3803833d4cbf0d01
//     07804171823d963f78d6a0ff1763d694dd74ff40 79d755c197e54dd3db65751d3803833d4cbf0d01 a02e7a1390e3e4745c31be922f03f56450c13dce
//   The first would indicate that 07804171823d963f78d6a0ff1763d694dd74ff40
//   was a root node; the second would indicate that it had one parent, and
//   the third would indicate that it had two parents, i.e., was a merge.
//
//   The output as a whole is alphabetically sorted; additionally, the parents
//   within each line are alphabetically sorted.
// Error conditions: None.
AUTOMATE(graph, N_(""))
{
  if (args.size() != 0)
    throw usage(help_name);

  multimap<revision_id, revision_id> edges_mmap;
  map<revision_id, set<revision_id> > child_to_parents;

  app.db.get_revision_ancestry(edges_mmap);

  for (multimap<revision_id, revision_id>::const_iterator i = edges_mmap.begin();
       i != edges_mmap.end(); ++i)
    {
      if (child_to_parents.find(i->second) == child_to_parents.end())
        child_to_parents.insert(make_pair(i->second, set<revision_id>()));
      if (null_id(i->first))
        continue;
      map<revision_id, set<revision_id> >::iterator
        j = child_to_parents.find(i->second);
      I(j->first == i->second);
      j->second.insert(i->first);
    }

  for (map<revision_id, set<revision_id> >::const_iterator
         i = child_to_parents.begin();
       i != child_to_parents.end(); ++i)
    {
      output << (i->first).inner()();
      for (set<revision_id>::const_iterator j = i->second.begin();
           j != i->second.end(); ++j)
        output << " " << (*j).inner()();
      output << endl;
    }
}

// Name: select
// Arguments:
//   1: selector
// Added in: 0.2
// Purpose: Prints all the revisions that match the given selector.
// Output format: A list of revision ids, in hexadecimal, each followed by a
//   newline. Revision ids are printed in alphabetically sorted order.
// Error conditions: None.
AUTOMATE(select, N_("SELECTOR"))
{
  if (args.size() != 1)
    throw usage(help_name);

  vector<pair<selectors::selector_type, string> >
    sels(selectors::parse_selector(args[0](), app));

  // we jam through an "empty" selection on sel_ident type
  set<string> completions;
  selectors::selector_type ty = selectors::sel_ident;
  selectors::complete_selector("", sels, ty, completions, app);

  for (set<string>::const_iterator i = completions.begin();
       i != completions.end(); ++i)
    output << *i << endl;
}

<<<<<<< HEAD
struct node_info 
{ 
  bool exists;
  node_id id;
  path::status type;
  file_id ident;
  full_attr_map_t attrs;

  node_info() : exists(false), type(path::nonexistent) {}
};

static void
get_node_info(roster_t const & roster, split_path const & path, node_info & info)
=======
// consider a changeset with the following
//
// deletions
// renames from to
// additions
//
// pre-state  corresponds to deletions and the "from" side of renames
// post-state corresponds to the "to" side of renames and additions
// node-state corresponds to the state of the node with the given name
//
// pre/post state are related to the path rearrangement in _MTN/work
// node state is related to the details of the resulting path

struct inventory_item
{
  // pre/post rearrangement state
  enum pstate
    { UNCHANGED_PATH, ADDED_PATH, DROPPED_PATH, RENAMED_PATH }
    pre_state, post_state;

  enum nstate
    { UNCHANGED_NODE, PATCHED_NODE, MISSING_NODE,
      UNKNOWN_NODE, IGNORED_NODE }
    node_state;

  size_t pre_id, post_id;

  inventory_item():
    pre_state(UNCHANGED_PATH), post_state(UNCHANGED_PATH),
    node_state(UNCHANGED_NODE),
    pre_id(0), post_id(0) {}
};

typedef map<split_path, inventory_item> inventory_map;
typedef map<split_path, split_path> rename_map; // this might be good in cset.hh
typedef map<split_path, file_id> addition_map;  // ditto

static void
inventory_pre_state(inventory_map & inventory,
                    path_set const & paths,
                    inventory_item::pstate pre_state,
                    size_t rename_id)
>>>>>>> b5298ea9
{
  if (roster.has_node(path))
    {
<<<<<<< HEAD
      node_t node = roster.get_node(path);
      info.exists = true;
      info.id = node->self;
      info.attrs = node->attrs;
      if (is_file_t(node))
=======
      L(FL("%d %d %s") % inventory[*i].pre_state % pre_state % file_path(*i));
      I(inventory[*i].pre_state == inventory_item::UNCHANGED_PATH);
      inventory[*i].pre_state = pre_state;
      if (rename_id != 0)
>>>>>>> b5298ea9
        {
          info.type = path::file;
          info.ident = downcast_to_file_t(node)->content;
        }
      else if (is_dir_t(node))
        info.type = path::directory;
      else
        I(false);
    }
}

struct inventory_item
{
  node_info old_node;
  node_info new_node;

  path::status fs_type;
  file_id fs_ident;

  inventory_item() : fs_type(path::nonexistent) {}
};

typedef std::map<split_path, inventory_item> inventory_map;

static void
<<<<<<< HEAD
inventory_rosters(roster_t const & old_roster, 
                  roster_t const & new_roster,
                  inventory_map & inventory)
=======
inventory_post_state(inventory_map & inventory,
                     path_set const & paths,
                     inventory_item::pstate post_state,
                     size_t rename_id)
>>>>>>> b5298ea9
{
  node_map const & old_nodes = old_roster.all_nodes();
  for (node_map::const_iterator i = old_nodes.begin(); i != old_nodes.end(); ++i)
    {
<<<<<<< HEAD
      split_path sp;
      old_roster.get_name(i->first, sp);
      get_node_info(old_roster, sp, inventory[sp].old_node);
=======
      L(FL("%d %d %s") % inventory[*i].post_state
        % post_state % file_path(*i));
      I(inventory[*i].post_state == inventory_item::UNCHANGED_PATH);
      inventory[*i].post_state = post_state;
      if (rename_id != 0)
        {
          I(inventory[*i].post_id == 0);
          inventory[*i].post_id = rename_id;
        }
>>>>>>> b5298ea9
    }

  node_map const & new_nodes = new_roster.all_nodes();
  for (node_map::const_iterator i = new_nodes.begin(); i != new_nodes.end(); ++i)
    {
<<<<<<< HEAD
      split_path sp;
      new_roster.get_name(i->first, sp);
      get_node_info(new_roster, sp, inventory[sp].new_node);
=======
      L(FL("%d %d %s") % inventory[*i].node_state
        % node_state % file_path(*i));
      I(inventory[*i].node_state == inventory_item::UNCHANGED_NODE);
      inventory[*i].node_state = node_state;
>>>>>>> b5298ea9
    }
  
}

struct inventory_itemizer : public tree_walker
{
  app_state & app;
  inventory_map & inventory;
  inodeprint_map ipm;

  inventory_itemizer(app_state & a, inventory_map & i) : 
    app(a), inventory(i)
  {
    if (in_inodeprints_mode())
      {
        data dat;
        read_inodeprints(dat);
        read_inodeprint_map(dat, ipm);
      }
  }
  virtual void visit_dir(file_path const & path);
  virtual void visit_file(file_path const & path);
};

<<<<<<< HEAD
void
inventory_itemizer::visit_dir(file_path const & path)
{
  split_path sp;
  path.split(sp);
  inventory[sp].fs_type = path::directory;
}

void
inventory_itemizer::visit_file(file_path const & path)
{
  split_path sp;
  path.split(sp);
=======
  for (rename_map::const_iterator i = renames.begin();
       i != renames.end(); i++)
    {
      old_name.clear();
      new_name.clear();
>>>>>>> b5298ea9

  inventory_item & item = inventory[sp];

<<<<<<< HEAD
  item.fs_type = path::file;
=======
      inventory_pre_state(inventory, old_name,
                          inventory_item::RENAMED_PATH, rename_id);
      inventory_post_state(inventory, new_name,
                           inventory_item::RENAMED_PATH, rename_id);
>>>>>>> b5298ea9

  if (item.new_node.exists)
    {
      if (inodeprint_unchanged(ipm, path))
        item.fs_ident = item.old_node.ident;
      else
        ident_existing_file(path, item.fs_ident, app.lua);
    }
}

static void
<<<<<<< HEAD
inventory_filesystem(app_state & app, inventory_map & inventory)
{
  inventory_itemizer itemizer(app, inventory);
  walk_tree(file_path(), itemizer);
=======
extract_added_file_paths(addition_map const & additions, path_set & paths)
{
  for (addition_map::const_iterator i = additions.begin();
       i != additions.end(); ++i)
    {
      paths.insert(i->first);
    }
>>>>>>> b5298ea9
}

// Name: inventory
// Arguments: none
// Added in: 1.0

// Purpose: Prints a summary of every file found in the workspace or its
//   associated base manifest. Each unique path is listed on a line
//   prefixed by three status characters and two numeric values used
//   for identifying renames. The three status characters are as
//   follows.
//
//   column 1 pre-state
//         ' ' the path was unchanged in the pre-state
//         'D' the path was deleted from the pre-state
//         'R' the path was renamed from the pre-state name
//   column 2 post-state
//         ' ' the path was unchanged in the post-state
//         'R' the path was renamed to the post-state name
//         'A' the path was added to the post-state
//   column 3 node-state
//         ' ' the node is unchanged from the current roster
//         'P' the node is patched to a new version
//         'U' the node is unknown and not included in the roster
//         'I' the node is ignored and not included in the roster
//         'M' the node is missing but is included in the roster
//
// Output format: Each path is printed on its own line, prefixed by three
//   status characters as described above. The status is followed by a
//   single space and two numbers, each separated by a single space,
//   used for identifying renames.  The numbers are followed by a
//   single space and then the pathname, which includes the rest of
//   the line. Directory paths are identified as ending with the "/"
//   character, file paths do not end in this character.
//
// Error conditions: If no workspace book keeping _MTN directory is found,
//   prints an error message to stderr, and exits with status 1.

AUTOMATE(inventory, N_(""))
{
  if (args.size() != 0)
    throw usage(help_name);

  app.require_workspace();

  temp_node_id_source nis;
<<<<<<< HEAD
  roster_t old_roster, new_roster;
=======
  roster_t base, curr;
  inventory_map inventory;
  cset cs; MM(cs);
  path_set unchanged, changed, missing, known, unknown, ignored;

  get_base_and_current_roster_shape(base, curr, nis, app);
  make_cset(base, curr, cs);

  // The current roster (curr) has the complete set of registered nodes
  // conveniently with unchanged sha1 hash values.

  // The cset (cs) has the list of drops/renames/adds that have
  // occurred between the two rosters along with an empty list of
  // deltas.  this list is empty only because the current roster used
  // to generate the cset does not have current hash values as
  // recorded on the filesystem (because get_..._shape was used to
  // build it).

  path_set nodes_added(cs.dirs_added);
  extract_added_file_paths(cs.files_added, nodes_added);

  inventory_pre_state(inventory, cs.nodes_deleted,
                      inventory_item::DROPPED_PATH, 0);
  inventory_renames(inventory, cs.nodes_renamed);
  inventory_post_state(inventory, nodes_added,
                       inventory_item::ADDED_PATH, 0);
>>>>>>> b5298ea9

  get_base_and_current_roster_shape(old_roster, new_roster, nis, app);

<<<<<<< HEAD
  inventory_map inventory;

  inventory_rosters(old_roster, new_roster, inventory);
  inventory_filesystem(app, inventory);
=======
  path_restriction mask(app);
  file_itemizer u(app, known, unknown, ignored, mask);
  walk_tree(file_path(), u);

  inventory_node_state(inventory, unchanged,
                       inventory_item::UNCHANGED_NODE);

  inventory_node_state(inventory, changed,
                       inventory_item::PATCHED_NODE);

  inventory_node_state(inventory, missing,
                       inventory_item::MISSING_NODE);

  inventory_node_state(inventory, unknown,
                       inventory_item::UNKNOWN_NODE);

  inventory_node_state(inventory, ignored,
                       inventory_item::IGNORED_NODE);
>>>>>>> b5298ea9

  basic_io::printer pr;

<<<<<<< HEAD
  for (inventory_map::const_iterator i = inventory.begin(); i != inventory.end(); 
       ++i)
=======
  for (inventory_map::const_iterator i = inventory.begin();
       i != inventory.end(); ++i)
>>>>>>> b5298ea9
    {
      basic_io::stanza st;
      inventory_item const & item = i->second;

<<<<<<< HEAD
      st.push_file_pair("path", i->first);

      if (item.old_node.exists)
        {
//           std::string id = lexical_cast<std::string>(item.old_node.id);
          st.push_str_pair("old_id", lexical_cast<std::string>(item.old_node.id));
          switch (item.old_node.type)
            {
//             case path::file: st.push_str_triple("old", id, "file"); break;
//             case path::directory: st.push_str_triple("old", id, "directory"); break;
            case path::file: st.push_str_pair("old_type", "file"); break;
            case path::directory: st.push_str_pair("old_type", "directory"); break;
            case path::nonexistent: I(false);
            }
=======
      string path_suffix;

      if (curr.has_node(i->first))
        {
          // Explicitly skip the root dir for now. The trailing / dir
          // format isn't going to work here.
          node_t n = curr.get_node(i->first);
          if (is_root_dir_t(n)) continue;
          if (is_dir_t(n)) path_suffix = "/";
>>>>>>> b5298ea9
        }

      if (item.new_node.exists)
        {
//           std::string id = lexical_cast<std::string>(item.new_node.id);
          st.push_str_pair("new_id", lexical_cast<std::string>(item.new_node.id));
          switch (item.new_node.type)
            {
//             case path::file: st.push_str_triple("new", id, "file"); break;
//             case path::directory: st.push_str_triple("new", id, "directory"); break;
            case path::file: st.push_str_pair("new_type", "file"); break;
            case path::directory: st.push_str_pair("new_type", "directory"); break;
            case path::nonexistent: I(false);
            }
        }

<<<<<<< HEAD
      switch (item.fs_type)
=======
      switch (i->second.pre_state)
>>>>>>> b5298ea9
        {
        case path::file: st.push_str_pair("fs_type", "file"); break;
        case path::directory: st.push_str_pair("fs_type", "directory"); break;
        case path::nonexistent: st.push_str_pair("fs_type", "none"); break;
        }

<<<<<<< HEAD
      if (item.fs_type == path::nonexistent)
=======
      switch (i->second.post_state)
>>>>>>> b5298ea9
        {
          if (item.new_node.exists)
            st.push_str_pair("status", "missing");
        }
<<<<<<< HEAD
      else // exists on filesystem
=======

      switch (i->second.node_state)
>>>>>>> b5298ea9
        {
          if (!item.new_node.exists)
            {
              if (app.lua.hook_ignore_file(i->first))
                st.push_str_pair("status", "ignored");
              else 
                st.push_str_pair("status", "unknown");
            }
          else if (item.new_node.type != item.fs_type)
            st.push_str_pair("status", "invalid");
          // TODO: would an ls_invalid command be good for listing these paths?
          else
            st.push_str_pair("status", "known");
        }

<<<<<<< HEAD
      // note that we have three sources of information here
      //
      // the old roster
      // the new roster
      // the filesystem
      //
      // the new roster is synthesised from the old roster and the contents of
      // _MTN/work and has *not* been updated with content hashes from the
      // filesystem.
      //
      // one path can represent different nodes in the old and new rosters and
      // the two different nodes can potentially be different types (file vs dir).
      //
      // we're interested in comparing the content and attributes of the current
      // path in the new roster against their corresponding values in the old
      // roster.
      // 
      // the new content hash comes from the filesystem since the new roster has
      // not been updated. the new attributes can come directly from the new
      // roster.
      //
      // the old content hash and attributes both come from the old roster but
      // we must use the node id of the path in the new roster to get the node
      // from the old roster to compare against.

      if (item.new_node.exists)
        {
          if (item.new_node.type == path::file)
            {
              if (item.fs_type == path::nonexistent)
                st.push_str_pair("content", "unknown");
              else if (old_roster.has_node(item.new_node.id))
                {
                  file_t old_file = downcast_to_file_t(old_roster.get_node(item.new_node.id));
                  old_file->content;
                  if (item.fs_ident == old_file->content)
                    st.push_str_pair("content", "unchanged");
                  else
                    st.push_str_pair("content", "changed");
                }
            }

          if (old_roster.has_node(item.new_node.id))
            {
              node_t old_node = old_roster.get_node(item.new_node.id);
              if (old_node->attrs == item.new_node.attrs)
                st.push_str_pair("attrs", "unchanged");
              else
                st.push_str_pair("attrs", "changed");
            }
        }

      pr.print_stanza(st);
    }

  output.write(pr.buf.data(), pr.buf.size());
}

// Name: certs
// Arguments:
//   1: a revision id
// Added in: 1.0
// Purpose: Prints all certificates associated with the given revision ID.
//   Each certificate is contained in a basic IO stanza. For each certificate, 
//   the following values are provided:
//   
//   'key' : a string indicating the key used to sign this certificate.
//   'signature': a string indicating the status of the signature. Possible 
//   values of this string are:
//     'ok'        : the signature is correct
//     'bad'       : the signature is invalid
//     'unknown'   : signature was made with an unknown key
//   'name' : the name of this certificate
//   'value' : the value of this certificate
//   'trust' : is this certificate trusted by the defined trust metric
//   Possible values of this string are:
//     'trusted'   : this certificate is trusted
//     'untrusted' : this certificate is not trusted
//
// Output format: All stanzas are formatted by basic_io. Stanzas are seperated 
// by a blank line. Values will be escaped, '\' -> '\\' and '"' -> '\"'.
//
// Error conditions: If a certificate is signed with an unknown public key, a 
// warning message is printed to stderr. If the revision specified is unknown 
// or invalid prints an error message to stderr and exits with status 1.
static void
automate_certs(std::vector<utf8> args,
                 std::string const & help_name,
                 app_state & app,
                 std::ostream & output)
{
  if (args.size() != 1)
    throw usage(help_name);

  std::vector<cert> certs;
  
  transaction_guard guard(app.db, false);
  
  revision_id rid(idx(args, 0)());
  N(app.db.revision_exists(rid), F("No such revision %s") % rid);
  hexenc<id> ident(rid.inner());

  std::vector< revision<cert> > ts;
  app.db.get_revision_certs(rid, ts);
  for (size_t i = 0; i < ts.size(); ++i)
    certs.push_back(idx(ts, i).inner());

  {
    std::set<rsa_keypair_id> checked;      
    for (size_t i = 0; i < certs.size(); ++i)
      {
        if (checked.find(idx(certs, i).key) == checked.end() &&
            !app.db.public_key_exists(idx(certs, i).key))
          P(F("warning: no public key '%s' found in database\n")
            % idx(certs, i).key);
        checked.insert(idx(certs, i).key);
      }
  }
        
  // Make the output deterministic; this is useful for the test suite, in
  // particular.
  std::sort(certs.begin(), certs.end());

  basic_io::printer pr;

  for (size_t i = 0; i < certs.size(); ++i)
    {
      basic_io::stanza st;
      cert_status status = check_cert(app, idx(certs, i));
      cert_value tv;      
      cert_name name = idx(certs, i).name();
      std::set<rsa_keypair_id> signers;

      decode_base64(idx(certs, i).value, tv);

      rsa_keypair_id keyid = idx(certs, i).key();
      signers.insert(keyid);

      bool trusted = app.lua.hook_get_revision_cert_trust(signers, ident,
                                                          name, tv);

      st.push_str_pair("key", keyid());

      std::string stat;
      switch (status)
        {
        case cert_ok:
          stat = "ok";
          break;
        case cert_bad:
          stat = "bad";
          break;
        case cert_unknown:
          stat = "unknown";
          break;
        }
      st.push_str_pair("signature", stat);

      st.push_str_pair("name", name());
      st.push_str_pair("value", tv());
      st.push_str_pair("trust", (trusted ? "trusted" : "untrusted"));
=======
      output << " " << i->second.pre_id
             << " " << i->second.post_id
             << " " << i->first;

      // FIXME: it's possible that a directory was deleted and a file
      // was added in it's place (or vice-versa) so we need something
      // like pre/post node type indicators rather than a simple path
      // suffix! ugh.

      output << path_suffix;
>>>>>>> b5298ea9

      output << endl;
    }
}

// Name: get_revision
// Arguments:
//   1: a revision id (optional, determined from the workspace if
//      non-existant)
// Added in: 1.0

// Purpose: Prints change information for the specified revision id.
//   There are several changes that are described; each of these is
//   described by a different basic_io stanza. The first string pair
//   of each stanza indicates the type of change represented.
//
//   All stanzas are formatted by basic_io. Stanzas are separated
//   by a blank line. Values will be escaped, '\' to '\\' and
//   '"' to '\"'.
//
//   Possible values of this first value are along with an ordered list of
//   basic_io formatted stanzas that will be provided are:
//
//   'format_version'
//         used in case this format ever needs to change.
//         format: ('format_version', the string "1")
//         occurs: exactly once
//   'new_manifest'
//         represents the new manifest associated with the revision.
//         format: ('new_manifest', manifest id)
//         occurs: exactly one
//   'old_revision'
//         represents a parent revision.
//         format: ('old_revision', revision id)
//         occurs: either one or two times
//   'delete
//         represents a file or directory that was deleted.
//         format: ('delete', path)
//         occurs: zero or more times
//   'rename'
//         represents a file or directory that was renamed.
//         format: ('rename, old filename), ('to', new filename)
//         occurs: zero or more times
//   'add_dir'
//         represents a directory that was added.
//         format: ('add_dir, path)
//         occurs: zero or more times
//   'add_file'
//         represents a file that was added.
//         format: ('add_file', path), ('content', file id)
//         occurs: zero or more times
//   'patch'
//         represents a file that was modified.
//         format: ('patch', filename), ('from', file id), ('to', file id)
//         occurs: zero or more times
//   'clear'
//         represents an attr that was removed.
//         format: ('clear', filename), ('attr', attr name)
//         occurs: zero or more times
//   'set'
//         represents an attr whose value was changed.
//         format: ('set', filename), ('attr', attr name), ('value', attr value)
//         occurs: zero or more times
//
//   These stanzas will always occur in the order listed here; stanzas of
//   the same type will be sorted by the filename they refer to.
// Error conditions: If the revision specified is unknown or invalid
// prints an error message to stderr and exits with status 1.
AUTOMATE(get_revision, N_("[REVID]"))
{
  if (args.size() > 1)
    throw usage(help_name);

  temp_node_id_source nis;
  revision_data dat;
  revision_id ident;

  if (args.size() == 0)
    {
      roster_t old_roster, new_roster;
      revision_id old_revision_id;
      revision_set rev;

      app.require_workspace();
      get_base_and_current_roster_shape(old_roster, new_roster, nis, app);
      update_current_roster_from_filesystem(new_roster, app);

      get_revision_id(old_revision_id);
      make_revision_set(old_revision_id, old_roster, new_roster, rev);

      calculate_ident(rev, ident);
      write_revision_set(rev, dat);
    }
  else
    {
      ident = revision_id(idx(args, 0)());
      N(app.db.revision_exists(ident),
        F("no revision %s found in database") % ident);
      app.db.get_revision(ident, dat);
    }

  L(FL("dumping revision %s") % ident);
  output.write(dat.inner()().data(), dat.inner()().size());
}

// Name: get_base_revision_id
// Arguments: none
// Added in: 2.0
// Purpose: Prints the revision id the current workspace is based
//   on. This is the value stored in _MTN/revision
// Error conditions: If no workspace book keeping _MTN directory is found,
//   prints an error message to stderr, and exits with status 1.
AUTOMATE(get_base_revision_id, N_(""))
{
  if (args.size() > 0)
    throw usage(help_name);

  app.require_workspace();

  revision_id rid;
  get_revision_id(rid);
  output << rid << endl;
}

// Name: get_current_revision_id
// Arguments: none
// Added in: 2.0
// Purpose: Prints the revision id of the current workspace. This is the
//   id of the revision that would be committed by an unrestricted
//   commit calculated from _MTN/revision, _MTN/work and any edits to
//   files in the workspace.
// Error conditions: If no workspace book keeping _MTN directory is found,
//   prints an error message to stderr, and exits with status 1.
AUTOMATE(get_current_revision_id, N_(""))
{
  if (args.size() > 0)
    throw usage(help_name);

  app.require_workspace();

  roster_t old_roster, new_roster;
  revision_id old_revision_id, new_revision_id;
  revision_set rev;
  temp_node_id_source nis;

  app.require_workspace();
  get_base_and_current_roster_shape(old_roster, new_roster, nis, app);
  update_current_roster_from_filesystem(new_roster, app);

  get_revision_id(old_revision_id);
  make_revision_set(old_revision_id, old_roster, new_roster, rev);

  calculate_ident(rev, new_revision_id);

  output << new_revision_id << endl;
}

// Name: get_manifest_of
// Arguments:
//   1: a revision id (optional, determined from the workspace if not given)
// Added in: 2.0
// Purpose: Prints the contents of the manifest associated with the
//   given revision ID.
//
// Output format:
//   There is one basic_io stanza for each file or directory in the
//   manifest.
//
//   All stanzas are formatted by basic_io. Stanzas are separated
//   by a blank line. Values will be escaped, '\' to '\\' and
//   '"' to '\"'.
//
//   Possible values of this first value are along with an ordered list of
//   basic_io formatted stanzas that will be provided are:
//
//   'format_version'
//         used in case this format ever needs to change.
//         format: ('format_version', the string "1")
//         occurs: exactly once
//   'dir':
//         represents a directory.  The path "" (the empty string) is used
//         to represent the root of the tree.
//         format: ('dir', pathname)
//         occurs: one or more times
//   'file':
//         represents a file.
//         format: ('file', pathname), ('content', file id)
//         occurs: zero or more times
//
//   In addition, 'dir' and 'file' stanzas may have attr information
//   included.  These are appended to the stanza below the basic
//   dir/file information, with one line describing each attr.  These
//   lines take the form ('attr', attr name, attr value).
//
//   Stanzas are sorted by the path string.
//
// Error conditions: If the revision ID specified is unknown or
// invalid prints an error message to stderr and exits with status 1.
AUTOMATE(get_manifest_of, N_("[REVID]"))
{
  if (args.size() > 1)
    throw usage(help_name);

  roster_data dat;
  manifest_id mid;
  roster_t old_roster, new_roster;
  temp_node_id_source nis;

  if (args.size() == 0)
    {
      revision_id old_revision_id;

      app.require_workspace();
      get_base_and_current_roster_shape(old_roster, new_roster, nis, app);
      update_current_roster_from_filesystem(new_roster, app);
    }
  else
    {
      revision_id rid = revision_id(idx(args, 0)());
      N(app.db.revision_exists(rid),
        F("no revision %s found in database") % rid);
      app.db.get_roster(rid, new_roster);
    }

  calculate_ident(new_roster, mid);
  write_manifest_of_roster(new_roster, dat);
  L(FL("dumping manifest %s") % mid);
  output.write(dat.inner()().data(), dat.inner()().size());
}


// Name: get_file
// Arguments:
//   1: a file id
// Added in: 1.0
// Purpose: Prints the contents of the specified file.
//
// Output format: The file contents are output without modification.
//
// Error conditions: If the file id specified is unknown or invalid prints
// an error message to stderr and exits with status 1.
AUTOMATE(get_file, N_("FILEID"))
{
  if (args.size() != 1)
    throw usage(help_name);

  file_id ident(idx(args, 0)());
  N(app.db.file_version_exists(ident),
    F("no file version %s found in database") % ident);

  file_data dat;
  L(FL("dumping file %s") % ident);
  app.db.get_file_version(ident, dat);
  output.write(dat.inner()().data(), dat.inner()().size());
}

// Name: packet_for_rdata
// Arguments:
//   1: a revision id
// Added in: 2.0
// Purpose: Prints the revision data in packet format
//
// Output format: revision data in "monotone read" compatible packet
//   format
//
// Error conditions: If the revision id specified is unknown or
// invalid prints an error message to stderr and exits with status 1.
AUTOMATE(packet_for_rdata, N_("REVID"))
{
  if (args.size() != 1)
    throw usage(help_name);

  packet_writer pw(output);

  revision_id r_id(idx(args, 0)());
  revision_data r_data;

  N(app.db.revision_exists(r_id),
    F("no such revision '%s'") % r_id);
  app.db.get_revision(r_id, r_data);
  pw.consume_revision_data(r_id,r_data);
}

// Name: packets_for_certs
// Arguments:
//   1: a revision id
// Added in: 2.0
// Purpose: Prints the certs associated with a revision in packet format
//
// Output format: certs in "monotone read" compatible packet format
//
// Error conditions: If the revision id specified is unknown or
// invalid prints an error message to stderr and exits with status 1.
AUTOMATE(packets_for_certs, N_("REVID"))
{
  if (args.size() != 1)
    throw usage(help_name);

  packet_writer pw(output);

  revision_id r_id(idx(args, 0)());
  vector< revision<cert> > certs;

  N(app.db.revision_exists(r_id),
    F("no such revision '%s'") % r_id);
  app.db.get_revision_certs(r_id, certs);
  for (size_t i = 0; i < certs.size(); ++i)
    pw.consume_revision_cert(idx(certs,i));
}

// Name: packet_for_fdata
// Arguments:
//   1: a file id
// Added in: 2.0
// Purpose: Prints the file data in packet format
//
// Output format: file data in "monotone read" compatible packet format
//
// Error conditions: If the file id specified is unknown or invalid
// prints an error message to stderr and exits with status 1.
AUTOMATE(packet_for_fdata, N_("FILEID"))
{
  if (args.size() != 1)
    throw usage(help_name);

  packet_writer pw(output);

  file_id f_id(idx(args, 0)());
  file_data f_data;

  N(app.db.file_version_exists(f_id),
    F("no such file '%s'") % f_id);
  app.db.get_file_version(f_id, f_data);
  pw.consume_file_data(f_id,f_data);
}

// Name: packet_for_fdelta
// Arguments:
//   1: a file id
//   2: a file id
// Added in: 2.0
// Purpose: Prints the file delta in packet format
//
// Output format: file delta in "monotone read" compatible packet format
//
// Error conditions: If any of the file ids specified are unknown or
// invalid prints an error message to stderr and exits with status 1.
AUTOMATE(packet_for_fdelta, N_("OLD_FILE NEW_FILE"))
{
  if (args.size() != 2)
    throw usage(help_name);

  packet_writer pw(output);

  file_id f_old_id(idx(args, 0)());
  file_id f_new_id(idx(args, 1)());
  file_data f_old_data, f_new_data;

  N(app.db.file_version_exists(f_old_id),
    F("no such revision '%s'") % f_old_id);
  N(app.db.file_version_exists(f_new_id),
    F("no such revision '%s'") % f_new_id);
  app.db.get_file_version(f_old_id, f_old_data);
  app.db.get_file_version(f_new_id, f_new_data);
  delta del;
  diff(f_old_data.inner(), f_new_data.inner(), del);
  pw.consume_file_delta(f_old_id, f_new_id, file_delta(del));
}

// Name: common_ancestors
// Arguments:
//   1 or more revision ids
// Added in: 2.1
// Purpose: Prints all revisions which are ancestors of all of the
//   revisions given as arguments.
// Output format: A list of revision ids, in hexadecimal, each
//   followed by a newline.  Revisions are printed in alphabetically
//   sorted order.
// Error conditions: If any of the revisions do not exist, prints
//   nothing to stdout, prints an error message to stderr, and exits
//   with status 1.
AUTOMATE(common_ancestors, N_("REV1 [REV2 [REV3 [...]]]"))
{
  if (args.size() == 0)
    throw usage(help_name);

  set<revision_id> ancestors, common_ancestors;
  vector<revision_id> frontier;
  for (vector<utf8>::const_iterator i = args.begin(); i != args.end(); ++i)
    {
      revision_id rid((*i)());
      N(app.db.revision_exists(rid), F("No such revision %s") % rid);
      ancestors.clear();
      ancestors.insert(rid);
      frontier.push_back(rid);
      while (!frontier.empty())
        {
          revision_id rid = frontier.back();
          frontier.pop_back();
          if(!null_id(rid))
            {
              set<revision_id> parents;
              app.db.get_revision_parents(rid, parents);
              for (set<revision_id>::const_iterator i = parents.begin();
                   i != parents.end(); ++i)
                {
                  if (ancestors.find(*i) == ancestors.end())
                    {
                      frontier.push_back(*i);
                      ancestors.insert(*i);
                    }
                }
            }
        }
      if (common_ancestors.empty())
        common_ancestors = ancestors;
      else
        {
          set<revision_id> common;
          set_intersection(ancestors.begin(), ancestors.end(),
                         common_ancestors.begin(), common_ancestors.end(),
                         inserter(common, common.begin()));
          common_ancestors = common;
        }
    }

  for (set<revision_id>::const_iterator i = common_ancestors.begin();
       i != common_ancestors.end(); ++i)
    if (!null_id(*i))
      output << (*i).inner()() << endl;
}

// Name: branches
// Arguments:
//   None
// Added in: 2.2
// Purpose:
//   Prints all branch certs present in the revision graph, that are not
//   excluded by the lua hook 'ignore_branch'.
// Output format:
//   Zero or more lines, each the name of a branch. The lines are printed
//   in alphabetically sorted order.
// Error conditions:
//   None.
AUTOMATE(branches, N_(""))
{
  if (args.size() > 0)
    throw usage(help_name);

  vector<string> names;

  app.db.get_branches(names);
  sort(names.begin(), names.end());

  for (vector<string>::const_iterator i = names.begin();
       i != names.end(); ++i)
    if (!app.lua.hook_ignore_branch(*i))
      output << (*i) << endl;
}

// Local Variables:
// mode: C++
// fill-column: 76
// c-file-style: "gnu"
// indent-tabs-mode: nil
// End:
// vim: et:sw=2:sts=2:ts=2:cino=>2s,{s,\:s,+s,t0,g0,^-2,e-2,n-2,p2s,(0,=s:<|MERGE_RESOLUTION|>--- conflicted
+++ resolved
@@ -26,22 +26,14 @@
 #include "cmd.hh"
 #include "commands.hh"
 #include "constants.hh"
-<<<<<<< HEAD
 #include "inodeprint.hh"
-=======
 #include "keys.hh"
 #include "packet.hh"
->>>>>>> b5298ea9
 #include "restrictions.hh"
 #include "revision.hh"
 #include "transforms.hh"
 #include "vocab.hh"
 
-<<<<<<< HEAD
-using boost::lexical_cast;
-
-static std::string const interface_version = "2.0";
-=======
 using std::allocator;
 using std::basic_ios;
 using std::basic_stringbuf;
@@ -59,8 +51,31 @@
 using std::streamsize;
 using std::string;
 using std::vector;
->>>>>>> b5298ea9
-
+
+using boost::lexical_cast;
+
+static std::string const interface_version = "2.0";
+
+// Name: interface_version
+// Arguments: none
+// Added in: 0.0
+// Purpose: Prints version of automation interface.  Major number increments
+//   whenever a backwards incompatible change is made; minor number increments
+//   whenever any change is made (but is reset when major number increments).
+// Output format: "<decimal number>.<decimal number>\n".  Always matches
+//   "[0-9]+\.[0-9]+\n".
+// Error conditions: None.
+static void
+automate_interface_version(std::vector<utf8> args,
+                           std::string const & help_name,
+                           app_state & app,
+                           std::ostream & output)
+{
+  if (args.size() != 0)
+    throw usage(help_name);
+  
+  output << interface_version << std::endl;
+}
 
 // Name: heads
 // Arguments:
@@ -481,7 +496,6 @@
     output << *i << endl;
 }
 
-<<<<<<< HEAD
 struct node_info 
 { 
   bool exists;
@@ -495,65 +509,14 @@
 
 static void
 get_node_info(roster_t const & roster, split_path const & path, node_info & info)
-=======
-// consider a changeset with the following
-//
-// deletions
-// renames from to
-// additions
-//
-// pre-state  corresponds to deletions and the "from" side of renames
-// post-state corresponds to the "to" side of renames and additions
-// node-state corresponds to the state of the node with the given name
-//
-// pre/post state are related to the path rearrangement in _MTN/work
-// node state is related to the details of the resulting path
-
-struct inventory_item
-{
-  // pre/post rearrangement state
-  enum pstate
-    { UNCHANGED_PATH, ADDED_PATH, DROPPED_PATH, RENAMED_PATH }
-    pre_state, post_state;
-
-  enum nstate
-    { UNCHANGED_NODE, PATCHED_NODE, MISSING_NODE,
-      UNKNOWN_NODE, IGNORED_NODE }
-    node_state;
-
-  size_t pre_id, post_id;
-
-  inventory_item():
-    pre_state(UNCHANGED_PATH), post_state(UNCHANGED_PATH),
-    node_state(UNCHANGED_NODE),
-    pre_id(0), post_id(0) {}
-};
-
-typedef map<split_path, inventory_item> inventory_map;
-typedef map<split_path, split_path> rename_map; // this might be good in cset.hh
-typedef map<split_path, file_id> addition_map;  // ditto
-
-static void
-inventory_pre_state(inventory_map & inventory,
-                    path_set const & paths,
-                    inventory_item::pstate pre_state,
-                    size_t rename_id)
->>>>>>> b5298ea9
 {
   if (roster.has_node(path))
     {
-<<<<<<< HEAD
       node_t node = roster.get_node(path);
       info.exists = true;
       info.id = node->self;
       info.attrs = node->attrs;
       if (is_file_t(node))
-=======
-      L(FL("%d %d %s") % inventory[*i].pre_state % pre_state % file_path(*i));
-      I(inventory[*i].pre_state == inventory_item::UNCHANGED_PATH);
-      inventory[*i].pre_state = pre_state;
-      if (rename_id != 0)
->>>>>>> b5298ea9
         {
           info.type = path::file;
           info.ident = downcast_to_file_t(node)->content;
@@ -579,50 +542,24 @@
 typedef std::map<split_path, inventory_item> inventory_map;
 
 static void
-<<<<<<< HEAD
 inventory_rosters(roster_t const & old_roster, 
                   roster_t const & new_roster,
                   inventory_map & inventory)
-=======
-inventory_post_state(inventory_map & inventory,
-                     path_set const & paths,
-                     inventory_item::pstate post_state,
-                     size_t rename_id)
->>>>>>> b5298ea9
 {
   node_map const & old_nodes = old_roster.all_nodes();
   for (node_map::const_iterator i = old_nodes.begin(); i != old_nodes.end(); ++i)
     {
-<<<<<<< HEAD
       split_path sp;
       old_roster.get_name(i->first, sp);
       get_node_info(old_roster, sp, inventory[sp].old_node);
-=======
-      L(FL("%d %d %s") % inventory[*i].post_state
-        % post_state % file_path(*i));
-      I(inventory[*i].post_state == inventory_item::UNCHANGED_PATH);
-      inventory[*i].post_state = post_state;
-      if (rename_id != 0)
-        {
-          I(inventory[*i].post_id == 0);
-          inventory[*i].post_id = rename_id;
-        }
->>>>>>> b5298ea9
     }
 
   node_map const & new_nodes = new_roster.all_nodes();
   for (node_map::const_iterator i = new_nodes.begin(); i != new_nodes.end(); ++i)
     {
-<<<<<<< HEAD
       split_path sp;
       new_roster.get_name(i->first, sp);
       get_node_info(new_roster, sp, inventory[sp].new_node);
-=======
-      L(FL("%d %d %s") % inventory[*i].node_state
-        % node_state % file_path(*i));
-      I(inventory[*i].node_state == inventory_item::UNCHANGED_NODE);
-      inventory[*i].node_state = node_state;
->>>>>>> b5298ea9
     }
   
 }
@@ -647,7 +584,6 @@
   virtual void visit_file(file_path const & path);
 };
 
-<<<<<<< HEAD
 void
 inventory_itemizer::visit_dir(file_path const & path)
 {
@@ -661,24 +597,10 @@
 {
   split_path sp;
   path.split(sp);
-=======
-  for (rename_map::const_iterator i = renames.begin();
-       i != renames.end(); i++)
-    {
-      old_name.clear();
-      new_name.clear();
->>>>>>> b5298ea9
 
   inventory_item & item = inventory[sp];
 
-<<<<<<< HEAD
   item.fs_type = path::file;
-=======
-      inventory_pre_state(inventory, old_name,
-                          inventory_item::RENAMED_PATH, rename_id);
-      inventory_post_state(inventory, new_name,
-                           inventory_item::RENAMED_PATH, rename_id);
->>>>>>> b5298ea9
 
   if (item.new_node.exists)
     {
@@ -690,20 +612,10 @@
 }
 
 static void
-<<<<<<< HEAD
 inventory_filesystem(app_state & app, inventory_map & inventory)
 {
   inventory_itemizer itemizer(app, inventory);
   walk_tree(file_path(), itemizer);
-=======
-extract_added_file_paths(addition_map const & additions, path_set & paths)
-{
-  for (addition_map::const_iterator i = additions.begin();
-       i != additions.end(); ++i)
-    {
-      paths.insert(i->first);
-    }
->>>>>>> b5298ea9
 }
 
 // Name: inventory
@@ -750,79 +662,23 @@
   app.require_workspace();
 
   temp_node_id_source nis;
-<<<<<<< HEAD
   roster_t old_roster, new_roster;
-=======
-  roster_t base, curr;
-  inventory_map inventory;
-  cset cs; MM(cs);
-  path_set unchanged, changed, missing, known, unknown, ignored;
-
-  get_base_and_current_roster_shape(base, curr, nis, app);
-  make_cset(base, curr, cs);
-
-  // The current roster (curr) has the complete set of registered nodes
-  // conveniently with unchanged sha1 hash values.
-
-  // The cset (cs) has the list of drops/renames/adds that have
-  // occurred between the two rosters along with an empty list of
-  // deltas.  this list is empty only because the current roster used
-  // to generate the cset does not have current hash values as
-  // recorded on the filesystem (because get_..._shape was used to
-  // build it).
-
-  path_set nodes_added(cs.dirs_added);
-  extract_added_file_paths(cs.files_added, nodes_added);
-
-  inventory_pre_state(inventory, cs.nodes_deleted,
-                      inventory_item::DROPPED_PATH, 0);
-  inventory_renames(inventory, cs.nodes_renamed);
-  inventory_post_state(inventory, nodes_added,
-                       inventory_item::ADDED_PATH, 0);
->>>>>>> b5298ea9
 
   get_base_and_current_roster_shape(old_roster, new_roster, nis, app);
 
-<<<<<<< HEAD
   inventory_map inventory;
 
   inventory_rosters(old_roster, new_roster, inventory);
   inventory_filesystem(app, inventory);
-=======
-  path_restriction mask(app);
-  file_itemizer u(app, known, unknown, ignored, mask);
-  walk_tree(file_path(), u);
-
-  inventory_node_state(inventory, unchanged,
-                       inventory_item::UNCHANGED_NODE);
-
-  inventory_node_state(inventory, changed,
-                       inventory_item::PATCHED_NODE);
-
-  inventory_node_state(inventory, missing,
-                       inventory_item::MISSING_NODE);
-
-  inventory_node_state(inventory, unknown,
-                       inventory_item::UNKNOWN_NODE);
-
-  inventory_node_state(inventory, ignored,
-                       inventory_item::IGNORED_NODE);
->>>>>>> b5298ea9
 
   basic_io::printer pr;
 
-<<<<<<< HEAD
   for (inventory_map::const_iterator i = inventory.begin(); i != inventory.end(); 
        ++i)
-=======
-  for (inventory_map::const_iterator i = inventory.begin();
-       i != inventory.end(); ++i)
->>>>>>> b5298ea9
     {
       basic_io::stanza st;
       inventory_item const & item = i->second;
 
-<<<<<<< HEAD
       st.push_file_pair("path", i->first);
 
       if (item.old_node.exists)
@@ -837,17 +693,6 @@
             case path::directory: st.push_str_pair("old_type", "directory"); break;
             case path::nonexistent: I(false);
             }
-=======
-      string path_suffix;
-
-      if (curr.has_node(i->first))
-        {
-          // Explicitly skip the root dir for now. The trailing / dir
-          // format isn't going to work here.
-          node_t n = curr.get_node(i->first);
-          if (is_root_dir_t(n)) continue;
-          if (is_dir_t(n)) path_suffix = "/";
->>>>>>> b5298ea9
         }
 
       if (item.new_node.exists)
@@ -864,32 +709,19 @@
             }
         }
 
-<<<<<<< HEAD
       switch (item.fs_type)
-=======
-      switch (i->second.pre_state)
->>>>>>> b5298ea9
         {
         case path::file: st.push_str_pair("fs_type", "file"); break;
         case path::directory: st.push_str_pair("fs_type", "directory"); break;
         case path::nonexistent: st.push_str_pair("fs_type", "none"); break;
         }
 
-<<<<<<< HEAD
       if (item.fs_type == path::nonexistent)
-=======
-      switch (i->second.post_state)
->>>>>>> b5298ea9
         {
           if (item.new_node.exists)
             st.push_str_pair("status", "missing");
         }
-<<<<<<< HEAD
       else // exists on filesystem
-=======
-
-      switch (i->second.node_state)
->>>>>>> b5298ea9
         {
           if (!item.new_node.exists)
             {
@@ -905,7 +737,6 @@
             st.push_str_pair("status", "known");
         }
 
-<<<<<<< HEAD
       // note that we have three sources of information here
       //
       // the old roster
@@ -964,110 +795,51 @@
   output.write(pr.buf.data(), pr.buf.size());
 }
 
-// Name: certs
-// Arguments:
-//   1: a revision id
-// Added in: 1.0
-// Purpose: Prints all certificates associated with the given revision ID.
-//   Each certificate is contained in a basic IO stanza. For each certificate, 
-//   the following values are provided:
-//   
-//   'key' : a string indicating the key used to sign this certificate.
-//   'signature': a string indicating the status of the signature. Possible 
-//   values of this string are:
-//     'ok'        : the signature is correct
-//     'bad'       : the signature is invalid
-//     'unknown'   : signature was made with an unknown key
-//   'name' : the name of this certificate
-//   'value' : the value of this certificate
-//   'trust' : is this certificate trusted by the defined trust metric
-//   Possible values of this string are:
-//     'trusted'   : this certificate is trusted
-//     'untrusted' : this certificate is not trusted
-//
-// Output format: All stanzas are formatted by basic_io. Stanzas are seperated 
-// by a blank line. Values will be escaped, '\' -> '\\' and '"' -> '\"'.
-//
-// Error conditions: If a certificate is signed with an unknown public key, a 
-// warning message is printed to stderr. If the revision specified is unknown 
-// or invalid prints an error message to stderr and exits with status 1.
-static void
-automate_certs(std::vector<utf8> args,
-                 std::string const & help_name,
-                 app_state & app,
-                 std::ostream & output)
-{
-  if (args.size() != 1)
-    throw usage(help_name);
-
-  std::vector<cert> certs;
-  
-  transaction_guard guard(app.db, false);
-  
-  revision_id rid(idx(args, 0)());
-  N(app.db.revision_exists(rid), F("No such revision %s") % rid);
-  hexenc<id> ident(rid.inner());
-
-  std::vector< revision<cert> > ts;
-  app.db.get_revision_certs(rid, ts);
-  for (size_t i = 0; i < ts.size(); ++i)
-    certs.push_back(idx(ts, i).inner());
-
-  {
-    std::set<rsa_keypair_id> checked;      
-    for (size_t i = 0; i < certs.size(); ++i)
-      {
-        if (checked.find(idx(certs, i).key) == checked.end() &&
-            !app.db.public_key_exists(idx(certs, i).key))
-          P(F("warning: no public key '%s' found in database\n")
-            % idx(certs, i).key);
-        checked.insert(idx(certs, i).key);
-      }
-  }
-        
-  // Make the output deterministic; this is useful for the test suite, in
-  // particular.
-  std::sort(certs.begin(), certs.end());
-
-  basic_io::printer pr;
-
-  for (size_t i = 0; i < certs.size(); ++i)
-    {
-      basic_io::stanza st;
-      cert_status status = check_cert(app, idx(certs, i));
-      cert_value tv;      
-      cert_name name = idx(certs, i).name();
-      std::set<rsa_keypair_id> signers;
-
-      decode_base64(idx(certs, i).value, tv);
-
-      rsa_keypair_id keyid = idx(certs, i).key();
-      signers.insert(keyid);
-
-      bool trusted = app.lua.hook_get_revision_cert_trust(signers, ident,
-                                                          name, tv);
-
-      st.push_str_pair("key", keyid());
-
-      std::string stat;
-      switch (status)
-        {
-        case cert_ok:
-          stat = "ok";
-          break;
-        case cert_bad:
-          stat = "bad";
-          break;
-        case cert_unknown:
-          stat = "unknown";
-          break;
-        }
-      st.push_str_pair("signature", stat);
-
-      st.push_str_pair("name", name());
-      st.push_str_pair("value", tv());
-      st.push_str_pair("trust", (trusted ? "trusted" : "untrusted"));
-=======
+  for (inventory_map::const_iterator i = inventory.begin();
+       i != inventory.end(); ++i)
+    {
+
+      string path_suffix;
+
+      if (curr.has_node(i->first))
+        {
+          // Explicitly skip the root dir for now. The trailing / dir
+          // format isn't going to work here.
+          node_t n = curr.get_node(i->first);
+          if (is_root_dir_t(n)) continue;
+          if (is_dir_t(n)) path_suffix = "/";
+        }
+      else if (directory_exists(file_path(i->first)))
+        {
+          path_suffix = "/";
+        }
+
+      switch (i->second.pre_state)
+        {
+        case inventory_item::UNCHANGED_PATH: output << " "; break;
+        case inventory_item::DROPPED_PATH: output << "D"; break;
+        case inventory_item::RENAMED_PATH: output << "R"; break;
+        default: I(false); // invalid pre_state
+        }
+
+      switch (i->second.post_state)
+        {
+        case inventory_item::UNCHANGED_PATH: output << " "; break;
+        case inventory_item::RENAMED_PATH: output << "R"; break;
+        case inventory_item::ADDED_PATH:   output << "A"; break;
+        default: I(false); // invalid post_state
+        }
+
+      switch (i->second.node_state)
+        {
+        case inventory_item::UNCHANGED_NODE: output << " "; break;
+        case inventory_item::PATCHED_NODE: output << "P"; break;
+        case inventory_item::UNKNOWN_NODE: output << "U"; break;
+        case inventory_item::IGNORED_NODE: output << "I"; break;
+        case inventory_item::MISSING_NODE: output << "M"; break;
+        default: I(false); // invalid node_state
+        }
+
       output << " " << i->second.pre_id
              << " " << i->second.post_id
              << " " << i->first;
@@ -1078,7 +850,6 @@
       // suffix! ugh.
 
       output << path_suffix;
->>>>>>> b5298ea9
 
       output << endl;
     }
