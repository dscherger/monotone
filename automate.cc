// Copyright (C) 2004, 2007 Nathaniel Smith <njs@pobox.com>
// Copyright (C) 2007 - 2008 Stephen Leake <stephen_leake@stephe-leake.org>
//
// This program is made available under the GNU GPL version 2.0 or
// greater. See the accompanying file COPYING for details.
//
// This program is distributed WITHOUT ANY WARRANTY; without even the
// implied warranty of MERCHANTABILITY or FITNESS FOR A PARTICULAR
// PURPOSE.

#include "base.hh"
#include <algorithm>
#include <iterator>
#include <sstream>
#include <unistd.h>
#include "vector.hh"

#include <boost/bind.hpp>
#include <boost/function.hpp>
#include <boost/lexical_cast.hpp>
#include <boost/tuple/tuple.hpp>

#include "app_state.hh"
#include "basic_io.hh"
#include "cert.hh"
#include "cmd.hh"
#include "commands.hh"
#include "constants.hh"
#include "inodeprint.hh"
#include "keys.hh"
#include "file_io.hh"
#include "packet.hh"
#include "restrictions.hh"
#include "revision.hh"
#include "transforms.hh"
#include "vocab.hh"
#include "globish.hh"
#include "charset.hh"
#include "safe_map.hh"

using std::allocator;
using std::basic_ios;
using std::basic_stringbuf;
using std::char_traits;
using std::inserter;
using std::make_pair;
using std::map;
using std::multimap;
using std::ostream;
using std::ostringstream;
using std::pair;
using std::set;
using std::sort;
using std::streamsize;
using std::string;
using std::vector;


// Name: heads
// Arguments:
//   1: branch name (optional, default branch is used if non-existant)
// Added in: 0.0
// Purpose: Prints the heads of the given branch.
// Output format: A list of revision ids, in hexadecimal, each followed by a
//   newline. Revision ids are printed in alphabetically sorted order.
// Error conditions: If the branch does not exist, prints nothing.  (There are
//   no heads.)
CMD_AUTOMATE(heads, N_("[BRANCH]"),
             N_("Prints the heads of the given branch"),
             "",
             options::opts::none)
{
  N(args.size() < 2,
    F("wrong argument count"));

  CMD_REQUIRES_DATABASE(app);
  
  system_path database_option;
  branch_name branch_option;
  rsa_keypair_id key_option;
  system_path keydir_option;
  app.work.get_ws_options(database_option, branch_option,
                          key_option, keydir_option);

  if (args.size() == 1 ) {
    // branchname was explicitly given, use that
    branch_option = branch_name(idx(args, 0)());
  }
  set<revision_id> heads;
  app.get_project().get_branch_heads(branch_option, heads);
  for (set<revision_id>::const_iterator i = heads.begin(); i != heads.end(); ++i)
    output << (*i).inner()() << '\n';
}

// Name: ancestors
// Arguments:
//   1 or more: revision ids
// Added in: 0.2
// Purpose: Prints the ancestors (exclusive) of the given revisions
// Output format: A list of revision ids, in hexadecimal, each followed by a
//   newline. Revision ids are printed in alphabetically sorted order.
// Error conditions: If any of the revisions do not exist, prints nothing to
//   stdout, prints an error message to stderr, and exits with status 1.
CMD_AUTOMATE(ancestors, N_("REV1 [REV2 [REV3 [...]]]"),
             N_("Prints the ancestors of the given revisions"),
             "",
             options::opts::none)
{
  N(args.size() > 0,
    F("wrong argument count"));

  CMD_REQUIRES_DATABASE(app);

  set<revision_id> ancestors;
  vector<revision_id> frontier;
  for (args_vector::const_iterator i = args.begin(); i != args.end(); ++i)
    {
      revision_id rid((*i)());
      N(db.revision_exists(rid), F("No such revision %s") % rid);
      frontier.push_back(rid);
    }
  while (!frontier.empty())
    {
      revision_id rid = frontier.back();
      frontier.pop_back();
      if(!null_id(rid)) {
        set<revision_id> parents;
        db.get_revision_parents(rid, parents);
        for (set<revision_id>::const_iterator i = parents.begin();
             i != parents.end(); ++i)
          {
            if (ancestors.find(*i) == ancestors.end())
              {
                frontier.push_back(*i);
                ancestors.insert(*i);
              }
          }
      }
    }
  for (set<revision_id>::const_iterator i = ancestors.begin();
       i != ancestors.end(); ++i)
    if (!null_id(*i))
      output << (*i).inner()() << '\n';
}


// Name: descendents
// Arguments:
//   1 or more: revision ids
// Added in: 0.1
// Purpose: Prints the descendents (exclusive) of the given revisions
// Output format: A list of revision ids, in hexadecimal, each followed by a
//   newline. Revision ids are printed in alphabetically sorted order.
// Error conditions: If any of the revisions do not exist, prints nothing to
//   stdout, prints an error message to stderr, and exits with status 1.
CMD_AUTOMATE(descendents, N_("REV1 [REV2 [REV3 [...]]]"),
             N_("Prints the descendents of the given revisions"),
             "",
             options::opts::none)
{
  N(args.size() > 0,
    F("wrong argument count"));

  CMD_REQUIRES_DATABASE(app);

  set<revision_id> descendents;
  vector<revision_id> frontier;
  for (args_vector::const_iterator i = args.begin(); i != args.end(); ++i)
    {
      revision_id rid((*i)());
      N(db.revision_exists(rid), F("No such revision %s") % rid);
      frontier.push_back(rid);
    }
  while (!frontier.empty())
    {
      revision_id rid = frontier.back();
      frontier.pop_back();
      set<revision_id> children;
      db.get_revision_children(rid, children);
      for (set<revision_id>::const_iterator i = children.begin();
           i != children.end(); ++i)
        {
          if (descendents.find(*i) == descendents.end())
            {
              frontier.push_back(*i);
              descendents.insert(*i);
            }
        }
    }
  for (set<revision_id>::const_iterator i = descendents.begin();
       i != descendents.end(); ++i)
    output << (*i).inner()() << '\n';
}


// Name: erase_ancestors
// Arguments:
//   0 or more: revision ids
// Added in: 0.1
// Purpose: Prints all arguments, except those that are an ancestor of some
//   other argument.  One way to think about this is that it prints the
//   minimal elements of the given set, under the ordering imposed by the
//   "child of" relation.  Another way to think of it is if the arguments were
//   a branch, then we print the heads of that branch.
// Output format: A list of revision ids, in hexadecimal, each followed by a
//   newline.  Revision ids are printed in alphabetically sorted order.
// Error conditions: If any of the revisions do not exist, prints nothing to
//   stdout, prints an error message to stderr, and exits with status 1.
CMD_AUTOMATE(erase_ancestors, N_("[REV1 [REV2 [REV3 [...]]]]"),
             N_("Erases the ancestors in a list of revisions"),
             "",
             options::opts::none)
{
  CMD_REQUIRES_DATABASE(app);

  set<revision_id> revs;
  for (args_vector::const_iterator i = args.begin(); i != args.end(); ++i)
    {
      revision_id rid((*i)());
      N(db.revision_exists(rid), F("No such revision %s") % rid);
      revs.insert(rid);
    }
  erase_ancestors(revs, db);
  for (set<revision_id>::const_iterator i = revs.begin(); i != revs.end(); ++i)
    output << (*i).inner()() << '\n';
}

// Name: toposort
// Arguments:
//   0 or more: revision ids
// Added in: 0.1
// Purpose: Prints all arguments, topologically sorted.  I.e., if A is an
//   ancestor of B, then A will appear before B in the output list.
// Output format: A list of revision ids, in hexadecimal, each followed by a
//   newline.  Revisions are printed in topologically sorted order.
// Error conditions: If any of the revisions do not exist, prints nothing to
//   stdout, prints an error message to stderr, and exits with status 1.
CMD_AUTOMATE(toposort, N_("[REV1 [REV2 [REV3 [...]]]]"),
             N_("Topologically sorts a list of revisions"),
             "",
             options::opts::none)
{
  CMD_REQUIRES_DATABASE(app);

  set<revision_id> revs;
  for (args_vector::const_iterator i = args.begin(); i != args.end(); ++i)
    {
      revision_id rid((*i)());
      N(db.revision_exists(rid), F("No such revision %s") % rid);
      revs.insert(rid);
    }
  vector<revision_id> sorted;
  toposort(revs, sorted, db);
  for (vector<revision_id>::const_iterator i = sorted.begin();
       i != sorted.end(); ++i)
    output << (*i).inner()() << '\n';
}

// Name: ancestry_difference
// Arguments:
//   1: a revision id
//   0 or more further arguments: also revision ids
// Added in: 0.1
// Purpose: Prints all ancestors of the first revision A, that are not also
//   ancestors of the other revision ids, the "Bs".  For purposes of this
//   command, "ancestor" is an inclusive term; that is, A is an ancestor of
//   one of the Bs, it will not be printed, but otherwise, it will be; and
//   none of the Bs will ever be printed.  If A is a new revision, and Bs are
//   revisions that you have processed before, then this command tells you
//   which revisions are new since then.
// Output format: A list of revision ids, in hexadecimal, each followed by a
//   newline.  Revisions are printed in topologically sorted order.
// Error conditions: If any of the revisions do not exist, prints nothing to
//   stdout, prints an error message to stderr, and exits with status 1.
CMD_AUTOMATE(ancestry_difference, N_("NEW_REV [OLD_REV1 [OLD_REV2 [...]]]"),
             N_("Lists the ancestors of the first revision given, not in "
                "the others"),
             "",
             options::opts::none)
{
  N(args.size() > 0,
    F("wrong argument count"));

  CMD_REQUIRES_DATABASE(app);

  revision_id a;
  set<revision_id> bs;
  args_vector::const_iterator i = args.begin();
  a = revision_id((*i)());
  N(db.revision_exists(a), F("No such revision %s") % a);
  for (++i; i != args.end(); ++i)
    {
      revision_id b((*i)());
      N(db.revision_exists(b), F("No such revision %s") % b);
      bs.insert(b);
    }
  set<revision_id> ancestors;
  ancestry_difference(a, bs, ancestors, db);

  vector<revision_id> sorted;
  toposort(ancestors, sorted, db);
  for (vector<revision_id>::const_iterator i = sorted.begin();
       i != sorted.end(); ++i)
    output << (*i).inner()() << '\n';
}

// Name: leaves
// Arguments:
//   None
// Added in: 0.1
// Purpose: Prints the leaves of the revision graph, i.e., all revisions that
//   have no children.  This is similar, but not identical to the
//   functionality of 'heads', which prints every revision in a branch, that
//   has no descendents in that branch.  If every revision in the database was
//   in the same branch, then they would be identical.  Generally, every leaf
//   is the head of some branch, but not every branch head is a leaf.
// Output format: A list of revision ids, in hexadecimal, each followed by a
//   newline.  Revision ids are printed in alphabetically sorted order.
// Error conditions: None.
CMD_AUTOMATE(leaves, "",
             N_("Lists the leaves of the revision graph"),
             "",
             options::opts::none)
{
  N(args.size() == 0,
    F("no arguments needed"));

  CMD_REQUIRES_DATABASE(app);

  set<revision_id> leaves;
  db.get_leaves(leaves);
  for (set<revision_id>::const_iterator i = leaves.begin();
       i != leaves.end(); ++i)
    output << (*i).inner()() << '\n';
}

// Name: roots
// Arguments:
//   None
// Added in: 4.3
// Purpose: Prints the roots of the revision graph, i.e. all revisions that
//   have no parents.
// Output format: A list of revision ids, in hexadecimal, each followed by a
//   newline.  Revision ids are printed in alphabetically sorted order.
// Error conditions: None.
CMD_AUTOMATE(roots, "",
             N_("Lists the roots of the revision graph"),
             "",
             options::opts::none)
{
  N(args.size() == 0,
    F("no arguments needed"));

  CMD_REQUIRES_DATABASE(app);

  // the real root revisions are the children of one single imaginary root
  // with an empty revision id
  set<revision_id> roots;
  revision_id nullid;
  db.get_revision_children(nullid, roots);
  for (set<revision_id>::const_iterator i = roots.begin();
       i != roots.end(); ++i)
      output << i->inner()() << '\n';
}

// Name: parents
// Arguments:
//   1: a revision id
// Added in: 0.2
// Purpose: Prints the immediate ancestors of the given revision, i.e., the
//   parents.
// Output format: A list of revision ids, in hexadecimal, each followed by a
//   newline.  Revision ids are printed in alphabetically sorted order.
// Error conditions: If the revision does not exist, prints nothing to stdout,
//   prints an error message to stderr, and exits with status 1.
CMD_AUTOMATE(parents, N_("REV"),
             N_("Prints the parents of a revision"),
             "",
             options::opts::none)
{
  N(args.size() == 1,
    F("wrong argument count"));

  CMD_REQUIRES_DATABASE(app);

  revision_id rid(idx(args, 0)());
  N(db.revision_exists(rid), F("No such revision %s") % rid);
  set<revision_id> parents;
  db.get_revision_parents(rid, parents);
  for (set<revision_id>::const_iterator i = parents.begin();
       i != parents.end(); ++i)
      if (!null_id(*i))
          output << (*i).inner()() << '\n';
}

// Name: children
// Arguments:
//   1: a revision id
// Added in: 0.2
// Purpose: Prints the immediate descendents of the given revision, i.e., the
//   children.
// Output format: A list of revision ids, in hexadecimal, each followed by a
//   newline.  Revision ids are printed in alphabetically sorted order.
// Error conditions: If the revision does not exist, prints nothing to stdout,
//   prints an error message to stderr, and exits with status 1.
CMD_AUTOMATE(children, N_("REV"),
             N_("Prints the children of a revision"),
             "",
             options::opts::none)
{
  N(args.size() == 1,
    F("wrong argument count"));

  CMD_REQUIRES_DATABASE(app);

  revision_id rid(idx(args, 0)());
  N(db.revision_exists(rid), F("No such revision %s") % rid);
  set<revision_id> children;
  db.get_revision_children(rid, children);
  for (set<revision_id>::const_iterator i = children.begin();
       i != children.end(); ++i)
      if (!null_id(*i))
          output << (*i).inner()() << '\n';
}

// Name: graph
// Arguments:
//   None
// Added in: 0.2
// Purpose: Prints out the complete ancestry graph of this database.
// Output format:
//   Each line begins with a revision id.  Following this are zero or more
//   space-prefixed revision ids.  Each revision id after the first is a
//   parent (in the sense of 'automate parents') of the first.  For instance,
//   the following are valid lines:
//     07804171823d963f78d6a0ff1763d694dd74ff40
//     07804171823d963f78d6a0ff1763d694dd74ff40 79d755c197e54dd3db65751d3803833d4cbf0d01
//     07804171823d963f78d6a0ff1763d694dd74ff40 79d755c197e54dd3db65751d3803833d4cbf0d01 a02e7a1390e3e4745c31be922f03f56450c13dce
//   The first would indicate that 07804171823d963f78d6a0ff1763d694dd74ff40
//   was a root node; the second would indicate that it had one parent, and
//   the third would indicate that it had two parents, i.e., was a merge.
//
//   The output as a whole is alphabetically sorted; additionally, the parents
//   within each line are alphabetically sorted.
// Error conditions: None.
CMD_AUTOMATE(graph, "",
             N_("Prints the complete ancestry graph"),
             "",
             options::opts::none)
{
  N(args.size() == 0,
    F("no arguments needed"));

  CMD_REQUIRES_DATABASE(app);

  multimap<revision_id, revision_id> edges_mmap;
  map<revision_id, set<revision_id> > child_to_parents;

  db.get_revision_ancestry(edges_mmap);

  for (multimap<revision_id, revision_id>::const_iterator i = edges_mmap.begin();
       i != edges_mmap.end(); ++i)
    {
      if (child_to_parents.find(i->second) == child_to_parents.end())
        child_to_parents.insert(make_pair(i->second, set<revision_id>()));
      if (null_id(i->first))
        continue;
      map<revision_id, set<revision_id> >::iterator
        j = child_to_parents.find(i->second);
      I(j->first == i->second);
      j->second.insert(i->first);
    }

  for (map<revision_id, set<revision_id> >::const_iterator
         i = child_to_parents.begin();
       i != child_to_parents.end(); ++i)
    {
      output << (i->first).inner()();
      for (set<revision_id>::const_iterator j = i->second.begin();
           j != i->second.end(); ++j)
        output << ' ' << (*j).inner()();
      output << '\n';
    }
}

// Name: select
// Arguments:
//   1: selector
// Added in: 0.2
// Purpose: Prints all the revisions that match the given selector.
// Output format: A list of revision ids, in hexadecimal, each followed by a
//   newline. Revision ids are printed in alphabetically sorted order.
// Error conditions: None.
CMD_AUTOMATE(select, N_("SELECTOR"),
             N_("Lists the revisions that match a selector"),
             "",
             options::opts::none)
{
  N(args.size() == 1,
    F("wrong argument count"));

  CMD_REQUIRES_DATABASE(app);

  vector<pair<selectors::selector_type, string> >
    sels(selectors::parse_selector(args[0](), db));

  // we jam through an "empty" selection on sel_ident type
  set<string> completions;
  selectors::selector_type ty = selectors::sel_ident;
  selectors::complete_selector("", sels, ty, completions, db);

  for (set<string>::const_iterator i = completions.begin();
       i != completions.end(); ++i)
    output << *i << '\n';
}

struct node_info
{
  bool exists;
  // true if node_id is present in corresponding roster with the inventory map file_path
  // false if not present, or present with a different file_path
  // rest of data in this struct is invalid if false.
  node_id id;
  path::status type;
  file_id ident;
  full_attr_map_t attrs;

  node_info() : exists(false), type(path::nonexistent) {}
};

static void
get_node_info(node_t const & node, node_info & info)
{
  info.exists = true;
  info.id = node->self;
  info.attrs = node->attrs;
  if (is_file_t(node))
    {
      info.type = path::file;
      info.ident = downcast_to_file_t(node)->content;
    }
  else if (is_dir_t(node))
    info.type = path::directory;
  else
    I(false);
}

struct inventory_item
{
  // Records information about a pair of nodes with the same node_id in the
  // old roster and new roster, and the corresponding path in the
  // filesystem.
  node_info old_node;
  node_info new_node;
  file_path old_path;
  file_path new_path;

  path::status fs_type;
  file_id fs_ident;

  inventory_item() : fs_type(path::nonexistent) {}
};

typedef std::map<file_path, inventory_item> inventory_map;
// file_path will typically be an existing filesystem file, but in the case
// of a dropped or rename_source file it is only in the old roster, and in
// the case of a file added --bookkeep_only or rename_target
// --bookkeep_only, it is only in the new roster.

static void
inventory_rosters(roster_t const & old_roster,
                  roster_t const & new_roster,
                  node_restriction const & mask,
                  inventory_map & inventory)
{
  std::map<int, file_path> old_paths;
  std::map<int, file_path> new_paths;

  node_map const & old_nodes = old_roster.all_nodes();
  for (node_map::const_iterator i = old_nodes.begin(); i != old_nodes.end(); ++i)
    {
      if (mask.includes(old_roster, i->first))
        {
          file_path fp;
          old_roster.get_name(i->first, fp);
          get_node_info(old_roster.get_node(i->first), inventory[fp].old_node);
          old_paths[inventory[fp].old_node.id] = fp;
        }
    }

  node_map const & new_nodes = new_roster.all_nodes();
  for (node_map::const_iterator i = new_nodes.begin(); i != new_nodes.end(); ++i)
    {
      if (mask.includes(new_roster, i->first))
        {
          file_path fp;
          new_roster.get_name(i->first, fp);
          get_node_info(new_roster.get_node(i->first), inventory[fp].new_node);
          new_paths[inventory[fp].new_node.id] = fp;
        }
    }

  std::map<int, file_path>::iterator i;
  for (i = old_paths.begin(); i != old_paths.end(); ++i)
    {
      if (new_paths.find(i->first) == new_paths.end())
        {
          // There is no new node available; this is either a drop or a
          // rename to outside the current path restriction.

          if (new_roster.has_node (i->first))
            {
              // record rename to outside restriction
              new_roster.get_name (i->first, inventory[i->second].new_path);
              continue;
            }
          else
            // drop; no new path
            continue;
        }

      file_path old_path(i->second);
      file_path new_path(new_paths[i->first]);

      // both paths are identical, no rename
      if (old_path == new_path)
        continue;

      // record rename
      inventory[new_path].old_path = old_path;
      inventory[old_path].new_path = new_path;
    }

  // Now look for new_paths that are renames from outside the current
  // restriction, and thus are not in old_paths.
  // FIXME: only need this if restriction is not null
  for (i = new_paths.begin(); i != new_paths.end(); ++i)
    {
      if (old_paths.find(i->first) == old_paths.end())
        {
          // There is no old node available; this is either added or a
          // rename from outside the current path restriction.

          if (old_roster.has_node (i->first))
            {
              // record rename from outside restriction
              old_roster.get_name (i->first, inventory[i->second].old_path);
            }
          else
            // added; no old path
            continue;
        }
    }
}

struct inventory_itemizer : public tree_walker
{
  path_restriction const & mask;
  inventory_map & inventory;
  inodeprint_map ipm;

  inventory_itemizer(path_restriction const & m, inventory_map & i,
                     workspace & work) :
    mask(m), inventory(i)
  {
    if (work.in_inodeprints_mode())
      {
        data dat;
        work.read_inodeprints(dat);
        read_inodeprint_map(dat, ipm);
      }
  }
  virtual bool visit_dir(file_path const & path);
  virtual void visit_file(file_path const & path);
};

bool
inventory_itemizer::visit_dir(file_path const & path)
{
  if(mask.includes(path))
    {
      inventory[path].fs_type = path::directory;
    }
  // don't recurse into ignored subdirectories
  return not app.lua.hook_ignore_file(path);
}

void
inventory_itemizer::visit_file(file_path const & path)
{
  if (mask.includes(path))
    {
      inventory_item & item = inventory[path];

      item.fs_type = path::file;

      if (item.new_node.exists)
        {
          if (inodeprint_unchanged(ipm, path))
            item.fs_ident = item.old_node.ident;
          else
            ident_existing_file(path, item.fs_ident);
        }
    }
}

static void
inventory_filesystem(path_restriction const & mask, inventory_map & inventory,
                     workspace & work)
{
  inventory_itemizer itemizer(mask, inventory, work);
  file_path const root;
  // The constructor file_path() returns ""; the root directory. walk_tree
  // does not visit that node, so set fs_type now, if it meets the
  // restriction.
  if (mask.includes(root))
    {
      inventory[root].fs_type = path::directory;
    }
  walk_tree(root, itemizer);
}

namespace
{
  namespace syms
  {
    symbol const path("path");
    symbol const old_type("old_type");
    symbol const new_type("new_type");
    symbol const fs_type("fs_type");
    symbol const old_path("old_path");
    symbol const new_path("new_path");
    symbol const status("status");
    symbol const changes("changes");
  }
}

static void
inventory_print_states(workspace & work, file_path const & fs_path,
                       inventory_item const & item, roster_t const & old_roster,
                       roster_t const & new_roster, basic_io::stanza & st,
                       bool & ignored, bool & unknown, bool & unchanged)
{
  std::vector<std::string> states;

  ignored = false;
  unknown = false;
  unchanged = false;

  // if both nodes exist, the only interesting case is
  // when the node ids aren't equal (so we have different nodes
  // with one and the same path in the old and the new roster)
  if (item.old_node.exists &&
      item.new_node.exists &&
      item.old_node.id != item.new_node.id)
    {
        if (new_roster.has_node(item.old_node.id))
          states.push_back("rename_source");
        else
          states.push_back("dropped");

        if (old_roster.has_node(item.new_node.id))
          states.push_back("rename_target");
        else
          states.push_back("added");
    }
  // this can be either a drop or a renamed item
  else if (item.old_node.exists &&
          !item.new_node.exists)
    {
      if (new_roster.has_node(item.old_node.id))
        states.push_back("rename_source");
      else
        states.push_back("dropped");
    }
  // this can be either an add or a renamed item
  else if (!item.old_node.exists &&
            item.new_node.exists)
    {
      if (old_roster.has_node(item.new_node.id))
        states.push_back("rename_target");
      else
        states.push_back("added");
    }

  // check the state of the file system item
  if (item.fs_type == path::nonexistent)
    {
      if (item.new_node.exists)
        states.push_back("missing");
    }
  else // exists on filesystem
    {
      if (!item.new_node.exists)
        {
<<<<<<< HEAD
          if (app.lua.hook_ignore_file(fs_path))
            {
              states.push_back("ignored");
              ignored = true;
            }
=======
          if (work.ignore_file(fs_path))
            states.push_back("ignored");
>>>>>>> 79ea7734
          else
            {
              states.push_back("unknown");
              unknown = true;
            }
        }
      else if (item.new_node.type != item.fs_type)
        states.push_back("invalid");
      else
        {
          states.push_back("known");
          unchanged = true;
        }
    }

  st.push_str_multi(syms::status, states);
}

static void
inventory_print_changes(inventory_item const & item, roster_t const & old_roster,
                        basic_io::stanza & st, bool & unchanged)
{
  // old nodes do not have any recorded content changes and attributes,
  // so we can't print anything for them here
  if (!item.new_node.exists)
    return;

  std::vector<string> changes;

  // this is an existing item
  if (old_roster.has_node(item.new_node.id))
    {
      // check if the content has changed - this makes only sense for files
      // for which we can get the content id of both new and old nodes.
      if (item.new_node.type == path::file && item.fs_type != path::nonexistent)
        {
          file_t old_file = downcast_to_file_t(old_roster.get_node(item.new_node.id));

          switch (item.old_node.type)
            {
            case path::file:
            case path::nonexistent:
              // A file can be nonexistent due to mtn drop, user delete, mtn
              // rename, or user rename. If it was drop or delete, it would
              // not be in the new roster, and we would not get here. So
              // it's a rename, and we can get the content. This lets us
              // check if a user has edited a file after renaming it.
              if (item.fs_ident != old_file->content)
                changes.push_back("content");
              break;

            case path::directory:
              break;
            }
        }

      // now look for changed attributes
      node_t old_node = old_roster.get_node(item.new_node.id);
      if (old_node->attrs != item.new_node.attrs)
        changes.push_back("attrs");
    }
  else
    {
      // FIXME: paranoia: shall we I(new_roster.has_node(item.new_node.id)) here?

      // this is apparently a new item, if it is a file it gets at least
      // the "content" marker and we also check for recorded attributes
      if (item.new_node.type == path::file)
        changes.push_back("content");

      if (item.new_node.attrs.size() > 0)
        changes.push_back("attrs");
    }

  if (!changes.empty())
    {
      st.push_str_multi(syms::changes, changes);
      unchanged = false;
    }
}

// Name: inventory
// Arguments: [PATH]...
// Added in: 1.0
// Modified to basic_io in: 4.1

// Purpose: Prints a summary of every file or directory found in the
//   workspace or its associated base manifest.

// See monotone.texi for output format description.
//
// Error conditions: If no workspace book keeping _MTN directory is found,
//   prints an error message to stderr, and exits with status 1.

CMD_AUTOMATE(inventory,  N_("[PATH]..."),
             N_("Prints a summary of files found in the workspace"),
             "",
             options::opts::depth |
             options::opts::exclude |
             options::opts::no_ignored |
             options::opts::no_unknown |
             options::opts::no_unchanged)
{
  CMD_REQUIRES_DATABASE(app);
  CMD_REQUIRES_WORKSPACE(app);

  parent_map parents;
  work.get_parent_rosters(parents);
  // for now, until we've figured out what the format could look like
  // and what conceptional model we can implement
  // see: http://www.venge.net/mtn-wiki/MultiParentWorkspaceFallout
  N(parents.size() == 1,
    F("this command can only be used in a single-parent workspace"));

  roster_t new_roster, old_roster = parent_roster(parents.begin());
  temp_node_id_source nis;

  work.get_current_roster_shape(new_roster, nis);

  inventory_map inventory;
  vector<file_path> includes = args_to_paths(args);
  vector<file_path> excludes = args_to_paths(app.opts.exclude_patterns);

  node_restriction nmask(includes, excludes, app.opts.depth,
                         old_roster, new_roster, app.work);
  inventory_rosters(old_roster, new_roster, nmask, inventory);

  path_restriction pmask(includes, excludes, app.opts.depth, app.work);
  inventory_filesystem(pmask, inventory, app.work);

  basic_io::printer pr;

  for (inventory_map::const_iterator i = inventory.begin(); i != inventory.end();
       ++i)
    {
      bool print_this, ignored, unknown, unchanged;
      basic_io::stanza st;
      inventory_item const & item = i->second;

      st.push_file_pair(syms::path, i->first);

      if (item.old_node.exists)
        {
          switch (item.old_node.type)
            {
            case path::file: st.push_str_pair(syms::old_type, "file"); break;
            case path::directory: st.push_str_pair(syms::old_type, "directory"); break;
            case path::nonexistent: I(false);
            }

          if (item.new_path.as_internal().length() > 0)
            // new_path is only present if different from either inventory map path or old_path
            st.push_file_pair(syms::new_path, item.new_path);
        }

      if (item.new_node.exists)
        {
          switch (item.new_node.type)
            {
            case path::file: st.push_str_pair(syms::new_type, "file"); break;
            case path::directory: st.push_str_pair(syms::new_type, "directory"); break;
            case path::nonexistent: I(false);
            }

          if (item.old_path.as_internal().length() > 0)
            st.push_file_pair(syms::old_path, item.old_path);
        }

      switch (item.fs_type)
        {
        case path::file: st.push_str_pair(syms::fs_type, "file"); break;
        case path::directory: st.push_str_pair(syms::fs_type, "directory"); break;
        case path::nonexistent: st.push_str_pair(syms::fs_type, "none"); break;
        }

<<<<<<< HEAD
      inventory_print_states(app, i->first, item, old_roster, new_roster, st, ignored, unknown, unchanged);
      inventory_print_changes(item, old_roster, st, unchanged);

      print_this = true;

      if (ignored && app.opts.no_ignored)
        print_this = false;

      if (unknown && app.opts.no_unknown)
        print_this = false;

      if (unchanged && app.opts.no_unchanged)
        print_this = false;
=======
      inventory_print_states(app.work, i->first, item,
                             old_roster, new_roster, st);
      inventory_print_changes(item, old_roster, st);
>>>>>>> 79ea7734

      if (print_this)
        pr.print_stanza(st);
    }

  output.write(pr.buf.data(), pr.buf.size());
}

// Name: get_revision
// Arguments:
//   1: a revision id (optional, determined from the workspace if
//      non-existant)
// Added in: 1.0

// Purpose: Prints change information for the specified revision id.
//   There are several changes that are described; each of these is
//   described by a different basic_io stanza. The first string pair
//   of each stanza indicates the type of change represented.
//
//   All stanzas are formatted by basic_io. Stanzas are separated
//   by a blank line. Values will be escaped, '\' to '\\' and
//   '"' to '\"'.
//
//   Possible values of this first value are along with an ordered list of
//   basic_io formatted stanzas that will be provided are:
//
//   'format_version'
//         used in case this format ever needs to change.
//         format: ('format_version', the string "1")
//         occurs: exactly once
//   'new_manifest'
//         represents the new manifest associated with the revision.
//         format: ('new_manifest', manifest id)
//         occurs: exactly one
//   'old_revision'
//         represents a parent revision.
//         format: ('old_revision', revision id)
//         occurs: either one or two times
//   'delete
//         represents a file or directory that was deleted.
//         format: ('delete', path)
//         occurs: zero or more times
//   'rename'
//         represents a file or directory that was renamed.
//         format: ('rename, old filename), ('to', new filename)
//         occurs: zero or more times
//   'add_dir'
//         represents a directory that was added.
//         format: ('add_dir, path)
//         occurs: zero or more times
//   'add_file'
//         represents a file that was added.
//         format: ('add_file', path), ('content', file id)
//         occurs: zero or more times
//   'patch'
//         represents a file that was modified.
//         format: ('patch', filename), ('from', file id), ('to', file id)
//         occurs: zero or more times
//   'clear'
//         represents an attr that was removed.
//         format: ('clear', filename), ('attr', attr name)
//         occurs: zero or more times
//   'set'
//         represents an attr whose value was changed.
//         format: ('set', filename), ('attr', attr name), ('value', attr value)
//         occurs: zero or more times
//
//   These stanzas will always occur in the order listed here; stanzas of
//   the same type will be sorted by the filename they refer to.
// Error conditions: If the revision specified is unknown or invalid
// prints an error message to stderr and exits with status 1.
CMD_AUTOMATE(get_revision, N_("[REVID]"),
             N_("Shows change information for a revision"),
             "",
             options::opts::none)
{
  N(args.size() < 2,
    F("wrong argument count"));

  CMD_REQUIRES_DATABASE(app);

  temp_node_id_source nis;
  revision_data dat;
  revision_id ident;

  if (args.size() == 0)
    {
      CMD_REQUIRES_WORKSPACE(app);

      roster_t new_roster;
      parent_map old_rosters;
      revision_t rev;

      work.get_parent_rosters(old_rosters);
      work.get_current_roster_shape(new_roster, nis);
      work.update_current_roster_from_filesystem(new_roster);

      make_revision(old_rosters, new_roster, rev);
      calculate_ident(rev, ident);
      write_revision(rev, dat);
    }
  else
    {
      ident = revision_id(idx(args, 0)());
      N(db.revision_exists(ident),
        F("no revision %s found in database") % ident);
      db.get_revision(ident, dat);
    }

  L(FL("dumping revision %s") % ident);
  output.write(dat.inner()().data(), dat.inner()().size());
}

// Name: get_base_revision_id
// Arguments: none
// Added in: 2.0
// Purpose: Prints the revision id the current workspace is based
//   on. This is the value stored in _MTN/revision
// Error conditions: If no workspace book keeping _MTN directory is found,
//   prints an error message to stderr, and exits with status 1.
CMD_AUTOMATE(get_base_revision_id, "",
             N_("Shows the revision on which the workspace is based"),
             "",
             options::opts::none)
{
  N(args.size() == 0,
    F("no arguments needed"));

  CMD_REQUIRES_WORKSPACE(app);

  parent_map parents;
  work.get_parent_rosters(parents);
  N(parents.size() == 1,
    F("this command can only be used in a single-parent workspace"));

  output << parent_id(parents.begin()) << '\n';
}

// Name: get_current_revision_id
// Arguments: none
// Added in: 2.0
// Purpose: Prints the revision id of the current workspace. This is the
//   id of the revision that would be committed by an unrestricted
//   commit calculated from _MTN/revision, _MTN/work and any edits to
//   files in the workspace.
// Error conditions: If no workspace book keeping _MTN directory is found,
//   prints an error message to stderr, and exits with status 1.
CMD_AUTOMATE(get_current_revision_id, "",
             N_("Shows the revision of the current workspace"),
             "",
             options::opts::none)
{
  N(args.size() == 0,
    F("no arguments needed"));

  CMD_REQUIRES_WORKSPACE(app);

  parent_map parents;
  roster_t new_roster;
  revision_id new_revision_id;
  revision_t rev;
  temp_node_id_source nis;

  work.get_current_roster_shape(new_roster, nis);
  work.update_current_roster_from_filesystem(new_roster);

  work.get_parent_rosters(parents);
  make_revision(parents, new_roster, rev);

  calculate_ident(rev, new_revision_id);

  output << new_revision_id << '\n';
}

// Name: get_manifest_of
// Arguments:
//   1: a revision id (optional, determined from the workspace if not given)
// Added in: 2.0
// Purpose: Prints the contents of the manifest associated with the
//   given revision ID.
//
// Output format:
//   There is one basic_io stanza for each file or directory in the
//   manifest.
//
//   All stanzas are formatted by basic_io. Stanzas are separated
//   by a blank line. Values will be escaped, '\' to '\\' and
//   '"' to '\"'.
//
//   Possible values of this first value are along with an ordered list of
//   basic_io formatted stanzas that will be provided are:
//
//   'format_version'
//         used in case this format ever needs to change.
//         format: ('format_version', the string "1")
//         occurs: exactly once
//   'dir':
//         represents a directory.  The path "" (the empty string) is used
//         to represent the root of the tree.
//         format: ('dir', pathname)
//         occurs: one or more times
//   'file':
//         represents a file.
//         format: ('file', pathname), ('content', file id)
//         occurs: zero or more times
//
//   In addition, 'dir' and 'file' stanzas may have attr information
//   included.  These are appended to the stanza below the basic
//   dir/file information, with one line describing each attr.  These
//   lines take the form ('attr', attr name, attr value).
//
//   Stanzas are sorted by the path string.
//
// Error conditions: If the revision ID specified is unknown or
// invalid prints an error message to stderr and exits with status 1.
CMD_AUTOMATE(get_manifest_of, N_("[REVID]"),
             N_("Shows the manifest associated with a revision"),
             "",
             options::opts::none)
{
  N(args.size() < 2,
    F("wrong argument count"));

  manifest_data dat;
  manifest_id mid;
  roster_t new_roster;

  if (args.size() == 0)
    {
      CMD_REQUIRES_WORKSPACE(app);

      temp_node_id_source nis;

      work.get_current_roster_shape(new_roster, nis);
      work.update_current_roster_from_filesystem(new_roster);
    }
  else
    {
      CMD_REQUIRES_DATABASE(app);

      revision_id rid = revision_id(idx(args, 0)());
      N(db.revision_exists(rid),
        F("no revision %s found in database") % rid);
      db.get_roster(rid, new_roster);
    }

  calculate_ident(new_roster, mid);
  write_manifest_of_roster(new_roster, dat);
  L(FL("dumping manifest %s") % mid);
  output.write(dat.inner()().data(), dat.inner()().size());
}


// Name: packet_for_rdata
// Arguments:
//   1: a revision id
// Added in: 2.0
// Purpose: Prints the revision data in packet format
//
// Output format: revision data in "monotone read" compatible packet
//   format
//
// Error conditions: If the revision id specified is unknown or
// invalid prints an error message to stderr and exits with status 1.
CMD_AUTOMATE(packet_for_rdata, N_("REVID"),
             N_("Prints the revision data in packet format"),
             "",
             options::opts::none)
{
  N(args.size() == 1,
    F("wrong argument count"));

  CMD_REQUIRES_DATABASE(app);

  packet_writer pw(output);

  revision_id r_id(idx(args, 0)());
  revision_data r_data;

  N(db.revision_exists(r_id),
    F("no such revision '%s'") % r_id);
  db.get_revision(r_id, r_data);
  pw.consume_revision_data(r_id,r_data);
}

// Name: packets_for_certs
// Arguments:
//   1: a revision id
// Added in: 2.0
// Purpose: Prints the certs associated with a revision in packet format
//
// Output format: certs in "monotone read" compatible packet format
//
// Error conditions: If the revision id specified is unknown or
// invalid prints an error message to stderr and exits with status 1.
CMD_AUTOMATE(packets_for_certs, N_("REVID"),
             N_("Prints the certs associated with a revision in "
                "packet format"),
             "",
             options::opts::none)
{
  N(args.size() == 1,
    F("wrong argument count"));

  CMD_REQUIRES_DATABASE(app);

  packet_writer pw(output);

  revision_id r_id(idx(args, 0)());
  vector< revision<cert> > certs;

  N(db.revision_exists(r_id),
    F("no such revision '%s'") % r_id);
  app.get_project().get_revision_certs(r_id, certs);
  for (size_t i = 0; i < certs.size(); ++i)
    pw.consume_revision_cert(idx(certs,i));
}

// Name: packet_for_fdata
// Arguments:
//   1: a file id
// Added in: 2.0
// Purpose: Prints the file data in packet format
//
// Output format: file data in "monotone read" compatible packet format
//
// Error conditions: If the file id specified is unknown or invalid
// prints an error message to stderr and exits with status 1.
CMD_AUTOMATE(packet_for_fdata, N_("FILEID"),
             N_("Prints the file data in packet format"),
             "",
             options::opts::none)
{
  N(args.size() == 1,
    F("wrong argument count"));

  CMD_REQUIRES_DATABASE(app);

  packet_writer pw(output);

  file_id f_id(idx(args, 0)());
  file_data f_data;

  N(db.file_version_exists(f_id),
    F("no such file '%s'") % f_id);
  db.get_file_version(f_id, f_data);
  pw.consume_file_data(f_id,f_data);
}

// Name: packet_for_fdelta
// Arguments:
//   1: a file id
//   2: a file id
// Added in: 2.0
// Purpose: Prints the file delta in packet format
//
// Output format: file delta in "monotone read" compatible packet format
//
// Error conditions: If any of the file ids specified are unknown or
// invalid prints an error message to stderr and exits with status 1.
CMD_AUTOMATE(packet_for_fdelta, N_("OLD_FILE NEW_FILE"),
             N_("Prints the file delta in packet format"),
             "",
             options::opts::none)
{
  N(args.size() == 2,
    F("wrong argument count"));

  CMD_REQUIRES_DATABASE(app);

  packet_writer pw(output);

  file_id f_old_id(idx(args, 0)());
  file_id f_new_id(idx(args, 1)());
  file_data f_old_data, f_new_data;

  N(db.file_version_exists(f_old_id),
    F("no such revision '%s'") % f_old_id);
  N(db.file_version_exists(f_new_id),
    F("no such revision '%s'") % f_new_id);
  db.get_file_version(f_old_id, f_old_data);
  db.get_file_version(f_new_id, f_new_data);
  delta del;
  diff(f_old_data.inner(), f_new_data.inner(), del);
  pw.consume_file_delta(f_old_id, f_new_id, file_delta(del));
}

// Name: common_ancestors
// Arguments:
//   1 or more revision ids
// Added in: 2.1
// Purpose: Prints all revisions which are ancestors of all of the
//   revisions given as arguments.
// Output format: A list of revision ids, in hexadecimal, each
//   followed by a newline.  Revisions are printed in alphabetically
//   sorted order.
// Error conditions: If any of the revisions do not exist, prints
//   nothing to stdout, prints an error message to stderr, and exits
//   with status 1.
CMD_AUTOMATE(common_ancestors, N_("REV1 [REV2 [REV3 [...]]]"),
             N_("Prints revisions that are common ancestors of a list "
                "of revisions"),
             "",
             options::opts::none)
{
  N(args.size() > 0,
    F("wrong argument count"));

  CMD_REQUIRES_DATABASE(app);

  set<revision_id> ancestors, common_ancestors;
  vector<revision_id> frontier;
  for (args_vector::const_iterator i = args.begin(); i != args.end(); ++i)
    {
      revision_id rid((*i)());
      N(db.revision_exists(rid), F("No such revision %s") % rid);
      ancestors.clear();
      ancestors.insert(rid);
      frontier.push_back(rid);
      while (!frontier.empty())
        {
          revision_id rid = frontier.back();
          frontier.pop_back();
          if(!null_id(rid))
            {
              set<revision_id> parents;
              db.get_revision_parents(rid, parents);
              for (set<revision_id>::const_iterator i = parents.begin();
                   i != parents.end(); ++i)
                {
                  if (ancestors.find(*i) == ancestors.end())
                    {
                      frontier.push_back(*i);
                      ancestors.insert(*i);
                    }
                }
            }
        }
      if (common_ancestors.empty())
        common_ancestors = ancestors;
      else
        {
          set<revision_id> common;
          set_intersection(ancestors.begin(), ancestors.end(),
                         common_ancestors.begin(), common_ancestors.end(),
                         inserter(common, common.begin()));
          common_ancestors = common;
        }
    }

  for (set<revision_id>::const_iterator i = common_ancestors.begin();
       i != common_ancestors.end(); ++i)
    if (!null_id(*i))
      output << (*i).inner()() << '\n';
}

// Name: branches
// Arguments:
//   None
// Added in: 2.2
// Purpose:
//   Prints all branch certs present in the revision graph, that are not
//   excluded by the lua hook 'ignore_branch'.
// Output format:
//   Zero or more lines, each the name of a branch. The lines are printed
//   in alphabetically sorted order.
// Error conditions:
//   None.
CMD_AUTOMATE(branches, "",
             N_("Prints all branch certs in the revision graph"),
             "",
             options::opts::none)
{
  N(args.size() == 0,
    F("no arguments needed"));

  CMD_REQUIRES_DATABASE(app);

  set<branch_name> names;

  app.get_project().get_branch_list(names);

  for (set<branch_name>::const_iterator i = names.begin();
       i != names.end(); ++i)
    {
      // FIXME: should this lua hook be in the database context?
      if (!app.lua.hook_ignore_branch(*i))
        output << (*i) << '\n';
    }
}

// Name: tags
// Arguments:
//   A branch pattern (optional).
// Added in: 2.2
// Purpose:
//   If a branch pattern is given, prints all tags that are attached to
//   revisions on branches matched by the pattern; otherwise prints all tags
//   of the revision graph.
//
//   If a branch name is ignored by means of the lua hook 'ignore_branch',
//   it is neither printed, nor can it be matched by a pattern.
// Output format:
//   There is one basic_io stanza for each tag.
//
//   All stanzas are formatted by basic_io. Stanzas are separated
//   by a blank line. Values will be escaped, '\' to '\\' and
//   '"' to '\"'.
//
//   Each stanza has exactly the following four entries:
//
//   'tag'
//         the value of the tag cert, i.e. the name of the tag
//   'revision'
//         the hexadecimal id of the revision the tag is attached to
//   'signer'
//         the name of the key used to sign the tag cert
//   'branches'
//         a (possibly empty) list of all branches the tagged revision is on
//
//   Stanzas are printed in arbitrary order.
// Error conditions:
//   A run-time exception is thrown for illegal patterns.
CMD_AUTOMATE(tags, N_("[BRANCH_PATTERN]"),
             N_("Prints all tags attached to a set of branches"),
             "",
             options::opts::none)
{
  N(args.size() < 2,
    F("wrong argument count"));

  CMD_REQUIRES_DATABASE(app);

  globish incl("*");
  bool filtering(false);

  if (args.size() == 1) {
    incl = globish(idx(args, 0)());
    filtering = true;
  }

  basic_io::printer prt;
  basic_io::stanza stz;
  stz.push_str_pair(symbol("format_version"), "1");
  prt.print_stanza(stz);

  set<tag_t> tags;
  app.get_project().get_tags(tags);

  for (set<tag_t>::const_iterator tag = tags.begin();
       tag != tags.end(); ++tag)
    {
      set<branch_name> branches;
      app.get_project().get_revision_branches(tag->ident, branches);

      bool show(!filtering);
      vector<string> branch_names;

      for (set<branch_name>::const_iterator branch = branches.begin();
           branch != branches.end(); ++branch)
        {
          // FIXME: again, hook_ignore_branch should probably be in the
          //        database context...
          if (app.lua.hook_ignore_branch(*branch))
            continue;

          if (!show && incl.matches((*branch)()))
            show = true;
          branch_names.push_back((*branch)());
        }

      if (show)
        {
          basic_io::stanza stz;
          stz.push_str_pair(symbol("tag"), tag->name());
          stz.push_hex_pair(symbol("revision"), tag->ident.inner());
          stz.push_str_pair(symbol("signer"), tag->key());
          stz.push_str_multi(symbol("branches"), branch_names);
          prt.print_stanza(stz);
        }
    }
  output.write(prt.buf.data(), prt.buf.size());
}

namespace
{
  namespace syms
  {
    symbol const key("key");
    symbol const signature("signature");
    symbol const name("name");
    symbol const value("value");
    symbol const trust("trust");

    symbol const public_hash("public_hash");
    symbol const private_hash("private_hash");
    symbol const public_location("public_location");
    symbol const private_location("private_location");

    symbol const domain("domain");
    symbol const entry("entry");
  }
};

// Name: genkey
// Arguments:
//   1: the key ID
//   2: the key passphrase
// Added in: 3.1
// Purpose: Generates a key with the given ID and passphrase
//
// Output format: a basic_io stanza for the new key, as for ls keys
//
// Sample output:
//               name "tbrownaw@gmail.com"
//        public_hash [475055ec71ad48f5dfaf875b0fea597b5cbbee64]
//       private_hash [7f76dae3f91bb48f80f1871856d9d519770b7f8a]
//    public_location "database" "keystore"
//   private_location "keystore"
//
// Error conditions: If the passphrase is empty or the key already exists,
// prints an error message to stderr and exits with status 1.
CMD_AUTOMATE(genkey, N_("KEYID PASSPHRASE"),
             N_("Generates a key"),
             "",
             options::opts::none)
{
  N(args.size() == 2,
    F("wrong argument count"));

  CMD_REQUIRES_DATABASE(app);

  rsa_keypair_id ident;
  internalize_rsa_keypair_id(idx(args, 0), ident);

  utf8 passphrase = idx(args, 1);

  key_store & keys = db.get_key_store();
  bool exists = keys.key_pair_exists(ident);
  if (db.database_specified())
    {
      transaction_guard guard(db);
      exists = exists || db.public_key_exists(ident);
      guard.commit();
    }

  N(!exists, F("key '%s' already exists") % ident);

  keypair kp;
  generate_key_pair(kp, passphrase);
  keys.put_key_pair(ident, kp);

  basic_io::printer prt;
  basic_io::stanza stz;
  hexenc<id> privhash, pubhash;
  vector<string> publocs, privlocs;
  key_hash_code(ident, kp.pub, pubhash);
  key_hash_code(ident, kp.priv, privhash);

  publocs.push_back("keystore");
  privlocs.push_back("keystore");

  stz.push_str_pair(syms::name, ident());
  stz.push_hex_pair(syms::public_hash, pubhash);
  stz.push_hex_pair(syms::private_hash, privhash);
  stz.push_str_multi(syms::public_location, publocs);
  stz.push_str_multi(syms::private_location, privlocs);
  prt.print_stanza(stz);

  output.write(prt.buf.data(), prt.buf.size());

}

// Name: get_option
// Arguments:
//   1: an options name
// Added in: 3.1
// Purpose: Show the value of the named option in _MTN/options
//
// Output format: A string
//
// Sample output (for 'mtn automate get_option branch:
//   net.venge.monotone
//
CMD_AUTOMATE(get_option, N_("OPTION"),
             N_("Shows the value of an option"),
             "",
             options::opts::none)
{
  N(args.size() == 1,
    F("wrong argument count"));

  CMD_REQUIRES_WORKSPACE(app);

  system_path database_option;
  branch_name branch_option;
  rsa_keypair_id key_option;
  system_path keydir_option;
  work.get_ws_options(database_option, branch_option,
                      key_option, keydir_option);

  string opt = args[0]();

  if (opt == "database")
    output << database_option << '\n';
  else if (opt == "branch")
    output << branch_option << '\n';
  else if (opt == "key")
    output << key_option << '\n';
  else if (opt == "keydir")
    output << keydir_option << '\n';
  else
    N(false, F("'%s' is not a recognized workspace option") % opt);
}

// Name: get_content_changed
// Arguments:
//   1: a revision ID
//   2: a file name
// Added in: 3.1
// Purpose: Returns a list of revision IDs in which the content
// was most recently changed, relative to the revision ID specified
// in argument 1. This equates to a content mark following
// the *-merge algorithm.
//
// Output format: Zero or more basic_io stanzas, each specifying a
// revision ID for which a content mark is set.
//
//   Each stanza has exactly one entry:
//
//   'content_mark'
//         the hexadecimal id of the revision the content mark is attached to
// Sample output (for 'mtn automate get_content_changed 3bccff99d08421df72519b61a4dded16d1139c33 ChangeLog):
//   content_mark [276264b0b3f1e70fc1835a700e6e61bdbe4c3f2f]
//
CMD_AUTOMATE(get_content_changed, N_("REV FILE"),
             N_("Lists the revisions that changed the content relative "
                "to another revision"),
             "",
             options::opts::none)
{
  N(args.size() == 2,
    F("wrong argument count"));

  CMD_REQUIRES_DATABASE(app);

  roster_t new_roster;
  revision_id ident;
  marking_map mm;

  ident = revision_id(idx(args, 0)());
  N(db.revision_exists(ident),
    F("no revision %s found in database") % ident);
  db.get_roster(ident, new_roster, mm);

  file_path path = file_path_external(idx(args,1));
  N(new_roster.has_node(path),
    F("file %s is unknown for revision %s") % path % ident);

  node_t node = new_roster.get_node(path);
  marking_map::const_iterator m = mm.find(node->self);
  I(m != mm.end());
  marking_t mark = m->second;

  basic_io::printer prt;
  for (set<revision_id>::const_iterator i = mark.file_content.begin();
       i != mark.file_content.end(); ++i)
    {
      basic_io::stanza st;
      st.push_hex_pair(basic_io::syms::content_mark, i->inner());
      prt.print_stanza(st);
    }
    output.write(prt.buf.data(), prt.buf.size());
}

// Name: get_corresponding_path
// Arguments:
//   1: a source revision ID
//   2: a file name (in the source revision)
//   3: a target revision ID
// Added in: 3.1
// Purpose: Given a the file name in the source revision, a filename
// will if possible be returned naming the file in the target revision.
// This allows the same file to be matched between revisions, accounting
// for renames and other changes.
//
// Output format: Zero or one basic_io stanzas. Zero stanzas will be
// output if the file does not exist within the target revision; this is
// not considered an error.
// If the file does exist in the target revision, a single stanza with the
// following details is output.
//
//   The stanza has exactly one entry:
//
//   'file'
//         the file name corresponding to "file name" (arg 2) in the target revision
//
// Sample output (for automate get_corresponding_path 91f25c8ee830b11b52dd356c925161848d4274d0 foo2 dae0d8e3f944c82a9688bcd6af99f5b837b41968; see automate_get_corresponding_path test)
// file "foo"
CMD_AUTOMATE(get_corresponding_path, N_("REV1 FILE REV2"),
             N_("Prints the name of a file in a target revision relative "
                "to a given revision"),
             "",
             options::opts::none)
{
  N(args.size() == 3,
    F("wrong argument count"));

  CMD_REQUIRES_DATABASE(app);

  roster_t new_roster, old_roster;
  revision_id ident, old_ident;

  ident = revision_id(idx(args, 0)());
  N(db.revision_exists(ident),
    F("no revision %s found in database") % ident);
  db.get_roster(ident, new_roster);

  old_ident = revision_id(idx(args, 2)());
  N(db.revision_exists(old_ident),
    F("no revision %s found in database") % old_ident);
  db.get_roster(old_ident, old_roster);

  file_path path = file_path_external(idx(args,1));
  N(new_roster.has_node(path),
    F("file %s is unknown for revision %s") % path % ident);

  node_t node = new_roster.get_node(path);
  basic_io::printer prt;
  if (old_roster.has_node(node->self))
    {
      file_path old_path;
      basic_io::stanza st;
      old_roster.get_name(node->self, old_path);
      st.push_file_pair(basic_io::syms::file, old_path);
      prt.print_stanza(st);
    }
  output.write(prt.buf.data(), prt.buf.size());
}

// Name: put_file
// Arguments:
//   base FILEID (optional)
//   file contents (binary, intended for automate stdio use)
// Added in: 4.1
// Purpose:
//   Store a file in the database.
//   Optionally encode it as a file_delta
// Output format:
//   The ID of the new file (40 digit hex string)
// Error conditions:
//   a runtime exception is thrown if base revision is not available
CMD_AUTOMATE(put_file, N_("[FILEID] CONTENTS"),
             N_("Stores a file in the database"),
             "",
             options::opts::none)
{
  N(args.size() == 1 || args.size() == 2,
    F("wrong argument count"));

  CMD_REQUIRES_DATABASE(app);

  file_id sha1sum;
  transaction_guard tr(db);
  if (args.size() == 1)
    {
      file_data dat(idx(args, 0)());
      calculate_ident(dat, sha1sum);

      db.put_file(sha1sum, dat);
    }
  else if (args.size() == 2)
    {
      file_data dat(idx(args, 1)());
      calculate_ident(dat, sha1sum);
      file_id base_id(idx(args, 0)());
      N(db.file_version_exists(base_id),
        F("no file version %s found in database") % base_id);

      // put_file_version won't do anything if the target ID already exists,
      // but we can save the delta calculation by checking here too
      if (!db.file_version_exists(sha1sum))
        {
          file_data olddat;
          db.get_file_version(base_id, olddat);
          delta del;
          diff(olddat.inner(), dat.inner(), del);

          db.put_file_version(base_id, sha1sum, file_delta(del));
        }
    }
  else I(false);

  tr.commit();
  output << sha1sum << '\n';
}

// Name: put_revision
// Arguments:
//   revision-data
// Added in: 4.1
// Purpose:
//   Store a revision into the database.
// Output format:
//   The ID of the new revision
// Error conditions:
//   none
CMD_AUTOMATE(put_revision, N_("REVISION-DATA"),
             N_("Stores a revision into the database"),
             "",
             options::opts::none)
{
  N(args.size() == 1,
    F("wrong argument count"));

  CMD_REQUIRES_DATABASE(app);

  revision_t rev;
  read_revision(revision_data(idx(args, 0)()), rev);

  // recalculate manifest
  temp_node_id_source nis;
  rev.new_manifest = manifest_id();
  for (edge_map::const_iterator e = rev.edges.begin(); e != rev.edges.end(); ++e)
    {
      // calculate new manifest
      roster_t old_roster;
      if (!null_id(e->first)) db.get_roster(e->first, old_roster);
      roster_t new_roster = old_roster;
      editable_roster_base eros(new_roster, nis);
      e->second->apply_to(eros);
      if (null_id(rev.new_manifest))
        // first edge, initialize manifest
        calculate_ident(new_roster, rev.new_manifest);
      else
        // following edge, make sure that all csets end at the same manifest
        {
          manifest_id calculated;
          calculate_ident(new_roster, calculated);
          I(calculated == rev.new_manifest);
        }
    }

  revision_id id;
  calculate_ident(rev, id);

  // If the database refuses the revision, make sure this is because it's
  // already there.
  E(db.put_revision(id, rev) || db.revision_exists(id),
    F("missing prerequisite for revision %s") % id);

  output << id << '\n';
}

// Name: cert
// Arguments:
//   revision ID
//   certificate name
//   certificate value
// Added in: 4.1
// Purpose:
//   Add a revision certificate (like mtn cert).
// Output format:
//   nothing
// Error conditions:
//   none
CMD_AUTOMATE(cert, N_("REVISION-ID NAME VALUE"),
             N_("Adds a revision certificate"),
             "",
             options::opts::none)
{
  N(args.size() == 3,
    F("wrong argument count"));

  CMD_REQUIRES_DATABASE(app);

  cert c;
  revision_id rid(idx(args, 0)());

  transaction_guard guard(db);
  N(db.revision_exists(rid),
    F("no such revision '%s'") % rid);
  make_simple_cert(rid.inner(), cert_name(idx(args, 1)()),
                   cert_value(idx(args, 2)()), db, c);
  revision<cert> rc(c);
  db.put_revision_cert(rc);
  guard.commit();
}

// Name: get_db_variables
// Arguments:
//   variable domain
// Changes:
//  4.1 (added as 'db_get')
//  7.0 (changed to 'get_db_variables', output is now basic_io)
// Purpose:
//   Retrieves db variables, optionally filtered by DOMAIN
// Output format:
//   basic_io, see the mtn docs for details
// Error conditions:
//   none
CMD_AUTOMATE(get_db_variables, N_("[DOMAIN]"),
             N_("Retrieve database variables"),
             "",
             options::opts::none)
{
  N(args.size() < 2,
    F("wrong argument count"));

  bool filter_by_domain = false;
  var_domain filter;
  if (args.size() == 1)
    {
      filter_by_domain = true;
      filter = var_domain(idx(args, 0)());
    }

  map<var_key, var_value> vars;
  app.db.get_vars(vars);

  var_domain cur_domain;
  basic_io::stanza st;
  basic_io::printer pr;
  bool found_something = false;

  for (map<var_key, var_value>::const_iterator i = vars.begin();
       i != vars.end(); ++i)
    {
      if (filter_by_domain && !(i->first.first == filter))
        continue;

      found_something = true;

      if (cur_domain != i->first.first)
        {
          // check if we need to print a previous stanza
          if (st.entries.size() > 0)
            {
              pr.print_stanza(st);
              st.entries.clear();
            }
          cur_domain = i->first.first;
          st.push_str_pair(syms::domain, cur_domain());
        }

      st.push_str_triple(syms::entry, i->first.second(), i->second());
    }

    N(found_something,
      F("No variables found or invalid domain specified"));

    // print the last stanza
    pr.print_stanza(st);
    output.write(pr.buf.data(), pr.buf.size());
}

// Name: set_db_variable
// Arguments:
//   variable domain
//   variable name
//   veriable value
// Changes:
//   4.1 (added as 'db_set')
//   7.0 (renamed to 'set_db_variable')
// Purpose:
//   Set a database variable (like mtn database set)
// Output format:
//   nothing
// Error conditions:
//   none
CMD_AUTOMATE(set_db_variable, N_("DOMAIN NAME VALUE"),
             N_("Sets a database variable"),
             "",
             options::opts::none)
{
  N(args.size() == 3,
    F("wrong argument count"));

  CMD_REQUIRES_DATABASE(app);

  var_domain domain = var_domain(idx(args, 0)());
  utf8 name = idx(args, 1);
  utf8 value = idx(args, 2);
  var_key key(domain, var_name(name()));
  db.set_var(key, var_value(value()));
}

// Name: drop_db_variables
// Arguments:
//   variable domain
//   variable name
// Changes:
//  7.0 (added)
// Purpose:
//   Drops a database variable (like mtn unset DOMAIN NAME) or all variables
//   within a domain
// Output format:
//   none
// Error conditions:
//   a runtime exception is thrown if the variable was not found
CMD_AUTOMATE(drop_db_variables, N_("DOMAIN [NAME]"),
             N_("Drops a database variable"),
             "",
             options::opts::none)
{
  N(args.size() == 1 || args.size() == 2,
    F("wrong argument count"));

  CMD_REQUIRES_DATABASE(app);

  var_domain domain(idx(args, 0)());

  if (args.size() == 2)
    {
      var_name name(idx(args, 1)());
      var_key  key(domain, name);
      N(db.var_exists(key),
        F("no var with name %s in domain %s") % name % domain);
      db.clear_var(key);
    }
  else
    {
      map<var_key, var_value> vars;
      db.get_vars(vars);
      bool found_something = false;

      for (map<var_key, var_value>::const_iterator i = vars.begin();
           i != vars.end(); ++i)
        {
          if (i->first.first == domain)
            {
              found_something = true;
              db.clear_var(i->first);
            }
        }

      N(found_something,
        F("no variables found in domain %s") % domain);
    }
}

// Local Variables:
// mode: C++
// fill-column: 76
// c-file-style: "gnu"
// indent-tabs-mode: nil
// End:
// vim: et:sw=2:sts=2:ts=2:cino=>2s,{s,\:s,+s,t0,g0,^-2,e-2,n-2,p2s,(0,=s:<|MERGE_RESOLUTION|>--- conflicted
+++ resolved
@@ -658,10 +658,11 @@
   path_restriction const & mask;
   inventory_map & inventory;
   inodeprint_map ipm;
+  workspace & work;
 
   inventory_itemizer(path_restriction const & m, inventory_map & i,
                      workspace & work) :
-    mask(m), inventory(i)
+    mask(m), inventory(i), work(work)
   {
     if (work.in_inodeprints_mode())
       {
@@ -682,7 +683,7 @@
       inventory[path].fs_type = path::directory;
     }
   // don't recurse into ignored subdirectories
-  return not app.lua.hook_ignore_file(path);
+  return !work.ignore_file(path);
 }
 
 void
@@ -793,16 +794,11 @@
     {
       if (!item.new_node.exists)
         {
-<<<<<<< HEAD
-          if (app.lua.hook_ignore_file(fs_path))
+          if (work.ignore_file(fs_path))
             {
               states.push_back("ignored");
               ignored = true;
             }
-=======
-          if (work.ignore_file(fs_path))
-            states.push_back("ignored");
->>>>>>> 79ea7734
           else
             {
               states.push_back("unknown");
@@ -978,8 +974,7 @@
         case path::nonexistent: st.push_str_pair(syms::fs_type, "none"); break;
         }
 
-<<<<<<< HEAD
-      inventory_print_states(app, i->first, item, old_roster, new_roster, st, ignored, unknown, unchanged);
+      inventory_print_states(app.work, i->first, item, old_roster, new_roster, st, ignored, unknown, unchanged);
       inventory_print_changes(item, old_roster, st, unchanged);
 
       print_this = true;
@@ -992,11 +987,6 @@
 
       if (unchanged && app.opts.no_unchanged)
         print_this = false;
-=======
-      inventory_print_states(app.work, i->first, item,
-                             old_roster, new_roster, st);
-      inventory_print_changes(item, old_roster, st);
->>>>>>> 79ea7734
 
       if (print_this)
         pr.print_stanza(st);
