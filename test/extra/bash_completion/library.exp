--- conflicted
+++ resolved
@@ -12,23 +12,12 @@
     }
 }
 
-<<<<<<< HEAD
 set timeout 2
 set env(initial_dir) $initial_dir
 set env(srcdir) $srcdir
-spawn "bash" "--rcfile" "$srcdir/extra/bash_completion/bashrc"
+# some user's ~/.bash_profile start xserver etc; don't do that
+spawn "bash" "--init-file" "/dev/nul" "--rcfile" "$srcdir/extra/bash_completion/bashrc"
 # If there is no completion package, it's no point trying this.
-=======
-send_user "mtn = $mtn\n"
-send_user "initial_dir = $initial_dir\n"
-send_user "PATH = $env(PATH)\n"
-# some user's ~/.bash_profile start xserver etc; don't do that
-spawn "bash" "--init-file" "/dev/nul"
-send "export PS1='@ '\n"
-send "export PS2='_@ '\n"
-send "pwd\n"
-send ". /etc/bash_completion\n"
->>>>>>> fb017c65
 expect {
     -timeout 1
     "No bash completion package present." {
