// copyright (C) 2005 derek scherger <derek@echologic.com>
// all rights reserved.
// licensed to the public under the terms of the GNU GPL (>= 2)
// see the file COPYING for details

#include <map>
#include <string>
#include <vector>

#include "restrictions.hh"
#include "revision.hh"
#include "safe_map.hh"
#include "transforms.hh"

using std::make_pair;
using std::set;

// TODO: add check for relevant rosters to be used by log
//
// i.e.  as log goes back through older and older rosters it may hit one that
// pre-dates any of the nodes in the restriction. the nodes that the restriction
// includes or excludes may not have been born in a sufficiently old roster. at
// this point log should stop because no earlier roster will include these nodes.

static void
make_path_set(vector<utf8> const & args, path_set & paths)
{
  for (vector<utf8>::const_iterator i = args.begin(); i != args.end(); ++i)
    {
      split_path sp;
      file_path_external(*i).split(sp);
      paths.insert(sp);
    }
}

static void
add_paths(map<split_path, path_state> & path_map, 
          path_set const & paths, 
          path_state const state)
{
  for (path_set::const_iterator i = paths.begin(); i != paths.end(); ++i)
    {
      map<split_path, path_state>::iterator p = path_map.find(*i);
      if (p != path_map.end())
        N(p->second == state, 
          F("conflicting include/exclude on path '%s'") % *i);
      else
        path_map.insert(make_pair(*i, state));
    }
}

static void
add_nodes(map<node_id, path_state> & node_map, 
          roster_t const & roster,
          path_set const & paths, 
          path_set & known, 
          path_state const state)
{
  for (path_set::const_iterator i = paths.begin(); i != paths.end(); ++i)
    {
      if (roster.has_node(*i)) 
        {
          known.insert(*i);
          node_id nid = roster.get_node(*i)->self;
          
          map<node_id, path_state>::iterator n = node_map.find(nid);
          if (n != node_map.end())
            N(n->second == state, 
              F("conflicting include/exclude on path '%s'") % *i);
          else
            node_map.insert(make_pair(nid, state));
        }
    }
}

////////////////////////////////////////////////////////////////////////////////
// construction helpers
////////////////////////////////////////////////////////////////////////////////

void
restriction::map_paths(vector<utf8> const & include_args,
                       vector<utf8> const & exclude_args)
{
  make_path_set(include_args, included_paths);
  make_path_set(exclude_args, excluded_paths);

  add_paths(path_map, included_paths, included);
  add_paths(path_map, excluded_paths, excluded);
}

void
restriction::map_nodes(roster_t const & roster)
{
  add_nodes(node_map, roster, included_paths, known_paths, included);
  add_nodes(node_map, roster, excluded_paths, known_paths, excluded);
}

void
restriction::validate()
{
  int bad = 0;

  for (path_set::const_iterator i = included_paths.begin(); 
       i != included_paths.end(); ++i)
    {
      // ignored paths are allowed into the restriction but are not considered
      // invalid if they are found in none of the restriction's rosters
      if (known_paths.find(*i) == known_paths.end())
        {
          file_path fp(*i);
          if (!app.lua.hook_ignore_file(fp))
            {
              bad++;
              W(F("unknown path included %s") % *i);
            }
        }
    }

  for (path_set::const_iterator i = excluded_paths.begin(); 
       i != excluded_paths.end(); ++i)
    {
      if (known_paths.find(*i) == known_paths.end())
        {
          bad++;
          W(F("unknown path excluded %s") % *i);
        }
    }
  
  N(bad == 0, F("%d unknown paths") % bad);
}

////////////////////////////////////////////////////////////////////////////////
// public api
////////////////////////////////////////////////////////////////////////////////

bool
restriction::includes(roster_t const & roster, node_id nid) const
{
  MM(roster);
  I(roster.has_node(nid));

  split_path sp;
  roster.get_name(nid, sp);
  
  // empty restriction includes everything
  if (empty()) 
    {
      L(FL("empty include of nid %d path '%s'") % nid % file_path(sp));
      return true;
    }

  node_id current = nid;
  int depth = 0;

  // FIXME: this uses app.depth+1 because the old semantics of depth=0 were
  // something like "the current directory and its immediate children". it seems
  // somewhat more reasonable here to use depth=0 to mean "exactly this
  // directory" and depth=1 to mean "this directory and its immediate children"

  while (!null_node(current) && (app.depth == -1 || depth <= app.depth + 1)) 
    {
      map<node_id, path_state>::const_iterator r = node_map.find(current);

      if (r != node_map.end()) 
        {
          switch (r->second) 
            {
            case included:
              L(FL("explicit include of nid %d path '%s'") % current % file_path(sp));
              return true;

            case excluded:
              L(FL("explicit exclude of nid %d path '%s'") % current % file_path(sp));
              return false;
            }
        }

      node_t node = roster.get_node(current);
      current = node->parent;
      depth++;
    }

  if (included_paths.empty())
    {
      L(FL("default include of nid %d path '%s'\n") % nid % file_path(sp));
      return true;
    }
  else
    {
      L(FL("default exclude of nid %d path '%s'\n") % nid % file_path(sp));
      return false;
    }
}

bool
restriction::includes(split_path const & sp) const
{
  // empty restriction includes everything
  if (empty()) 
    {
      L(FL("empty include of path '%s'") % file_path(sp));
      return true;
    }

  split_path current(sp);
  int depth = 0;

  // FIXME: this uses app.depth+1 because the old semantics of depth=0 were
  // something like "the current directory and its immediate children". it seems
  // somewhat more reasonable here to use depth=0 to mean "exactly this
  // directory" and depth=1 to mean "this directory and its immediate children"

  while (!current.empty() && (app.depth == -1 || depth <= app.depth + 1))
    {
      map<split_path, path_state>::const_iterator r = path_map.find(current);

      if (r != path_map.end())
        {
          switch (r->second) 
            {
            case included:
              L(FL("explicit include of path '%s'") % file_path(sp));
              return true;

            case excluded:
              L(FL("explicit exclude of path '%s'") % file_path(sp));
              return false;
            }
        }

      current.pop_back();
      depth++;
    }

  if (included_paths.empty())
    {
      L(FL("default include of path '%s'\n") % file_path(sp));
      return true;
    }
  else
    {
      L(FL("default exclude of path '%s'\n") % file_path(sp));
      return false;
    }
}

////////////////////////////////////////////////////////////////////////////////
// tests
////////////////////////////////////////////////////////////////////////////////

#ifdef BUILD_UNIT_TESTS
#include "app_state.hh"
#include "unit_tests.hh"
#include "roster.hh"
#include "sanity.hh"

using std::string;

// f's and g's are files
// x's and y's are directories
// and this is rather painful

split_path sp_root;
split_path sp_f;
split_path sp_g;

split_path sp_x;
split_path sp_xf;
split_path sp_xg;
split_path sp_xx;
split_path sp_xxf;
split_path sp_xxg;
split_path sp_xy;
split_path sp_xyf;
split_path sp_xyg;

split_path sp_y;
split_path sp_yf;
split_path sp_yg;
split_path sp_yx;
split_path sp_yxf;
split_path sp_yxg;
split_path sp_yy;
split_path sp_yyf;
split_path sp_yyg;

node_id nid_root;
node_id nid_f;
node_id nid_g;

node_id nid_x;
node_id nid_xf;
node_id nid_xg;
node_id nid_xx;
node_id nid_xxf;
node_id nid_xxg;
node_id nid_xy;
node_id nid_xyf;
node_id nid_xyg;

node_id nid_y;
node_id nid_yf;
node_id nid_yg;
node_id nid_yx;
node_id nid_yxf;
node_id nid_yxg;
node_id nid_yy;
node_id nid_yyf;
node_id nid_yyg;

file_id fid_f(string("1000000000000000000000000000000000000000"));
file_id fid_g(string("2000000000000000000000000000000000000000"));

file_id fid_xf(string("3000000000000000000000000000000000000000"));
file_id fid_xg(string("4000000000000000000000000000000000000000"));
file_id fid_xxf(string("5000000000000000000000000000000000000000"));
file_id fid_xxg(string("6000000000000000000000000000000000000000"));
file_id fid_xyf(string("7000000000000000000000000000000000000000"));
file_id fid_xyg(string("8000000000000000000000000000000000000000"));

file_id fid_yf(string("9000000000000000000000000000000000000000"));
file_id fid_yg(string("a000000000000000000000000000000000000000"));
file_id fid_yxf(string("b000000000000000000000000000000000000000"));
file_id fid_yxg(string("c000000000000000000000000000000000000000"));
file_id fid_yyf(string("d000000000000000000000000000000000000000"));
file_id fid_yyg(string("e000000000000000000000000000000000000000"));

static void setup(roster_t & roster) 
{
  temp_node_id_source nis;

  file_path_internal("").split(sp_root);
  file_path_internal("f").split(sp_f);
  file_path_internal("g").split(sp_g);

  file_path_internal("x").split(sp_x);
  file_path_internal("x/f").split(sp_xf);
  file_path_internal("x/g").split(sp_xg);
  file_path_internal("x/x").split(sp_xx);
  file_path_internal("x/x/f").split(sp_xxf);
  file_path_internal("x/x/g").split(sp_xxg);
  file_path_internal("x/y").split(sp_xy);
  file_path_internal("x/y/f").split(sp_xyf);
  file_path_internal("x/y/g").split(sp_xyg);

  file_path_internal("y").split(sp_y);
  file_path_internal("y/f").split(sp_yf);
  file_path_internal("y/g").split(sp_yg);
  file_path_internal("y/x").split(sp_yx);
  file_path_internal("y/x/f").split(sp_yxf);
  file_path_internal("y/x/g").split(sp_yxg);
  file_path_internal("y/y").split(sp_yy);
  file_path_internal("y/y/f").split(sp_yyf);
  file_path_internal("y/y/g").split(sp_yyg);

  nid_root = roster.create_dir_node(nis);
  nid_f    = roster.create_file_node(fid_f, nis);
  nid_g    = roster.create_file_node(fid_g, nis);

  nid_x   = roster.create_dir_node(nis);
  nid_xf  = roster.create_file_node(fid_xf, nis);
  nid_xg  = roster.create_file_node(fid_xg, nis);
  nid_xx  = roster.create_dir_node(nis);
  nid_xxf = roster.create_file_node(fid_xxf, nis);
  nid_xxg = roster.create_file_node(fid_xxg, nis);
  nid_xy  = roster.create_dir_node(nis);
  nid_xyf = roster.create_file_node(fid_xxf, nis);
  nid_xyg = roster.create_file_node(fid_xxg, nis);

  nid_y   = roster.create_dir_node(nis);
  nid_yf  = roster.create_file_node(fid_yf, nis);
  nid_yg  = roster.create_file_node(fid_yg, nis);
  nid_yx  = roster.create_dir_node(nis);
  nid_yxf = roster.create_file_node(fid_yxf, nis);
  nid_yxg = roster.create_file_node(fid_yxg, nis);
  nid_yy  = roster.create_dir_node(nis);
  nid_yyf = roster.create_file_node(fid_yxf, nis);
  nid_yyg = roster.create_file_node(fid_yxg, nis);

  roster.attach_node(nid_root, sp_root);
  roster.attach_node(nid_f, sp_f);
  roster.attach_node(nid_g, sp_g);

  roster.attach_node(nid_x,   sp_x);
  roster.attach_node(nid_xf,  sp_xf);
  roster.attach_node(nid_xg,  sp_xg);
  roster.attach_node(nid_xx,  sp_xx);
  roster.attach_node(nid_xxf, sp_xxf);
  roster.attach_node(nid_xxg, sp_xxg);
  roster.attach_node(nid_xy,  sp_xy);
  roster.attach_node(nid_xyf, sp_xyf);
  roster.attach_node(nid_xyg, sp_xyg);

  roster.attach_node(nid_y,   sp_y);
  roster.attach_node(nid_yf,  sp_yf);
  roster.attach_node(nid_yg,  sp_yg);
  roster.attach_node(nid_yx,  sp_yx);
  roster.attach_node(nid_yxf, sp_yxf);
  roster.attach_node(nid_yxg, sp_yxg);
  roster.attach_node(nid_yy,  sp_yy);
  roster.attach_node(nid_yyf, sp_yyf);
  roster.attach_node(nid_yyg, sp_yyg);
}

static void 
test_empty_restriction()
{
  roster_t roster;
  setup(roster);

  app_state app;
  restriction mask(app);
  
  BOOST_CHECK(mask.empty());

  // check restricted nodes
  BOOST_CHECK(mask.includes(roster, nid_root));
  BOOST_CHECK(mask.includes(roster, nid_f));
  BOOST_CHECK(mask.includes(roster, nid_g));

  BOOST_CHECK(mask.includes(roster, nid_x));
  BOOST_CHECK(mask.includes(roster, nid_xf));
  BOOST_CHECK(mask.includes(roster, nid_xg));
  BOOST_CHECK(mask.includes(roster, nid_xx));
  BOOST_CHECK(mask.includes(roster, nid_xxf));
  BOOST_CHECK(mask.includes(roster, nid_xxg));
  BOOST_CHECK(mask.includes(roster, nid_xy));
  BOOST_CHECK(mask.includes(roster, nid_xyf));
  BOOST_CHECK(mask.includes(roster, nid_xyg));

  BOOST_CHECK(mask.includes(roster, nid_y));
  BOOST_CHECK(mask.includes(roster, nid_yf));
  BOOST_CHECK(mask.includes(roster, nid_yg));
  BOOST_CHECK(mask.includes(roster, nid_yx));
  BOOST_CHECK(mask.includes(roster, nid_yxf));
  BOOST_CHECK(mask.includes(roster, nid_yxg));
  BOOST_CHECK(mask.includes(roster, nid_yy));
  BOOST_CHECK(mask.includes(roster, nid_yyf));
  BOOST_CHECK(mask.includes(roster, nid_yyg));

  // check restricted paths
  BOOST_CHECK(mask.includes(sp_root));
  BOOST_CHECK(mask.includes(sp_f));
  BOOST_CHECK(mask.includes(sp_g));

  BOOST_CHECK(mask.includes(sp_x));
  BOOST_CHECK(mask.includes(sp_xf));
  BOOST_CHECK(mask.includes(sp_xg));
  BOOST_CHECK(mask.includes(sp_xx));
  BOOST_CHECK(mask.includes(sp_xxf));
  BOOST_CHECK(mask.includes(sp_xxg));
  BOOST_CHECK(mask.includes(sp_xy));
  BOOST_CHECK(mask.includes(sp_xyf));
  BOOST_CHECK(mask.includes(sp_xyg));

  BOOST_CHECK(mask.includes(sp_y));
  BOOST_CHECK(mask.includes(sp_yf));
  BOOST_CHECK(mask.includes(sp_yg));
  BOOST_CHECK(mask.includes(sp_yx));
  BOOST_CHECK(mask.includes(sp_yxf));
  BOOST_CHECK(mask.includes(sp_yxg));
  BOOST_CHECK(mask.includes(sp_yy));
  BOOST_CHECK(mask.includes(sp_yyf));
  BOOST_CHECK(mask.includes(sp_yyg));
}

static void 
test_simple_include()
{
  roster_t roster;
  setup(roster);

  vector<utf8> includes, excludes;
  includes.push_back(utf8(string("x/x")));
  includes.push_back(utf8(string("y/y")));

  app_state app;
  restriction mask(includes, excludes, roster, app);

  BOOST_CHECK(!mask.empty());

  // check restricted nodes
  BOOST_CHECK(!mask.includes(roster, nid_root));
  BOOST_CHECK(!mask.includes(roster, nid_f));
  BOOST_CHECK(!mask.includes(roster, nid_g));

  BOOST_CHECK(!mask.includes(roster, nid_x));
  BOOST_CHECK(!mask.includes(roster, nid_xf));
  BOOST_CHECK(!mask.includes(roster, nid_xg));
  BOOST_CHECK( mask.includes(roster, nid_xx));
  BOOST_CHECK( mask.includes(roster, nid_xxf));
  BOOST_CHECK( mask.includes(roster, nid_xxg));
  BOOST_CHECK(!mask.includes(roster, nid_xy));
  BOOST_CHECK(!mask.includes(roster, nid_xyf));
  BOOST_CHECK(!mask.includes(roster, nid_xyg));

  BOOST_CHECK(!mask.includes(roster, nid_y));
  BOOST_CHECK(!mask.includes(roster, nid_yf));
  BOOST_CHECK(!mask.includes(roster, nid_yg));
  BOOST_CHECK(!mask.includes(roster, nid_yx));
  BOOST_CHECK(!mask.includes(roster, nid_yxf));
  BOOST_CHECK(!mask.includes(roster, nid_yxg));
  BOOST_CHECK( mask.includes(roster, nid_yy));
  BOOST_CHECK( mask.includes(roster, nid_yyf));
  BOOST_CHECK( mask.includes(roster, nid_yyg));

  // check restricted paths
  BOOST_CHECK(!mask.includes(sp_root));
  BOOST_CHECK(!mask.includes(sp_f));
  BOOST_CHECK(!mask.includes(sp_g));

  BOOST_CHECK(!mask.includes(sp_x));
  BOOST_CHECK(!mask.includes(sp_xf));
  BOOST_CHECK(!mask.includes(sp_xg));
  BOOST_CHECK( mask.includes(sp_xx));
  BOOST_CHECK( mask.includes(sp_xxf));
  BOOST_CHECK( mask.includes(sp_xxg));
  BOOST_CHECK(!mask.includes(sp_xy));
  BOOST_CHECK(!mask.includes(sp_xyf));
  BOOST_CHECK(!mask.includes(sp_xyg));

  BOOST_CHECK(!mask.includes(sp_y));
  BOOST_CHECK(!mask.includes(sp_yf));
  BOOST_CHECK(!mask.includes(sp_yg));
  BOOST_CHECK(!mask.includes(sp_yx));
  BOOST_CHECK(!mask.includes(sp_yxf));
  BOOST_CHECK(!mask.includes(sp_yxg));
  BOOST_CHECK( mask.includes(sp_yy));
  BOOST_CHECK( mask.includes(sp_yyf));
  BOOST_CHECK( mask.includes(sp_yyg));
}

static void 
test_simple_exclude()
{
  roster_t roster;
  setup(roster);

  vector<utf8> includes, excludes;
  excludes.push_back(utf8(string("x/x")));
  excludes.push_back(utf8(string("y/y")));

  app_state app;
  restriction mask(includes, excludes, roster, app);

  BOOST_CHECK(!mask.empty());

  // check restricted nodes
  BOOST_CHECK( mask.includes(roster, nid_root));
  BOOST_CHECK( mask.includes(roster, nid_f));
  BOOST_CHECK( mask.includes(roster, nid_g));

  BOOST_CHECK( mask.includes(roster, nid_x));
  BOOST_CHECK( mask.includes(roster, nid_xf));
  BOOST_CHECK( mask.includes(roster, nid_xg));
  BOOST_CHECK(!mask.includes(roster, nid_xx));
  BOOST_CHECK(!mask.includes(roster, nid_xxf));
  BOOST_CHECK(!mask.includes(roster, nid_xxg));
  BOOST_CHECK( mask.includes(roster, nid_xy));
  BOOST_CHECK( mask.includes(roster, nid_xyf));
  BOOST_CHECK( mask.includes(roster, nid_xyg));

  BOOST_CHECK( mask.includes(roster, nid_y));
  BOOST_CHECK( mask.includes(roster, nid_yf));
  BOOST_CHECK( mask.includes(roster, nid_yg));
  BOOST_CHECK( mask.includes(roster, nid_yx));
  BOOST_CHECK( mask.includes(roster, nid_yxf));
  BOOST_CHECK( mask.includes(roster, nid_yxg));
  BOOST_CHECK(!mask.includes(roster, nid_yy));
  BOOST_CHECK(!mask.includes(roster, nid_yyf));
  BOOST_CHECK(!mask.includes(roster, nid_yyg));

  // check restricted paths
  BOOST_CHECK( mask.includes(sp_root));
  BOOST_CHECK( mask.includes(sp_f));
  BOOST_CHECK( mask.includes(sp_g));

  BOOST_CHECK( mask.includes(sp_x));
  BOOST_CHECK( mask.includes(sp_xf));
  BOOST_CHECK( mask.includes(sp_xg));
  BOOST_CHECK(!mask.includes(sp_xx));
  BOOST_CHECK(!mask.includes(sp_xxf));
  BOOST_CHECK(!mask.includes(sp_xxg));
  BOOST_CHECK( mask.includes(sp_xy));
  BOOST_CHECK( mask.includes(sp_xyf));
  BOOST_CHECK( mask.includes(sp_xyg));

  BOOST_CHECK( mask.includes(sp_y));
  BOOST_CHECK( mask.includes(sp_yf));
  BOOST_CHECK( mask.includes(sp_yg));
  BOOST_CHECK( mask.includes(sp_yx));
  BOOST_CHECK( mask.includes(sp_yxf));
  BOOST_CHECK( mask.includes(sp_yxg));
  BOOST_CHECK(!mask.includes(sp_yy));
  BOOST_CHECK(!mask.includes(sp_yyf));
  BOOST_CHECK(!mask.includes(sp_yyg));
}

static void 
test_include_exclude()
{
  roster_t roster;
  setup(roster);

  vector<utf8> includes, excludes;
  includes.push_back(utf8(string("x")));
  includes.push_back(utf8(string("y")));
  excludes.push_back(utf8(string("x/x")));
  excludes.push_back(utf8(string("y/y")));

  app_state app;
  restriction mask(includes, excludes, roster, app);

  BOOST_CHECK(!mask.empty());

  // check restricted nodes
  BOOST_CHECK(!mask.includes(roster, nid_root));
  BOOST_CHECK(!mask.includes(roster, nid_f));
  BOOST_CHECK(!mask.includes(roster, nid_g));

  BOOST_CHECK( mask.includes(roster, nid_x));
  BOOST_CHECK( mask.includes(roster, nid_xf));
  BOOST_CHECK( mask.includes(roster, nid_xg));
  BOOST_CHECK(!mask.includes(roster, nid_xx));
  BOOST_CHECK(!mask.includes(roster, nid_xxf));
  BOOST_CHECK(!mask.includes(roster, nid_xxg));
  BOOST_CHECK( mask.includes(roster, nid_xy));
  BOOST_CHECK( mask.includes(roster, nid_xyf));
  BOOST_CHECK( mask.includes(roster, nid_xyg));

  BOOST_CHECK( mask.includes(roster, nid_y));
  BOOST_CHECK( mask.includes(roster, nid_yf));
  BOOST_CHECK( mask.includes(roster, nid_yg));
  BOOST_CHECK( mask.includes(roster, nid_yx));
  BOOST_CHECK( mask.includes(roster, nid_yxf));
  BOOST_CHECK( mask.includes(roster, nid_yxg));
  BOOST_CHECK(!mask.includes(roster, nid_yy));
  BOOST_CHECK(!mask.includes(roster, nid_yyf));
  BOOST_CHECK(!mask.includes(roster, nid_yyg));

  // check restricted paths
  BOOST_CHECK(!mask.includes(sp_root));
  BOOST_CHECK(!mask.includes(sp_f));
  BOOST_CHECK(!mask.includes(sp_g));

  BOOST_CHECK( mask.includes(sp_x));
  BOOST_CHECK( mask.includes(sp_xf));
  BOOST_CHECK( mask.includes(sp_xg));
  BOOST_CHECK(!mask.includes(sp_xx));
  BOOST_CHECK(!mask.includes(sp_xxf));
  BOOST_CHECK(!mask.includes(sp_xxg));
  BOOST_CHECK( mask.includes(sp_xy));
  BOOST_CHECK( mask.includes(sp_xyf));
  BOOST_CHECK( mask.includes(sp_xyg));

  BOOST_CHECK( mask.includes(sp_y));
  BOOST_CHECK( mask.includes(sp_yf));
  BOOST_CHECK( mask.includes(sp_yg));
  BOOST_CHECK( mask.includes(sp_yx));
  BOOST_CHECK( mask.includes(sp_yxf));
  BOOST_CHECK( mask.includes(sp_yxg));
  BOOST_CHECK(!mask.includes(sp_yy));
  BOOST_CHECK(!mask.includes(sp_yyf));
  BOOST_CHECK(!mask.includes(sp_yyg));
}

static void 
test_exclude_include()
{
  roster_t roster;
  setup(roster);

  vector<utf8> includes, excludes;
  // note that excludes higher up the tree than the top
  // include are rather pointless -- nothing above the
  // top include is included anyway
  excludes.push_back(utf8(string("x")));
  excludes.push_back(utf8(string("y")));
  includes.push_back(utf8(string("x/x")));
  includes.push_back(utf8(string("y/y")));

  app_state app;
  restriction mask(includes, excludes, roster, app);

  BOOST_CHECK(!mask.empty());

  // check restricted nodes
  BOOST_CHECK(!mask.includes(roster, nid_root));
  BOOST_CHECK(!mask.includes(roster, nid_f));
  BOOST_CHECK(!mask.includes(roster, nid_g));

  BOOST_CHECK(!mask.includes(roster, nid_x));
  BOOST_CHECK(!mask.includes(roster, nid_xf));
  BOOST_CHECK(!mask.includes(roster, nid_xg));
  BOOST_CHECK( mask.includes(roster, nid_xx));
  BOOST_CHECK( mask.includes(roster, nid_xxf));
  BOOST_CHECK( mask.includes(roster, nid_xxg));
  BOOST_CHECK(!mask.includes(roster, nid_xy));
  BOOST_CHECK(!mask.includes(roster, nid_xyf));
  BOOST_CHECK(!mask.includes(roster, nid_xyg));

  BOOST_CHECK(!mask.includes(roster, nid_y));
  BOOST_CHECK(!mask.includes(roster, nid_yf));
  BOOST_CHECK(!mask.includes(roster, nid_yg));
  BOOST_CHECK(!mask.includes(roster, nid_yx));
  BOOST_CHECK(!mask.includes(roster, nid_yxf));
  BOOST_CHECK(!mask.includes(roster, nid_yxg));
  BOOST_CHECK( mask.includes(roster, nid_yy));
  BOOST_CHECK( mask.includes(roster, nid_yyf));
  BOOST_CHECK( mask.includes(roster, nid_yyg));

  // check restricted paths
  BOOST_CHECK(!mask.includes(sp_root));
  BOOST_CHECK(!mask.includes(sp_f));
  BOOST_CHECK(!mask.includes(sp_g));

  BOOST_CHECK(!mask.includes(sp_x));
  BOOST_CHECK(!mask.includes(sp_xf));
  BOOST_CHECK(!mask.includes(sp_xg));
  BOOST_CHECK( mask.includes(sp_xx));
  BOOST_CHECK( mask.includes(sp_xxf));
  BOOST_CHECK( mask.includes(sp_xxg));
  BOOST_CHECK(!mask.includes(sp_xy));
  BOOST_CHECK(!mask.includes(sp_xyf));
  BOOST_CHECK(!mask.includes(sp_xyg));

  BOOST_CHECK(!mask.includes(sp_y));
  BOOST_CHECK(!mask.includes(sp_yf));
  BOOST_CHECK(!mask.includes(sp_yg));
  BOOST_CHECK(!mask.includes(sp_yx));
  BOOST_CHECK(!mask.includes(sp_yxf));
  BOOST_CHECK(!mask.includes(sp_yxg));
  BOOST_CHECK( mask.includes(sp_yy));
  BOOST_CHECK( mask.includes(sp_yyf));
  BOOST_CHECK( mask.includes(sp_yyg));
}

static void 
test_invalid_paths()
{
  roster_t roster;
  setup(roster);

  vector<utf8> includes, excludes;
  includes.push_back(utf8(string("foo")));
  excludes.push_back(utf8(string("bar")));

  app_state app;
  BOOST_CHECK_THROW(restriction(includes, excludes, roster, app), informative_failure);
}
<<<<<<< HEAD
=======

static void
test_include_depth_0()
{
  roster_t roster;
  setup(roster);

  vector<utf8> includes, excludes;
  includes.push_back(utf8(string("x")));
  includes.push_back(utf8(string("y")));

  app_state app;
  // FIXME: depth == 0 currently means directory + immediate children
  // this should be changed to mean just the named directory but for 
  // compatibility with old restrictions this behaviour has been preserved
  app.set_depth(0);
  restriction mask(includes, excludes, roster, app);

  BOOST_CHECK(!mask.empty());

  // check restricted nodes
  BOOST_CHECK(!mask.includes(roster, nid_root));
  BOOST_CHECK(!mask.includes(roster, nid_f));
  BOOST_CHECK(!mask.includes(roster, nid_g));

  BOOST_CHECK( mask.includes(roster, nid_x));
  BOOST_CHECK( mask.includes(roster, nid_xf));
  BOOST_CHECK( mask.includes(roster, nid_xg));
  BOOST_CHECK( mask.includes(roster, nid_xx));
  BOOST_CHECK(!mask.includes(roster, nid_xxf));
  BOOST_CHECK(!mask.includes(roster, nid_xxg));
  BOOST_CHECK( mask.includes(roster, nid_xy));
  BOOST_CHECK(!mask.includes(roster, nid_xyf));
  BOOST_CHECK(!mask.includes(roster, nid_xyg));

  BOOST_CHECK( mask.includes(roster, nid_y));
  BOOST_CHECK( mask.includes(roster, nid_yf));
  BOOST_CHECK( mask.includes(roster, nid_yg));
  BOOST_CHECK( mask.includes(roster, nid_yx));
  BOOST_CHECK(!mask.includes(roster, nid_yxf));
  BOOST_CHECK(!mask.includes(roster, nid_yxg));
  BOOST_CHECK( mask.includes(roster, nid_yy));
  BOOST_CHECK(!mask.includes(roster, nid_yyf));
  BOOST_CHECK(!mask.includes(roster, nid_yyg));

  // check restricted paths
  BOOST_CHECK(!mask.includes(sp_root));
  BOOST_CHECK(!mask.includes(sp_f));
  BOOST_CHECK(!mask.includes(sp_g));

  BOOST_CHECK( mask.includes(sp_x));
  BOOST_CHECK( mask.includes(sp_xf));
  BOOST_CHECK( mask.includes(sp_xg));
  BOOST_CHECK( mask.includes(sp_xx));
  BOOST_CHECK(!mask.includes(sp_xxf));
  BOOST_CHECK(!mask.includes(sp_xxg));
  BOOST_CHECK( mask.includes(sp_xy));
  BOOST_CHECK(!mask.includes(sp_xyf));
  BOOST_CHECK(!mask.includes(sp_xyg));

  BOOST_CHECK( mask.includes(sp_y));
  BOOST_CHECK( mask.includes(sp_yf));
  BOOST_CHECK( mask.includes(sp_yg));
  BOOST_CHECK( mask.includes(sp_yx));
  BOOST_CHECK(!mask.includes(sp_yxf));
  BOOST_CHECK(!mask.includes(sp_yxg));
  BOOST_CHECK( mask.includes(sp_yy));
  BOOST_CHECK(!mask.includes(sp_yyf));
  BOOST_CHECK(!mask.includes(sp_yyg));
}

static void
test_include_depth_1()
{
  roster_t roster;
  setup(roster);

  vector<utf8> includes, excludes;
  includes.push_back(utf8(string("x")));
  includes.push_back(utf8(string("y")));

  app_state app;
  // FIXME: depth == 1 currently means directory + children + grand children
  // this should be changed to mean directory + immediate children but for 
  // compatibility with old restrictions this behaviour has been preserved
  app.set_depth(1);
  restriction mask(includes, excludes, roster, app);

  BOOST_CHECK(!mask.empty());

  // check restricted nodes
  BOOST_CHECK(!mask.includes(roster, nid_root));
  BOOST_CHECK(!mask.includes(roster, nid_f));
  BOOST_CHECK(!mask.includes(roster, nid_g));

  BOOST_CHECK( mask.includes(roster, nid_x));
  BOOST_CHECK( mask.includes(roster, nid_xf));
  BOOST_CHECK( mask.includes(roster, nid_xg));
  BOOST_CHECK( mask.includes(roster, nid_xx));
  BOOST_CHECK( mask.includes(roster, nid_xxf));
  BOOST_CHECK( mask.includes(roster, nid_xxg));
  BOOST_CHECK( mask.includes(roster, nid_xy));
  BOOST_CHECK( mask.includes(roster, nid_xyf));
  BOOST_CHECK( mask.includes(roster, nid_xyg));

  BOOST_CHECK( mask.includes(roster, nid_y));
  BOOST_CHECK( mask.includes(roster, nid_yf));
  BOOST_CHECK( mask.includes(roster, nid_yg));
  BOOST_CHECK( mask.includes(roster, nid_yx));
  BOOST_CHECK( mask.includes(roster, nid_yxf));
  BOOST_CHECK( mask.includes(roster, nid_yxg));
  BOOST_CHECK( mask.includes(roster, nid_yy));
  BOOST_CHECK( mask.includes(roster, nid_yyf));
  BOOST_CHECK( mask.includes(roster, nid_yyg));

  // check restricted paths
  BOOST_CHECK(!mask.includes(sp_root));
  BOOST_CHECK(!mask.includes(sp_f));
  BOOST_CHECK(!mask.includes(sp_g));

  BOOST_CHECK( mask.includes(sp_x));
  BOOST_CHECK( mask.includes(sp_xf));
  BOOST_CHECK( mask.includes(sp_xg));
  BOOST_CHECK( mask.includes(sp_xx));
  BOOST_CHECK( mask.includes(sp_xxf));
  BOOST_CHECK( mask.includes(sp_xxg));
  BOOST_CHECK( mask.includes(sp_xy));
  BOOST_CHECK( mask.includes(sp_xyf));
  BOOST_CHECK( mask.includes(sp_xyg));

  BOOST_CHECK( mask.includes(sp_y));
  BOOST_CHECK( mask.includes(sp_yf));
  BOOST_CHECK( mask.includes(sp_yg));
  BOOST_CHECK( mask.includes(sp_yx));
  BOOST_CHECK( mask.includes(sp_yxf));
  BOOST_CHECK( mask.includes(sp_yxg));
  BOOST_CHECK( mask.includes(sp_yy));
  BOOST_CHECK( mask.includes(sp_yyf));
  BOOST_CHECK( mask.includes(sp_yyg));
}

void
add_restrictions_tests(test_suite * suite)
{
  I(suite);
  suite->add(BOOST_TEST_CASE(&test_empty_restriction));
  suite->add(BOOST_TEST_CASE(&test_simple_include));
  suite->add(BOOST_TEST_CASE(&test_simple_exclude));
  suite->add(BOOST_TEST_CASE(&test_include_exclude));
  suite->add(BOOST_TEST_CASE(&test_exclude_include));
  suite->add(BOOST_TEST_CASE(&test_invalid_paths));
  suite->add(BOOST_TEST_CASE(&test_include_depth_0));
  suite->add(BOOST_TEST_CASE(&test_include_depth_1));

}
#endif // BUILD_UNIT_TESTS
>>>>>>> 54d54fb1
<|MERGE_RESOLUTION|>--- conflicted
+++ resolved
@@ -748,8 +748,6 @@
   app_state app;
   BOOST_CHECK_THROW(restriction(includes, excludes, roster, app), informative_failure);
 }
-<<<<<<< HEAD
-=======
 
 static void
 test_include_depth_0()
@@ -905,5 +903,4 @@
   suite->add(BOOST_TEST_CASE(&test_include_depth_1));
 
 }
-#endif // BUILD_UNIT_TESTS
->>>>>>> 54d54fb1
+#endif // BUILD_UNIT_TESTS