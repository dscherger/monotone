#ifndef __APP_STATE_HH__
#define __APP_STATE_HH__

// copyright (C) 2002, 2003 graydon hoare <graydon@pobox.com>
// all rights reserved.
// licensed to the public under the terms of the GNU GPL (>= 2)
// see the file COPYING for details

class app_state;
class lua_hooks;

#include <boost/shared_ptr.hpp>
#include <botan/pubkey.h>
#include <botan/rsa.h>

#include <vector>

#include "database.hh"
#include "lua.hh"
#include "work.hh"
#include "vocab.hh"

// this class is supposed to hold all (or.. well, most) of the state of the
// application, barring some unfortunate static objects like the debugging /
// logging system and the command objects, for the time being. the vague intent
// being to make life easier for anyone who wants to embed this program as a
// library someday

class app_state
{
public:
  rsa_keypair_id signing_key;
  utf8 branch_name;
  database db;
  lua_hooks lua;
  bool stdhooks;
  bool rcfiles;
  bool diffs;
  bool no_merges;
  bool set_default;
  bool verbose;
  options_map options;
  utf8 message;
  utf8 message_file;
  utf8 date;
  utf8 author;
  utf8 search_root;
  std::vector<utf8> revision_selectors;
  std::set<utf8> exclude_patterns;
  std::vector<utf8> extra_rcfiles;
  path_set restrictions;
  file_path relative_directory;
  bool found_working_copy;
  long depth;
  long last;
  fs::path pidfile;
<<<<<<< HEAD
  utf8 format_string;
  bool default_format;
  bool xml_enabled;	
=======
  diff_type diff_format;
  bool diff_args_provided;
  utf8 diff_args;
  bool use_lca;



  // These are used to cache signers/verifiers (if the hook allows).
  // They can't be function-static variables in key.cc, since they must be
  // destroyed before the Botan deinitialize() function is called. */
  std::map<rsa_keypair_id,
    std::pair<boost::shared_ptr<Botan::PK_Signer>, 
        boost::shared_ptr<Botan::RSA_PrivateKey> > > signers;
  std::map<rsa_keypair_id,
    std::pair<boost::shared_ptr<Botan::PK_Verifier>,
        boost::shared_ptr<Botan::RSA_PublicKey> > > verifiers;
>>>>>>> b95c26cf

  void allow_working_copy();
  void require_working_copy(std::string const & explanation = "");
  void create_working_copy(std::string const & dir);

  file_path prefix(utf8 const & path);
  void app_state::set_restriction(path_set const & valid_paths, 
                             std::vector<utf8> const & paths,
                             bool respect_ignore = true);
  bool restriction_includes(file_path const & path);

  // Set the branch name.  If you only invoke set_branch, the branch
  // name is not sticky (and won't be written to the working copy and
  // reused by subsequent monotone invocations).  Commands which
  // switch the working to a different branch should invoke
  // make_branch_sticky (before require_working_copy because this
  // function updates the working copy).
  void set_branch(utf8 const & name);
  void make_branch_sticky();

  void set_database(utf8 const & filename);
  void set_signing_key(utf8 const & key);
  void set_root(utf8 const & root);
  void set_message(utf8 const & message);
  void set_message_file(utf8 const & message_file);
  void set_date(utf8 const & date);
  void set_author(utf8 const & author);
  void set_depth(long depth);
  void set_last(long last);
  void set_pidfile(utf8 const & pidfile);
  void add_revision(utf8 const & selector);
  void add_exclude(utf8 const & exclude_pattern);
  void set_diff_format(diff_type dtype);
  void set_diff_args(utf8 const & args);

  void set_stdhooks(bool b);
  void set_rcfiles(bool b);
  void set_verbose(bool b);
  void add_rcfile(utf8 const & filename);

  void set_format_string(utf8 const & fmtstring);
  void set_default_format(bool val);
  void set_xml_enabled();

  explicit app_state();
  ~app_state();

private:
  void load_rcfiles();
  void read_options();
  void write_options();
};

#endif // __APP_STATE_HH__<|MERGE_RESOLUTION|>--- conflicted
+++ resolved
@@ -54,15 +54,13 @@
   long depth;
   long last;
   fs::path pidfile;
-<<<<<<< HEAD
-  utf8 format_string;
-  bool default_format;
-  bool xml_enabled;	
-=======
   diff_type diff_format;
   bool diff_args_provided;
   utf8 diff_args;
   bool use_lca;
+  utf8 format_string;
+  bool default_format;
+  bool xml_enabled;	
 
 
 
@@ -75,7 +73,6 @@
   std::map<rsa_keypair_id,
     std::pair<boost::shared_ptr<Botan::PK_Verifier>,
         boost::shared_ptr<Botan::RSA_PublicKey> > > verifiers;
->>>>>>> b95c26cf
 
   void allow_working_copy();
   void require_working_copy(std::string const & explanation = "");
