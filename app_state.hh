#ifndef __APP_STATE_HH__
#define __APP_STATE_HH__

// copyright (C) 2002, 2003 graydon hoare <graydon@pobox.com>
// all rights reserved.
// licensed to the public under the terms of the GNU GPL (>= 2)
// see the file COPYING for details

class app_state;
class lua_hooks;

#include <boost/shared_ptr.hpp>
#include <botan/pubkey.h>
#include <botan/rsa.h>

#include <vector>

#include "database.hh"
#include "lua.hh"
#include "work.hh"
#include "vocab.hh"
#include "paths.hh"

// this class is supposed to hold all (or.. well, most) of the state of the
// application, barring some unfortunate static objects like the debugging /
// logging system and the command objects, for the time being. the vague intent
// being to make life easier for anyone who wants to embed this program as a
// library someday

class app_state
{
public:
  rsa_keypair_id signing_key;
  utf8 branch_name;
  database db;
  lua_hooks lua;
  bool stdhooks;
  bool rcfiles;
  bool diffs;
  bool no_merges;
  bool set_default;
  bool verbose;
  options_map options;
  utf8 message;
  utf8 message_file;
  utf8 date;
  utf8 author;
<<<<<<< HEAD
  system_path search_root;
=======
  utf8 search_root;
  utf8 sync_since;
>>>>>>> 61712b66
  std::vector<utf8> revision_selectors;
  std::set<utf8> exclude_patterns;
  std::vector<utf8> extra_rcfiles;
  path_set restrictions;
  bool found_working_copy;
  long depth;
  long last;
  system_path pidfile;
  diff_type diff_format;
  bool diff_args_provided;
  utf8 diff_args;
  bool use_lca;
  bool execute;



  // These are used to cache signers/verifiers (if the hook allows).
  // They can't be function-static variables in key.cc, since they must be
  // destroyed before the Botan deinitialize() function is called. */
  std::map<rsa_keypair_id,
    std::pair<boost::shared_ptr<Botan::PK_Signer>, 
        boost::shared_ptr<Botan::RSA_PrivateKey> > > signers;
  std::map<rsa_keypair_id,
    std::pair<boost::shared_ptr<Botan::PK_Verifier>,
        boost::shared_ptr<Botan::RSA_PublicKey> > > verifiers;

  void allow_working_copy();
  void require_working_copy(std::string const & explanation = "");
  void create_working_copy(system_path const & dir);

  void app_state::set_restriction(path_set const & valid_paths, 
                             std::vector<utf8> const & paths,
                             bool respect_ignore = true);
  bool restriction_includes(file_path const & path);

  // Set the branch name.  If you only invoke set_branch, the branch
  // name is not sticky (and won't be written to the working copy and
  // reused by subsequent monotone invocations).  Commands which
  // switch the working to a different branch should invoke
  // make_branch_sticky (before require_working_copy because this
  // function updates the working copy).
  void set_branch(utf8 const & name);
  void make_branch_sticky();

  void set_database(system_path const & filename);
  void set_signing_key(utf8 const & key);
  void set_root(system_path const & root);
  void set_message(utf8 const & message);
  void set_message_file(utf8 const & message_file);
  void set_date(utf8 const & date);
  void set_author(utf8 const & author);
  void set_depth(long depth);
  void set_since(utf8 const & since);
  void set_last(long last);
  void set_pidfile(system_path const & pidfile);
  void add_revision(utf8 const & selector);
  void add_exclude(utf8 const & exclude_pattern);
  void set_diff_format(diff_type dtype);
  void set_diff_args(utf8 const & args);

  void set_stdhooks(bool b);
  void set_rcfiles(bool b);
  void set_verbose(bool b);
  void add_rcfile(utf8 const & filename);

  explicit app_state();
  ~app_state();

private:
  void load_rcfiles();
  void read_options();
  void write_options();
};

#endif // __APP_STATE_HH__<|MERGE_RESOLUTION|>--- conflicted
+++ resolved
@@ -45,12 +45,8 @@
   utf8 message_file;
   utf8 date;
   utf8 author;
-<<<<<<< HEAD
   system_path search_root;
-=======
-  utf8 search_root;
   utf8 sync_since;
->>>>>>> 61712b66
   std::vector<utf8> revision_selectors;
   std::set<utf8> exclude_patterns;
   std::vector<utf8> extra_rcfiles;
