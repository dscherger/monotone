--- conflicted
+++ resolved
@@ -92,13 +92,6 @@
   void require_workspace(std::string const & explanation = "");
   void create_workspace(system_path const & dir);
 
-<<<<<<< HEAD
-  void set_restriction(path_set const & valid_paths, 
-                       std::vector<utf8> const & paths);
-  bool restriction_includes(split_path const & path);
-
-=======
->>>>>>> 357d1b76
   // Set the branch name.  If you only invoke set_branch, the branch
   // name is not sticky (and won't be written to the workspace and
   // reused by subsequent monotone invocations).  Commands which
