#ifndef __APP_STATE_HH__
#define __APP_STATE_HH__

// Copyright (C) 2002 Graydon Hoare <graydon@pobox.com>
//
// This program is made available under the GNU GPL version 2.0 or
// greater. See the accompanying file COPYING for details.
//
// This program is distributed WITHOUT ANY WARRANTY; without even the
// implied warranty of MERCHANTABILITY or FITNESS FOR A PARTICULAR
// PURPOSE.

class app_state;
class lua_hooks;

#include <map>
#include <vector>

#include <boost/date_time/posix_time/posix_time.hpp>
#include <boost/shared_ptr.hpp>

#include "database.hh"
#include "key_store.hh"
#include "lua_hooks.hh"
#include "paths.hh"
#include "vocab.hh"
#include "work.hh"

namespace Botan
{
  class PK_Signer;
  class RSA_PrivateKey;
  class PK_Verifier;
  class RSA_PublicKey;
};

// This class is supposed to hold all (or.. well, most) of the state
// of the application, barring some unfortunate static objects like
// the debugging / logging system and the command objects, for the
// time being. The vague intent being to make life easier for anyone
// who wants to embed this program as a library someday.

class app_state
{
public:
  rsa_keypair_id signing_key;
  utf8 branch_name;
  database db;
  lua_hooks lua;
  key_store keys;
  bool recursive;
  bool stdhooks;
  bool rcfiles;
  bool diffs;
  bool no_merges;
  bool set_default;
  bool verbose;
  options_map options;
  utf8 message;
  utf8 message_file;
  bool date_set;
  boost::posix_time::ptime date;
  utf8 author;
  system_path search_root;
  std::vector<utf8> revision_selectors;
  std::vector<utf8> exclude_patterns;
  std::vector<utf8> extra_rcfiles;
  bool found_workspace;
  long depth;
  long last;
  long next;
  system_path pidfile;
  diff_type diff_format;
  bool diff_args_provided;
  utf8 diff_args;
  bool execute;
  utf8 bind_address;
  utf8 bind_port;
  bool bind_stdio;
<<<<<<< HEAD
  bool use_transport_auth;
=======
>>>>>>> df12539d
  bool missing;
  bool unknown;
  std::vector<rsa_keypair_id> keys_to_push;
  system_path confdir;
  bool have_set_key_dir;
  std::set<std::string> attrs_to_drop;
  bool no_files;

  // Set if the value of the flag was explicitly given on the command
  // line.
  std::map<int, bool> explicit_option_map;
  void set_is_explicit_option (int option_id);
  bool is_explicit_option(int option_id) const;

  // These are used to cache signers/verifiers (if the hook allows).
  // They can't be function-static variables in key.cc, since they
  // must be destroyed before the Botan deinitialize() function is
  // called.

  std::map<rsa_keypair_id,
    std::pair<boost::shared_ptr<Botan::PK_Signer>,
        boost::shared_ptr<Botan::RSA_PrivateKey> > > signers;
  std::map<rsa_keypair_id,
    std::pair<boost::shared_ptr<Botan::PK_Verifier>,
        boost::shared_ptr<Botan::RSA_PublicKey> > > verifiers;

  void allow_workspace();
  void process_options();
  void require_workspace(std::string const & explanation = "");
  void create_workspace(system_path const & dir);

<<<<<<< HEAD
  // Set the branch name. If you only invoke set_branch, the branch
=======
  void set_restriction(path_set const & valid_paths, 
                       path_set const & paths);
  // Set the branch name.  If you only invoke set_branch, the branch
>>>>>>> df12539d
  // name is not sticky (and won't be written to the workspace and
  // reused by subsequent monotone invocations).  Commands which
  // switch the working to a different branch should invoke
  // make_branch_sticky (before require_workspace because this
  // function updates the workspace).

  void set_branch(utf8 const & name);
  void make_branch_sticky();

  void set_database(system_path const & filename);
  void set_key_dir(system_path const & filename);
  void set_signing_key(utf8 const & key);
  void set_root(system_path const & root);
  void set_message(utf8 const & message);
  void set_message_file(utf8 const & message_file);
  void set_date(utf8 const & date);
  void set_author(utf8 const & author);
  void set_depth(long depth);
  void set_last(long last);
  void set_next(long next);
  void set_pidfile(system_path const & pidfile);
  void add_revision(utf8 const & selector);
  void add_exclude(utf8 const & exclude_pattern);
  void set_diff_format(diff_type dtype);
  void set_diff_args(utf8 const & args);
  void add_key_to_push(utf8 const & key);
  void set_recursive(bool r = true);
  void set_prog_name(utf8 const & prog_name);

  void set_stdhooks(bool b);
  void set_rcfiles(bool b);
  void set_verbose(bool b);
  void add_rcfile(utf8 const & filename);

  void set_confdir(system_path const & cd);
  system_path get_confdir();

  explicit app_state();
  ~app_state();

  // Only use set_prog_name to set this; changes need to be propagated
  // to the global ui object.
  utf8 prog_name;

private:
  void load_rcfiles();
  void read_options();
  void write_options();
};

// Local Variables:
// mode: C++
// fill-column: 76
// c-file-style: "gnu"
// indent-tabs-mode: nil
// End:
// vim: et:sw=2:sts=2:ts=2:cino=>2s,{s,\:s,+s,t0,g0,^-2,e-2,n-2,p2s,(0,=s:

#endif // __APP_STATE_HH__<|MERGE_RESOLUTION|>--- conflicted
+++ resolved
@@ -77,10 +77,7 @@
   utf8 bind_address;
   utf8 bind_port;
   bool bind_stdio;
-<<<<<<< HEAD
   bool use_transport_auth;
-=======
->>>>>>> df12539d
   bool missing;
   bool unknown;
   std::vector<rsa_keypair_id> keys_to_push;
@@ -112,13 +109,9 @@
   void require_workspace(std::string const & explanation = "");
   void create_workspace(system_path const & dir);
 
-<<<<<<< HEAD
-  // Set the branch name. If you only invoke set_branch, the branch
-=======
   void set_restriction(path_set const & valid_paths, 
                        path_set const & paths);
-  // Set the branch name.  If you only invoke set_branch, the branch
->>>>>>> df12539d
+  // Set the branch name. If you only invoke set_branch, the branch
   // name is not sticky (and won't be written to the workspace and
   // reused by subsequent monotone invocations).  Commands which
   // switch the working to a different branch should invoke
