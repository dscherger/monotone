#ifndef __APP_STATE_HH__
#define __APP_STATE_HH__

// Copyright (C) 2002 Graydon Hoare <graydon@pobox.com>
//
// This program is made available under the GNU GPL version 2.0 or
// greater. See the accompanying file COPYING for details.
//
// This program is distributed WITHOUT ANY WARRANTY; without even the
// implied warranty of MERCHANTABILITY or FITNESS FOR A PARTICULAR
// PURPOSE.

class app_state;
class lua_hooks;

#include <map>
#include <vector>

#include <boost/date_time/posix_time/posix_time.hpp>
#include <boost/shared_ptr.hpp>

#include "database.hh"
#include "key_store.hh"
#include "lua_hooks.hh"
#include "paths.hh"
#include "vocab.hh"
#include "work.hh"

namespace Botan
{
  class PK_Signer;
  class RSA_PrivateKey;
  class PK_Verifier;
  class RSA_PublicKey;
};

// This class is supposed to hold all (or.. well, most) of the state
// of the application, barring some unfortunate static objects like
// the debugging / logging system and the command objects, for the
// time being. The vague intent being to make life easier for anyone
// who wants to embed this program as a library someday.

class app_state
{
public:
  rsa_keypair_id signing_key;
  utf8 branch_name;
  database db;
  lua_hooks lua;
  key_store keys;
  workspace work;
  bool recursive;
  bool stdhooks;
  bool rcfiles;
  bool diffs;
  bool no_merges;
  bool set_default;
  bool verbose;
  utf8 message;
  utf8 message_file;
  bool date_set;
  boost::posix_time::ptime date;
  utf8 author;
  system_path search_root;
  std::vector<utf8> revision_selectors;
  std::vector<utf8> exclude_patterns;
  std::vector<utf8> extra_rcfiles;
  bool found_workspace;
  long depth;
  long last;
  long next;
  system_path pidfile;
  diff_type diff_format;
  bool diff_args_provided;
  bool diff_show_encloser;
  utf8 diff_args;
  bool execute;
  utf8 bind_address;
  utf8 bind_port;
  bool bind_stdio;
  bool use_transport_auth;
  bool missing;
  bool unknown;
  std::vector<rsa_keypair_id> keys_to_push;
  system_path confdir;
  bool have_set_key_dir;
  bool have_set_key;
  std::set<std::string> attrs_to_drop;
  bool no_files;
  bool requested_help;
<<<<<<< HEAD
  bool branch_is_sticky;
=======
  size_t automate_stdio_size;
>>>>>>> 28cdb89d

  // Set if the value of the flag was explicitly given on the command
  // line.
  std::map<int, bool> explicit_option_map;
  void set_is_explicit_option (int option_id);
  bool is_explicit_option(int option_id) const;

  // These are used to cache signers/verifiers (if the hook allows).
  // They can't be function-static variables in key.cc, since they
  // must be destroyed before the Botan deinitialize() function is
  // called.

  std::map<rsa_keypair_id,
    std::pair<boost::shared_ptr<Botan::PK_Signer>,
        boost::shared_ptr<Botan::RSA_PrivateKey> > > signers;
  std::map<rsa_keypair_id,
    std::pair<boost::shared_ptr<Botan::PK_Verifier>,
        boost::shared_ptr<Botan::RSA_PublicKey> > > verifiers;

  void allow_workspace();
  void process_options();
  void require_workspace(std::string const & explanation = "");
  void create_workspace(system_path const & dir);

  // Set the branch name. If you only invoke set_branch, the branch
  // name is not sticky (and won't be written to the workspace and
  // reused by subsequent monotone invocations).  Commands which
  // switch the working to a different branch should invoke
  // make_branch_sticky (before require_workspace because this
  // function updates the workspace).

  void set_branch(utf8 const & name);
  void make_branch_sticky();

  void set_database(system_path const & filename);
  void set_key_dir(system_path const & filename);
  void set_signing_key(utf8 const & key);
  void set_root(system_path const & root);
  void set_message(utf8 const & message);
  void set_message_file(utf8 const & message_file);
  void set_date(utf8 const & date);
  void set_author(utf8 const & author);
  void set_depth(long depth);
  void set_last(long last);
  void set_next(long next);
  void set_pidfile(system_path const & pidfile);
  void add_revision(utf8 const & selector);
  void add_exclude(utf8 const & exclude_pattern);
  void set_diff_format(diff_type dtype);
  void set_diff_args(utf8 const & args);
  void add_key_to_push(utf8 const & key);
  void set_recursive(bool r = true);
  void set_prog_name(utf8 const & prog_name);

  void set_stdhooks(bool b);
  void set_rcfiles(bool b);
  void set_verbose(bool b);
  void add_rcfile(utf8 const & filename);

  void set_confdir(system_path const & cd);
  system_path get_confdir();
  void set_automate_stdio_size(long size);

  explicit app_state();
  ~app_state();

  // Only use set_prog_name to set this; changes need to be propagated
  // to the global ui object.
  utf8 prog_name;

private:
  void load_rcfiles();
  void write_options();
};

// Local Variables:
// mode: C++
// fill-column: 76
// c-file-style: "gnu"
// indent-tabs-mode: nil
// End:
// vim: et:sw=2:sts=2:ts=2:cino=>2s,{s,\:s,+s,t0,g0,^-2,e-2,n-2,p2s,(0,=s:

#endif // __APP_STATE_HH__<|MERGE_RESOLUTION|>--- conflicted
+++ resolved
@@ -88,11 +88,8 @@
   std::set<std::string> attrs_to_drop;
   bool no_files;
   bool requested_help;
-<<<<<<< HEAD
   bool branch_is_sticky;
-=======
   size_t automate_stdio_size;
->>>>>>> 28cdb89d
 
   // Set if the value of the flag was explicitly given on the command
   // line.
