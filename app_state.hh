--- conflicted
+++ resolved
@@ -13,14 +13,6 @@
 class app_state;
 class lua_hooks;
 
-<<<<<<< HEAD
-#include <map>
-#include "vector.hh"
-
-#include <boost/shared_ptr.hpp>
-
-=======
->>>>>>> 0e67a1ae
 #include "database.hh"
 #include "key_store.hh"
 #include "lua_hooks.hh"
