--- conflicted
+++ resolved
@@ -90,18 +90,11 @@
   void require_working_copy(std::string const & explanation = "");
   void create_working_copy(system_path const & dir);
 
-<<<<<<< HEAD
   void set_restriction(path_set const & valid_paths, 
                        std::vector<utf8> const & paths,
                        bool respect_ignore = true);
-  bool restriction_includes(file_path const & path);
-=======
-  void app_state::set_restriction(path_set const & valid_paths, 
-                             std::vector<utf8> const & paths,
-                             bool respect_ignore = true);
   bool restriction_requires_parent(split_path const & path);
   bool restriction_includes(split_path const & path);
->>>>>>> f140d1dd
 
   // Set the branch name.  If you only invoke set_branch, the branch
   // name is not sticky (and won't be written to the working copy and
