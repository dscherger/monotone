#ifndef __APP_STATE_HH__
#define __APP_STATE_HH__

// copyright (C) 2002, 2003 graydon hoare <graydon@pobox.com>
// all rights reserved.
// licensed to the public under the terms of the GNU GPL (>= 2)
// see the file COPYING for details

class app_state;
class lua_hooks;

#include <boost/shared_ptr.hpp>
#include <botan/pubkey.h>
#include <botan/rsa.h>

#include <vector>

#include "database.hh"
#include "lua.hh"
#include "work.hh"
#include "vocab.hh"
#include "paths.hh"
#include "key_store.hh"

// this class is supposed to hold all (or.. well, most) of the state of the
// application, barring some unfortunate static objects like the debugging /
// logging system and the command objects, for the time being. the vague intent
// being to make life easier for anyone who wants to embed this program as a
// library someday

class app_state
{
public:
  rsa_keypair_id signing_key;
  utf8 branch_name;
  database db;
  lua_hooks lua;
  key_store keys;
  bool stdhooks;
  bool rcfiles;
  bool diffs;
  bool no_merges;
  bool set_default;
  bool verbose;
  options_map options;
  utf8 message;
  utf8 message_file;
  utf8 date;
  utf8 author;
  system_path search_root;
  std::vector<utf8> revision_selectors;
  std::set<utf8> exclude_patterns;
  std::vector<utf8> extra_rcfiles;
  path_set restrictions;
  path_set excludes;
  bool found_working_copy;
  long depth;
  long last;
  system_path pidfile;
  diff_type diff_format;
  bool diff_args_provided;
  utf8 diff_args;
  bool use_lca;
<<<<<<< HEAD
=======
  bool execute;
>>>>>>> 3bc830b1
  utf8 format_string;
  bool default_format;
  bool xml_enabled;	



  // These are used to cache signers/verifiers (if the hook allows).
  // They can't be function-static variables in key.cc, since they must be
  // destroyed before the Botan deinitialize() function is called. */
  std::map<rsa_keypair_id,
    std::pair<boost::shared_ptr<Botan::PK_Signer>, 
        boost::shared_ptr<Botan::RSA_PrivateKey> > > signers;
  std::map<rsa_keypair_id,
    std::pair<boost::shared_ptr<Botan::PK_Verifier>,
        boost::shared_ptr<Botan::RSA_PublicKey> > > verifiers;

  void allow_working_copy();
  void require_working_copy(std::string const & explanation = "");
  void create_working_copy(system_path const & dir);

  void app_state::set_restriction(path_set const & valid_paths, 
                             std::vector<utf8> const & paths,
                             bool respect_ignore = true);
  bool restriction_includes(file_path const & path);

  // Set the branch name.  If you only invoke set_branch, the branch
  // name is not sticky (and won't be written to the working copy and
  // reused by subsequent monotone invocations).  Commands which
  // switch the working to a different branch should invoke
  // make_branch_sticky (before require_working_copy because this
  // function updates the working copy).
  void set_branch(utf8 const & name);
  void make_branch_sticky();

  void set_database(system_path const & filename);
  void set_key_dir(system_path const & filename);
  void set_signing_key(utf8 const & key);
  void set_root(system_path const & root);
  void set_message(utf8 const & message);
  void set_message_file(utf8 const & message_file);
  void set_date(utf8 const & date);
  void set_author(utf8 const & author);
  void set_depth(long depth);
  void set_last(long last);
  void set_pidfile(system_path const & pidfile);
  void add_revision(utf8 const & selector);
  void add_exclude(utf8 const & exclude_pattern);
  void set_diff_format(diff_type dtype);
  void set_diff_args(utf8 const & args);

  void set_stdhooks(bool b);
  void set_rcfiles(bool b);
  void set_verbose(bool b);
  void add_rcfile(utf8 const & filename);

  void set_format_string(utf8 const & fmtstring);
  void set_default_format(bool val);
  void set_xml_enabled();

  explicit app_state();
  ~app_state();

private:
  void load_rcfiles();
  void read_options();
  void write_options();
};

#endif // __APP_STATE_HH__<|MERGE_RESOLUTION|>--- conflicted
+++ resolved
@@ -61,10 +61,7 @@
   bool diff_args_provided;
   utf8 diff_args;
   bool use_lca;
-<<<<<<< HEAD
-=======
   bool execute;
->>>>>>> 3bc830b1
   utf8 format_string;
   bool default_format;
   bool xml_enabled;	
