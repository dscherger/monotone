--- conflicted
+++ resolved
@@ -53,13 +53,7 @@
   std::vector<utf8> revision_selectors;
   std::vector<utf8> exclude_patterns;
   std::vector<utf8> extra_rcfiles;
-<<<<<<< HEAD
-  path_set restrictions;
-  path_set excludes;
   bool found_workspace;
-=======
-  bool found_working_copy;
->>>>>>> ee03c51f
   long depth;
   long last;
   long next;
