// Copyright (C) 2002 Graydon Hoare <graydon@pobox.com>
//
// This program is made available under the GNU GPL version 2.0 or
// greater. See the accompanying file COPYING for details.
//
// This program is distributed WITHOUT ANY WARRANTY; without even the
// implied warranty of MERCHANTABILITY or FITNESS FOR A PARTICULAR
// PURPOSE.

#ifndef __CHARSET_HH__
#define __CHARSET_HH__

#include "vocab.hh"

// Charset conversions.

void charset_convert(std::string const & src_charset,
                     std::string const & dst_charset,
                     std::string const & src,
                     std::string & dst,
                     bool best_effort,
                     origin::type whence);
void system_to_utf8(external const & system, utf8 & utf);
void utf8_to_system_strict(utf8 const & utf, external & system);
void utf8_to_system_strict(utf8 const & utf, std::string & system);
void utf8_to_system_best_effort(utf8 const & utf, external & system);
void utf8_to_system_best_effort(utf8 const & utf, std::string & system);
bool utf8_validate(utf8 const & utf);

// These are exposed for unit testing only.
void ace_to_utf8(std::string const & a, utf8 & utf, origin::type whence);
void utf8_to_ace(utf8 const & utf, std::string & a);


// Returns length in characters (not bytes).
// Is not aware of combining and invisible characters.
size_t display_width(utf8 const & utf);

// Specific internal / external conversions for various vocab terms.
void internalize_cert_name(utf8 const & utf, cert_name & c);
<<<<<<< HEAD
void internalize_cert_name(external const & ext, cert_name & c);
void externalize_cert_name(cert_name const & c, utf8 & utf);
void externalize_cert_name(cert_name const & c, external & ext);
void internalize_key_name(utf8 const & utf, key_name & key);
void internalize_key_name(external const & ext, key_name & key);
void externalize_key_name(key_name const & key, utf8 & utf);
void externalize_key_name(key_name const & key, external & ext);
=======
//void internalize_cert_name(external const & ext, cert_name & c);
//void externalize_cert_name(cert_name const & c, utf8 & utf);
//void externalize_cert_name(cert_name const & c, external & ext);
void internalize_rsa_keypair_id(utf8 const & utf, rsa_keypair_id & key);
//void internalize_rsa_keypair_id(external const & ext, rsa_keypair_id & key);
void externalize_rsa_keypair_id(rsa_keypair_id const & key, utf8 & utf);
//void externalize_rsa_keypair_id(rsa_keypair_id const & key, external & ext);
>>>>>>> 065aa4da
void internalize_var_domain(utf8 const & utf, var_domain & d);
//void internalize_var_domain(external const & ext, var_domain & d);
//void externalize_var_domain(var_domain const & d, utf8 & utf);
void externalize_var_domain(var_domain const & d, external & ext);

#endif

// Local Variables:
// mode: C++
// fill-column: 76
// c-file-style: "gnu"
// indent-tabs-mode: nil
// End:
// vim: et:sw=2:sts=2:ts=2:cino=>2s,{s,\:s,+s,t0,g0,^-2,e-2,n-2,p2s,(0,=s:<|MERGE_RESOLUTION|>--- conflicted
+++ resolved
@@ -38,23 +38,13 @@
 
 // Specific internal / external conversions for various vocab terms.
 void internalize_cert_name(utf8 const & utf, cert_name & c);
-<<<<<<< HEAD
-void internalize_cert_name(external const & ext, cert_name & c);
-void externalize_cert_name(cert_name const & c, utf8 & utf);
-void externalize_cert_name(cert_name const & c, external & ext);
-void internalize_key_name(utf8 const & utf, key_name & key);
-void internalize_key_name(external const & ext, key_name & key);
-void externalize_key_name(key_name const & key, utf8 & utf);
-void externalize_key_name(key_name const & key, external & ext);
-=======
 //void internalize_cert_name(external const & ext, cert_name & c);
 //void externalize_cert_name(cert_name const & c, utf8 & utf);
 //void externalize_cert_name(cert_name const & c, external & ext);
-void internalize_rsa_keypair_id(utf8 const & utf, rsa_keypair_id & key);
-//void internalize_rsa_keypair_id(external const & ext, rsa_keypair_id & key);
-void externalize_rsa_keypair_id(rsa_keypair_id const & key, utf8 & utf);
-//void externalize_rsa_keypair_id(rsa_keypair_id const & key, external & ext);
->>>>>>> 065aa4da
+void internalize_key_name(utf8 const & utf, key_name & key);
+//void internalize_key_name(external const & ext, key_name & key);
+//void externalize_key_name(key_name const & key, utf8 & utf);
+//void externalize_key_name(key_name const & key, external & ext);
 void internalize_var_domain(utf8 const & utf, var_domain & d);
 //void internalize_var_domain(external const & ext, var_domain & d);
 //void externalize_var_domain(var_domain const & d, utf8 & utf);
