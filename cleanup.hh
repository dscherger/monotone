#ifndef __CLEANUP_HH__
#define __CLEANUP_HH__

// Copyright (C) 2002 Graydon Hoare <graydon@pobox.com>
//
// This program is made available under the GNU GPL version 2.0 or
// greater. See the accompanying file COPYING for details.
//
// This program is distributed WITHOUT ANY WARRANTY; without even the
// implied warranty of MERCHANTABILITY or FITNESS FOR A PARTICULAR
// PURPOSE.

// This is a little "auto-cleanup" container, used to ensure things
// from our helper C libraries are deallocated when we leave a scope.

template <typename T, typename R>
struct cleanup_ptr {
  T ptr;
  R (* cleanup)(T);
  explicit cleanup_ptr(T p, R (*c)(T)) : ptr(p), cleanup(c) {}
  ~cleanup_ptr()
  {
    if (cleanup && ptr)
      cleanup(ptr);
  }
<<<<<<< HEAD

  T operator()() 
=======
  T operator()()
>>>>>>> afd7b500
  {
    return ptr;
  }

  T * paddr()
  {
    return &ptr;
  }
};

#endif // __CLEANUP_HH__<|MERGE_RESOLUTION|>--- conflicted
+++ resolved
@@ -23,12 +23,8 @@
     if (cleanup && ptr)
       cleanup(ptr);
   }
-<<<<<<< HEAD
 
-  T operator()() 
-=======
   T operator()()
->>>>>>> afd7b500
   {
     return ptr;
   }
