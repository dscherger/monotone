main files:
-----------

Graydon Hoare <graydon@pobox.com> originally wrote most of the files
in the top level directory and the OS-specific directories 'unix' and
'win32'.  That's me.

Many of the top level files have subsequently been amended, and new
files added, by other contributing authors, including:

  Eric Anderson <anderse-monotone@cello.hpl.hp.com>
  Olivier Andrieu <oliv__a@users.sourceforge.net>
  Badai Aqrandista <badaiaqrandista@hotmail.com>
  Daniel Berlin <dberlin@dberlin.org>
  Robert Bihlmeyer <robbe+mt@orcus.priv.at>
  Ethan Blanton <elb@elitists.net>
  Marcel van der Boom <marcel@hsdev.com>
  Grahame Bowland <grahame@angrygoats.net>
  Jordan Breeding <jordan.breeding@mac.com>
  Jon Bright <jon@siliconcircus.org>
  Timothy Brownawell <tbrownaw@gmail.com>
  Brian Campbell <brian.p.campbell@dartmouth.edu>
  Lorenzo Campedelli <lorenzo.campedelli@libero.it>
  Daniel Carosone <dan@geek.com.au>
  Neil Conway <neilc@samurai.com>
  Jeremy Cowgar <jeremy@cowgar.com>
  Benoît Dejean <benoit@placenet.org>
  Ulrich Drepper <drepper@redhat.com>
  Martin Dvorak <jezek2@advel.cz>
  Ben Elliston <bje@wasabisystems.com>
  Ralf S. Engelschall <rse@engelschall.com>
  Vinzenz Feenstra <evilissimo@c-plusplus.de>
  Riccardo Ghetta <birrachiara@tin.it>
  Matthew Gregan <kinetik@orcon.net.nz>
  Corey Halpin <chalpin@cs.wisc.edu>
  Robert Helgesson <rycee@home.se>
  Kelly F. Hickel <kfh@mqsoftware.com>
  Matt Johnston <matt@ucc.asn.au>
  Blake Kaplan <mrbkap@gmail.com>
  Thomas Keller <me@thomaskeller.biz>
  Eric Kidd  <eric.kidd@pobox.com>
  Christian Kollee <stuka@pestilenz.org>
  Georg-W. Koltermann <Georg.Koltermann@mscsoftware.com>
  Matt Kraai <kraai@ftbfs.org>
  Richard Levitte <richard@levitte.org>
  Lapo Luchini <lapo@lapo.it>
  Patrick Mauritz <oxygene@studentenbude.ath.cx>
  Roland McGrath <roland@redhat.com>
  Wojciech Miłkowski <wmilkowski@interia.pl>
  Faheem Mitha <faheem@email.unc.edu>
  Thomas Moschny <thomas.moschny@gmx.de>
  Nathan Myers <ncm@cantrip.org>
  Justin Patrin <papercrane@reversefold.com>
  Jeronimo Pellegrini <pellegrini@mpcnet.com.br>
  Anders Petersson <demitar@worldforge.org>
  Christof Petig <christof@petig-baender.de>
  Jordi Vilalta Prat <jvprat@wanadoo.es>
  Joel Reed <joelwreed@comcast.net>
  Joel Rosdahl <joel@rosdahl.net>
  Michael Scherer <misc@mandrake.org>
  Derek Scherger <derek@echologic.com>
  Nathaniel Smith <njs@pobox.com>
  Paul Snively <psnively@mac.com>
  Emile Snyder <emile@alumni.reed.edu>
  Sebastian Spaeth <Sebastian@SSpaeth.de>
  Tom Tromey <tromey@redhat.com>
  Kaushik Veeraraghavan <kaushikv@gmail.com>
  Julio M. Merino Vidal <jmmv@NetBSD.org>
  Vladimir Vukicevic <vladimirv@gmail.com>
  Zack Weinberg <zackw@panix.com>

Several people have also contributed to the translation of monotone
into non-English languages; their work is available in the po/
subdirectory.  Contributors include:

  Aristid Breitkreuz <aribrei@arcor.de>
  Benoît Dejean <benoit@placenet.org>
  Stéphane Gimenez <dev@gim.name>
  Thomas Keller <me@thomaskeller.biz>
  Richard Levitte <richard@levitte.org>
  Lapo Luchini <lapo@lapo.it>
  Thomas Moschny <thomas.moschny@gmx.de>
  Alex Sandro Queiroz e Silva <asandroq@gmail.com>
  Joel Rosdahl <joel@rosdahl.net>
  Nicolas Ruiz <juan.ruiz@ula.ve>
  Satoru SATOH <ss@gnome.gr.jp>
  Roberta Lazzeri <ripley@lapo.it>

I believe I am within my rights to assert my own copyright on:

  - the files I wrote

  - the collective work, including the use (though not authorship) of
    files I copied from the public domain, and other copyrighted but
    freely-licensed sources (and possibly lcs.cc, as discussed below)

I license my publication of these copyrighted works to the public
under the terms of the GNU GPL, version 2 or greater. See the file
COPYING for details. If you believe I am in violation of some existing
copyrights, please contact me.

Subsequent additions by contributing authors are implicitly licensed
to the public under the same terms (GPL), but the contributing authors
retain copyrights on their portions of the work.

the manual:
-----------

The monotone manual, like the rest of the collective work, was written
by me and the other contributing authors listed above, and is licensed
under the terms of the GNU GPL, version 2 or later.

Prior to version 0.38 the monotone manual was licensed under the terms
of the GNU FDL (version 1.1 or later).  This was changed in version
0.38 to facilitate sharing of text between the manual and the program
itself, and to simplify the licensing requirements of the monotone
distribution as a whole, by using just one license for everything.

files derived from other sources:
---------------------------------

Some files included with the monotone distribution began as copies of
code from other sources, but have been modified for use in monotone.
These files all carry attribution notices, and may qualify as
'separate and independent works in themselves' for purposes of the
GPL: that is, if separated from the monotone sources, they may be
usable under less restrictive terms.

lru_writeback_cache.hh was originally written by Patrick Audley and is
licensed under the GPL v2+.

mkstemp.cc was based on a portion of gfileutils.c in glib and is
licensed under the LGPL (version 2 or later).

gettext.h is a copy of the one included in the GNU Gettext package,
and is Copyright (C) 1995-1998, 2000-2002 Free Software Foundation,
Inc.  It is licensed under the GNU LGPL version 2 (or later).  For
more information, see the message on top of that file.

unix/main.cc and win32/main.cc were originally execution_monitor.cc
from the Boost project.  The files in the boost/ directory are copies
of files that were at one time available from the boost "sandbox" CVS
repository, linked off of http://www.boost.org/.  monotone also makes
use of several "header-only" Boost libraries (not included in the
source distribution) and therefore the binary incorporates their code.
Boost in general is licensed under the Boost Software License:

#  Boost Software License - Version 1.0 - August 17th, 2003
#
#  Permission is hereby granted, free of charge, to any person or
#  organization obtaining a copy of the software and accompanying
#  documentation covered by this license (the "Software") to use,
#  reproduce, display, distribute, execute, and transmit the Software,
#  and to prepare derivative works of the Software, and to permit
#  third-parties to whom the Software is furnished to do so, all
#  subject to the following:
#
#  The copyright notices in the Software and this entire statement,
#  including the above license grant, this restriction and the
#  following disclaimer, must be included in all copies of the
#  Software, in whole or in part, and all derivative works of the
#  Software, unless such copies or derivative works are solely in the
#  form of machine-executable object code generated by a source
#  language processor.
#
#  THE SOFTWARE IS PROVIDED "AS IS", WITHOUT WARRANTY OF ANY KIND,
#  EXPRESS OR IMPLIED, INCLUDING BUT NOT LIMITED TO THE WARRANTIES OF
#  MERCHANTABILITY, FITNESS FOR A PARTICULAR PURPOSE, TITLE AND
#  NON-INFRINGEMENT. IN NO EVENT SHALL THE COPYRIGHT HOLDERS OR ANYONE
#  DISTRIBUTING THE SOFTWARE BE LIABLE FOR ANY DAMAGES OR OTHER
#  LIABILITY, WHETHER IN CONTRACT, TORT OR OTHERWISE, ARISING FROM,
#  OUT OF OR IN CONNECTION WITH THE SOFTWARE OR THE USE OR OTHER
#  DEALINGS IN THE SOFTWARE.

The files in boost/ are under a slightly different license:

#  Copyright (c) 2003 Jan Gaspar, Whitestein Technologies
#
#  Permission to use or copy this software for any purpose is hereby
#  granted without fee, provided the above notices are retained on all
#  copies.  Permission to modify the code and to distribute modified
#  code is granted, provided the above notices are retained, and a
#  notice that the code was modified is included with the above
#  copyright notice.


lcs.cc is a C++ translation of Scheme code written by Aubrey Jaffer.
The original source is under the following license:

#  "differ.scm" O(NP) Sequence Comparison Algorithm.
#  Copyright (C) 2001, 2002, 2003 Aubrey Jaffer
#
#  Permission to copy this software, to modify it, to redistribute it, to
#  distribute modified versions, and to use it for any purpose is granted,
#  subject to the following restrictions and understandings.
#
#  1.  Any copy made of this software must include this copyright notice
#  in full.
#
#  2.  I have made no warrantee or representation that the operation of
#  this software will be error-free, and I am under no obligation to
#  provide any services, by way of maintenance, update, or otherwise.
#
#  3.  In conjunction with products arising from the use of this material,
#  there shall be no use of my name in any advertising, promotional, or
#  sales literature without prior written consent in each case.

The translation is licensed under the GPL v2+ as the rest of Monotone,
but only if an independent copyright actually exists in the
translation, which was quite mechanical.

ssh_agent.cc includes a translation of the GET_32BIT_MSB_FIRST define
from PuTTY's misc.h. PuTTY is licensed under an MIT-like license,
reproduced here:

#  PuTTY is copyright 1997-2007 Simon Tatham.
#
#  Portions copyright Robert de Bath, Joris van Rantwijk, Delian
#  Delchev, Andreas Schultz, Jeroen Massar, Wez Furlong, Nicolas Barry,
#  Justin Bradford, Ben Harris, Malcolm Smith, Ahmad Khalifa, Markus
#  Kuhn, and CORE SDI S.A.
#
#  Permission is hereby granted, free of charge, to any person
#  obtaining a copy of this software and associated documentation files
#  (the "Software"), to deal in the Software without restriction,
#  including without limitation the rights to use, copy, modify, merge,
#  publish, distribute, sublicense, and/or sell copies of the Software,
#  and to permit persons to whom the Software is furnished to do so,
#  subject to the following conditions:
#
#  The above copyright notice and this permission notice shall be
#  included in all copies or substantial portions of the Software.
#
#  THE SOFTWARE IS PROVIDED "AS IS", WITHOUT WARRANTY OF ANY KIND,
#  EXPRESS OR IMPLIED, INCLUDING BUT NOT LIMITED TO THE WARRANTIES OF
#  MERCHANTABILITY, FITNESS FOR A PARTICULAR PURPOSE AND
#  NONINFRINGEMENT.  IN NO EVENT SHALL THE COPYRIGHT HOLDERS BE LIABLE
#  FOR ANY CLAIM, DAMAGES OR OTHER LIABILITY, WHETHER IN AN ACTION OF
#  CONTRACT, TORT OR OTHERWISE, ARISING FROM, OUT OF OR IN CONNECTION
#  WITH THE SOFTWARE OR THE USE OR OTHER DEALINGS IN THE SOFTWARE.
#

ssh_agent.cc also includes socket creation code copied from OpenSSH's
authfd.c. OpenSSH is licensed under a BSD-like license, reproduced
here:

#  Author: Tatu Ylonen <ylo@cs.hut.fi>
#  Copyright (c) 1995 Tatu Ylonen <ylo@cs.hut.fi>, Espoo, Finland
#                     All rights reserved
#  Functions for connecting the local authentication agent.
#
#  As far as I am concerned, the code I have written for this software
#  can be used freely for any purpose.  Any derived versions of this
#  software must be clearly marked as such, and if the derived work is
#  incompatible with the protocol description in the RFC file, it must be
#  called by a name other than "ssh" or "Secure Shell".
#
#  SSH2 implementation,
#  Copyright (c) 2000 Markus Friedl.  All rights reserved.
#
#  Redistribution and use in source and binary forms, with or without
#  modification, are permitted provided that the following conditions
#  are met:
#  1. Redistributions of source code must retain the above copyright
#     notice, this list of conditions and the following disclaimer.
#  2. Redistributions in binary form must reproduce the above copyright
#     notice, this list of conditions and the following disclaimer in the
#     documentation and/or other materials provided with the distribution.
#
#  THIS SOFTWARE IS PROVIDED BY THE AUTHOR ``AS IS'' AND ANY EXPRESS OR
#  IMPLIED WARRANTIES, INCLUDING, BUT NOT LIMITED TO, THE IMPLIED WARRANTIES
#  OF MERCHANTABILITY AND FITNESS FOR A PARTICULAR PURPOSE ARE DISCLAIMED.
#  IN NO EVENT SHALL THE AUTHOR BE LIABLE FOR ANY DIRECT, INDIRECT,
#  INCIDENTAL, SPECIAL, EXEMPLARY, OR CONSEQUENTIAL DAMAGES (INCLUDING, BUT
#  NOT LIMITED TO, PROCUREMENT OF SUBSTITUTE GOODS OR SERVICES; LOSS OF USE,
#  DATA, OR PROFITS; OR BUSINESS INTERRUPTION) HOWEVER CAUSED AND ON ANY
#  THEORY OF LIABILITY, WHETHER IN CONTRACT, STRICT LIABILITY, OR TORT
#  (INCLUDING NEGLIGENCE OR OTHERWISE) ARISING IN ANY WAY OUT OF THE USE OF
#  THIS SOFTWARE, EVEN IF ADVISED OF THE POSSIBILITY OF SUCH DAMAGE.


external libraries:
-------------------

Monotone distributes unmodified or nearly unmodified copies of several
third-party libraries on which it relies.  The binary 'mtn' executable
is a derivative work of these libraries as well as the monotone source
proper, but the monotone developers do not claim copyright in these
libraries (except to the extent that we have personally
contributed code to them).  They are 'separate and independent works
in themselves'.


The files in sqlite/ comprise the SQLite database library, written by
D. Richard Hipp <drh@hwaci.com> and others.  The SQLite distribution
may be retrieved from http://www.sqlite.org/.  It is declared to be in
the public domain:

#  The author disclaims copyright to this source code.  In place of
#  a legal notice, here is a blessing:
#
#     May you do good and not evil.
#     May you find forgiveness for yourself and forgive others.
#     May you share freely, never taking more than you give.


The files in idna/ are copies of the core portion of the GNU libidn
library for manipulating internationalized domain names, written by
Simon Josefsson.  The libidn distribution may be retrieved from
http://josefsson.org/libidn/.  It is licensed under the GNU LGPL
version 2.1 or later, with the additional requirement that the
following text be reproduced in any copies made:

#  Libidn AUTHORS -- Information about the authors.
#  Copyright (C) 2002, 2003 Simon Josefsson
#  See the end for copying conditions.
#
#  Simon Josefsson <simon@josefsson.org>
#  Designed and implemented libidn.
#
#  -----BEGIN PGP PUBLIC KEY BLOCK-----
#  Comment: This 0xB565716F key is used to sign releases of Libidn.
#
#  mKsEPNUHKwEFALqJSBHn6Qk5ex138kwymxA3idCFoTi5Q6mVooEVVaYVfeDG+5uV
#  T5rhTFDfDcT9SO0eIlfKOraSRnVEHyDDH2PAgJFxyneFELcmLUQ66D+m8z+ziGro
#  6bcDSBBDMRkHIX6/kH/vnevjqivIld+j8WTcVX+SArcKyzgQ58uMTrfQdLqzh6D9
#  sE/838+ZPZkabmKKWMVWccoaUbWGYOcNwO0ABim0IVNpbW9uIEpvc2Vmc3NvbiA8
#  amFzQGV4dHVuZG8uY29tPojYBBMBAgAiAhsDBAsHAwIDFQIDAxYCAQIeAQIXgAUC
#  P6QrUQUJA7xyJgAKCRDtoh6UtWVxbwueBP4uh9ZEOuSjt2n5OpfuAablsrRzhlgP
#  fluBMfjHNynEFsGjn81l81TCqStRln7wDUj95ZufSi3YvoYSFG1jffGMk/k2trgI
#  NtT3kxaGkfns6dykBuV7Ki2wWqdJkTe1ibyai+RCqt+J1ldSUuHdfQZ5wALPJQRb
#  4Hqi7M29azFHcfxbMLf3yGYyBuKC7eBVNVaR58UTFK6r0CX3T7eGuk8biEYEExEC
#  AAYFAj1Y8r8ACgkQV5Mp08AbKiIX9wCfR2rMiXdKzZB95acA5YSQ4MLQyygAn1Nv
#  7M36SAofR/73WjqlPpVAQ+fRiEwEExECAAwFAj1esHUFgwFXijYACgkQvLvElXGK
#  klYZnQCeOXIzmEoZ5yOVNygphYmUwON/S8IAn32gWDyaTMpqyDcJEQeLdjcW7boS
#  tCVTaW1vbiBKb3NlZnNzb24gPHNpbW9uQGpvc2Vmc3Nvbi5vcmc+iNgEEwECACIC
#  GwMECwcDAgMVAgMDFgIBAh4BAheABQI/pCtUBQkDvHImAAoJEO2iHpS1ZXFvPREE
#  /j3fX+cLxCCZNTjMhThGFujiT7ty4x1jVc91J6QOA+Jp+78NIIeyg3JTeR3WIv7/
#  WFNzLKJXJEEcga+0ViPjoLfvGsHMAnwXqPYAxu1cDY4jId0bCYgoVlnfF9gwOWxe
#  btotLpCiuXGL/168zEAXWJpPg6r2MfPhAKUJ9G8q52OOWJW3cObxoZ2gyXjuWOFt
#  ygZ1vUAqP/8UGeZNdajHD5uIRgQTEQIABgUCPVjywgAKCRBXkynTwBsqImY3AKCS
#  COO5LlNxmritUFY1i7VXBCUlZgCgll/6kE0G/NP3E6AdyzVwAzBPgUeITAQTEQIA
#  DAUCPV6wdQWDAVeKNgAKCRC8u8SVcYqSVleXAJ9NZKUvb/erk53fMFUwpUeClOjh
#  qwCcC3Du9UQjCn2k+7LWgqNMH+huqW24qwQ81Qd7AQUA2PTaoT8RNkFDlX7UCOB9
#  vaRFxrX+dN7l6QO+O0Mg7dVdjItEnaaYkJ+r4LXecI47HogsUGExRdDYGT0Dq7aZ
#  8GkC4UKPXc3q2KWQ3ib3wj3qnCGm3IX/I249ydYLAzQyWqMW09wLB5vxhPi4yjet
#  4FTGWmtYUlGzDb7+6VZilYRTty0vhFF4cVXlO2R+vgPxFMvUc7o8WGDnQ3iyWAiz
#  kQAGKYjFBBgBAgAPAhsMBQI/pCt8BQkDvHIBAAoJEO2iHpS1ZXFvEeIE/ixQWhAC
#  pnKjQZeTA7zcshH683NU/bBAjbOq7lJ51aWMXOdXExGJsBD0fyPtRJywMtSB4vrM
#  F1WjKZlA0jBOxzxWaWpLvMwdwgkSiql8KTNActxIoijtu0e5GI3V+55Z+Cv/jsPD
#  lzeYiob0cO6u/2todt6XVTyCIFKWjf6/5i/LdhXlw7J9gzrCwm28ITC4is3voTNh
#  Uceqods6zDrk0qo=
#  =1RsN
#  -----END PGP PUBLIC KEY BLOCK-----
#
#  --------------------------------------------------------------------
#  Copying and distribution of this file, with or without modification,
#  are permitted in any medium without royalty provided the copyright
#  notice and this notice are preserved.


The files in netxx/ comprise the NetXX library, written by Peter
Jones.  It is no longer available from its author.  It is distributed
under a BSD-like license, reproduced here:

#  Copyright (C) 2001-2004 Peter J Jones (pjones@pmade.org)
#  All Rights Reserved
#
#  Redistribution and use in source and binary forms, with or without
#  modification, are permitted provided that the following conditions
#  are met:
#
#  1. Redistributions of source code must retain the above copyright
#     notice, this list of conditions and the following disclaimer.
#  2. Redistributions in binary form must reproduce the above
#     copyright notice, this list of conditions and the following
#     disclaimer in the documentation and/or other materials provided
#     with the distribution.
#  3. Neither the name of the Author nor the names of its contributors
#     may be used to endorse or promote products derived from this
#     software without specific prior written permission.
#
#  THIS SOFTWARE IS PROVIDED BY THE AUTHOR AND CONTRIBUTORS ``AS IS''
#  AND ANY EXPRESS OR IMPLIED WARRANTIES, INCLUDING, BUT NOT LIMITED
#  TO, THE IMPLIED WARRANTIES OF MERCHANTABILITY AND FITNESS FOR A
#  PARTICULAR PURPOSE ARE DISCLAIMED.  IN NO EVENT SHALL THE AUTHOR
#  OR CONTRIBUTORS BE LIABLE FOR ANY DIRECT, INDIRECT, INCIDENTAL,
#  SPECIAL, EXEMPLARY, OR CONSEQUENTIAL DAMAGES (INCLUDING, BUT NOT
#  LIMITED TO, PROCUREMENT OF SUBSTITUTE GOODS OR SERVICES; LOSS OF
#  USE, DATA, OR PROFITS; OR BUSINESS INTERRUPTION) HOWEVER CAUSED
#  AND ON ANY THEORY OF LIABILITY, WHETHER IN CONTRACT, STRICT LIABILITY,
#  OR TORT (INCLUDING NEGLIGENCE OR OTHERWISE) ARISING IN ANY WAY OUT
#  OF THE USE OF THIS SOFTWARE, EVEN IF ADVISED OF THE POSSIBILITY OF
#  SUCH DAMAGE.


The files in lua/ comprise the Lua interpreter, written by
R. Ierusalimschy, L. H. de Figueiredo, and W. Celes, of Tecgraf
PUC-Rio, and others.  The Lua distribution may be retrieved from
http://www.lua.org/. It is licensed under an MIT-like license,
reproduced here:

#  Copyright (C) 1994-2007 Lua.org, PUC-Rio.
#
#  Permission is hereby granted, free of charge, to any person
#  obtaining a copy of this software and associated documentation
#  files (the "Software"), to deal in the Software without
#  restriction, including without limitation the rights to use, copy,
#  modify, merge, publish, distribute, sublicense, and/or sell copies
#  of the Software, and to permit persons to whom the Software is
#  furnished to do so, subject to the following conditions:
#
#  The above copyright notice and this permission notice shall be
#  included in all copies or substantial portions of the Software.
#
#  THE SOFTWARE IS PROVIDED "AS IS", WITHOUT WARRANTY OF ANY KIND,
#  EXPRESS OR IMPLIED, INCLUDING BUT NOT LIMITED TO THE WARRANTIES OF
#  MERCHANTABILITY, FITNESS FOR A PARTICULAR PURPOSE AND
#  NONINFRINGEMENT.  IN NO EVENT SHALL THE AUTHORS OR COPYRIGHT
#  HOLDERS BE LIABLE FOR ANY CLAIM, DAMAGES OR OTHER LIABILITY,
#  WHETHER IN AN ACTION OF CONTRACT, TORT OR OTHERWISE, ARISING FROM,
#  OUT OF OR IN CONNECTION WITH THE SOFTWARE OR THE USE OR OTHER
#  DEALINGS IN THE SOFTWARE.


The files in botan/ comprise the Botan cryptography library, written
by Jack Lloyd <lloyd@randombit.net> with contributions as noted in
botan/thanks.txt.  The Botan distribution may be retrieved from
http://botan.randombit.net/.  It is licensed under a BSD-like license:

#  Copyright (C) 1999-2006 The Botan Project. All rights reserved.
#
#  Redistribution and use in source and binary forms, for any use,
#  with or without modification, is permitted provided that the
#  following conditions are met:
#
#  1. Redistributions of source code must retain the above copyright
#  notice, this list of conditions, and the following disclaimer.
#
#  2. Redistributions in binary form must reproduce the above
#  copyright notice, this list of conditions, and the following
#  disclaimer in the documentation and/or other materials provided
#  with the distribution.
#
#  THIS SOFTWARE IS PROVIDED BY THE AUTHOR(S) "AS IS" AND ANY EXPRESS
#  OR IMPLIED WARRANTIES, INCLUDING, BUT NOT LIMITED TO, THE IMPLIED
#  WARRANTIES OF MERCHANTABILITY AND FITNESS FOR A PARTICULAR PURPOSE,
#  ARE DISCLAIMED.
#
#  IN NO EVENT SHALL THE AUTHOR(S) OR CONTRIBUTOR(S) BE LIABLE FOR ANY
#  DIRECT, INDIRECT, INCIDENTAL, SPECIAL, EXEMPLARY, OR CONSEQUENTIAL
#  DAMAGES (INCLUDING, BUT NOT LIMITED TO, PROCUREMENT OF SUBSTITUTE
#  GOODS OR SERVICES; LOSS OF USE, DATA, OR PROFITS; OR BUSINESS
#  INTERRUPTION) HOWEVER CAUSED AND ON ANY THEORY OF LIABILITY,
#  WHETHER IN CONTRACT, STRICT LIABILITY, OR TORT (INCLUDING
#  NEGLIGENCE OR OTHERWISE) ARISING IN ANY WAY OUT OF THE USE OF THIS
#  SOFTWARE, EVEN IF ADVISED OF THE POSSIBILITY OF SUCH DAMAGE.


The files in pcre/ comprise the Perl-Compatible Regular Expression
(PCRE) library, written by Philip Hazel <ph10@cam.ac.uk>.  The PCRE
distribution may be retrieved from http://www.pcre.org/.  It is licensed
under a BSD-like license:

#  Copyright (c) 1997-2007 University of Cambridge.
#
#  Redistribution and use in source and binary forms, with or without
#  modification, are permitted provided that the following conditions
#  are met:
#
#  * Redistributions of source code must retain the above copyright
#    notice, this list of conditions and the following disclaimer.
#
#  * Redistributions in binary form must reproduce the above copyright
#    notice, this list of conditions and the following disclaimer in the
#    documentation and/or other materials provided with the
#    distribution.
#
#  * Neither the name of the University of Cambridge nor the names of
#    its contributors may be used to endorse or promote products derived
#    from this software without specific prior written permission.
#
#  THIS SOFTWARE IS PROVIDED BY THE COPYRIGHT HOLDERS AND CONTRIBUTORS
#  "AS IS" AND ANY EXPRESS OR IMPLIED WARRANTIES, INCLUDING, BUT NOT
#  LIMITED TO, THE IMPLIED WARRANTIES OF MERCHANTABILITY AND FITNESS
#  FOR A PARTICULAR PURPOSE ARE DISCLAIMED. IN NO EVENT SHALL THE
#  COPYRIGHT OWNER OR CONTRIBUTORS BE LIABLE FOR ANY DIRECT, INDIRECT,
#  INCIDENTAL, SPECIAL, EXEMPLARY, OR CONSEQUENTIAL DAMAGES
#  (INCLUDING, BUT NOT LIMITED TO, PROCUREMENT OF SUBSTITUTE GOODS OR
#  SERVICES; LOSS OF USE, DATA, OR PROFITS; OR BUSINESS INTERRUPTION)
#  HOWEVER CAUSED AND ON ANY THEORY OF LIABILITY, WHETHER IN CONTRACT,
#  STRICT LIABILITY, OR TORT (INCLUDING NEGLIGENCE OR OTHERWISE)
#  ARISING IN ANY WAY OUT OF THE USE OF THIS SOFTWARE, EVEN IF ADVISED
#  OF THE POSSIBILITY OF SUCH DAMAGE.


the contrib directory:
----------------------

The contrib/ directory contains a variety of contributions that may be
useful in conjunction with monotone.  Each file carries its own
copyright statement and licensing; however, to the best of our
collective knowledge, all files are available under terms compatible
with the GPL version 2 (*not* necessarily later versions).  See
contrib/README for further details.

details of the manual relicensing:
----------------------------------

All contributors who made more than a few lines' worth of changes to
the manual were polled for their assent to the relicensing, and as of
November 2007, all agreed.

These contributors gave written agreement on the monotone mailing list
in February 2007:

alex@ventonegro.org
bdwalton@gmail.com
birrachiara@tin.it
brian.p.campbell@dartmouth.edu
dan@geek.com.au
elb@elitists.net
emile@talentcodeworks.com aka emile@alumni.reed.edu
evan@warpedview.com
fw@deneb.enyo.de
grahame@angrygoats.net
jeremy@cowgar.com
joel@rosdahl.net
joelwreed@comcast.net
marcel@hsdev.com
matt@matt-land.com
matt@ucc.asn.au aka matt+rez@ucc.asn.au
me@thomaskeller.biz
papercrane@reversefold.com
pellegrini@mpcnet.com.br
richard@levitte.org
rse@engelschall.com
Sebastian@SSpaeth.de
tbrownaw@gmail.com

These contributors gave written agreement on the monotone mailing list
in November 2007:

derek@echologic.com
mrbkap@gmail.com
stephen_leake-2@stephe-leake.org
willu@cse.unsw.edu.au
mstone@icali.net
tromey@redhat.com
<<<<<<< HEAD
=======
henry@bigfoot.de
>>>>>>> 8f8a4acc

These contributors gave verbal assent at the monotone developers'
summit in February 2007:

christof.petig@arcor.de aka christof@petig-baender.de
graydon@pobox.com aka graydon@dub.venge.net
kinetik@orcon.net.nz
mtn-dev@zackw.users.panix.com
njs@pobox.com
thomas.moschny@gmx.de

These contributors made a few small, mechanical changes to the manual,
which are probably not copyrightable, and were not polled.

<<<<<<< HEAD
henry@bigfoot.de
	two-line change documenting a subcommand
	261a1dd0acf065381d27f4c10ee609cb25b70aa8

=======
>>>>>>> 8f8a4acc
jmmv@menta.net
	three patches; typo fixes and use of IANA-reserved
	example domain names
	d64ee74bbafc09497d70c169667ae960171a5fcc
	8975520d4b2c73065004cb9d21990885b391d36c
	eb8b5710e3720d4fb4ee3ae573aacc3b629ae1a3

jon@siliconcircus.com
	one patch; change of quoting conventions
	fcd914bd694bbcc6d0fca080ac4c8132f78f2c2f

martine@danga.com
	one patch; corrected "cat revision" to "automate get_revision"
	e92a79a9a56076a4ead5013c29fb705a3c4de719

tomfa@debian.org
	signed a merge rev involving the manual, but did not
	change the manual personally
	8abd5712749648b2232cc4dfa549ce11b627f679<|MERGE_RESOLUTION|>--- conflicted
+++ resolved
@@ -547,10 +547,7 @@
 willu@cse.unsw.edu.au
 mstone@icali.net
 tromey@redhat.com
-<<<<<<< HEAD
-=======
 henry@bigfoot.de
->>>>>>> 8f8a4acc
 
 These contributors gave verbal assent at the monotone developers'
 summit in February 2007:
@@ -565,13 +562,6 @@
 These contributors made a few small, mechanical changes to the manual,
 which are probably not copyrightable, and were not polled.
 
-<<<<<<< HEAD
-henry@bigfoot.de
-	two-line change documenting a subcommand
-	261a1dd0acf065381d27f4c10ee609cb25b70aa8
-
-=======
->>>>>>> 8f8a4acc
 jmmv@menta.net
 	three patches; typo fixes and use of IANA-reserved
 	example domain names
