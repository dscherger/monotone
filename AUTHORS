--- conflicted
+++ resolved
@@ -69,11 +69,9 @@
   Patrick Mauritz <oxygene@studentenbude.ath.cx>
   Grahame Bowland <grahame@angrygoats.net>
   Marcel van der Boom <marcel@hsdev.com>
-<<<<<<< HEAD
+  Roland McGrath <roland@redhat.com>
   Daniel Carosone <dan@geek.com.au>
-=======
-  Roland McGrath <roland@redhat.com>
->>>>>>> 0f459cfe
+
 
 Several people have also contributed to the translation of monotone
 into non-English languages; their work is available in the po/
