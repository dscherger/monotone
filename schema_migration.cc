--- conflicted
+++ resolved
@@ -857,7 +857,6 @@
   return true;
 }
 
-<<<<<<< HEAD
 // I hate to duplicate this from database.cc but install_functions is private
 // and gets called too late
 #include <transforms.hh>
@@ -873,6 +872,57 @@
   data decoded;
   decode_base64(base64<data>(string(sqlite3_value_text_s(args[0]))), decoded);
   sqlite3_result_blob(f, decoded().c_str(), decoded().size(), SQLITE_TRANSIENT);
+}
+
+static bool
+migrate_client_to_add_rosters(sqlite3 * sql,
+                              char ** errmsg,
+                              app_state *)
+{
+  int res;
+  
+  res = logged_sqlite3_exec(sql,
+                            "CREATE TABLE rosters\n"
+                            "(\n"
+                            "id primary key,         -- strong hash of the roster\n"
+                            "data not null           -- compressed, encoded contents of the roster\n"
+                            ");",
+                            NULL, NULL, errmsg);
+  if (res != SQLITE_OK)
+    return false;
+
+  res = logged_sqlite3_exec(sql,
+                            "CREATE TABLE roster_deltas\n"
+                            "(\n"
+                            "id not null,            -- strong hash of the roster\n"
+                            "base not null,          -- joins with either rosters.id or roster_deltas.id\n"
+                            "delta not null,         -- rdiff to construct current from base\n"
+                            "unique(id, base)\n"
+                            ");",
+                            NULL, NULL, errmsg);
+  if (res != SQLITE_OK)
+    return false;
+
+  res = logged_sqlite3_exec(sql,
+                            "CREATE TABLE revision_roster\n"
+                            "(\n"
+                            "rev_id primary key,     -- joins with revisions.id\n"
+                            "roster_id not null      -- joins with either rosters.id or roster_deltas.id\n"
+                            ");",
+                            NULL, NULL, errmsg);
+  if (res != SQLITE_OK)
+    return false;
+
+  res = logged_sqlite3_exec(sql,
+                            "CREATE TABLE next_roster_node_number\n"
+                            "(\n"
+                            "node primary key        -- only one entry in this table, ever\n"
+                            ");",
+                            NULL, NULL, errmsg);
+  if (res != SQLITE_OK)
+    return false;
+
+  return true;
 }
 
 static bool
@@ -1019,56 +1069,6 @@
     return false;
 
   // change comment
-=======
-static bool
-migrate_client_to_add_rosters(sqlite3 * sql,
-                              char ** errmsg,
-                              app_state *)
-{
-  int res;
-  
-  res = logged_sqlite3_exec(sql,
-                            "CREATE TABLE rosters\n"
-                            "(\n"
-                            "id primary key,         -- strong hash of the roster\n"
-                            "data not null           -- compressed, encoded contents of the roster\n"
-                            ");",
-                            NULL, NULL, errmsg);
-  if (res != SQLITE_OK)
-    return false;
-
-  res = logged_sqlite3_exec(sql,
-                            "CREATE TABLE roster_deltas\n"
-                            "(\n"
-                            "id not null,            -- strong hash of the roster\n"
-                            "base not null,          -- joins with either rosters.id or roster_deltas.id\n"
-                            "delta not null,         -- rdiff to construct current from base\n"
-                            "unique(id, base)\n"
-                            ");",
-                            NULL, NULL, errmsg);
-  if (res != SQLITE_OK)
-    return false;
-
-  res = logged_sqlite3_exec(sql,
-                            "CREATE TABLE revision_roster\n"
-                            "(\n"
-                            "rev_id primary key,     -- joins with revisions.id\n"
-                            "roster_id not null      -- joins with either rosters.id or roster_deltas.id\n"
-                            ");",
-                            NULL, NULL, errmsg);
-  if (res != SQLITE_OK)
-    return false;
-
-  res = logged_sqlite3_exec(sql,
-                            "CREATE TABLE next_roster_node_number\n"
-                            "(\n"
-                            "node primary key        -- only one entry in this table, ever\n"
-                            ");",
-                            NULL, NULL, errmsg);
-  if (res != SQLITE_OK)
-    return false;
-
->>>>>>> 5c16059a
   return true;
 }
 
@@ -1101,18 +1101,11 @@
         &migrate_client_to_external_privkeys);
         
   m.add("bd86f9a90b5d552f0be1fa9aee847ea0f317778b",
-        &migrate_manifests_BLOB);
-
-  m.add("bd86f9a90b5d552f0be1fa9aee847ea0f317778b",
         &migrate_client_to_add_rosters);
 
   // IMPORTANT: whenever you modify this to add a new schema version, you must
   // also add a new migration test for the new schema version.  See
   // tests/t_migrate_schema.at for details.
 
-<<<<<<< HEAD
-  m.migrate(sql, "a83f7d2b5e1118f676011706f4e269796c9d17c7");
-=======
   m.migrate(sql, "1db80c7cee8fa966913db1a463ed50bf1b0e5b0e");
->>>>>>> 5c16059a
 }