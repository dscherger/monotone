--- conflicted
+++ resolved
@@ -1113,7 +1113,6 @@
 }
 
 static bool
-<<<<<<< HEAD
 migrate_rosters_no_hash(sqlite3 * sql,
                         char ** errmsg,
                         app_state * app,
@@ -1160,7 +1159,7 @@
 }
 
 
-=======
+static bool
 migrate_add_heights(sqlite3 *sql, char ** errmsg, app_state *app)
 {
   int res;
@@ -1177,7 +1176,6 @@
   return true;
 }
 
->>>>>>> 9e750794
 void
 migrate_monotone_schema(sqlite3 *sql, app_state *app)
 {
@@ -1213,21 +1211,16 @@
         &migrate_files_BLOB);
 
   m.add("9d2b5d7b86df00c30ac34fe87a3c20f1195bb2df",
-<<<<<<< HEAD
         &migrate_rosters_no_hash);
-=======
+
+  m.add("9d2b5d7b86df00c30ac34fe87a3c20f1195bb2df",
         &migrate_add_heights);
->>>>>>> 9e750794
 
   // IMPORTANT: whenever you modify this to add a new schema version, you must
   // also add a new migration test for the new schema version.  See
   // tests/t_migrate_schema.at for details.
 
-<<<<<<< HEAD
   m.migrate(sql, "ae196843d368d042f475e3dadfed11e9d7f9f01e");
-=======
-  m.migrate(sql, "e802f41be37a38e400bdbbb86b14c24215eca6a6");
->>>>>>> 9e750794
 }
 
 // Local Variables:
