// Copyright (C) 2002 Graydon Hoare <graydon@pobox.com>
//
// This program is made available under the GNU GPL version 2.0 or
// greater. See the accompanying file COPYING for details.
//
// This program is distributed WITHOUT ANY WARRANTY; without even the
// implied warranty of MERCHANTABILITY or FITNESS FOR A PARTICULAR
// PURPOSE.

#include <string>

#include <boost/regex.hpp>
#include <boost/lexical_cast.hpp>

#include "app_state.hh"
#include "cset.hh"
#include "constants.hh"
#include "packet.hh"
#include "revision.hh"
#include "sanity.hh"
#include "transforms.hh"
#include "simplestring_xform.hh"
#include "keys.hh"
#include "key_store.hh"
#include "cert.hh"

using std::istream;
using std::make_pair;
using std::map;
using std::ostream;
using std::pair;
using std::string;

using boost::lexical_cast;
using boost::match_default;
using boost::match_results;
using boost::regex;
using boost::shared_ptr;

// --- packet writer ---

packet_writer::packet_writer(ostream & o) : ost(o) {}

void
packet_writer::consume_file_data(file_id const & ident,
                                 file_data const & dat)
{
  base64<gzip<data> > packed;
  pack(dat.inner(), packed);
  ost << "[fdata " << ident.inner()() << "]\n"
      << trim_ws(packed()) << '\n'
      << "[end]\n";
}

void
packet_writer::consume_file_delta(file_id const & old_id,
                                  file_id const & new_id,
                                  file_delta const & del)
{
  base64<gzip<delta> > packed;
  pack(del.inner(), packed);
  ost << "[fdelta " << old_id.inner()() << '\n'
      << "        " << new_id.inner()() << "]\n"
      << trim_ws(packed()) << '\n'
      << "[end]\n";
}

void
packet_writer::consume_revision_data(revision_id const & ident,
                                     revision_data const & dat)
{
  base64<gzip<data> > packed;
  pack(dat.inner(), packed);
  ost << "[rdata " << ident.inner()() << "]\n"
      << trim_ws(packed()) << '\n'
      << "[end]\n";
}

void
packet_writer::consume_revision_cert(revision<cert> const & t)
{
  ost << "[rcert " << t.inner().ident() << '\n'
      << "       " << t.inner().name() << '\n'
      << "       " << t.inner().key() << '\n'
      << "       " << trim_ws(t.inner().value()) << "]\n"
      << trim_ws(t.inner().sig()) << '\n'
      << "[end]\n";
}

void
packet_writer::consume_public_key(rsa_keypair_id const & ident,
                                  base64< rsa_pub_key > const & k)
{
  ost << "[pubkey " << ident() << "]\n"
      << trim_ws(k()) << '\n'
      << "[end]\n";
}

void
packet_writer::consume_key_pair(rsa_keypair_id const & ident,
                                keypair const & kp)
{
  ost << "[keypair " << ident() << "]\n"
      << trim_ws(kp.pub()) <<"#\n" <<trim_ws(kp.priv()) << '\n'
      << "[end]\n";
}


// -- remainder just deals with the regexes for reading packets off streams

struct
feed_packet_consumer
{
  key_store & keys;
  size_t & count;
  packet_consumer & cons;
  string ident;
  string key;
  string certname;
  string base;
  string sp;
  feed_packet_consumer(size_t & count, packet_consumer & c, key_store & keys)
   : keys(keys), count(count), cons(c),
     ident(constants::regex_legal_id_bytes),
     key(constants::regex_legal_key_name_bytes),
     certname(constants::regex_legal_cert_name_bytes),
     base(constants::regex_legal_packet_bytes),
     sp("[[:space:]]+")
  {}
  void require(bool x) const
  {
    E(x, F("malformed packet"));
  }
  bool operator()(match_results<string::const_iterator> const & res) const
  {
    if (res.size() != 4)
      throw oops("matched impossible packet with "
                 + lexical_cast<string>(res.size()) + " matching parts: " +
                 string(res[0].first, res[0].second));
    I(res[1].matched);
    I(res[2].matched);
    I(res[3].matched);
    string type(res[1].first, res[1].second);
    string args(res[2].first, res[2].second);
    string body(res[3].first, res[3].second);
    if (regex_match(type, regex("[fr]data")))
      {
        L(FL("read data packet"));
        require(regex_match(args, regex(ident)));
        require(regex_match(body, regex(base)));
        base64<gzip<data> > body_packed(trim_ws(body));
        data contents;
        unpack(body_packed, contents);
        if (type == "rdata")
          cons.consume_revision_data(revision_id(hexenc<id>(args)),
                                     revision_data(contents));
        else if (type == "fdata")
          cons.consume_file_data(file_id(hexenc<id>(args)),
                                 file_data(contents));
        else
          throw oops("matched impossible data packet with head '" + type + "'");
      }
    else if (type == "fdelta")
      {
        L(FL("read delta packet"));
        match_results<string::const_iterator> matches;
        require(regex_match(args, matches, regex(ident + sp + ident)));
        string src_id(matches[1].first, matches[1].second);
        string dst_id(matches[2].first, matches[2].second);
        require(regex_match(body, regex(base)));
        base64<gzip<delta> > body_packed(trim_ws(body));
        delta contents;
        unpack(body_packed, contents);
        cons.consume_file_delta(file_id(hexenc<id>(src_id)),
                                file_id(hexenc<id>(dst_id)),
                                file_delta(contents));
      }
    else if (type == "rcert")
      {
        L(FL("read cert packet"));
        match_results<string::const_iterator> matches;
        require(regex_match(args, matches, regex(ident + sp + certname
                                                 + sp + key + sp + base)));
        string certid(matches[1].first, matches[1].second);
        string name(matches[2].first, matches[2].second);
        string keyid(matches[3].first, matches[3].second);
        string val(matches[4].first, matches[4].second);
        string contents(trim_ws(body));

        // canonicalize the base64 encodings to permit searches
        cert t = cert(hexenc<id>(certid),
                      cert_name(name),
                      base64<cert_value>(canonical_base64(val)),
                      rsa_keypair_id(keyid),
                      base64<rsa_sha1_signature>(canonical_base64(contents)));
        cons.consume_revision_cert(revision<cert>(t));
      }
    else if (type == "pubkey")
      {
        L(FL("read pubkey data packet"));
        require(regex_match(args, regex(key)));
        require(regex_match(body, regex(base)));
        string contents(trim_ws(body));
        cons.consume_public_key(rsa_keypair_id(args),
                                base64<rsa_pub_key>(contents));
      }
    else if (type == "keypair")
      {
        L(FL("read keypair data packet"));
        require(regex_match(args, regex(key)));
        match_results<string::const_iterator> matches;
        require(regex_match(body, matches, regex(base + "#" + base)));
        base64<rsa_pub_key> pub_dat(trim_ws(string(matches[1].first, matches[1].second)));
        base64<rsa_priv_key> priv_dat(trim_ws(string(matches[2].first, matches[2].second)));
        cons.consume_key_pair(rsa_keypair_id(args), keypair(pub_dat, priv_dat));
      }
    else if (type == "privkey")
      {
        L(FL("read pubkey data packet"));
        require(regex_match(args, regex(key)));
        require(regex_match(body, regex(base)));
        string contents(trim_ws(body));
        keypair kp;
        migrate_private_key(keys,
                            rsa_keypair_id(args),
                            base64<arc4<rsa_priv_key> >(contents),
                            kp);
        cons.consume_key_pair(rsa_keypair_id(args), kp);
      }
    else
      {
        W(F("unknown packet type: '%s'") % type);
        return true;
      }
    ++count;
    return true;
  }
};

static size_t
extract_packets(string const & s, packet_consumer & cons, key_store & keys)
{
  static string const head("\\[([a-z]+)[[:space:]]+([^\\[\\]]+)\\]");
  static string const body("([^\\[\\]]+)");
  static string const tail("\\[end\\]");
  static string const whole = head + body + tail;
  regex expr(whole);
  size_t count = 0;
  regex_grep(feed_packet_consumer(count, cons, keys), s, expr, match_default);
  return count;
}


size_t
read_packets(istream & in, packet_consumer & cons, key_store & keys)
{
  string accum, tmp;
  size_t count = 0;
  size_t const bufsz = 0xff;
  char buf[bufsz];
  static string const end("[end]");
  while(in)
    {
      in.read(buf, bufsz);
      accum.append(buf, in.gcount());
      string::size_type endpos = string::npos;
      endpos = accum.rfind(end);
      if (endpos != string::npos)
        {
          endpos += end.size();
          string tmp = accum.substr(0, endpos);
          count += extract_packets(tmp, cons, keys);
          if (endpos < accum.size() - 1)
            accum = accum.substr(endpos+1);
          else
            accum.clear();
        }
    }
  return count;
}


#ifdef BUILD_UNIT_TESTS
#include "unit_tests.hh"
#include "transforms.hh"

using std::istringstream;
using std::ostringstream;

UNIT_TEST(packet, roundabout)
{
  string tmp;

  {
    ostringstream oss;
    packet_writer pw(oss);

    // an fdata packet
    file_data fdata(data("this is some file data"));
    file_id fid;
    calculate_ident(fdata, fid);
    pw.consume_file_data(fid, fdata);

    // an fdelta packet
    file_data fdata2(data("this is some file data which is not the same as the first one"));
    file_id fid2;
    calculate_ident(fdata2, fid2);
    delta del;
    diff(fdata.inner(), fdata2.inner(), del);
    pw.consume_file_delta(fid, fid2, file_delta(del));

    // a rdata packet
    revision_t rev;
    rev.new_manifest = manifest_id(string("aaaaaaaaaaaaaaaaaaaaaaaaaaaaaaaaaaaaaaaa"));
    split_path sp;
    file_path_internal("").split(sp);
    shared_ptr<cset> cs(new cset);
    cs->dirs_added.insert(sp);
    rev.edges.insert(make_pair(revision_id(string("bbbbbbbbbbbbbbbbbbbbbbbbbbbbbbbbbbbbbbbb")),
                                    cs));
    revision_data rdat;
    write_revision(rev, rdat);
    revision_id rid;
    calculate_ident(rdat, rid);
    pw.consume_revision_data(rid, rdat);

    // a cert packet
    base64<cert_value> val;
    encode_base64(cert_value("peaches"), val);
    base64<rsa_sha1_signature> sig;
    encode_base64(rsa_sha1_signature("blah blah there is no way this is a valid signature"), sig);
    // should be a type violation to use a file id here instead of a revision
    // id, but no-one checks...
    cert c(fid.inner(), cert_name("smell"), val,
           rsa_keypair_id("fun@moonman.com"), sig);
    pw.consume_revision_cert(revision<cert>(c));

    keypair kp;
    // a public key packet
    encode_base64(rsa_pub_key("this is not a real rsa key"), kp.pub);
    pw.consume_public_key(rsa_keypair_id("test@lala.com"), kp.pub);

    // a keypair packet
    encode_base64(rsa_priv_key("this is not a real rsa key either!"), kp.priv);

    pw.consume_key_pair(rsa_keypair_id("test@lala.com"), kp);

    tmp = oss.str();
  }

  // read_packets needs this to convert privkeys to keypairs.
  // This doesn't test privkey packets (theres a tests/ test for that),
  // so we don't actually use the app_state for anything. So a default one
  // is ok.
  app_state aaa;
  for (int i = 0; i < 10; ++i)
    {
      // now spin around sending and receiving this a few times
      ostringstream oss;
      packet_writer pw(oss);
      istringstream iss(tmp);
<<<<<<< HEAD
      read_packets(iss, pw, aaa);
      UNIT_TEST_CHECK(oss.str() == tmp);
=======
      read_packets(iss, pw, aaa.keys);
      BOOST_CHECK(oss.str() == tmp);
>>>>>>> cd522fe3
      tmp = oss.str();
    }
}

#endif // BUILD_UNIT_TESTS

// Local Variables:
// mode: C++
// fill-column: 76
// c-file-style: "gnu"
// indent-tabs-mode: nil
// End:
// vim: et:sw=2:sts=2:ts=2:cino=>2s,{s,\:s,+s,t0,g0,^-2,e-2,n-2,p2s,(0,=s:<|MERGE_RESOLUTION|>--- conflicted
+++ resolved
@@ -359,13 +359,8 @@
       ostringstream oss;
       packet_writer pw(oss);
       istringstream iss(tmp);
-<<<<<<< HEAD
-      read_packets(iss, pw, aaa);
+      read_packets(iss, pw, aaa.keys);
       UNIT_TEST_CHECK(oss.str() == tmp);
-=======
-      read_packets(iss, pw, aaa.keys);
-      BOOST_CHECK(oss.str() == tmp);
->>>>>>> cd522fe3
       tmp = oss.str();
     }
 }
