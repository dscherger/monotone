--- conflicted
+++ resolved
@@ -244,29 +244,6 @@
   virtual ~delayed_file_delta_packet();
 };
 
-<<<<<<< HEAD
-class 
-delayed_manifest_delta_packet 
-  : public delayed_packet
-{
-  manifest_id old_id;
-  manifest_id new_id;
-  manifest_delta del;
-  bool forward_delta;
-  bool write_full;
-public:
-  delayed_manifest_delta_packet(manifest_id const & oi, 
-                                manifest_id const & ni,
-                                manifest_delta const & md,
-                                bool fwd,
-                                bool full = false)
-    : old_id(oi), new_id(ni), del(md), forward_delta(fwd), write_full(full)
-  {}
-  virtual void apply_delayed_packet(packet_db_writer & pw);
-  virtual ~delayed_manifest_delta_packet();
-};
-=======
->>>>>>> cac5ee6c
 
 class 
 delayed_revision_cert_packet 
@@ -338,29 +315,6 @@
   I(all_prerequisites_satisfied());
 }
 
-<<<<<<< HEAD
-void 
-delayed_manifest_delta_packet::apply_delayed_packet(packet_db_writer & pw)
-{
-  L(F("writing delayed manifest %s packet for %s -> %s%s\n") 
-    % (forward_delta ? "delta" : "reverse delta") 
-    % (forward_delta ? old_id : new_id)
-    % (forward_delta ? new_id : old_id)
-    % (write_full ? " (writing in full)" : ""));
-  if (forward_delta)
-      pw.consume_manifest_delta(old_id, new_id, del, write_full);
-  else
-    pw.consume_manifest_reverse_delta(new_id, old_id, del);
-}
-
-delayed_manifest_delta_packet::~delayed_manifest_delta_packet()
-{
-  if (!all_prerequisites_satisfied())
-    W(F("discarding manifest delta packet %s -> %s with unmet dependencies\n")
-        % old_id % new_id);
-}
-=======
->>>>>>> cac5ee6c
 
 void 
 delayed_file_delta_packet::apply_delayed_packet(packet_db_writer & pw)
@@ -696,129 +650,7 @@
   guard.commit();
 }
 
-
-void 
-<<<<<<< HEAD
-packet_db_writer::consume_manifest_data(manifest_id const & ident, 
-                                        manifest_data const & dat)
-{
-  transaction_guard guard(pimpl->app.db);
-  if (! pimpl->manifest_version_exists_in_db(ident))
-    {
-      pimpl->app.db.put_manifest(ident, dat);
-      pimpl->accepted_manifest(ident, *this);
-    }
-  else
-    L(F("skipping existing manifest version %s\n") % ident);  
-  ++(pimpl->count);
-  guard.commit();
-}
-
-void
-packet_db_writer::consume_manifest_delta(manifest_id const & old_id, 
-                                         manifest_id const & new_id,
-                                         manifest_delta const & del)
-{
-  consume_manifest_delta(old_id, new_id, del, false);
-}
-
-void
-packet_db_writer::consume_manifest_delta(manifest_id const & old_id, 
-                                         manifest_id const & new_id,
-                                         manifest_delta const & del,
-                                         bool write_full)
-{
-  transaction_guard guard(pimpl->app.db);
-  if (! pimpl->manifest_version_exists_in_db(new_id))
-    {
-      if (pimpl->manifest_version_exists_in_db(old_id))
-        {
-          manifest_id confirm;
-          manifest_data old_dat;
-          data new_dat;
-          pimpl->app.db.get_manifest_version(old_id, old_dat);
-          patch(old_dat.inner(), del.inner(), new_dat);
-          calculate_ident(manifest_data(new_dat), confirm);
-          if (confirm == new_id)
-            {
-              if (!write_full)
-                pimpl->app.db.put_manifest_version(old_id, new_id, del);
-              else
-                pimpl->app.db.put_manifest(new_id, manifest_data(new_dat));
-
-              pimpl->accepted_manifest(new_id, *this);
-            }
-          else
-            {
-              W(F("reconstructed manifest from delta '%s' -> '%s' has wrong id '%s'\n") 
-                % old_id % new_id % confirm);
-            }
-        }
-      else
-        {
-          L(F("delaying manifest delta %s -> %s for preimage\n") % old_id % new_id);
-          shared_ptr<delayed_packet> dp;
-          dp = shared_ptr<delayed_packet>(new delayed_manifest_delta_packet(old_id, new_id, del, true, write_full));
-          shared_ptr<prerequisite> fp;
-          pimpl->get_manifest_prereq(old_id, fp); 
-          dp->add_prerequisite(fp);
-          fp->add_dependent(dp);
-        }
-    }
-  else
-    L(F("skipping delta to existing manifest version %s\n") % new_id);
-  ++(pimpl->count);
-  guard.commit();
-}
-
-void
-packet_db_writer::consume_manifest_reverse_delta(manifest_id const & new_id,
-                                                 manifest_id const & old_id,
-                                                 manifest_delta const & del)
-{
-  transaction_guard guard(pimpl->app.db);
-  if (! pimpl->manifest_version_exists_in_db(old_id))
-    {
-      if (pimpl->manifest_version_exists_in_db(new_id))
-        {
-          manifest_id confirm;
-          manifest_data new_dat;
-          data old_dat;
-          pimpl->app.db.get_manifest_version(new_id, new_dat);
-          patch(new_dat.inner(), del.inner(), old_dat);
-          calculate_ident(manifest_data(old_dat), confirm);
-          if (confirm == old_id)
-            {
-              pimpl->app.db.put_manifest_reverse_version(new_id, old_id, del);
-              pimpl->accepted_manifest(old_id, *this);
-            }
-          else
-            {
-              W(F("reconstructed manifest from reverse delta '%s' -> '%s' has wrong id '%s'\n") 
-                % new_id % old_id % confirm);
-            }
-        }
-      else
-        {
-          L(F("delaying manifest reverse delta %s -> %s for preimage\n") % new_id % old_id);
-          shared_ptr<delayed_packet> dp;
-          dp = shared_ptr<delayed_packet>(new delayed_manifest_delta_packet(old_id, new_id, del, false));
-          shared_ptr<prerequisite> fp;
-          pimpl->get_manifest_prereq(new_id, fp); 
-          dp->add_prerequisite(fp);
-          fp->add_dependent(dp);
-        }
-    }
-  else
-    L(F("skipping reverse delta to existing manifest version %s\n") % old_id);
-  ++(pimpl->count);
-  guard.commit();
-}
-
-
-void 
-=======
->>>>>>> cac5ee6c
+void
 packet_db_writer::consume_revision_data(revision_id const & ident, 
                                         revision_data const & dat)
 {
@@ -1095,41 +927,6 @@
 }
 
 void
-<<<<<<< HEAD
-packet_db_valve::consume_manifest_data(manifest_id const & ident, 
-                                       manifest_data const & dat)
-{
-  DOIT(delayed_manifest_data_packet(ident, dat));
-}
-
-void
-packet_db_valve::consume_manifest_delta(manifest_id const & id_old, 
-                                        manifest_id const & id_new,
-                                        manifest_delta const & del)
-{
-  DOIT(delayed_manifest_delta_packet(id_old, id_new, del, true));
-}
-
-void
-packet_db_valve::consume_manifest_delta(manifest_id const & id_old, 
-                                        manifest_id const & id_new,
-                                        manifest_delta const & del,
-                                        bool write_full)
-{
-  DOIT(delayed_manifest_delta_packet(id_old, id_new, del, true, write_full));
-}
-
-void
-packet_db_valve::consume_manifest_reverse_delta(manifest_id const & id_new,
-                                                manifest_id const & id_old,
-                                                manifest_delta const & del)
-{
-  DOIT(delayed_manifest_delta_packet(id_old, id_new, del, false));
-}
-
-void
-=======
->>>>>>> cac5ee6c
 packet_db_valve::consume_revision_data(revision_id const & ident, 
                                        revision_data const & dat)
 {
@@ -1276,9 +1073,8 @@
     std::string type(res[1].first, res[1].second);
     std::string args(res[2].first, res[2].second);
     std::string body(res[3].first, res[3].second);
-    if (regex_match(type, regex("[mfr]data")))
+    if (regex_match(type, regex("[fr]data")))
       {
-<<<<<<< HEAD
         L(F("read data packet"));
         require(regex_match(args, regex(ident)));
         require(regex_match(body, regex(base)));
@@ -1288,34 +1084,14 @@
         if (type == "rdata")
           cons.consume_revision_data(revision_id(hexenc<id>(args)), 
                                      revision_data(contents));
-        else if (type == "mdata")
-          cons.consume_manifest_data(manifest_id(hexenc<id>(args)), 
-                                     manifest_data(contents));
         else if (type == "fdata")
           cons.consume_file_data(file_id(hexenc<id>(args)), 
                                  file_data(contents));
-=======
-        L(F("read data packet\n"));
-        I(res[2].matched);
-        I(res[3].matched);
-        string head(res[1].first, res[1].second);
-        string ident(res[2].first, res[2].second);
-        base64<gzip<data> > body_packed(trim_ws(string(res[3].first, res[3].second)));
-        data body;
-        unpack(body_packed, body);
-        if (head == "rdata")
-          cons.consume_revision_data(revision_id(hexenc<id>(ident)), 
-                                     revision_data(body));
-        else if (head == "fdata")
-          cons.consume_file_data(file_id(hexenc<id>(ident)), 
-                                 file_data(body));
->>>>>>> cac5ee6c
         else
           throw oops("matched impossible data packet with head '" + type + "'");
       }
-    else if (regex_match(type, regex("[mf]r?delta")))
+    else if (regex_match(type, regex("fr?delta")))
       {
-<<<<<<< HEAD
         L(F("read delta packet"));
         match_results<std::string::const_iterator> matches;
         require(regex_match(args, matches, regex(ident + sp + ident)));
@@ -1325,36 +1101,11 @@
         base64<gzip<delta> > body_packed(trim_ws(body));
         delta contents;
         unpack(body_packed, contents);
-        if (type == "mdelta")
-          cons.consume_manifest_delta(manifest_id(hexenc<id>(src_id)), 
-                                      manifest_id(hexenc<id>(dst_id)),
-                                      manifest_delta(contents));
-        else if (type == "fdelta")
+        if (type == "fdelta")
           cons.consume_file_delta(file_id(hexenc<id>(src_id)), 
                                   file_id(hexenc<id>(dst_id)), 
                                   file_delta(contents));
-        else if (type == "mrdelta")
-          cons.consume_manifest_reverse_delta(manifest_id(hexenc<id>(src_id)), 
-                                              manifest_id(hexenc<id>(dst_id)), 
-                                              manifest_delta(contents));
         else if (type == "frdelta")
-=======
-        L(F("read delta packet\n"));
-        I(res[5].matched);
-        I(res[6].matched);
-        I(res[7].matched);
-        string head(res[4].first, res[4].second);
-        string src_id(res[5].first, res[5].second);
-        string dst_id(res[6].first, res[6].second);
-        base64<gzip<delta> > body_packed(trim_ws(string(res[7].first, res[7].second)));
-        delta body;
-        unpack(body_packed, body);
-        if (head == "fdelta")
-          cons.consume_file_delta(file_id(hexenc<id>(src_id)), 
-                                  file_id(hexenc<id>(dst_id)), 
-                                  file_delta(body));
-        else if (head == "frdelta")
->>>>>>> cac5ee6c
           cons.consume_file_reverse_delta(file_id(hexenc<id>(src_id)), 
                                           file_id(hexenc<id>(dst_id)), 
                                           file_delta(contents));
@@ -1412,7 +1163,6 @@
 };
 
 static size_t 
-<<<<<<< HEAD
 extract_packets(string const & s, packet_consumer & cons, bool last)
 {
   std::string r(s);
@@ -1440,31 +1190,6 @@
   string const tail("\\[end\\]");
   string const whole = head + body + tail;
   regex expr(whole);
-=======
-extract_packets(string const & s, packet_consumer & cons)
-{  
-  string const ident("([[:xdigit:]]{40})");
-  string const sp("[[:space:]]+");
-  string const bra("\\[");
-  string const ket("\\]");
-  string const certhead("(rcert)");
-  string const datahead("([fr]data)");
-  string const deltahead("([f]r?delta)");
-  string const keyhead("(pubkey|privkey)");
-  string const key("([-a-zA-Z0-9\\.@]+)");
-  string const certname("([-a-zA-Z0-9]+)");
-  string const base64("([a-zA-Z0-9+/=[:space:]]+)");
-  string const end("\\[end\\]");
-  string const data = bra + datahead + sp + ident + ket + base64 + end; 
-  string const delta = bra + deltahead + sp + ident + sp + ident + ket + base64 + end;
-  string const cert = bra 
-    + certhead + sp + ident + sp + certname + sp + key + sp + base64 
-    + ket 
-    + base64 + end; 
-  string const keydata = bra + keyhead + sp + key + ket + base64 + end;
-  string const biggie = (data + "|" + delta + "|" + cert + "|" + keydata);
-  regex expr(biggie);
->>>>>>> cac5ee6c
   size_t count = 0;
   regex_grep(feed_packet_consumer(count, cons), r, expr, match_default);
   return count;
@@ -1540,37 +1265,8 @@
     cert c(fid.inner(), cert_name("smell"), val, 
            rsa_keypair_id("fun@moonman.com"), sig);
     pw.consume_revision_cert(revision<cert>(c));
-<<<<<<< HEAD
-    
-    // a manifest data packet
-    manifest_map mm;
-    manifest_data mdata;
-    manifest_id mid;
-    mm.insert(make_pair(file_path_internal("foo/bar.txt"),
-                        file_id(hexenc<id>("cfb81b30ab3133a31b52eb50bd1c86df67eddec4"))));
-    write_manifest_map(mm, mdata);
-    calculate_ident(mdata, mid);
-    pw.consume_manifest_data(mid, mdata);
-
-    // a manifest delta packet
-    manifest_map mm2;
-    manifest_data mdata2;
-    manifest_id mid2;
-    manifest_delta mdelta;
-    mm2.insert(make_pair(file_path_internal("foo/bar.txt"),
-                         file_id(hexenc<id>("5b20eb5e5bdd9cd674337fc95498f468d80ef7bc"))));
-    mm2.insert(make_pair(file_path_internal("bunk.txt"),
-                         file_id(hexenc<id>("54f373ed07b4c5a88eaa93370e1bbac02dc432a8"))));
-    write_manifest_map(mm2, mdata2);
-    calculate_ident(mdata2, mid2);
-    delta del2;
-    diff(mdata.inner(), mdata2.inner(), del2);
-    pw.consume_manifest_delta(mid, mid2, manifest_delta(del));
-    
+
     keypair kp;
-=======
-
->>>>>>> cac5ee6c
     // a public key packet
     encode_base64(rsa_pub_key("this is not a real rsa key"), kp.pub);
     pw.consume_public_key(rsa_keypair_id("test@lala.com"), kp.pub);
