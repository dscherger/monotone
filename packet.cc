// Copyright (C) 2002 Graydon Hoare <graydon@pobox.com>
//
// This program is made available under the GNU GPL version 2.0 or
// greater. See the accompanying file COPYING for details.
//
// This program is distributed WITHOUT ANY WARRANTY; without even the
// implied warranty of MERCHANTABILITY or FITNESS FOR A PARTICULAR
// PURPOSE.

#include "base.hh"
#include <sstream>

#include "cset.hh"
#include "constants.hh"
#include "packet.hh"
#include "revision.hh"
#include "sanity.hh"
#include "transforms.hh"
#include "simplestring_xform.hh"
#include "cert.hh"

using std::istream;
using std::istringstream;
using std::make_pair;
using std::map;
using std::ostream;
using std::pair;
using std::string;

using boost::shared_ptr;

// --- packet writer ---

packet_writer::packet_writer(ostream & o) : ost(o) {}

void
packet_writer::consume_file_data(file_id const & ident,
                                 file_data const & dat)
{
  base64<gzip<data> > packed;
  pack(dat.inner(), packed);
  ost << "[fdata " << encode_hexenc(ident.inner()()) << "]\n"
      << trim_ws(packed()) << '\n'
      << "[end]\n";
}

void
packet_writer::consume_file_delta(file_id const & old_id,
                                  file_id const & new_id,
                                  file_delta const & del)
{
  base64<gzip<delta> > packed;
  pack(del.inner(), packed);
  ost << "[fdelta " << encode_hexenc(old_id.inner()()) << '\n'
      << "        " << encode_hexenc(new_id.inner()()) << "]\n"
      << trim_ws(packed()) << '\n'
      << "[end]\n";
}

void
packet_writer::consume_revision_data(revision_id const & ident,
                                     revision_data const & dat)
{
  base64<gzip<data> > packed;
  pack(dat.inner(), packed);
  ost << "[rdata " << encode_hexenc(ident.inner()()) << "]\n"
      << trim_ws(packed()) << '\n'
      << "[end]\n";
}

void
packet_writer::consume_revision_cert(revision<cert> const & t)
{
  ost << "[rcert " << encode_hexenc(t.inner().ident.inner()()) << '\n'
      << "       " << t.inner().name() << '\n'
      << "       " << t.inner().key() << '\n'
      << "       " << trim_ws(t.inner().value()) << "]\n"
      << trim_ws(t.inner().sig()) << '\n'
      << "[end]\n";
}

void
packet_writer::consume_public_key(rsa_keypair_id const & ident,
                                  base64< rsa_pub_key > const & k)
{
  ost << "[pubkey " << ident() << "]\n"
      << trim_ws(k()) << '\n'
      << "[end]\n";
}

void
packet_writer::consume_key_pair(rsa_keypair_id const & ident,
                                keypair const & kp)
{
  ost << "[keypair " << ident() << "]\n"
      << trim_ws(kp.pub()) <<"#\n" <<trim_ws(kp.priv()) << '\n'
      << "[end]\n";
}

void
packet_writer::consume_old_private_key(rsa_keypair_id const & ident,
                                       base64<old_arc4_rsa_priv_key> const & k)
{
  ost << "[privkey " << ident() << "]\n"
      << trim_ws(k()) << '\n'
      << "[end]\n";
}


// --- reading packets from streams ---
namespace
{
  struct
  feed_packet_consumer
  {
    size_t & count;
    packet_consumer & cons;
    feed_packet_consumer(size_t & count, packet_consumer & c)
      : count(count), cons(c)
    {}
    void validate_id(string const & id) const
    {
      E(id.size() == constants::idlen
        && id.find_first_not_of(constants::legal_id_bytes) == string::npos,
        F("malformed packet: invalid identifier"));
    }
    void validate_base64(string const & s) const
    {
      E(s.size() > 0
        && s.find_first_not_of(constants::legal_base64_bytes) == string::npos,
        F("malformed packet: invalid base64 block"));
    }
    void validate_arg_base64(string const & s) const
    {
      E(s.find_first_not_of(constants::legal_base64_bytes) == string::npos,
        F("malformed packet: invalid base64 block"));
    }
    void validate_key(string const & k) const
    {
      E(k.size() > 0
        && k.find_first_not_of(constants::legal_key_name_bytes) == string::npos,
        F("malformed packet: invalid key name"));
    }
    void validate_certname(string const & cn) const
    {
      E(cn.size() > 0
        && cn.find_first_not_of(constants::legal_cert_name_bytes) == string::npos,
        F("malformed packet: invalid cert name"));
    }
    void validate_no_more_args(istringstream & iss) const
    {
      string next;
      iss >> next;
      E(next.size() == 0,
        F("malformed packet: too many arguments in header"));
    }

<<<<<<< HEAD
    void data_packet(string const & args, string const & body,
                     bool is_revision) const
    {
      L(FL("read %s data packet") % (is_revision ? "revision" : "file"));
      validate_id(args);
      validate_base64(body);

      data contents;
      unpack(base64<gzip<data> >(body), contents);
      if (is_revision)
        cons.consume_revision_data(revision_id(hexenc<id>(args)),
                                   revision_data(contents));
      else
        cons.consume_file_data(file_id(hexenc<id>(args)),
                               file_data(contents));
    }

    void fdelta_packet(string const & args, string const & body) const
    {
      L(FL("read delta packet"));
      istringstream iss(args);
      string src_id; iss >> src_id; validate_id(src_id);
      string dst_id; iss >> dst_id; validate_id(dst_id);
      validate_no_more_args(iss);
      validate_base64(body);

      delta contents;
      unpack(base64<gzip<delta> >(body), contents);
      cons.consume_file_delta(file_id(hexenc<id>(src_id)),
                              file_id(hexenc<id>(dst_id)),
                              file_delta(contents));
    }
    static void read_rest(istream& in, string& dest)
    {
=======
  void data_packet(string const & args, string const & body,
                   bool is_revision) const
  {
    L(FL("read %s data packet") % (is_revision ? "revision" : "file"));
    validate_id(args);
    validate_base64(body);

    id hash(decode_hexenc(args));
    data contents;
    unpack(base64<gzip<data> >(body), contents);
    if (is_revision)
      cons.consume_revision_data(revision_id(hash),
                                 revision_data(contents));
    else
      cons.consume_file_data(file_id(hash),
                             file_data(contents));
  }

  void fdelta_packet(string const & args, string const & body) const
  {
    L(FL("read delta packet"));
    istringstream iss(args);
    string src_id; iss >> src_id; validate_id(src_id);
    string dst_id; iss >> dst_id; validate_id(dst_id);
    validate_no_more_args(iss);
    validate_base64(body);

    id src_hash(decode_hexenc(src_id)),
       dst_hash(decode_hexenc(dst_id));
    delta contents;
    unpack(base64<gzip<delta> >(body), contents);
    cons.consume_file_delta(file_id(src_hash),
                            file_id(dst_hash),
                            file_delta(contents));
  }
  static void read_rest(istream& in, string& dest)
  {
>>>>>>> 90da5a8b
    
      while( true )
        {
          string t;
          in >> t;
          if( t.size() == 0 ) break;
          dest += t;
        }
    }
    void rcert_packet(string const & args, string const & body) const
    {
      L(FL("read cert packet"));
      istringstream iss(args);
      string certid; iss >> certid; validate_id(certid);
      string name;   iss >> name;   validate_certname(name);
      string keyid;  iss >> keyid;  validate_key(keyid);
      string val;    
      read_rest(iss,val);           validate_arg_base64(val);    
      validate_base64(body);
      // canonicalize the base64 encodings to permit searches
      cert t = cert(hexenc<id>(certid),
                    cert_name(name),
                    base64<cert_value>(canonical_base64(val)),
                    rsa_keypair_id(keyid),
                    base64<rsa_sha1_signature>(canonical_base64(body)));
      cons.consume_revision_cert(revision<cert>(t));
    }
<<<<<<< HEAD
=======
  }
  void rcert_packet(string const & args, string const & body) const
  {
    L(FL("read cert packet"));
    istringstream iss(args);
    string certid; iss >> certid; validate_id(certid);
    string name;   iss >> name;   validate_certname(name);
    string keyid;  iss >> keyid;  validate_key(keyid);
    string val;    
    read_rest(iss,val);           validate_arg_base64(val);

    revision_id hash(decode_hexenc(certid));
    validate_base64(body);
    // canonicalize the base64 encodings to permit searches
    cert t = cert(hash,
                  cert_name(name),
                  base64<cert_value>(canonical_base64(val)),
                  rsa_keypair_id(keyid),
                  base64<rsa_sha1_signature>(canonical_base64(body)));
    cons.consume_revision_cert(revision<cert>(t));
  }
>>>>>>> 90da5a8b

    void pubkey_packet(string const & args, string const & body) const
    {
      L(FL("read pubkey packet"));
      validate_key(args);
      validate_base64(body);

      cons.consume_public_key(rsa_keypair_id(args),
                              base64<rsa_pub_key>(body));
    }

    void keypair_packet(string const & args, string const & body) const
    {
      L(FL("read keypair packet"));
      string::size_type hashpos = body.find('#');
      string pub(body, 0, hashpos);
      string priv(body, hashpos+1);

      validate_key(args);
      validate_base64(pub);
      validate_base64(priv);
      cons.consume_key_pair(rsa_keypair_id(args),
                            keypair(base64<rsa_pub_key>(pub),
                                    base64<rsa_priv_key>(priv)));
    }

    void privkey_packet(string const & args, string const & body) const
    {
      L(FL("read privkey packet"));
      validate_key(args);
      validate_base64(body);
      cons.consume_old_private_key(rsa_keypair_id(args),
                                   base64<old_arc4_rsa_priv_key>(body));
    }
  
    void operator()(string const & type,
                    string const & args,
                    string const & body) const
    {
      if (type == "rdata")
        data_packet(args, body, true);
      else if (type == "fdata")
        data_packet(args, body, false);
      else if (type == "fdelta")
        fdelta_packet(args, body);
      else if (type == "rcert")
        rcert_packet(args, body);
      else if (type == "pubkey")
        pubkey_packet(args, body);
      else if (type == "keypair")
        keypair_packet(args, body);
      else if (type == "privkey")
        privkey_packet(args, body);
      else
        {
          W(F("unknown packet type: '%s'") % type);
          return;
        }
      ++count;
    }
  };
} // anonymous namespace

static size_t
extract_packets(string const & s, packet_consumer & cons)
{
  size_t count = 0;
  feed_packet_consumer feeder(count, cons);

  string::const_iterator p, tbeg, tend, abeg, aend, bbeg, bend;

  enum extract_state {
    skipping, open_bracket, scanning_type, found_type,
    scanning_args, found_args, scanning_body,
    end_1, end_2, end_3, end_4, end_5
  } state = skipping;
  
  for (p = s.begin(); p != s.end(); p++)
    switch (state)
      {
      case skipping: if (*p == '[') state = open_bracket; break;
      case open_bracket:
        if (is_alpha (*p))
          state = scanning_type;
        else
          state = skipping;
        tbeg = p;
        break;
      case scanning_type:
        if (!is_alpha (*p))
          {
            state = is_space(*p) ? found_type : skipping;
            tend = p;
          }
        break;
      case found_type:
        if (!is_space (*p))
          {
            state = (*p != ']') ? scanning_args : skipping;
            abeg = p;
          }
        break;
      case scanning_args:
        if (*p == ']')
          {
            state = found_args;
            aend = p;
          }
        break;
      case found_args:
        state = (*p != '[' && *p != ']') ? scanning_body : skipping;
        bbeg = p;
        break;
      case scanning_body:
        if (*p == '[')
          {
            state = end_1;
            bend = p;
          }
        else if (*p == ']')
          state = skipping;
        break;

      case end_1: state = (*p == 'e') ? end_2 : skipping; break;
      case end_2: state = (*p == 'n') ? end_3 : skipping; break;
      case end_3: state = (*p == 'd') ? end_4 : skipping; break;
      case end_4:
        if (*p == ']')
          feeder(string(tbeg, tend), string(abeg, aend), string(bbeg, bend));
        state = skipping;
        break;
      default:
        I(false);
      }
  return count;
}

size_t
read_packets(istream & in, packet_consumer & cons)
{
  string accum, tmp;
  size_t count = 0;
  size_t const bufsz = 0xff;
  char buf[bufsz];
  static string const end("[end]");
  while(in)
    {
      in.read(buf, bufsz);
      accum.append(buf, in.gcount());
      string::size_type endpos = string::npos;
      endpos = accum.rfind(end);
      if (endpos != string::npos)
        {
          endpos += end.size();
          string tmp = accum.substr(0, endpos);
          count += extract_packets(tmp, cons);
          if (endpos < accum.size() - 1)
            accum = accum.substr(endpos+1);
          else
            accum.clear();
        }
    }
  return count;
}


#ifdef BUILD_UNIT_TESTS
#include "unit_tests.hh"
#include "xdelta.hh"

using std::ostringstream;

UNIT_TEST(packet, validators)
{
  ostringstream oss;
  packet_writer pw(oss);
  size_t count;
  feed_packet_consumer f(count, pw);

#define N_THROW(expr) UNIT_TEST_CHECK_NOT_THROW(expr, informative_failure)
#define Y_THROW(expr) UNIT_TEST_CHECK_THROW(expr, informative_failure)

  // validate_id
  N_THROW(f.validate_id("5d7005fadff386039a8d066684d22d369c1e6c94"));
  Y_THROW(f.validate_id(""));
  Y_THROW(f.validate_id("5d7005fadff386039a8d066684d22d369c1e6c9"));
  for (int i = 1; i < std::numeric_limits<unsigned char>::max(); i++)
    if (!((i >= '0' && i <= '9')
          || (i >= 'a' && i <= 'f')))
      Y_THROW(f.validate_id(string("5d7005fadff386039a8d066684d22d369c1e6c9")
                            + char(i)));

  // validate_base64
  N_THROW(f.validate_base64("YmwK"));
  N_THROW(f.validate_base64(" Y m x h a A o = "));
  N_THROW(f.validate_base64("ABCD EFGH IJKL MNOP QRST UVWX YZ"
                            "abcd efgh ijkl mnop qrst uvwx yz"
                            "0123 4567 89/+ z\t=\r=\n="));

  Y_THROW(f.validate_base64(""));
  Y_THROW(f.validate_base64("!@#$"));

  // validate_key
  N_THROW(f.validate_key("graydon@venge.net"));
  N_THROW(f.validate_key("dscherger+mtn"));
  N_THROW(f.validate_key("ABCDEFGHIJKLMNOPQRSTUVWXYZ"
                         "abcdefghijklmnopqrstuvwxyz"
                         "0123456789-.@+_"));
  Y_THROW(f.validate_key(""));
  Y_THROW(f.validate_key("graydon at venge dot net"));

  // validate_certname
  N_THROW(f.validate_certname("graydon-at-venge-dot-net"));
  N_THROW(f.validate_certname("ABCDEFGHIJKLMNOPQRSTUVWXYZ"
                              "abcdefghijklmnopqrstuvwxyz"
                              "0123456789-"));
    
  Y_THROW(f.validate_certname(""));
  Y_THROW(f.validate_certname("graydon@venge.net"));
  Y_THROW(f.validate_certname("graydon at venge dot net"));

  // validate_no_more_args
  {
    istringstream iss("a b");
    string a; iss >> a; UNIT_TEST_CHECK(a == "a");
    string b; iss >> b; UNIT_TEST_CHECK(b == "b");
    N_THROW(f.validate_no_more_args(iss));
  }
  {
    istringstream iss("a ");
    string a; iss >> a; UNIT_TEST_CHECK(a == "a");
    N_THROW(f.validate_no_more_args(iss));
  }
  {
    istringstream iss("a b");
    string a; iss >> a; UNIT_TEST_CHECK(a == "a");
    Y_THROW(f.validate_no_more_args(iss));
  }
}

UNIT_TEST(packet, roundabout)
{
  string tmp;

  {
    ostringstream oss;
    packet_writer pw(oss);

    // an fdata packet
    file_data fdata(data("this is some file data"));
    file_id fid;
    calculate_ident(fdata, fid);
    pw.consume_file_data(fid, fdata);

    // an fdelta packet
    file_data fdata2(data("this is some file data which is not the same as the first one"));
    file_id fid2;
    calculate_ident(fdata2, fid2);
    delta del;
    diff(fdata.inner(), fdata2.inner(), del);
    pw.consume_file_delta(fid, fid2, file_delta(del));

    // a rdata packet
    revision_t rev;
    rev.new_manifest = manifest_id(decode_hexenc(
      "aaaaaaaaaaaaaaaaaaaaaaaaaaaaaaaaaaaaaaaa"));
    shared_ptr<cset> cs(new cset);
    cs->dirs_added.insert(file_path_internal(""));
    rev.edges.insert(make_pair(revision_id(decode_hexenc(
      "bbbbbbbbbbbbbbbbbbbbbbbbbbbbbbbbbbbbbbbb")), cs));
    revision_data rdat;
    write_revision(rev, rdat);
    revision_id rid;
    calculate_ident(rdat, rid);
    pw.consume_revision_data(rid, rdat);

    // a cert packet
    base64<cert_value> val;
    encode_base64(cert_value("peaches"), val);
    base64<rsa_sha1_signature> sig;
    encode_base64(rsa_sha1_signature("blah blah there is no way this is a valid signature"), sig);

    // cert now accepts revision_id exclusively, so we need to cast the
    // file_id to create a cert to test the packet writer with.
    cert c(revision_id(fid.inner()()), cert_name("smell"), val,
           rsa_keypair_id("fun@moonman.com"), sig);
    pw.consume_revision_cert(revision<cert>(c));

    keypair kp;
    // a public key packet
    encode_base64(rsa_pub_key("this is not a real rsa key"), kp.pub);
    pw.consume_public_key(rsa_keypair_id("test@lala.com"), kp.pub);

    // a keypair packet
    encode_base64(rsa_priv_key("this is not a real rsa key either!"), kp.priv);
    pw.consume_key_pair(rsa_keypair_id("test@lala.com"), kp);

    // an old privkey packet
    base64<old_arc4_rsa_priv_key> oldpriv;
    encode_base64(old_arc4_rsa_priv_key("and neither is this!"), oldpriv);
    pw.consume_old_private_key(rsa_keypair_id("test@lala.com"), oldpriv);

    tmp = oss.str();
  }

  for (int i = 0; i < 10; ++i)
    {
      // now spin around sending and receiving this a few times
      ostringstream oss;
      packet_writer pw(oss);
      istringstream iss(tmp);
      read_packets(iss, pw);
      UNIT_TEST_CHECK(oss.str() == tmp);
      tmp = oss.str();
    }
}

#endif // BUILD_UNIT_TESTS

// Local Variables:
// mode: C++
// fill-column: 76
// c-file-style: "gnu"
// indent-tabs-mode: nil
// End:
// vim: et:sw=2:sts=2:ts=2:cino=>2s,{s,\:s,+s,t0,g0,^-2,e-2,n-2,p2s,(0,=s:<|MERGE_RESOLUTION|>--- conflicted
+++ resolved
@@ -155,7 +155,6 @@
         F("malformed packet: too many arguments in header"));
     }
 
-<<<<<<< HEAD
     void data_packet(string const & args, string const & body,
                      bool is_revision) const
     {
@@ -163,13 +162,14 @@
       validate_id(args);
       validate_base64(body);
 
+      id hash(decode_hexenc(args));
       data contents;
       unpack(base64<gzip<data> >(body), contents);
       if (is_revision)
-        cons.consume_revision_data(revision_id(hexenc<id>(args)),
+        cons.consume_revision_data(revision_id(hash),
                                    revision_data(contents));
       else
-        cons.consume_file_data(file_id(hexenc<id>(args)),
+        cons.consume_file_data(file_id(hash),
                                file_data(contents));
     }
 
@@ -182,53 +182,16 @@
       validate_no_more_args(iss);
       validate_base64(body);
 
+      id src_hash(decode_hexenc(src_id)),
+         dst_hash(decode_hexenc(dst_id));
       delta contents;
       unpack(base64<gzip<delta> >(body), contents);
-      cons.consume_file_delta(file_id(hexenc<id>(src_id)),
-                              file_id(hexenc<id>(dst_id)),
+      cons.consume_file_delta(file_id(src_hash),
+                              file_id(dst_hash),
                               file_delta(contents));
     }
     static void read_rest(istream& in, string& dest)
     {
-=======
-  void data_packet(string const & args, string const & body,
-                   bool is_revision) const
-  {
-    L(FL("read %s data packet") % (is_revision ? "revision" : "file"));
-    validate_id(args);
-    validate_base64(body);
-
-    id hash(decode_hexenc(args));
-    data contents;
-    unpack(base64<gzip<data> >(body), contents);
-    if (is_revision)
-      cons.consume_revision_data(revision_id(hash),
-                                 revision_data(contents));
-    else
-      cons.consume_file_data(file_id(hash),
-                             file_data(contents));
-  }
-
-  void fdelta_packet(string const & args, string const & body) const
-  {
-    L(FL("read delta packet"));
-    istringstream iss(args);
-    string src_id; iss >> src_id; validate_id(src_id);
-    string dst_id; iss >> dst_id; validate_id(dst_id);
-    validate_no_more_args(iss);
-    validate_base64(body);
-
-    id src_hash(decode_hexenc(src_id)),
-       dst_hash(decode_hexenc(dst_id));
-    delta contents;
-    unpack(base64<gzip<delta> >(body), contents);
-    cons.consume_file_delta(file_id(src_hash),
-                            file_id(dst_hash),
-                            file_delta(contents));
-  }
-  static void read_rest(istream& in, string& dest)
-  {
->>>>>>> 90da5a8b
     
       while( true )
         {
@@ -247,39 +210,17 @@
       string keyid;  iss >> keyid;  validate_key(keyid);
       string val;    
       read_rest(iss,val);           validate_arg_base64(val);    
+
+      revision_id hash(decode_hexenc(certid));
       validate_base64(body);
       // canonicalize the base64 encodings to permit searches
-      cert t = cert(hexenc<id>(certid),
+      cert t = cert(hash,
                     cert_name(name),
                     base64<cert_value>(canonical_base64(val)),
                     rsa_keypair_id(keyid),
                     base64<rsa_sha1_signature>(canonical_base64(body)));
       cons.consume_revision_cert(revision<cert>(t));
     }
-<<<<<<< HEAD
-=======
-  }
-  void rcert_packet(string const & args, string const & body) const
-  {
-    L(FL("read cert packet"));
-    istringstream iss(args);
-    string certid; iss >> certid; validate_id(certid);
-    string name;   iss >> name;   validate_certname(name);
-    string keyid;  iss >> keyid;  validate_key(keyid);
-    string val;    
-    read_rest(iss,val);           validate_arg_base64(val);
-
-    revision_id hash(decode_hexenc(certid));
-    validate_base64(body);
-    // canonicalize the base64 encodings to permit searches
-    cert t = cert(hash,
-                  cert_name(name),
-                  base64<cert_value>(canonical_base64(val)),
-                  rsa_keypair_id(keyid),
-                  base64<rsa_sha1_signature>(canonical_base64(body)));
-    cons.consume_revision_cert(revision<cert>(t));
-  }
->>>>>>> 90da5a8b
 
     void pubkey_packet(string const & args, string const & body) const
     {
