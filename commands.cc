--- conflicted
+++ resolved
@@ -367,17 +367,10 @@
     return;
   inodeprint_map ipm_new;
   roster_t old_roster, new_roster;
-<<<<<<< HEAD
-  temp_node_id_source nis;
-  get_unrestricted_working_revision_and_rosters(app, rev,
-                                                old_roster, new_roster, nis);
-  
-=======
 
   get_base_and_current_roster_shape(old_roster, new_roster, app);
   update_current_roster_from_filesystem(new_roster, app);
 
->>>>>>> fb318b81
   node_map const & new_nodes = new_roster.all_nodes();
   for (node_map::const_iterator i = new_nodes.begin(); i != new_nodes.end(); ++i)
     {
@@ -1374,9 +1367,6 @@
   temp_node_id_source nis;
 
   app.require_workspace();
-<<<<<<< HEAD
-  get_working_revision_and_rosters(app, args, rs, old_roster, new_roster, nis);
-=======
   get_base_and_current_roster_shape(old_roster, new_roster, app);
 
   restriction mask(args, app.exclude_patterns, old_roster, new_roster, app);
@@ -1392,7 +1382,6 @@
 
   get_revision_id(old_rev_id);
   make_revision_set(old_rev_id, old_roster, restricted_roster, rev);
->>>>>>> fb318b81
 
   if (global_sanity.brief)
     {
@@ -1755,27 +1744,14 @@
 ls_known(app_state & app, vector<utf8> const & args)
 {
   roster_t old_roster, new_roster;
-<<<<<<< HEAD
-  data tmp;
-  temp_node_id_source nis;
-=======
->>>>>>> fb318b81
 
   app.require_workspace();
   get_base_and_current_roster_shape(old_roster, new_roster, app);
 
-<<<<<<< HEAD
-  path_set paths;
-  get_working_revision_and_rosters(app, args, rs, old_roster, new_roster, nis);
-  new_roster.extract_path_set(paths);
-  
-  for (path_set::const_iterator p = paths.begin(); p != paths.end(); ++p)
-=======
   restriction mask(args, app.exclude_patterns, new_roster, app);
 
   node_map const & nodes = new_roster.all_nodes();
   for (node_map::const_iterator i = nodes.begin(); i != nodes.end(); ++i)
->>>>>>> fb318b81
     {
       node_id nid = i->first;
 
@@ -1799,14 +1775,10 @@
   path_set known;
   temp_node_id_source nis;
 
-<<<<<<< HEAD
-  get_working_revision_and_rosters(app, args, rev, old_roster, new_roster, nis);
-=======
   get_base_and_current_roster_shape(old_roster, new_roster, app);
 
   restriction mask(args, app.exclude_patterns, old_roster, new_roster, app);
 
->>>>>>> fb318b81
   new_roster.extract_path_set(known);
 
   file_itemizer u(app, known, unknown, ignored, mask);
@@ -1880,10 +1852,6 @@
   temp_node_id_source nis;
 
   app.require_workspace();
-<<<<<<< HEAD
-  get_working_revision_and_rosters(app, args, rs, old_roster, new_roster, nis);
-=======
->>>>>>> fb318b81
 
   get_base_and_current_roster_shape(old_roster, new_roster, app);
 
@@ -2295,15 +2263,10 @@
   roster_t old_roster, new_roster;
 
   app.require_workspace();
-<<<<<<< HEAD
-  temp_node_id_source nis;
-  get_unrestricted_working_revision_and_rosters(app, rs, old_roster, new_roster, nis);
-=======
   get_base_and_current_roster_shape(old_roster, new_roster, app);
 
   // FIXME_RESTRICTIONS: is there any reason to update content hashes here?
   update_current_roster_from_filesystem(new_roster, app);
->>>>>>> fb318b81
   
   file_path path = file_path_external(idx(args,1));
   split_path sp;
@@ -2417,19 +2380,11 @@
 {
   string log_message("");
   bool log_message_given;
-<<<<<<< HEAD
-  revision_set rs;
-  revision_id rid;
-  roster_t old_roster, new_roster;
-  temp_node_id_source nis;
-  
-=======
   revision_set restricted_rev;
   revision_id old_rev_id, restricted_rev_id;
   roster_t old_roster, new_roster, restricted_roster;
   cset included, excluded;
 
->>>>>>> fb318b81
   app.make_branch_sticky();
   app.require_workspace();
   get_base_and_current_roster_shape(old_roster, new_roster, app);
@@ -2440,17 +2395,10 @@
   make_restricted_csets(old_roster, new_roster, included, excluded, mask);
   check_restricted_cset(old_roster, included);
 
-<<<<<<< HEAD
-  // preserve excluded work for future commmits
-  cset excluded_work;
-  get_working_revision_and_rosters(app, args, rs, old_roster, new_roster, excluded_work, nis);
-  calculate_ident(rs, rid);
-=======
   restricted_roster = old_roster;
   temp_node_id_source nis;
   editable_roster_base er(restricted_roster, nis);
   included.apply_to(er);
->>>>>>> fb318b81
 
   get_revision_id(old_rev_id);
   make_revision_set(old_rev_id, old_roster, restricted_roster, restricted_rev);
@@ -2486,13 +2434,8 @@
   
   if (!log_message_given)
     {
-<<<<<<< HEAD
       // this call handles _MTN/log
-      get_log_message_interactively(rs, app, log_message);
-=======
-      // this call handles MT/log
       get_log_message_interactively(restricted_rev, app, log_message);
->>>>>>> fb318b81
       // we only check for empty log messages when the user entered them
       // interactively.  Consensus was that if someone wanted to explicitly
       // type --message="", then there wasn't any reason to stop them.
@@ -2836,20 +2779,7 @@
 
   if (app.revision_selectors.size() == 0)
     {
-<<<<<<< HEAD
-      get_working_revision_and_rosters(app, args, r_new,
-                                       old_roster, 
-                                       new_roster,
-                                       excluded,
-                                       nis);
-
-      I(r_new.edges.size() == 1 || r_new.edges.size() == 0);
-      if (r_new.edges.size() == 1)
-        composite = edge_changes(r_new.edges.begin());
-      new_is_archived = false;
-=======
       roster_t new_roster, old_roster;
->>>>>>> fb318b81
       revision_id old_rid;
 
       get_base_and_current_roster_shape(old_roster, new_roster, app);
@@ -2872,16 +2802,8 @@
       complete(app, idx(app.revision_selectors, 0)(), r_old_id);
       N(app.db.revision_exists(r_old_id),
         F("no such revision '%s'") % r_old_id);
-<<<<<<< HEAD
-      get_working_revision_and_rosters(app, args, r_new,
-                                       old_roster, 
-                                       new_roster,
-                                       excluded,
-                                       nis);
-=======
 
       get_base_and_current_roster_shape(old_roster, new_roster, app);
->>>>>>> fb318b81
       // Clobber old_roster with the one specified
       app.db.get_roster(r_old_id, old_roster);
 
@@ -3021,18 +2943,12 @@
   // such. But it should work for now; revisit if performance is
   // intolerable.
 
-<<<<<<< HEAD
-  get_unrestricted_working_revision_and_rosters(app, r_working,
-                                                *old_roster, 
-                                                working_roster, nis);
-=======
   get_base_and_current_roster_shape(*old_roster, working_roster, app);
   update_current_roster_from_filesystem(working_roster, app);
 
   get_revision_id(r_old_id);
   make_revision_set(r_old_id, *old_roster, working_roster, r_working);
 
->>>>>>> fb318b81
   calculate_ident(r_working, r_working_id);
   I(r_working.edges.size() == 1);
   r_old_id = edge_old_revision(r_working.edges.begin());
@@ -3794,6 +3710,8 @@
   set<node_id> nodes;
   
   set<revision_id> frontier;
+
+  set<revision_id> frontier;
   revision_id first_rid;
 
   if (app.revision_selectors.size() == 0)
@@ -3822,37 +3740,6 @@
       roster_t old_roster, new_roster;
 
       if (app.revision_selectors.size() == 0)
-<<<<<<< HEAD
-        get_unrestricted_working_revision_and_rosters(app, rev, old_roster, new_roster, nis);
-      else
-        app.db.get_roster(first_rid, new_roster);          
-
-      deque<node_t> todo;
-      for (size_t i = 0; i < args.size(); ++i)
-        {
-          file_path fp = file_path_external(idx(args, i));
-          split_path sp;
-          fp.split(sp);
-          N(new_roster.has_node(sp),
-            F("Unknown file '%s' for log command") % fp);
-          todo.push_back(new_roster.get_node(sp));
-        }
-      while (!todo.empty())
-        {
-          node_t n = todo.front();
-          todo.pop_front();
-          nodes.insert(n->self);
-          if (app.recursive && is_dir_t(n))
-            {
-              dir_t d = downcast_to_dir_t(n);
-              for (dir_map::const_iterator i = d->children.begin();
-                   i != d->children.end(); ++i)
-                {
-                  todo.push_front(i->second);
-                }
-            }
-        }
-=======
         get_base_and_current_roster_shape(old_roster, new_roster, app);
       else
         app.db.get_roster(first_rid, new_roster);          
@@ -3860,7 +3747,6 @@
       // FIXME_RESTRICTIONS: should this add paths from the rosters of all selected revs?
       // try log dir/ to see what happens
       mask = restriction(args, app.exclude_patterns, old_roster, new_roster, app);
->>>>>>> fb318b81
     }
 
   cert_name author_name(author_cert_name);
