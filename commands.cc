// Copyright (C) 2002 Graydon Hoare <graydon@pobox.com>
//
// This program is made available under the GNU GPL version 2.0 or
// greater. See the accompanying file COPYING for details.
//
// This program is distributed WITHOUT ANY WARRANTY; without even the
// implied warranty of MERCHANTABILITY or FITNESS FOR A PARTICULAR
// PURPOSE.

#include <map>
#include <algorithm>
#include <iostream>

#include "transforms.hh"
#include "simplestring_xform.hh"
#include "file_io.hh"
#include "charset.hh"
#include "diff_patch.hh"
#include "inodeprint.hh"
#include "cert.hh"
#include "ui.hh"
#include "cmd.hh"

#ifndef _WIN32
#include <boost/lexical_cast.hpp>
#include <signal.h>
#endif

using std::cin;
using std::make_pair;
using std::map;
using std::ostream;
using std::pair;
using std::set;
using std::string;
using std::strlen;
using std::vector;

// this file defines the task-oriented "top level" commands which can be
// issued as part of a monotone command line. the command line can only
// have one such command on it, followed by a vector of strings which are its
// arguments. all --options will be processed by the main program *before*
// calling a command
//
// we might expose this blunt command interface to scripting someday. but
// not today.

namespace commands
{
  const char * safe_gettext(const char * msgid)
  {
    if (strlen(msgid) == 0)
      return msgid;

    return _(msgid);
  }

  using std::map;
  // This must be a pointer.
  // It's used by the constructor of other static objects in different
  // files (cmd_*.cc), and since they're in different files, there's no
  // guarantee about what order they'll be initialized in. So have this
  // be something that doesn't get automatic initialization, and initialize
  // it ourselves the first time we use it.
  static map<string, command *> * cmds;
  command::command(string const & n,
                   string const & g,
                   string const & p,
                   string const & d,
                   bool u,
                   options::options_type const & o)
    : name(n), cmdgroup(g), params_(p), desc_(d), use_workspace_options(u),
      opts(o)
  {
    if (cmds == NULL)
      cmds = new map<string, command *>;
    (*cmds)[n] = this;
  }
  command::~command() {}
  std::string command::params() {return safe_gettext(params_.c_str());}
  std::string command::desc() {return safe_gettext(desc_.c_str());}
  options::options_type command::get_options(vector<utf8> const & args)
  {
    return opts;
  }
  bool operator<(command const & self, command const & other);
  std::string const & hidden_group()
  {
    static const std::string the_hidden_group("");
    return the_hidden_group;
  }
};

namespace std
{
  template <>
  struct greater<commands::command *>
  {
    bool operator()(commands::command const * a, commands::command const * b)
    {
      return *a < *b;
    }
  };
};

namespace commands
{
  using std::greater;
  using std::ostream;

  bool operator<(command const & self, command const & other)
  {
    // *twitch*
    return ((string(_(self.cmdgroup.c_str())) < string(_(other.cmdgroup.c_str())))
            || ((self.cmdgroup == other.cmdgroup)
                && (string(_(self.name.c_str())) < (string(_(other.name.c_str()))))));
  }


  string complete_command(string const & cmd)
  {
    if (cmd.length() == 0 || (*cmds).find(cmd) != (*cmds).end()) return cmd;

    L(FL("expanding command '%s'") % cmd);

    vector<string> matched;

    for (map<string,command *>::const_iterator i = (*cmds).begin();
         i != (*cmds).end(); ++i)
      {
        if (cmd.length() < i->first.length())
          {
            string prefix(i->first, 0, cmd.length());
            if (cmd == prefix) matched.push_back(i->first);
          }
      }

    // no matched commands
    N(matched.size() != 0,
      F("unknown command '%s'") % cmd);

    // one matched command
    if (matched.size() == 1)
      {
        string completed = *matched.begin();
        L(FL("expanded command to '%s'") %  completed);
        return completed;
      }

    // more than one matched command
    string err = (F("command '%s' has multiple ambiguous expansions:") % cmd).str();
    for (vector<string>::iterator i = matched.begin();
         i != matched.end(); ++i)
      err += ('\n' + *i);
    W(i18n_format(err));
    return cmd;
  }

  void explain_usage(string const & cmd, ostream & out)
  {
    map<string,command *>::const_iterator i;

    // try to get help on a specific command

    i = (*cmds).find(cmd);

    if (i != (*cmds).end())
      {
        string params = i->second->params();
        vector<string> lines;
        split_into_lines(params, lines);
        for (vector<string>::const_iterator j = lines.begin();
             j != lines.end(); ++j)
          out << "     " << i->second->name << ' ' << *j << '\n';
        split_into_lines(i->second->desc(), lines);
        for (vector<string>::const_iterator j = lines.begin();
             j != lines.end(); ++j)
          out << "       " << *j << '\n';
        out << '\n';
        return;
      }

    vector<command *> sorted;
    out << _("commands:") << '\n';
    for (i = (*cmds).begin(); i != (*cmds).end(); ++i)
      {
        if (i->second->cmdgroup != hidden_group())
          sorted.push_back(i->second);
      }

    sort(sorted.begin(), sorted.end(), greater<command *>());

    string curr_group;
    size_t col = 0;
    size_t col2 = 0;
    for (size_t i = 0; i < sorted.size(); ++i)
      {
        size_t cmp = display_width(utf8(safe_gettext(idx(sorted, i)->cmdgroup.c_str())));
        col2 = col2 > cmp ? col2 : cmp;
      }

    for (size_t i = 0; i < sorted.size(); ++i)
      {
        if (idx(sorted, i)->cmdgroup != curr_group)
          {
            curr_group = idx(sorted, i)->cmdgroup;
            out << '\n';
            out << "  " << safe_gettext(idx(sorted, i)->cmdgroup.c_str());
            col = display_width(utf8(safe_gettext(idx(sorted, i)->cmdgroup.c_str()))) + 2;
            while (col++ < (col2 + 3))
              out << ' ';
          }
        out << ' ' << idx(sorted, i)->name;
        col += idx(sorted, i)->name.size() + 1;
        if (col >= 70)
          {
            out << '\n';
            col = 0;
            while (col++ < (col2 + 3))
              out << ' ';
          }
      }
    out << "\n\n";
  }

  int process(app_state & app, string const & cmd, vector<utf8> const & args)
  {
    if ((*cmds).find(cmd) != (*cmds).end())
      {
        L(FL("executing command '%s'") % cmd);

        // at this point we process the data from _MTN/options if
        // the command needs it.
        if ((*cmds)[cmd]->use_workspace_options)
          app.process_options();

        (*cmds)[cmd]->exec(app, args);
        return 0;
      }
    else
      {
        P(F("unknown command '%s'") % cmd);
        return 1;
      }
  }

  options::options_type command_options(vector<utf8> const & cmdline)
  {
    if (cmdline.empty())
      return options::options_type();
    string cmd = complete_command(idx(cmdline,0)());
    if ((*cmds).find(cmd) != (*cmds).end())
      {
        return (*cmds)[cmd]->get_options(cmdline);
      }
    else
      {
        return options::options_type();
      }
  }

  options::options_type toplevel_command_options(string const & cmd)
  {
    if ((*cmds).find(cmd) != (*cmds).end())
      {
        return (*cmds)[cmd]->opts;
      }
    else
      {
        return options::options_type();
      }
  }
}
////////////////////////////////////////////////////////////////////////

CMD(help, N_("informative"), N_("command [ARGS...]"),
    N_("display command help"), options::opts::none)
{
  if (args.size() < 1)
    {
      app.opts.help = true;
      throw usage("");
    }

  string full_cmd = complete_command(idx(args, 0)());
  if ((*cmds).find(full_cmd) == (*cmds).end())
    throw usage("");

  app.opts.help = true;
  throw usage(full_cmd);
}

CMD(crash, hidden_group(), "{ N | E | I | exception | signal }",
    "trigger the specified kind of crash", options::opts::none)
{
  if (args.size() != 1)
    throw usage(name);
  bool spoon_exists(false);
  if (idx(args,0)() == "N")
    N(spoon_exists, i18n_format("There is no spoon."));
  else if (idx(args,0)() == "E")
    E(spoon_exists, i18n_format("There is no spoon."));
  else if (idx(args,0)() == "I")
    {
      I(spoon_exists);
    }
#define maybe_throw(ex) if(idx(args,0)()==#ex) throw ex("There is no spoon.")
#define maybe_throw_bare(ex) if(idx(args,0)()==#ex) throw ex()
  else maybe_throw_bare(std::bad_alloc);
  else maybe_throw_bare(std::bad_cast);
  else maybe_throw_bare(std::bad_typeid);
  else maybe_throw_bare(std::bad_exception);
  else maybe_throw_bare(std::exception);
  else maybe_throw(std::domain_error);
  else maybe_throw(std::invalid_argument);
  else maybe_throw(std::length_error);
  else maybe_throw(std::out_of_range);
  else maybe_throw(std::range_error);
  else maybe_throw(std::overflow_error);
  else maybe_throw(std::underflow_error);
  else maybe_throw(std::logic_error);
  else maybe_throw(std::runtime_error);
  else
    {
#ifndef _WIN32
      try
        {
          int signo = boost::lexical_cast<int>(idx(args,0)());
          if (0 < signo && signo <= 15)
            {
              raise(signo);
              // control should not get here...
              I(!"crash: raise returned");
            }
        }
      catch (boost::bad_lexical_cast&)
        { // fall through and throw usage
        }
#endif
      throw usage(name);
    }
#undef maybe_throw
#undef maybe_throw_bare
}

string
<<<<<<< HEAD
=======
get_stdin()
{
  char buf[constants::bufsz];
  string tmp;
  while(cin)
    {
      cin.read(buf, constants::bufsz);
      tmp.append(buf, cin.gcount());
    }
  return tmp;
}

#ifndef LIBMTN_COMPILE
string
>>>>>>> 0dd83830
describe_revision(app_state & app,
                  revision_id const & id)
{
  cert_name author_name(author_cert_name);
  cert_name date_name(date_cert_name);

  string description;

  description += id.inner()();

  // append authors and date of this revision
  vector< revision<cert> > tmp;
  app.get_project().get_revision_certs_by_name(id, author_name, tmp);
  for (vector< revision<cert> >::const_iterator i = tmp.begin();
       i != tmp.end(); ++i)
    {
      cert_value tv;
      decode_base64(i->inner().value, tv);
      description += " ";
      description += tv();
    }
  app.get_project().get_revision_certs_by_name(id, date_name, tmp);
  for (vector< revision<cert> >::const_iterator i = tmp.begin();
       i != tmp.end(); ++i)
    {
      cert_value tv;
      decode_base64(i->inner().value, tv);
      description += " ";
      description += tv();
    }

  return description;
}


void
complete(app_state & app,
         string const & str,
         set<revision_id> & completion,
         bool must_exist)
{
  // This copies the start of selectors::parse_selector().to avoid
  // getting a log when there's no expansion happening...:
  //
  // this rule should always be enabled, even if the user specifies
  // --norc: if you provide a revision id, you get a revision id.
  if (str.find_first_not_of(constants::legal_id_bytes) == string::npos
      && str.size() == constants::idlen)
    {
      completion.insert(revision_id(hexenc<id>(id(str))));
      if (must_exist)
        N(app.db.revision_exists(*completion.begin()),
          F("no such revision '%s'") % *completion.begin());
      return;
    }

  vector<pair<selectors::selector_type, string> >
    sels(selectors::parse_selector(str, app));

  P(F("expanding selection '%s'") % str);

  // we jam through an "empty" selection on sel_ident type
  set<string> completions;
  selectors::selector_type ty = selectors::sel_ident;
  selectors::complete_selector("", sels, ty, completions, app);

  N(completions.size() != 0,
    F("no match for selection '%s'") % str);

  for (set<string>::const_iterator i = completions.begin();
       i != completions.end(); ++i)
    {
      pair<set<revision_id>::const_iterator, bool> p =
        completion.insert(revision_id(hexenc<id>(id(*i))));
      P(F("expanded to '%s'") % *(p.first));
    }
}


void
complete(app_state & app,
         string const & str,
         revision_id & completion,
         bool must_exist)
{
  set<revision_id> completions;

  complete(app, str, completions, must_exist);

  if (completions.size() > 1)
    {
      string err = (F("selection '%s' has multiple ambiguous expansions:") % str).str();
      for (set<revision_id>::const_iterator i = completions.begin();
           i != completions.end(); ++i)
        err += ("\n" + describe_revision(app, *i));
      N(completions.size() == 1, i18n_format(err));
    }

  completion = *completions.begin();
}

void
notify_if_multiple_heads(app_state & app)
{
  set<revision_id> heads;
  app.get_project().get_branch_heads(app.opts.branchname, heads);
  if (heads.size() > 1) {
    string prefixedline;
    prefix_lines_with(_("note: "),
                      _("branch '%s' has multiple heads\n"
                        "perhaps consider '%s merge'"),
                      prefixedline);
    P(i18n_format(prefixedline) % app.opts.branchname % ui.prog_name);
  }
}

void
process_commit_message_args(bool & given,
                            utf8 & log_message,
                            app_state & app,
                            utf8 message_prefix)
{
  // can't have both a --message and a --message-file ...
  N(!app.opts.message_given || !app.opts.msgfile_given,
    F("--message and --message-file are mutually exclusive"));

  if (app.opts.message_given)
    {
      std::string msg;
      join_lines(app.opts.message, msg);
      log_message = utf8(msg);
      if (message_prefix().length() != 0)
        log_message = utf8(message_prefix() + "\n\n" + log_message());
      given = true;
    }
  else if (app.opts.msgfile_given)
    {
      data dat;
      read_data_for_command_line(app.opts.msgfile, dat);
      external dat2 = external(dat());
      system_to_utf8(dat2, log_message);
      if (message_prefix().length() != 0)
        log_message = utf8(message_prefix() + "\n\n" + log_message());
      given = true;
    }
  else if (message_prefix().length() != 0)
    {
      log_message = message_prefix;
      given = true;
    }
  else
    given = false;
}

void
get_content_paths(roster_t const & roster, map<file_id, file_path> & paths)
{
  node_map const & nodes = roster.all_nodes();
  for (node_map::const_iterator i = nodes.begin(); i != nodes.end(); ++i)
    {
      node_t node = roster.get_node(i->first);
      if (is_file_t(node))
        {
          split_path sp;
          roster.get_name(i->first, sp);
          file_t file = downcast_to_file_t(node);
          paths.insert(make_pair(file->content, file_path(sp)));
        }
    }
}
  
#endif
// Local Variables:
// mode: C++
// fill-column: 76
// c-file-style: "gnu"
// indent-tabs-mode: nil
// End:
// vim: et:sw=2:sts=2:ts=2:cino=>2s,{s,\:s,+s,t0,g0,^-2,e-2,n-2,p2s,(0,=s:<|MERGE_RESOLUTION|>--- conflicted
+++ resolved
@@ -343,24 +343,8 @@
 #undef maybe_throw_bare
 }
 
-string
-<<<<<<< HEAD
-=======
-get_stdin()
-{
-  char buf[constants::bufsz];
-  string tmp;
-  while(cin)
-    {
-      cin.read(buf, constants::bufsz);
-      tmp.append(buf, cin.gcount());
-    }
-  return tmp;
-}
-
 #ifndef LIBMTN_COMPILE
 string
->>>>>>> 0dd83830
 describe_revision(app_state & app,
                   revision_id const & id)
 {
