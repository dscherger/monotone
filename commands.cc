// Copyright (C) 2002 Graydon Hoare <graydon@pobox.com>
//
// This program is made available under the GNU GPL version 2.0 or
// greater. See the accompanying file COPYING for details.
//
// This program is distributed WITHOUT ANY WARRANTY; without even the
// implied warranty of MERCHANTABILITY or FITNESS FOR A PARTICULAR
// PURPOSE.

#include <map>
#include <algorithm>
#include <iostream>

#include "transforms.hh"
#include "simplestring_xform.hh"
#include "file_io.hh"
#include "charset.hh"
#include "diff_patch.hh"
#include "inodeprint.hh"
#include "cert.hh"
#include "ui.hh"
#include "cmd.hh"
#include "constants.hh"
#include "app_state.hh"

#ifndef _WIN32
#include <boost/lexical_cast.hpp>
#include <signal.h>
#endif

using std::cin;
using std::make_pair;
using std::map;
using std::ostream;
using std::pair;
using std::set;
using std::string;
using std::strlen;
using std::vector;

// this file defines the task-oriented "top level" commands which can be
// issued as part of a monotone command line. the command line can only
// have one such command on it, followed by a vector of strings which are its
// arguments. all --options will be processed by the main program *before*
// calling a command
//
// we might expose this blunt command interface to scripting someday. but
// not today.

namespace commands
{
  const char * safe_gettext(const char * msgid)
  {
    if (strlen(msgid) == 0)
      return msgid;

    return _(msgid);
  }

  using std::map;
  // This must be a pointer.
  // It's used by the constructor of other static objects in different
  // files (cmd_*.cc), and since they're in different files, there's no
  // guarantee about what order they'll be initialized in. So have this
  // be something that doesn't get automatic initialization, and initialize
  // it ourselves the first time we use it.
  static map<string, command *> * cmds;
  command::command(string const & n,
                   string const & g,
                   string const & p,
                   string const & d,
                   bool u,
                   options::options_type const & o)
    : name(n), cmdgroup(g), params_(p), desc_(d), use_workspace_options(u),
      opts(o)
  {
    if (cmds == NULL)
      cmds = new map<string, command *>;
    (*cmds)[n] = this;
  }
  command::~command() {}
  std::string command::params() {return safe_gettext(params_.c_str());}
  std::string command::desc() {return safe_gettext(desc_.c_str());}
  options::options_type command::get_options(vector<utf8> const & args)
  {
    return opts;
  }
  bool operator<(command const & self, command const & other);
  std::string const & hidden_group()
  {
    static const std::string the_hidden_group("");
    return the_hidden_group;
  }
};

namespace std
{
  template <>
  struct greater<commands::command *>
  {
    bool operator()(commands::command const * a, commands::command const * b)
    {
      return *a < *b;
    }
  };
};

namespace commands
{
  using std::greater;
  using std::ostream;

  bool operator<(command const & self, command const & other)
  {
    // *twitch*
    return ((string(_(self.cmdgroup.c_str())) < string(_(other.cmdgroup.c_str())))
            || ((self.cmdgroup == other.cmdgroup)
                && (string(_(self.name.c_str())) < (string(_(other.name.c_str()))))));
  }


  string complete_command(string const & cmd)
  {
    if (cmd.length() == 0 || (*cmds).find(cmd) != (*cmds).end()) return cmd;

    L(FL("expanding command '%s'") % cmd);

    vector<string> matched;

    for (map<string,command *>::const_iterator i = (*cmds).begin();
         i != (*cmds).end(); ++i)
      {
        if (cmd.length() < i->first.length())
          {
            string prefix(i->first, 0, cmd.length());
            if (cmd == prefix) matched.push_back(i->first);
          }
      }

    // no matched commands
    N(matched.size() != 0,
      F("unknown command '%s'") % cmd);

    // one matched command
    if (matched.size() == 1)
      {
        string completed = *matched.begin();
        L(FL("expanded command to '%s'") %  completed);
        return completed;
      }

    // more than one matched command
    string err = (F("command '%s' has multiple ambiguous expansions:") % cmd).str();
    for (vector<string>::iterator i = matched.begin();
         i != matched.end(); ++i)
      err += ('\n' + *i);
    W(i18n_format(err));
    return cmd;
  }

  void explain_usage(string const & cmd, ostream & out)
  {
    map<string,command *>::const_iterator i;

    // try to get help on a specific command

    i = (*cmds).find(cmd);

    if (i != (*cmds).end())
      {
        string params = i->second->params();
        vector<string> lines;
        split_into_lines(params, lines);
        for (vector<string>::const_iterator j = lines.begin();
             j != lines.end(); ++j)
          out << "     " << i->second->name << ' ' << *j << '\n';
        split_into_lines(i->second->desc(), lines);
        for (vector<string>::const_iterator j = lines.begin();
             j != lines.end(); ++j)
          out << "       " << *j << '\n';
        out << '\n';
        return;
      }

    vector<command *> sorted;
    out << _("commands:") << '\n';
    for (i = (*cmds).begin(); i != (*cmds).end(); ++i)
      {
        if (i->second->cmdgroup != hidden_group())
          sorted.push_back(i->second);
      }

    sort(sorted.begin(), sorted.end(), greater<command *>());

    string curr_group;
    size_t col = 0;
    size_t col2 = 0;
    for (size_t i = 0; i < sorted.size(); ++i)
      {
        size_t cmp = display_width(utf8(safe_gettext(idx(sorted, i)->cmdgroup.c_str())));
        col2 = col2 > cmp ? col2 : cmp;
      }

    size_t maxcol = guess_terminal_width();
    for (size_t i = 0; i < sorted.size(); ++i)
      {
        if (idx(sorted, i)->cmdgroup != curr_group)
          {
            curr_group = idx(sorted, i)->cmdgroup;
            out << '\n';
            out << "  " << safe_gettext(idx(sorted, i)->cmdgroup.c_str());
            col = display_width(utf8(safe_gettext(idx(sorted, i)->cmdgroup.c_str()))) + 2;
            while (col++ < (col2 + 3))
              out << ' ';
          }

        // Start new line if the current command could make the previous
        // one wrap.  Indent it appropriately.
        if (col + idx(sorted, i)->name.size() + 1 >= maxcol)
          {
            out << '\n';
            col = 0;
            while (col++ < (col2 + 3))
              out << ' ';
          }

        // Print the current command name.
        out << ' ' << idx(sorted, i)->name;
        col += idx(sorted, i)->name.size() + 1;
      }
    out << "\n\n";
  }

  int process(app_state & app, string const & cmd, vector<utf8> const & args)
  {
    if ((*cmds).find(cmd) != (*cmds).end())
      {
        L(FL("executing command '%s'") % cmd);

        // at this point we process the data from _MTN/options if
        // the command needs it.
        if ((*cmds)[cmd]->use_workspace_options)
          app.process_options();

        (*cmds)[cmd]->exec(app, args);
        return 0;
      }
    else
      {
        P(F("unknown command '%s'") % cmd);
        return 1;
      }
  }

  options::options_type command_options(vector<utf8> const & cmdline)
  {
    if (cmdline.empty())
      return options::options_type();
    string cmd = complete_command(idx(cmdline,0)());
    if ((*cmds).find(cmd) != (*cmds).end())
      {
        return (*cmds)[cmd]->get_options(cmdline);
      }
    else
      {
        return options::options_type();
      }
  }

  options::options_type toplevel_command_options(string const & cmd)
  {
    if ((*cmds).find(cmd) != (*cmds).end())
      {
        return (*cmds)[cmd]->opts;
      }
    else
      {
        return options::options_type();
      }
  }
}
////////////////////////////////////////////////////////////////////////

CMD(help, N_("informative"), N_("command [ARGS...]"),
    N_("display command help"), options::opts::none)
{
  if (args.size() < 1)
    {
      app.opts.help = true;
      throw usage("");
    }

  string full_cmd = complete_command(idx(args, 0)());
  if ((*cmds).find(full_cmd) == (*cmds).end())
    throw usage("");

  app.opts.help = true;
  throw usage(full_cmd);
}

CMD(crash, hidden_group(), "{ N | E | I | exception | signal }",
    "trigger the specified kind of crash", options::opts::none)
{
  if (args.size() != 1)
    throw usage(name);
  bool spoon_exists(false);
  if (idx(args,0)() == "N")
    N(spoon_exists, i18n_format("There is no spoon."));
  else if (idx(args,0)() == "E")
    E(spoon_exists, i18n_format("There is no spoon."));
  else if (idx(args,0)() == "I")
    {
      I(spoon_exists);
    }
#define maybe_throw(ex) if(idx(args,0)()==#ex) throw ex("There is no spoon.")
#define maybe_throw_bare(ex) if(idx(args,0)()==#ex) throw ex()
  else maybe_throw_bare(std::bad_alloc);
  else maybe_throw_bare(std::bad_cast);
  else maybe_throw_bare(std::bad_typeid);
  else maybe_throw_bare(std::bad_exception);
  else maybe_throw_bare(std::exception);
  else maybe_throw(std::domain_error);
  else maybe_throw(std::invalid_argument);
  else maybe_throw(std::length_error);
  else maybe_throw(std::out_of_range);
  else maybe_throw(std::range_error);
  else maybe_throw(std::overflow_error);
  else maybe_throw(std::underflow_error);
  else maybe_throw(std::logic_error);
  else maybe_throw(std::runtime_error);
  else
    {
#ifndef _WIN32
      try
        {
          int signo = boost::lexical_cast<int>(idx(args,0)());
          if (0 < signo && signo <= 15)
            {
              raise(signo);
              // control should not get here...
              I(!"crash: raise returned");
            }
        }
      catch (boost::bad_lexical_cast&)
        { // fall through and throw usage
        }
#endif
      throw usage(name);
    }
#undef maybe_throw
#undef maybe_throw_bare
}

#ifndef LIBMTN_COMPILE
string
describe_revision(app_state & app,
                  revision_id const & id)
{
  cert_name author_name(author_cert_name);
  cert_name date_name(date_cert_name);

  string description;

  description += id.inner()();

  // append authors and date of this revision
  vector< revision<cert> > tmp;
  app.get_project().get_revision_certs_by_name(id, author_name, tmp);
  for (vector< revision<cert> >::const_iterator i = tmp.begin();
       i != tmp.end(); ++i)
    {
      cert_value tv;
      decode_base64(i->inner().value, tv);
      description += " ";
      description += tv();
    }
  app.get_project().get_revision_certs_by_name(id, date_name, tmp);
  for (vector< revision<cert> >::const_iterator i = tmp.begin();
       i != tmp.end(); ++i)
    {
      cert_value tv;
      decode_base64(i->inner().value, tv);
      description += " ";
      description += tv();
    }

  return description;
}


void
complete(app_state & app,
         string const & str,
         set<revision_id> & completion,
         bool must_exist)
{
  // This copies the start of selectors::parse_selector().to avoid
  // getting a log when there's no expansion happening...:
  //
  // this rule should always be enabled, even if the user specifies
  // --norc: if you provide a revision id, you get a revision id.
  if (str.find_first_not_of(constants::legal_id_bytes) == string::npos
      && str.size() == constants::idlen)
    {
      completion.insert(revision_id(hexenc<id>(id(str))));
      if (must_exist)
        N(app.db.revision_exists(*completion.begin()),
          F("no such revision '%s'") % *completion.begin());
      return;
    }

  vector<pair<selectors::selector_type, string> >
    sels(selectors::parse_selector(str, app));

  P(F("expanding selection '%s'") % str);

  // we jam through an "empty" selection on sel_ident type
  set<string> completions;
  selectors::selector_type ty = selectors::sel_ident;
  selectors::complete_selector("", sels, ty, completions, app);

  N(completions.size() != 0,
    F("no match for selection '%s'") % str);

  for (set<string>::const_iterator i = completions.begin();
       i != completions.end(); ++i)
    {
      pair<set<revision_id>::const_iterator, bool> p =
        completion.insert(revision_id(hexenc<id>(id(*i))));
      P(F("expanded to '%s'") % *(p.first));
    }
}


void
complete(app_state & app,
         string const & str,
         revision_id & completion,
         bool must_exist)
{
  set<revision_id> completions;

  complete(app, str, completions, must_exist);

  if (completions.size() > 1)
    {
      string err = (F("selection '%s' has multiple ambiguous expansions:") % str).str();
      for (set<revision_id>::const_iterator i = completions.begin();
           i != completions.end(); ++i)
        err += ("\n" + describe_revision(app, *i));
      N(completions.size() == 1, i18n_format(err));
    }

  completion = *completions.begin();
}

void
notify_if_multiple_heads(app_state & app)
{
  set<revision_id> heads;
  app.get_project().get_branch_heads(app.opts.branchname, heads);
  if (heads.size() > 1) {
    string prefixedline;
    prefix_lines_with(_("note: "),
                      _("branch '%s' has multiple heads\n"
                        "perhaps consider '%s merge'"),
                      prefixedline);
    P(i18n_format(prefixedline) % app.opts.branchname % ui.prog_name);
  }
}

void
process_commit_message_args(bool & given,
                            utf8 & log_message,
                            app_state & app,
                            utf8 message_prefix)
{
  // can't have both a --message and a --message-file ...
  N(!app.opts.message_given || !app.opts.msgfile_given,
    F("--message and --message-file are mutually exclusive"));

  if (app.opts.message_given)
    {
      std::string msg;
      join_lines(app.opts.message, msg);
      log_message = utf8(msg);
      if (message_prefix().length() != 0)
        log_message = utf8(message_prefix() + "\n\n" + log_message());
      given = true;
    }
  else if (app.opts.msgfile_given)
    {
      data dat;
      read_data_for_command_line(app.opts.msgfile, dat);
      external dat2 = external(dat());
      system_to_utf8(dat2, log_message);
      if (message_prefix().length() != 0)
        log_message = utf8(message_prefix() + "\n\n" + log_message());
      given = true;
    }
  else if (message_prefix().length() != 0)
    {
      log_message = message_prefix;
      given = true;
    }
  else
    given = false;
}

<<<<<<< HEAD
=======
void
get_content_paths(roster_t const & roster, map<file_id, file_path> & paths)
{
  node_map const & nodes = roster.all_nodes();
  for (node_map::const_iterator i = nodes.begin(); i != nodes.end(); ++i)
    {
      node_t node = roster.get_node(i->first);
      if (is_file_t(node))
        {
          split_path sp;
          roster.get_name(i->first, sp);
          file_t file = downcast_to_file_t(node);
          paths.insert(make_pair(file->content, file_path(sp)));
        }
    }
}
  
#endif
>>>>>>> 17c8cbe4
// Local Variables:
// mode: C++
// fill-column: 76
// c-file-style: "gnu"
// indent-tabs-mode: nil
// End:
// vim: et:sw=2:sts=2:ts=2:cino=>2s,{s,\:s,+s,t0,g0,^-2,e-2,n-2,p2s,(0,=s:<|MERGE_RESOLUTION|>--- conflicted
+++ resolved
@@ -506,28 +506,7 @@
   else
     given = false;
 }
-
-<<<<<<< HEAD
-=======
-void
-get_content_paths(roster_t const & roster, map<file_id, file_path> & paths)
-{
-  node_map const & nodes = roster.all_nodes();
-  for (node_map::const_iterator i = nodes.begin(); i != nodes.end(); ++i)
-    {
-      node_t node = roster.get_node(i->first);
-      if (is_file_t(node))
-        {
-          split_path sp;
-          roster.get_name(i->first, sp);
-          file_t file = downcast_to_file_t(node);
-          paths.insert(make_pair(file->content, file_path(sp)));
-        }
-    }
-}
-  
 #endif
->>>>>>> 17c8cbe4
 // Local Variables:
 // mode: C++
 // fill-column: 76
