// copyright (C) 2002, 2003 graydon hoare <graydon@pobox.com>
// all rights reserved.
// licensed to the public under the terms of the GNU GPL (>= 2)
// see the file COPYING for details

#include <map>
#include <cerrno>
#include <cstdio>
#include <cstring>
#include <set>
#include <vector>
#include <algorithm>
#include <iterator>
#include <boost/lexical_cast.hpp>
#include <boost/tokenizer.hpp>
#include <boost/filesystem/path.hpp>
#include <boost/filesystem/convenience.hpp>
#include <boost/filesystem/exception.hpp>

#include "commands.hh"
#include "constants.hh"

#include "app_state.hh"
#include "diff_patch.hh"
#include "file_io.hh"
#include "keys.hh"
#include "manifest.hh"
#include "netsync.hh"
#include "packet.hh"
#include "rcs_import.hh"
#include "sanity.hh"
#include "cert.hh"
#include "transforms.hh"
#include "ui.hh"
#include "update.hh"
#include "vocab.hh"
#include "work.hh"
<<<<<<< HEAD
#include "cvs_sync.hh"
=======
#include "automate.hh"
>>>>>>> 7919dc5f

//
// this file defines the task-oriented "top level" commands which can be
// issued as part of a monotone command line. the command line can only
// have one such command on it, followed by a vector of strings which are its
// arguments. all --options will be processed by the main program *before*
// calling a command
//
// we might expose this blunt command interface to scripting someday. but
// not today.

namespace commands 
{
  struct command;
  bool operator<(command const & self, command const & other);
};

namespace std
{
  template <>
  struct greater<commands::command *>
  {
    bool operator()(commands::command const * a, commands::command const * b)
    {
      return *a < *b;
    }
  };
};

namespace commands 
{
  using namespace std;

  struct command; 

  static map<string,command *> cmds;

  struct command 
  {
    string name;
    string cmdgroup;
    string params;
    string desc;
    command(string const & n,
            string const & g,
            string const & p,
            string const & d) : name(n), cmdgroup(g), params(p), desc(d) 
    { cmds[n] = this; }
    virtual ~command() {}
    virtual void exec(app_state & app, vector<utf8> const & args) = 0;
  };

  bool operator<(command const & self, command const & other)
  {
    return ((self.cmdgroup < other.cmdgroup)
            || ((self.cmdgroup == other.cmdgroup) && (self.name < other.name)));
  }


  string complete_command(string const & cmd) 
  {
    if (cmd.length() == 0 || cmds.find(cmd) != cmds.end()) return cmd;

    P(F("expanding command '%s'\n") % cmd);

    vector<string> matched;

    for (map<string,command *>::const_iterator i = cmds.begin();
         i != cmds.end(); ++i) 
      {
        if (cmd.length() < i->first.length()) 
          {
            string prefix(i->first, 0, cmd.length());
            if (cmd == prefix) matched.push_back(i->first);
          }
      }

    if (matched.size() == 1) 
      {
      string completed = *matched.begin();
      P(F("expanded command to '%s'\n") %  completed);  
      return completed;
      }
    else if (matched.size() > 1) 
      {
      string err = (F("command '%s' has multiple ambiguous expansions: \n") % cmd).str();
      for (vector<string>::iterator i = matched.begin();
           i != matched.end(); ++i)
        err += (*i + "\n");
      W(boost::format(err));
    }

    return cmd;
  }

  void explain_usage(string const & cmd, ostream & out)
  {
    map<string,command *>::const_iterator i;

    string completed = complete_command(cmd);

    // try to get help on a specific command

    i = cmds.find(completed);

    if (i != cmds.end())
      {
        string params = i->second->params;
        vector<string> lines;
        split_into_lines(params, lines);
        for (vector<string>::const_iterator j = lines.begin();
             j != lines.end(); ++j)
          out << "     " << i->second->name << " " << *j << endl;
        split_into_lines(i->second->desc, lines);
        for (vector<string>::const_iterator j = lines.begin();
             j != lines.end(); ++j)
          out << "       " << *j << endl;
        out << endl;
        return;
      }

    vector<command *> sorted;
    out << "commands:" << endl;
    for (i = cmds.begin(); i != cmds.end(); ++i)
      {
        sorted.push_back(i->second);
      }
  
    sort(sorted.begin(), sorted.end(), std::greater<command *>());

    string curr_group;
    size_t col = 0;
    size_t col2 = 0;
    for (size_t i = 0; i < sorted.size(); ++i)
      {
                col2 = col2 > idx(sorted, i)->cmdgroup.size() ? col2 : idx(sorted, i)->cmdgroup.size();
      }

    for (size_t i = 0; i < sorted.size(); ++i)
      {
        if (idx(sorted, i)->cmdgroup != curr_group)
          {
            curr_group = idx(sorted, i)->cmdgroup;
            out << endl;
            out << "  " << idx(sorted, i)->cmdgroup;
            col = idx(sorted, i)->cmdgroup.size() + 2;
            while (col++ < (col2 + 3))
              out << ' ';
          }
        out << " " << idx(sorted, i)->name;
        col += idx(sorted, i)->name.size() + 1;
        if (col >= 70)
          {
            out << endl;
            col = 0;
            while (col++ < (col2 + 3))
              out << ' ';
          }
      }
    out << endl << endl;
  }

  int process(app_state & app, string const & cmd, vector<utf8> const & args)
  {
    string completed = complete_command(cmd);
    
    if (cmds.find(completed) != cmds.end())
      {
        L(F("executing %s command\n") % completed);
        cmds[completed]->exec(app, args);
        return 0;
      }
    else
      {
        ui.inform(F("unknown command '%s'\n") % cmd);
        return 1;
      }
  }

#define CMD(C, group, params, desc)              \
struct cmd_ ## C : public command                \
{                                                \
  cmd_ ## C() : command(#C, group, params, desc) \
  {}                                             \
  virtual void exec(app_state & app,             \
                    vector<utf8> const & args);  \
};                                               \
static cmd_ ## C C ## _cmd;                      \
void cmd_ ## C::exec(app_state & app,            \
                     vector<utf8> const & args)  \

#define ALIAS(C, realcommand, group, params, desc)      \
CMD(C, group, params, desc)                             \
{                                                       \
  process(app, string(#realcommand), args);             \
}

static void 
get_work_path(local_path & w_path)
{
  w_path = (mkpath(book_keeping_dir) / mkpath(work_file_name)).string();
  L(F("work path is %s\n") % w_path);
}

static void 
get_revision_path(local_path & m_path)
{
  m_path = (mkpath(book_keeping_dir) / mkpath(revision_file_name)).string();
  L(F("revision path is %s\n") % m_path);
}

static void 
get_revision_id(revision_id & c)
{
  c = revision_id();
  local_path c_path;
  get_revision_path(c_path);

  N(file_exists(c_path),
    F("working copy is corrupt: %s does not exist\n") % c_path);

  data c_data;
  L(F("loading revision id from %s\n") % c_path);
  read_data(c_path, c_data);
  c = revision_id(remove_ws(c_data()));
}

static void 
put_revision_id(revision_id & rev)
{
  local_path c_path;
  get_revision_path(c_path);
  L(F("writing revision id to %s\n") % c_path);
  data c_data(rev.inner()() + "\n");
  write_data(c_path, c_data);
}

static void 
get_path_rearrangement(change_set::path_rearrangement & w)
{
  local_path w_path;
  get_work_path(w_path);
  if (file_exists(w_path))
    {
      L(F("checking for un-committed work file %s\n") % w_path);
      data w_data;
      read_data(w_path, w_data);
      read_path_rearrangement(w_data, w);
      L(F("read rearrangement from %s\n") % w_path);
    }
  else
    {
      L(F("no un-committed work file %s\n") % w_path);
    }
}

static void 
remove_path_rearrangement()
{
  local_path w_path;
  get_work_path(w_path);
  if (file_exists(w_path))
    delete_file(w_path);
}

static void 
put_path_rearrangement(change_set::path_rearrangement & w)
{
  local_path w_path;
  get_work_path(w_path);
  
  if (w.empty())
    {
      if (file_exists(w_path))
        delete_file(w_path);
    }
  else
    {
      data w_data;
      write_path_rearrangement(w, w_data);
      write_data(w_path, w_data);
    }
}

static void
restrict_path_set(string const & type,
                  path_set const & paths, 
                  path_set & included, 
                  path_set & excluded,
                  app_state & app)
{
  for (path_set::const_iterator i = paths.begin(); i != paths.end(); ++i)
    {
      if (app.restriction_includes(*i)) 
        {
          L(F("restriction includes %s %s\n") % type % *i);
          included.insert(*i);
        }
      else
        {
          L(F("restriction excludes %s %s\n") % type % *i);
          excluded.insert(*i);
        }
    }
}

static void 
restrict_rename_set(string const & type,
                    std::map<file_path, file_path> const & renames, 
                    std::map<file_path, file_path> & included,
                    std::map<file_path, file_path> & excluded, 
                    app_state & app)
{
  for (std::map<file_path, file_path>::const_iterator i = renames.begin();
       i != renames.end(); ++i)
    {
      // include renames if either source or target name is included in the restriction
      if (app.restriction_includes(i->first) || app.restriction_includes(i->second))
        {
          L(F("restriction includes %s '%s' to '%s'\n") % type % i->first % i->second);
          included.insert(*i);
        }
      else
        {
          L(F("restriction excludes %s '%s' to '%s'\n") % type % i->first % i->second);
          excluded.insert(*i);
        }
    }
}

static void
restrict_path_rearrangement(change_set::path_rearrangement const & work, 
                            change_set::path_rearrangement & included,
                            change_set::path_rearrangement & excluded,
                            app_state & app)
{
  restrict_path_set("delete file", work.deleted_files, 
                    included.deleted_files, excluded.deleted_files, app);
  restrict_path_set("delete dir", work.deleted_dirs, 
                    included.deleted_dirs, excluded.deleted_dirs, app);

  restrict_rename_set("rename file", work.renamed_files, 
                      included.renamed_files, excluded.renamed_files, app);
  restrict_rename_set("rename dir", work.renamed_dirs, 
                      included.renamed_dirs, excluded.renamed_dirs, app);

  restrict_path_set("add file", work.added_files, 
                    included.added_files, excluded.added_files, app);
}

static void 
get_path_rearrangement(change_set::path_rearrangement & included,
                       change_set::path_rearrangement & excluded,
                       app_state & app)
{
  change_set::path_rearrangement work;
  get_path_rearrangement(work);
  restrict_path_rearrangement(work, included, excluded, app);
}

static void 
update_any_attrs(app_state & app)
{
  file_path fp;
  data attr_data;
  attr_map attr;

  get_attr_path(fp);
  if (!file_exists(fp))
    return;

  read_data(fp, attr_data);
  read_attr_map(attr_data, attr);
  apply_attributes(app, attr);
}

static void
calculate_base_revision(app_state & app, 
                        revision_id & rid,
                        manifest_id & mid,
                        manifest_map & man)
{
  man.clear();

  get_revision_id(rid);

  if (!null_id(rid))
    {

      N(app.db.revision_exists(rid),
        F("base revision %s does not exist in database\n") % rid);
      
      app.db.get_revision_manifest(rid, mid);
      L(F("old manifest is %s\n") % mid);
      
      N(app.db.manifest_version_exists(mid),
        F("base manifest %s does not exist in database\n") % mid);
      
      app.db.get_manifest(mid, man);
    }

  L(F("old manifest has %d entries\n") % man.size());
}

static void
calculate_base_manifest(app_state & app, 
                        manifest_map & man)
{
  revision_id rid;
  manifest_id mid;
  calculate_base_revision(app, rid, mid, man);
}

static void
calculate_current_revision(app_state & app, 
                           revision_set & rev,
                           manifest_map & m_old,
                           manifest_map & m_new)
{
  manifest_id old_manifest_id;
  revision_id old_revision_id;  
  change_set cs;
  path_set old_paths, new_paths;

  rev.edges.clear();
  m_old.clear();
  m_new.clear();

  calculate_base_revision(app, 
                          old_revision_id,
                          old_manifest_id, m_old);
  

  get_path_rearrangement(cs.rearrangement);
  extract_path_set(m_old, old_paths);
  apply_path_rearrangement(old_paths, cs.rearrangement, new_paths);
  build_manifest_map(new_paths, m_new, app);
  complete_change_set(m_old, m_new, cs);
  
  calculate_ident(m_new, rev.new_manifest);
  L(F("new manifest is %s\n") % rev.new_manifest);

  rev.edges.insert(make_pair(old_revision_id,
                             make_pair(old_manifest_id, cs)));
}

static void
calculate_restricted_revision(app_state & app, 
                              revision_set & rev,
                              manifest_map & m_old,
                              manifest_map & m_new,
                              change_set::path_rearrangement & restricted_work)
{
  manifest_id old_manifest_id;
  revision_id old_revision_id;    
  change_set cs;
  path_set old_paths, new_paths;

  rev.edges.clear();
  m_old.clear();
  m_new.clear();

  calculate_base_revision(app, 
                          old_revision_id,
                          old_manifest_id, m_old);

  change_set::path_rearrangement included, excluded;

  get_path_rearrangement(included, excluded, app);

  extract_path_set(m_old, old_paths);
  apply_path_rearrangement(old_paths, included, new_paths);

  cs.rearrangement = included;
  restricted_work = excluded;

  build_restricted_manifest_map(new_paths, m_old, m_new, app);
  complete_change_set(m_old, m_new, cs);

  calculate_ident(m_new, rev.new_manifest);
  L(F("new manifest is %s\n") % rev.new_manifest);

  rev.edges.insert(make_pair(old_revision_id,
                             make_pair(old_manifest_id, cs)));
}


static void
calculate_restricted_revision(app_state & app, 
                              revision_set & rev,
                              manifest_map & m_old,
                              manifest_map & m_new)
{
  change_set::path_rearrangement work;
  calculate_restricted_revision(app, rev, m_old, m_new, work);
}

static string 
get_stdin()
{
  char buf[constants::bufsz];
  string tmp;
  while(cin)
    {
      cin.read(buf, constants::bufsz);
      tmp.append(buf, cin.gcount());
    }
  return tmp;
}

static void 
get_log_message(revision_set const & cs, 
                app_state & app,
                string & log_message)
{
  string commentary;
  data summary;
  write_revision_set(cs, summary);
  commentary += "----------------------------------------------------------------------\n";
  commentary += "Enter Log.  Lines beginning with `MT:' are removed automatically\n";
  commentary += "\n";
  commentary += summary();
  commentary += "----------------------------------------------------------------------\n";
  N(app.lua.hook_edit_comment(commentary, log_message),
    F("edit of log message failed"));
}

static string
describe_revision(app_state & app, revision_id const & id)
{
  cert_name author_name(author_cert_name);
  cert_name date_name(date_cert_name);

  string description;

  description += id.inner()();

  // append authors and date of this revision
  vector< revision<cert> > tmp;
  app.db.get_revision_certs(id, author_name, tmp);
  erase_bogus_certs(tmp, app);
  for (vector< revision<cert> >::const_iterator i = tmp.begin();
       i != tmp.end(); ++i)
    {
      cert_value tv;
      decode_base64(i->inner().value, tv);
      description += " ";
      description += tv();
    }
  app.db.get_revision_certs(id, date_name, tmp);
  erase_bogus_certs(tmp, app);
  for (vector< revision<cert> >::const_iterator i = tmp.begin();
       i != tmp.end(); ++i)
    {
      cert_value tv;
      decode_base64(i->inner().value, tv);
      description += " ";
      description += tv();
    }

  return description;
}

static void
decode_selector(string const & orig_sel,
                selector_type & type,
                string & sel,
                app_state & app)
{
  sel = orig_sel;

  L(F("decoding selector '%s'\n") % sel);

  if (sel.size() < 2 || sel[1] != ':')
    {
      string tmp;
      if (!app.lua.hook_expand_selector(sel, tmp))
        {
          L(F("expansion of selector '%s' failed\n") % sel);
        }
      else
        {
          P(F("expanded selector '%s' -> '%s'\n") % sel % tmp);
          sel = tmp;
        }
    }
  
  if (sel.size() >= 2 && sel[1] == ':')
    {
      switch (sel[0])
        {
        case 'a': 
          type = sel_author;
          break;
        case 'b':
          type = sel_branch;
          break;
        case 'd':
          type = sel_date;
          break;
        case 'i':
          type = sel_ident;
          break;
        case 't':
          type = sel_tag;
          break;
        default:          
          W(F("unknown selector type: %c\n") % sel[0]);
          break;
        }
      sel.erase(0,2);
    }
}

static void
complete_selector(string const & orig_sel,
                  vector<pair<selector_type, string> > const & limit,             
                  selector_type & type,
                  set<string> & completions,
                  app_state & app)
{  
  string sel;
  decode_selector(orig_sel, type, sel, app);
  app.db.complete(type, sel, limit, completions);
}


static void 
complete(app_state & app, 
         string const & str, 
         revision_id & completion)
{

  // this rule should always be enabled, even if the user specifies
  // --norc: if you provide a revision id, you get a revision id.
  if (str.find_first_not_of(constants::legal_id_bytes) == string::npos
      && str.size() == constants::idlen)
    {
      completion = revision_id(str);
      return;
    }
  
  typedef boost::tokenizer<boost::char_separator<char> > tokenizer;
  boost::char_separator<char> slash("/");
  tokenizer tokens(str, slash);

  vector<string> selector_strings;
  vector<pair<selector_type, string> > selectors;  
  copy(tokens.begin(), tokens.end(), back_inserter(selector_strings));
  for (vector<string>::const_iterator i = selector_strings.begin();
       i != selector_strings.end(); ++i)
    {
      string sel;
      selector_type type = sel_unknown;
      decode_selector(*i, type, sel, app);
      selectors.push_back(make_pair(type, sel));
    }

  P(F("expanding selection '%s'\n") % str);

  // we jam through an "empty" selection on sel_ident type
  set<string> completions;
  selector_type ty = sel_ident;
  complete_selector("", selectors, ty, completions, app);

  N(completions.size() != 0,
    F("no match for selection '%s'") % str);
  if (completions.size() > 1)
    {
      string err = (F("selection '%s' has multiple ambiguous expansions: \n") % str).str();
      for (set<string>::const_iterator i = completions.begin();
           i != completions.end(); ++i)
        err += (describe_revision(app, revision_id(*i)) + "\n");
      N(completions.size() == 1, boost::format(err));
    }
  completion = revision_id(*(completions.begin()));  
  P(F("expanded to '%s'\n") %  completion);  
}

static void 
complete(app_state & app, 
         string const & str, 
         manifest_id & completion)
{
  N(str.find_first_not_of(constants::legal_id_bytes) == string::npos,
    F("non-hex digits in id"));
  if (str.size() == constants::idlen)
    {
      completion = manifest_id(str);
      return;
    }
  set<manifest_id> completions;
  app.db.complete(str, completions);
  N(completions.size() != 0,
    F("partial id '%s' does not have a unique expansion") % str);
  if (completions.size() > 1)
    {
      string err = (F("partial id '%s' has multiple ambiguous expansions: \n") % str).str();
      for (set<manifest_id>::const_iterator i = completions.begin();
           i != completions.end(); ++i)
        err += (i->inner()() + "\n");
      N(completions.size() == 1, boost::format(err));
    }
  completion = *(completions.begin());  
  P(F("expanding partial id '%s'\n") % str);
  P(F("expanded to '%s'\n") %  completion);
}

static void 
complete(app_state & app, 
         string const & str, 
         file_id & completion)
{
  N(str.find_first_not_of(constants::legal_id_bytes) == string::npos,
    F("non-hex digits in id"));
  if (str.size() == constants::idlen)
    {
      completion = file_id(str);
      return;
    }
  set<file_id> completions;
  app.db.complete(str, completions);
  N(completions.size() != 0,
    F("partial id '%s' does not have a unique expansion") % str);
  if (completions.size() > 1)
    {
      string err = (F("partial id '%s' has multiple ambiguous expansions: \n") % str).str();
      for (set<file_id>::const_iterator i = completions.begin();
           i != completions.end(); ++i)
        err += (i->inner()() + "\n");
      N(completions.size() == 1, boost::format(err));
    }
  completion = *(completions.begin());  
  P(F("expanding partial id '%s'\n") % str);
  P(F("expanded to '%s'\n") %  completion);
}

static void 
ls_certs(string const & name, app_state & app, vector<utf8> const & args)
{
  if (args.size() != 1)
    throw usage(name);

  vector<cert> certs;
  
  transaction_guard guard(app.db);
  
  revision_id ident;
  complete(app, idx(args, 0)(), ident);
  vector< revision<cert> > ts;
  app.db.get_revision_certs(ident, ts);
  for (size_t i = 0; i < ts.size(); ++i)
    certs.push_back(idx(ts, i).inner());

  {
    set<rsa_keypair_id> checked;      
    for (size_t i = 0; i < certs.size(); ++i)
      {
        if (checked.find(idx(certs, i).key) == checked.end() &&
            !app.db.public_key_exists(idx(certs, i).key))
          P(F("warning: no public key '%s' found in database\n")
            % idx(certs, i).key);
        checked.insert(idx(certs, i).key);
      }
  }
        
  // Make the output deterministic; this is useful for the test suite, in
  // particular.
  sort(certs.begin(), certs.end());

  for (size_t i = 0; i < certs.size(); ++i)
    {
      cert_status status = check_cert(app, idx(certs, i));
      cert_value tv;      
      decode_base64(idx(certs, i).value, tv);
      string washed;
      if (guess_binary(tv()))
        {
          washed = "<binary data>";
        }
      else
        {
          washed = tv();
        }

      string stat;
      switch (status)
        {
        case cert_ok:
          stat = "ok";
          break;
        case cert_bad:
          stat = "bad";
          break;
        case cert_unknown:
          stat = "unknown";
          break;
        }

      vector<string> lines;
      split_into_lines(washed, lines);
      I(lines.size() > 0);

      cout << "-----------------------------------------------------------------" << endl
           << "Key   : " << idx(certs, i).key() << endl
           << "Sig   : " << stat << endl           
           << "Name  : " << idx(certs, i).name() << endl           
           << "Value : " << idx(lines, 0) << endl;
      
      for (size_t i = 1; i < lines.size(); ++i)
        cout << "      : " << idx(lines, i) << endl;
    }  

  if (certs.size() > 0)
    cout << endl;

  guard.commit();
}

static void 
ls_keys(string const & name, app_state & app, vector<utf8> const & args)
{
  vector<rsa_keypair_id> pubkeys;
  vector<rsa_keypair_id> privkeys;

  transaction_guard guard(app.db);

  if (args.size() == 0)
    app.db.get_key_ids("", pubkeys, privkeys);
  else if (args.size() == 1)
    app.db.get_key_ids(idx(args, 0)(), pubkeys, privkeys);
  else
    throw usage(name);
  
  if (pubkeys.size() > 0)
    {
      cout << endl << "[public keys]" << endl;
      for (size_t i = 0; i < pubkeys.size(); ++i)
        {
          rsa_keypair_id keyid = idx(pubkeys, i)();
          base64<rsa_pub_key> pub_encoded;
          hexenc<id> hash_code;

          app.db.get_key(keyid, pub_encoded); 
          key_hash_code(keyid, pub_encoded, hash_code);
          cout << hash_code << " " << keyid << endl;
        }
      cout << endl;
    }

  if (privkeys.size() > 0)
    {
      cout << endl << "[private keys]" << endl;
      for (size_t i = 0; i < privkeys.size(); ++i)
        {
          rsa_keypair_id keyid = idx(privkeys, i)();
          base64< arc4<rsa_priv_key> > priv_encoded;
          hexenc<id> hash_code;
          app.db.get_key(keyid, priv_encoded); 
          key_hash_code(keyid, priv_encoded, hash_code);
          cout << hash_code << " " << keyid << endl;
        }
      cout << endl;
    }

  if (pubkeys.size() == 0 &&
      privkeys.size() == 0)
    {
      if (args.size() == 0)
        P(F("no keys found\n"));
      else
        W(F("no keys found matching '%s'\n") % idx(args, 0)());
    }
  guard.commit();
}

// The changes_summary structure holds a list all of files and directories
// affected in a revision, and is useful in the 'log' command to print this
// information easily.  It has to be constructed from all change_set objects
// that belong to a revision.
struct
changes_summary
{
  bool empty;
  change_set::path_rearrangement rearrangement;
  std::set<file_path> modified_files;

  changes_summary(void);
  void add_change_set(change_set const & cs);
  void print(std::ostream & os, size_t max_cols) const;
};

changes_summary::changes_summary(void) : empty(true)
{
}

void
changes_summary::add_change_set(change_set const & cs)
{
  if (cs.empty())
    return;
  empty = false;

  change_set::path_rearrangement const & pr = cs.rearrangement;

  for (std::set<file_path>::const_iterator i = pr.deleted_files.begin();
       i != pr.deleted_files.end(); i++)
    rearrangement.deleted_files.insert(*i);

  for (std::set<file_path>::const_iterator i = pr.deleted_dirs.begin();
       i != pr.deleted_dirs.end(); i++)
    rearrangement.deleted_dirs.insert(*i);

  for (std::map<file_path, file_path>::const_iterator
       i = pr.renamed_files.begin(); i != pr.renamed_files.end(); i++)
    rearrangement.renamed_files.insert(*i);

  for (std::map<file_path, file_path>::const_iterator
       i = pr.renamed_dirs.begin(); i != pr.renamed_dirs.end(); i++)
    rearrangement.renamed_dirs.insert(*i);

  for (std::set<file_path>::const_iterator i = pr.added_files.begin();
       i != pr.added_files.end(); i++)
    rearrangement.added_files.insert(*i);

  for (change_set::delta_map::const_iterator i = cs.deltas.begin();
       i != cs.deltas.end(); i++)
    {
      if (pr.added_files.find(i->first()) == pr.added_files.end())
        modified_files.insert(i->first());
    }
}

void
changes_summary::print(std::ostream & os, size_t max_cols) const
{
#define PRINT_INDENTED_SET(setname) \
  size_t cols = 8; \
  os << "       "; \
  for (std::set<file_path>::const_iterator i = setname.begin(); \
       i != setname.end(); i++) \
    { \
      const std::string str = (*i)(); \
      if (cols > 8 && cols + str.size() + 1 >= max_cols) \
        { \
          cols = 8; \
          os << endl << "       "; \
        } \
      os << " " << str; \
      cols += str.size() + 1; \
    } \
  os << endl;

  if (! rearrangement.deleted_files.empty())
    {
      os << "Deleted files:" << endl;
      PRINT_INDENTED_SET(rearrangement.deleted_files)
    }

  if (! rearrangement.deleted_dirs.empty())
    {
      os << "Deleted directories:" << endl;
      PRINT_INDENTED_SET(rearrangement.deleted_dirs)
    }

  if (! rearrangement.renamed_files.empty())
    {
      os << "Renamed files:" << endl;
      for (std::map<file_path, file_path>::const_iterator
           i = rearrangement.renamed_files.begin();
           i != rearrangement.renamed_files.end(); i++)
        os << "        " << i->first << " to " << i->second << endl;
    }

  if (! rearrangement.renamed_dirs.empty())
    {
      os << "Renamed directories:" << endl;
      for (std::map<file_path, file_path>::const_iterator
           i = rearrangement.renamed_dirs.begin();
           i != rearrangement.renamed_dirs.end(); i++)
        os << "        " << i->first << " to " << i->second << endl;
    }

  if (! rearrangement.added_files.empty())
    {
      os << "Added files:" << endl;
      PRINT_INDENTED_SET(rearrangement.added_files)
    }

  if (! modified_files.empty())
    {
      os << "Modified files:" << endl;
      PRINT_INDENTED_SET(modified_files)
    }

#undef PRINT_INDENTED_SET
}

CMD(genkey, "key and cert", "KEYID", "generate an RSA key-pair")
{
  if (args.size() != 1)
    throw usage(name);
  
  transaction_guard guard(app.db);
  rsa_keypair_id ident;
  internalize_rsa_keypair_id(idx(args, 0), ident);

  N(! app.db.key_exists(ident),
    F("key '%s' already exists in database") % ident);
  
  base64<rsa_pub_key> pub;
  base64< arc4<rsa_priv_key> > priv;
  P(F("generating key-pair '%s'\n") % ident);
  generate_key_pair(app.lua, ident, pub, priv);
  P(F("storing key-pair '%s' in database\n") % ident);
  app.db.put_key_pair(ident, pub, priv);

  guard.commit();
}

CMD(chkeypass, "key and cert", "KEYID", "change passphrase of a private RSA key")
{
  if (args.size() != 1)
    throw usage(name);

  transaction_guard guard(app.db);
  rsa_keypair_id ident;
  internalize_rsa_keypair_id(idx(args, 0), ident);

  N(app.db.key_exists(ident),
    F("key '%s' does not exist in database") % ident);

  base64< arc4<rsa_priv_key> > key;
  app.db.get_key(ident, key);
  change_key_passphrase(app.lua, ident, key);
  app.db.delete_private_key(ident);
  app.db.put_key(ident, key);
  P(F("passphrase changed\n"));

  guard.commit();
}

CMD(cert, "key and cert", "REVISION CERTNAME [CERTVAL]",
    "create a cert for a revision")
{
  if ((args.size() != 3) && (args.size() != 2))
    throw usage(name);

  transaction_guard guard(app.db);

  hexenc<id> ident;
  revision_id rid;
  complete(app, idx(args, 0)(), rid);
  ident = rid.inner();
  
  cert_name name;
  internalize_cert_name(idx(args, 1), name);

  rsa_keypair_id key;
  if (app.signing_key() != "")
    key = app.signing_key;
  else
    N(guess_default_key(key, app),
      F("no unique private key found, and no key specified"));
  
  cert_value val;
  if (args.size() == 3)
    val = cert_value(idx(args, 2)());
  else
    val = cert_value(get_stdin());

  base64<cert_value> val_encoded;
  encode_base64(val, val_encoded);

  cert t(ident, name, val_encoded, key);
  
  packet_db_writer dbw(app);
  calculate_cert(app, t);
  dbw.consume_revision_cert(revision<cert>(t));
  guard.commit();
}

CMD(trusted, "key and cert", "REVISION NAME VALUE SIGNER1 [SIGNER2 [...]]",
    "test whether a hypothetical cert would be trusted\n"
    "by current settings")
{
  if (args.size() < 4)
    throw usage(name);

  revision_id rid;
  complete(app, idx(args, 0)(), rid);
  hexenc<id> ident(rid.inner());
  
  cert_name name;
  internalize_cert_name(idx(args, 1), name);
  
  cert_value value(idx(args, 2)());

  set<rsa_keypair_id> signers;
  for (unsigned int i = 3; i != args.size(); ++i)
    {
      rsa_keypair_id keyid;
      internalize_rsa_keypair_id(idx(args, i), keyid);
      signers.insert(keyid);
    }
  
  
  bool trusted = app.lua.hook_get_revision_cert_trust(signers, ident,
                                                      name, value);

  cout << "if a cert on: " << ident << endl
       << "with key: " << name << endl
       << "and value: " << value << endl
       << "was signed by: ";
  for (set<rsa_keypair_id>::const_iterator i = signers.begin(); i != signers.end(); ++i)
    cout << *i << " ";
  cout << endl
       << "it would be: " << (trusted ? "trusted" : "UNtrusted") << endl;
}

CMD(tag, "review", "REVISION TAGNAME", 
    "put a symbolic tag cert on a revision version")
{
  if (args.size() != 2)
    throw usage(name);

  revision_id r;
  complete(app, idx(args, 0)(), r);
  packet_db_writer dbw(app);
  cert_revision_tag(r, idx(args, 1)(), app, dbw);
}


CMD(testresult, "review", "ID (pass|fail|true|false|yes|no|1|0)", 
    "note the results of running a test on a revision")
{
  if (args.size() != 2)
    throw usage(name);

  revision_id r;
  complete(app, idx(args, 0)(), r);
  packet_db_writer dbw(app);
  cert_revision_testresult(r, idx(args, 1)(), app, dbw);
}

CMD(approve, "review", "REVISION", 
    "approve of a particular revision")
{
  if (args.size() != 1)
    throw usage(name);  

  revision_id r;
  complete(app, idx(args, 0)(), r);
  packet_db_writer dbw(app);
  cert_value branchname;
  guess_branch (r, app, branchname);
  app.set_branch(branchname());
  N(app.branch_name() != "", F("need --branch argument for approval"));  
  cert_revision_in_branch(r, app.branch_name(), app, dbw);
}


CMD(disapprove, "review", "REVISION", 
    "disapprove of a particular revision")
{
  if (args.size() != 1)
    throw usage(name);

  revision_id r;
  revision_set rev, rev_inverse;
  change_set cs_inverse;
  complete(app, idx(args, 0)(), r);
  app.db.get_revision(r, rev);

  N(rev.edges.size() == 1, 
    F("revision %s has %d changesets, cannot invert\n") % r % rev.edges.size());

  cert_value branchname;
  guess_branch (r, app, branchname);
  app.set_branch(branchname());
  N(app.branch_name() != "", F("need --branch argument for disapproval"));  
  
  edge_entry const & old_edge (*rev.edges.begin());
  rev_inverse.new_manifest = edge_old_manifest(old_edge);
  manifest_map m_old;
  app.db.get_manifest(edge_old_manifest(old_edge), m_old);
  invert_change_set(edge_changes(old_edge), m_old, cs_inverse);
  rev_inverse.edges.insert(make_pair(r, make_pair(rev.new_manifest, cs_inverse)));

  {
    transaction_guard guard(app.db);
    packet_db_writer dbw(app);

    revision_id inv_id;
    revision_data rdat;

    write_revision_set(rev_inverse, rdat);
    calculate_ident(rdat, inv_id);
    dbw.consume_revision_data(inv_id, rdat);
    
    cert_revision_in_branch(inv_id, branchname, app, dbw); 
    cert_revision_date_now(inv_id, app, dbw);
    cert_revision_author_default(inv_id, app, dbw);
    cert_revision_changelog(inv_id, (F("disapproval of revision %s") % r).str(), app, dbw);
    guard.commit();
  }
}

CMD(comment, "review", "REVISION [COMMENT]",
    "comment on a particular revision")
{
  if (args.size() != 1 && args.size() != 2)
    throw usage(name);

  string comment;
  if (args.size() == 2)
    comment = idx(args, 1)();
  else
    N(app.lua.hook_edit_comment("", comment), 
      F("edit comment failed"));
  
  N(comment.find_first_not_of(" \r\t\n") != string::npos, 
    F("empty comment"));

  revision_id r;
  complete(app, idx(args, 0)(), r);
  packet_db_writer dbw(app);
  cert_revision_comment(r, comment, app, dbw);
}



CMD(add, "working copy", "PATH...", "add files to working copy")
{
  if (args.size() < 1)
    throw usage(name);

  app.require_working_copy();

  manifest_map m_old;
  calculate_base_manifest(app, m_old);

  change_set::path_rearrangement work;  
  get_path_rearrangement(work);

  for (vector<utf8>::const_iterator i = args.begin(); i != args.end(); ++i)
    build_addition(app.prefix((*i)()), m_old, app, work);
    
  put_path_rearrangement(work);

  update_any_attrs(app);
}

CMD(drop, "working copy", "PATH...", "drop files from working copy")
{
  if (args.size() < 1)
    throw usage(name);

  app.require_working_copy();

  manifest_map m_old;
  calculate_base_manifest(app, m_old);

  change_set::path_rearrangement work;
  get_path_rearrangement(work);

  for (vector<utf8>::const_iterator i = args.begin(); i != args.end(); ++i)
    build_deletion(app.prefix((*i)()), m_old, work);
  
  put_path_rearrangement(work);

  update_any_attrs(app);
}


CMD(rename, "working copy", "SRC DST", "rename entries in the working copy")
{
  if (args.size() != 2)
    throw usage(name);
  
  app.require_working_copy();

  manifest_map m_old;
  calculate_base_manifest(app, m_old);

  change_set::path_rearrangement work;
  get_path_rearrangement(work);

  build_rename(app.prefix(idx(args, 0)()), app.prefix(idx(args, 1)()), m_old, work);
  
  put_path_rearrangement(work);
  
  update_any_attrs(app);
}


// fload and fmerge are simple commands for debugging the line
// merger. fcommit is a helper for making single-file commits to monotone
// (such as automated processes might want to do).

CMD(fcommit, "tree", "REVISION FILENAME [LOG_MESSAGE]", 
    "commit change to a single file")
{
  if (args.size() != 2 && args.size() != 3)
    throw usage(name);

  file_id old_fid, new_fid;
  revision_id old_rid, new_rid;
  manifest_id old_mid, new_mid;
  manifest_map old_man, new_man;
  file_data old_fdata, new_fdata;
  cert_value branchname;
  revision_data rdata;
  revision_set rev;
  change_set cs;

  string log_message("");
  base64< gzip< data > > gz_dat;
  base64< gzip< delta > > gz_del;
  file_path pth(idx(args, 1)());

  transaction_guard guard(app.db);
  packet_db_writer dbw(app);
  
  complete(app, idx(args, 0)(), old_rid);

  // find the old rev, manifest and file
  app.db.get_revision_manifest(old_rid, old_mid);
  app.db.get_manifest(old_mid, old_man);
  manifest_map::const_iterator i = old_man.find(pth);
  N(i != old_man.end(), 
    F("cannot find file %s revision %s") 
    % pth % old_rid);

  // fetch the new file input
  string s = get_stdin();
  pack(data(s), gz_dat);    
  new_fdata = file_data(gz_dat);  
  calculate_ident(new_fdata, new_fid);

  // diff and store the file edge
  old_fid = manifest_entry_id(i);
  app.db.get_file_version(old_fid, old_fdata);
  diff(old_fdata.inner(), new_fdata.inner(), gz_del);    
  dbw.consume_file_delta(old_fid, new_fid, 
                         file_delta(gz_del));

  // diff and store the manifest edge
  new_man = old_man;
  new_man[pth] = new_fid;
  calculate_ident(new_man, new_mid);
  diff(old_man, new_man, gz_del);
  dbw.consume_manifest_delta(old_mid, new_mid, 
                             manifest_delta(gz_del));

  // build and store a changeset and revision
  cs.apply_delta(pth, old_fid, new_fid);
  rev.new_manifest = new_mid;
  rev.edges.insert(std::make_pair(old_rid, 
                                  std::make_pair(old_mid, cs)));
  calculate_ident(rev, new_rid);
  write_revision_set(rev, rdata);
  dbw.consume_revision_data(new_rid, rdata);

  // take care of any extra certs
  guess_branch (old_rid, app, branchname);
  app.set_branch(branchname());

  if (args.size() == 3)
    log_message = idx(args, 2)();
  else
    get_log_message(rev, app, log_message);

  N(log_message.find_first_not_of(" \r\t\n") != string::npos,
    F("empty log message"));

  cert_revision_in_branch(new_rid, branchname, app, dbw); 
  cert_revision_date_now(new_rid, app, dbw);
  cert_revision_author_default(new_rid, app, dbw);
  cert_revision_changelog(new_rid, log_message, app, dbw);

  // finish off
  guard.commit();
}


CMD(fload, "debug", "", "load file contents into db")
{
  string s = get_stdin();
  base64< gzip< data > > gzd;

  pack(data(s), gzd);

  file_id f_id;
  file_data f_data(gzd);
  
  calculate_ident (f_data, f_id);
  
  packet_db_writer dbw(app);
  dbw.consume_file_data(f_id, f_data);  
}

CMD(fmerge, "debug", "<parent> <left> <right>", "merge 3 files and output result")
{
  if (args.size() != 3)
    throw usage(name);

  file_id anc_id(idx(args, 0)()), left_id(idx(args, 1)()), right_id(idx(args, 2)());
  file_data anc, left, right;
  data anc_unpacked, left_unpacked, right_unpacked;

  N(app.db.file_version_exists (anc_id),
  F("ancestor file id does not exist"));

  N(app.db.file_version_exists (left_id),
  F("left file id does not exist"));

  N(app.db.file_version_exists (right_id),
  F("right file id does not exist"));

  app.db.get_file_version(anc_id, anc);
  app.db.get_file_version(left_id, left);
  app.db.get_file_version(right_id, right);

  unpack(left.inner(), left_unpacked);
  unpack(anc.inner(), anc_unpacked);
  unpack(right.inner(), right_unpacked);

  vector<string> anc_lines, left_lines, right_lines, merged_lines;

  split_into_lines(anc_unpacked(), anc_lines);
  split_into_lines(left_unpacked(), left_lines);
  split_into_lines(right_unpacked(), right_lines);
  N(merge3(anc_lines, left_lines, right_lines, merged_lines), F("merge failed"));
  copy(merged_lines.begin(), merged_lines.end(), ostream_iterator<string>(cout, "\n"));
  
}

CMD(status, "informative", "[PATH]...", "show status of working copy")
{
  revision_set rs;
  manifest_map m_old, m_new;
  data tmp;

  app.require_working_copy();

  for (vector<utf8>::const_iterator i = args.begin(); i != args.end(); ++i)
    app.add_restriction((*i)());

  calculate_restricted_revision(app, rs, m_old, m_new);

  write_revision_set(rs, tmp);
  cout << endl << tmp << endl;
}

CMD(identify, "working copy", "[PATH]",
    "calculate identity of PATH or stdin")
{
  if (!(args.size() == 0 || args.size() == 1))
    throw usage(name);

  data dat;

  if (args.size() == 1)
    {
      read_localized_data(file_path(idx(args, 0)()), dat, app.lua);
    }
  else
    {
      dat = get_stdin();
    }
  
  hexenc<id> ident;
  calculate_ident(dat, ident);
  cout << ident << endl;
}

CMD(cat, "informative", "(file|manifest|revision) [ID]", 
    "write file, manifest, or revision from database to stdout")
{
  if (!(args.size() == 1 || args.size() == 2))
    throw usage(name);

  transaction_guard guard(app.db);

  if (idx(args, 0)() == "file")
    {
      if (args.size() == 1)
        throw usage(name);

      file_data dat;
      file_id ident;
      complete(app, idx(args, 1)(), ident);

      N(app.db.file_version_exists(ident),
        F("no file version %s found in database") % ident);

      L(F("dumping file %s\n") % ident);
      app.db.get_file_version(ident, dat);
      data unpacked;
      unpack(dat.inner(), unpacked);
      cout.write(unpacked().data(), unpacked().size());

    }
  else if (idx(args, 0)() == "manifest")
    {
      manifest_data dat;
      manifest_id ident;

      if (args.size() == 1)
        {
          revision_set rev;
          manifest_map m_old, m_new;

          app.require_working_copy();
          calculate_current_revision(app, rev, m_old, m_new);

          calculate_ident(m_new, ident);
          write_manifest_map(m_new, dat);
        }
      else
        {
          complete(app, idx(args, 1)(), ident);
          N(app.db.manifest_version_exists(ident),
            F("no manifest version %s found in database") % ident);
          app.db.get_manifest_version(ident, dat);
        }

      L(F("dumping manifest %s\n") % ident);
      data unpacked;
      unpack(dat.inner(), unpacked);
      cout.write(unpacked().data(), unpacked().size());
    }

  else if (idx(args, 0)() == "revision")
    {
      revision_data dat;
      revision_id ident;

      if (args.size() == 1)
        {
          revision_set rev;
          manifest_map m_old, m_new;

          app.require_working_copy();
          calculate_current_revision(app, rev, m_old, m_new);
          calculate_ident(rev, ident);
          write_revision_set(rev, dat);
        }
      else
        {
          complete(app, idx(args, 1)(), ident);
          N(app.db.revision_exists(ident),
            F("no revision %s found in database") % ident);
          app.db.get_revision(ident, dat);
        }

      L(F("dumping revision %s\n") % ident);
      data unpacked;
      unpack(dat.inner(), unpacked);
      cout.write(unpacked().data(), unpacked().size());
    }
  else 
    throw usage(name);

  guard.commit();
}


CMD(checkout, "tree", "REVISION DIRECTORY\nDIRECTORY\n", 
    "check out revision from database into directory")
{

  revision_id ident;
  string dir;

  if (args.size() > 2)
    throw usage(name);

  if (args.size() == 0 || args.size() == 1)
    {
      N(app.branch_name() != "", F("need --branch argument for branch-based checkout"));

      // if no checkout dir specified, use branch name
      if (args.size() == 0)
          dir = app.branch_name();
      else
          dir = idx(args, 0)();

      set<revision_id> heads;
      get_branch_heads(app.branch_name(), app, heads);
      N(heads.size() > 0, F("branch %s is empty") % app.branch_name);
      N(heads.size() == 1, F("branch %s has multiple heads") % app.branch_name);
      ident = *(heads.begin());

      app.create_working_copy(dir);
    }
  else
    {
      dir = idx(args, 1)();
      complete(app, idx(args, 0)(), ident);

      if (!app.branch_name().empty()) 
        {
          cert_value branch_name(app.branch_name());
          base64<cert_value> branch_encoded;
          encode_base64(branch_name, branch_encoded);
  
          vector< revision<cert> > certs;
          app.db.get_revision_certs(ident, branch_cert_name, branch_encoded, certs);

          L(F("found %d %s branch certs on revision %s\n") 
            % certs.size()
            % app.branch_name
            % ident);

          N(certs.size() != 0, F("revision %s is not a member of branch %s\n") 
            % ident % app.branch_name);
        }

      app.create_working_copy(dir);
    }

  transaction_guard guard(app.db);
    
  file_data data;
  manifest_id mid;
  manifest_map m;

  N(app.db.revision_exists(ident),
    F("no revision %s found in database") % ident);

  app.db.get_revision_manifest(ident, mid);
  put_revision_id(ident);

  N(app.db.manifest_version_exists(mid),
    F("no manifest %s found in database") % ident);
  
  L(F("checking out revision %s to directory %s\n") % ident % dir);
  app.db.get_manifest(mid, m);
  
  for (manifest_map::const_iterator i = m.begin(); i != m.end(); ++i)
    {
      N(app.db.file_version_exists(manifest_entry_id(i)),
        F("no file %s found in database for %s")
        % manifest_entry_id(i) % manifest_entry_path(i));
      
      file_data dat;
      L(F("writing file %s to %s\n")
        % manifest_entry_id(i) % manifest_entry_path(i));
      app.db.get_file_version(manifest_entry_id(i), dat);
      write_localized_data(manifest_entry_path(i), dat.inner(), app.lua);
    }
  remove_path_rearrangement();
  guard.commit();
  update_any_attrs(app);
}

ALIAS(co, checkout, "tree", "REVISION DIRECTORY\nDIRECTORY",
      "check out revision from database; alias for checkout")

CMD(heads, "tree", "", "show unmerged head revisions of branch")
{
  set<revision_id> heads;
  if (args.size() != 0)
    throw usage(name);

  N(app.branch_name() != "",
    F("please specify a branch, with --branch=BRANCH"));

  get_branch_heads(app.branch_name(), app, heads);

  if (heads.size() == 0)
    P(F("branch '%s' is empty\n") % app.branch_name);
  else if (heads.size() == 1)
    P(F("branch '%s' is currently merged:\n") % app.branch_name);
  else
    P(F("branch '%s' is currently unmerged:\n") % app.branch_name);
  
  for (set<revision_id>::const_iterator i = heads.begin(); 
       i != heads.end(); ++i)
    cout << describe_revision(app, *i) << endl;
}

static void 
ls_branches(string name, app_state & app, vector<utf8> const & args)
{
  transaction_guard guard(app.db);
  vector< revision<cert> > certs;
  app.db.get_revision_certs(branch_cert_name, certs);

  vector<string> names;
  for (size_t i = 0; i < certs.size(); ++i)
    {
      cert_value name;
      decode_base64(idx(certs, i).inner().value, name);
      if (!app.lua.hook_ignore_branch(name()))
        names.push_back(name());
    }

  sort(names.begin(), names.end());
  names.erase(std::unique(names.begin(), names.end()), names.end());
  for (size_t i = 0; i < names.size(); ++i)
    cout << idx(names, i) << endl;

  guard.commit();
}

static void 
ls_tags(string name, app_state & app, vector<utf8> const & args)
{
  transaction_guard guard(app.db);
  vector< revision<cert> > certs;
  app.db.get_revision_certs(tag_cert_name, certs);

  for (size_t i = 0; i < certs.size(); ++i)
    {
      cert_value name;
      decode_base64(idx(certs, i).inner().value, name);
      cout << name << " " 
           << idx(certs,i).inner().ident  << " "
           << idx(certs,i).inner().key  << endl;
    }

  guard.commit();
}

struct unknown_itemizer : public tree_walker
{
  app_state & app;
  manifest_map & man;
  bool want_ignored;
  unknown_itemizer(app_state & a, manifest_map & m, bool i) 
    : app(a), man(m), want_ignored(i) {}
  virtual void visit_file(file_path const & path)
  {
    if (app.restriction_includes(path) && man.find(path) == man.end())
      {
      if (want_ignored)
        {
          if (app.lua.hook_ignore_file(path))
            cout << path() << endl;
        }
      else
        {
          if (!app.lua.hook_ignore_file(path))
            cout << path() << endl;
        }
      }
  }
};


static void
ls_unknown (app_state & app, bool want_ignored, vector<utf8> const & args)
{
  app.require_working_copy();

  for (vector<utf8>::const_iterator i = args.begin(); i != args.end(); ++i)
    app.add_restriction((*i)());

  revision_set rev;
  manifest_map m_old, m_new;
  calculate_restricted_revision(app, rev, m_old, m_new);
  unknown_itemizer u(app, m_new, want_ignored);
  walk_tree(u);
}

static void
ls_missing (app_state & app, vector<utf8> const & args)
{
  revision_set rev;
  revision_id rid;
  manifest_id mid;
  manifest_map man;
  change_set::path_rearrangement included, excluded;
  path_set old_paths, new_paths;

  app.require_working_copy();

  get_revision_id(rid);
  if (! rid.inner()().empty())
    {
      N(app.db.revision_exists(rid),
        F("base revision %s does not exist in database\n") % rid);
      
      app.db.get_revision_manifest(rid, mid);
      L(F("old manifest is %s\n") % mid);
      
      N(app.db.manifest_version_exists(mid),
        F("base manifest %s does not exist in database\n") % mid);
      
      app.db.get_manifest(mid, man);
    }

  for (vector<utf8>::const_iterator i = args.begin(); i != args.end(); ++i)
    app.add_restriction((*i)());

  L(F("old manifest has %d entries\n") % man.size());

  get_path_rearrangement(included, excluded, app);
  extract_path_set(man, old_paths);
  apply_path_rearrangement(old_paths, included, new_paths);

  for (path_set::const_iterator i = new_paths.begin(); i != new_paths.end(); ++i)
    {
      if (app.restriction_includes(*i) && !file_exists(*i))     
        cout << *i << endl;
    }
}


CMD(list, "informative", 
    "certs ID\n"
    "keys [PATTERN]\n"
    "branches\n"
    "tags\n"
    "unknown\n"
    "ignored\n"
    "missing", 
    "show certs, keys, branches, unknown, intentionally ignored, or missing files")
{
  if (args.size() == 0)
    throw usage(name);

  vector<utf8>::const_iterator i = args.begin();
  ++i;
  vector<utf8> removed (i, args.end());
  if (idx(args, 0)() == "certs")
    ls_certs(name, app, removed);
  else if (idx(args, 0)() == "keys")
    ls_keys(name, app, removed);
  else if (idx(args, 0)() == "branches")
    ls_branches(name, app, removed);
  else if (idx(args, 0)() == "tags")
    ls_tags(name, app, removed);
  else if (idx(args, 0)() == "unknown")
    ls_unknown(app, false, removed);
  else if (idx(args, 0)() == "ignored")
    ls_unknown(app, true, removed);
  else if (idx(args, 0)() == "missing")
    ls_missing(app, removed);
  else
    throw usage(name);
}

ALIAS(ls, list, "informative",  
      "certs ID\n"
      "keys [PATTERN]\n"
      "branches\n"
      "tags\n"
      "unknown\n"
      "ignored\n"
      "missing",
      "show certs, keys, branches, unknown, intentionally ignored, or missing files; alias for list")


CMD(mdelta, "packet i/o", "OLDID NEWID", "write manifest delta packet to stdout")
{
  if (args.size() != 2)
    throw usage(name);

  packet_writer pw(cout);

  manifest_id m_old_id, m_new_id; 
  manifest_map m_old, m_new;

  complete(app, idx(args, 0)(), m_old_id);
  complete(app, idx(args, 1)(), m_new_id);

  app.db.get_manifest(m_old_id, m_old);
  app.db.get_manifest(m_new_id, m_new);

  base64< gzip<delta> > del;
  diff(m_old, m_new, del);
  pw.consume_manifest_delta(m_old_id, m_new_id, 
                            manifest_delta(del));
}

CMD(fdelta, "packet i/o", "OLDID NEWID", "write file delta packet to stdout")
{
  if (args.size() != 2)
    throw usage(name);

  packet_writer pw(cout);

  file_id f_old_id, f_new_id;
  file_data f_old_data, f_new_data;

  complete(app, idx(args, 0)(), f_old_id);
  complete(app, idx(args, 1)(), f_new_id);

  app.db.get_file_version(f_old_id, f_old_data);
  app.db.get_file_version(f_new_id, f_new_data);
  base64< gzip<delta> > del;
  diff(f_old_data.inner(), f_new_data.inner(), del);
  pw.consume_file_delta(f_old_id, f_new_id, file_delta(del));  
}

CMD(rdata, "packet i/o", "ID", "write revision data packet to stdout")
{
  if (args.size() != 1)
    throw usage(name);

  packet_writer pw(cout);

  revision_id r_id;
  revision_data r_data;

  complete(app, idx(args, 0)(), r_id);

  app.db.get_revision(r_id, r_data);
  pw.consume_revision_data(r_id, r_data);  
}

CMD(mdata, "packet i/o", "ID", "write manifest data packet to stdout")
{
  if (args.size() != 1)
    throw usage(name);

  packet_writer pw(cout);

  manifest_id m_id;
  manifest_data m_data;

  complete(app, idx(args, 0)(), m_id);

  app.db.get_manifest_version(m_id, m_data);
  pw.consume_manifest_data(m_id, m_data);  
}


CMD(fdata, "packet i/o", "ID", "write file data packet to stdout")
{
  if (args.size() != 1)
    throw usage(name);

  packet_writer pw(cout);

  file_id f_id;
  file_data f_data;

  complete(app, idx(args, 0)(), f_id);

  app.db.get_file_version(f_id, f_data);
  pw.consume_file_data(f_id, f_data);  
}


CMD(certs, "packet i/o", "ID", "write cert packets to stdout")
{
  if (args.size() != 1)
    throw usage(name);

  packet_writer pw(cout);

  revision_id r_id;
  vector< revision<cert> > certs;

  complete(app, idx(args, 0)(), r_id);

  app.db.get_revision_certs(r_id, certs);
  for (size_t i = 0; i < certs.size(); ++i)
    pw.consume_revision_cert(idx(certs, i));
}

CMD(pubkey, "packet i/o", "ID", "write public key packet to stdout")
{
  if (args.size() != 1)
    throw usage(name);

  rsa_keypair_id ident(idx(args, 0)());
  N(app.db.public_key_exists(ident),
    F("public key '%s' does not exist in database") % idx(args, 0)());

  packet_writer pw(cout);
  base64< rsa_pub_key > key;
  app.db.get_key(ident, key);
  pw.consume_public_key(ident, key);
}

CMD(privkey, "packet i/o", "ID", "write private key packet to stdout")
{
  if (args.size() != 1)
    throw usage(name);

  rsa_keypair_id ident(idx(args, 0)());
  N(app.db.private_key_exists(ident),
    F("private key '%s' does not exist in database") % idx(args, 0)());

  packet_writer pw(cout);
  base64< arc4<rsa_priv_key> > key;
  app.db.get_key(ident, key);
  pw.consume_private_key(ident, key);
}


CMD(read, "packet i/o", "", "read packets from stdin")
{
  packet_db_writer dbw(app, true);
  size_t count = read_packets(cin, dbw);
  N(count != 0, F("no packets found on stdin"));
  if (count == 1)
    P(F("read 1 packet\n"));
  else
    P(F("read %d packets\n") % count);
}


CMD(reindex, "network", "", 
    "rebuild the indices used to sync over the network")
{
  if (args.size() > 0)
    throw usage(name);

  transaction_guard guard(app.db);
  ui.set_tick_trailer("rehashing db");
  app.db.rehash();
  guard.commit();
}

CMD(push, "network", "ADDRESS[:PORTNUMBER] COLLECTION",
    "push COLLECTION to netsync server at ADDRESS")
{
  if (args.size() < 2)
    throw usage(name);

  rsa_keypair_id key;
  N(guess_default_key(key, app), F("could not guess default signing key"));
  app.signing_key = key;

  utf8 addr(idx(args,0));
  vector<utf8> collections(args.begin() + 1, args.end());
  run_netsync_protocol(client_voice, source_role, addr, collections, app);  
}

CMD(pull, "network", "ADDRESS[:PORTNUMBER] COLLECTION",
    "pull COLLECTION from netsync server at ADDRESS")
{
  if (args.size() < 2)
    throw usage(name);

  if (app.signing_key() == "")
    W(F("doing anonymous pull\n"));
  
  utf8 addr(idx(args,0));
  vector<utf8> collections(args.begin() + 1, args.end());
  run_netsync_protocol(client_voice, sink_role, addr, collections, app);  
}

CMD(sync, "network", "ADDRESS[:PORTNUMBER] COLLECTION",
    "sync COLLECTION with netsync server at ADDRESS")
{
  if (args.size() < 2)
    throw usage(name);

  rsa_keypair_id key;
  N(guess_default_key(key, app), F("could not guess default signing key"));
  app.signing_key = key;

  utf8 addr(idx(args,0));
  vector<utf8> collections(args.begin() + 1, args.end());
  run_netsync_protocol(client_voice, source_and_sink_role, addr, collections, app);  
}

CMD(serve, "network", "ADDRESS[:PORTNUMBER] COLLECTION...",
    "listen on ADDRESS and serve COLLECTION to connecting clients")
{
  if (args.size() < 2)
    throw usage(name);

  rsa_keypair_id key;
  N(guess_default_key(key, app), F("could not guess default signing key"));
  app.signing_key = key;

  {
    N(app.lua.hook_persist_phrase_ok(),
      F("need permission to store persistent passphrase (see hook persist_phrase_ok())"));
    N(priv_key_exists(app, key),
      F("no private key '%s' found in database or get_priv_key hook") % key);
    N(app.db.public_key_exists(key),
      F("no public key '%s' found in database") % key);
    base64<rsa_pub_key> pub;
    app.db.get_key(key, pub);
    base64< arc4<rsa_priv_key> > priv;
    load_priv_key(app, key, priv);
    require_password(app.lua, key, pub, priv);
  }

  utf8 addr(idx(args,0));
  vector<utf8> collections(args.begin() + 1, args.end());
  run_netsync_protocol(server_voice, source_and_sink_role, addr, collections, app);  
}

static void
check_db(app_state & app)
{
  ticker revs("revs", ".");
  std::multimap<revision_id, revision_id> graph;
  app.db.get_revision_ancestry(graph);
  std::set<revision_id> seen;
  for (std::multimap<revision_id, revision_id>::const_iterator i = graph.begin();
       i != graph.end(); ++i)
    {
      revision_set rev;
      if (seen.find(i->first) == seen.end())
        {
          if (app.db.revision_exists(i->first))
            {            
              app.db.get_revision(i->first, rev);
              seen.insert(i->first);
              ++revs;
            }
        }
      if (seen.find(i->second) == seen.end())
        {      
          if (app.db.revision_exists(i->second))
            {            
              app.db.get_revision(i->second, rev);
              seen.insert(i->second);
              ++revs;
            }
        }
    }
}


CMD(db, "database", "init\ninfo\nversion\ndump\nload\nmigrate\nexecute", "manipulate database state")
{
  if (args.size() == 1)
    {
      if (idx(args, 0)() == "init")
        app.db.initialize();
      else if (idx(args, 0)() == "info")
        app.db.info(cout);
      else if (idx(args, 0)() == "version")
        app.db.version(cout);
      else if (idx(args, 0)() == "dump")
        app.db.dump(cout);
      else if (idx(args, 0)() == "load")
        app.db.load(cin);
      else if (idx(args, 0)() == "migrate")
        app.db.migrate();
      else if (idx(args, 0)() == "fsck")
        check_db(app);
      else if (idx(args, 0)() == "changesetify")
        build_changesets_from_manifest_ancestry(app);
      else if (idx(args, 0)() == "rebuild")
        build_changesets_from_existing_revs(app);
      else
        throw usage(name);
    }
  else if (args.size() == 2)
    {
      if (idx(args, 0)() == "execute")
        app.db.debug(idx(args, 1)(), cout);
      else
        throw usage(name);
    }
  else
    throw usage(name);
}

CMD(attr, "working copy", "set FILE ATTR VALUE\nget FILE [ATTR]", 
    "get or set file attributes")
{
  if (args.size() < 2 || args.size() > 4)
    throw usage(name);

  app.require_working_copy();

  data attr_data;
  file_path attr_path;
  attr_map attrs;
  get_attr_path(attr_path);

  if (file_exists(attr_path))
    {
      read_data(attr_path, attr_data);
      read_attr_map(attr_data, attrs);
    }
  
  file_path path = app.prefix(idx(args,1)());
  N(file_exists(path), F("file '%s' not found") % path);

  if (idx(args, 0)() == "set")
    {
      if (args.size() != 4)
        throw usage(name);
      attrs[path][idx(args, 2)()] = idx(args, 3)();
      write_attr_map(attr_data, attrs);
      write_data(attr_path, attr_data);

      {
        // check to make sure .mt-attr exists in 
        // current manifest.
        manifest_map man;
        calculate_base_manifest(app, man);
        if (man.find(attr_path) == man.end())
          {
            P(F("registering %s file in working copy\n") % attr_path);
              change_set::path_rearrangement work;  
              get_path_rearrangement(work);
              build_addition(attr_path, man, app, work);
              put_path_rearrangement(work);
          }        
      }

    }
  else if (idx(args, 0)() == "get")
    {
      if (args.size() != 2 && args.size() != 3)
        throw usage(name);

      attr_map::const_iterator i = attrs.find(path);
      if (i == attrs.end())
        cout << "no attributes for " << path << endl;
      else
        {
          if (args.size() == 2)
            {
              for (std::map<std::string, std::string>::const_iterator j = i->second.begin();
                   j != i->second.end(); ++j)
                cout << path << " : " << j->first << "=" << j->second << endl;
            }
          else
            {       
              std::map<std::string, std::string>::const_iterator j = i->second.find(idx(args, 2)());
              if (j == i->second.end())
                cout << "no attribute " << idx(args, 2)() << " on file " << path << endl;
              else
                cout << path << " : " << j->first << "=" << j->second << endl;
            }
        }
    }
  else 
    throw usage(name);
}
CMD(commit, "working copy", "[--message=STRING] [PATH]...", 
    "commit working copy to database")
{
  string log_message("");
  revision_set rs;
  revision_id rid;
  manifest_map m_old, m_new;
  
  app.require_working_copy();

  for (vector<utf8>::const_iterator i = args.begin(); i != args.end(); ++i)
    app.add_restriction((*i)());

  // preserve excluded work for future commmits
  change_set::path_rearrangement excluded_work;
  calculate_restricted_revision(app, rs, m_old, m_new, excluded_work);
  calculate_ident(rs, rid);

  N(!(rs.edges.size() == 0 || 
      edge_changes(rs.edges.begin()).empty()), 
    F("no changes to commit\n"));
    
  cert_value branchname;
  I(rs.edges.size() == 1);

  guess_branch (edge_old_revision(rs.edges.begin()), app, branchname);
  app.set_branch(branchname());
    
  P(F("beginning commit\n"));
  P(F("manifest %s\n") % rs.new_manifest);
  P(F("revision %s\n") % rid);
  P(F("branch %s\n") % branchname);

  // get log message
  if (app.message().length() > 0)
    log_message = app.message();
  else
    get_log_message(rs, app, log_message);

  N(log_message.find_first_not_of(" \r\t\n") != string::npos,
    F("empty log message"));
  
  transaction_guard guard(app.db);
  {
    packet_db_writer dbw(app);
  
    if (app.db.revision_exists(rid))
      {
        L(F("revision %s already in database\n") % rid);
      }
    else
      {
        // new revision
        L(F("inserting new revision %s\n") % rid);
      
        I(rs.edges.size() == 1);
        edge_map::const_iterator edge = rs.edges.begin();
        I(edge != rs.edges.end());
      
        // process manifest delta or new manifest
        if (app.db.manifest_version_exists(rs.new_manifest))
          {
            L(F("skipping manifest %s, already in database\n") % rs.new_manifest);
          }
        else if (app.db.manifest_version_exists(edge_old_manifest(edge)))
          {
            L(F("inserting manifest delta %s -> %s\n") 
              % edge_old_manifest(edge) 
              % rs.new_manifest);
            base64< gzip<delta> > del;
            diff(m_old, m_new, del);
            dbw.consume_manifest_delta(edge_old_manifest(edge), 
                                       rs.new_manifest, 
                                       manifest_delta(del));
          }
        else
          {
            L(F("inserting full manifest %s\n") % rs.new_manifest);
            manifest_data m_new_data;
            write_manifest_map(m_new, m_new_data);
            dbw.consume_manifest_data(rs.new_manifest, m_new_data);
          }
      
        // process file deltas or new files
        for (change_set::delta_map::const_iterator i = edge_changes(edge).deltas.begin();
             i != edge_changes(edge).deltas.end(); ++i)
          {
            if (! delta_entry_src(i).inner()().empty() && 
                app.db.file_version_exists(delta_entry_dst(i)))
              {
                L(F("skipping file delta %s, already in database\n") 
                  % delta_entry_dst(i));
              }
            else if (! delta_entry_src(i).inner()().empty() && 
                     app.db.file_version_exists(delta_entry_src(i)))
              {
                L(F("inserting delta %s -> %s\n") 
                  % delta_entry_src(i) % delta_entry_dst(i));
                file_data old_data;
                base64< gzip<data> > new_data;
                app.db.get_file_version(delta_entry_src(i), old_data);
                read_localized_data(delta_entry_path(i), new_data, app.lua);
                // sanity check
                hexenc<id> tid;
                calculate_ident(new_data, tid);
                I(tid == delta_entry_dst(i).inner());
                base64< gzip<delta> > del;
                diff(old_data.inner(), new_data, del);
                dbw.consume_file_delta(delta_entry_src(i), 
                                       delta_entry_dst(i), 
                                       file_delta(del));
              }
            else
              {
                L(F("inserting full version %s\n") % delta_entry_dst(i));
                base64< gzip<data> > new_data;
                read_localized_data(delta_entry_path(i), new_data, app.lua);
                // sanity check
                hexenc<id> tid;
                calculate_ident(new_data, tid);
                I(tid == delta_entry_dst(i).inner());
                dbw.consume_file_data(delta_entry_dst(i), file_data(new_data));
              }
          }
      }

    revision_data rdat;
    write_revision_set(rs, rdat);
    dbw.consume_revision_data(rid, rdat);
  
    cert_revision_in_branch(rid, branchname, app, dbw); 
    cert_revision_date_now(rid, app, dbw);
    cert_revision_author_default(rid, app, dbw);
    cert_revision_changelog(rid, log_message, app, dbw);
  }
  
  guard.commit();

  // small race condition here...
  put_path_rearrangement(excluded_work);
  put_revision_id(rid);
  P(F("committed revision %s\n") % rid);

  update_any_attrs(app);

  {
    // tell lua what happened. yes, we might lose some information here,
    // but it's just an indicator for lua, eg. to post stuff to a mailing
    // list. if the user *really* cares about cert validity, multiple certs
    // with same name, etc.  they can inquire further, later.
    map<cert_name, cert_value> certs;
    vector< revision<cert> > ctmp;
    app.db.get_revision_certs(rid, ctmp);
    for (vector< revision<cert> >::const_iterator i = ctmp.begin();
         i != ctmp.end(); ++i)
      {
        cert_value vtmp;
        decode_base64(i->inner().value, vtmp);
        certs.insert(make_pair(i->inner().name, vtmp));
      }
    app.lua.hook_note_commit(rid, certs);
  }
}


static void 
dump_diffs(change_set::delta_map const & deltas,
           app_state & app,
           bool new_is_archived,
           diff_type type)
{
  
  for (change_set::delta_map::const_iterator i = deltas.begin();
       i != deltas.end(); ++i)
    {
      if (null_id(delta_entry_src(i)))
        {
          data unpacked;
          vector<string> lines;
          
          if (new_is_archived)
            {
              file_data dat;
              app.db.get_file_version(delta_entry_dst(i), dat);
              unpack(dat.inner(), unpacked);
            }
          else
            {
              read_localized_data(delta_entry_path(i), 
                                  unpacked, app.lua);
            }
          
          if (guess_binary(unpacked()))
            cout << "# " << delta_entry_path(i) << " is binary\n";
          else
            {     
              split_into_lines(unpacked(), lines);
              if (! lines.empty())
                {
                  cout << (F("--- %s\n") % delta_entry_path(i))
                       << (F("+++ %s\n") % delta_entry_path(i))
                       << (F("@@ -0,0 +1,%d @@\n") % lines.size());
                  for (vector<string>::const_iterator j = lines.begin();
                       j != lines.end(); ++j)
                    {
                      cout << "+" << *j << endl;
                    }
                }
            }
        }
      else
        {
          file_data f_old;
          gzip<data> decoded_old;
          data decompressed_old, decompressed_new;
          vector<string> old_lines, new_lines;
          
          app.db.get_file_version(delta_entry_src(i), f_old);
          decode_base64(f_old.inner(), decoded_old);
          decode_gzip(decoded_old, decompressed_old);
          
          if (new_is_archived)
            {
              file_data f_new;
              gzip<data> decoded_new;
              app.db.get_file_version(delta_entry_dst(i), f_new);
              decode_base64(f_new.inner(), decoded_new);
              decode_gzip(decoded_new, decompressed_new);
            }
          else
            {
              read_localized_data(delta_entry_path(i), 
                                  decompressed_new, app.lua);
            }

          if (guess_binary(decompressed_new()) || 
              guess_binary(decompressed_old()))
            cout << "# " << delta_entry_path(i) << " is binary\n";
          else
            {
              split_into_lines(decompressed_old(), old_lines);
              split_into_lines(decompressed_new(), new_lines);
              make_diff(delta_entry_path(i)(), 
                        delta_entry_path(i)(), 
                        old_lines, new_lines,
                        cout, type);
            }
        }
    }
}

void do_diff(const string & name, 
             app_state & app, 
             vector<utf8> const & args, 
             diff_type type)
{
  revision_set r_old, r_new;
  manifest_map m_new;
  bool new_is_archived;

  change_set composite;

  // initialize before transaction so we have a database to work with

  if (app.revision_selectors.size() == 0)
    app.require_working_copy();
  else if (app.revision_selectors.size() == 1)
    app.require_working_copy();

  for (vector<utf8>::const_iterator i = args.begin(); i != args.end(); ++i)
    app.add_restriction((*i)());

  transaction_guard guard(app.db);

  if (app.revision_selectors.size() == 0)
    {
      manifest_map m_old;
      calculate_restricted_revision(app, r_new, m_old, m_new);
      I(r_new.edges.size() == 1 || r_new.edges.size() == 0);
      if (r_new.edges.size() == 1)
        composite = edge_changes(r_new.edges.begin());
      new_is_archived = false;
    }
  else if (app.revision_selectors.size() == 1)
    {
      revision_id r_old_id;
      manifest_map m_old;
      complete(app, idx(app.revision_selectors, 0)(), r_old_id);
      N(app.db.revision_exists(r_old_id),
        F("revision %s does not exist") % r_old_id);
      app.db.get_revision(r_old_id, r_old);
      calculate_restricted_revision(app, r_new, m_old, m_new);
      I(r_new.edges.size() == 1 || r_new.edges.size() == 0);
      N(r_new.edges.size() == 1, F("current revision has no ancestor"));
      new_is_archived = false;
    }
  else if (app.revision_selectors.size() == 2)
    {
      revision_id r_old_id, r_new_id;
      manifest_id m_new_id;

      // don't support pathnames or restrictions in this form
      if (args.size() != 0)
        throw usage(name);

      complete(app, idx(app.revision_selectors, 0)(), r_old_id);
      complete(app, idx(app.revision_selectors, 1)(), r_new_id);

      N(app.db.revision_exists(r_old_id),
        F("revision %s does not exist") % r_old_id);
      app.db.get_revision(r_old_id, r_old);

      N(app.db.revision_exists(r_new_id),
        F("revision %s does not exist") % r_new_id);
      app.db.get_revision(r_new_id, r_new);

      app.db.get_revision_manifest(r_new_id, m_new_id);
      app.db.get_manifest(m_new_id, m_new);

      new_is_archived = true;
    }
  else
    {
      throw usage(name);
    }
      
  if (app.revision_selectors.size() > 0)
    {
      revision_id new_id, src_id, dst_id, anc_id;
      calculate_ident(r_old, src_id);
      calculate_ident(r_new, new_id);
      if (new_is_archived)
        dst_id = new_id;
      else
        {
          I(r_new.edges.size() == 1);
          dst_id = edge_old_revision(r_new.edges.begin());
        }

      N(find_least_common_ancestor(src_id, dst_id, anc_id, app),
        F("no common ancestor for %s and %s") % src_id % dst_id);

      if (src_id == anc_id)
        {
          calculate_composite_change_set(src_id, dst_id, app, composite);
          L(F("calculated diff via direct analysis\n"));
        }

      else if (!(src_id == anc_id) && dst_id == anc_id)
        {
          change_set tmp;
          calculate_composite_change_set(dst_id, src_id, app, tmp);
          invert_change_set(tmp, m_new, composite);
          L(F("calculated diff via inverted direct analysis\n"));
        }

      else
        {
          change_set anc_to_src, src_to_anc, anc_to_dst;
          manifest_id anc_m_id;
          manifest_map m_anc;

          I(!(src_id == anc_id || dst_id == anc_id));

          app.db.get_revision_manifest(anc_id, anc_m_id);
          app.db.get_manifest(anc_m_id, m_anc);

          calculate_composite_change_set(anc_id, src_id, app, anc_to_src);
          invert_change_set(anc_to_src, m_anc, src_to_anc);
          calculate_composite_change_set(anc_id, dst_id, app, anc_to_dst);
          concatenate_change_sets(src_to_anc, anc_to_dst, composite);
          L(F("calculated diff via common ancestor %s\n") % anc_id);
        }

      if (!new_is_archived)
        {
          L(F("concatenating un-committed changeset to composite\n"));
          change_set tmp;
          I(r_new.edges.size() == 1);
          concatenate_change_sets(composite, edge_changes(r_new.edges.begin()), tmp);
          composite = tmp;
        }

    }

  data summary;
  write_change_set(composite, summary);

  vector<string> lines;
  split_into_lines(summary(), lines);
  cout << "# " << endl;
  if (summary().size() > 0) 
    {
      for (vector<string>::iterator i = lines.begin(); i != lines.end(); ++i)
        cout << "# " << *i << endl;
    }
  else
    {
      cout << F("# no changes") << endl;
    }
  cout << "# " << endl;

  dump_diffs(composite.deltas, app, new_is_archived, type);
}

CMD(cdiff, "informative", "[--revision=REVISION [--revision=REVISION]] [PATH]...", 
    "show current context diffs on stdout")
{
  do_diff(name, app, args, context_diff);
}

CMD(diff, "informative", "[--revision=REVISION [--revision=REVISION]] [PATH]...", 
    "show current unified diffs on stdout")
{
  do_diff(name, app, args, unified_diff);
}

CMD(lca, "debug", "LEFT RIGHT", "print least common ancestor")
{
  if (args.size() != 2)
    throw usage(name);

  revision_id anc, left, right;

  complete(app, idx(args, 0)(), left);
  complete(app, idx(args, 1)(), right);

  if (find_least_common_ancestor(left, right, anc, app))
    std::cout << anc << std::endl;
  else
    std::cout << "no common ancestor found" << std::endl;
}


CMD(lcad, "debug", "LEFT RIGHT", "print least common ancestor / dominator")
{
  if (args.size() != 2)
    throw usage(name);

  revision_id anc, left, right;

  complete(app, idx(args, 0)(), left);
  complete(app, idx(args, 1)(), right);

  if (find_common_ancestor_for_merge(left, right, anc, app))
    std::cout << anc << std::endl;
  else
    std::cout << "no common ancestor/dominator found" << std::endl;
}


CMD(agraph, "debug", "", "dump ancestry graph to stdout")
{
  set<revision_id> nodes;
  multimap<revision_id,string> branches;

  std::multimap<revision_id, revision_id> edges_mmap;
  set<pair<revision_id, revision_id> > edges;

  app.db.get_revision_ancestry(edges_mmap);

  // convert from a weak lexicographic order to a strong one
  for (std::multimap<revision_id, revision_id>::const_iterator i = edges_mmap.begin();
       i != edges_mmap.end(); ++i)
    edges.insert(std::make_pair(i->first, i->second));

  for (set<pair<revision_id, revision_id> >::const_iterator i = edges.begin();
       i != edges.end(); ++i)
    {
      nodes.insert(i->first);
      nodes.insert(i->second);
    }

  vector< revision<cert> > certs;
  app.db.get_revision_certs(branch_cert_name, certs);
  for(vector< revision<cert> >::iterator i = certs.begin();
      i != certs.end(); ++i)
    {
      cert_value tv;
      decode_base64(i->inner().value, tv);
      revision_id tmp(i->inner().ident);
      nodes.insert(tmp); // in case no edges were connected
      branches.insert(make_pair(tmp, tv()));
    }  


  cout << "graph: " << endl << "{" << endl; // open graph
  for (set<revision_id>::iterator i = nodes.begin(); i != nodes.end();
       ++i)
    {
      cout << "node: { title : \"" << *i << "\"\n"
           << "        label : \"\\fb" << *i;
      pair<multimap<revision_id,string>::const_iterator,
        multimap<revision_id,string>::const_iterator> pair =
        branches.equal_range(*i);
      for (multimap<revision_id,string>::const_iterator j = pair.first;
           j != pair.second; ++j)
        {
          cout << "\\n\\fn" << j->second;
        }
      cout << "\"}" << endl;
    }
  for (set<pair<revision_id, revision_id> >::iterator i = edges.begin(); i != edges.end();
       ++i)
    {
      cout << "edge: { sourcename : \"" << i->first << "\"" << endl
           << "        targetname : \"" << i->second << "\" }" << endl;
    }
  cout << "}" << endl << endl; // close graph
}


static void
write_file_targets(change_set const & cs,
                   update_merge_provider & merger,
                   app_state & app)
{

  manifest_map files_to_write;
  for (change_set::delta_map::const_iterator i = cs.deltas.begin();
       i != cs.deltas.end(); ++i)
    {
      file_path pth(delta_entry_path(i));
      file_id ident(delta_entry_dst(i));
      
      if (file_exists(pth))
        {
          hexenc<id> tmp_id;
          calculate_ident(pth, tmp_id, app.lua);
          if (tmp_id == ident.inner())
            continue;
        }
      
      P(F("updating %s to %s\n") % pth % ident);
      
      I(app.db.file_version_exists(ident)
        || merger.temporary_store.find(ident) != merger.temporary_store.end());
      
      file_data tmp;
      if (app.db.file_version_exists(ident))
        app.db.get_file_version(ident, tmp);
      else if (merger.temporary_store.find(ident) != merger.temporary_store.end())
        tmp = merger.temporary_store[ident];    
      write_localized_data(pth, tmp.inner(), app.lua);
    }
}
  

// static void dump_change_set(string const & name,
//                          change_set & cs)
// {
//   data dat;
//   write_change_set(cs, dat);
//   cout << "change set '" << name << "'\n" << dat << endl;
// }

CMD(update, "working copy", "\nREVISION", "update working copy to be based off another revision")
{
  manifest_map m_old, m_ancestor, m_working, m_chosen;
  manifest_id m_ancestor_id, m_chosen_id;
  revision_set r_old, r_working, r_new;
  revision_id r_old_id, r_chosen_id;
  change_set old_to_chosen, update;

  if (args.size() != 0 && args.size() != 1)
    throw usage(name);

  app.require_working_copy();

  calculate_current_revision(app, r_working, m_old, m_working);
  
  I(r_working.edges.size() == 1);
  r_old_id = edge_old_revision(r_working.edges.begin());

  N(!null_id(r_old_id),
    F("this working directory is a new project; cannot update"));

  if (args.size() == 0)
    {
      set<revision_id> candidates;
      pick_update_candidates(r_old_id, app, candidates);
      N(candidates.size() != 0,
        F("no candidates remain after selection"));
      if (candidates.size() != 1)
        {
          P(F("multiple update candidates:\n"));
          for (set<revision_id>::const_iterator i = candidates.begin();
               i != candidates.end(); ++i)
            P(F("  %s\n") % describe_revision(app, *i));
          P(F("choose one with 'monotone update <id>'\n"));
          N(false, F("multiple candidates remain after selection"));
        }
      r_chosen_id = *(candidates.begin());
    }
  else
    complete(app, idx(args, 0)(), r_chosen_id);

  if (r_old_id == r_chosen_id)
    {
      P(F("already up to date at %s\n") % r_old_id);
      return;
    }

  P(F("selected update target %s\n") % r_chosen_id);
  app.db.get_revision_manifest(r_chosen_id, m_chosen_id);
  app.db.get_manifest(m_chosen_id, m_chosen);

  if (args.size() == 0)
    {
      calculate_composite_change_set(r_old_id, r_chosen_id, app, old_to_chosen);
      m_ancestor = m_old;
    }
  else
    {
      revision_id r_ancestor_id;

      N(find_least_common_ancestor(r_old_id, r_chosen_id, r_ancestor_id, app),
        F("no common ancestor for %s and %s\n") % r_old_id % r_chosen_id);
      L(F("old is %s\n") % r_old_id);
      L(F("chosen is %s\n") % r_chosen_id);
      L(F("common ancestor is %s\n") % r_ancestor_id);

      app.db.get_revision_manifest(r_ancestor_id, m_ancestor_id);
      app.db.get_manifest(m_ancestor_id, m_ancestor);

      if (r_ancestor_id == r_old_id)
        calculate_composite_change_set(r_old_id, r_chosen_id, app, old_to_chosen);
      else if (r_ancestor_id == r_chosen_id)
        {
          change_set chosen_to_old;
          calculate_composite_change_set(r_chosen_id, r_old_id, app, chosen_to_old);
          invert_change_set(chosen_to_old, m_chosen, old_to_chosen);
        }
      else
        {
          change_set ancestor_to_old;
          change_set old_to_ancestor;
          change_set ancestor_to_chosen;
          calculate_composite_change_set(r_ancestor_id, r_old_id, app, ancestor_to_old);
          invert_change_set(ancestor_to_old, m_ancestor, old_to_ancestor);
          calculate_composite_change_set(r_ancestor_id, r_chosen_id, app, ancestor_to_chosen);
          concatenate_change_sets(old_to_ancestor, ancestor_to_chosen, old_to_chosen);
        }
    }

  update_merge_provider merger(app, m_ancestor, m_chosen, m_working);

  if (r_working.edges.size() == 0)
    {
      // working copy has no changes
      L(F("updating along chosen edge %s -> %s\n") 
        % r_old_id % r_chosen_id);
      update = old_to_chosen;
    }
  else
    {      
      change_set 
        old_to_working(edge_changes(r_working.edges.begin())),
        working_to_merged, 
        chosen_to_merged;

      L(F("merging working copy with chosen edge %s -> %s\n") 
        % r_old_id % r_chosen_id);

      merge_change_sets(old_to_chosen, 
                        old_to_working, 
                        chosen_to_merged, 
                        working_to_merged, 
                        merger, app);
      // dump_change_set("chosen to merged", chosen_to_merged);
      // dump_change_set("working to merged", working_to_merged);

      update = working_to_merged;
    }
  
  local_path tmp_root((mkpath(book_keeping_dir) / mkpath("tmp")).string());
  if (directory_exists(tmp_root))
    delete_dir_recursive(tmp_root);

  mkdir_p(tmp_root);
  apply_rearrangement_to_filesystem(update.rearrangement, tmp_root);
  write_file_targets(update, merger, app);

  if (directory_exists(tmp_root))
    delete_dir_recursive(tmp_root);
  
  // small race condition here...
  // nb: we write out r_chosen, not r_new, because the revision-on-disk
  // is the basis of the working copy, not the working copy itself.
  put_revision_id(r_chosen_id);
  P(F("updated to base revision %s\n") % r_chosen_id);

  update_any_attrs(app);
}



// this helper tries to produce merge <- mergeN(left,right); it searches
// for a common ancestor and if none is found synthesizes a common one with
// no contents. it then computes composite changesets via the common
// ancestor and does a 3-way merge.

static void 
try_one_merge(revision_id const & left_id,
              revision_id const & right_id,
              revision_id const & ancestor_id, // empty ==> use common ancestor
              revision_id & merged_id,
              app_state & app)
{
  revision_id anc_id;
  revision_set left_rev, right_rev, anc_rev, merged_rev;

  app.db.get_revision(left_id, left_rev);
  app.db.get_revision(right_id, right_rev);
  
  packet_db_writer dbw(app);    
    
  manifest_map anc_man, left_man, right_man, merged_man;
  
  change_set 
    anc_to_left, anc_to_right, 
    left_to_merged, right_to_merged;
  
  app.db.get_manifest(right_rev.new_manifest, right_man);
  app.db.get_manifest(left_rev.new_manifest, left_man);
  
  // Make sure that we can't create malformed graphs where the left parent is
  // a descendent or ancestor of the right, or where both parents are equal,
  // etc.
  {
    set<revision_id> ids;
    ids.insert(left_id);
    ids.insert(right_id);
    erase_ancestors(ids, app);
    I(ids.size() == 2);
  }

  if (!null_id(ancestor_id))
    {
      I(is_ancestor(ancestor_id, left_id, app));
      I(is_ancestor(ancestor_id, right_id, app));

      anc_id = ancestor_id;

      app.db.get_revision(anc_id, anc_rev);
      app.db.get_manifest(anc_rev.new_manifest, anc_man);

      calculate_composite_change_set(anc_id, left_id, app, anc_to_left);
      calculate_composite_change_set(anc_id, right_id, app, anc_to_right);
    }
  else if (find_common_ancestor_for_merge(left_id, right_id, anc_id, app))
    {     
      P(F("common ancestor %s found\n") % anc_id); 
      P(F("trying 3-way merge\n"));
      
      app.db.get_revision(anc_id, anc_rev);
      app.db.get_manifest(anc_rev.new_manifest, anc_man);
      
      calculate_composite_change_set(anc_id, left_id, app, anc_to_left);
      calculate_composite_change_set(anc_id, right_id, app, anc_to_right);
    }
  else
    {
      P(F("no common ancestor found, synthesizing edges\n")); 
      build_pure_addition_change_set(left_man, anc_to_left);
      build_pure_addition_change_set(right_man, anc_to_right);
    }
  
  merge_provider merger(app, anc_man, left_man, right_man);
  
  merge_change_sets(anc_to_left, anc_to_right, 
                    left_to_merged, right_to_merged, 
                    merger, app);
  
  {
    // we have to record *some* route to this manifest. we pick the
    // smaller of the two.
    manifest_map tmp;
    apply_change_set(anc_man, anc_to_left, tmp);
    apply_change_set(tmp, left_to_merged, merged_man);
    calculate_ident(merged_man, merged_rev.new_manifest);
    base64< gzip<delta> > left_mdelta, right_mdelta;
    diff(left_man, merged_man, left_mdelta);
    diff(right_man, merged_man, right_mdelta);
    if (left_mdelta().size() < right_mdelta().size())
      dbw.consume_manifest_delta(left_rev.new_manifest, 
                                 merged_rev.new_manifest, left_mdelta);
    else
      dbw.consume_manifest_delta(right_rev.new_manifest, 
                                 merged_rev.new_manifest, right_mdelta);
  }
  
  merged_rev.edges.insert(std::make_pair(left_id,
                                         std::make_pair(left_rev.new_manifest,
                                                        left_to_merged)));
  merged_rev.edges.insert(std::make_pair(right_id,
                                         std::make_pair(right_rev.new_manifest,
                                                        right_to_merged)));
  revision_data merged_data;
  write_revision_set(merged_rev, merged_data);
  calculate_ident(merged_data, merged_id);
  dbw.consume_revision_data(merged_id, merged_data);
  cert_revision_date_now(merged_id, app, dbw);
  cert_revision_author_default(merged_id, app, dbw);
}                         


CMD(merge, "tree", "", "merge unmerged heads of branch")
{
  set<revision_id> heads;

  if (args.size() != 0)
    throw usage(name);

  N(app.branch_name() != "",
    F("please specify a branch, with --branch=BRANCH"));

  get_branch_heads(app.branch_name(), app, heads);

  N(heads.size() != 0, F("branch '%s' is empty\n") % app.branch_name);
  N(heads.size() != 1, F("branch '%s' is merged\n") % app.branch_name);

  set<revision_id>::const_iterator i = heads.begin();
  revision_id left = *i;
  revision_id ancestor;
  size_t count = 1;
  P(F("starting with revision 1 / %d\n") % heads.size());
  for (++i; i != heads.end(); ++i, ++count)
    {
      revision_id right = *i;
      P(F("merging with revision %d / %d\n") % (count + 1) % heads.size());
      P(F("[source] %s\n") % left);
      P(F("[source] %s\n") % right);

      revision_id merged;
      transaction_guard guard(app.db);
      try_one_merge(left, right, revision_id(), merged, app);
                  
      // merged 1 edge; now we commit this, update merge source and
      // try next one

      packet_db_writer dbw(app);
      cert_revision_in_branch(merged, app.branch_name(), app, dbw);

      string log = (F("merge of %s\n"
                      "     and %s\n") % left % right).str();
      cert_revision_changelog(merged, log, app, dbw);
          
      guard.commit();
      P(F("[merged] %s\n") % merged);
      left = merged;
    }

}

CMD(propagate, "tree", "SOURCE-BRANCH DEST-BRANCH", 
    "merge from one branch to another asymmetrically")
{
  //   this is a special merge operator, but very useful for people maintaining
  //   "slightly disparate but related" trees. it does a one-way merge; less
  //   powerful than putting things in the same branch and also more flexible.
  //
  //   1. check to see if src and dst branches are merged, if not abort, if so
  //   call heads N1 and N2 respectively.
  //
  //   2. (FIXME: not yet present) run the hook propagate ("src-branch",
  //   "dst-branch", N1, N2) which gives the user a chance to massage N1 into
  //   a state which is likely to "merge nicely" with N2, eg. edit pathnames,
  //   omit optional files of no interest.
  //
  //   3. do a normal 2 or 3-way merge on N1 and N2, depending on the
  //   existence of common ancestors.
  //
  //   4. save the results as the delta (N2,M), the ancestry edges (N1,M)
  //   and (N2,M), and the cert (N2,dst).
  //
  //   there are also special cases we have to check for where no merge is
  //   actually necessary, because there hasn't been any divergence since the
  //   last time propagate was run.
  
  set<revision_id> src_heads, dst_heads;

  if (args.size() != 2)
    throw usage(name);

  get_branch_heads(idx(args, 0)(), app, src_heads);
  get_branch_heads(idx(args, 1)(), app, dst_heads);

  N(src_heads.size() != 0, F("branch '%s' is empty\n") % idx(args, 0)());
  N(src_heads.size() == 1, F("branch '%s' is not merged\n") % idx(args, 0)());

  N(dst_heads.size() != 0, F("branch '%s' is empty\n") % idx(args, 1)());
  N(dst_heads.size() == 1, F("branch '%s' is not merged\n") % idx(args, 1)());

  set<revision_id>::const_iterator src_i = src_heads.begin();
  set<revision_id>::const_iterator dst_i = dst_heads.begin();
  
  P(F("propagating %s -> %s\n") % idx(args,0) % idx(args,1));
  P(F("[source] %s\n") % *src_i);
  P(F("[target] %s\n") % *dst_i);

  // check for special cases
  if (*src_i == *dst_i || is_ancestor(*src_i, *dst_i, app))
    {
      P(F("branch '%s' is up-to-date with respect to branch '%s'\n")
          % idx(args, 1)() % idx(args, 0)());
      P(F("no action taken\n"));
    }
  else if (is_ancestor(*dst_i, *src_i, app))
    {
      P(F("no merge necessary; putting %s in branch '%s'\n")
        % (*src_i) % idx(args, 1)());
      transaction_guard guard(app.db);
      packet_db_writer dbw(app);
      cert_revision_in_branch(*src_i, idx(args, 1)(), app, dbw);
      guard.commit();
    }
  else
    {
      revision_id merged;
      transaction_guard guard(app.db);
      try_one_merge(*src_i, *dst_i, revision_id(), merged, app);

      packet_db_writer dbw(app);

      cert_revision_in_branch(merged, idx(args, 1)(), app, dbw);

      string log = (F("propagate from branch '%s' (head %s)\n"
                      "            to branch '%s' (head %s)\n")
                    % idx(args, 0) % (*src_i)
                    % idx(args, 1) % (*dst_i)).str();

      cert_revision_changelog(merged, log, app, dbw);

      guard.commit();      
    }
}

CMD(explicit_merge, "tree", "LEFT-REVISION RIGHT-REVISION DEST-BRANCH\nLEFT-REVISION RIGHT-REVISION COMMON-ANCESTOR DEST-BRANCH",
    "merge two explicitly given revisions, placing result in given branch")
{
  revision_id left, right, ancestor;
  string branch;

  if (args.size() != 3 && args.size() != 4)
    throw usage(name);

  complete(app, idx(args, 0)(), left);
  complete(app, idx(args, 1)(), right);
  if (args.size() == 4)
    {
      complete(app, idx(args, 2)(), ancestor);
      N(is_ancestor(ancestor, left, app),
        F("%s is not an ancestor of %s") % ancestor % left);
      N(is_ancestor(ancestor, right, app),
        F("%s is not an ancestor of %s") % ancestor % right);
      branch = idx(args, 3)();
    }
  else
    {
      branch = idx(args, 2)();
    }
  
  N(!(left == right),
    F("%s and %s are the same revision, aborting") % left % right);
  N(!is_ancestor(left, right, app),
    F("%s is already an ancestor of %s") % left % right);
  N(!is_ancestor(right, left, app),
    F("%s is already an ancestor of %s") % right % left);

  // Somewhat redundant, but consistent with output of plain "merge" command.
  P(F("[source] %s\n") % left);
  P(F("[source] %s\n") % right);

  revision_id merged;
  transaction_guard guard(app.db);
  try_one_merge(left, right, ancestor, merged, app);
  
  packet_db_writer dbw(app);
  
  cert_revision_in_branch(merged, branch, app, dbw);
  
  string log = (F("explicit_merge of %s\n"
                  "              and %s\n"
                  "   using ancestor %s\n"
                  "        to branch '%s'\n")
                % left % right % ancestor % branch).str();
  
  cert_revision_changelog(merged, log, app, dbw);
  
  guard.commit();      
  P(F("[merged] %s\n") % merged);
}

CMD(complete, "informative", "(revision|manifest|file) PARTIAL-ID", "complete partial id")
{
  if (args.size() != 2)
    throw usage(name);

  if (idx(args, 0)() == "revision")
    {      
      N(idx(args, 1)().find_first_not_of("abcdef0123456789") == string::npos,
        F("non-hex digits in partial id"));
      set<revision_id> completions;
      app.db.complete(idx(args, 1)(), completions);
      for (set<revision_id>::const_iterator i = completions.begin();
           i != completions.end(); ++i)
        cout << i->inner()() << endl;
    }
  else if (idx(args, 0)() == "manifest")
    {      
      N(idx(args, 1)().find_first_not_of("abcdef0123456789") == string::npos,
        F("non-hex digits in partial id"));
      set<manifest_id> completions;
      app.db.complete(idx(args, 1)(), completions);
      for (set<manifest_id>::const_iterator i = completions.begin();
           i != completions.end(); ++i)
        cout << i->inner()() << endl;
    }
  else if (idx(args, 0)() == "file")
    {
      N(idx(args, 1)().find_first_not_of("abcdef0123456789") == string::npos,
        F("non-hex digits in partial id"));
      set<file_id> completions;
      app.db.complete(idx(args, 1)(), completions);
      for (set<file_id>::const_iterator i = completions.begin();
           i != completions.end(); ++i)
        cout << i->inner()() << endl;
    }
  else
    throw usage(name);  
}


CMD(revert, "working copy", "[PATH]...", 
    "revert file(s), dir(s) or entire working copy")
{
  manifest_map m_old;
  revision_id old_revision_id;
  manifest_id old_manifest_id;
  change_set::path_rearrangement included, excluded;
 
  app.require_working_copy();

  for (vector<utf8>::const_iterator i = args.begin(); i != args.end(); ++i)
    app.add_restriction((*i)());

  calculate_base_revision(app, 
                          old_revision_id,
                          old_manifest_id, m_old);

  get_path_rearrangement(included, excluded, app);

  for (manifest_map::const_iterator i = m_old.begin(); i != m_old.end(); ++i)
    {
      if (!app.restriction_includes(manifest_entry_path(i))) continue;

      hexenc<id> ident;

      if (file_exists(manifest_entry_path(i)))
        {
          calculate_ident(manifest_entry_path(i), ident, app.lua);
          // don't touch unchanged files
          if (manifest_entry_id(i) == ident) continue;
      }
      
      L(F("reverting %s from %s to %s\n") %
        manifest_entry_path(i) % ident % manifest_entry_id(i));

      N(app.db.file_version_exists(manifest_entry_id(i)),
        F("no file version %s found in database for %s")
        % manifest_entry_id(i) % manifest_entry_path(i));
      
      file_data dat;
      L(F("writing file %s to %s\n")
        % manifest_entry_id(i) % manifest_entry_path(i));
      app.db.get_file_version(manifest_entry_id(i), dat);
      write_localized_data(manifest_entry_path(i), dat.inner(), app.lua);
    }

  // race
  put_path_rearrangement(excluded);
  update_any_attrs(app);
}


CMD(rcs_import, "debug", "RCSFILE...",
    "import all versions in RCS files\n"
    "this command doesn't reconstruct revisions.  you probably want cvs_import")
{
  if (args.size() < 1)
    throw usage(name);
  
  transaction_guard guard(app.db);
  for (vector<utf8>::const_iterator i = args.begin();
       i != args.end(); ++i)
    {
      import_rcs_file(mkpath((*i)()), app.db);
    }
  guard.commit();
}


CMD(cvs_import, "rcs", "CVSROOT", "import all versions in CVS repository")
{
  if (args.size() != 1)
    throw usage(name);

  import_cvs_repo(mkpath(idx(args, 0)()), app);
}

static void
log_certs(app_state & app, revision_id id, cert_name name, string label, bool multiline)
{
  vector< revision<cert> > certs;

  app.db.get_revision_certs(id, name, certs);
  erase_bogus_certs(certs, app);
  for (vector< revision<cert> >::const_iterator i = certs.begin();
       i != certs.end(); ++i)
    {
      cert_value tv;
      decode_base64(i->inner().value, tv);
      cout << label;

      if (multiline) 
          cout << endl << endl << tv << endl;
      else
          cout << tv << endl;
    }     
}

CMD(log, "informative", "[ID] [file]", "print history in reverse order starting from 'ID' (filtering by 'file')")
{
  revision_set rev;
  revision_id rid;
  set< pair<file_path, revision_id> > frontier;
  file_path file;

  if (args.size() > 2)
    throw usage(name);

  if (args.size() == 2)
  {  
    complete(app, idx(args, 0)(), rid);
    file=file_path(idx(args, 1)());
  }  
  else if (args.size() == 1)
    { 
      std::string arg=idx(args, 0)();
      if (arg.find_first_not_of(constants::legal_id_bytes) == string::npos
          && arg.size()<=constants::idlen)
        {
          complete(app, arg, rid);
        }
      else
        {  
          app.require_working_copy(); // no id arg, must have working copy

          file=file_path(arg);
          file = file_path(arg);
          get_revision_id(rid);
        }
    }
  else
    {
      app.require_working_copy(); // no id arg, must have working copy
      get_revision_id(rid);
    }

  frontier.insert(make_pair(file, rid));
  
  cert_name author_name(author_cert_name);
  cert_name date_name(date_cert_name);
  cert_name branch_name(branch_cert_name);
  cert_name tag_name(tag_cert_name);
  cert_name changelog_name(changelog_cert_name);
  cert_name comment_name(comment_cert_name);

  set<revision_id> seen;

  while(! frontier.empty())
    {
      set< pair<file_path, revision_id> > next_frontier;
      for (set< pair<file_path, revision_id> >::const_iterator i = frontier.begin();
           i != frontier.end(); ++i)
        { 
          file = i->first;
          rid = i->second;

          bool print_this = file().empty();
          set<  revision<id> > parents;
          vector< revision<cert> > tmp;

          if (!app.db.revision_exists(rid))
            {
              L(F("revision %s does not exist in db, skipping\n") % rid);
              continue;
            }

          if (seen.find(rid) != seen.end())
            continue;

          seen.insert(rid);

          app.db.get_revision(rid, rev);

          changes_summary csum;
          
          set<revision_id> ancestors;

          for (edge_map::const_iterator e = rev.edges.begin();
               e != rev.edges.end(); ++e)
            {
              ancestors.insert(edge_old_revision(e));

              change_set const & cs = edge_changes(e);
              if (! file().empty())
                {
                  if (cs.rearrangement.has_deleted_file(file) ||
                      cs.rearrangement.has_renamed_file_src(file))
                    {
                      print_this = false;
                      next_frontier.clear();
                      break;
                    }
                  else
                    {
                      file_path old_file = apply_change_set_inverse(cs, file);
                      L(F("revision '%s' in '%s' maps to '%s' in %s\n")
                        % rid % file % old_file % edge_old_revision(e));
                      if (!(old_file == file) ||
                          cs.deltas.find(file) != cs.deltas.end())
                        {
                          file = old_file;
                          print_this = true;
                        }
                    }
                }
              next_frontier.insert(std::make_pair(file, edge_old_revision(e)));

              csum.add_change_set(cs);
            }
          
          if (print_this)
          {
            cout << "-----------------------------------------------------------------"
                 << endl;
            cout << "Revision: " << rid << endl;

            for (set<revision_id>::const_iterator anc = ancestors.begin(); 
                 anc != ancestors.end(); ++anc)
              cout << "Ancestor: " << *anc << endl;

            log_certs(app, rid, author_name, "Author: ", false);
            log_certs(app, rid, date_name,   "Date: ",   false);
            log_certs(app, rid, branch_name, "Branch: ", false);
            log_certs(app, rid, tag_name,    "Tag: ",    false);

            if (! csum.empty)
              {
                cout << endl;
                csum.print(cout, 70);
                cout << endl;
              }

            log_certs(app, rid, changelog_name, "ChangeLog: ", true);
            log_certs(app, rid, comment_name,   "Comments: ",  true);
          }
        }
      frontier = next_frontier;
    }
}


CMD(setup, "tree", "DIRECTORY", "setup a new working copy directory")
{
  string dir;

  if (args.size() != 1)
    throw usage(name);

  dir = idx(args,0)();
  app.create_working_copy(dir);
  revision_id null;
  put_revision_id(null);
}

CMD(automate, "automation",
    "heads BRANCH\n"
    "interface_version\n",
    "automation interface")
{
  if (args.size() == 0)
    throw usage(name);

  vector<utf8>::const_iterator i = args.begin();
  utf8 cmd = *i;
  ++i;
  vector<utf8> cmd_args(i, args.end());

  automate_command(cmd, cmd_args, name, app, cout);
}

// missing: compression level (-z), cvs-branch (-r), since (-D)
CMD(cvs_pull, "network", "CVS-REPOSITORY CVS-MODULE",
    "import a module from a remote cvs repository")
{

  if (args.size() != 2) throw usage(name);

  app.initialize(false);

  string repository = idx(args, 0)(),
      module = idx(args, 1)();
  N(!app.branch_name().empty(), F("no destination branch specified\n"));
      
  cvs_sync::pull(repository,module,app);
}


CMD(cvs_push, "network", "CVS-REPOSITORY CVS-MODULE",
    "commit changes in local database to a remote cvs repository")
{

  if (args.size() != 2) throw usage(name);

  app.initialize(false);

  string repository = idx(args, 0)(), module = idx(args, 1)();
      
  cvs_sync::push(repository,module,app);
}


}; // namespace commands<|MERGE_RESOLUTION|>--- conflicted
+++ resolved
@@ -35,11 +35,8 @@
 #include "update.hh"
 #include "vocab.hh"
 #include "work.hh"
-<<<<<<< HEAD
 #include "cvs_sync.hh"
-=======
 #include "automate.hh"
->>>>>>> 7919dc5f
 
 //
 // this file defines the task-oriented "top level" commands which can be
@@ -3566,21 +3563,6 @@
   put_revision_id(null);
 }
 
-CMD(automate, "automation",
-    "heads BRANCH\n"
-    "interface_version\n",
-    "automation interface")
-{
-  if (args.size() == 0)
-    throw usage(name);
-
-  vector<utf8>::const_iterator i = args.begin();
-  utf8 cmd = *i;
-  ++i;
-  vector<utf8> cmd_args(i, args.end());
-
-  automate_command(cmd, cmd_args, name, app, cout);
-}
 
 // missing: compression level (-z), cvs-branch (-r), since (-D)
 CMD(cvs_pull, "network", "CVS-REPOSITORY CVS-MODULE",
@@ -3611,6 +3593,21 @@
       
   cvs_sync::push(repository,module,app);
 }
+CMD(automate, "automation",
+    "heads BRANCH\n"
+    "interface_version\n",
+    "automation interface")
+{
+  if (args.size() == 0)
+    throw usage(name);
+
+  vector<utf8>::const_iterator i = args.begin();
+  utf8 cmd = *i;
+  ++i;
+  vector<utf8> cmd_args(i, args.end());
+
+  automate_command(cmd, cmd_args, name, app, cout);
+}
 
 
 }; // namespace commands