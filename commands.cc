// Copyright (C) 2002 Graydon Hoare <graydon@pobox.com>
// Copyright (C) 2007 Julio M. Merino Vidal <jmmv@NetBSD.org>
//
// This program is made available under the GNU GPL version 2.0 or
// greater. See the accompanying file COPYING for details.
//
// This program is distributed WITHOUT ANY WARRANTY; without even the
// implied warranty of MERCHANTABILITY or FITNESS FOR A PARTICULAR
// PURPOSE.

#include <map>
#include <algorithm>
#include <iostream>

#include "transforms.hh"
#include "simplestring_xform.hh"
#include "file_io.hh"
#include "charset.hh"
#include "diff_patch.hh"
#include "inodeprint.hh"
#include "cert.hh"
#include "ui.hh"
#include "cmd.hh"
#include "constants.hh"
#include "app_state.hh"

#ifndef _WIN32
#include "lexical_cast.hh"
#include <signal.h>
#endif

using std::cin;
using std::make_pair;
using std::map;
using std::ostream;
using std::pair;
using std::set;
using std::string;
using std::strlen;
using std::vector;

CMD_GROUP(__root__, "__root__", "", NULL, "", "");

//
// Definition of top-level commands, used to classify the real commands
// in logical groups.
//
// These top level commands, while part of the final identifiers and defined
// as regular command groups, are handled separately.  The user should not
// see them except through the help command.
//
// XXX This is to easily maintain compatibilty with older versions.  But
// maybe this should be revised, because exposing the top level category
// (being optional, of course), may not be a bad idea.
//
CMD_GROUP_NO_COMPLETE(automation, "automation", "", CMD_REF(__root__),
                      N_("Commands that aid in scripted execution"),
                      "");
CMD_GROUP(database, "database", "", CMD_REF(__root__),
          N_("Commands that manipulate the database"),
          "");
CMD_GROUP(debug, "debug", "", CMD_REF(__root__),
          N_("Commands that aid in program debugging"),
          "");
CMD_GROUP(informative, "informative", "", CMD_REF(__root__),
          N_("Commands for information retrieval"),
          "");
CMD_GROUP(key_and_cert, "key_and_cert", "", CMD_REF(__root__),
          N_("Commands to manage keys and certificates"),
          "");
CMD_GROUP(network, "network", "", CMD_REF(__root__),
          N_("Commands that access the network"),
          "");
CMD_GROUP(packet_io, "packet_io", "", CMD_REF(__root__),
          N_("Commands for packet reading and writing"),
          "");
CMD_GROUP(rcs, "rcs", "", CMD_REF(__root__),
          N_("Commands for interaction with RCS and CVS"),
          "");
CMD_GROUP(review, "review", "", CMD_REF(__root__),
          N_("Commands to review revisions"),
          "");
CMD_GROUP(tree, "tree", "", CMD_REF(__root__),
          N_("Commands to manipulate the tree"),
          "");
CMD_GROUP(variables, "variables", "", CMD_REF(__root__),
          N_("Commands to manage persistent variables"),
          "");
CMD_GROUP(workspace, "workspace", "", CMD_REF(__root__),
          N_("Commands that deal with the workspace"),
          "");

// this file defines the task-oriented "top level" commands which can be
// issued as part of a monotone command line. the command line can only
// have one such command on it, followed by a vector of strings which are its
// arguments. all --options will be processed by the main program *before*
// calling a command
//
// we might expose this blunt command interface to scripting someday. but
// not today.

namespace commands
{
  const char * safe_gettext(const char * msgid)
  {
    if (strlen(msgid) == 0)
      return msgid;

    return _(msgid);
  }

  // This must be a pointer.
  // It's used by the constructor of other static objects in different
  // files (cmd_*.cc), and since they're in different files, there's no
  // guarantee about what order they'll be initialized in. So have this
  // be something that doesn't get automatic initialization, and initialize
  // it ourselves the first time we use it.
  typedef map< command *, command * > relation_map;
  static relation_map * cmds_relation_map = NULL;

  static void init_children(void)
  {
    static bool children_inited = false;

    if (!children_inited)
      {
        children_inited = true;

        for (relation_map::iterator iter = cmds_relation_map->begin();
             iter != cmds_relation_map->end(); iter++)
          {
            if ((*iter).second != NULL)
              (*iter).second->children().insert((*iter).first);
          }
      }
  }
}

//
// Implementation of the commands::command class.
//
namespace commands {
  command::command(std::string const & primary_name,
                   std::string const & other_names,
                   command * parent,
                   bool hidden,
                   std::string const & params,
                   std::string const & abstract,
                   std::string const & desc,
                   bool use_workspace_options,
                   options::options_type const & opts,
                   bool _allow_completion)
    : m_primary_name(utf8(primary_name)),
      m_parent(parent),
      m_hidden(hidden),
      m_params(utf8(params)),
      m_abstract(utf8(abstract)),
      m_desc(utf8(desc)),
      m_use_workspace_options(use_workspace_options),
      m_opts(opts),
      m_allow_completion(_allow_completion)
  {
    // A warning about the parent pointer: commands are defined as global
    // variables, so they are initialized during program startup.  As they
    // are spread over different compilation units, we have no idea of the
    // order in which they will be initialized.  Therefore, accessing
    // *parent from here is dangerous.
    //
    // This is the reason for the cmds_relation_map.  We cannot set up
    // the m_children set until a late stage during program execution.

    if (cmds_relation_map == NULL)
      cmds_relation_map = new relation_map();
    (*cmds_relation_map)[this] = m_parent;

    m_names.insert(m_primary_name);

    vector< utf8 > onv = split_into_words(utf8(other_names));
    m_names.insert(onv.begin(), onv.end());
  }

  command::~command(void)
  {
  }

  bool
  command::allow_completion() const
  {
    return m_allow_completion &&
      (m_parent?m_parent->allow_completion():true);
  }

  command_id
  command::ident(void) const
  {
    I(this != CMD_REF(__root__));

    command_id i;
    
    if (parent() != CMD_REF(__root__))
      i = parent()->ident();
    i.push_back(primary_name());

    I(!i.empty());
    return i;
  }

  const utf8 &
  command::primary_name(void) const
  {
    return m_primary_name;
  }

  const command::names_set &
  command::names(void) const
  {
    return m_names;
  }

  command *
  command::parent(void) const
  {
    return m_parent;
  }

  bool
  command::hidden(void) const
  {
    return m_hidden;
  }

  std::string
  command::params() const
  {
    return safe_gettext(m_params().c_str());
  }

  std::string
  command::abstract() const
  {
    return safe_gettext(m_abstract().c_str());
  }

  std::string
  command::desc() const
  {
    return abstract() + ".\n" + safe_gettext(m_desc().c_str());
  }

  options::options_type const &
  command::opts(void) const
  {
    return m_opts;
  }

  bool
  command::use_workspace_options(void) const
  {
    return m_use_workspace_options;
  }

  command::children_set &
  command::children(void)
  {
    init_children();
    return m_children;
  }

  command::children_set const &
  command::children(void) const
  {
    init_children();
    return m_children;
  }

  bool
  command::is_leaf(void) const
  {
    return children().empty();
  }

  bool
  command::operator<(command const & cmd) const
  {
    // *twitch*
    return (parent()->primary_name() < cmd.parent()->primary_name() ||
            ((parent() == cmd.parent()) &&
             primary_name() < cmd.primary_name()));
  }

  bool
  command::has_name(utf8 const & name) const
  {
    return names().find(name) != names().end();
  }

  command const *
  command::find_command(command_id const & id) const
  {
    command const * cmd;

    if (id.empty())
      cmd = this;
    else
      {
        utf8 component = *(id.begin());
        command * match = find_child_by_name(component);

        if (match != NULL)
          {
            command_id remaining(id.begin() + 1, id.end());
            I(remaining.size() == id.size() - 1);
            cmd = match->find_command(remaining);
          }
        else
          cmd = NULL;
      }

    return cmd;
  }

  map< command_id, command * >
  command::find_completions(utf8 const & prefix, command_id const & completed,
                            bool completion_ok)
    const
  {
    map< command_id, command * > matches;

    I(!prefix().empty());

    for (children_set::iterator iter = children().begin();
         iter != children().end(); iter++)
      {
        command * child = *iter;

        for (names_set::const_iterator iter2 = child->names().begin();
             iter2 != child->names().end(); iter2++)
          {
            command_id caux = completed;
            caux.push_back(*iter2);

            // If one of the command names was an exact match,
            // do not try to find other possible completions.
            // This would  eventually hinder us to ever call a command
            // whose name is also the prefix for another command in the
            // same group (f.e. mtn automate cert and mtn automate certs)
            if (prefix == *iter2)
<<<<<<< HEAD
              {
                // since the command children are not sorted, we
                // need to ensure that no other partial completed
                // commands matched
                matches.clear();
                matches[caux] = child;
                return matches;
              }

            if (!child->hidden() &&
                 prefix().length() < (*iter2)().length())
=======
              matches[caux] = child;
            else if (!child->hidden() &&
                     prefix().length() < (*iter2)().length() &&
                     allow_completion() && completion_ok)
>>>>>>> b126f38d
              {
                string temp((*iter2)(), 0, prefix().length());
                utf8 p(temp);
                if (prefix == p)
                  matches[caux] = child;
              }
          }
      }

    return matches;
  }

  set< command_id >
  command::complete_command(command_id const & id,
                            command_id completed,
                            bool completion_ok) const
  {
    I(this != CMD_REF(__root__) || !id.empty());
    I(!id.empty());

    set< command_id > matches;

    utf8 component = *(id.begin());
    command_id remaining(id.begin() + 1, id.end());

    map< command_id, command * >
      m2 = find_completions(component,
                            completed,
                            allow_completion() && completion_ok);
    for (map< command_id, command * >::const_iterator iter = m2.begin();
         iter != m2.end(); iter++)
      {
        command_id const & i2 = (*iter).first;
        command * child = (*iter).second;

        if (child->is_leaf() || remaining.empty())
          matches.insert(i2);
        else
          {
            I(remaining.size() == id.size() - 1);
            command_id caux = completed;
            caux.push_back(i2[i2.size() - 1]);
            set< command_id > maux = child->complete_command(remaining, caux);
            if (maux.empty())
              matches.insert(i2);
            else
              matches.insert(maux.begin(), maux.end());
          }
      }

    return matches;
  }

  command *
  command::find_child_by_name(utf8 const & name) const
  {
    I(!name().empty());

    command * cmd = NULL;

    for (children_set::const_iterator iter = children().begin();
         iter != children().end() && cmd == NULL; iter++)
      {
        command * child = *iter;

        if (child->has_name(name))
          cmd = child;
      }

    return cmd;
  }
};

namespace std
{
  template <>
  struct greater<commands::command *>
  {
    bool operator()(commands::command const * a, commands::command const * b)
    {
      return *a < *b;
    }
  };
};

namespace commands
{
  command_id
  complete_command(args_vector const & args)
  {
    // Handle categories early; no completion allowed.
    if (CMD_REF(__root__)->find_command(make_command_id(args[0]())) != NULL)
      return make_command_id(args[0]());

    command_id id;
    for (args_vector::const_iterator iter = args.begin();
         iter != args.end(); iter++)
      id.push_back(utf8((*iter)()));

    set< command_id > matches;

    command::children_set const & cs = CMD_REF(__root__)->children();
    for (command::children_set::const_iterator iter = cs.begin();
         iter != cs.end(); iter++)
      {
        command const * child = *iter;

        set< command_id > m2 = child->complete_command(id, child->ident());
        matches.insert(m2.begin(), m2.end());
      }

    if (matches.size() >= 2)
      {
        // If there is an exact match at the lowest level, pick it.  Needed
        // to automatically resolve ambiguities between, e.g., 'drop' and
        // 'dropkey'.
        command_id tmp;

        for (set< command_id >::const_iterator iter = matches.begin();
             iter != matches.end() && tmp.empty(); iter++)
          {
            command_id const & id = *iter;
            I(id.size() >= 2);
            if (id[id.size() - 1]() == args[id.size() - 2]())
              tmp = id;
          }

        if (!tmp.empty())
          {
            matches.clear();
            matches.insert(tmp);
          }
      }

    if (matches.empty())
      {
        N(false,
          F("unknown command '%s'") % join_words(id)());
      }
    else if (matches.size() == 1)
      {
        id = *matches.begin();
      }
    else
      {
        I(matches.size() > 1);
        string err =
          (F("'%s' is ambiguous; possible completions are:") %
             join_words(id)()).str();
        for (set< command_id >::const_iterator iter = matches.begin();
             iter != matches.end(); iter++)
          err += '\n' + join_words(*iter)();
        N(false, i18n_format(err));
      }

    I(!id.empty());
    return id;
  }

  static command const *
  find_command(command_id const & ident)
  {
    command const * cmd = CMD_REF(__root__)->find_command(ident);

    // This function is only used internally with an identifier returned
    // by complete_command.  Therefore, it must always exist.
    I(cmd != NULL);

    return cmd;
  }

  // Prints the abstract description of the given command or command group
  // properly indented.  The tag starts at column two.  The description has
  // to start, at the very least, two spaces after the tag's end position;
  // this is given by the colabstract parameter.
  static void describe(const string & tag, const string & abstract,
                       size_t colabstract, ostream & out)
  {
    I(colabstract > 0);

    size_t col = 0;
    out << "  " << tag << " ";
    col += display_width(utf8(tag + "   "));

    out << string(colabstract - col, ' ');
    col = colabstract;
    out << format_text(abstract, colabstract, col) << '\n';
  }

  static void explain_children(command::children_set const & children,
                               ostream & out)
  {
    I(children.size() > 0);

    vector< command const * > sorted;

    size_t colabstract = 0;
    for (command::children_set::const_iterator i = children.begin();
         i != children.end(); i++)
      {
        command const * child = *i;

        if (child->hidden())
          continue;

        size_t len = display_width(join_words(child->names(), ", ")) +
            display_width(utf8("    "));
        if (colabstract < len)
          colabstract = len;

        sorted.push_back(child);
      }

    sort(sorted.begin(), sorted.end(), std::greater< command * >());

    for (vector< command const * >::const_iterator i = sorted.begin();
         i != sorted.end(); i++)
      describe(join_words((*i)->names(), ", ")(), (*i)->abstract(),
               colabstract, out);
  }

  static void explain_cmd_usage(command_id const & ident, ostream & out)
  {
    I(ident.size() >= 1);

    vector< string > lines;
    command const * cmd = find_command(ident);

    string visibleid = join_words(vector< utf8 >(ident.begin() + 1,
                                                 ident.end()))();

    if (visibleid.empty())
      out << format_text(F(safe_gettext("Commands in group '%s':")) %
                         join_words(ident)())
          << "\n\n";
    else
      {
        if (cmd->children().size() > 0)
          out << format_text(F(safe_gettext("Subcommands of '%s %s':")) %
                             ui.prog_name % visibleid)
              << "\n\n";
        else
          out << format_text(F(safe_gettext("Syntax specific to '%s %s':")) %
                             ui.prog_name % visibleid)
              << "\n\n";
      }

    // Print command parameters.
    string params = cmd->params();
    split_into_lines(params, lines);
    if (lines.size() > 0)
      {
        for (vector<string>::const_iterator j = lines.begin();
             j != lines.end(); ++j)
          out << "  " << visibleid << ' ' << *j << '\n';
        out << '\n';
      }

    // Explain children, if any.
    if (!cmd->is_leaf())
      {
        explain_children(cmd->children(), out);
        out << '\n';
      }

    // Print command description.
    if (visibleid.empty())
      out << format_text(F(safe_gettext("Purpose of group '%s':")) %
                         join_words(ident)())
          << "\n\n";
    else
      out << format_text(F(safe_gettext("Description for '%s %s':")) %
                         ui.prog_name % visibleid)
          << "\n\n";
    out << format_text(cmd->desc(), 2) << "\n\n";

    // Print all available aliases.
    if (cmd->names().size() > 1)
      {
        command::names_set othernames = cmd->names();
        othernames.erase(ident[ident.size() - 1]);
        out << format_text(F("Aliases: %s.") %
                           join_words(othernames, ", ")(), 2)
            << '\n';
      }
  }

  command_id make_command_id(std::string const & path)
  {
    return split_into_words(utf8(path));
  }

  void explain_usage(command_id const & ident, ostream & out)
  {
    command const * cmd = find_command(ident);

    if (ident.empty())
      {
        out << format_text("Command groups:") << "\n\n";
        explain_children(CMD_REF(__root__)->children(), out);
        out << '\n'
            << format_text("For information on a specific command, type "
                           "'mtn help <command_name> [subcommand_name ...]'.")
            << '\n'
            << format_text("To see the commands available within a group, "
                           "type 'mtn help <group_name>'.")
            << '\n'
            << format_text("Note that you can always abbreviate a command "
                           "name as long as it does not conflict with other "
                           "names.")
            << "\n\n";
      }
    else
      explain_cmd_usage(ident, out);
  }

  void process(app_state & app, command_id const & ident,
               args_vector const & args)
  {
    command const * cmd = CMD_REF(__root__)->find_command(ident);

    string visibleid = join_words(vector< utf8 >(ident.begin() + 1,
                                                 ident.end()))();

    N(!(!cmd->is_leaf() && cmd->parent() == CMD_REF(__root__)),
      F("command '%s' is invalid; it is a group") % join_words(ident));

    N(!(!cmd->is_leaf() && args.empty()),
      F("no subcommand specified for '%s'") % visibleid);

    N(!(!cmd->is_leaf() && !args.empty()),
      F("could not match '%s' to a subcommand of '%s'") %
      join_words(args) % visibleid);

    L(FL("executing command '%s'") % visibleid);

    // at this point we process the data from _MTN/options if
    // the command needs it.
    if (cmd->use_workspace_options())
      app.process_options();

    cmd->exec(app, ident, args);
  }

  options::options_type command_options(command_id const & ident)
  {
    command const * cmd = find_command(ident);
    return cmd->opts();
  }
}
////////////////////////////////////////////////////////////////////////

CMD(help, "help", "", CMD_REF(informative), N_("command [ARGS...]"),
    N_("Displays help about commands and options"),
    "",
    options::opts::none)
{
  if (args.size() < 1)
    {
      app.opts.help = true;
      throw usage(command_id());
    }

  command_id id = commands::complete_command(args);
  app.opts.help = true;
  throw usage(id);
}

CMD_HIDDEN(crash, "crash", "", CMD_REF(debug),
           "{ N | E | I | exception | signal }",
           N_("Triggers the specified kind of crash"),
           "",
           options::opts::none)
{
  if (args.size() != 1)
    throw usage(execid);
  bool spoon_exists(false);
  if (idx(args,0)() == "N")
    N(spoon_exists, i18n_format("There is no spoon."));
  else if (idx(args,0)() == "E")
    E(spoon_exists, i18n_format("There is no spoon."));
  else if (idx(args,0)() == "I")
    {
      I(spoon_exists);
    }
#define maybe_throw(ex) if(idx(args,0)()==#ex) throw ex("There is no spoon.")
#define maybe_throw_bare(ex) if(idx(args,0)()==#ex) throw ex()
  else maybe_throw_bare(std::bad_alloc);
  else maybe_throw_bare(std::bad_cast);
  else maybe_throw_bare(std::bad_typeid);
  else maybe_throw_bare(std::bad_exception);
  else maybe_throw_bare(std::exception);
  else maybe_throw(std::domain_error);
  else maybe_throw(std::invalid_argument);
  else maybe_throw(std::length_error);
  else maybe_throw(std::out_of_range);
  else maybe_throw(std::range_error);
  else maybe_throw(std::overflow_error);
  else maybe_throw(std::underflow_error);
  else maybe_throw(std::logic_error);
  else maybe_throw(std::runtime_error);
  else
    {
#ifndef _WIN32
      try
        {
          int signo = boost::lexical_cast<int>(idx(args,0)());
          if (0 < signo && signo <= 15)
            {
              raise(signo);
              // control should not get here...
              I(!"crash: raise returned");
            }
        }
      catch (boost::bad_lexical_cast&)
        { // fall through and throw usage
        }
#endif
      throw usage(execid);
    }
#undef maybe_throw
#undef maybe_throw_bare
}

string
describe_revision(app_state & app,
                  revision_id const & id)
{
  cert_name author_name(author_cert_name);
  cert_name date_name(date_cert_name);

  string description;

  description += id.inner()();

  // append authors and date of this revision
  vector< revision<cert> > tmp;
  app.get_project().get_revision_certs_by_name(id, author_name, tmp);
  for (vector< revision<cert> >::const_iterator i = tmp.begin();
       i != tmp.end(); ++i)
    {
      cert_value tv;
      decode_base64(i->inner().value, tv);
      description += " ";
      description += tv();
    }
  app.get_project().get_revision_certs_by_name(id, date_name, tmp);
  for (vector< revision<cert> >::const_iterator i = tmp.begin();
       i != tmp.end(); ++i)
    {
      cert_value tv;
      decode_base64(i->inner().value, tv);
      description += " ";
      description += tv();
    }

  return description;
}


void
complete(app_state & app,
         string const & str,
         set<revision_id> & completion,
         bool must_exist)
{
  // This copies the start of selectors::parse_selector().to avoid
  // getting a log when there's no expansion happening...:
  //
  // this rule should always be enabled, even if the user specifies
  // --norc: if you provide a revision id, you get a revision id.
  if (str.find_first_not_of(constants::legal_id_bytes) == string::npos
      && str.size() == constants::idlen)
    {
      completion.insert(revision_id(hexenc<id>(id(str))));
      if (must_exist)
        N(app.db.revision_exists(*completion.begin()),
          F("no such revision '%s'") % *completion.begin());
      return;
    }

  vector<pair<selectors::selector_type, string> >
    sels(selectors::parse_selector(str, app));

  P(F("expanding selection '%s'") % str);

  // we jam through an "empty" selection on sel_ident type
  set<string> completions;
  selectors::selector_type ty = selectors::sel_ident;
  selectors::complete_selector("", sels, ty, completions, app);

  N(completions.size() != 0,
    F("no match for selection '%s'") % str);

  for (set<string>::const_iterator i = completions.begin();
       i != completions.end(); ++i)
    {
      pair<set<revision_id>::const_iterator, bool> p =
        completion.insert(revision_id(hexenc<id>(id(*i))));
      P(F("expanded to '%s'") % *(p.first));
    }
}


void
complete(app_state & app,
         string const & str,
         revision_id & completion,
         bool must_exist)
{
  set<revision_id> completions;

  complete(app, str, completions, must_exist);

  if (completions.size() > 1)
    {
      string err = (F("selection '%s' has multiple ambiguous expansions:") % str).str();
      for (set<revision_id>::const_iterator i = completions.begin();
           i != completions.end(); ++i)
        err += ("\n" + describe_revision(app, *i));
      N(completions.size() == 1, i18n_format(err));
    }

  completion = *completions.begin();
}

void
notify_if_multiple_heads(app_state & app)
{
  set<revision_id> heads;
  app.get_project().get_branch_heads(app.opts.branchname, heads);
  if (heads.size() > 1) {
    string prefixedline;
    prefix_lines_with(_("note: "),
                      _("branch '%s' has multiple heads\n"
                        "perhaps consider '%s merge'"),
                      prefixedline);
    P(i18n_format(prefixedline) % app.opts.branchname % ui.prog_name);
  }
}

void
process_commit_message_args(bool & given,
                            utf8 & log_message,
                            app_state & app,
                            utf8 message_prefix)
{
  // can't have both a --message and a --message-file ...
  N(!app.opts.message_given || !app.opts.msgfile_given,
    F("--message and --message-file are mutually exclusive"));

  if (app.opts.message_given)
    {
      string msg;
      join_lines(app.opts.message, msg);
      log_message = utf8(msg);
      if (message_prefix().length() != 0)
        log_message = utf8(message_prefix() + "\n\n" + log_message());
      given = true;
    }
  else if (app.opts.msgfile_given)
    {
      data dat;
      read_data_for_command_line(app.opts.msgfile, dat);
      external dat2 = external(dat());
      system_to_utf8(dat2, log_message);
      if (message_prefix().length() != 0)
        log_message = utf8(message_prefix() + "\n\n" + log_message());
      given = true;
    }
  else if (message_prefix().length() != 0)
    {
      log_message = message_prefix;
      given = true;
    }
  else
    given = false;
}

#ifdef BUILD_UNIT_TESTS
#include "unit_tests.hh"

CMD_GROUP(top, "top", "", CMD_REF(__root__),
          "", "");
CMD(test, "test", "", CMD_REF(top),
    "", "", "", options::opts::none) {}
CMD(test1, "test1", "alias1", CMD_REF(top),
    "", "", "", options::opts::none) {}
CMD(test2, "test2", "alias2", CMD_REF(top),
    "", "", "", options::opts::none) {}
CMD_HIDDEN(test3, "test3", "", CMD_REF(top),
           "", "", "", options::opts::none) {}

CMD_GROUP(testg, "testg", "aliasg", CMD_REF(top),
          "", "");
CMD(testg1, "testg1", "", CMD_REF(testg),
    "", "", "", options::opts::none) {}
CMD(testg2, "testg2", "", CMD_REF(testg),
    "", "", "", options::opts::none) {}
CMD_HIDDEN(testg3, "testg3", "", CMD_REF(testg),
           "", "", "", options::opts::none) {}

static args_vector
mkargs(const char *words)
{
  return split_into_words(arg_type(words));
}

UNIT_TEST(commands, make_command_id)
{
  using commands::command_id;
  using commands::make_command_id;

  {
    command_id id = make_command_id("foo");
    UNIT_TEST_CHECK(id.size() == 1);
    UNIT_TEST_CHECK(id[0]() == "foo");
  }

  {
    command_id id = make_command_id("foo bar");
    UNIT_TEST_CHECK(id.size() == 2);
    UNIT_TEST_CHECK(id[0]() == "foo");
    UNIT_TEST_CHECK(id[1]() == "bar");
  }
}

UNIT_TEST(commands, complete_command)
{
  using commands::command_id;
  using commands::complete_command;
  using commands::make_command_id;

  // Single-word identifier, top-level category.
  {
    command_id id = complete_command(mkargs("top"));
    UNIT_TEST_CHECK(id == make_command_id("top"));
  }

  // Single-word identifier.
  {
    command_id id = complete_command(mkargs("testg"));
    UNIT_TEST_CHECK(id == make_command_id("top testg"));
  }

  // Single-word identifier, non-primary name.
  {
    command_id id = complete_command(mkargs("alias1"));
    UNIT_TEST_CHECK(id == make_command_id("top alias1"));
  }

  // Multi-word identifier.
  {
    command_id id = complete_command(mkargs("testg testg1"));
    UNIT_TEST_CHECK(id == make_command_id("top testg testg1"));
  }

  // Multi-word identifier, non-primary names.
  {
    command_id id = complete_command(mkargs("al testg1"));
    UNIT_TEST_CHECK(id == make_command_id("top aliasg testg1"));
  }
}

UNIT_TEST(commands, command_complete_command)
{
  using commands::command_id;
  using commands::make_command_id;

  // Non-existent single-word identifier.
  {
    command_id id = make_command_id("foo");
    set< command_id > matches = CMD_REF(top)->complete_command(id);
    UNIT_TEST_REQUIRE(matches.size() == 0);
  }

  // Non-existent multi-word identifier.
  {
    command_id id = make_command_id("foo bar");
    set< command_id > matches = CMD_REF(top)->complete_command(id);
    UNIT_TEST_REQUIRE(matches.size() == 0);
  }

  // Single-word identifier with one match. Exact matches are found
  // before any possible completions.
  {
    command_id id = make_command_id("test");
    set< command_id > matches = CMD_REF(top)->complete_command(id);
    UNIT_TEST_REQUIRE(matches.size() == 1);
    UNIT_TEST_CHECK(*matches.begin() == make_command_id("test"));
  }

  // Single-word identifier with one match, non-primary name.
  {
    command_id id = make_command_id("alias1");
    set< command_id > matches = CMD_REF(top)->complete_command(id);
    UNIT_TEST_REQUIRE(matches.size() == 1);
    UNIT_TEST_CHECK(*matches.begin() == make_command_id("alias1"));
  }

  // Single-word identifier with multiple matches. 
  {
    command_id id = make_command_id("tes");
    set< command_id > matches = CMD_REF(top)->complete_command(id);
    UNIT_TEST_REQUIRE(matches.size() == 4);

    set< command_id > expected;
    expected.insert(make_command_id("test"));
    expected.insert(make_command_id("test1"));
    expected.insert(make_command_id("test2"));
    expected.insert(make_command_id("testg"));
    UNIT_TEST_CHECK(matches == expected);
  }

  // Single-word identifier with multiple matches, non-primary name.
  {
    command_id id = make_command_id("alias");
    set< command_id > matches = CMD_REF(top)->complete_command(id);
    UNIT_TEST_REQUIRE(matches.size() == 3);

    set< command_id > expected;
    expected.insert(make_command_id("alias1"));
    expected.insert(make_command_id("alias2"));
    expected.insert(make_command_id("aliasg"));
    UNIT_TEST_CHECK(matches == expected);
  }

  // Multi-word identifier with one match.
  {
    command_id id = make_command_id("testg testg1");
    set< command_id > matches = CMD_REF(top)->complete_command(id);
    UNIT_TEST_REQUIRE(matches.size() == 1);

    set< command_id > expected;
    expected.insert(make_command_id("testg testg1"));
    UNIT_TEST_CHECK(matches == expected);
  }

  // Multi-word identifier with multiple matches.
  {
    command_id id = make_command_id("testg testg");
    set< command_id > matches = CMD_REF(top)->complete_command(id);
    UNIT_TEST_REQUIRE(matches.size() == 2);

    set< command_id > expected;
    expected.insert(make_command_id("testg testg1"));
    expected.insert(make_command_id("testg testg2"));
    UNIT_TEST_CHECK(matches == expected);
  }

  // Multi-word identifier with multiple matches at different levels.
  {
    command_id id = make_command_id("tes testg1");
    set< command_id > matches = CMD_REF(top)->complete_command(id);
    UNIT_TEST_REQUIRE(matches.size() == 4);

    set< command_id > expected;
    expected.insert(make_command_id("test"));
    expected.insert(make_command_id("test1"));
    expected.insert(make_command_id("test2"));
    expected.insert(make_command_id("testg testg1"));
    UNIT_TEST_CHECK(matches == expected);
  }

  // Multi-word identifier with one match and extra words.
  {
    command_id id = make_command_id("testg testg1 foo");
    set< command_id > matches = CMD_REF(top)->complete_command(id);
    UNIT_TEST_REQUIRE(matches.size() == 1);

    set< command_id > expected;
    expected.insert(make_command_id("testg testg1"));
    UNIT_TEST_CHECK(matches == expected);
  }
}

UNIT_TEST(commands, command_find_command)
{
  using commands::command;
  using commands::command_id;
  using commands::make_command_id;

  // Non-existent single-word identifier.
  {
    command_id id = make_command_id("foo");
    command const * cmd = CMD_REF(top)->find_command(id);
    UNIT_TEST_CHECK(cmd == NULL);
  }

  // Non-existent multi-word identifier.
  {
    command_id id = make_command_id("foo bar");
    command const * cmd = CMD_REF(top)->find_command(id);
    UNIT_TEST_CHECK(cmd == NULL);
  }

  // Single-word identifier that could be completed.
  {
<<<<<<< HEAD
    command_id id = make_command_id("tes");
    command * cmd = CMD_REF(top)->find_command(id);
=======
    command_id id = make_command_id("test");
    command const * cmd = CMD_REF(top)->find_command(id);
>>>>>>> b126f38d
    UNIT_TEST_CHECK(cmd == NULL);
  }

  // Single-word identifier.
  {
    command_id id = make_command_id("test1");
    command const * cmd = CMD_REF(top)->find_command(id);
    UNIT_TEST_CHECK(cmd == CMD_REF(test1));
  }

  // Hidden single-word identifier.
  {
    command_id id = make_command_id("test3");
    command const * cmd = CMD_REF(top)->find_command(id);
    UNIT_TEST_CHECK(cmd == CMD_REF(test3));
  }

  // Multi-word identifier that could be completed.
  {
    command_id id = make_command_id("testg testg");
    command const * cmd = CMD_REF(top)->find_command(id);
    UNIT_TEST_CHECK(cmd == NULL);
  }

  // Multi-word identifier.
  {
    command_id id = make_command_id("testg testg1");
    command const * cmd = CMD_REF(top)->find_command(id);
    UNIT_TEST_CHECK(cmd == CMD_REF(testg1));
  }

  // Hidden multi-word identifier.
  {
    command_id id = make_command_id("testg testg3");
    command const * cmd = CMD_REF(top)->find_command(id);
    UNIT_TEST_CHECK(cmd == CMD_REF(testg3));
  }

  // Multi-word identifier with extra words.
  {
    command_id id = make_command_id("testg testg1 foo");
    command const * cmd = CMD_REF(top)->find_command(id);
    UNIT_TEST_CHECK(cmd == NULL);
  }
}
#endif // BUILD_UNIT_TESTS

// Local Variables:
// mode: C++
// fill-column: 76
// c-file-style: "gnu"
// indent-tabs-mode: nil
// End:
// vim: et:sw=2:sts=2:ts=2:cino=>2s,{s,\:s,+s,t0,g0,^-2,e-2,n-2,p2s,(0,=s:<|MERGE_RESOLUTION|>--- conflicted
+++ resolved
@@ -345,7 +345,6 @@
             // whose name is also the prefix for another command in the
             // same group (f.e. mtn automate cert and mtn automate certs)
             if (prefix == *iter2)
-<<<<<<< HEAD
               {
                 // since the command children are not sorted, we
                 // need to ensure that no other partial completed
@@ -356,13 +355,8 @@
               }
 
             if (!child->hidden() &&
-                 prefix().length() < (*iter2)().length())
-=======
-              matches[caux] = child;
-            else if (!child->hidden() &&
                      prefix().length() < (*iter2)().length() &&
                      allow_completion() && completion_ok)
->>>>>>> b126f38d
               {
                 string temp((*iter2)(), 0, prefix().length());
                 utf8 p(temp);
@@ -1161,13 +1155,8 @@
 
   // Single-word identifier that could be completed.
   {
-<<<<<<< HEAD
     command_id id = make_command_id("tes");
-    command * cmd = CMD_REF(top)->find_command(id);
-=======
-    command_id id = make_command_id("test");
     command const * cmd = CMD_REF(top)->find_command(id);
->>>>>>> b126f38d
     UNIT_TEST_CHECK(cmd == NULL);
   }
 
