--- conflicted
+++ resolved
@@ -668,134 +668,6 @@
   app.db.delete_existing_rev_and_certs(ident);
 }
 
-<<<<<<< HEAD
-=======
-// The changes_summary structure holds a list all of files and directories
-// affected in a revision, and is useful in the 'log' command to print this
-// information easily.  It has to be constructed from all change_set objects
-// that belong to a revision.
-struct
-changes_summary
-{
-  bool empty;
-  change_set::path_rearrangement rearrangement;
-  std::set<file_path> modified_files;
-
-  changes_summary(void);
-  void add_change_set(change_set const & cs);
-  void print(std::ostream & os, size_t max_cols) const;
-};
-
-changes_summary::changes_summary(void) : empty(true)
-{
-}
-
-void
-changes_summary::add_change_set(change_set const & cs)
-{
-  if (cs.empty())
-    return;
-  empty = false;
-
-  change_set::path_rearrangement const & pr = cs.rearrangement;
-
-  for (std::set<file_path>::const_iterator i = pr.deleted_files.begin();
-       i != pr.deleted_files.end(); i++)
-    rearrangement.deleted_files.insert(*i);
-
-  for (std::set<file_path>::const_iterator i = pr.deleted_dirs.begin();
-       i != pr.deleted_dirs.end(); i++)
-    rearrangement.deleted_dirs.insert(*i);
-
-  for (std::map<file_path, file_path>::const_iterator
-       i = pr.renamed_files.begin(); i != pr.renamed_files.end(); i++)
-    rearrangement.renamed_files.insert(*i);
-
-  for (std::map<file_path, file_path>::const_iterator
-       i = pr.renamed_dirs.begin(); i != pr.renamed_dirs.end(); i++)
-    rearrangement.renamed_dirs.insert(*i);
-
-  for (std::set<file_path>::const_iterator i = pr.added_files.begin();
-       i != pr.added_files.end(); i++)
-    rearrangement.added_files.insert(*i);
-
-  for (change_set::delta_map::const_iterator i = cs.deltas.begin();
-       i != cs.deltas.end(); i++)
-    {
-      if (pr.added_files.find(i->first()) == pr.added_files.end())
-        modified_files.insert(i->first());
-    }
-}
-
-static void 
-print_indented_set(std::ostream & os, 
-                   set<file_path> const & s,
-                   size_t max_cols)
-{
-  size_t cols = 8;
-  os << "       ";
-  for (std::set<file_path>::const_iterator i = s.begin();
-       i != s.end(); i++)
-    {
-      const std::string str = (*i)();
-      if (cols > 8 && cols + str.size() + 1 >= max_cols)
-        {
-          cols = 8;
-          os << endl << "       "; 
-        }
-      os << " " << str;
-      cols += str.size() + 1;
-    }
-  os << endl;
-}
-
-void
-changes_summary::print(std::ostream & os, size_t max_cols) const
-{
-  if (! rearrangement.deleted_files.empty())
-    {
-      os << "Deleted files:" << endl;
-      print_indented_set(os, rearrangement.deleted_files, max_cols);
-    }
-  
-  if (! rearrangement.deleted_dirs.empty())
-    {
-      os << "Deleted directories:" << endl;
-      print_indented_set(os, rearrangement.deleted_dirs, max_cols);
-    }
-
-  if (! rearrangement.renamed_files.empty())
-    {
-      os << "Renamed files:" << endl;
-      for (std::map<file_path, file_path>::const_iterator
-           i = rearrangement.renamed_files.begin();
-           i != rearrangement.renamed_files.end(); i++)
-        os << "        " << i->first << " to " << i->second << endl;
-    }
-
-  if (! rearrangement.renamed_dirs.empty())
-    {
-      os << "Renamed directories:" << endl;
-      for (std::map<file_path, file_path>::const_iterator
-           i = rearrangement.renamed_dirs.begin();
-           i != rearrangement.renamed_dirs.end(); i++)
-        os << "        " << i->first << " to " << i->second << endl;
-    }
-
-  if (! rearrangement.added_files.empty())
-    {
-      os << "Added files:" << endl;
-      print_indented_set(os, rearrangement.added_files, max_cols);
-    }
-
-  if (! modified_files.empty())
-    {
-      os << "Modified files:" << endl;
-      print_indented_set(os, modified_files, max_cols);
-    }
-}
-
->>>>>>> b95c26cf
 CMD(genkey, "key and cert", "KEYID", "generate an RSA key-pair", OPT_NONE)
 {
   if (args.size() != 1)
@@ -3747,24 +3619,7 @@
           
           if (print_this)
           {
-<<<<<<< HEAD
-            cout << "-----------------------------------------------------------------"
-                 << endl;
-            cout << "Revision: " << rid << endl;
-
-            for (set<revision_id>::const_iterator anc = csum.ancestors.begin(); 
-                 anc != csum.ancestors.end(); ++anc)
-              cout << "Ancestor: " << *anc << endl;
-
-            log_certs(app, rid, author_name, "Author: ", false);
-            log_certs(app, rid, date_name,   "Date: ",   false);
-            log_certs(app, rid, branch_name, "Branch: ", false);
-            log_certs(app, rid, tag_name,    "Tag: ",    false);
-
-            if (! csum.empty)
-=======
             if (global_sanity.brief)
->>>>>>> b95c26cf
               {
                 cout << rid;
                 log_certs(app, rid, author_name);
@@ -3847,11 +3702,8 @@
     "ancestry_difference NEW_REV [OLD_REV1 [OLD_REV2 [...]]]\n"
     "leaves\n"
     "inventory\n"
-<<<<<<< HEAD
-=======
     "stdio\n"
     "certs REV\n"
->>>>>>> b95c26cf
     "select SELECTOR\n",
     "automation interface", 
     OPT_FORMAT % OPT_XML)
