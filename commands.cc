// copyright (C) 2002, 2003 graydon hoare <graydon@pobox.com>
// all rights reserved.
// licensed to the public under the terms of the GNU GPL (>= 2)
// see the file COPYING for details

#include <map>
#include <cstdio>
#include <set>
#include <vector>
#include <algorithm>
#include <iterator>
#include <boost/lexical_cast.hpp>
#include <boost/tokenizer.hpp>
#include <boost/filesystem/path.hpp>
#include <boost/filesystem/convenience.hpp>

#include "commands.hh"
#include "constants.hh"

#include "app_state.hh"
#include "diff_patch.hh"
#include "file_io.hh"
#include "keys.hh"
#include "manifest.hh"
#include "netsync.hh"
#include "packet.hh"
#include "rcs_import.hh"
#include "sanity.hh"
#include "cert.hh"
#include "transforms.hh"
#include "ui.hh"
#include "update.hh"
#include "vocab.hh"
#include "work.hh"

//
// this file defines the task-oriented "top level" commands which can be
// issued as part of a monotone command line. the command line can only
// have one such command on it, followed by a vector of strings which are its
// arguments. all --options will be processed by the main program *before*
// calling a command
//
// we might expose this blunt command interface to scripting someday. but
// not today.

namespace commands 
{
  struct command;
  bool operator<(command const & self, command const & other);
};

namespace std
{
  template <>
  struct greater<commands::command *>
  {
    bool operator()(commands::command const * a, commands::command const * b)
    {
      return *a < *b;
    }
  };
};

namespace commands 
{
  using namespace std;

  struct command; 

  static map<string,command *> cmds;

  struct command 
  {
    string name;
    string cmdgroup;
    string params;
    string desc;
    command(string const & n,
            string const & g,
            string const & p,
            string const & d) : name(n), cmdgroup(g), params(p), desc(d) 
    { cmds[n] = this; }
    virtual ~command() {}
    virtual void exec(app_state & app, vector<utf8> const & args) = 0;
  };

  bool operator<(command const & self, command const & other)
  {
    return ((self.cmdgroup < other.cmdgroup)
            || ((self.cmdgroup == other.cmdgroup) && (self.name < other.name)));
  }


  string complete_command(string const & cmd) 
  {
    if (cmd.length() == 0 || cmds.find(cmd) != cmds.end()) return cmd;

    P(F("expanding command '%s'\n") % cmd);

    vector<string> matched;

    for (map<string,command *>::const_iterator i = cmds.begin();
         i != cmds.end(); ++i) 
      {
        if (cmd.length() < i->first.length()) 
          {
            string prefix(i->first, 0, cmd.length());
            if (cmd == prefix) matched.push_back(i->first);
          }
      }

    if (matched.size() == 1) 
      {
      string completed = *matched.begin();
      P(F("expanded command to '%s'\n") %  completed);  
      return completed;
      }
    else if (matched.size() > 1) 
      {
      string err = (F("command '%s' has multiple ambiguous expansions: \n") % cmd).str();
      for (vector<string>::iterator i = matched.begin();
           i != matched.end(); ++i)
        err += (*i + "\n");
      W(boost::format(err));
    }

    return cmd;
  }

  void explain_usage(string const & cmd, ostream & out)
  {
    map<string,command *>::const_iterator i;

    string completed = complete_command(cmd);

    // try to get help on a specific command

    i = cmds.find(completed);

    if (i != cmds.end())
      {
        string params = i->second->params;
        int old = 0;
        int j = params.find('\n');
        while (j != -1)
          {
            out << "     " << i->second->name
                << " " << params.substr(old, j - old)
                << endl;
            old = j + 1;
            j = params.find('\n', old);
          }
        out << "     " << i->second->name
            << " " << params.substr(old, j - old)
            << endl
            << "       " << i->second->desc << endl << endl;
        return;
      }

    vector<command *> sorted;
    out << "commands:" << endl;
    for (i = cmds.begin(); i != cmds.end(); ++i)
      {
        sorted.push_back(i->second);
      }
  
    sort(sorted.begin(), sorted.end(), std::greater<command *>());

    string curr_group;
    size_t col = 0;
    size_t col2 = 0;
    for (size_t i = 0; i < sorted.size(); ++i)
      {
                col2 = col2 > idx(sorted, i)->cmdgroup.size() ? col2 : idx(sorted, i)->cmdgroup.size();
      }

    for (size_t i = 0; i < sorted.size(); ++i)
      {
        if (idx(sorted, i)->cmdgroup != curr_group)
          {
            curr_group = idx(sorted, i)->cmdgroup;
            out << endl;
            out << "  " << idx(sorted, i)->cmdgroup;
            col = idx(sorted, i)->cmdgroup.size() + 2;
            while (col++ < (col2 + 3))
              out << ' ';
          }
        out << " " << idx(sorted, i)->name;
        col += idx(sorted, i)->name.size() + 1;
        if (col >= 70)
          {
            out << endl;
            col = 0;
            while (col++ < (col2 + 3))
              out << ' ';
          }
      }
    out << endl << endl;
  }

  int process(app_state & app, string const & cmd, vector<utf8> const & args)
  {
    string completed = complete_command(cmd);
    
    if (cmds.find(completed) != cmds.end())
      {
 	L(F("executing %s command\n") % completed);
 	cmds[completed]->exec(app, args);
        return 0;
      }
    else
      {
        ui.inform(F("unknown command '%s'\n") % cmd);
        return 1;
      }
  }

#define CMD(C, group, params, desc)              \
struct cmd_ ## C : public command                \
{                                                \
  cmd_ ## C() : command(#C, group, params, desc) \
  {}                                             \
  virtual void exec(app_state & app,             \
                    vector<utf8> const & args);  \
};                                               \
static cmd_ ## C C ## _cmd;                      \
void cmd_ ## C::exec(app_state & app,            \
                     vector<utf8> const & args)  \

#define ALIAS(C, realcommand, group, params, desc)      \
CMD(C, group, params, desc)                             \
{                                                       \
  process(app, string(#realcommand), args);             \
}

static void 
get_work_path(local_path & w_path)
{
  w_path = (mkpath(book_keeping_dir) / mkpath(work_file_name)).string();
  L(F("work path is %s\n") % w_path);
}

static void 
get_revision_path(local_path & m_path)
{
  m_path = (mkpath(book_keeping_dir) / mkpath(revision_file_name)).string();
  L(F("revision path is %s\n") % m_path);
}

static void 
get_revision_id(revision_id & c)
{
  c = revision_id();
  local_path c_path;
  get_revision_path(c_path);
  if(file_exists(c_path))
    {
      data c_data;
      L(F("loading revision id from %s\n") % c_path);
      read_data(c_path, c_data);
      c = revision_id(remove_ws(c_data()));
    }
  else
    {
      L(F("no revision id file %s\n") % c_path);
    }
}

static void 
put_revision_id(revision_id & rev)
{
  local_path c_path;
  get_revision_path(c_path);
  L(F("writing revision id to %s\n") % c_path);
  data c_data(rev.inner()() + "\n");
  write_data(c_path, c_data);
}

static void 
get_path_rearrangement(change_set::path_rearrangement & w)
{
  local_path w_path;
  get_work_path(w_path);
  if (file_exists(w_path))
    {
      L(F("checking for un-committed work file %s\n") % w_path);
      data w_data;
      read_data(w_path, w_data);
      read_path_rearrangement(w_data, w);
      L(F("read rearrangement from %s\n") % w_path);
    }
  else
    {
      L(F("no un-committed work file %s\n") % w_path);
    }
}

static void 
remove_path_rearrangement()
{
  local_path w_path;
  get_work_path(w_path);
  if (file_exists(w_path))
    delete_file(w_path);
}

static void 
put_path_rearrangement(change_set::path_rearrangement & w)
{
  local_path w_path;
  get_work_path(w_path);
  
  if (w.empty())
    {
      if (file_exists(w_path))
        delete_file(w_path);
    }
  else
    {
      data w_data;
      write_path_rearrangement(w, w_data);
      write_data(w_path, w_data);
    }
}

static void 
update_any_attrs(app_state & app)
{
  file_path fp;
  data attr_data;
  attr_map attr;

  get_attr_path(fp);
  if (!file_exists(fp))
    return;

  read_data(fp, attr_data);
  read_attr_map(attr_data, attr);
  apply_attributes(app, attr);
}

static void
calculate_base_revision(app_state & app, 
                        revision_id & rid,
                        revision_set & rev,
                        manifest_id & mid,
                        manifest_map & man)
{
  rev.edges.clear();
  man.clear();

  get_revision_id(rid);

  if (! rid.inner()().empty())
    {

      N(app.db.revision_exists(rid),
        F("base revision %s does not exist in database\n") % rid);
      
      app.db.get_revision_manifest(rid, mid);
      L(F("old manifest is %s\n") % mid);
      
      N(app.db.manifest_version_exists(mid),
        F("base manifest %s does not exist in database\n") % mid);
      
      app.db.get_manifest(mid, man);
    }

  L(F("old manifest has %d entries\n") % man.size());
}

static void
calculate_base_revision(app_state & app, 
                        revision_set & rev,
                        manifest_map & man)
{
  revision_id rid;
  manifest_id mid;
  calculate_base_revision(app, rid, rev, mid, man);
}

static void
calculate_base_manifest(app_state & app, 
                        manifest_map & man)
{
  revision_id rid;
  manifest_id mid;
  revision_set rev;
  calculate_base_revision(app, rid, rev, mid, man);
}

static void
calculate_current_revision(app_state & app, 
                           revision_set & rev,
                           manifest_map & m_old,
                           manifest_map & m_new)
{
  manifest_id old_manifest_id;
  revision_id old_revision_id;    
  change_set cs;
  path_set paths;
  manifest_map m_old_rearranged;

  rev.edges.clear();
  m_old.clear();
  m_new.clear();

  calculate_base_revision(app, 
                          old_revision_id, rev, 
                          old_manifest_id, m_old);

  get_path_rearrangement(cs.rearrangement);
  
  apply_path_rearrangement(m_old, cs.rearrangement, m_old_rearranged);
  extract_path_set(m_old_rearranged, paths);
  build_manifest_map(paths, m_new, app);

  I(m_new.size() == m_old_rearranged.size());
  manifest_map::const_iterator i = m_old_rearranged.begin();
  for (manifest_map::const_iterator j = m_new.begin(); j != m_new.end(); ++j, ++i)
    {
      I(manifest_entry_path(i) == manifest_entry_path(j));
      if (! (manifest_entry_id(i) == manifest_entry_id(j)))
        {
          L(F("noted delta %s -> %s on %s\n") 
            % manifest_entry_id(i) 
            % manifest_entry_id(j) 
            % manifest_entry_path(i));
          cs.deltas.insert(make_pair(manifest_entry_path(i),
                                     make_pair(manifest_entry_id(i),
                                               manifest_entry_id(j))));
        }
    }
  
  calculate_ident(m_new, rev.new_manifest);
  L(F("new manifest is %s\n") % rev.new_manifest);

  rev.edges.insert(make_pair(old_revision_id,
                             make_pair(old_manifest_id, cs)));
}


/**
static void
restrict_patch_set(patch_set & ps, work_set & restricted_work, app_state & app) 
{
  L(F("restricting changes between %s and %s\n") % ps.m_old % ps.m_new);

  // remove restricted adds from f_adds and remove entry from m_new

  set<patch_addition> included_adds;

  for (set<patch_addition>::iterator i = ps.f_adds.begin();
       i != ps.f_adds.end(); ++i)
    {
      if (app.in_restriction(i->path())) 
        {
          L(F("restriction includes add %s\n") % i->path());
          included_adds.insert(*i);
        }
      else
        {
          L(F("restriction excludes add %s\n") % i->path());
          ps.map_new.erase(i->path());
          restricted_work.adds.insert(i->path());
        }
    }

  ps.f_adds = included_adds;

  // remove restricted dels from f_dels and put entry in m_new with entry from m_old

  set<file_path> included_dels;

  for (set<file_path>::iterator i = ps.f_dels.begin();
       i != ps.f_dels.end(); ++i)
    {
      if (app.in_restriction((*i)())) 
        {
          L(F("restriction includes delete %s\n") % (*i)());
          included_dels.insert(*i);
        }
      else
        {
          N(ps.map_old.find(*i) != ps.map_old.end(),
            F("nothing known about %s") % *i);

          L(F("restriction excludes delete %s\n") % (*i)());
          path_id_pair old(ps.map_old.find(*i));
          ps.map_new.insert(entry(old.path(), old.ident()));
          restricted_work.dels.insert((*i)());
        }
    }

  ps.f_dels = included_dels;

  // remove restricted moves from f_moves and replace entry in m_new with entry from m_old

  set<patch_move> included_moves;

  for (set<patch_move>::iterator i = ps.f_moves.begin();
       i != ps.f_moves.end(); ++i)
    {
      // is excluding both sides of a rename the right thing to do?
      // or should we just fail if only one side of a move is restricted? (njs's idea)

      if (app.in_restriction(i->path_old()) || app.in_restriction(i->path_new())) 
        {
          L(F("restriction includes move %s to %s\n") % i->path_old() % i->path_new());
          included_moves.insert(*i);
        }
      else
        {
          N(ps.map_old.find(i->path_old()) != ps.map_old.end(),
            F("nothing known about %s") % i->path_old());

          L(F("restriction excludes move %s to %s\n") % i->path_old() % i->path_new());
          ps.map_new.erase(i->path_new());
          path_id_pair old(ps.map_old.find(i->path_old()));
          ps.map_new.insert(entry(old.path(), old.ident()));
          restricted_work.renames.insert(make_pair(i->path_old(), i->path_new()));
        }
    }

  ps.f_moves = included_moves;

  // remove restricted deltas from f_deltas and replace entry in m_new with entry from m_old

  set<patch_delta> included_deltas;

  for (set<patch_delta>::iterator i = ps.f_deltas.begin();
       i != ps.f_deltas.end(); ++i)
    {
      if (app.in_restriction(i->path()))
        {
          L(F("restriction includes delta %s\n") % i->path());
          included_deltas.insert(*i);
        }
      else
        {
          N(ps.map_old.find(i->path()) != ps.map_old.end(),
            F("nothing known about %s") % i->path());

          L(F("restriction excludes delta %s\n") % i->path());
          ps.map_new.erase(i->path());
          path_id_pair old(ps.map_old.find(i->path()));
          ps.map_new.insert(entry(old.path(), old.ident()));
        }
    }

  ps.f_deltas = included_deltas;

  calculate_ident(ps.map_new, ps.m_new);

  L(F("restricted changes between %s and %s\n") % ps.m_old % ps.m_new);

}

static void
restrict_patch_set(patch_set & ps, app_state & app) 
{
  work_set work;
  restrict_patch_set(ps, work, app);
}
**/


static string 
get_stdin()
{
  char buf[constants::bufsz];
  string tmp;
  while(cin)
    {
      cin.read(buf, constants::bufsz);
      tmp.append(buf, cin.gcount());
    }
  return tmp;
}

static void 
get_log_message(revision_set const & cs, 
                app_state & app,
                string & log_message)
{
  string commentary;
  data summary;
  write_revision_set(cs, summary);
  commentary += "----------------------------------------------------------------------\n";
  commentary += "Enter Log.  Lines beginning with `MT:' are removed automatically\n";
  commentary += "\n";
  commentary += summary();
  commentary += "----------------------------------------------------------------------\n";
  N(app.lua.hook_edit_comment(commentary, log_message),
    F("edit of log message failed"));
}

static void
decode_selector(string const & orig_sel,
                selector_type & type,
                string & sel,
                app_state & app)
{
  sel = orig_sel;

  L(F("decoding selector '%s'\n") % sel);

  if (sel.size() < 2 || sel[1] != ':')
    {
      string tmp;
      if (!app.lua.hook_expand_selector(sel, tmp))
        {
          L(F("expansion of selector '%s' failed\n") % sel);
        }
      else
        {
          P(F("expanded selector '%s' -> '%s'\n") % sel % tmp);
          sel = tmp;
        }
    }
  
  if (sel.size() >= 2 && sel[1] == ':')
    {
      switch (sel[0])
        {
        case 'a': 
          type = sel_author;
          break;
        case 'b':
          type = sel_branch;
          break;
        case 'd':
          type = sel_date;
          break;
        case 'i':
          type = sel_ident;
          break;
        case 't':
          type = sel_tag;
          break;
        default:          
          W(F("unknown selector type: %c\n") % sel[0]);
          break;
        }
      sel.erase(0,2);
    }
}

static void
complete_selector(string const & orig_sel,
                  vector<pair<selector_type, string> > const & limit,             
                  selector_type & type,
                  set<string> & completions,
                  app_state & app)
{  
  string sel;
  decode_selector(orig_sel, type, sel, app);
  app.db.complete(type, sel, limit, completions);
}


static void 
complete(app_state & app, 
         string const & str, 
         revision_id & completion)
{

  // this rule should always be enabled, even if the user specifies
  // --norc: if you provide a revision id, you get a revision id.
  if (str.find_first_not_of(constants::legal_id_bytes) == string::npos
      && str.size() == constants::idlen)
    {
      completion = revision_id(str);
      return;
    }
  
  typedef boost::tokenizer<boost::char_separator<char> > tokenizer;
  boost::char_separator<char> slash("/");
  tokenizer tokens(str, slash);

  vector<string> selector_strings;
  vector<pair<selector_type, string> > selectors;  
  copy(tokens.begin(), tokens.end(), back_inserter(selector_strings));
  for (vector<string>::const_iterator i = selector_strings.begin();
       i != selector_strings.end(); ++i)
    {
      string sel;
      selector_type type = sel_unknown;
      decode_selector(*i, type, sel, app);
      selectors.push_back(make_pair(type, sel));
    }

  P(F("expanding selection '%s'\n") % str);

  // we jam through an "empty" selection on sel_ident type
  set<string> completions;
  selector_type ty = sel_ident;
  complete_selector("", selectors, ty, completions, app);

  N(completions.size() != 0,
    F("no match for selection '%s'") % str);
  if (completions.size() > 1)
    {
      string err = (F("selection '%s' has multiple ambiguous expansions: \n") % str).str();
      for (set<string>::const_iterator i = completions.begin();
           i != completions.end(); ++i)
        err += (*i + "\n");
      N(completions.size() == 1, boost::format(err));
    }
  completion = revision_id(*(completions.begin()));  
  P(F("expanded to '%s'\n") %  completion);  
}

static void 
complete(app_state & app, 
         string const & str, 
         manifest_id & completion)
{
  N(str.find_first_not_of(constants::legal_id_bytes) == string::npos,
    F("non-hex digits in id"));
  if (str.size() == constants::idlen)
    {
      completion = manifest_id(str);
      return;
    }
  set<manifest_id> completions;
  app.db.complete(str, completions);
  N(completions.size() != 0,
    F("partial id '%s' does not have a unique expansion") % str);
  if (completions.size() > 1)
    {
      string err = (F("partial id '%s' has multiple ambiguous expansions: \n") % str).str();
      for (set<manifest_id>::const_iterator i = completions.begin();
           i != completions.end(); ++i)
        err += (i->inner()() + "\n");
      N(completions.size() == 1, boost::format(err));
    }
  completion = *(completions.begin());  
  P(F("expanding partial id '%s'\n") % str);
  P(F("expanded to '%s'\n") %  completion);
}

static void 
complete(app_state & app, 
         string const & str, 
         file_id & completion)
{
  N(str.find_first_not_of(constants::legal_id_bytes) == string::npos,
    F("non-hex digits in id"));
  if (str.size() == constants::idlen)
    {
      completion = file_id(str);
      return;
    }
  set<file_id> completions;
  app.db.complete(str, completions);
  N(completions.size() != 0,
    F("partial id '%s' does not have a unique expansion") % str);
  if (completions.size() > 1)
    {
      string err = (F("partial id '%s' has multiple ambiguous expansions: \n") % str).str();
      for (set<file_id>::const_iterator i = completions.begin();
           i != completions.end(); ++i)
        err += (i->inner()() + "\n");
      N(completions.size() == 1, boost::format(err));
    }
  completion = *(completions.begin());  
  P(F("expanding partial id '%s'\n") % str);
  P(F("expanded to '%s'\n") %  completion);
}

static void 
ls_certs(string const & name, app_state & app, vector<utf8> const & args)
{
  if (args.size() != 1)
    throw usage(name);

  app.initialize(false);

  vector<cert> certs;
  
  transaction_guard guard(app.db);
  
  revision_id ident;
  complete(app, idx(args, 0)(), ident);
  vector< revision<cert> > ts;
  app.db.get_revision_certs(ident, ts);
  for (size_t i = 0; i < ts.size(); ++i)
    certs.push_back(idx(ts, i).inner());

  {
    set<rsa_keypair_id> checked;      
    for (size_t i = 0; i < certs.size(); ++i)
      {
        if (checked.find(idx(certs, i).key) == checked.end() &&
            !app.db.public_key_exists(idx(certs, i).key))
          P(F("warning: no public key '%s' found in database\n")
            % idx(certs, i).key);
        checked.insert(idx(certs, i).key);
      }
  }
        
  for (size_t i = 0; i < certs.size(); ++i)
    {
      cert_status status = check_cert(app, idx(certs, i));
      cert_value tv;      
      decode_base64(idx(certs, i).value, tv);
      string washed;
      if (guess_binary(tv()) 
          || idx(certs, i).name == rename_cert_name)
        {
          washed = "<binary data>";
        }
      else
        {
          washed = tv();
        }

      string stat;
      switch (status)
        {
        case cert_ok:
          stat = "ok";
          break;
        case cert_bad:
          stat = "bad";
          break;
        case cert_unknown:
          stat = "unknown";
          break;
        }

      vector<string> lines;
      split_into_lines(washed, lines);
      I(lines.size() > 0);

      cout << "-----------------------------------------------------------------" << endl
           << "Key   : " << idx(certs, i).key() << endl
           << "Sig   : " << stat << endl           
           << "Name  : " << idx(certs, i).name() << endl           
           << "Value : " << idx(lines, 0) << endl;
      
      for (size_t i = 1; i < lines.size(); ++i)
        cout << "      : " << idx(lines, i) << endl;
    }  

  if (certs.size() > 0)
    cout << endl;

  guard.commit();
}

static void 
ls_keys(string const & name, app_state & app, vector<utf8> const & args)
{
  vector<rsa_keypair_id> pubkeys;
  vector<rsa_keypair_id> privkeys;

  app.initialize(false);

  transaction_guard guard(app.db);

  if (args.size() == 0)
    app.db.get_key_ids("", pubkeys, privkeys);
  else if (args.size() == 1)
    app.db.get_key_ids(idx(args, 0)(), pubkeys, privkeys);
  else
    throw usage(name);
  
  if (pubkeys.size() > 0)
    {
      cout << endl << "[public keys]" << endl;
      for (size_t i = 0; i < pubkeys.size(); ++i)
        {
          rsa_keypair_id keyid = idx(pubkeys, i)();
          base64<rsa_pub_key> pub_encoded;
          hexenc<id> hash_code;

          app.db.get_key(keyid, pub_encoded); 
          key_hash_code(keyid, pub_encoded, hash_code);
          cout << hash_code << " " << keyid << endl;
        }
      cout << endl;
    }

  if (privkeys.size() > 0)
    {
      cout << endl << "[private keys]" << endl;
      for (size_t i = 0; i < privkeys.size(); ++i)
        {
          rsa_keypair_id keyid = idx(privkeys, i)();
          base64< arc4<rsa_priv_key> > priv_encoded;
          hexenc<id> hash_code;
          app.db.get_key(keyid, priv_encoded); 
          key_hash_code(keyid, priv_encoded, hash_code);
          cout << hash_code << " " << keyid << endl;
        }
      cout << endl;
    }

  if (pubkeys.size() == 0 &&
      privkeys.size() == 0)
    {
      if (args.size() == 0)
        P(F("no keys found\n"));
      else
        W(F("no keys found matching '%s'\n") % idx(args, 0)());
    }
  guard.commit();
}

CMD(genkey, "key and cert", "KEYID", "generate an RSA key-pair")
{
  if (args.size() != 1)
    throw usage(name);
  
  app.initialize(false);

  transaction_guard guard(app.db);
  rsa_keypair_id ident;
  internalize_rsa_keypair_id(idx(args, 0), ident);

  N(! app.db.key_exists(ident),
    F("key '%s' already exists in database") % ident);
  
  base64<rsa_pub_key> pub;
  base64< arc4<rsa_priv_key> > priv;
  P(F("generating key-pair '%s'\n") % ident);
  generate_key_pair(app.lua, ident, pub, priv);
  P(F("storing key-pair '%s' in database\n") % ident);
  app.db.put_key_pair(ident, pub, priv);

  guard.commit();
}

CMD(chkeypass, "key and cert", "KEYID", "change passphrase of a private RSA key")
{
  if (args.size() != 1)
    throw usage(name);

  app.initialize(false);

  transaction_guard guard(app.db);
  rsa_keypair_id ident;
  internalize_rsa_keypair_id(idx(args, 0), ident);

  N(app.db.key_exists(ident),
    F("key '%s' does not exist in database") % ident);

  base64< arc4<rsa_priv_key> > key;
  app.db.get_key(ident, key);
  change_key_passphrase(app.lua, ident, key);
  app.db.delete_private_key(ident);
  app.db.put_key(ident, key);
  P(F("passphrase changed\n"));

  guard.commit();
}

CMD(cert, "key and cert", "REVISION CERTNAME [CERTVAL]",
    "create a cert for a revision")
{
  if ((args.size() != 3) && (args.size() != 2))
    throw usage(name);

  app.initialize(false);

  transaction_guard guard(app.db);

  hexenc<id> ident;
  revision_id rid;
  complete(app, idx(args, 0)(), rid);
  ident = rid.inner();
  
  cert_name name;
  internalize_cert_name(idx(args, 1), name);

  rsa_keypair_id key;
  if (app.signing_key() != "")
    key = app.signing_key;
  else
    N(guess_default_key(key, app),
      F("no unique private key found, and no key specified"));
  
  cert_value val;
  if (args.size() == 3)
    val = cert_value(idx(args, 2)());
  else
    val = cert_value(get_stdin());

  base64<cert_value> val_encoded;
  encode_base64(val, val_encoded);

  cert t(ident, name, val_encoded, key);
  
  packet_db_writer dbw(app);
  calculate_cert(app, t);
  dbw.consume_revision_cert(revision<cert>(t));
  guard.commit();
}

CMD(vcheck, "key and cert", "create [REVISION]\ncheck [REVISION]", 
    "create or check a cryptographic version-check certificate")
{
  if (args.size() < 1 || args.size() > 2)
    throw usage(name);

  app.initialize(false);

  set<manifest_id> ids;
  if (args.size() == 1)
    {
      set<revision_id> rids;
      N(app.branch_name() != "", F("need --branch argument for branch-based vcheck"));
      get_branch_heads(app.branch_name(), app, rids);      
      for (set<revision_id>::const_iterator i = rids.begin(); i != rids.end(); ++i)
        {
          manifest_id mid;
          app.db.get_revision_manifest(*i, mid);
          ids.insert(mid);
        }
    }
  else
    {
      for (size_t i = 1; i < args.size(); ++i)
        {
          manifest_id mid;
          revision_id rid;
          complete(app, idx(args, i)(), rid);
          app.db.get_revision_manifest(rid, mid);
          ids.insert(mid);
        }
    }

  if (idx(args, 0)() == "create")
    for (set<manifest_id>::const_iterator i = ids.begin();
         i != ids.end(); ++i)
    {
      packet_db_writer dbw(app);
      cert_manifest_vcheck(*i, app, dbw); 
    }

  else if (idx(args, 0)() == "check")
    for (set<manifest_id>::const_iterator i = ids.begin();
         i != ids.end(); ++i)
    {
      check_manifest_vcheck(*i, app); 
    }

  else 
    throw usage(name);
}


CMD(tag, "certificate", "REVISION TAGNAME", 
    "put a symbolic tag cert on a revision version")
{
  if (args.size() != 2)
    throw usage(name);

  app.initialize(false);

  revision_id r;
  complete(app, idx(args, 0)(), r);
  packet_db_writer dbw(app);
  cert_revision_tag(r, idx(args, 1)(), app, dbw);
}


CMD(testresult, "certificate", "ID (true|false)", 
    "note the results of running a test on a revision")
{
  if (args.size() != 2)
    throw usage(name);

  app.initialize(false);

  revision_id r;
  complete(app, idx(args, 0)(), r);
  packet_db_writer dbw(app);
  cert_revision_testresult(r, idx(args, 1)(), app, dbw);
}

CMD(approve, "certificate", "REVISION", 
    "approve of a particular revision")
{
  if (args.size() != 1)
    throw usage(name);  

  app.initialize(false);

  revision_id r;
  complete(app, idx(args, 0)(), r);
  packet_db_writer dbw(app);
  cert_value branchname;
  guess_branch (r, app, branchname);
  app.set_branch(branchname());
  N(app.branch_name() != "", F("need --branch argument for approval"));  
  cert_revision_in_branch(r, app.branch_name(), app, dbw);
}


CMD(disapprove, "certificate", "REVISION", 
    "disapprove of a particular revision")
{
  if (args.size() != 1)
    throw usage(name);

  app.initialize(false);

  revision_id r;
  revision_set rev, rev_inverse;
  change_set cs_inverse;
  complete(app, idx(args, 0)(), r);
  app.db.get_revision(r, rev);

  N(rev.edges.size() == 1, 
    F("revision %s has %d changesets, cannot invert\n") % r % rev.edges.size());

  cert_value branchname;
  guess_branch (r, app, branchname);
  app.set_branch(branchname());
  N(app.branch_name() != "", F("need --branch argument for disapproval"));  
  
  edge_entry const & old_edge (*rev.edges.begin());
  rev_inverse.new_manifest = edge_old_manifest(old_edge);
  manifest_map m_old;
  app.db.get_manifest(edge_old_manifest(old_edge), m_old);
  invert_change_set(edge_changes(old_edge), m_old, cs_inverse);
  rev_inverse.edges.insert(make_pair(r, make_pair(rev.new_manifest, cs_inverse)));

  {
    transaction_guard guard(app.db);
    packet_db_writer dbw(app);

    revision_id inv_id;
    revision_data rdat;

    write_revision_set(rev_inverse, rdat);
    calculate_ident(rdat, inv_id);
    dbw.consume_revision_data(inv_id, rdat);
    
    cert_revision_in_branch(inv_id, branchname, app, dbw); 
    cert_revision_date_now(inv_id, app, dbw);
    cert_revision_author_default(inv_id, app, dbw);
    cert_revision_changelog(inv_id, (F("disapproval of revision %s") % r).str(), app, dbw);
    guard.commit();
  }
}

CMD(comment, "certificate", "REVISION [COMMENT]",
    "comment on a particular revision")
{
  if (args.size() != 1 && args.size() != 2)
    throw usage(name);

  app.initialize(false);

  string comment;
  if (args.size() == 2)
    comment = idx(args, 1)();
  else
    N(app.lua.hook_edit_comment("", comment), 
      F("edit comment failed"));
  
  N(comment.find_first_not_of(" \r\t\n") != string::npos, 
    F("empty comment"));

  revision_id r;
  complete(app, idx(args, 0)(), r);
  packet_db_writer dbw(app);
  cert_revision_comment(r, comment, app, dbw);
}



CMD(add, "working copy", "PATH...", "add files to working copy")
{
  if (args.size() < 1)
    throw usage(name);

  app.initialize(true);

  manifest_map m_old;
  calculate_base_manifest(app, m_old);

  change_set::path_rearrangement work;  
  get_path_rearrangement(work);

  for (vector<utf8>::const_iterator i = args.begin(); i != args.end(); ++i)
    build_addition(app.prefix((*i)()), m_old, app, work);
    
  put_path_rearrangement(work);

  update_any_attrs(app);
}

CMD(drop, "working copy", "PATH...", "drop files from working copy")
{
  if (args.size() < 1)
    throw usage(name);

  app.initialize(true);

  manifest_map m_old;
  calculate_base_manifest(app, m_old);

  change_set::path_rearrangement work;
  get_path_rearrangement(work);

  for (vector<utf8>::const_iterator i = args.begin(); i != args.end(); ++i)
    build_deletion(app.prefix((*i)()), m_old, work);
  
  put_path_rearrangement(work);

  update_any_attrs(app);
}


CMD(rename, "working copy", "SRC DST", "rename entries in the working copy")
{
  if (args.size() != 2)
    throw usage(name);
  
  app.initialize(true);

  manifest_map m_old;
  calculate_base_manifest(app, m_old);

  change_set::path_rearrangement work;
  get_path_rearrangement(work);

  build_rename(app.prefix(idx(args, 0)()), app.prefix(idx(args, 1)()), m_old, work);
  
  put_path_rearrangement(work);
  
  update_any_attrs(app);
}


// fload and fmerge are simple commands for debugging the line
// merger. fcommit is a helper for making single-file commits to monotone
// (such as automated processes might want to do).

CMD(fcommit, "tree", "REVISION FILENAME [LOG_MESSAGE]", 
    "commit change to a single file")
{
  if (args.size() != 2 && args.size() != 3)
    throw usage(name);

  file_id old_fid, new_fid;
  revision_id old_rid, new_rid;
  manifest_id old_mid, new_mid;
  manifest_map old_man, new_man;
  file_data old_fdata, new_fdata;
  cert_value branchname;
  revision_data rdata;
  revision_set rev;
  change_set cs;

  string log_message("");
  base64< gzip< data > > gz_dat;
  base64< gzip< delta > > gz_del;
  file_path pth(idx(args, 1)());

  transaction_guard guard(app.db);
  packet_db_writer dbw(app);
  
  complete(app, idx(args, 0)(), old_rid);

  // find the old rev, manifest and file
  app.db.get_revision_manifest(old_rid, old_mid);
  app.db.get_manifest(old_mid, old_man);
  manifest_map::const_iterator i = old_man.find(pth);
  N(i != old_man.end(), 
    F("cannot find file %s revision %s") 
    % pth % old_rid);

  // fetch the new file input
  string s = get_stdin();
  pack(data(s), gz_dat);    
  new_fdata = file_data(gz_dat);  
  calculate_ident(new_fdata, new_fid);

  // diff and store the file edge
  old_fid = manifest_entry_id(i);
  app.db.get_file_version(old_fid, old_fdata);
  diff(old_fdata.inner(), new_fdata.inner(), gz_del);    
  dbw.consume_file_delta(old_fid, new_fid, 
			 file_delta(gz_del));

  // diff and store the manifest edge
  new_man = old_man;
  new_man[pth] = new_fid;
  calculate_ident(new_man, new_mid);
  diff(old_man, new_man, gz_del);
  dbw.consume_manifest_delta(old_mid, new_mid, 
			     manifest_delta(gz_del));

  // build and store a changeset and revision
  cs.apply_delta(pth, old_fid, new_fid);
  rev.new_manifest = new_mid;
  rev.edges.insert(std::make_pair(old_rid, 
				  std::make_pair(old_mid, cs)));
  calculate_ident(rev, new_rid);
  write_revision_set(rev, rdata);
  dbw.consume_revision_data(new_rid, rdata);

  // take care of any extra certs
  guess_branch (old_rid, app, branchname);
  app.set_branch(branchname());

  if (args.size() == 3)
    log_message = idx(args, 2)();
  else
    get_log_message(rev, app, log_message);

  N(log_message.find_first_not_of(" \r\t\n") != string::npos,
    F("empty log message"));

  cert_revision_in_branch(new_rid, branchname, app, dbw); 
  cert_revision_date_now(new_rid, app, dbw);
  cert_revision_author_default(new_rid, app, dbw);
  cert_revision_changelog(new_rid, log_message, app, dbw);

  // finish off
  guard.commit();
}


CMD(fload, "tree", "", "load file contents into db")
{
  string s = get_stdin();
  base64< gzip< data > > gzd;

  app.initialize(false);

  pack(data(s), gzd);

  file_id f_id;
  file_data f_data(gzd);
  
  calculate_ident (f_data, f_id);
  
  packet_db_writer dbw(app);
  dbw.consume_file_data(f_id, f_data);  
}

CMD(fmerge, "tree", "<parent> <left> <right>", "merge 3 files and output result")
{
  if (args.size() != 3)
    throw usage(name);

  app.initialize(false);

  file_id anc_id(idx(args, 0)()), left_id(idx(args, 1)()), right_id(idx(args, 2)());
  file_data anc, left, right;
  data anc_unpacked, left_unpacked, right_unpacked;

  N(app.db.file_version_exists (anc_id),
  F("ancestor file id does not exist"));

  N(app.db.file_version_exists (left_id),
  F("left file id does not exist"));

  N(app.db.file_version_exists (right_id),
  F("right file id does not exist"));

  app.db.get_file_version(anc_id, anc);
  app.db.get_file_version(left_id, left);
  app.db.get_file_version(right_id, right);

  unpack(left.inner(), left_unpacked);
  unpack(anc.inner(), anc_unpacked);
  unpack(right.inner(), right_unpacked);

  vector<string> anc_lines, left_lines, right_lines, merged_lines;

  split_into_lines(anc_unpacked(), anc_lines);
  split_into_lines(left_unpacked(), left_lines);
  split_into_lines(right_unpacked(), right_lines);
  N(merge3(anc_lines, left_lines, right_lines, merged_lines), F("merge failed"));
  copy(merged_lines.begin(), merged_lines.end(), ostream_iterator<string>(cout, "\n"));
}

CMD(status, "informative", "[PATH]...", "show status of working copy")
{
  revision_set rs;
  manifest_map m_old, m_new;
  data tmp;

  app.initialize(true);

  for (vector<utf8>::const_iterator i = args.begin(); i != args.end(); ++i)
    app.add_restriction((*i)());

  calculate_current_revision(app, rs, m_old, m_new);
  // restrict_revision(...);

  write_revision_set(rs, tmp);
  cout << endl << tmp << endl;
}

CMD(identify, "working copy", "[PATH]",
    "calculate identity of PATH or stdin")
{
  if (!(args.size() == 0 || args.size() == 1))
    throw usage(name);

  app.initialize(false);

  data dat;

  if (args.size() == 1)
    {
      read_localized_data(file_path(idx(args, 0)()), dat, app.lua);
    }
  else
    {
      dat = get_stdin();
    }
  
  hexenc<id> ident;
  calculate_ident(dat, ident);
  cout << ident << endl;
}

CMD(cat, "tree", "(file|manifest|revision) [ID]", 
    "write file, manifest, or revision from database to stdout")
{
  if (!(args.size() == 1 || args.size() == 2))
    throw usage(name);

  app.initialize(false);

  transaction_guard guard(app.db);

  if (idx(args, 0)() == "file")
    {
      if (args.size() == 1)
        throw usage(name);

      file_data dat;
      file_id ident;
      complete(app, idx(args, 1)(), ident);

      N(app.db.file_version_exists(ident),
        F("no file version %s found in database") % ident);

      L(F("dumping file %s\n") % ident);
      app.db.get_file_version(ident, dat);
      data unpacked;
      unpack(dat.inner(), unpacked);
      cout.write(unpacked().data(), unpacked().size());

    }
  else if (idx(args, 0)() == "manifest")
    {
      manifest_data dat;
      manifest_id ident;

      if (args.size() == 1)
        {
          revision_set rev;
          manifest_map m_old, m_new;
          calculate_current_revision(app, rev, m_old, m_new);
          calculate_ident(m_new, ident);
          write_manifest_map(m_new, dat);
        }
      else
        {
          complete(app, idx(args, 1)(), ident);
          N(app.db.manifest_version_exists(ident),
            F("no manifest version %s found in database") % ident);
          app.db.get_manifest_version(ident, dat);
        }

      L(F("dumping manifest %s\n") % ident);
      data unpacked;
      unpack(dat.inner(), unpacked);
      cout.write(unpacked().data(), unpacked().size());
    }

  else if (idx(args, 0)() == "revision")
    {
      revision_data dat;
      revision_id ident;

      if (args.size() == 1)
        {
          revision_set rev;
          manifest_map m_old, m_new;
          calculate_current_revision(app, rev, m_old, m_new);
          calculate_ident(rev, ident);
          write_revision_set(rev, dat);
        }
      else
        {
          complete(app, idx(args, 1)(), ident);
          N(app.db.revision_exists(ident),
            F("no revision %s found in database") % ident);
          app.db.get_revision(ident, dat);
        }

      L(F("dumping revision %s\n") % ident);
      data unpacked;
      unpack(dat.inner(), unpacked);
      cout.write(unpacked().data(), unpacked().size());
    }
  else 
    throw usage(name);

  guard.commit();
}


CMD(checkout, "tree", "REVISION DIRECTORY\nDIRECTORY", 
    "check out revision from database into directory")
{

  revision_id ident;
  string dir;

  if (args.size() != 1 && args.size() != 2)
    throw usage(name);

  if (args.size() == 1)
    {
      dir = idx(args, 0)();
      app.initialize(dir);

      set<revision_id> heads;
      N(app.branch_name() != "", F("need --branch argument for branch-based checkout"));
      get_branch_heads(app.branch_name(), app, heads);
      N(heads.size() > 0, F("branch %s is empty") % app.branch_name);
      N(heads.size() == 1, F("branch %s has multiple heads") % app.branch_name);
      ident = *(heads.begin());
    }

  else
    {
      dir = idx(args, 1)();
      app.initialize(dir);

      complete(app, idx(args, 0)(), ident);
    }

  transaction_guard guard(app.db);
    
  file_data data;
  manifest_id mid;
  manifest_map m;

  N(app.db.revision_exists(ident),
    F("no revision %s found in database") % ident);

  app.db.get_revision_manifest(ident, mid);
  put_revision_id(ident);

  N(app.db.manifest_version_exists(mid),
    F("no manifest %s found in database") % ident);
  
  L(F("checking out revision %s to directory %s\n") % ident % dir);
  app.db.get_manifest(mid, m);
  
  for (manifest_map::const_iterator i = m.begin(); i != m.end(); ++i)
    {
      N(app.db.file_version_exists(manifest_entry_id(i)),
        F("no file %s found in database for %s")
        % manifest_entry_id(i) % manifest_entry_path(i));
      
      file_data dat;
      L(F("writing file %s to %s\n")
        % manifest_entry_id(i) % manifest_entry_path(i));
      app.db.get_file_version(manifest_entry_id(i), dat);
      write_localized_data(manifest_entry_path(i), dat.inner(), app.lua);
    }
  remove_path_rearrangement();
  guard.commit();
  update_any_attrs(app);
}

ALIAS(co, checkout, "tree", "REVISION DIRECTORY\nDIRECTORY",
      "check out revision from database; alias for checkout")

CMD(heads, "tree", "", "show unmerged head revisions of branch")
{
  set<revision_id> heads;
  if (args.size() != 0)
    throw usage(name);

  app.initialize(false);

  
  N(app.branch_name() != "",
    F("please specify a branch, with --branch=BRANCH"));

  get_branch_heads(app.branch_name(), app, heads);

  if (heads.size() == 0)
    P(F("branch '%s' is empty\n") % app.branch_name);
  else if (heads.size() == 1)
    P(F("branch '%s' is currently merged:\n") % app.branch_name);
  else
    P(F("branch '%s' is currently unmerged:\n") % app.branch_name);
  
  cert_name author_name(author_cert_name);
  cert_name date_name(date_cert_name);

  for (set<revision_id>::const_iterator i = heads.begin(); 
       i != heads.end(); ++i)
    {
      cout << i->inner()(); 

      // print authors and date of this head
      vector< revision<cert> > tmp;
      app.db.get_revision_certs(*i, author_name, tmp);
      erase_bogus_certs(tmp, app);
      for (vector< revision<cert> >::const_iterator j = tmp.begin();
           j != tmp.end(); ++j)
      {
         cert_value tv;
         decode_base64(j->inner().value, tv);
         cout << " " << tv;
      }
      app.db.get_revision_certs(*i, date_name, tmp);
      erase_bogus_certs(tmp, app);
      for (vector< revision<cert> >::const_iterator j = tmp.begin();
               j != tmp.end(); ++j)
      {
         cert_value tv;
         decode_base64(j->inner().value, tv);
         cout << " " << tv;
      }
      cout << endl;
    }
}

static void 
ls_branches(string name, app_state & app, vector<utf8> const & args)
{
  app.initialize(false);

  transaction_guard guard(app.db);
  vector< revision<cert> > certs;
  app.db.get_revision_certs(branch_cert_name, certs);

  vector<string> names;
  for (size_t i = 0; i < certs.size(); ++i)
    {
      cert_value name;
      decode_base64(idx(certs, i).inner().value, name);
      if (!app.lua.hook_ignore_branch(name()))
        names.push_back(name());
    }

  sort(names.begin(), names.end());
  names.erase(std::unique(names.begin(), names.end()), names.end());
  for (size_t i = 0; i < names.size(); ++i)
    cout << idx(names, i) << endl;

  guard.commit();
}

static void 
ls_tags(string name, app_state & app, vector<utf8> const & args)
{
  transaction_guard guard(app.db);
  vector< revision<cert> > certs;
  app.db.get_revision_certs(tag_cert_name, certs);

  for (size_t i = 0; i < certs.size(); ++i)
    {
      cert_value name;
      decode_base64(idx(certs, i).inner().value, name);
      cout << name << " " 
           << idx(certs,i).inner().ident  << " "
           << idx(certs,i).inner().key  << endl;
    }

  guard.commit();
}

struct unknown_itemizer : public tree_walker
{
  app_state & app;
  manifest_map & man;
  bool want_ignored;
  unknown_itemizer(app_state & a, manifest_map & m, bool i) 
    : app(a), man(m), want_ignored(i) {}
  virtual void visit_file(file_path const & path)
  {
    if (app.in_restriction(path) && man.find(path) == man.end())
      {
      if (want_ignored)
        {
          if (app.lua.hook_ignore_file(path))
            cout << path() << endl;
        }
      else
        {
          if (!app.lua.hook_ignore_file(path))
            cout << path() << endl;
        }
      }
  }
};


static void
ls_unknown (app_state & app, bool want_ignored, vector<utf8> const & args)
{
  app.initialize(true);

  for (vector<utf8>::const_iterator i = args.begin(); i != args.end(); ++i)
    app.add_restriction((*i)());

  revision_set rev;
  manifest_map m_old, m_new;
  calculate_current_revision(app, rev, m_old, m_new);
  unknown_itemizer u(app, m_new, want_ignored);
  walk_tree(u);
}

static void
ls_missing (app_state & app, vector<utf8> const & args)
{
  revision_set rev;
  revision_id rid;
  manifest_id mid;
  manifest_map man, man_rearranged;
  change_set cs;
  path_set paths;

  app.initialize(true);
  get_revision_id(rid);
  if (! rid.inner()().empty())
    {
      N(app.db.revision_exists(rid),
        F("base revision %s does not exist in database\n") % rid);
      
      app.db.get_revision_manifest(rid, mid);
      L(F("old manifest is %s\n") % mid);
      
      N(app.db.manifest_version_exists(mid),
        F("base manifest %s does not exist in database\n") % mid);
      
      app.db.get_manifest(mid, man);
    }

  for (vector<utf8>::const_iterator i = args.begin(); i != args.end(); ++i)
    app.add_restriction((*i)());
  L(F("old manifest has %d entries\n") % man.size());

  get_path_rearrangement(cs.rearrangement);  
  apply_path_rearrangement(man, cs.rearrangement, man_rearranged);
  extract_path_set(man_rearranged, paths);

  for (path_set::const_iterator i = paths.begin(); i != paths.end(); ++i)
    {
      if (app.in_restriction(*i) && !file_exists(*i))	
	cout << *i << endl;
    }
}


CMD(list, "informative", 
    "certs ID\n"
    "keys [PATTERN]\n"
    "branches\n"
    "tags\n"
    "unknown\n"
    "ignored\n"
    "missing", 
    "show certs, keys, branches, unknown, intentionally ignored, or missing files")
{
  if (args.size() == 0)
    throw usage(name);

  vector<utf8>::const_iterator i = args.begin();
  ++i;
  vector<utf8> removed (i, args.end());
  if (idx(args, 0)() == "certs")
    ls_certs(name, app, removed);
  else if (idx(args, 0)() == "keys")
    ls_keys(name, app, removed);
  else if (idx(args, 0)() == "branches")
    ls_branches(name, app, removed);
  else if (idx(args, 0)() == "tags")
    ls_tags(name, app, removed);
  else if (idx(args, 0)() == "unknown")
    ls_unknown(app, false, removed);
  else if (idx(args, 0)() == "ignored")
    ls_unknown(app, true, removed);
  else if (idx(args, 0)() == "missing")
    ls_missing(app, removed);
  else
    throw usage(name);
}

ALIAS(ls, list, "informative",  
      "certs ID\n"
      "keys [PATTERN]\n"
      "branches\n"
      "tags\n"
      "unknown\n"
      "ignored\n"
      "missing", "show certs, keys, or branches")


CMD(mdelta, "packet i/o", "OLDID NEWID", "write manifest delta packet to stdout")
{
  if (args.size() != 2)
    throw usage(name);

  app.initialize(false);

  packet_writer pw(cout);

  manifest_id m_old_id, m_new_id; 
  manifest_map m_old, m_new;

  complete(app, idx(args, 0)(), m_old_id);
  complete(app, idx(args, 1)(), m_new_id);

  app.db.get_manifest(m_old_id, m_old);
  app.db.get_manifest(m_new_id, m_new);

  base64< gzip<delta> > del;
  diff(m_old, m_new, del);
  pw.consume_manifest_delta(m_old_id, m_new_id, 
                            manifest_delta(del));
}

CMD(fdelta, "packet i/o", "OLDID NEWID", "write file delta packet to stdout")
{
  if (args.size() != 2)
    throw usage(name);

  app.initialize(false);

  packet_writer pw(cout);

  file_id f_old_id, f_new_id;
  file_data f_old_data, f_new_data;

  complete(app, idx(args, 0)(), f_old_id);
  complete(app, idx(args, 1)(), f_new_id);

  app.db.get_file_version(f_old_id, f_old_data);
  app.db.get_file_version(f_new_id, f_new_data);
  base64< gzip<delta> > del;
  diff(f_old_data.inner(), f_new_data.inner(), del);
  pw.consume_file_delta(f_old_id, f_new_id, file_delta(del));  
}

CMD(rdata, "packet i/o", "ID", "write revision data packet to stdout")
{
  if (args.size() != 1)
    throw usage(name);

  app.initialize(false);

  packet_writer pw(cout);

  revision_id r_id;
  revision_data r_data;

  complete(app, idx(args, 0)(), r_id);

  app.db.get_revision(r_id, r_data);
  pw.consume_revision_data(r_id, r_data);  
}

CMD(mdata, "packet i/o", "ID", "write manifest data packet to stdout")
{
  if (args.size() != 1)
    throw usage(name);

  app.initialize(false);

  packet_writer pw(cout);

  manifest_id m_id;
  manifest_data m_data;

  complete(app, idx(args, 0)(), m_id);

  app.db.get_manifest_version(m_id, m_data);
  pw.consume_manifest_data(m_id, m_data);  
}


CMD(fdata, "packet i/o", "ID", "write file data packet to stdout")
{
  if (args.size() != 1)
    throw usage(name);

  app.initialize(false);

  packet_writer pw(cout);

  file_id f_id;
  file_data f_data;

  complete(app, idx(args, 0)(), f_id);

  app.db.get_file_version(f_id, f_data);
  pw.consume_file_data(f_id, f_data);  
}


CMD(rcerts, "packet i/o", "ID", "write revision cert packets to stdout")
{
  if (args.size() != 1)
    throw usage(name);

  app.initialize(false);

  packet_writer pw(cout);

  revision_id r_id;
  vector< revision<cert> > certs;

  complete(app, idx(args, 0)(), r_id);

  app.db.get_revision_certs(r_id, certs);
  for (size_t i = 0; i < certs.size(); ++i)
    pw.consume_revision_cert(idx(certs, i));
}

CMD(mcerts, "packet i/o", "ID", "write manifest cert packets to stdout")
{
  if (args.size() != 1)
    throw usage(name);

  app.initialize(false);

  packet_writer pw(cout);

  manifest_id m_id;
  vector< manifest<cert> > certs;

  complete(app, idx(args, 0)(), m_id);

  app.db.get_manifest_certs(m_id, certs);
  for (size_t i = 0; i < certs.size(); ++i)
    pw.consume_manifest_cert(idx(certs, i));
}

CMD(fcerts, "packet i/o", "ID", "write file cert packets to stdout")
{
  if (args.size() != 1)
    throw usage(name);

  app.initialize(false);

  packet_writer pw(cout);

  file_id f_id;
  vector< file<cert> > certs;

  complete(app, idx(args, 0)(), f_id);

  app.db.get_file_certs(f_id, certs);
  for (size_t i = 0; i < certs.size(); ++i)
    pw.consume_file_cert(idx(certs, i));
}

CMD(pubkey, "packet i/o", "ID", "write public key packet to stdout")
{
  if (args.size() != 1)
    throw usage(name);

  app.initialize(false);

  packet_writer pw(cout);
  rsa_keypair_id ident(idx(args, 0)());
  base64< rsa_pub_key > key;
  app.db.get_key(ident, key);
  pw.consume_public_key(ident, key);
}

CMD(privkey, "packet i/o", "ID", "write private key packet to stdout")
{
  if (args.size() != 1)
    throw usage(name);

  app.initialize(false);

  packet_writer pw(cout);
  rsa_keypair_id ident(idx(args, 0)());
  base64< arc4<rsa_priv_key> > key;
  app.db.get_key(ident, key);
  pw.consume_private_key(ident, key);
}


CMD(read, "packet i/o", "", "read packets from stdin")
{
  app.initialize(false);

  packet_db_writer dbw(app, true);
  size_t count = read_packets(cin, dbw);
  N(count != 0, F("no packets found on stdin"));
  if (count == 1)
    P(F("read 1 packet\n"));
  else
    P(F("read %d packets\n") % count);
}


CMD(reindex, "network", "COLLECTION...", 
    "rebuild the hash-tree indices used to sync COLLECTION over the network")
{
  if (args.size() < 1)
    throw usage(name);

  app.initialize(false);

  transaction_guard guard(app.db);
  ui.set_tick_trailer("rehashing db");
  app.db.rehash();
  for (size_t i = 0; i < args.size(); ++i)
    {
      ui.set_tick_trailer(string("rebuilding hash-tree indices for ") + idx(args,i)());
      rebuild_merkle_trees(app, idx(args,i));
    }
  guard.commit();
}

CMD(push, "network", "ADDRESS[:PORTNUMBER] COLLECTION...",
    "push COLLECTION to netsync server at ADDRESS")
{
  if (args.size() < 2)
    throw usage(name);

  app.initialize(false);

  rsa_keypair_id key;
  N(guess_default_key(key, app), F("could not guess default signing key"));
  app.signing_key = key;

  utf8 addr(idx(args,0));
  vector<utf8> collections(args.begin() + 1, args.end());
  run_netsync_protocol(client_voice, source_role, addr, collections, app);  
}

CMD(pull, "network", "ADDRESS[:PORTNUMBER] COLLECTION...",
    "pull COLLECTION from netsync server at ADDRESS")
{
  if (args.size() < 2)
    throw usage(name);

  app.initialize(false);

  if (app.signing_key() == "")
    W(F("doing anonymous pull\n"));
  
  utf8 addr(idx(args,0));
  vector<utf8> collections(args.begin() + 1, args.end());
  run_netsync_protocol(client_voice, sink_role, addr, collections, app);  
}

CMD(sync, "network", "ADDRESS[:PORTNUMBER] COLLECTION...",
    "sync COLLECTION with netsync server at ADDRESS")
{
  if (args.size() < 2)
    throw usage(name);

  app.initialize(false);

  rsa_keypair_id key;
  N(guess_default_key(key, app), F("could not guess default signing key"));
  app.signing_key = key;

  utf8 addr(idx(args,0));
  vector<utf8> collections(args.begin() + 1, args.end());
  run_netsync_protocol(client_voice, source_and_sink_role, addr, collections, app);  
}

CMD(serve, "network", "ADDRESS[:PORTNUMBER] COLLECTION...",
    "listen on ADDRESS and serve COLLECTION to connecting clients")
{
  if (args.size() < 2)
    throw usage(name);

  app.initialize(false);

  rsa_keypair_id key;
  N(guess_default_key(key, app), F("could not guess default signing key"));
  app.signing_key = key;

  {
    N(app.lua.hook_persist_phrase_ok(),
      F("need permission to store persistent passphrase (see hook persist_phrase_ok())"));
    N(app.db.private_key_exists(key),
      F("no private key '%s' found in database") % key);
    N(app.db.public_key_exists(key),
      F("no public key '%s' found in database") % key);
    base64<rsa_pub_key> pub;
    app.db.get_key(key, pub);
    base64< arc4<rsa_priv_key> > priv;
    app.db.get_key(key, priv);    
    require_password(app.lua, key, pub, priv);
  }

  utf8 addr(idx(args,0));
  vector<utf8> collections(args.begin() + 1, args.end());
  run_netsync_protocol(server_voice, source_and_sink_role, addr, collections, app);  
}

CMD(db, "database", "init\ninfo\nversion\ndump\nload\nmigrate\nexecute", "manipulate database state")
{
  app.initialize(false);

  if (args.size() == 1)
    {
      if (idx(args, 0)() == "init")
        app.db.initialize();
      else if (idx(args, 0)() == "info")
        app.db.info(cout);
      else if (idx(args, 0)() == "version")
        app.db.version(cout);
      else if (idx(args, 0)() == "dump")
        app.db.dump(cout);
      else if (idx(args, 0)() == "load")
        app.db.load(cin);
      else if (idx(args, 0)() == "migrate")
        app.db.migrate();
      else if (idx(args, 0)() == "changesetify")
        build_changesets(app);
      else
        throw usage(name);
    }
  else if (args.size() == 2)
    {
      if (idx(args, 0)() == "execute")
        app.db.debug(idx(args, 1)(), cout);
      else
        throw usage(name);
    }
  else
    throw usage(name);
}

<<<<<<< HEAD
CMD(commit, "working copy", "[--message=STRING] [PATH]...", 
    "commit working copy to database")
=======
CMD(attr, "working copy", "set FILE ATTR VALUE\nget FILE [ATTR]", 
    "get or set file attributes")
{
  if (args.size() < 2 || args.size() > 4)
    throw usage(name);

  data attr_data;
  file_path attr_path;
  attr_map attrs;
  get_attr_path(attr_path);

  if (file_exists(attr_path))
    {
      read_data(attr_path, attr_data);
      read_attr_map(attr_data, attrs);
    }
  
  file_path path;
  if (idx(args, 0)() == "set")
    {
      path = file_path(idx(args, 1)());
      attrs[path][idx(args, 2)()] = idx(args, 3)();
      write_attr_map(attr_data, attrs);
      write_data(attr_path, attr_data);
    }
  else if (idx(args, 0)() == "get")
    {
      path = idx(args, 1)();
      if (args.size() != 2 && args.size() != 3)
	throw usage(name);

      attr_map::const_iterator i = attrs.find(path);
      if (i == attrs.end())
	cout << "no attributes for " << path << endl;
      else
	{
	  if (args.size() == 2)
	    {
	      for (std::map<std::string, std::string>::const_iterator j = i->second.begin();
		   j != i->second.end(); ++j)
		cout << path << " : " << j->first << "=" << j->second << endl;
	    }
	  else
	    {	    
	      std::map<std::string, std::string>::const_iterator j = i->second.find(idx(args, 2)());
	      if (j == i->second.end())
		cout << "no attribute " << idx(args, 2)() << " on file " << path << endl;
	      else
		cout << path << " : " << j->first << "=" << j->second << endl;
	    }
	}
    }
  else 
    throw usage(name);
}

CMD(commit, "working copy", "MESSAGE", "commit working copy to database")
>>>>>>> 358eba2e
{
  app.initialize(true);

  for (vector<utf8>::const_iterator i = args.begin(); i != args.end(); ++i)
    app.add_restriction((*i)());

  string log_message("");
  revision_set rs;
  revision_id rid;
  manifest_map m_old, m_new;

  calculate_current_revision(app, rs, m_old, m_new);

  // todo: restrict_revision(...);

  calculate_ident(rs, rid);

  N(!(rs.edges.size() == 0 || 
      edge_changes(rs.edges.begin()).empty()), 
    F("no changes to commit\n"));
    
  cert_value branchname;
  I(rs.edges.size() == 1);

  guess_branch (edge_old_revision(rs.edges.begin()), app, branchname);
  //  restrict_patch_set(ps, restricted_work, app);
  app.set_branch(branchname());
    
  P(F("beginning commit\n"));
  P(F("manifest %s\n") % rs.new_manifest);
  P(F("revision %s\n") % rid);
  P(F("branch %s\n") % branchname);

  // get log message
  if (app.message().length() > 0)
    log_message = app.message();
  else
    get_log_message(rs, app, log_message);

  N(log_message.find_first_not_of(" \r\t\n") != string::npos,
    F("empty log message"));
  
  transaction_guard guard(app.db);
  {
    packet_db_writer dbw(app);
  
    if (app.db.revision_exists(rid))
      {
        L(F("revision %s already in database\n") % rid);
      }
    else
      {
        // new revision
        L(F("inserting new revision %s\n") % rid);
      
        I(rs.edges.size() == 1);
        edge_map::const_iterator edge = rs.edges.begin();
        I(edge != rs.edges.end());
      
        // process manifest delta or new manifest
        if (app.db.manifest_version_exists(rs.new_manifest))
          {
            L(F("skipping manifest %s, already in database\n") % rs.new_manifest);
          }
        else if (app.db.manifest_version_exists(edge_old_manifest(edge)))
          {
            L(F("inserting manifest delta %s -> %s\n") 
              % edge_old_manifest(edge) 
              % rs.new_manifest);
            base64< gzip<delta> > del;
            diff(m_old, m_new, del);
            dbw.consume_manifest_delta(edge_old_manifest(edge), 
                                       rs.new_manifest, 
                                       manifest_delta(del));
          }
        else
          {
            L(F("inserting full manifest %s\n") % rs.new_manifest);
            manifest_data m_new_data;
            write_manifest_map(m_new, m_new_data);
            dbw.consume_manifest_data(rs.new_manifest, m_new_data);
          }
      
        // process file deltas or new files
        for (change_set::delta_map::const_iterator i = edge_changes(edge).deltas.begin();
             i != edge_changes(edge).deltas.end(); ++i)
          {
            if (! delta_entry_src(i).inner()().empty() && 
                app.db.file_version_exists(delta_entry_dst(i)))
              {
                L(F("skipping file delta %s, already in database\n") 
                  % delta_entry_dst(i));
              }
            else if (! delta_entry_src(i).inner()().empty() && 
                     app.db.file_version_exists(delta_entry_src(i)))
              {
                L(F("inserting delta %s -> %s\n") 
                  % delta_entry_src(i) % delta_entry_dst(i));
                file_data old_data;
                base64< gzip<data> > new_data;
                app.db.get_file_version(delta_entry_src(i), old_data);
                read_localized_data(delta_entry_path(i), new_data, app.lua);
                // sanity check
                hexenc<id> tid;
                calculate_ident(new_data, tid);
                I(tid == delta_entry_dst(i).inner());
                base64< gzip<delta> > del;
                diff(old_data.inner(), new_data, del);
                dbw.consume_file_delta(delta_entry_src(i), 
                                       delta_entry_dst(i), 
                                       file_delta(del));
              }
            else
              {
                L(F("inserting full version %s\n") % delta_entry_dst(i));
                base64< gzip<data> > new_data;
                read_localized_data(delta_entry_path(i), new_data, app.lua);
                // sanity check
                hexenc<id> tid;
                calculate_ident(new_data, tid);
                I(tid == delta_entry_dst(i).inner());
                dbw.consume_file_data(delta_entry_dst(i), file_data(new_data));
              }
          }
      }

    revision_data rdat;
    write_revision_set(rs, rdat);
    dbw.consume_revision_data(rid, rdat);
  
    cert_revision_in_branch(rid, branchname, app, dbw); 
    cert_revision_date_now(rid, app, dbw);
    cert_revision_author_default(rid, app, dbw);
    cert_revision_changelog(rid, log_message, app, dbw);
  }
  
  guard.commit();

  // small race condition here...
  remove_path_rearrangement();
  put_revision_id(rid);
  P(F("committed revision %s\n") % rid);

  update_any_attrs(app);

  {
    // tell lua what happened. yes, we might lose some information here,
    // but it's just an indicator for lua, eg. to post stuff to a mailing
    // list. if the user *really* cares about cert validity, multiple certs
    // with same name, etc.  they can inquire further, later.
    map<cert_name, cert_value> certs;
    vector< revision<cert> > ctmp;
    app.db.get_revision_certs(rid, ctmp);
    for (vector< revision<cert> >::const_iterator i = ctmp.begin();
         i != ctmp.end(); ++i)
      {
        cert_value vtmp;
        decode_base64(i->inner().value, vtmp);
        certs.insert(make_pair(i->inner().name, vtmp));
      }
    app.lua.hook_note_commit(rid, certs);
  }
}


static void 
dump_diffs(change_set::delta_map const & deltas,
           app_state & app,
           bool new_is_archived)
{
  
  for (change_set::delta_map::const_iterator i = deltas.begin();
       i != deltas.end(); ++i)
    {
      if (null_id(delta_entry_src(i)))
        {
          data unpacked;
          vector<string> lines;
          
          if (new_is_archived)
            {
              file_data dat;
              app.db.get_file_version(delta_entry_dst(i), dat);
              unpack(dat.inner(), unpacked);
            }
          else
            {
              read_localized_data(delta_entry_path(i), 
                                  unpacked, app.lua);
            }
          
          if (guess_binary(unpacked()))
            cout << "# " << delta_entry_path(i) << " is binary\n";
          else
            {     
              split_into_lines(unpacked(), lines);
              if (! lines.empty())
                {
                  cout << (F("--- %s\n") % delta_entry_path(i))
                       << (F("+++ %s\n") % delta_entry_path(i))
                       << (F("@@ -0,0 +1,%d @@\n") % lines.size());
                  for (vector<string>::const_iterator j = lines.begin();
                       j != lines.end(); ++j)
                    {
                      cout << "+" << *j << endl;
                    }
                }
            }
        }
      else
        {
          file_data f_old;
          gzip<data> decoded_old;
          data decompressed_old, decompressed_new;
          vector<string> old_lines, new_lines;
          
          app.db.get_file_version(delta_entry_src(i), f_old);
          decode_base64(f_old.inner(), decoded_old);
          decode_gzip(decoded_old, decompressed_old);
          
          if (new_is_archived)
            {
              file_data f_new;
              gzip<data> decoded_new;
              app.db.get_file_version(delta_entry_dst(i), f_new);
              decode_base64(f_new.inner(), decoded_new);
              decode_gzip(decoded_new, decompressed_new);
            }
          else
            {
              read_localized_data(delta_entry_path(i), 
                                  decompressed_new, app.lua);
            }

          if (guess_binary(decompressed_new()) || 
              guess_binary(decompressed_old()))
            cout << "# " << delta_entry_path(i) << " is binary\n";
          else
            {
              split_into_lines(decompressed_old(), old_lines);
              split_into_lines(decompressed_new(), new_lines);
              unidiff(delta_entry_path(i)(), 
                      delta_entry_path(i)(), 
                      old_lines, new_lines, cout);
            }
        }
    }
}


CMD(diff, "informative", "[--revision=REVISION [--revision=REVISION]] [PATH]...", 
    "show current diffs on stdout")
{
  revision_set r_old, r_new;
  manifest_map m_new;
  bool new_is_archived;

  change_set composite;
  // initialize before transaction so we have a database to work with

  if (app.revision_selectors.size() == 0)
      app.initialize(true);
  else if (app.revision_selectors.size() == 1)
      app.initialize(true);
  else if (app.revision_selectors.size() == 2)
      app.initialize(false);

  for (vector<utf8>::const_iterator i = args.begin(); i != args.end(); ++i)
    app.add_restriction((*i)());

  transaction_guard guard(app.db);

  if (app.revision_selectors.size() == 0)
    {
      manifest_map m_old;
      calculate_current_revision(app, r_new, m_old, m_new);
      I(r_new.edges.size() == 1 || r_new.edges.size() == 0);
      if (r_new.edges.size() == 1)
        composite = edge_changes(r_new.edges.begin());
      new_is_archived = false;
    }
  else if (app.revision_selectors.size() == 1)
    {
      revision_id r_old_id;
      manifest_map m_old;
      complete(app, idx(args, 0)(), r_old_id);
      N(app.db.revision_exists(r_old_id),
        F("revision %s does not exist") % r_old_id);
      app.db.get_revision(r_old_id, r_old);
      calculate_current_revision(app, r_new, m_old, m_new);
      I(r_new.edges.size() == 1 || r_new.edges.size() == 0);
      N(r_new.edges.size() == 1, F("current revision has no ancestor"));
      complete(app, idx(app.revision_selectors, 0)(), r_old_id);
      new_is_archived = false;
    }
  else if (app.revision_selectors.size() == 2)
    {
      revision_id r_old_id, r_new_id;
      manifest_id m_new_id;

      complete(app, idx(app.revision_selectors, 0)(), r_old_id);
      complete(app, idx(app.revision_selectors, 1)(), r_new_id);

      N(app.db.revision_exists(r_old_id),
        F("revision %s does not exist") % r_old_id);
      app.db.get_revision(r_old_id, r_old);

      N(app.db.revision_exists(r_new_id),
        F("revision %s does not exist") % r_new_id);
      app.db.get_revision(r_new_id, r_new);

      app.db.get_revision_manifest(r_new_id, m_new_id);
      app.db.get_manifest(m_new_id, m_new);

      new_is_archived = true;
    }
  else
    {
      throw usage(name);
    }
      

  //manifests_to_patch_set(m_old, m_new, app, ps);
  //restrict_patch_set(ps, app);

  if (args.size() > 0)
    {
      revision_id new_id, src_id, dst_id, anc_id;
      calculate_ident(r_old, src_id);
      calculate_ident(r_new, new_id);
      if (new_is_archived)
        dst_id = new_id;
      else
        {
          I(r_new.edges.size() == 1);
          dst_id = edge_old_revision(r_new.edges.begin());
        }

      N(find_common_ancestor(src_id, dst_id, anc_id, app),
        F("no common ancestor for %s and %s") % src_id % dst_id);

      if (src_id == anc_id)
        {
          calculate_composite_change_set(src_id, dst_id, app, composite);
          L(F("calculated diff via direct analysis\n"));
        }

      else if (!(src_id == anc_id) && dst_id == anc_id)
        {
          change_set tmp;
          calculate_composite_change_set(dst_id, src_id, app, tmp);
          invert_change_set(tmp, m_new, composite);
          L(F("calculated diff via inverted direct analysis\n"));
        }

      else
        {
          change_set anc_to_src, src_to_anc, anc_to_dst;
          manifest_id anc_m_id;
          manifest_map m_anc;

          I(!(src_id == anc_id || dst_id == anc_id));

          app.db.get_revision_manifest(anc_id, anc_m_id);
          app.db.get_manifest(anc_m_id, m_anc);

          calculate_composite_change_set(anc_id, src_id, app, anc_to_src);
          invert_change_set(anc_to_src, m_anc, src_to_anc);
          calculate_composite_change_set(anc_id, dst_id, app, anc_to_dst);
          concatenate_change_sets(src_to_anc, anc_to_dst, composite);
          L(F("calculated diff via common ancestor %s\n") % anc_id);
        }

      if (!new_is_archived)
        {
          L(F("concatenating un-committed changeset to composite\n"));
          change_set tmp;
          I(r_new.edges.size() == 1);
          concatenate_change_sets(composite, edge_changes(r_new.edges.begin()), tmp);
          composite = tmp;
        }

    }

  data summary;
  write_change_set(composite, summary);

  vector<string> lines;
  split_into_lines(summary(), lines);
  if (lines.size() > 0) {
    cout << "# " << endl;
  }
  for (vector<string>::iterator i = lines.begin(); i != lines.end(); ++i)
    cout << "# " << *i << endl;
  if (lines.size() > 0) {
    cout << "# " << endl;
  }

  dump_diffs(composite.deltas, app, new_is_archived);
}


CMD(agraph, "debug", "", "dump ancestry graph to stdout")
{
  app.initialize(false);

  set<revision_id> nodes;
  multimap<revision_id,string> branches;

  set<pair<revision_id, revision_id> > edges;

  app.db.get_revision_ancestry(edges);
  for (set<pair<revision_id, revision_id> >::const_iterator i = edges.begin();
       i != edges.end(); ++i)
    {
      nodes.insert(i->first);
      nodes.insert(i->second);
    }

  vector< revision<cert> > certs;
  app.db.get_revision_certs(branch_cert_name, certs);
  for(vector< revision<cert> >::iterator i = certs.begin();
      i != certs.end(); ++i)
    {
      cert_value tv;
      decode_base64(i->inner().value, tv);
      revision_id tmp(i->inner().ident);
      nodes.insert(tmp); // in case no edges were connected
      branches.insert(make_pair(tmp, tv()));
    }  


  cout << "graph: " << endl << "{" << endl; // open graph
  for (set<revision_id>::iterator i = nodes.begin(); i != nodes.end();
       ++i)
    {
      cout << "node: { title : \"" << *i << "\"\n"
           << "        label : \"\\fb" << *i;
      pair<multimap<revision_id,string>::const_iterator,
        multimap<revision_id,string>::const_iterator> pair =
        branches.equal_range(*i);
      for (multimap<revision_id,string>::const_iterator j = pair.first;
           j != pair.second; ++j)
        {
          cout << "\\n\\fn" << j->second;
        }
      cout << "\"}" << endl;
    }
  for (set<pair<revision_id, revision_id> >::iterator i = edges.begin(); i != edges.end();
       ++i)
    {
      cout << "edge: { sourcename : \"" << i->first << "\"" << endl
           << "        targetname : \"" << i->second << "\" }" << endl;
    }
  cout << "}" << endl << endl; // close graph
}


static void
write_file_targets(change_set const & cs,
                   update_merge_provider & merger,
                   app_state & app)
{

  manifest_map files_to_write;
  for (change_set::delta_map::const_iterator i = cs.deltas.begin();
       i != cs.deltas.end(); ++i)
    {
      file_path pth(delta_entry_path(i));
      file_id ident(delta_entry_dst(i));
      
      if (file_exists(pth))
        {
          hexenc<id> tmp_id;
          calculate_ident(pth, tmp_id, app.lua);
          if (tmp_id == ident.inner())
            continue;
        }
      
      P(F("updating %s to %s\n") % pth % ident);
      
      I(app.db.file_version_exists(ident)
        || merger.temporary_store.find(ident) != merger.temporary_store.end());
      
      file_data tmp;
      if (app.db.file_version_exists(ident))
        app.db.get_file_version(ident, tmp);
      else if (merger.temporary_store.find(ident) != merger.temporary_store.end())
        tmp = merger.temporary_store[ident];    
      write_localized_data(pth, tmp.inner(), app.lua);
    }
}
  

// static void dump_change_set(string const & name,
//                          change_set & cs)
// {
//   data dat;
//   write_change_set(cs, dat);
//   cout << "change set '" << name << "'\n" << dat << endl;
// }

CMD(update, "working copy", "\nREVISION", "update working copy to be based off another revision")
{
  manifest_map m_old, m_ancestor, m_working, m_chosen;
  manifest_id m_ancestor_id, m_chosen_id;
  revision_set r_old, r_working, r_new;
  revision_id r_old_id, r_chosen_id;
  change_set old_to_chosen, update;

  if (args.size() != 0 && args.size() != 1)
    throw usage(name);

  app.initialize(true);
  calculate_current_revision(app, r_working, m_old, m_working);
  
  I(r_working.edges.size() == 1 || r_working.edges.size() == 0);
  if (r_working.edges.size() == 1)
    {
      r_old_id = edge_old_revision(r_working.edges.begin());
    }

  if (args.size() == 0) {
    pick_update_target(r_old_id, app, r_chosen_id);
  } else {
    complete(app, idx(args, 0)(), r_chosen_id);
  }
  if (r_old_id == r_chosen_id)
    {
      P(F("already up to date at %s\n") % r_old_id);
      return;
    }

  P(F("selected update target %s\n") % r_chosen_id);
  app.db.get_revision_manifest(r_chosen_id, m_chosen_id);
  app.db.get_manifest(m_chosen_id, m_chosen);

  if (args.size() == 0) {
    calculate_composite_change_set(r_old_id, r_chosen_id, app, old_to_chosen);
    m_ancestor = m_old;
  } else {
    revision_id r_ancestor_id;

    N(find_common_ancestor(r_old_id, r_chosen_id, r_ancestor_id, app),
      F("no common ancestor for %s and %s\n") % r_old_id % r_chosen_id);
    L(F("old is %s\n") % r_old_id);
    L(F("chosen is %s\n") % r_chosen_id);
    L(F("common ancestor is %s\n") % r_ancestor_id);

    app.db.get_revision_manifest(r_ancestor_id, m_ancestor_id);
    app.db.get_manifest(m_ancestor_id, m_ancestor);

    if (r_ancestor_id == r_old_id) {
      calculate_composite_change_set(r_old_id, r_chosen_id, app, old_to_chosen);
    } else if (r_ancestor_id == r_chosen_id) {
      change_set chosen_to_old;
      calculate_composite_change_set(r_chosen_id, r_old_id, app, chosen_to_old);
      invert_change_set(chosen_to_old, m_chosen, old_to_chosen);
    } else {
      change_set ancestor_to_old;
      change_set old_to_ancestor;
      change_set ancestor_to_chosen;
      calculate_composite_change_set(r_ancestor_id, r_old_id, app, ancestor_to_old);
      invert_change_set(ancestor_to_old, m_ancestor, old_to_ancestor);
      calculate_composite_change_set(r_ancestor_id, r_chosen_id, app, ancestor_to_chosen);
      concatenate_change_sets(old_to_ancestor, ancestor_to_chosen, old_to_chosen);
    }
  }

  update_merge_provider merger(app, m_ancestor, m_chosen, m_working);

  if (r_working.edges.size() == 0)
    {
      // working copy has no changes
      L(F("updating along chosen edge %s -> %s\n") 
        % r_old_id % r_chosen_id);
      update = old_to_chosen;
    }
  else
    {      
      change_set 
        old_to_working(edge_changes(r_working.edges.begin())),
        working_to_merged, 
        chosen_to_merged;

      L(F("merging working copy with chosen edge %s -> %s\n") 
        % r_old_id % r_chosen_id);

      merge_change_sets(old_to_chosen, 
                        old_to_working, 
                        chosen_to_merged, 
                        working_to_merged, 
                        merger, app);
      // dump_change_set("chosen to merged", chosen_to_merged);
      // dump_change_set("working to merged", working_to_merged);

      update = working_to_merged;
    }
  
  local_path tmp_root((mkpath(book_keeping_dir) / mkpath("tmp")).string());
  if (directory_exists(tmp_root))
    delete_dir_recursive(tmp_root);

  mkdir_p(tmp_root);
  apply_rearrangement_to_filesystem(update.rearrangement, tmp_root);
  write_file_targets(update, merger, app);

  if (directory_exists(tmp_root))
    delete_dir_recursive(tmp_root);
  
  // small race condition here...
  // nb: we write out r_chosen, not r_new, because the revision-on-disk
  // is the basis of the working copy, not the working copy itself.
  put_revision_id(r_chosen_id);
  P(F("updated to base revision %s\n") % r_chosen_id);

  update_any_attrs(app);
}



// this helper tries to produce merge <- mergeN(left,right); it searches
// for a common ancestor and if none is found synthesizes a common one with
// no contents. it then computes composite changesets via the common
// ancestor and does a 3-way merge.

static void 
try_one_merge(revision_id const & left_id,
              revision_id const & right_id,
              revision_id & merged_id,
              app_state & app)
{
  revision_id anc_id;
  revision_set left_rev, right_rev, anc_rev, merged_rev;

  app.db.get_revision(left_id, left_rev);
  app.db.get_revision(right_id, right_rev);
  
  packet_db_writer dbw(app);    
    
  manifest_map anc_man, left_man, right_man, merged_man;
  
  change_set 
    anc_to_left, anc_to_right, 
    left_to_merged, right_to_merged;
  
  app.db.get_manifest(right_rev.new_manifest, right_man);
  app.db.get_manifest(left_rev.new_manifest, left_man);
  
  if(find_common_ancestor(left_id, right_id, anc_id, app))
    {     
      P(F("common ancestor %s found\n") % anc_id); 
      P(F("trying 3-way merge\n"));
      
      app.db.get_revision(anc_id, anc_rev);
      app.db.get_manifest(anc_rev.new_manifest, anc_man);
      
      calculate_composite_change_set(anc_id, left_id, app, anc_to_left);
      calculate_composite_change_set(anc_id, right_id, app, anc_to_right);
    }
  else
    {
      P(F("no common ancestor found, synthesizing edges\n")); 
      build_pure_addition_change_set(left_man, anc_to_left);
      build_pure_addition_change_set(right_man, anc_to_right);
    }
  
  merge_provider merger(app, anc_man, left_man, right_man);
  
  merge_change_sets(anc_to_left, anc_to_right, 
                    left_to_merged, right_to_merged, 
                    merger, app);
  
  {
    // we have to record *some* route to this manifest. we pick the
    // smaller of the two.
    manifest_map tmp;
    apply_change_set(anc_man, anc_to_left, tmp);
    apply_change_set(tmp, left_to_merged, merged_man);
    calculate_ident(merged_man, merged_rev.new_manifest);
    base64< gzip<delta> > left_mdelta, right_mdelta;
    diff(left_man, merged_man, left_mdelta);
    diff(right_man, merged_man, right_mdelta);
    if (left_mdelta().size() < right_mdelta().size())
      dbw.consume_manifest_delta(left_rev.new_manifest, 
                                 merged_rev.new_manifest, left_mdelta);
    else
      dbw.consume_manifest_delta(right_rev.new_manifest, 
                                 merged_rev.new_manifest, right_mdelta);
  }
  
  merged_rev.edges.insert(std::make_pair(left_id,
                                         std::make_pair(left_rev.new_manifest,
                                                        left_to_merged)));
  merged_rev.edges.insert(std::make_pair(right_id,
                                         std::make_pair(right_rev.new_manifest,
                                                        right_to_merged)));
  revision_data merged_data;
  write_revision_set(merged_rev, merged_data);
  calculate_ident(merged_data, merged_id);
  dbw.consume_revision_data(merged_id, merged_data);
  cert_revision_date_now(merged_id, app, dbw);
  cert_revision_author_default(merged_id, app, dbw);
}                         


CMD(merge, "tree", "", "merge unmerged heads of branch")
{
  set<revision_id> heads;

  if (args.size() != 0)
    throw usage(name);

  app.initialize(false);
  N(app.branch_name() != "",
    F("please specify a branch, with --branch=BRANCH"));

  get_branch_heads(app.branch_name(), app, heads);

  N(heads.size() != 0, F("branch '%s' is empty\n") % app.branch_name);
  N(heads.size() != 1, F("branch '%s' is merged\n") % app.branch_name);

  set<revision_id>::const_iterator i = heads.begin();
  revision_id left = *i;
  revision_id ancestor;
  size_t count = 1;
  for (++i; i != heads.end(); ++i, ++count)
    {
      revision_id right = *i;
      P(F("merging with revision %d / %d\n") % count % heads.size());
      P(F("[source] %s\n") % left);
      P(F("[source] %s\n") % right);

      revision_id merged;
      transaction_guard guard(app.db);
      try_one_merge (left, right, merged, app);
                  
      // merged 1 edge; now we commit this, update merge source and
      // try next one

      packet_db_writer dbw(app);
      cert_revision_in_branch(merged, app.branch_name(), app, dbw);

      string log = (F("merge of %s\n"
                      "     and %s\n") % left % right).str();
      cert_revision_changelog(merged, log, app, dbw);
          
      guard.commit();
      P(F("[merged] %s\n") % merged);
      left = merged;
    }

}

CMD(propagate, "tree", "SOURCE-BRANCH DEST-BRANCH", 
    "merge from one branch to another asymmetrically")
{
  //   this is a special merge operator, but very useful for people maintaining
  //   "slightly disparate but related" trees. it does a one-way merge; less
  //   powerful than putting things in the same branch and also more flexible.
  //
  //   1. check to see if src and dst branches are merged, if not abort, if so
  //   call heads N1 and N2 respectively.
  //
  //   2. (FIXME: not yet present) run the hook propagate ("src-branch",
  //   "dst-branch", N1, N2) which gives the user a chance to massage N1 into
  //   a state which is likely to "merge nicely" with N2, eg. edit pathnames,
  //   omit optional files of no interest.
  //
  //   3. do a normal 2 or 3-way merge on N1 and N2, depending on the
  //   existence of common ancestors.
  //
  //   4. save the results as the delta (N2,M), the ancestry edges (N1,M)
  //   and (N2,M), and the cert (N2,dst).
  
  set<revision_id> src_heads, dst_heads;

  if (args.size() != 2)
    throw usage(name);

  app.initialize(false);

  get_branch_heads(idx(args, 0)(), app, src_heads);
  get_branch_heads(idx(args, 1)(), app, dst_heads);

  N(src_heads.size() != 0, F("branch '%s' is empty\n") % idx(args, 0)());
  N(src_heads.size() == 1, F("branch '%s' is not merged\n") % idx(args, 0)());

  N(dst_heads.size() != 0, F("branch '%s' is empty\n") % idx(args, 1)());
  N(dst_heads.size() == 1, F("branch '%s' is not merged\n") % idx(args, 1)());

  set<revision_id>::const_iterator src_i = src_heads.begin();
  set<revision_id>::const_iterator dst_i = dst_heads.begin();
  
  revision_id merged;
  transaction_guard guard(app.db);
  try_one_merge (*src_i, *dst_i, merged, app);    
  
  packet_db_writer dbw(app);
  
  cert_revision_in_branch(merged, idx(args, 1)(), app, dbw);
  
  string log = (F("propagate of %s and %s from branch '%s' to '%s'\n")
                % (*src_i) % (*dst_i) % idx(args,0) % idx(args,1)).str();
  
  cert_revision_changelog(merged, log, app, dbw);
  
  guard.commit();      
}

CMD(complete, "informative", "(revision|manifest|file) PARTIAL-ID", "complete partial id")
{
  if (args.size() != 2)
    throw usage(name);

  app.initialize(false);

  if (idx(args, 0)() == "revision")
    {      
      N(idx(args, 1)().find_first_not_of("abcdef0123456789") == string::npos,
        F("non-hex digits in partial id"));
      set<revision_id> completions;
      app.db.complete(idx(args, 1)(), completions);
      for (set<revision_id>::const_iterator i = completions.begin();
           i != completions.end(); ++i)
        cout << i->inner()() << endl;
    }
  else if (idx(args, 0)() == "manifest")
    {      
      N(idx(args, 1)().find_first_not_of("abcdef0123456789") == string::npos,
        F("non-hex digits in partial id"));
      set<manifest_id> completions;
      app.db.complete(idx(args, 1)(), completions);
      for (set<manifest_id>::const_iterator i = completions.begin();
           i != completions.end(); ++i)
        cout << i->inner()() << endl;
    }
  else if (idx(args, 0)() == "file")
    {
      N(idx(args, 1)().find_first_not_of("abcdef0123456789") == string::npos,
        F("non-hex digits in partial id"));
      set<file_id> completions;
      app.db.complete(idx(args, 1)(), completions);
      for (set<file_id>::const_iterator i = completions.begin();
           i != completions.end(); ++i)
        cout << i->inner()() << endl;
    }
  else
    throw usage(name);  
}


CMD(revert, "working copy", "[PATH]...", 
    "revert file(s) or entire working copy")
{
  manifest_map m_old;
  revision_set r_old;

  calculate_base_revision(app, r_old, m_old);

  if (args.size() == 0)
    {
      // revert the whole thing
      for (manifest_map::const_iterator i = m_old.begin(); i != m_old.end(); ++i)
        {

          N(app.db.file_version_exists(manifest_entry_id(i)),
            F("no file version %s found in database for %s")
            % manifest_entry_id(i) % manifest_entry_path(i));
      
          file_data dat;
          L(F("writing file %s to %s\n")
            % manifest_entry_id(i) % manifest_entry_path(i));
          app.db.get_file_version(manifest_entry_id(i), dat);
          write_localized_data(manifest_entry_path(i), dat.inner(), app.lua);
        }
      remove_path_rearrangement();
    }
  else
    {
      change_set::path_rearrangement work;
      get_path_rearrangement(work);

      // revert some specific files
      vector<file_path> work_args;
      for (vector<utf8>::const_iterator i = args.begin(); i != args.end(); ++i)
        work_args.push_back(app.prefix((*i)()));

      for (size_t i = 0; i < work_args.size(); ++i)
        {
          string arg(idx(work_args, i)());
          if (directory_exists(file_path(arg)))
            {
              // simplest is to just add all files from that
              // directory.
              string dir = fs::path(arg).string();
              for (manifest_map::const_iterator i = m_old.begin();
                   i != m_old.end(); ++i)
                {
                  file_path p = i->first;
                  if (fs::path(p()).branch_path().string() == dir)
                    work_args.push_back(p());
                }
            }

          N(directory_exists(file_path(arg)) ||
            (m_old.find(arg) != m_old.end()) ||
            (work.added_files.find(arg) != work.added_files.end()) ||
            (work.deleted_dirs.find(arg) != work.deleted_dirs.end()) ||
            (work.deleted_files.find(arg) != work.deleted_files.end()) ||
            (work.deleted_dirs.find(arg) != work.deleted_dirs.end()) ||
            (work.renamed_files.find(arg) != work.renamed_files.end()),
            F("nothing known about %s") % arg);

          manifest_map::const_iterator entry = m_old.find(file_path(arg));
          if (entry != m_old.end())
            {
              
              L(F("reverting %s to %s\n") %
                manifest_entry_path(entry) % manifest_entry_id(entry));
              
              N(app.db.file_version_exists(manifest_entry_id(entry)),
                F("no file version %s found in database for %s")
                % manifest_entry_id(entry) % manifest_entry_path(entry));
              
              file_data dat;
              L(F("writing file %s to %s\n") %
                manifest_entry_id(entry) % manifest_entry_path(entry));
              app.db.get_file_version(manifest_entry_id(entry), dat);
              write_localized_data(manifest_entry_path(entry), dat.inner(), app.lua);

              // a deleted file will always appear in the manifest
              if (work.deleted_files.find(arg) != work.deleted_files.end())
                {
                  L(F("also removing deletion for %s\n") % arg);
                  work.deleted_files.erase(arg);
                }
            }
          else if (work.deleted_dirs.find(arg) != work.deleted_dirs.end())
            {
              L(F("removing delete for %s\n") % arg);
              work.deleted_dirs.erase(arg);
            }
          else if (work.deleted_files.find(arg) != work.deleted_files.end())
            {
              L(F("removing delete for %s\n") % arg);
              work.deleted_files.erase(arg);
            }
          else if (work.renamed_dirs.find(arg) != work.renamed_dirs.end())
            {
              L(F("removing rename for %s\n") % arg);
              work.renamed_dirs.erase(arg);
            }
          else if (work.renamed_files.find(arg) != work.renamed_files.end())
            {
              L(F("removing rename for %s\n") % arg);
              work.renamed_files.erase(arg);
            }
          else if (work.added_files.find(arg) != work.added_files.end())
            {
              L(F("removing addition for %s\n") % arg);
              work.added_files.erase(arg);
            }
        }
      // race
      put_path_rearrangement(work);
    }

  update_any_attrs(app);
}


CMD(rcs_import, "rcs", "RCSFILE...", "import all versions in RCS files")
{
  if (args.size() < 1)
    throw usage(name);
  
  app.initialize(false);

  transaction_guard guard(app.db);
  for (vector<utf8>::const_iterator i = args.begin();
       i != args.end(); ++i)
    {
      import_rcs_file(mkpath((*i)()), app.db);
    }
  guard.commit();
}


CMD(cvs_import, "rcs", "CVSROOT", "import all versions in CVS repository")
{
  if (args.size() != 1)
    throw usage(name);

  app.initialize(false);

  import_cvs_repo(mkpath(idx(args, 0)()), app);
}

CMD(log, "informative", "[ID]", "print log history in reverse order (which affected file)")
{
  revision_set rev;
  revision_id rid;
  set< pair<file_path, revision_id> > frontier;
  file_path file;

  if (args.size() > 2)
    throw usage(name);

  if (args.size() == 2)
  {  
    app.initialize(false);
    complete(app, idx(args, 0)(), rid);
    file=file_path(idx(args, 1)());
  }  
  else if (args.size() == 1)
    { 
      std::string arg=idx(args, 0)();
      if (arg.find_first_not_of(constants::legal_id_bytes) == string::npos
          && arg.size()<=constants::idlen)
        {
          app.initialize(false);
          complete(app, arg, rid);
        }
      else
        {  
          app.initialize(true); // no id arg, must have working copy
          file=file_path(arg);
          file = file_path(arg);
          get_revision_id(rid);
        }
    }
  else
    {
      app.initialize(true); // no id arg, must have working copy
      get_revision_id(rid);
    }

  frontier.insert(make_pair(file, rid));
  
  cert_name author_name(author_cert_name);
  cert_name date_name(date_cert_name);
  cert_name changelog_name(changelog_cert_name);
  cert_name comment_name(comment_cert_name);
  cert_name tag_name(tag_cert_name);

  set<revision_id> seen;

  while(! frontier.empty())
    {
      set< pair<file_path, revision_id> > next_frontier;
      for (set< pair<file_path, revision_id> >::const_iterator i = frontier.begin();
           i != frontier.end(); ++i)
        { 
          file = i->first;
          rid = i->second;

          bool print_this = file().empty();
          set<  revision<id> > parents;
          vector< revision<cert> > tmp;

          if (!app.db.revision_exists(rid))
            {
              L(F("revision %s does not exist in db, skipping\n") % rid);
              continue;
            }

          if (seen.find(rid) != seen.end())
            continue;

          seen.insert(rid);

          app.db.get_revision(rid, rev);
          
          for (edge_map::const_iterator e = rev.edges.begin();
               e != rev.edges.end(); ++e)
            {
              change_set const & cs = edge_changes(e);
              if (! file().empty())
                {
                  file_path old_file = apply_change_set_inverse(cs, file);
                  L(F("revision '%s' in '%s' maps to '%s' in %s\n")
                    % rid % file % old_file % edge_old_revision(e));
                  if (!(old_file == file) || cs.deltas.find(file) != cs.deltas.end())
                    {
                      file = old_file;
                      print_this = true;
                    }
                }
              next_frontier.insert(std::make_pair(file, edge_old_revision(e)));
            }
          
          if (print_this)
          {
          cout << "-----------------------------------------------------------------"
               << endl;
          cout << "Version: " << rid << endl;

          cout << "Author:";
          app.db.get_revision_certs(rid, author_name, tmp);
          erase_bogus_certs(tmp, app);
          for (vector< revision<cert> >::const_iterator j = tmp.begin();
               j != tmp.end(); ++j)
            {
              cert_value tv;
              decode_base64(j->inner().value, tv);
              cout << " " << tv;
            }     
          cout << endl;

          cout << "Date:";
          app.db.get_revision_certs(rid, date_name, tmp);
          erase_bogus_certs(tmp, app);
          for (vector< revision<cert> >::const_iterator j = tmp.begin();
               j != tmp.end(); ++j)
            {
              cert_value tv;
              decode_base64(j->inner().value, tv);
              cout << " " << tv;
            }     
          cout << endl;

          app.db.get_revision_certs(rid, tag_name, tmp);
          erase_bogus_certs(tmp, app);
          if (!tmp.empty())
            {
              for (vector< revision<cert> >::const_iterator j = tmp.begin();
                   j != tmp.end(); ++j)
                {
                  cert_value tv;
                  decode_base64(j->inner().value, tv);
                  cout << "Tag: " << tv << endl;
                }         
              cout << endl;
            }

          cout << "ChangeLog:" << endl << endl;
          app.db.get_revision_certs(rid, changelog_name, tmp);
          erase_bogus_certs(tmp, app);
          for (vector< revision<cert> >::const_iterator j = tmp.begin();
               j != tmp.end(); ++j)
            {
              cert_value tv;
              decode_base64(j->inner().value, tv);
              cout << " " << tv << endl;
            }     
          cout << endl;

          app.db.get_revision_certs(rid, comment_name, tmp);
          erase_bogus_certs(tmp, app);
          if (!tmp.empty())
            {
              cout << "Revision Comments:" << endl << endl;
              for (vector< revision<cert> >::const_iterator j = tmp.begin();
                   j != tmp.end(); ++j)
                {
                  cert_value tv;
                  decode_base64(j->inner().value, tv);
                  cout << j->inner().key << ": " << tv << endl;
                }         
              cout << endl;
            }
          }
        }
      frontier = next_frontier;
    }
}


CMD(setup, "tree", "DIRECTORY", "setup a new working copy directory")
{
  string dir;

  if (args.size() != 1)
    throw usage(name);

  dir = idx(args,0)();
  app.initialize(dir);
}



}; // namespace commands<|MERGE_RESOLUTION|>--- conflicted
+++ resolved
@@ -1381,6 +1381,7 @@
   split_into_lines(right_unpacked(), right_lines);
   N(merge3(anc_lines, left_lines, right_lines, merged_lines), F("merge failed"));
   copy(merged_lines.begin(), merged_lines.end(), ostream_iterator<string>(cout, "\n"));
+  
 }
 
 CMD(status, "informative", "[PATH]...", "show status of working copy")
@@ -2144,13 +2145,12 @@
     throw usage(name);
 }
 
-<<<<<<< HEAD
+CMD(attr, "working copy", "set FILE ATTR VALUE\nget FILE [ATTR]", 
+    "get or set file attributes")
 CMD(commit, "working copy", "[--message=STRING] [PATH]...", 
     "commit working copy to database")
-=======
-CMD(attr, "working copy", "set FILE ATTR VALUE\nget FILE [ATTR]", 
-    "get or set file attributes")
-{
+{
+  app.initialize(true);
   if (args.size() < 2 || args.size() > 4)
     throw usage(name);
 
@@ -2203,15 +2203,11 @@
   else 
     throw usage(name);
 }
-
-CMD(commit, "working copy", "MESSAGE", "commit working copy to database")
->>>>>>> 358eba2e
-{
-  app.initialize(true);
-
   for (vector<utf8>::const_iterator i = args.begin(); i != args.end(); ++i)
     app.add_restriction((*i)());
 
+CMD(commit, "working copy", "MESSAGE", "commit working copy to database")
+{
   string log_message("");
   revision_set rs;
   revision_id rid;
