--- conflicted
+++ resolved
@@ -3063,31 +3063,19 @@
   write_revision_set(merged_rev, merged_data);
   calculate_ident(merged_data, merged_id);
   dbw.consume_revision_data(merged_id, merged_data);
-<<<<<<< HEAD
   if (app.date().length() > 0)
     cert_revision_date_time(merged_id, string_to_datetime(app.date()), app, dbw);
   else
     cert_revision_date_now(merged_id, app, dbw);
-=======
-  cert_revision_date_now(merged_id, app, dbw);
->>>>>>> a1a9513b
   if (app.author().length() > 0)
     cert_revision_author(merged_id, app.author(), app, dbw);
   else
     cert_revision_author_default(merged_id, app, dbw);
-<<<<<<< HEAD
-}
+}                         
 
 
 CMD(merge, "tree", "", "merge unmerged heads of branch",
     OPT_BRANCH_NAME % OPT_DATE % OPT_AUTHOR)
-=======
-}                         
-
-
-CMD(merge, "tree", "", "merge unmerged heads of branch",
-    OPT_BRANCH_NAME % OPT_AUTHOR)
->>>>>>> a1a9513b
 {
   set<revision_id> heads;
 
@@ -3137,11 +3125,7 @@
 
 CMD(propagate, "tree", "SOURCE-BRANCH DEST-BRANCH", 
     "merge from one branch to another asymmetrically",
-<<<<<<< HEAD
-    OPT_NONE % OPT_DATE % OPT_AUTHOR)
-=======
-    OPT_AUTHOR)
->>>>>>> a1a9513b
+    OPT_DATE % OPT_AUTHOR)
 {
   //   this is a special merge operator, but very useful for people maintaining
   //   "slightly disparate but related" trees. it does a one-way merge; less
@@ -3234,11 +3218,7 @@
     "LEFT-REVISION RIGHT-REVISION DEST-BRANCH\n"
     "LEFT-REVISION RIGHT-REVISION COMMON-ANCESTOR DEST-BRANCH",
     "merge two explicitly given revisions, placing result in given branch",
-<<<<<<< HEAD
     OPT_DATE % OPT_AUTHOR)
-=======
-    OPT_AUTHOR)
->>>>>>> a1a9513b
 {
   revision_id left, right, ancestor;
   string branch;
@@ -3694,7 +3674,6 @@
     "toposort [REV1 [REV2 [REV3 [...]]]]\n"
     "ancestry_difference NEW_REV [OLD_REV1 [OLD_REV2 [...]]]\n"
     "leaves\n"
-    "select\n"
     "inventory\n"
     "stdio\n"
     "certs REV\n"
