--- conflicted
+++ resolved
@@ -3694,7 +3694,58 @@
   put_revision_id(null);
 }
 
-<<<<<<< HEAD
+
+// missing: compression level (-z), cvs-branch (-r), since (-D)
+CMD(cvs_pull, "network", "[CVS-REPOSITORY CVS-MODULE]",
+    "(re-)import a module from a remote cvs repository", OPT_BRANCH_NAME % OPT_SINCE)
+{
+
+  if (args.size() != 2 && args.size() != 0) throw usage(name);
+
+  string repository,module;
+  if (args.size() == 2)
+  { repository = idx(args, 0)();
+    module = idx(args, 1)();
+  }
+  N(!app.branch_name().empty(), F("no destination branch specified\n"));
+      
+  cvs_sync::pull(repository,module,app);
+}
+
+
+CMD(cvs_push, "network", "CVS-REPOSITORY CVS-MODULE",
+    "commit changes in local database to a remote cvs repository", OPT_BRANCH_NAME % OPT_SINCE)
+{
+
+  if (args.size() != 2 && args.size() != 0) throw usage(name);
+
+  string repository,module;
+  if (args.size() == 2)
+  { repository = idx(args, 0)();
+    module = idx(args, 1)();
+  }
+  cvs_sync::push(repository,module,app);
+}
+
+
+CMD(cvs_takeover, "working copy", "[CVS-MODULE]",
+    "put a CVS working directory under monotone's control", OPT_BRANCH_NAME)
+{
+  if (args.size() > 1) throw usage(name);
+  string module;
+  if (args.size() == 1) module = idx(args, 0)();
+  cvs_sync::takeover(app, module);
+}
+
+
+CMD(cvs_admin, "network", "COMMAND ARG",
+    "e.g. manifest REVISION", OPT_BRANCH_NAME)
+{
+  if (args.size() != 2) throw usage(name);
+  cvs_sync::admin(idx(args, 0)(), idx(args, 1)(), app);
+}
+
+
 CMD(automate, N_("automation"),
     N_("interface_version\n"
       "heads [BRANCH]\n"
@@ -3713,78 +3764,6 @@
       "certs REV\n"
       "select SELECTOR\n"),
     N_("automation interface"), 
-=======
-
-// missing: compression level (-z), cvs-branch (-r), since (-D)
-CMD(cvs_pull, "network", "[CVS-REPOSITORY CVS-MODULE]",
-    "(re-)import a module from a remote cvs repository", OPT_BRANCH_NAME % OPT_SINCE)
-{
-
-  if (args.size() != 2 && args.size() != 0) throw usage(name);
-
-  string repository,module;
-  if (args.size() == 2)
-  { repository = idx(args, 0)();
-    module = idx(args, 1)();
-  }
-  N(!app.branch_name().empty(), F("no destination branch specified\n"));
-      
-  cvs_sync::pull(repository,module,app);
-}
-
-
-CMD(cvs_push, "network", "CVS-REPOSITORY CVS-MODULE",
-    "commit changes in local database to a remote cvs repository", OPT_BRANCH_NAME % OPT_SINCE)
-{
-
-  if (args.size() != 2 && args.size() != 0) throw usage(name);
-
-  string repository,module;
-  if (args.size() == 2)
-  { repository = idx(args, 0)();
-    module = idx(args, 1)();
-  }
-  cvs_sync::push(repository,module,app);
-}
-
-
-CMD(cvs_takeover, "working copy", "[CVS-MODULE]",
-    "put a CVS working directory under monotone's control", OPT_BRANCH_NAME)
-{
-  if (args.size() > 1) throw usage(name);
-  string module;
-  if (args.size() == 1) module = idx(args, 0)();
-  cvs_sync::takeover(app, module);
-}
-
-
-CMD(cvs_admin, "network", "COMMAND ARG",
-    "e.g. manifest REVISION", OPT_BRANCH_NAME)
-{
-  if (args.size() != 2) throw usage(name);
-  cvs_sync::admin(idx(args, 0)(), idx(args, 1)(), app);
-}
-
-
-CMD(automate, "automation",
-    "interface_version\n"
-    "heads [BRANCH]\n"
-    "ancestors REV1 [REV2 [REV3 [...]]]\n"
-    "attributes [FILE]\n"
-    "parents REV\n"
-    "descendents REV1 [REV2 [REV3 [...]]]\n"
-    "children REV\n"
-    "graph\n"
-    "erase_ancestors [REV1 [REV2 [REV3 [...]]]]\n"
-    "toposort [REV1 [REV2 [REV3 [...]]]]\n"
-    "ancestry_difference NEW_REV [OLD_REV1 [OLD_REV2 [...]]]\n"
-    "leaves\n"
-    "inventory\n"
-    "stdio\n"
-    "certs REV\n"
-    "select SELECTOR\n",
-    "automation interface", 
->>>>>>> c344549b
     OPT_NONE)
 {
   if (args.size() == 0)
