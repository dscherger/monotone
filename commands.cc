--- conflicted
+++ resolved
@@ -274,96 +274,6 @@
   process(app, string(#realcommand), args);                          \
 }
 
-<<<<<<< HEAD
-=======
-static void
-get_work_path(local_path & w_path)
-{
-  w_path = (mkpath(book_keeping_dir) / mkpath(work_file_name)).string();
-  L(F("work path is %s\n") % w_path);
-}
-
-static void 
-get_revision_path(local_path & m_path)
-{
-  m_path = (mkpath(book_keeping_dir) / mkpath(revision_file_name)).string();
-  L(F("revision path is %s\n") % m_path);
-}
-
-static void 
-get_revision_id(revision_id & c)
-{
-  c = revision_id();
-  local_path c_path;
-  get_revision_path(c_path);
-
-  N(file_exists(c_path),
-    F("working copy is corrupt: %s does not exist\n") % c_path);
-
-  data c_data;
-  L(F("loading revision id from %s\n") % c_path);
-  read_data(c_path, c_data);
-  c = revision_id(remove_ws(c_data()));
-}
-
-static void 
-put_revision_id(revision_id const & rev)
-{
-  local_path c_path;
-  get_revision_path(c_path);
-  L(F("writing revision id to %s\n") % c_path);
-  data c_data(rev.inner()() + "\n");
-  write_data(c_path, c_data);
-}
-
-static void 
-get_path_rearrangement(change_set::path_rearrangement & w)
-{
-  local_path w_path;
-  get_work_path(w_path);
-  if (file_exists(w_path))
-    {
-      L(F("checking for un-committed work file %s\n") % w_path);
-      data w_data;
-      read_data(w_path, w_data);
-      read_path_rearrangement(w_data, w);
-      L(F("read rearrangement from %s\n") % w_path);
-    }
-  else
-    {
-      L(F("no un-committed work file %s\n") % w_path);
-    }
-}
-
-static void 
-remove_path_rearrangement()
-{
-  local_path w_path;
-  get_work_path(w_path);
-  if (file_exists(w_path))
-    delete_file(w_path);
-}
-
-static void 
-put_path_rearrangement(change_set::path_rearrangement & w)
-{
-  local_path w_path;
-  get_work_path(w_path);
-  
-  if (w.empty())
-    {
-      if (file_exists(w_path))
-        delete_file(w_path);
-    }
-  else
-    {
-      data w_data;
-      write_path_rearrangement(w, w_data);
-      write_data(w_path, w_data);
-    }
-}
-
->>>>>>> 4220ebfd
 static void
 extract_rearranged_paths(change_set::path_rearrangement const & rearrangement, path_set & paths)
 {
@@ -560,9 +470,9 @@
   boost::shared_ptr<change_set> cs(new change_set());
   path_set old_paths, new_paths;
 
-  rev.edges.clear();
-  m_old.clear();
-  m_new.clear();
+  get_base_revision(app, 
+                    old_revision_id,
+                    old_manifest_id, m_old);
 
   calculate_restricted_rearrangement(app, args, 
                                      old_manifest_id, old_revision_id,
@@ -3275,12 +3185,8 @@
 //   cout << "change set '" << name << "'\n" << dat << endl;
 // }
 
-<<<<<<< HEAD
-CMD(update, "working copy", "[REVISION]", "update working copy to be based off another revision")
-=======
 CMD(update, "working copy", "\nREVISION", "update working copy to be based off another revision",
     % OPT_BRANCH_NAME)
->>>>>>> 4220ebfd
 {
   manifest_map m_old, m_ancestor, m_working, m_chosen;
   manifest_id m_ancestor_id, m_chosen_id;
@@ -3654,25 +3560,16 @@
     }
 }
 
-<<<<<<< HEAD
-CMD(refresh_inodeprints, "tree", "", "refresh the inodeprint cache")
-=======
 CMD(update_inodeprints, "tree", "", "update the inodeprint cache",)
->>>>>>> 4220ebfd
 {
   enable_inodeprints();
   maybe_update_inodeprints(app);
 }
 
-<<<<<<< HEAD
-CMD(explicit_merge, "tree", 
+CMD(explicit_merge, "tree",
     "LEFT-REVISION RIGHT-REVISION DEST-BRANCH\n"
-    "LEFT-REVISION RIGHT-REVISION [COMMON-ANCESTOR] DEST-BRANCH",
-    "merge two explicitly given revisions, placing result in given branch")
-=======
-CMD(explicit_merge, "tree", "LEFT-REVISION RIGHT-REVISION DEST-BRANCH\nLEFT-REVISION RIGHT-REVISION COMMON-ANCESTOR DEST-BRANCH",
+    "LEFT-REVISION RIGHT-REVISION COMMON-ANCESTOR DEST-BRANCH",
     "merge two explicitly given revisions, placing result in given branch",)
->>>>>>> 4220ebfd
 {
   revision_id left, right, ancestor;
   string branch;
