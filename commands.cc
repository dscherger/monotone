--- conflicted
+++ resolved
@@ -1154,14 +1154,8 @@
   change_set::path_rearrangement work;
   get_path_rearrangement(work);
 
-<<<<<<< HEAD
   build_rename(app.prefix(idx(args, 0)()), app.prefix(idx(args, 1)()), m_old,
                app, work);
-=======
-  build_rename(file_path_external(idx(args, 0)),
-               file_path_external(idx(args, 1)),
-               m_old, work);
->>>>>>> d2e0fa74
   
   put_path_rearrangement(work);
   
@@ -2168,13 +2162,8 @@
       read_attr_map(attr_data, attrs);
     }
   
-<<<<<<< HEAD
   file_path path = app.prefix(idx(args,1)());
   N(file_exists(path), F("no such file %s") % path);
-=======
-  file_path path = file_path_external(idx(args,1));
-  N(path_exists(path), F("file '%s' not found") % path);
->>>>>>> d2e0fa74
 
   bool attrs_modified = false;
 
