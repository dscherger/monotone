--- conflicted
+++ resolved
@@ -443,12 +443,7 @@
   for (set<revision_id>::const_iterator i = completions.begin();
        i != completions.end(); ++i)
     {
-<<<<<<< HEAD
-      pair<set<revision_id>::const_iterator, bool> p =
-        completion.insert(revision_id(hexenc<id>(id(*i))));
-=======
       pair<set<revision_id>::const_iterator, bool> p = completion.insert(*i);
->>>>>>> 1b19f804
       P(F("expanded to '%s'") % *(p.first));
     }
 }
