// -*- mode: C++; c-file-style: "gnu"; indent-tabs-mode: nil -*-
// copyright (C) 2002, 2003 graydon hoare <graydon@pobox.com>
// all rights reserved.
// licensed to the public under the terms of the GNU GPL (>= 2)
// see the file COPYING for details

#include <map>
#include <cerrno>
#include <cstdio>
#include <cstring>
#include <set>
#include <vector>
#include <algorithm>
#include <iterator>
#include <fstream>
#include <boost/lexical_cast.hpp>
#include <boost/shared_ptr.hpp>
#include <boost/tokenizer.hpp>

#include "commands.hh"
#include "constants.hh"

#include "app_state.hh"
#include "automate.hh"
#include "basic_io.hh"
#include "cert.hh"
#include "database_check.hh"
#include "diff_patch.hh"
#include "file_io.hh"
#include "keys.hh"
#include "netsync.hh"
#include "packet.hh"
#include "rcs_import.hh"
#include "restrictions.hh"
#include "sanity.hh"
#include "transforms.hh"
#include "ui.hh"
#include "update.hh"
#include "vocab.hh"
#include "work.hh"
#include "automate.hh"
#include "inodeprint.hh"
#include "platform.hh"
#include "selectors.hh"
#include "annotate.hh"
#include "options.hh"
#include "globish.hh"
#include "paths.hh"
#include "merge.hh"
#include "roster_merge.hh"
#include "roster.hh"

//
// this file defines the task-oriented "top level" commands which can be
// issued as part of a monotone command line. the command line can only
// have one such command on it, followed by a vector of strings which are its
// arguments. all --options will be processed by the main program *before*
// calling a command
//
// we might expose this blunt command interface to scripting someday. but
// not today.

namespace commands 
{
  struct command;
  bool operator<(command const & self, command const & other);
};

namespace std
{
  template <>
  struct greater<commands::command *>
  {
    bool operator()(commands::command const * a, commands::command const * b)
    {
      return *a < *b;
    }
  };
};

namespace commands 
{
  using namespace std;

  struct command; 

  static map<string,command *> cmds;

  struct no_opts {};

  struct command_opts
  {
    set<int> opts;
    command_opts() {}
    command_opts & operator%(int o)
    { opts.insert(o); return *this; }
    command_opts & operator%(no_opts o)
    { return *this; }
    command_opts & operator%(command_opts const &o)
    { opts.insert(o.opts.begin(), o.opts.end()); return *this; }
  };

  struct command 
  {
    // NB: these strings are stred _un_translated
    // because we cannot translate them until after main starts, by which time
    // the command objects have all been constructed.
    string name;
    string cmdgroup;
    string params;
    string desc;
    command_opts options;
    command(string const & n,
            string const & g,
            string const & p,
            string const & d,
            command_opts const & o)
      : name(n), cmdgroup(g), params(p), desc(d), options(o)
    { cmds[n] = this; }
    virtual ~command() {}
    virtual void exec(app_state & app, vector<utf8> const & args) = 0;
  };

  bool operator<(command const & self, command const & other)
  {
    // *twitch*
    return ((std::string(_(self.cmdgroup.c_str())) < std::string(_(other.cmdgroup.c_str())))
            || ((self.cmdgroup == other.cmdgroup)
                && (std::string(_(self.name.c_str())) < (std::string(_(other.name.c_str()))))));
  }


  string complete_command(string const & cmd) 
  {
    if (cmd.length() == 0 || cmds.find(cmd) != cmds.end()) return cmd;

    L(FL("expanding command '%s'\n") % cmd);

    vector<string> matched;

    for (map<string,command *>::const_iterator i = cmds.begin();
         i != cmds.end(); ++i)
      {
        if (cmd.length() < i->first.length())
          {
            string prefix(i->first, 0, cmd.length());
            if (cmd == prefix) matched.push_back(i->first);
          }
      }

    if (matched.size() == 1) 
      {
      string completed = *matched.begin();
      L(FL("expanded command to '%s'") %  completed);  
      return completed;
      }
    else if (matched.size() > 1) 
      {
      string err = (F("command '%s' has multiple ambiguous expansions:\n") % cmd).str();
      for (vector<string>::iterator i = matched.begin();
           i != matched.end(); ++i)
        err += (*i + "\n");
      W(i18n_format(err));
    }

    return cmd;
  }

  const char * safe_gettext(const char * msgid)
  {
    if (strlen(msgid) == 0)
      return msgid;

    return _(msgid);
  }

  void explain_usage(string const & cmd, ostream & out)
  {
    map<string,command *>::const_iterator i;

    // try to get help on a specific command

    i = cmds.find(cmd);

    if (i != cmds.end())
      {
        string params = safe_gettext(i->second->params.c_str());
        vector<string> lines;
        split_into_lines(params, lines);
        for (vector<string>::const_iterator j = lines.begin();
             j != lines.end(); ++j)
          out << "     " << i->second->name << " " << *j << endl;
        split_into_lines(safe_gettext(i->second->desc.c_str()), lines);
        for (vector<string>::const_iterator j = lines.begin();
             j != lines.end(); ++j)
          out << "       " << *j << endl;
        out << endl;
        return;
      }

    vector<command *> sorted;
    out << _("commands:") << endl;
    for (i = cmds.begin(); i != cmds.end(); ++i)
      {
        sorted.push_back(i->second);
      }
  
    sort(sorted.begin(), sorted.end(), std::greater<command *>());

    string curr_group;
    size_t col = 0;
    size_t col2 = 0;
    for (size_t i = 0; i < sorted.size(); ++i)
      {
        size_t cmp = display_width(utf8(safe_gettext(idx(sorted, i)->cmdgroup.c_str())));
        col2 = col2 > cmp ? col2 : cmp;
      }

    for (size_t i = 0; i < sorted.size(); ++i)
      {
        if (idx(sorted, i)->cmdgroup != curr_group)
          {
            curr_group = idx(sorted, i)->cmdgroup;
            out << endl;
            out << "  " << safe_gettext(idx(sorted, i)->cmdgroup.c_str());
            col = display_width(utf8(safe_gettext(idx(sorted, i)->cmdgroup.c_str()))) + 2;
            while (col++ < (col2 + 3))
              out << ' ';
          }
        out << " " << idx(sorted, i)->name;
        col += idx(sorted, i)->name.size() + 1;
        if (col >= 70)
          {
            out << endl;
            col = 0;
            while (col++ < (col2 + 3))
              out << ' ';
          }
      }
    out << endl << endl;
  }

  int process(app_state & app, string const & cmd, vector<utf8> const & args)
  {
    if (cmds.find(cmd) != cmds.end())
      {
        L(FL("executing command '%s'\n") % cmd);
        cmds[cmd]->exec(app, args);
        return 0;
      }
    else
      {
        P(F("unknown command '%s'\n") % cmd);
        return 1;
      }
  }

  set<int> command_options(string const & cmd)
  {
    if (cmds.find(cmd) != cmds.end())
      {
        return cmds[cmd]->options.opts;
      }
    else
      {
        return set<int>();
      }
  }

static const no_opts OPT_NONE = no_opts();

#define CMD(C, group, params, desc, opts)                            \
struct cmd_ ## C : public command                                    \
{                                                                    \
  cmd_ ## C() : command(#C, group, params, desc,                     \
                        command_opts() % opts)                       \
  {}                                                                 \
  virtual void exec(app_state & app,                                 \
                    vector<utf8> const & args);                      \
};                                                                   \
static cmd_ ## C C ## _cmd;                                          \
void cmd_ ## C::exec(app_state & app,                                \
                     vector<utf8> const & args)                      \

#define ALIAS(C, realcommand)                                        \
CMD(C, realcommand##_cmd.cmdgroup, realcommand##_cmd.params,         \
    realcommand##_cmd.desc + "\nAlias for " #realcommand,            \
    realcommand##_cmd.options)                                       \
{                                                                    \
  process(app, string(#realcommand), args);                          \
}

struct pid_file
{
  explicit pid_file(system_path const & p)
    : path(p)
  {
    if (path.empty())
      return;
    require_path_is_nonexistent(path, F("pid file '%s' already exists") % path);
    file.open(path.as_external().c_str());
    file << get_process_id();
    file.flush();
  }

  ~pid_file()
  {
    if (path.empty())
      return;
    pid_t pid;
    std::ifstream(path.as_external().c_str()) >> pid;
    if (pid == get_process_id()) {
      file.close();
      delete_file(path);
    }
  }

private:
  std::ofstream file;
  system_path path;
};


CMD(help, N_("informative"), N_("command [ARGS...]"), N_("display command help"), OPT_NONE)
{
        if (args.size() < 1)
                throw usage("");

        string full_cmd = complete_command(idx(args, 0)());
        if (cmds.find(full_cmd) == cmds.end())
                throw usage("");

        throw usage(full_cmd);
}

static void
maybe_update_inodeprints(app_state & app)
{
  if (!in_inodeprints_mode())
    return;
  inodeprint_map ipm_new;
  revision_set rev;
  roster_t old_roster, new_roster;
  get_unrestricted_working_revision_and_rosters(app, rev, 
                                                old_roster, 
                                                new_roster);
  
  node_map const & new_nodes = new_roster.all_nodes();
  for (node_map::const_iterator i = new_nodes.begin(); i != new_nodes.end(); ++i)
    {
      node_id nid = i->first;
      if (old_roster.has_node(nid))
        {
          node_t old_node = old_roster.get_node(nid);
          if (is_file_t(old_node))
            {
              node_t new_node = i->second;
              I(is_file_t(new_node));

              file_t old_file = downcast_to_file_t(old_node);
              file_t new_file = downcast_to_file_t(new_node);

              if (new_file->content == old_file->content)
                {
                  split_path sp;
                  new_roster.get_name(nid, sp);
                  file_path fp(sp);                  
                  hexenc<inodeprint> ip;
                  if (inodeprint_file(fp, ip))
                    ipm_new.insert(inodeprint_entry(fp, ip));
                }
            }
        }
    }
  data dat;
  write_inodeprint_map(ipm_new, dat);
  write_inodeprints(dat);
}

static string 
get_stdin()
{
  char buf[constants::bufsz];
  string tmp;
  while(cin)
    {
      cin.read(buf, constants::bufsz);
      tmp.append(buf, cin.gcount());
    }
  return tmp;
}

static void 
get_log_message_interactively(revision_set const & cs, 
                              app_state & app,
                              string & log_message)
{
  string commentary;
  data summary, user_log_message;
  write_revision_set(cs, summary);
  read_user_log(user_log_message);
  commentary += "----------------------------------------------------------------------\n";
  commentary += _("Enter a description of this change.\n"
                  "Lines beginning with `MT:' are removed automatically.\n");
  commentary += "\n";
  commentary += summary();
  commentary += "----------------------------------------------------------------------\n";

  N(app.lua.hook_edit_comment(commentary, user_log_message(), log_message),
    F("edit of log message failed"));
}

static void
notify_if_multiple_heads(app_state & app) {
  set<revision_id> heads;
  get_branch_heads(app.branch_name(), app, heads);
  if (heads.size() > 1) {
    std::string prefixedline;
    prefix_lines_with(_("note: "),
                      _("branch '%s' has multiple heads\n"
                        "perhaps consider 'monotone merge'"),
                      prefixedline);
    P(i18n_format(prefixedline) % app.branch_name);
  }
}

static string
describe_revision(app_state & app, revision_id const & id)
{
  cert_name author_name(author_cert_name);
  cert_name date_name(date_cert_name);

  string description;

  description += id.inner()();

  // append authors and date of this revision
  vector< revision<cert> > tmp;
  app.db.get_revision_certs(id, author_name, tmp);
  erase_bogus_certs(tmp, app);
  for (vector< revision<cert> >::const_iterator i = tmp.begin();
       i != tmp.end(); ++i)
    {
      cert_value tv;
      decode_base64(i->inner().value, tv);
      description += " ";
      description += tv();
    }
  app.db.get_revision_certs(id, date_name, tmp);
  erase_bogus_certs(tmp, app);
  for (vector< revision<cert> >::const_iterator i = tmp.begin();
       i != tmp.end(); ++i)
    {
      cert_value tv;
      decode_base64(i->inner().value, tv);
      description += " ";
      description += tv();
    }

  return description;
}

static void 
complete(app_state & app, 
         string const & str,
         revision_id & completion,
         bool must_exist=true)
{
  // This copies the start of selectors::parse_selector().to avoid
  // getting a log when there's no expansion happening...:
  //
  // this rule should always be enabled, even if the user specifies
  // --norc: if you provide a revision id, you get a revision id.
  if (str.find_first_not_of(constants::legal_id_bytes) == string::npos
      && str.size() == constants::idlen)
    {
      completion = revision_id(str);
      if (must_exist)
        N(app.db.revision_exists(completion),
          F("no such revision '%s'") % completion);
      return;
    }

  bool get_heads = false;
  vector<pair<selectors::selector_type, string> >
    sels(selectors::parse_selector(str, get_heads, app));

  P(F("expanding selection '%s'\n") % str);

  // we jam through an "empty" selection on sel_ident type
  set<revision_id> completions;
  selectors::selector_type ty = selectors::sel_ident;
  {
    bool dummy_get_heads = false;
    std::set<std::string> completion_strings;
    selectors::complete_selector("", sels, ty, dummy_get_heads,
                                 completion_strings, app, true);
    for (std::set<std::string>::const_iterator i = completion_strings.begin();
         i != completion_strings.end(); ++i)
      completions.insert(revision_id(*i));
  }

  N(completions.size() != 0,
    F("no match for selection '%s'") % str);

  if (get_heads && completions.size() > 1)
    {
      erase_ancestors(completions, app);
    }
  if (completions.size() > 1)
    {
      string err = (F("selection '%s' has multiple ambiguous expansions: \n") % str).str();
      for (set<revision_id>::const_iterator i = completions.begin();
           i != completions.end(); ++i)
<<<<<<< HEAD
        err += (describe_revision(app, revision_id(*i)) + "\n");
      N(completions.size() == 1, i18n_format(err));
=======
        err += (describe_revision(app, *i) + "\n");
      N(completions.size() == 1, boost::format(err));
>>>>>>> e1dedaa8
    }
  completion = *(completions.begin());
  P(F("expanded to '%s'\n") %  completion);
}


template<typename ID>
static void 
complete(app_state & app, 
         string const & str,
         ID & completion)
{
  N(str.find_first_not_of(constants::legal_id_bytes) == string::npos,
    F("non-hex digits in id"));
  if (str.size() == constants::idlen)
    {
      completion = ID(str);
      return;
    }
  set<ID> completions;
  app.db.complete(str, completions);
  N(completions.size() != 0,
    F("partial id '%s' does not have an expansion") % str);
  if (completions.size() > 1)
    {
      string err = (F("partial id '%s' has multiple ambiguous expansions:\n") % str).str();
      for (typename set<ID>::const_iterator i = completions.begin();
           i != completions.end(); ++i)
        err += (i->inner()() + "\n");
      N(completions.size() == 1, i18n_format(err));
    }
  completion = *(completions.begin());  
  P(F("expanded partial id '%s' to '%s'\n")
    % str % completion);
}

static void 
ls_certs(string const & name, app_state & app, vector<utf8> const & args)
{
  if (args.size() != 1)
    throw usage(name);

  vector<cert> certs;
  
  transaction_guard guard(app.db, false);
  
  revision_id ident;
  complete(app, idx(args, 0)(), ident);
  vector< revision<cert> > ts;
  app.db.get_revision_certs(ident, ts);
  for (size_t i = 0; i < ts.size(); ++i)
    certs.push_back(idx(ts, i).inner());

  {
    set<rsa_keypair_id> checked;      
    for (size_t i = 0; i < certs.size(); ++i)
      {
        if (checked.find(idx(certs, i).key) == checked.end() &&
            !app.db.public_key_exists(idx(certs, i).key))
          P(F("no public key '%s' found in database")
            % idx(certs, i).key);
        checked.insert(idx(certs, i).key);
      }
  }
        
  // Make the output deterministic; this is useful for the test suite, in
  // particular.
  sort(certs.begin(), certs.end());

  string str     = _("Key   : %s\n"
                     "Sig   : %s\n"
                     "Name  : %s\n"
                     "Value : %s\n");
  string extra_str = "      : %s\n";

  string::size_type colon_pos = str.find(':');

  if (colon_pos != string::npos)
    {
      string substr(str, 0, colon_pos);
      colon_pos = display_width(substr);
      extra_str = string(colon_pos, ' ') + ": %s\n";
    }

  for (size_t i = 0; i < certs.size(); ++i)
    {
      cert_status status = check_cert(app, idx(certs, i));
      cert_value tv;      
      decode_base64(idx(certs, i).value, tv);
      string washed;
      if (guess_binary(tv()))
        {
          washed = "<binary data>";
        }
      else
        {
          washed = tv();
        }

      string stat;
      switch (status)
        {
        case cert_ok:
          stat = _("ok");
          break;
        case cert_bad:
          stat = _("bad");
          break;
        case cert_unknown:
          stat = _("unknown");
          break;
        }

      vector<string> lines;
      split_into_lines(washed, lines);
      I(lines.size() > 0);

      cout << std::string(guess_terminal_width(), '-') << '\n'
           << (i18n_format(str)
               % idx(certs, i).key()
               % stat
               % idx(certs, i).name()
               % idx(lines, 0));
      
      for (size_t i = 1; i < lines.size(); ++i)
        cout << (i18n_format(extra_str) % idx(lines, i));
    }  

  if (certs.size() > 0)
    cout << endl;

  guard.commit();
}

static void
ls_keys(string const & name, app_state & app, vector<utf8> const & args)
{
  vector<rsa_keypair_id> pubs;
  vector<rsa_keypair_id> privkeys;
  std::string pattern;
  if (args.size() == 1)
    pattern = idx(args, 0)();
  else if (args.size() > 1)
    throw usage(name);

  if (app.db.database_specified())
    {
      transaction_guard guard(app.db, false);
      app.db.get_key_ids(pattern, pubs);
      guard.commit();
    }
  app.keys.get_key_ids(pattern, privkeys);

  // true if it is in the database, false otherwise
  map<rsa_keypair_id, bool> pubkeys;
  for (vector<rsa_keypair_id>::const_iterator i = pubs.begin();
       i != pubs.end(); i++)
    pubkeys[*i] = true;
  
  bool all_in_db = true;
  for (vector<rsa_keypair_id>::const_iterator i = privkeys.begin();
       i != privkeys.end(); i++)
    {
      if (pubkeys.find(*i) == pubkeys.end())
        {
          pubkeys[*i] = false;
          all_in_db = false;
        }
    }

  if (pubkeys.size() > 0)
    {
      cout << endl << "[public keys]" << endl;
      for (map<rsa_keypair_id, bool>::iterator i = pubkeys.begin();
           i != pubkeys.end(); i++)
        {
          base64<rsa_pub_key> pub_encoded;
          hexenc<id> hash_code;
          rsa_keypair_id keyid = i->first;
          bool indb = i->second;

          if (indb)
            app.db.get_key(keyid, pub_encoded); 
          else
            {
              keypair kp;
              app.keys.get_key_pair(keyid, kp);
              pub_encoded = kp.pub;
            }
          key_hash_code(keyid, pub_encoded, hash_code);
          if (indb)
            cout << hash_code << " " << keyid << endl;
          else
            cout << hash_code << " " << keyid << "   (*)" << endl;
        }
      if (!all_in_db)
        cout << F("(*) - only in %s/") % app.keys.get_key_dir() << endl;
      cout << endl;
    }

  if (privkeys.size() > 0)
    {
      cout << endl << "[private keys]" << endl;
      for (vector<rsa_keypair_id>::iterator i = privkeys.begin();
           i != privkeys.end(); i++)
        {
          keypair kp;
          hexenc<id> hash_code;
          app.keys.get_key_pair(*i, kp); 
          key_hash_code(*i, kp.priv, hash_code);
          cout << hash_code << " " << *i << endl;
        }
      cout << endl;
    }

  if (pubkeys.size() == 0 &&
      privkeys.size() == 0)
    {
      if (args.size() == 0)
        P(F("no keys found\n"));
      else
        W(F("no keys found matching '%s'\n") % idx(args, 0)());
    }
}

// Deletes a revision from the local database.  This can be used to 'undo' a
// changed revision from a local database without leaving (much of) a trace.
static void
kill_rev_locally(app_state& app, std::string const& id)
{
  revision_id ident;
  complete(app, id, ident);
  N(app.db.revision_exists(ident),
    F("no such revision '%s'") % ident);

  //check that the revision does not have any children
  set<revision_id> children;
  app.db.get_revision_children(ident, children);
  N(!children.size(),
    F("revision %s already has children. We cannot kill it.") % ident);

  app.db.delete_existing_rev_and_certs(ident);
}

// The changes_summary structure holds a list all of files and directories
// affected in a revision, and is useful in the 'log' command to print this
// information easily.  It has to be constructed from all cset objects
// that belong to a revision.

struct
changes_summary
{
  cset cs;
  changes_summary(void);
  void add_change_set(cset const & cs);
  void print(std::ostream & os, size_t max_cols) const;
};

changes_summary::changes_summary(void) 
{
}

void
changes_summary::add_change_set(cset const & c)
{
  if (c.empty())
    return;

  // FIXME: not sure whether it matters for an informal summary
  // object like this, but the pre-state names in deletes and renames
  // are not really sensible to union; they refer to different trees
  // so mixing them up in a single set is potentially ambiguous.

  copy(c.nodes_deleted.begin(), c.nodes_deleted.end(), 
       inserter(cs.nodes_deleted, cs.nodes_deleted.begin()));

  copy(c.files_added.begin(), c.files_added.end(), 
       inserter(cs.files_added, cs.files_added.begin()));

  copy(c.dirs_added.begin(), c.dirs_added.end(), 
       inserter(cs.dirs_added, cs.dirs_added.begin()));

  copy(c.nodes_renamed.begin(), c.nodes_renamed.end(), 
       inserter(cs.nodes_renamed, cs.nodes_renamed.begin()));

  copy(c.deltas_applied.begin(), c.deltas_applied.end(), 
       inserter(cs.deltas_applied, cs.deltas_applied.begin()));

  copy(c.attrs_cleared.begin(), c.attrs_cleared.end(), 
       inserter(cs.attrs_cleared, cs.attrs_cleared.begin()));

  copy(c.attrs_set.begin(), c.attrs_set.end(), 
       inserter(cs.attrs_set, cs.attrs_set.begin()));
}

static void 
print_indented_set(std::ostream & os, 
                   path_set const & s,
                   size_t max_cols)
{
  size_t cols = 8;
  os << "       ";
  for (path_set::const_iterator i = s.begin();
       i != s.end(); i++)
    {
      const std::string str = boost::lexical_cast<std::string>(file_path(*i));
      if (cols > 8 && cols + str.size() + 1 >= max_cols)
        {
          cols = 8;
          os << endl << "       "; 
        }
      os << " " << str;
      cols += str.size() + 1;
    }
  os << endl;
}

void
changes_summary::print(std::ostream & os, size_t max_cols) const
{

  if (! cs.nodes_deleted.empty())
    {
      os << "Deleted entries:" << endl;
      print_indented_set(os, cs.nodes_deleted, max_cols);
    }
  
  if (! cs.nodes_renamed.empty())
    {
      os << "Renamed entries:" << endl;
      for (std::map<split_path, split_path>::const_iterator
           i = cs.nodes_renamed.begin();
           i != cs.nodes_renamed.end(); i++)
        os << "        " << file_path(i->first) << " to " << file_path(i->second) << endl;
    }

  if (! cs.files_added.empty())
    {
      path_set tmp;
      for (std::map<split_path, file_id>::const_iterator i = cs.files_added.begin();
           i != cs.files_added.end(); ++i)
        tmp.insert(i->first);
      os << "Added files:" << endl;
      print_indented_set(os, tmp, max_cols);
    }

  if (! cs.dirs_added.empty())
    {
      os << "Added directories:" << endl;
      print_indented_set(os, cs.dirs_added, max_cols);
    }

  if (! cs.deltas_applied.empty())
    {
      path_set tmp;
      for (std::map<split_path, std::pair<file_id, file_id> >::const_iterator i = cs.deltas_applied.begin();
           i != cs.deltas_applied.end(); ++i)
        tmp.insert(i->first);
      os << "Modified files:" << endl;
      print_indented_set(os, tmp, max_cols);
    }

  if (! cs.attrs_set.empty() || ! cs.attrs_cleared.empty())
    {
      path_set tmp;
      for (std::set<std::pair<split_path, attr_key> >::const_iterator i = cs.attrs_cleared.begin();
           i != cs.attrs_cleared.end(); ++i)
        tmp.insert(i->first);

      for (std::map<std::pair<split_path, attr_key>, attr_value>::const_iterator i = cs.attrs_set.begin();
           i != cs.attrs_set.end(); ++i)
        tmp.insert(i->first.first);

      os << "Modified attrs:" << endl;
      print_indented_set(os, tmp, max_cols);
    }
}


CMD(genkey, N_("key and cert"), N_("KEYID"), N_("generate an RSA key-pair"), OPT_NONE)
{
  if (args.size() != 1)
    throw usage(name);

  rsa_keypair_id ident;
  internalize_rsa_keypair_id(idx(args, 0), ident);
  bool exists = app.keys.key_pair_exists(ident);
  if (app.db.database_specified())
    {
      transaction_guard guard(app.db);
      exists = exists || app.db.public_key_exists(ident);
      guard.commit();
    }

  N(!exists, F("key '%s' already exists") % ident);
  
  keypair kp;
  P(F("generating key-pair '%s'") % ident);
  generate_key_pair(app.lua, ident, kp);
  P(F("storing key-pair '%s' in %s/") % ident % app.keys.get_key_dir());
  app.keys.put_key_pair(ident, kp);
}

CMD(dropkey, N_("key and cert"), N_("KEYID"), N_("drop a public and private key"), OPT_NONE)
{
  bool key_deleted = false;
  
  if (args.size() != 1)
    throw usage(name);

  rsa_keypair_id ident(idx(args, 0)());
  bool checked_db = false;
  if (app.db.database_specified())
    {
      transaction_guard guard(app.db);
      if (app.db.public_key_exists(ident))
        {
          P(F("dropping public key '%s' from database\n") % ident);
          app.db.delete_public_key(ident);
          key_deleted = true;
        }
      guard.commit();
      checked_db = true;
    }

  if (app.keys.key_pair_exists(ident))
    {
      P(F("dropping key pair '%s' from keystore\n") % ident);
      app.keys.delete_key(ident);
      key_deleted = true;
    }

  i18n_format fmt;
  if (checked_db)
    fmt = F("public or private key '%s' does not exist in keystore or database");
  else
    fmt = F("public or private key '%s' does not exist in keystore, and no database was specified");
  N(key_deleted, fmt % idx(args, 0)());
}

CMD(chkeypass, N_("key and cert"), N_("KEYID"),
    N_("change passphrase of a private RSA key"),
    OPT_NONE)
{
  if (args.size() != 1)
    throw usage(name);

  rsa_keypair_id ident;
  internalize_rsa_keypair_id(idx(args, 0), ident);

  N(app.keys.key_pair_exists(ident),
    F("key '%s' does not exist in the keystore") % ident);

  keypair key;
  app.keys.get_key_pair(ident, key);
  change_key_passphrase(app.lua, ident, key.priv);
  app.keys.delete_key(ident);
  app.keys.put_key_pair(ident, key);
  P(F("passphrase changed\n"));
}

CMD(cert, N_("key and cert"), N_("REVISION CERTNAME [CERTVAL]"),
    N_("create a cert for a revision"), OPT_NONE)
{
  if ((args.size() != 3) && (args.size() != 2))
    throw usage(name);

  transaction_guard guard(app.db);

  hexenc<id> ident;
  revision_id rid;
  complete(app, idx(args, 0)(), rid);
  ident = rid.inner();
  
  cert_name name;
  internalize_cert_name(idx(args, 1), name);

  rsa_keypair_id key;
  get_user_key(key, app);
  
  cert_value val;
  if (args.size() == 3)
    val = cert_value(idx(args, 2)());
  else
    val = cert_value(get_stdin());

  base64<cert_value> val_encoded;
  encode_base64(val, val_encoded);

  cert t(ident, name, val_encoded, key);

  packet_db_writer dbw(app);
  calculate_cert(app, t);
  dbw.consume_revision_cert(revision<cert>(t));
  guard.commit();
}

CMD(trusted, N_("key and cert"), N_("REVISION NAME VALUE SIGNER1 [SIGNER2 [...]]"),
    N_("test whether a hypothetical cert would be trusted\n"
      "by current settings"),
    OPT_NONE)
{
  if (args.size() < 4)
    throw usage(name);

  revision_id rid;
  complete(app, idx(args, 0)(), rid, false);
  hexenc<id> ident(rid.inner());
  
  cert_name name;
  internalize_cert_name(idx(args, 1), name);
  
  cert_value value(idx(args, 2)());

  set<rsa_keypair_id> signers;
  for (unsigned int i = 3; i != args.size(); ++i)
    {
      rsa_keypair_id keyid;
      internalize_rsa_keypair_id(idx(args, i), keyid);
      signers.insert(keyid);
    }
  
  
  bool trusted = app.lua.hook_get_revision_cert_trust(signers, ident,
                                                      name, value);


  ostringstream all_signers;
  copy(signers.begin(), signers.end(),
       ostream_iterator<rsa_keypair_id>(all_signers, " "));

  cout << F("if a cert on: %s\n"
            "with key: %s\n"
            "and value: %s\n"
            "was signed by: %s\n"
            "it would be: %s\n")
    % ident
    % name
    % value
    % all_signers.str()
    % (trusted ? _("trusted") : _("UNtrusted"));
}

CMD(tag, N_("review"), N_("REVISION TAGNAME"),
    N_("put a symbolic tag cert on a revision version"), OPT_NONE)
{
  if (args.size() != 2)
    throw usage(name);

  revision_id r;
  complete(app, idx(args, 0)(), r);
  packet_db_writer dbw(app);
  cert_revision_tag(r, idx(args, 1)(), app, dbw);
}


CMD(testresult, N_("review"), N_("ID (pass|fail|true|false|yes|no|1|0)"), 
    N_("note the results of running a test on a revision"), OPT_NONE)
{
  if (args.size() != 2)
    throw usage(name);

  revision_id r;
  complete(app, idx(args, 0)(), r);
  packet_db_writer dbw(app);
  cert_revision_testresult(r, idx(args, 1)(), app, dbw);
}


CMD(approve, N_("review"), N_("REVISION"), 
    N_("approve of a particular revision"),
    OPT_BRANCH_NAME)
{
  if (args.size() != 1)
    throw usage(name);  

  revision_id r;
  complete(app, idx(args, 0)(), r);
  packet_db_writer dbw(app);
  cert_value branchname;
  guess_branch(r, app, branchname);
  N(app.branch_name() != "", F("need --branch argument for approval"));  
  cert_revision_in_branch(r, app.branch_name(), app, dbw);
}


CMD(disapprove, N_("review"), N_("REVISION"), 
    N_("disapprove of a particular revision"),
    OPT_BRANCH_NAME)
{
  if (args.size() != 1)
    throw usage(name);

  revision_id r;
  revision_set rev, rev_inverse;
  boost::shared_ptr<cset> cs_inverse(new cset());
  complete(app, idx(args, 0)(), r);
  app.db.get_revision(r, rev);

  N(rev.edges.size() == 1, 
    F("revision '%s' has %d changesets, cannot invert\n") % r % rev.edges.size());

  cert_value branchname;
  guess_branch(r, app, branchname);
  N(app.branch_name() != "", F("need --branch argument for disapproval"));  
  
  edge_entry const & old_edge (*rev.edges.begin());
  app.db.get_revision_manifest(edge_old_revision(old_edge),
                               rev_inverse.new_manifest);
  {
    roster_t old_roster, new_roster;
    app.db.get_roster(edge_old_revision(old_edge), old_roster);
    app.db.get_roster(r, new_roster);
    make_cset(new_roster, old_roster, *cs_inverse);
  }
  rev_inverse.edges.insert(make_pair(r, cs_inverse));

  {
    transaction_guard guard(app.db);
    packet_db_writer dbw(app);

    revision_id inv_id;
    revision_data rdat;

    write_revision_set(rev_inverse, rdat);
    calculate_ident(rdat, inv_id);
    dbw.consume_revision_data(inv_id, rdat);
    
    cert_revision_in_branch(inv_id, branchname, app, dbw); 
    cert_revision_date_now(inv_id, app, dbw);
    cert_revision_author_default(inv_id, app, dbw);
    cert_revision_changelog(inv_id, (boost::format("disapproval of revision '%s'") % r).str(), app, dbw);
    guard.commit();
  }
}


CMD(comment, N_("review"), N_("REVISION [COMMENT]"),
    N_("comment on a particular revision"), OPT_NONE)
{
  if (args.size() != 1 && args.size() != 2)
    throw usage(name);

  string comment;
  if (args.size() == 2)
    comment = idx(args, 1)();
  else
    N(app.lua.hook_edit_comment("", "", comment), 
      F("edit comment failed"));
  
  N(comment.find_first_not_of(" \r\t\n") != string::npos, 
    F("empty comment"));

  revision_id r;
  complete(app, idx(args, 0)(), r);
  packet_db_writer dbw(app);
  cert_revision_comment(r, comment, app, dbw);
}


static void find_unknown_and_ignored (app_state & app, bool want_ignored, vector<utf8> const & args, 
                                      path_set & unknown, path_set & ignored);


CMD(add, N_("working copy"), N_("[PATH]..."),
    N_("add files to working copy"), OPT_UNKNOWN)
{
  if (!app.unknown && (args.size() < 1))
    throw usage(name);

  app.require_working_copy();

  path_set paths;
  if (app.unknown)
    {
      path_set ignored;
      find_unknown_and_ignored(app, false, args, paths, ignored);
    }
  else
    for (vector<utf8>::const_iterator i = args.begin(); i != args.end(); ++i)
      {
        split_path sp;
        file_path_external(*i).split(sp);
        paths.insert(sp);
      }

  perform_additions(paths, app);
}

static void find_missing (app_state & app,
                          vector<utf8> const & args, path_set & missing);

CMD(drop, N_("working copy"), N_("[PATH]..."),
    N_("drop files from working copy"), OPT_EXECUTE % OPT_MISSING)
{
  if (!app.missing && (args.size() < 1))
    throw usage(name);

  app.require_working_copy();

  path_set paths;
  if (app.missing)
    find_missing(app, args, paths);
  else
    for (vector<utf8>::const_iterator i = args.begin(); i != args.end(); ++i)
      {
        split_path sp;
        file_path_external(*i).split(sp);
        paths.insert(sp);
      }

  perform_deletions(paths, app);
}

ALIAS(rm, drop);


CMD(rename, N_("working copy"), N_("SRC DST"),
    N_("rename entries in the working copy"),
    OPT_EXECUTE)
{
  if (args.size() != 2)
    throw usage(name);
  
  app.require_working_copy();

  file_path src_path = file_path_external(idx(args, 0));
  file_path dst_path = file_path_external(idx(args, 1));

  perform_rename(src_path, dst_path, app);
}

ALIAS(mv, rename)


// fload and fmerge are simple commands for debugging the line
// merger.

CMD(fload, N_("debug"), "", N_("load file contents into db"), OPT_NONE)
{
  string s = get_stdin();

  file_id f_id;
  file_data f_data(s);
  
  calculate_ident (f_data, f_id);
  
  packet_db_writer dbw(app);
  dbw.consume_file_data(f_id, f_data);  
}

CMD(fmerge, N_("debug"), N_("<parent> <left> <right>"),
    N_("merge 3 files and output result"),
    OPT_NONE)
{
  if (args.size() != 3)
    throw usage(name);

  file_id anc_id(idx(args, 0)()), left_id(idx(args, 1)()), right_id(idx(args, 2)());
  file_data anc, left, right;

  N(app.db.file_version_exists (anc_id),
  F("ancestor file id does not exist"));

  N(app.db.file_version_exists (left_id),
  F("left file id does not exist"));

  N(app.db.file_version_exists (right_id),
  F("right file id does not exist"));

  app.db.get_file_version(anc_id, anc);
  app.db.get_file_version(left_id, left);
  app.db.get_file_version(right_id, right);

  vector<string> anc_lines, left_lines, right_lines, merged_lines;

  split_into_lines(anc.inner()(), anc_lines);
  split_into_lines(left.inner()(), left_lines);
  split_into_lines(right.inner()(), right_lines);
  N(merge3(anc_lines, left_lines, right_lines, merged_lines), F("merge failed"));
  copy(merged_lines.begin(), merged_lines.end(), ostream_iterator<string>(cout, "\n"));
  
}

CMD(status, N_("informative"), N_("[PATH]..."), N_("show status of working copy"),
    OPT_DEPTH % OPT_EXCLUDE % OPT_BRIEF)
{
  revision_set rs;
  roster_t old_roster, new_roster;
  data tmp;

  app.require_working_copy();
  get_working_revision_and_rosters(app, args, rs, old_roster, new_roster);

  if (global_sanity.brief)
    {
      I(rs.edges.size() == 1);
      cset const & cs = edge_changes(rs.edges.begin());
      
      for (path_set::const_iterator i = cs.nodes_deleted.begin();
           i != cs.nodes_deleted.end(); ++i) 
        cout << "dropped " << *i << endl;

      for (std::map<split_path, split_path>::const_iterator 
           i = cs.nodes_renamed.begin();
           i != cs.nodes_renamed.end(); ++i) 
        cout << "renamed " << i->first << endl 
             << "     to " << i->second << endl;

      for (path_set::const_iterator i = cs.dirs_added.begin();
           i != cs.dirs_added.end(); ++i) 
        cout << "added   " << *i << endl;

      for (std::map<split_path, file_id>::const_iterator i = cs.files_added.begin();
           i != cs.files_added.end(); ++i) 
        cout << "added   " << i->first << endl;

      for (std::map<split_path, std::pair<file_id, file_id> >::const_iterator 
             i = cs.deltas_applied.begin(); i != cs.deltas_applied.end(); ++i) 
        {
          cout << "patched " << i->first << endl;
        }
    }
  else
    {
      write_revision_set(rs, tmp);
      cout << endl << tmp << endl;
    }
}


CMD(identify, N_("working copy"), N_("[PATH]"),
    N_("calculate identity of PATH or stdin"),
    OPT_NONE)
{
  if (!(args.size() == 0 || args.size() == 1))
    throw usage(name);

  data dat;

  if (args.size() == 1)
    {
      read_localized_data(file_path_external(idx(args, 0)), dat, app.lua);
    }
  else
    {
      dat = get_stdin();
    }
  
  hexenc<id> ident;
  calculate_ident(dat, ident);
  cout << ident << endl;
}

CMD(cat, N_("informative"),
    N_("FILENAME"),
    N_("write file from database to stdout"),
    OPT_REVISION)
{
  if (args.size() != 1)
    throw usage(name);

  if (app.revision_selectors.size() == 0)
    app.require_working_copy();

  transaction_guard guard(app.db, false);

  revision_id rid;
  if (app.revision_selectors.size() == 0)
    get_revision_id(rid);
  else 
    complete(app, idx(app.revision_selectors, 0)(), rid);
  N(app.db.revision_exists(rid), F("no such revision '%s'") % rid);

  // paths are interpreted as standard external ones when we're in a
  // working copy, but as project-rooted external ones otherwise
  file_path fp;
  split_path sp;
  fp = file_path_external(idx(args, 0));
  fp.split(sp);

  roster_t roster;
  marking_map marks;
  app.db.get_roster(rid, roster, marks);
  N(roster.has_node(sp), F("no file '%s' found in revision '%s'\n") % fp % rid);
  node_t node = roster.get_node(sp);
  N((!null_node(node->self) && is_file_t(node)), F("no file '%s' found in revision '%s'\n") % fp % rid);

  file_t file_node = downcast_to_file_t(node);
  file_id ident = file_node->content;  
  file_data dat;
  L(FL("dumping file '%s'\n") % ident);
  app.db.get_file_version(ident, dat);
  cout.write(dat.inner()().data(), dat.inner()().size());

  guard.commit();
}

CMD(checkout, N_("tree"), N_("[DIRECTORY]\n"),
    N_("check out a revision from database into directory.\n"
    "If a revision is given, that's the one that will be checked out.\n"
    "Otherwise, it will be the head of the branch (given or implicit).\n"
    "If no directory is given, the branch name will be used as directory"),
    OPT_BRANCH_NAME % OPT_REVISION)
{
  revision_id ident;
  system_path dir;
  // we have a special case for "checkout .", i.e., to current dir
  bool checkout_dot = false;

  if (args.size() > 1 || app.revision_selectors.size() > 1)
    throw usage(name);

  if (args.size() == 0)
    {
      // no checkout dir specified, use branch name for dir
      N(!app.branch_name().empty(), F("need --branch argument for branch-based checkout"));
      dir = system_path(app.branch_name());
    }
  else
    {
      // checkout to specified dir
      dir = system_path(idx(args, 0));
      if (idx(args, 0) == utf8("."))
        checkout_dot = true;
    }

  if (!checkout_dot)
    require_path_is_nonexistent(dir,
                                F("checkout directory '%s' already exists")
                                % dir);

  if (app.revision_selectors.size() == 0)
    {
      // use branch head revision
      N(!app.branch_name().empty(), F("need --branch argument for branch-based checkout"));
      set<revision_id> heads;
      get_branch_heads(app.branch_name(), app, heads);
      N(heads.size() > 0, F("branch '%s' is empty\n") % app.branch_name);
      N(heads.size() == 1, F("branch %s has multiple heads") % app.branch_name);
      ident = *(heads.begin());
    }
  else if (app.revision_selectors.size() == 1)
    {
      // use specified revision
      complete(app, idx(app.revision_selectors, 0)(), ident);
      N(app.db.revision_exists(ident),
        F("no such revision '%s'") % ident);
      
      cert_value b;
      guess_branch(ident, app, b);

      I(!app.branch_name().empty());
      cert_value branch_name(app.branch_name());
      base64<cert_value> branch_encoded;
      encode_base64(branch_name, branch_encoded);
        
      vector< revision<cert> > certs;
      app.db.get_revision_certs(ident, branch_cert_name, branch_encoded, certs);
          
      L(FL("found %d %s branch certs on revision %s\n") 
        % certs.size()
        % app.branch_name
        % ident);
        
      N(certs.size() != 0, F("revision %s is not a member of branch %s\n") 
        % ident % app.branch_name);
    }

  app.create_working_copy(dir);
    
  file_data data;
  roster_t ros;
  marking_map mm;
  
  put_revision_id(ident);
  
  L(FL("checking out revision %s to directory %s\n") % ident % dir);
  app.db.get_roster(ident, ros, mm);
  
  node_map const & nodes = ros.all_nodes();
  for (node_map::const_iterator i = nodes.begin(); i != nodes.end(); ++i)
    {
      node_t node = i->second;
      split_path sp;
      ros.get_name(i->first, sp);
      file_path path(sp);

      if (is_dir_t(node))
        {
          if (sp.size() == 1)
            I(null_name(idx(sp,0)));
          else
            mkdir_p(path);
        }
      else
        {
          file_t file = downcast_to_file_t(node);
          N(app.db.file_version_exists(file->content),
            F("no file %s found in database for %s")
            % file->content % path);
      
          file_data dat;
          L(FL("writing file %s to %s\n")
            % file->content % path);
          app.db.get_file_version(file->content, dat);
          write_localized_data(path, dat.inner(), app.lua);
        }
    }
  remove_work_cset();
  update_any_attrs(app);
  maybe_update_inodeprints(app);
}

ALIAS(co, checkout)


CMD(heads, N_("tree"), "", N_("show unmerged head revisions of branch"),
    OPT_BRANCH_NAME)
{
  set<revision_id> heads;
  if (args.size() != 0)
    throw usage(name);

  N(app.branch_name() != "",
    F("please specify a branch, with --branch=BRANCH"));

  get_branch_heads(app.branch_name(), app, heads);

  if (heads.size() == 0)
    P(F("branch '%s' is empty\n") % app.branch_name);
  else if (heads.size() == 1)
    P(F("branch '%s' is currently merged:\n") % app.branch_name);
  else
    P(F("branch '%s' is currently unmerged:\n") % app.branch_name);
  
  for (set<revision_id>::const_iterator i = heads.begin(); 
       i != heads.end(); ++i)
    cout << describe_revision(app, *i) << endl;
}

static void 
ls_branches(string name, app_state & app, vector<utf8> const & args)
{
  vector<string> names;
  app.db.get_branches(names);

  sort(names.begin(), names.end());
  for (size_t i = 0; i < names.size(); ++i)
    if (!app.lua.hook_ignore_branch(idx(names, i)))
      cout << idx(names, i) << endl;
}

static void 
ls_epochs(string name, app_state & app, vector<utf8> const & args)
{
  std::map<cert_value, epoch_data> epochs;
  app.db.get_epochs(epochs);

  if (args.size() == 0)
    {
      for (std::map<cert_value, epoch_data>::const_iterator i = epochs.begin();
           i != epochs.end(); ++i)
        {
          cout << i->second << " " << i->first << endl;
        }
    }
  else
    {
      for (vector<utf8>::const_iterator i = args.begin(); i != args.end();
           ++i)
        {
          std::map<cert_value, epoch_data>::const_iterator j = epochs.find(cert_value((*i)()));
          N(j != epochs.end(), F("no epoch for branch %s\n") % *i);
          cout << j->second << " " << j->first << endl;
        }
    }  
}

static void 
ls_tags(string name, app_state & app, vector<utf8> const & args)
{
  vector< revision<cert> > certs;
  app.db.get_revision_certs(tag_cert_name, certs);

  std::set< pair<cert_value, pair<revision_id, rsa_keypair_id> > > sorted_vals;

  for (vector< revision<cert> >::const_iterator i = certs.begin();
       i != certs.end(); ++i)
    {
      cert_value name;
      cert c = i->inner();
      decode_base64(c.value, name);
      sorted_vals.insert(std::make_pair(name, std::make_pair(c.ident, c.key)));
    }
  for (std::set<std::pair<cert_value, std::pair<revision_id, 
         rsa_keypair_id> > >::const_iterator i = sorted_vals.begin();
       i != sorted_vals.end(); ++i)
    {
      cout << i->first << " " 
           << i->second.first  << " "
           << i->second.second  << endl;
    }
}

static void
ls_vars(string name, app_state & app, vector<utf8> const & args)
{
  bool filterp;
  var_domain filter;
  if (args.size() == 0)
    {
      filterp = false;
    }
  else if (args.size() == 1)
    {
      filterp = true;
      internalize_var_domain(idx(args, 0), filter);
    }
  else
    throw usage(name);

  map<var_key, var_value> vars;
  app.db.get_vars(vars);
  for (std::map<var_key, var_value>::const_iterator i = vars.begin();
       i != vars.end(); ++i)
    {
      if (filterp && !(i->first.first == filter))
        continue;
      external ext_domain, ext_name;
      externalize_var_domain(i->first.first, ext_domain);
      cout << ext_domain << ": " << i->first.second << " " << i->second << endl;
    }
}

static void
ls_known (app_state & app, vector<utf8> const & args)
{
  revision_set rs;
  roster_t old_roster, new_roster;
  data tmp;

  app.require_working_copy();

  path_set paths;
  get_working_revision_and_rosters(app, args, rs, old_roster, new_roster);
  new_roster.extract_path_set(paths);
  
  for (path_set::const_iterator p = paths.begin(); p != paths.end(); ++p)
    {
      if (app.restriction_includes(*p))
        cout << file_path(*p) << endl;
    }
}


static void
find_unknown_and_ignored (app_state & app, bool want_ignored, vector<utf8> const & args, 
                          path_set & unknown, path_set & ignored)
{
  revision_set rev;
  roster_t old_roster, new_roster;
  path_set known;

  get_working_revision_and_rosters(app, args, rev, old_roster, new_roster);
  new_roster.extract_path_set(known);

  file_itemizer u(app, known, unknown, ignored);
  walk_tree(file_path(), u);
}


static void
ls_unknown_or_ignored (app_state & app, bool want_ignored, vector<utf8> const & args)
{
  app.require_working_copy();

  path_set unknown, ignored;
  find_unknown_and_ignored(app, want_ignored, args, unknown, ignored);

  if (want_ignored)
    for (path_set::const_iterator i = ignored.begin(); i != ignored.end(); ++i)
      cout << file_path(*i) << endl;
  else
    for (path_set::const_iterator i = unknown.begin(); i != unknown.end(); ++i)
      cout << file_path(*i) << endl;
}


static void
find_missing (app_state & app, vector<utf8> const & args, path_set & missing)
{
  revision_id base_rid;
  roster_t base_roster;
  cset included_work, excluded_work;
  path_set old_paths, new_paths;

  app.require_working_copy();
  get_base_roster_and_working_cset(app, args, base_rid, base_roster,
                                   old_paths, new_paths,
                                   included_work, excluded_work);

  for (path_set::const_iterator i = new_paths.begin(); i != new_paths.end(); ++i)
    {
      if (i->size() == 1)
        {
          I(null_name(idx(*i, 0)));
          continue;
        }
      file_path fp(*i);      
      if (app.restriction_includes(*i) && !path_exists(fp))
        missing.insert(*i);
    }
}


static void
ls_missing (app_state & app, vector<utf8> const & args)
{
  path_set missing;
  find_missing(app, args, missing);

  for (path_set::const_iterator i = missing.begin(); i != missing.end(); ++i)
    {
      cout << file_path(*i) << endl;
    }
}


CMD(list, N_("informative"), 
    N_("certs ID\n"
      "keys [PATTERN]\n"
      "branches\n"
      "epochs [BRANCH [...]]\n"
      "tags\n"
      "vars [DOMAIN]\n"
      "known\n"
      "unknown\n"
      "ignored\n"
      "missing"),
    N_("show database objects, or the current working copy manifest,\n"
      "or unknown, intentionally ignored, or missing state files"),
    OPT_DEPTH % OPT_EXCLUDE)
{
  if (args.size() == 0)
    throw usage(name);

  vector<utf8>::const_iterator i = args.begin();
  ++i;
  vector<utf8> removed (i, args.end());
  if (idx(args, 0)() == "certs")
    ls_certs(name, app, removed);
  else if (idx(args, 0)() == "keys")
    ls_keys(name, app, removed);
  else if (idx(args, 0)() == "branches")
    ls_branches(name, app, removed);
  else if (idx(args, 0)() == "epochs")
    ls_epochs(name, app, removed);
  else if (idx(args, 0)() == "tags")
    ls_tags(name, app, removed);
  else if (idx(args, 0)() == "vars")
    ls_vars(name, app, removed);
  else if (idx(args, 0)() == "known")
    ls_known(app, removed);
  else if (idx(args, 0)() == "unknown")
    ls_unknown_or_ignored(app, false, removed);
  else if (idx(args, 0)() == "ignored")
    ls_unknown_or_ignored(app, true, removed);
  else if (idx(args, 0)() == "missing")
    ls_missing(app, removed);
  else
    throw usage(name);
}

ALIAS(ls, list)

CMD(fdelta, N_("packet i/o"), N_("OLDID NEWID"),
    N_("write file delta packet to stdout"),
    OPT_NONE)
{
  if (args.size() != 2)
    throw usage(name);

  packet_writer pw(cout);

  file_id f_old_id, f_new_id;
  file_data f_old_data, f_new_data;

  complete(app, idx(args, 0)(), f_old_id);
  complete(app, idx(args, 1)(), f_new_id);

  N(app.db.file_version_exists(f_old_id), F("no such file '%s'") % f_old_id);
  app.db.get_file_version(f_old_id, f_old_data);
  N(app.db.file_version_exists(f_new_id), F("no such file '%s'") % f_new_id);
  app.db.get_file_version(f_new_id, f_new_data);
  delta del;
  diff(f_old_data.inner(), f_new_data.inner(), del);
  pw.consume_file_delta(f_old_id, f_new_id, file_delta(del));  
}

CMD(rdata, N_("packet i/o"), N_("ID"), N_("write revision data packet to stdout"),
    OPT_NONE)
{
  if (args.size() != 1)
    throw usage(name);

  packet_writer pw(cout);

  revision_id r_id;
  revision_data r_data;

  complete(app, idx(args, 0)(), r_id);

  N(app.db.revision_exists(r_id), F("no such revision '%s'") % r_id);
  app.db.get_revision(r_id, r_data);
  pw.consume_revision_data(r_id, r_data);  
}


CMD(fdata, N_("packet i/o"), N_("ID"), N_("write file data packet to stdout"),
    OPT_NONE)
{
  if (args.size() != 1)
    throw usage(name);

  packet_writer pw(cout);

  file_id f_id;
  file_data f_data;

  complete(app, idx(args, 0)(), f_id);

  N(app.db.file_version_exists(f_id), F("no such file '%s'") % f_id);
  app.db.get_file_version(f_id, f_data);
  pw.consume_file_data(f_id, f_data);  
}


CMD(certs, N_("packet i/o"), N_("ID"), N_("write cert packets to stdout"),
    OPT_NONE)
{
  if (args.size() != 1)
    throw usage(name);

  packet_writer pw(cout);

  revision_id r_id;
  vector< revision<cert> > certs;

  complete(app, idx(args, 0)(), r_id);

  app.db.get_revision_certs(r_id, certs);
  for (size_t i = 0; i < certs.size(); ++i)
    pw.consume_revision_cert(idx(certs, i));
}

CMD(pubkey, N_("packet i/o"), N_("ID"), N_("write public key packet to stdout"),
    OPT_NONE)
{
  if (args.size() != 1)
    throw usage(name);

  rsa_keypair_id ident(idx(args, 0)());
  bool exists(false);
  base64< rsa_pub_key > key;
  if (app.db.database_specified() && app.db.public_key_exists(ident))
    {
      app.db.get_key(ident, key);
      exists = true;
    }
  if (app.keys.key_pair_exists(ident))
    {
      keypair kp;
      app.keys.get_key_pair(ident, kp);
      key = kp.pub;
      exists = true;
    }
  N(exists,
    F("public key '%s' does not exist") % idx(args, 0)());

  packet_writer pw(cout);
  pw.consume_public_key(ident, key);
}

CMD(privkey, N_("packet i/o"), N_("ID"), N_("write private key packet to stdout"),
    OPT_NONE)
{
  if (args.size() != 1)
    throw usage(name);

  rsa_keypair_id ident(idx(args, 0)());
  N(app.keys.key_pair_exists(ident),
    F("public and private key '%s' do not exist in keystore")
      % idx(args, 0)());

  packet_writer pw(cout);
  keypair kp;
  app.keys.get_key_pair(ident, kp);
  pw.consume_key_pair(ident, kp);
}


CMD(read, N_("packet i/o"), "[FILE1 [FILE2 [...]]]",
    N_("read packets from files or stdin"),
    OPT_NONE)
{
  packet_db_writer dbw(app);
  size_t count = 0;
  if (args.empty())
    {
      count += read_packets(cin, dbw, app);
      N(count != 0, F("no packets found on stdin"));
    }
  else
    {
      for (std::vector<utf8>::const_iterator i = args.begin(); i != args.end(); ++i)
        {
          data dat;
          read_data(system_path(*i), dat);
          istringstream ss(dat());
          count += read_packets(ss, dbw, app);
        }
      N(count != 0, FP("no packets found in given file",
                       "no packets found in given files",
                       args.size()));
    }
  P(FP("read %d packet", "read %d packets", count) % count);
}


static const var_key default_server_key(var_domain("database"),
                                        var_name("default-server"));
static const var_key default_include_pattern_key(var_domain("database"),
                                                 var_name("default-include-pattern"));
static const var_key default_exclude_pattern_key(var_domain("database"),
                                                 var_name("default-exclude-pattern"));

static void
process_netsync_args(std::string const & name,
                     std::vector<utf8> const & args,
                     utf8 & addr,
                     utf8 & include_pattern, utf8 & exclude_pattern,
                     bool use_defaults,
                     bool serve_mode,
                     app_state & app)
{
  // handle host argument
  if (!serve_mode)
    {
      if (args.size() >= 1)
        {
          addr = idx(args, 0);
          if (use_defaults
              && (!app.db.var_exists(default_server_key) || app.set_default))
            {
              P(F("setting default server to %s\n") % addr);
              app.db.set_var(default_server_key, var_value(addr()));
            }
        }
      else
        {
          N(use_defaults, F("no hostname given"));
          N(app.db.var_exists(default_server_key),
            F("no server given and no default server set"));
          var_value addr_value;
          app.db.get_var(default_server_key, addr_value);
          addr = utf8(addr_value());
          L(FL("using default server address: %s\n") % addr);
        }
    }

  // handle include/exclude args
  if (serve_mode || (args.size() >= 2 || !app.exclude_patterns.empty()))
    {
      int pattern_offset = (serve_mode ? 0 : 1);
      std::set<utf8> patterns(args.begin() + pattern_offset, args.end());
      combine_and_check_globish(patterns, include_pattern);
      combine_and_check_globish(app.exclude_patterns, exclude_pattern);
      if (use_defaults &&
          (!app.db.var_exists(default_include_pattern_key) || app.set_default))
        {
          P(F("setting default branch include pattern to '%s'\n") % include_pattern);
          app.db.set_var(default_include_pattern_key, var_value(include_pattern()));
        }
      if (use_defaults &&
          (!app.db.var_exists(default_exclude_pattern_key) || app.set_default))
        {
          P(F("setting default branch exclude pattern to '%s'\n") % exclude_pattern);
          app.db.set_var(default_exclude_pattern_key, var_value(exclude_pattern()));
        }
    }
  else
    {
      N(use_defaults, F("no branch pattern given"));
      N(app.db.var_exists(default_include_pattern_key),
        F("no branch pattern given and no default pattern set"));
      var_value pattern_value;
      app.db.get_var(default_include_pattern_key, pattern_value);
      include_pattern = utf8(pattern_value());
      L(FL("using default branch include pattern: '%s'\n") % include_pattern);
      if (app.db.var_exists(default_exclude_pattern_key))
        {
          app.db.get_var(default_exclude_pattern_key, pattern_value);
          exclude_pattern = utf8(pattern_value());
        }
      else
        exclude_pattern = utf8("");
      L(FL("excluding: %s\n") % exclude_pattern);
    }
}

CMD(push, N_("network"), N_("[ADDRESS[:PORTNUMBER] [PATTERN]]"),
    N_("push branches matching PATTERN to netsync server at ADDRESS"),
    OPT_SET_DEFAULT % OPT_EXCLUDE % OPT_KEY_TO_PUSH)
{
  utf8 addr, include_pattern, exclude_pattern;
  process_netsync_args(name, args, addr, include_pattern, exclude_pattern, true, false, app);

  rsa_keypair_id key;
  get_user_key(key, app);
  app.signing_key = key;

  run_netsync_protocol(client_voice, source_role, addr,
                       include_pattern, exclude_pattern, app);  
}

CMD(pull, N_("network"), N_("[ADDRESS[:PORTNUMBER] [PATTERN]]"),
    N_("pull branches matching PATTERN from netsync server at ADDRESS"),
    OPT_SET_DEFAULT % OPT_EXCLUDE)
{
  utf8 addr, include_pattern, exclude_pattern;
  process_netsync_args(name, args, addr, include_pattern, exclude_pattern, true, false, app);

  if (app.signing_key() == "")
    P(F("doing anonymous pull; use -kKEYNAME if you need authentication\n"));
  
  run_netsync_protocol(client_voice, sink_role, addr,
                       include_pattern, exclude_pattern, app);  
}

CMD(sync, N_("network"), N_("[ADDRESS[:PORTNUMBER] [PATTERN]]"),
    N_("sync branches matching PATTERN with netsync server at ADDRESS"),
    OPT_SET_DEFAULT % OPT_EXCLUDE % OPT_KEY_TO_PUSH)
{
  utf8 addr, include_pattern, exclude_pattern;
  process_netsync_args(name, args, addr, include_pattern, exclude_pattern, true, false, app);

  rsa_keypair_id key;
  get_user_key(key, app);
  app.signing_key = key;

  run_netsync_protocol(client_voice, source_and_sink_role, addr,
                       include_pattern, exclude_pattern, app);  
}

CMD(serve, N_("network"), N_("PATTERN ..."),
    N_("serve the branches specified by PATTERNs to connecting clients"),
    OPT_BIND % OPT_PIDFILE % OPT_EXCLUDE)
{
  if (args.size() < 1)
    throw usage(name);

  pid_file pid(app.pidfile);

  rsa_keypair_id key;
  get_user_key(key, app);
  app.signing_key = key;

  N(app.lua.hook_persist_phrase_ok(),
    F("need permission to store persistent passphrase (see hook persist_phrase_ok())"));
  require_password(key, app);

  app.db.ensure_open();

  utf8 dummy_addr, include_pattern, exclude_pattern;
  process_netsync_args(name, args, dummy_addr, include_pattern, exclude_pattern, false, true, app);
  run_netsync_protocol(server_voice, source_and_sink_role, app.bind_address,
                       include_pattern, exclude_pattern, app);  
}


CMD(db, N_("database"), 
    N_("init\n"
      "info\n"
      "version\n"
      "dump\n"
      "load\n"
      "migrate\n"
      "execute\n"
      "kill_rev_locally ID\n"
      "kill_branch_certs_locally BRANCH\n"
      "kill_tag_locally TAG\n"
      "check\n"
      "changesetify\n"
      "rosterify\n"
      "set_epoch BRANCH EPOCH\n"), 
    N_("manipulate database state"),
    OPT_DROP_ATTR)
{
  if (args.size() == 1)
    {
      if (idx(args, 0)() == "init")
        app.db.initialize();
      else if (idx(args, 0)() == "info")
        app.db.info(cout);
      else if (idx(args, 0)() == "version")
        app.db.version(cout);
      else if (idx(args, 0)() == "dump")
        app.db.dump(cout);
      else if (idx(args, 0)() == "load")
        app.db.load(cin);
      else if (idx(args, 0)() == "migrate")
        app.db.migrate();
      else if (idx(args, 0)() == "check")
        check_db(app);
      else if (idx(args, 0)() == "changesetify")
        build_changesets_from_manifest_ancestry(app);
      else if (idx(args, 0)() == "rosterify")
        build_roster_style_revs_from_manifest_style_revs(app);
      else
        throw usage(name);
    }
  else if (args.size() == 2)
    {
      if (idx(args, 0)() == "execute")
        app.db.debug(idx(args, 1)(), cout);
      else if (idx(args, 0)() == "kill_rev_locally")
        kill_rev_locally(app,idx(args, 1)());
      else if (idx(args, 0)() == "clear_epoch")
        app.db.clear_epoch(cert_value(idx(args, 1)()));
      else if (idx(args, 0)() == "kill_branch_certs_locally")
        app.db.delete_branch_named(cert_value(idx(args, 1)()));
      else if (idx(args, 0)() == "kill_tag_locally")
        app.db.delete_tag_named(cert_value(idx(args, 1)()));
      else
        throw usage(name);
    }
  else if (args.size() == 3)
    {
      if (idx(args, 0)() == "set_epoch")
        app.db.set_epoch(cert_value(idx(args, 1)()),
                         epoch_data(idx(args,2)()));
      else
        throw usage(name);
    }
  else
    throw usage(name);
}

CMD(attr, N_("working copy"), N_("set PATH ATTR VALUE\nget PATH [ATTR]\ndrop PATH [ATTR]"), 
    N_("set, get or drop file attributes"),
    OPT_NONE)
{
  if (args.size() < 2 || args.size() > 4)
    throw usage(name);

  revision_set rs;
  roster_t old_roster, new_roster;

  app.require_working_copy();
  get_unrestricted_working_revision_and_rosters(app, rs, old_roster, new_roster);
  
  file_path path = file_path_external(idx(args,1));
  split_path sp;
  path.split(sp);

  N(new_roster.has_node(sp), F("Unknown path '%s'") % path);
  node_t node = new_roster.get_node(sp);

  string subcmd = idx(args, 0)();
  if (subcmd == "set" || subcmd == "drop")
    {
      if (subcmd == "set")
        {
          if (args.size() != 4)
            throw usage(name);

          attr_key a_key = idx(args, 2)();
          attr_value a_value = idx(args, 3)();

          node->attrs[a_key] = make_pair(true, a_value);
        }
      else
        {
          // Clear all attrs (or a specific attr)
          if (args.size() == 2)
            {
              for (full_attr_map_t::iterator i = node->attrs.begin();
                   i != node->attrs.end(); ++i)
                i->second = make_pair(false, "");
            }
          else if (args.size() == 3)
            {
              attr_key a_key = idx(args, 2)();
              N(node->attrs.find(a_key) != node->attrs.end(),
                F("Path '%s' does not have attribute '%s'\n") 
                % path % a_key);
              node->attrs[a_key] = make_pair(false, "");
            }
          else
            throw usage(name);
        }

      cset new_work;
      make_cset(old_roster, new_roster, new_work);
      put_work_cset(new_work);
      update_any_attrs(app);
    }
  else if (subcmd == "get")
    {
      if (args.size() == 2)
        {
          bool has_any_live_attrs = false;
          for (full_attr_map_t::const_iterator i = node->attrs.begin();
               i != node->attrs.end(); ++i)
            if (i->second.first)
              {
                cout << path << " : " << i->first << "=" << i->second.second << endl;
                has_any_live_attrs = true;
              }
          if (!has_any_live_attrs)
            cout << "No attributes for " << path << endl;
        }
      else if (args.size() == 3)
        {
          attr_key a_key = idx(args, 2)();
          full_attr_map_t::const_iterator i = node->attrs.find(a_key);              
          if (i != node->attrs.end() && i->second.first)
            cout << path << " : " << i->first << "=" << i->second.second << endl;
          else
            cout << "No attribute " << a_key << " on path " << path << endl;
        }
      else
        throw usage(name);
    }
  else 
    throw usage(name);
}


// FIXME BUG: our log message handling is terribly locale-unaware -- if it's
// passed as -m, we convert to unicode, if it's passed as --message-file or
// entered interactively, we simply pass it through as bytes.

static void
process_commit_message_args(bool & given, string & log_message, app_state & app)
{
  // can't have both a --message and a --message-file ...
  N(app.message().length() == 0 || app.message_file().length() == 0,
    F("--message and --message-file are mutually exclusive"));
  
  if (app.message().length() > 0)
    {
      log_message = app.message();
      given = true;
    }
  else if (app.message_file().length() > 0)
    {
      data dat;
      read_data_for_command_line(app.message_file(), dat);
      log_message = dat();
      given = true;
    }
  else
    given = false;
}


CMD(commit, N_("working copy"), N_("[PATH]..."), 
    N_("commit working copy to database"),
    OPT_BRANCH_NAME % OPT_MESSAGE % OPT_MSGFILE % OPT_DATE % 
    OPT_AUTHOR % OPT_DEPTH % OPT_EXCLUDE)
{
  string log_message("");
  bool log_message_given;
  revision_set rs;
  revision_id rid;
  roster_t old_roster, new_roster;
  
  app.make_branch_sticky();
  app.require_working_copy();

  // preserve excluded work for future commmits
  cset excluded_work;
  get_working_revision_and_rosters(app, args, rs, old_roster, new_roster, excluded_work);
  calculate_ident(rs, rid);

  N(rs.is_nontrivial(), F("no changes to commit\n"));
    
  cert_value branchname;
  I(rs.edges.size() == 1);

  set<revision_id> heads;
  get_branch_heads(app.branch_name(), app, heads);
  unsigned int old_head_size = heads.size();

  if (app.branch_name() != "") 
    branchname = app.branch_name();
  else 
    guess_branch(edge_old_revision(rs.edges.begin()), app, branchname);

  P(F("beginning commit on branch '%s'\n") % branchname);
  L(FL("new manifest '%s'\n"
      "new revision '%s'\n")
    % rs.new_manifest
    % rid);

  process_commit_message_args(log_message_given, log_message, app);
  
  N(!(log_message_given && has_contents_user_log()),
    F("MT/log is non-empty and log message was specified on command line\n"
      "perhaps move or delete MT/log,\n"
      "or remove --message/--message-file from the command line?"));
  
  if (!log_message_given)
    {
      // this call handles MT/log
      get_log_message_interactively(rs, app, log_message);
      // we only check for empty log messages when the user entered them
      // interactively.  Consensus was that if someone wanted to explicitly
      // type --message="", then there wasn't any reason to stop them.
      N(log_message.find_first_not_of(" \r\t\n") != string::npos,
        F("empty log message; commit canceled"));
      // we save interactively entered log messages to MT/log, so if something
      // goes wrong, the next commit will pop up their old log message by
      // default.  we only do this for interactively entered messages, because
      // otherwise 'monotone commit -mfoo' giving an error, means that after
      // you correct that error and hit up-arrow to try again, you get an
      // "MT/log non-empty and message given on command line" error... which
      // is annoying.
      write_user_log(data(log_message));
    }

  {
    transaction_guard guard(app.db);
    packet_db_writer dbw(app);

    if (app.db.revision_exists(rid))
      {
        W(F("revision %s already in database\n") % rid);
      }
    else
      {
        // new revision
        L(FL("inserting new revision %s\n") % rid);

        I(rs.edges.size() == 1);
        edge_map::const_iterator edge = rs.edges.begin();
        I(edge != rs.edges.end());

        // process file deltas or new files
        cset const & cs = edge_changes(edge);

        for (std::map<split_path, std::pair<file_id, file_id> >::const_iterator i = cs.deltas_applied.begin();
             i != cs.deltas_applied.end(); ++i)
          {
            file_path path(i->first);
            file_id old_content = i->second.first;
            file_id new_content = i->second.second;

            if (app.db.file_version_exists(new_content))
              {
                L(FL("skipping file delta %s, already in database\n")
                  % delta_entry_dst(i));
              }
            else if (app.db.file_version_exists(old_content))
              {
                L(FL("inserting delta %s -> %s\n")
                  % old_content % new_content);
                file_data old_data;
                data new_data;
                app.db.get_file_version(old_content, old_data);
                read_localized_data(path, new_data, app.lua);
                // sanity check
                hexenc<id> tid;
                calculate_ident(new_data, tid);
                N(tid == new_content.inner(),
                  F("file '%s' modified during commit, aborting")
                  % path);
                delta del;
                diff(old_data.inner(), new_data, del);
                dbw.consume_file_delta(old_content, 
                                       new_content, 
                                       file_delta(del));
              }
            else
              {
                L(FL("inserting full version %s\n") % new_content);
                data new_data;
                read_localized_data(path, new_data, app.lua);
                // sanity check
                hexenc<id> tid;
                calculate_ident(new_data, tid);
                N(tid == new_content.inner(),
                  F("file '%s' modified during commit, aborting")
                  % path);
                dbw.consume_file_data(new_content, file_data(new_data));
              }
          }

        for (std::map<split_path, file_id>::const_iterator i = cs.files_added.begin();
             i != cs.files_added.end(); ++i)
          {
            file_path path(i->first);
            file_id new_content = i->second;

            L(FL("inserting full version %s\n") % new_content);
            data new_data;
            read_localized_data(path, new_data, app.lua);
            // sanity check
            hexenc<id> tid;
            calculate_ident(new_data, tid);
            N(tid == new_content.inner(),
              F("file '%s' modified during commit, aborting")
              % path);
            dbw.consume_file_data(new_content, file_data(new_data));
          }
      }

    revision_data rdat;
    write_revision_set(rs, rdat);
    dbw.consume_revision_data(rid, rdat);
  
    cert_revision_in_branch(rid, branchname, app, dbw); 
    if (app.date_set)
      cert_revision_date_time(rid, app.date, app, dbw);
    else
      cert_revision_date_now(rid, app, dbw);
    if (app.author().length() > 0)
      cert_revision_author(rid, app.author(), app, dbw);
    else
      cert_revision_author_default(rid, app, dbw);
    cert_revision_changelog(rid, log_message, app, dbw);
    guard.commit();
  }
  
  // small race condition here...
  put_work_cset(excluded_work);
  put_revision_id(rid);
  P(F("committed revision %s\n") % rid);
  
  blank_user_log();

  get_branch_heads(app.branch_name(), app, heads);
  if (heads.size() > old_head_size && old_head_size > 0) {
    P(F("note: this revision creates divergence\n"
        "note: you may (or may not) wish to run 'monotone merge'"));
  }
    
  update_any_attrs(app);
  maybe_update_inodeprints(app);

  {
    // tell lua what happened. yes, we might lose some information here,
    // but it's just an indicator for lua, eg. to post stuff to a mailing
    // list. if the user *really* cares about cert validity, multiple certs
    // with same name, etc.  they can inquire further, later.
    map<cert_name, cert_value> certs;
    vector< revision<cert> > ctmp;
    app.db.get_revision_certs(rid, ctmp);
    for (vector< revision<cert> >::const_iterator i = ctmp.begin();
         i != ctmp.end(); ++i)
      {
        cert_value vtmp;
        decode_base64(i->inner().value, vtmp);
        certs.insert(make_pair(i->inner().name, vtmp));
      }
    revision_data rdat;
    app.db.get_revision(rid, rdat);
    app.lua.hook_note_commit(rid, rdat, certs);
  }
}

ALIAS(ci, commit);


static void
do_external_diff(cset const & cs,
                 app_state & app,
                 bool new_is_archived)
{
  for (std::map<split_path, std::pair<file_id, file_id> >::const_iterator 
         i = cs.deltas_applied.begin();
       i != cs.deltas_applied.end(); ++i)
    {
      data data_old;
      data data_new;

      file_data f_old;
      app.db.get_file_version(delta_entry_src(i), f_old);
      data_old = f_old.inner();

      if (new_is_archived)
        {
          file_data f_new;
          app.db.get_file_version(delta_entry_dst(i), f_new);
          data_new = f_new.inner();
        }
      else
        {
          read_localized_data(file_path(delta_entry_path(i)),
                              data_new, app.lua);
        }

      bool is_binary = false;
      if (guess_binary(data_old()) ||
          guess_binary(data_new()))
        is_binary = true;

      app.lua.hook_external_diff(file_path(delta_entry_path(i)),
                                 data_old,
                                 data_new,
                                 is_binary,
                                 app.diff_args_provided,
                                 app.diff_args(),
                                 delta_entry_src(i).inner()(),
                                 delta_entry_dst(i).inner()());
    }
}

static void 
dump_diffs(cset const & cs,
           app_state & app,
           bool new_is_archived,
           diff_type type,
           set<split_path> restrict_paths = set<split_path>())
{
  // 60 is somewhat arbitrary, but less than 80
  std::string patch_sep = std::string(60, '=');

  for (std::map<split_path, file_id>::const_iterator 
         i = cs.files_added.begin();
       i != cs.files_added.end(); ++i)
    {
      if (!restrict_paths.empty() 
          && restrict_paths.find(i->first) == restrict_paths.end())
        continue;

      cout << patch_sep << "\n";
      data unpacked;
      vector<string> lines;
      
      if (new_is_archived)
        {
          file_data dat;
          app.db.get_file_version(i->second, dat);
          unpacked = dat.inner();
        }
      else
        {
          read_localized_data(file_path(i->first),
                              unpacked, app.lua);
        }
      
      if (guess_binary(unpacked()))
        cout << "# " << file_path(i->first) << " is binary\n";
      else
        {     
          split_into_lines(unpacked(), lines);
          if (! lines.empty())
            {
              cout << (boost::format("--- %s\t%s\n") % file_path(i->first) % i->second)
                   << (boost::format("+++ %s\t%s\n") % file_path(i->first) % i->second)
                   << (boost::format("@@ -0,0 +1,%d @@\n") % lines.size());
              for (vector<string>::const_iterator j = lines.begin();
                   j != lines.end(); ++j)
                {
                  cout << "+" << *j << endl;
                }
            }
        }
    }

  std::map<split_path, split_path> reverse_rename_map;

  for (std::map<split_path, split_path>::const_iterator 
         i = cs.nodes_renamed.begin();
       i != cs.nodes_renamed.end(); ++i)
    {
      reverse_rename_map.insert(std::make_pair(i->second, i->first));
    }

  for (std::map<split_path, std::pair<file_id, file_id> >::const_iterator 
         i = cs.deltas_applied.begin();
       i != cs.deltas_applied.end(); ++i)
    {
      if (!restrict_paths.empty() 
          && restrict_paths.find(i->first) == restrict_paths.end())
        continue;

      file_data f_old;
      data data_old, data_new;
      vector<string> old_lines, new_lines;

      cout << patch_sep << "\n";
      
      app.db.get_file_version(delta_entry_src(i), f_old);
      data_old = f_old.inner();
      
      if (new_is_archived)
        {
          file_data f_new;
          app.db.get_file_version(delta_entry_dst(i), f_new);
          data_new = f_new.inner();
        }
      else
        {
          read_localized_data(file_path(delta_entry_path(i)), 
                              data_new, app.lua);
        }
      
      if (guess_binary(data_new()) || 
          guess_binary(data_old()))
        cout << "# " << file_path(delta_entry_path(i)) << " is binary\n";
      else
        {
          split_into_lines(data_old(), old_lines);
          split_into_lines(data_new(), new_lines);

          split_path dst_path = delta_entry_path(i);
          split_path src_path = dst_path;

          std::map<split_path, split_path>::const_iterator re;
          re = reverse_rename_map.find(dst_path);

          if (re != reverse_rename_map.end())
            src_path = re->second;

          make_diff(file_path(src_path).as_internal(), 
                    file_path(dst_path).as_internal(), 
                    delta_entry_src(i),
                    delta_entry_dst(i),
                    old_lines, new_lines,
                    cout, type);
        }
    }
}

CMD(diff, N_("informative"), N_("[PATH]..."), 
    N_("show current diffs on stdout.\n"
    "If one revision is given, the diff between the working directory and\n"
    "that revision is shown.  If two revisions are given, the diff between\n"
    "them is given.  If no format is specified, unified is used by default."),
    OPT_REVISION % OPT_DEPTH % OPT_EXCLUDE %
    OPT_UNIFIED_DIFF % OPT_CONTEXT_DIFF % OPT_EXTERNAL_DIFF %
    OPT_EXTERNAL_DIFF_ARGS)
{
  revision_set r_old, r_new;
  roster_t new_roster, old_roster;
  bool new_is_archived;
  diff_type type = app.diff_format;
  ostringstream header;

  if (app.diff_args_provided)
    N(app.diff_format == external_diff,
      F("--diff-args requires --external\n"
        "try adding --external or removing --diff-args?"));

  cset composite;
  cset excluded;

  // initialize before transaction so we have a database to work with

  if (app.revision_selectors.size() == 0)
    app.require_working_copy();
  else if (app.revision_selectors.size() == 1)
    app.require_working_copy();

  if (app.revision_selectors.size() == 0)
    {
      get_working_revision_and_rosters(app, args, r_new,
                                       old_roster, 
                                       new_roster,
                                       excluded);

      I(r_new.edges.size() == 1 || r_new.edges.size() == 0);
      if (r_new.edges.size() == 1)
        composite = edge_changes(r_new.edges.begin());
      new_is_archived = false;
      revision_id old_rid;
      get_revision_id(old_rid);
      header << "# old_revision [" << old_rid << "]" << endl;
    }
  else if (app.revision_selectors.size() == 1)
    {
      revision_id r_old_id;
      complete(app, idx(app.revision_selectors, 0)(), r_old_id);
      N(app.db.revision_exists(r_old_id),
        F("no such revision '%s'") % r_old_id);
      get_working_revision_and_rosters(app, args, r_new,
                                       old_roster, 
                                       new_roster,
                                       excluded);
      // Clobber old_roster with the one specified
      app.db.get_revision(r_old_id, r_old);
      app.db.get_roster(r_old_id, old_roster);
      I(r_new.edges.size() == 1 || r_new.edges.size() == 0);
      N(r_new.edges.size() == 1, F("current revision has no ancestor"));
      new_is_archived = false;
      header << "# old_revision [" << r_old_id << "]" << endl;
      {
        // Calculate a cset from old->new, then re-restrict it (using the
        // one from get_working_revision_and_rosters doesn't work here,
        // since it only restricts the edge base->new, and there might be
        // changes outside the restriction in old->base)
        cset tmp1, tmp2;
        make_cset (old_roster, new_roster, tmp1);
        calculate_restricted_cset (app, args, tmp1, composite, tmp2);
      }
    }
  else if (app.revision_selectors.size() == 2)
    {
      revision_id r_old_id, r_new_id;
      complete(app, idx(app.revision_selectors, 0)(), r_old_id);
      complete(app, idx(app.revision_selectors, 1)(), r_new_id);
      N(app.db.revision_exists(r_old_id),
        F("no such revision '%s'") % r_old_id);
      app.db.get_revision(r_old_id, r_old);
      N(app.db.revision_exists(r_new_id),
        F("no such revision '%s'") % r_new_id);
      app.db.get_revision(r_new_id, r_new);
      app.db.get_roster(r_old_id, old_roster);
      app.db.get_roster(r_new_id, new_roster);
      new_is_archived = true;
      {
        // Calculate a cset from old->new, then re-restrict it. 
        // FIXME: this is *possibly* a UI bug, insofar as we
        // look at the restriction name(s) you provided on the command
        // line in the context of new and old, *not* the working copy.
        // One way of "fixing" this is to map the filenames on the command
        // line to node_ids, and then restrict based on those. This 
        // might be more intuitive; on the other hand it would make it
        // impossible to restrict to paths which are dead in the working
        // copy but live between old and new. So ... no rush to "fix" it;
        // discuss implications first.
        cset tmp1, tmp2;
        make_cset (old_roster, new_roster, tmp1);
        calculate_restricted_cset (app, args, tmp1, composite, tmp2);
      }
    }
  else
    {
      throw usage(name);
    }

  
  data summary;
  write_cset(composite, summary);

  vector<string> lines;
  split_into_lines(summary(), lines);
  cout << "# " << endl;
  if (summary().size() > 0) 
    {
      cout << header.str() << "# " << endl;
      for (vector<string>::iterator i = lines.begin(); i != lines.end(); ++i)
        cout << "# " << *i << endl;
    }
  else
    {
      cout << "# " << _("no changes") << endl;
    }
  cout << "# " << endl;

  if (type == external_diff) {
    do_external_diff(composite, app, new_is_archived);
  } else
    dump_diffs(composite, app, new_is_archived, type);
}


struct update_source 
  : public file_content_source
{
  std::map<file_id, file_data> & temporary_store;
  app_state & app;
  update_source (std::map<file_id, file_data> & tmp,
                 app_state & app)
    : temporary_store(tmp), app(app)
  {}
  void get_file_content(file_id const & fid,
                        file_data & dat) const
  {
    std::map<file_id, file_data>::const_iterator i = temporary_store.find(fid);
    if (i != temporary_store.end())
      dat = i->second;
    else
      app.db.get_file_version(fid, dat);
  }
};

CMD(update, N_("working copy"), "",
    N_("update working copy.\n"
    "If a revision is given, base the update on that revision.  If not,\n"
    "base the update on the head of the branch (given or implicit)."),
    OPT_BRANCH_NAME % OPT_REVISION)
{
  revision_set r_old, r_working, r_new;
  roster_t working_roster, chosen_roster;
  boost::shared_ptr<roster_t> old_roster = boost::shared_ptr<roster_t>(new roster_t());
  marking_map working_mm, chosen_mm, merged_mm;
  revision_id r_old_id, r_working_id, r_chosen_id;

  if (args.size() > 0)
    throw usage(name);

  if (app.revision_selectors.size() > 1)
    throw usage(name);

  app.require_working_copy();

  // FIXME: the next few lines are a little bit expensive insofar as they
  // load the base roster twice. The API could use some factoring or
  // such. But it should work for now; revisit if performance is
  // intolerable.

  get_unrestricted_working_revision_and_rosters(app, r_working,
                                                *old_roster, 
                                                working_roster);
  calculate_ident(r_working, r_working_id);
  I(r_working.edges.size() == 1);
  r_old_id = edge_old_revision(r_working.edges.begin());
  make_roster_for_base_plus_cset(r_old_id, 
                                 edge_changes(r_working.edges.begin()),
                                 r_working_id,
                                 working_roster, working_mm, app);

  N(!null_id(r_old_id),
    F("this working directory is a new project; cannot update"));

  if (app.revision_selectors.size() == 0)
    {
      set<revision_id> candidates;
      pick_update_candidates(r_old_id, app, candidates);
      N(!candidates.empty(),
        F("your request matches no descendents of the current revision\n"
          "in fact, it doesn't even match the current revision\n"
          "maybe you want --revision=<rev on other branch>"));
      if (candidates.size() != 1)
        {
          P(F("multiple update candidates:\n"));
          for (set<revision_id>::const_iterator i = candidates.begin();
               i != candidates.end(); ++i)
            P(i18n_format("  %s\n") % describe_revision(app, *i));
          P(F("choose one with 'monotone update -r<id>'\n"));
          N(false, F("multiple candidates remain after selection"));
        }
      r_chosen_id = *(candidates.begin());
    }
  else
    {
      complete(app, app.revision_selectors[0](), r_chosen_id);
      N(app.db.revision_exists(r_chosen_id),
        F("no such revision '%s'") % r_chosen_id);
    }

  notify_if_multiple_heads(app);
  
  if (r_old_id == r_chosen_id)
    {
      P(F("already up to date at %s\n") % r_old_id);
      // do still switch the working copy branch, in case they have used
      // update to switch branches.
      if (!app.branch_name().empty())
        app.make_branch_sticky();
      return;
    }
  
  P(F("selected update target %s\n") % r_chosen_id);

  if (!app.branch_name().empty())
    {
      cert_value branch_name(app.branch_name());
      base64<cert_value> branch_encoded;
      encode_base64(branch_name, branch_encoded);
  
      vector< revision<cert> > certs;
      app.db.get_revision_certs(r_chosen_id, branch_cert_name, branch_encoded, certs);

      N(certs.size() != 0,
        F("revision %s is not a member of branch %s\n"
          "try again with explicit --branch\n")
        % r_chosen_id % app.branch_name);
    }

  // FIXME_ROSTERS: In the old (pre-roster) code, we supported updating to
  // any revision in the graph, anywhere; if there was a path to get there,
  // we'd synthesize a changeset to get there. This was a little easier to
  // work with in pre-roster monotone because we merged changesets, not
  // rosters.
  //
  // To do this using rosters' default "mark-merge", we'd need to
  // synthesize a marking map using a fake ancestry graph. It's
  // conceivable, but it's a fair amount of work, and it's not clear that
  // many people used it, nor that mark-merge is ideal for the task. It
  // might make more sense to make a different merger for this
  // case. 
  //
  // Anyways, for the time being we're only implementing "forwards
  // updates". That is, you can only "update" to new base revisions which
  // are descendents of the base revision you have in your working copy.

  N(is_ancestor(r_old_id, r_chosen_id, app),
    F("Update target is not a descendent of working copy base revision\n"));

  app.db.get_roster(r_chosen_id, chosen_roster, chosen_mm);

  std::set<revision_id> 
    working_uncommon_ancestors, 
    chosen_uncommon_ancestors;

  app.db.get_uncommon_ancestors(r_old_id, r_chosen_id,
                                working_uncommon_ancestors, 
                                chosen_uncommon_ancestors);

  // Note that under the definition of mark-merge, the working copy is an
  // "uncommon ancestor" if itself too, even though it was not present in
  // the database (hence not returned by the query above).

  working_uncommon_ancestors.insert(r_working_id);

  // Now merge the working roster with the chosen target. 

  roster_merge_result result;  
  roster_merge(working_roster, working_mm, working_uncommon_ancestors,
               chosen_roster, chosen_mm, chosen_uncommon_ancestors,
               result);

  roster_t & merged_roster = result.roster;

  content_merge_working_copy_adaptor wca(app, old_roster);
  resolve_merge_conflicts (r_old_id, r_chosen_id,
                           working_roster, chosen_roster,
                           working_mm, chosen_mm,
                           result, wca, app);

  I(result.is_clean());
  merged_roster.check_sane();

  // we have the following
  //
  // old --> working
  //   |         | 
  //   V         V
  //  chosen --> merged
  //
  // - old is the revision specified in MT/revision
  // - working is based on old and includes the working copy's changes
  // - chosen is the revision we're updating to and will end up in MT/revision
  // - merged is the merge of working and chosen
  // 
  // we apply the working to merged cset to the working copy
  // and write the cset from chosen to merged changeset in MT/work
  
  cset update, remaining;
  make_cset (working_roster, merged_roster, update);
  make_cset (chosen_roster, merged_roster, remaining);

  //   {
  //     data t1, t2, t3;
  //     write_cset(update, t1);
  //     write_cset(remaining, t2);
  //     write_manifest_of_roster(merged_roster, t3);
  //     P(F("updating working copy with [[[\n%s\n]]]\n") % t1);
  //     P(F("leaving residual work [[[\n%s\n]]]\n") % t2);
  //     P(F("merged roster [[[\n%s\n]]]\n") % t3);
  //   }

  update_source fsource(wca.temporary_store, app);
  editable_working_tree ewt(app, fsource);
  update.apply_to(ewt);
  
  // small race condition here...
  // nb: we write out r_chosen, not r_new, because the revision-on-disk
  // is the basis of the working copy, not the working copy itself.
  put_revision_id(r_chosen_id);
  if (!app.branch_name().empty())
    {
      app.make_branch_sticky();
    }
  P(F("updated to base revision %s\n") % r_chosen_id);

  put_work_cset(remaining);
  update_any_attrs(app);
  maybe_update_inodeprints(app);
}


// should merge support --message, --message-file?  It seems somewhat weird,
// since a single 'merge' command may perform arbitrarily many actual merges.
CMD(merge, N_("tree"), "", N_("merge unmerged heads of branch"),
    OPT_BRANCH_NAME % OPT_DATE % OPT_AUTHOR % OPT_LCA)
{
  set<revision_id> heads;

  if (args.size() != 0)
    throw usage(name);

  N(app.branch_name() != "",
    F("please specify a branch, with --branch=BRANCH"));

  get_branch_heads(app.branch_name(), app, heads);

  N(heads.size() != 0, F("branch '%s' is empty\n") % app.branch_name);
  N(heads.size() != 1, F("branch '%s' is merged\n") % app.branch_name);

  set<revision_id>::const_iterator i = heads.begin();
  revision_id left = *i;
  revision_id ancestor;
  size_t count = 1;
  P(F("starting with revision 1 / %d\n") % heads.size());
  for (++i; i != heads.end(); ++i, ++count)
    {
      revision_id right = *i;
      P(F("merging with revision %d / %d\n") % (count + 1) % heads.size());
      P(F("[source] %s\n") % left);
      P(F("[source] %s\n") % right);

      revision_id merged;
      transaction_guard guard(app.db);
      interactive_merge_and_store(left, right, merged, app);
                  
      // merged 1 edge; now we commit this, update merge source and
      // try next one

      packet_db_writer dbw(app);
      cert_revision_in_branch(merged, app.branch_name(), app, dbw);

      string log = (boost::format("merge of %s\n"
                                  "     and %s\n") % left % right).str();
      cert_revision_changelog(merged, log, app, dbw);
          
      guard.commit();
      P(F("[merged] %s\n") % merged);
      left = merged;
    }
  P(F("note: your working copies have not been updated\n"));
}

CMD(propagate, N_("tree"), N_("SOURCE-BRANCH DEST-BRANCH"), 
    N_("merge from one branch to another asymmetrically"),
    OPT_DATE % OPT_AUTHOR % OPT_LCA % OPT_MESSAGE % OPT_MSGFILE)
{
  //   this is a special merge operator, but very useful for people maintaining
  //   "slightly disparate but related" trees. it does a one-way merge; less
  //   powerful than putting things in the same branch and also more flexible.
  //
  //   1. check to see if src and dst branches are merged, if not abort, if so
  //   call heads N1 and N2 respectively.
  //
  //   2. (FIXME: not yet present) run the hook propagate ("src-branch",
  //   "dst-branch", N1, N2) which gives the user a chance to massage N1 into
  //   a state which is likely to "merge nicely" with N2, eg. edit pathnames,
  //   omit optional files of no interest.
  //
  //   3. do a normal 2 or 3-way merge on N1 and N2, depending on the
  //   existence of common ancestors.
  //
  //   4. save the results as the delta (N2,M), the ancestry edges (N1,M)
  //   and (N2,M), and the cert (N2,dst).
  //
  //   there are also special cases we have to check for where no merge is
  //   actually necessary, because there hasn't been any divergence since the
  //   last time propagate was run.
  
  set<revision_id> src_heads, dst_heads;

  if (args.size() != 2)
    throw usage(name);

  get_branch_heads(idx(args, 0)(), app, src_heads);
  get_branch_heads(idx(args, 1)(), app, dst_heads);

  N(src_heads.size() != 0, F("branch '%s' is empty\n") % idx(args, 0)());
  N(src_heads.size() == 1, F("branch '%s' is not merged\n") % idx(args, 0)());

  N(dst_heads.size() != 0, F("branch '%s' is empty\n") % idx(args, 1)());
  N(dst_heads.size() == 1, F("branch '%s' is not merged\n") % idx(args, 1)());

  set<revision_id>::const_iterator src_i = src_heads.begin();
  set<revision_id>::const_iterator dst_i = dst_heads.begin();
  
  P(F("propagating %s -> %s\n") % idx(args,0) % idx(args,1));
  P(F("[source] %s\n") % *src_i);
  P(F("[target] %s\n") % *dst_i);

  // check for special cases
  if (*src_i == *dst_i || is_ancestor(*src_i, *dst_i, app))
    {
      P(F("branch '%s' is up-to-date with respect to branch '%s'\n")
          % idx(args, 1)() % idx(args, 0)());
      P(F("no action taken\n"));
    }
  else if (is_ancestor(*dst_i, *src_i, app))
    {
      P(F("no merge necessary; putting %s in branch '%s'\n")
        % (*src_i) % idx(args, 1)());
      transaction_guard guard(app.db);
      packet_db_writer dbw(app);
      cert_revision_in_branch(*src_i, idx(args, 1)(), app, dbw);
      guard.commit();
    }
  else
    {
      revision_id merged;
      transaction_guard guard(app.db);
      interactive_merge_and_store(*src_i, *dst_i, merged, app);

      packet_db_writer dbw(app);

      cert_revision_in_branch(merged, idx(args, 1)(), app, dbw);

      bool log_message_given;
      string log_message;
      process_commit_message_args(log_message_given, log_message, app);
      if (!log_message_given)
        log_message = (boost::format("propagate from branch '%s' (head %s)\n"
                                     "            to branch '%s' (head %s)\n")
                       % idx(args, 0) % (*src_i)
                       % idx(args, 1) % (*dst_i)).str();

      cert_revision_changelog(merged, log_message, app, dbw);

      guard.commit();      
      P(F("[merged] %s\n") % merged);
    }
}

CMD(refresh_inodeprints, N_("tree"), "", N_("refresh the inodeprint cache"),
    OPT_NONE)
{
  enable_inodeprints();
  maybe_update_inodeprints(app);
}

CMD(explicit_merge, N_("tree"),
    N_("LEFT-REVISION RIGHT-REVISION DEST-BRANCH"),
    N_("merge two explicitly given revisions, placing result in given branch"),
    OPT_DATE % OPT_AUTHOR)
{
  revision_id left, right;
  string branch;

  if (args.size() != 3)
    throw usage(name);

  complete(app, idx(args, 0)(), left);
  complete(app, idx(args, 1)(), right);
  branch = idx(args, 2)();
  
  N(!(left == right),
    F("%s and %s are the same revision, aborting") % left % right);
  N(!is_ancestor(left, right, app),
    F("%s is already an ancestor of %s") % left % right);
  N(!is_ancestor(right, left, app),
    F("%s is already an ancestor of %s") % right % left);

  // Somewhat redundant, but consistent with output of plain "merge" command.
  P(F("[source] %s\n") % left);
  P(F("[source] %s\n") % right);

  revision_id merged;
  transaction_guard guard(app.db);
  interactive_merge_and_store(left, right, merged, app);
  
  packet_db_writer dbw(app);
  
  cert_revision_in_branch(merged, branch, app, dbw);
  
  string log = (boost::format("explicit_merge of '%s'\n"
                              "              and '%s'\n"
                              "        to branch '%s'\n")
                % left % right % branch).str();
  
  cert_revision_changelog(merged, log, app, dbw);
  
  guard.commit();      
  P(F("[merged] %s\n") % merged);
}

CMD(complete, N_("informative"), N_("(revision|file|key) PARTIAL-ID"),
    N_("complete partial id"),
    OPT_VERBOSE)
{
  if (args.size() != 2)
    throw usage(name);

  bool verbose = app.verbose;

  N(idx(args, 1)().find_first_not_of("abcdef0123456789") == string::npos,
    F("non-hex digits in partial id"));

  if (idx(args, 0)() == "revision")
    {      
      set<revision_id> completions;
      app.db.complete(idx(args, 1)(), completions);
      for (set<revision_id>::const_iterator i = completions.begin();
           i != completions.end(); ++i)
        {
          if (!verbose) cout << i->inner()() << endl;
          else cout << describe_revision(app, i->inner()) << endl;
        }
    }
  else if (idx(args, 0)() == "file")
    {
      set<file_id> completions;
      app.db.complete(idx(args, 1)(), completions);
      for (set<file_id>::const_iterator i = completions.begin();
           i != completions.end(); ++i)
        cout << i->inner()() << endl;
    }
  else if (idx(args, 0)() == "key")
    {
      typedef set< pair<key_id, utf8 > > completions_t;
      completions_t completions;
      app.db.complete(idx(args, 1)(), completions);
      for (completions_t::const_iterator i = completions.begin();
           i != completions.end(); ++i)
        {
          cout << i->first.inner()();
          if (verbose) cout << " " << i->second();
          cout << endl;
        }
    }
  else
    throw usage(name);  
}

CMD(revert, N_("working copy"), N_("[PATH]..."), 
    N_("revert file(s), dir(s) or entire working copy (\".\")"), 
    OPT_DEPTH % OPT_EXCLUDE % OPT_MISSING)
{
  roster_t old_roster;
  revision_id old_revision_id;
  cset work, included_work, excluded_work;
  path_set old_paths;

  if (args.size() < 1 && !app.missing)
      throw usage(name);
 
  app.require_working_copy();

  get_base_revision(app, old_revision_id, old_roster);

  get_work_cset(work);
  old_roster.extract_path_set(old_paths);

  path_set valid_paths(old_paths);

  extract_rearranged_paths(work, valid_paths);
  add_intermediate_paths(valid_paths);

  if (app.missing)
    {
      path_set missing;
      find_missing(app, args, missing);
      if (missing.empty())
        {
          L(FL("no missing files in restriction."));
          return;
        }

      vector<utf8> missing_args;
      for (path_set::const_iterator i = missing.begin(); i != missing.end(); i++)
      {
        L(FL("missing files are '%s'") % file_path(*i));
        missing_args.push_back(file_path(*i).as_external());
      }
      app.set_restriction(valid_paths, missing_args);
    }
  else
    {
      app.set_restriction(valid_paths, args);
    }

  restrict_cset(work, included_work, excluded_work, app);

  node_map const & nodes = old_roster.all_nodes();
  for (node_map::const_iterator i = nodes.begin(); i != nodes.end(); ++i)
    {
      node_id nid = i->first;
      node_t node = i->second;

      if (null_node(node->parent))
        continue;

      split_path sp;
      old_roster.get_name(nid, sp);
      file_path fp(sp);
      
      // Only revert restriction-included files.
      if (!app.restriction_includes(sp))
        continue;

      if (is_file_t(node))
        {
          file_t f = downcast_to_file_t(node);
          if (file_exists(fp))
            {
              hexenc<id> ident;
              calculate_ident(fp, ident, app.lua);
              // don't touch unchanged files
              if (ident == f->content.inner()) 
                continue;
            }
      
          P(F("reverting %s") % fp);
          L(FL("reverting %s to [%s]\n") % fp % f->content);
          
          N(app.db.file_version_exists(f->content),
            F("no file version %s found in database for %s")
            % f->content % fp);
          
          file_data dat;
          L(FL("writing file %s to %s\n")
            % f->content % fp);
          app.db.get_file_version(f->content, dat);
          write_localized_data(fp, dat.inner(), app.lua);
        }
      else
        {
          mkdir_p(fp);
        }
    }

  // race
  put_work_cset(excluded_work);
  update_any_attrs(app);
  maybe_update_inodeprints(app);
}

CMD(rcs_import, N_("debug"), N_("RCSFILE..."),
    N_("parse versions in RCS files\n"
       "this command doesn't reconstruct or import revisions."
       "you probably want cvs_import"),
    OPT_BRANCH_NAME)
{
  if (args.size() < 1)
    throw usage(name);
  
  for (vector<utf8>::const_iterator i = args.begin();
       i != args.end(); ++i)
    {
      test_parse_rcs_file(system_path((*i)()), app.db);
    }
}


CMD(cvs_import, N_("rcs"), N_("CVSROOT"), N_("import all versions in CVS repository"),
    OPT_BRANCH_NAME)
{
  if (args.size() != 1)
    throw usage(name);

  import_cvs_repo(system_path(idx(args, 0)()), app);
}

static void
log_certs(app_state & app, revision_id id, cert_name name,
          string label, string separator,
          bool multiline, bool newline)
{
  vector< revision<cert> > certs;
  bool first = true;

  if (multiline)
    newline = true;

  app.db.get_revision_certs(id, name, certs);
  erase_bogus_certs(certs, app);
  for (vector< revision<cert> >::const_iterator i = certs.begin();
       i != certs.end(); ++i)
    {
      cert_value tv;
      decode_base64(i->inner().value, tv);

      if (first)
        cout << label;
      else
        cout << separator;

      if (multiline)
        {
          cout << endl << endl << tv;
          if (newline)
            cout << endl;
        }
      else
        {
          cout << tv;
          if (newline)
            cout << endl;
        }

      first = false;
    }
}

static void
log_certs(app_state & app, revision_id id, cert_name name, string label, bool multiline)
{
  log_certs(app, id, name, label, label, multiline, true);
}

static void
log_certs(app_state & app, revision_id id, cert_name name)
{
  log_certs(app, id, name, " ", ",", false, false);
}


CMD(annotate, N_("informative"), N_("PATH"),
    N_("print annotated copy of the file from REVISION"),
    OPT_REVISION)
{
  // this function compiles, but the do_annotate() stuff in annotate.cc is 
  // still in flux, so disabling command here.
  revision_id rid;

  if (app.revision_selectors.size() == 0)
    app.require_working_copy();

  if ((args.size() != 1) || (app.revision_selectors.size() > 1))
    throw usage(name);

  file_path file = file_path_external(idx(args, 0));
  split_path sp;
  file.split(sp);

  if (app.revision_selectors.size() == 0)
    get_revision_id(rid);
  else 
    complete(app, idx(app.revision_selectors, 0)(), rid);

  N(!null_id(rid), F("no revision for file '%s' in database") % file);
  N(app.db.revision_exists(rid), F("no such revision '%s'") % rid);

  L(FL("annotate file file_path '%s'\n") % file);

  // find the version of the file requested
  roster_t roster;
  marking_map marks;
  app.db.get_roster(rid, roster, marks);
  node_t node = roster.get_node(sp);
  N((!null_node(node->self) && is_file_t(node)), F("no file '%s' found in revision '%s'\n") % file % rid);

  file_t file_node = downcast_to_file_t(node);
  L(FL("annotate for file_id %s\n") % file_node->self);
  do_annotate(app, file_node, rid);
}


CMD(log, N_("informative"), N_("[FILE] ..."),
    N_("print history in reverse order (filtering by 'FILE'). If one or more\n"
    "revisions are given, use them as a starting point."),
    OPT_LAST % OPT_REVISION % OPT_BRIEF % OPT_DIFFS % OPT_MERGES)
{
  if (app.revision_selectors.size() == 0)
    app.require_working_copy("try passing a --revision to start at");

  set<node_id> nodes;

  set<revision_id> frontier;

  revision_id first_rid;
  if (app.revision_selectors.size() == 0)
    {
      get_revision_id(first_rid);
      frontier.insert(first_rid);
    }
  else
    {
      for (std::vector<utf8>::const_iterator i = app.revision_selectors.begin();
           i != app.revision_selectors.end(); i++) 
        {
          revision_id rid;
          complete(app, (*i)(), rid);
          frontier.insert(rid);
          if (i == app.revision_selectors.begin())
            first_rid = rid;
        }
    }

  if (args.size() > 0)
    {
      // User wants to trace only specific files
      roster_t old_roster, new_roster;
      revision_set rev;

      if (app.revision_selectors.size() == 0)
        get_unrestricted_working_revision_and_rosters(app, rev, old_roster, new_roster);
      else
        app.db.get_roster(first_rid, new_roster);          

      for (size_t i = 0; i < args.size(); ++i)
        {
          file_path fp = file_path_external(idx(args, i));
          split_path sp;
          fp.split(sp);
          N(new_roster.has_node(sp),
            F("Unknown file '%s' for log command") % fp);
          nodes.insert(new_roster.get_node(sp)->self);
        }
    }


  cert_name author_name(author_cert_name);
  cert_name date_name(date_cert_name);
  cert_name branch_name(branch_cert_name);
  cert_name tag_name(tag_cert_name);
  cert_name changelog_name(changelog_cert_name);
  cert_name comment_name(comment_cert_name);

  set<revision_id> seen;
  long last = app.last;

  revision_set rev;
  while(! frontier.empty() && (last == -1 || last > 0))
    {
      set<revision_id> next_frontier;
      
      for (set<revision_id>::const_iterator i = frontier.begin();
           i != frontier.end(); ++i)
        { 
          revision_id rid = *i;

          bool print_this = nodes.empty();
          set<  revision<id> > parents;
          vector< revision<cert> > tmp;

          if (!app.db.revision_exists(rid))
            {
              L(FL("revision %s does not exist in db, skipping\n") % rid);
              continue;
            }

          if (seen.find(rid) != seen.end())
            continue;

          seen.insert(rid);
          app.db.get_revision(rid, rev);

          set<node_id> next_nodes;

          if (!nodes.empty())
            {
              set<node_id> nodes_changed;
              set<node_id> nodes_born;
              bool any_node_hit = false;
              select_nodes_modified_by_rev(rid, rev, 
                                           nodes_changed, 
                                           nodes_born,
                                           app);
              for (set<node_id>::const_iterator n = nodes.begin(); n != nodes.end(); ++n)
                {
                  if (nodes_changed.find(*n) != nodes_changed.end()
                      || nodes_born.find(*n) != nodes_born.end())
                    {
                      any_node_hit = true;
                      break;
                    }
                }

              next_nodes = nodes;
              for (set<node_id>::const_iterator n = nodes_born.begin(); n != nodes_born.end();
                   ++n)
                next_nodes.erase(*n);

              if (any_node_hit)
                print_this = true;
            }

          changes_summary csum;
          
          set<revision_id> ancestors;

          for (edge_map::const_iterator e = rev.edges.begin();
               e != rev.edges.end(); ++e)
            {
              ancestors.insert(edge_old_revision(e));
              next_frontier.insert(edge_old_revision(e));
              csum.add_change_set(edge_changes(e));
            }

          if (!app.merges && rev.is_merge_node())
            print_this = false;
          
          if (print_this)
          {
            if (global_sanity.brief)
              {
                cout << rid;
                log_certs(app, rid, author_name);
                log_certs(app, rid, date_name);
                log_certs(app, rid, branch_name);
                cout << endl;
              }
            else
              {
                cout << "-----------------------------------------------------------------"
                     << endl;
                cout << "Revision: " << rid << endl;

                for (set<revision_id>::const_iterator anc = ancestors.begin();
                     anc != ancestors.end(); ++anc)
                  cout << "Ancestor: " << *anc << endl;

                log_certs(app, rid, author_name, "Author: ", false);
                log_certs(app, rid, date_name,   "Date: ",   false);
                log_certs(app, rid, branch_name, "Branch: ", false);
                log_certs(app, rid, tag_name,    "Tag: ",    false);

                if (! csum.cs.empty())
                  {
                    cout << endl;
                    csum.print(cout, 70);
                    cout << endl;
                  }

                log_certs(app, rid, changelog_name, "ChangeLog: ", true);
                log_certs(app, rid, comment_name,   "Comments: ",  true);
              }

            if (app.diffs)
              {
                for (edge_map::const_iterator e = rev.edges.begin();
                     e != rev.edges.end(); ++e)
                  {
                    // limit to selected nodes
                    set<split_path> node_names;
                    if (!nodes.empty())
                      {
                        roster_t ros;
                        app.db.get_roster(rid, ros);

                        for (set<node_id>::const_iterator n = nodes.begin();
                             n != nodes.end(); n++)
                          {
                            split_path sp;
                            ros.get_name(*n, sp);
                            node_names.insert(sp);
                          }
                      }
                    dump_diffs(edge_changes(e), app, true, unified_diff,
                               node_names);
                  }
              }

            if (last > 0)
              {
                last--;
              }
          }
        // when we had a restriction and run out of nodes, stop.
        if (!nodes.empty() && next_nodes.empty())
          return;

        nodes = next_nodes;
        }
      frontier = next_frontier;
    }
}

CMD(setup, N_("tree"), N_("DIRECTORY"), N_("setup a new working copy directory"),
    OPT_BRANCH_NAME)
{
  if (args.size() != 1)
    throw usage(name);

  N(!app.branch_name().empty(), F("need --branch argument for setup"));
  app.db.ensure_open();

  string dir = idx(args,0)();
  app.create_working_copy(dir);
  revision_id null;
  put_revision_id(null);
}

CMD(automate, N_("automation"),
    N_("interface_version\n"
      "heads [BRANCH]\n"
      "ancestors REV1 [REV2 [REV3 [...]]]\n"
      "attributes [FILE]\n"
      "parents REV\n"
      "descendents REV1 [REV2 [REV3 [...]]]\n"
      "children REV\n"
      "graph\n"
      "erase_ancestors [REV1 [REV2 [REV3 [...]]]]\n"
      "toposort [REV1 [REV2 [REV3 [...]]]]\n"
      "ancestry_difference NEW_REV [OLD_REV1 [OLD_REV2 [...]]]\n"
      "leaves\n"
      "inventory\n"
      "stdio\n"
      "certs REV\n"
      "select SELECTOR\n"
      "get_file FILEID\n"
      "get_manifest_of [REVID]\n"
      "get_revision [REVID]\n"
      "keys\n"),
    N_("automation interface"), 
    OPT_NONE)
{
  if (args.size() == 0)
    throw usage(name);

  vector<utf8>::const_iterator i = args.begin();
  utf8 cmd = *i;
  ++i;
  vector<utf8> cmd_args(i, args.end());

  automate_command(cmd, cmd_args, name, app, cout);
}

CMD(set, N_("vars"), N_("DOMAIN NAME VALUE"),
    N_("set the database variable NAME to VALUE, in domain DOMAIN"),
    OPT_NONE)
{
  if (args.size() != 3)
    throw usage(name);

  var_domain d;
  var_name n;
  var_value v;
  internalize_var_domain(idx(args, 0), d);
  n = var_name(idx(args, 1)());
  v = var_value(idx(args, 2)());
  app.db.set_var(std::make_pair(d, n), v);
}

CMD(unset, N_("vars"), N_("DOMAIN NAME"),
    N_("remove the database variable NAME in domain DOMAIN"),
    OPT_NONE)
{
  if (args.size() != 2)
    throw usage(name);

  var_domain d;
  var_name n;
  internalize_var_domain(idx(args, 0), d);
  n = var_name(idx(args, 1)());
  var_key k(d, n);
  N(app.db.var_exists(k), F("no var with name %s in domain %s") % n % d);
  app.db.clear_var(k);
}

CMD(get_roster, N_("debug"), N_("REVID"),
    N_("dump the roster associated with the given REVID"),
    OPT_NONE)
{
  if (args.size() != 1)
    throw usage(name);

  revision_id rid;
  complete(app, idx(args, 0)(), rid);
      
  roster_t roster;
  marking_map mm;
  app.db.get_roster(rid, roster, mm);
  
  data dat;
  write_roster_and_marking(roster, mm, dat);
  cout << dat;
}

}; // namespace commands<|MERGE_RESOLUTION|>--- conflicted
+++ resolved
@@ -512,13 +512,8 @@
       string err = (F("selection '%s' has multiple ambiguous expansions: \n") % str).str();
       for (set<revision_id>::const_iterator i = completions.begin();
            i != completions.end(); ++i)
-<<<<<<< HEAD
-        err += (describe_revision(app, revision_id(*i)) + "\n");
+        err += (describe_revision(app, *i) + "\n");
       N(completions.size() == 1, i18n_format(err));
-=======
-        err += (describe_revision(app, *i) + "\n");
-      N(completions.size() == 1, boost::format(err));
->>>>>>> e1dedaa8
     }
   completion = *(completions.begin());
   P(F("expanded to '%s'\n") %  completion);
