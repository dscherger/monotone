// -*- mode: C++; c-file-style: "gnu"; indent-tabs-mode: nil -*-
// vim: et:sw=2:sts=2:ts=2:cino=>2s,{s,\:s,+s,t0,g0,^-2,e-2,n-2,p2s,(0,=s:
// copyright (C) 2002, 2003 graydon hoare <graydon@pobox.com>
// all rights reserved.
// licensed to the public under the terms of the GNU GPL (>= 2)
// see the file COPYING for details

#include <map>
#include <algorithm>

#include "transforms.hh"
#include "simplestring_xform.hh"
#include "charset.hh"
#include "inodeprint.hh"
#include "cert.hh"

#include "cmd.hh"
<<<<<<< HEAD
#include "revision.hh"
=======

using std::cin;
using std::pair;
using std::set;
using std::string;


>>>>>>> 13303eaf
//
// this file defines the task-oriented "top level" commands which can be
// issued as part of a monotone command line. the command line can only
// have one such command on it, followed by a vector of strings which are its
// arguments. all --options will be processed by the main program *before*
// calling a command
//
// we might expose this blunt command interface to scripting someday. but
// not today.

namespace commands 
{
  using std::map;
  // This must be a pointer.
  // It's used by the constructor of other static objects in different
  // files (cmd_*.cc), and since they're in different files, there's no
  // guarantee about what order they'll be initialized in. So have this
  // be something that doesn't get automatic initialization, and initialize
  // it ourselves the first time we use it.
  static map<string,command *> *cmds;
  command::command(string const & n,
                  string const & g,
                  string const & p,
                  string const & d,
                  bool u,
                  command_opts const & o)
    : name(n), cmdgroup(g), params(p), desc(d), use_workspace_options(u),
      options(o)
  {
    static bool first(true);
    if (first)
      cmds = new map<string, command *>;
    first = false;
    (*cmds)[n] = this;
  }
  command::~command() {}
  bool operator<(command const & self, command const & other);
};

namespace std
{
  template <>
  struct greater<commands::command *>
  {
    bool operator()(commands::command const * a, commands::command const * b)
    {
      return *a < *b;
    }
  };
};

namespace commands 
{
  using std::endl;
  using std::greater;
  using std::ostream;

  bool operator<(command const & self, command const & other)
  {
    // *twitch*
    return ((string(_(self.cmdgroup.c_str())) < string(_(other.cmdgroup.c_str())))
            || ((self.cmdgroup == other.cmdgroup)
                && (string(_(self.name.c_str())) < (string(_(other.name.c_str()))))));
  }


  string complete_command(string const & cmd) 
  {
    if (cmd.length() == 0 || (*cmds).find(cmd) != (*cmds).end()) return cmd;

    L(FL("expanding command '%s'\n") % cmd);

    vector<string> matched;

    for (map<string,command *>::const_iterator i = (*cmds).begin();
         i != (*cmds).end(); ++i)
      {
        if (cmd.length() < i->first.length())
          {
            string prefix(i->first, 0, cmd.length());
            if (cmd == prefix) matched.push_back(i->first);
          }
      }

    // no matched commands
    N(matched.size() != 0,
      F("unknown command '%s'\n") % cmd);

    // one matched command
    if (matched.size() == 1) 
      {
      string completed = *matched.begin();
      L(FL("expanded command to '%s'") %  completed);  
      return completed;
      }

    // more than one matched command
    string err = (F("command '%s' has multiple ambiguous expansions:\n") % cmd).str();
    for (vector<string>::iterator i = matched.begin();
         i != matched.end(); ++i)
      err += (*i + "\n");
    W(i18n_format(err));
    return cmd;
  }

  const char * safe_gettext(const char * msgid)
  {
    if (strlen(msgid) == 0)
      return msgid;

    return _(msgid);
  }

  void explain_usage(string const & cmd, ostream & out)
  {
    map<string,command *>::const_iterator i;

    // try to get help on a specific command

    i = (*cmds).find(cmd);

    if (i != (*cmds).end())
      {
        string params = safe_gettext(i->second->params.c_str());
        vector<string> lines;
        split_into_lines(params, lines);
        for (vector<string>::const_iterator j = lines.begin();
             j != lines.end(); ++j)
          out << "     " << i->second->name << " " << *j << endl;
        split_into_lines(safe_gettext(i->second->desc.c_str()), lines);
        for (vector<string>::const_iterator j = lines.begin();
             j != lines.end(); ++j)
          out << "       " << *j << endl;
        out << endl;
        return;
      }

    vector<command *> sorted;
    out << _("commands:") << endl;
    for (i = (*cmds).begin(); i != (*cmds).end(); ++i)
      {
        sorted.push_back(i->second);
      }
  
    sort(sorted.begin(), sorted.end(), greater<command *>());

    string curr_group;
    size_t col = 0;
    size_t col2 = 0;
    for (size_t i = 0; i < sorted.size(); ++i)
      {
        size_t cmp = display_width(utf8(safe_gettext(idx(sorted, i)->cmdgroup.c_str())));
        col2 = col2 > cmp ? col2 : cmp;
      }

    for (size_t i = 0; i < sorted.size(); ++i)
      {
        if (idx(sorted, i)->cmdgroup != curr_group)
          {
            curr_group = idx(sorted, i)->cmdgroup;
            out << endl;
            out << "  " << safe_gettext(idx(sorted, i)->cmdgroup.c_str());
            col = display_width(utf8(safe_gettext(idx(sorted, i)->cmdgroup.c_str()))) + 2;
            while (col++ < (col2 + 3))
              out << ' ';
          }
        out << " " << idx(sorted, i)->name;
        col += idx(sorted, i)->name.size() + 1;
        if (col >= 70)
          {
            out << endl;
            col = 0;
            while (col++ < (col2 + 3))
              out << ' ';
          }
      }
    out << endl << endl;
  }

  int process(app_state & app, string const & cmd, vector<utf8> const & args)
  {
    if ((*cmds).find(cmd) != (*cmds).end())
      {
        L(FL("executing command '%s'\n") % cmd);

        // at this point we process the data from _MTN/options if
        // the command needs it.
        if ((*cmds)[cmd]->use_workspace_options)
          app.process_options();

        (*cmds)[cmd]->exec(app, args);
        return 0;
      }
    else
      {
        P(F("unknown command '%s'\n") % cmd);
        return 1;
      }
  }

  set<int> command_options(string const & cmd)
  {
    if ((*cmds).find(cmd) != (*cmds).end())
      {
        return (*cmds)[cmd]->options.opts;
      }
    else
      {
        return set<int>();
      }
  }

  const no_opts OPT_NONE = no_opts();
}
////////////////////////////////////////////////////////////////////////

CMD(help, N_("informative"), N_("command [ARGS...]"), N_("display command help"), OPT_NONE)
{
  if (args.size() < 1)
    throw usage("");
  
  string full_cmd = complete_command(idx(args, 0)());
  if ((*cmds).find(full_cmd) == (*cmds).end())
    throw usage("");
  
  throw usage(full_cmd);
}

void
maybe_update_inodeprints(app_state & app)
{
  if (!in_inodeprints_mode())
    return;
  inodeprint_map ipm_new;
  temp_node_id_source nis;
  roster_t old_roster, new_roster;

  get_base_and_current_roster_shape(old_roster, new_roster, nis, app);
  update_current_roster_from_filesystem(new_roster, app);

  node_map const & new_nodes = new_roster.all_nodes();
  for (node_map::const_iterator i = new_nodes.begin(); i != new_nodes.end(); ++i)
    {
      node_id nid = i->first;
      if (old_roster.has_node(nid))
        {
          node_t old_node = old_roster.get_node(nid);
          if (is_file_t(old_node))
            {
              node_t new_node = i->second;
              I(is_file_t(new_node));

              file_t old_file = downcast_to_file_t(old_node);
              file_t new_file = downcast_to_file_t(new_node);

              if (new_file->content == old_file->content)
                {
                  split_path sp;
                  new_roster.get_name(nid, sp);
                  file_path fp(sp);                  
                  hexenc<inodeprint> ip;
                  if (inodeprint_file(fp, ip))
                    ipm_new.insert(inodeprint_entry(fp, ip));
                }
            }
        }
    }
  data dat;
  write_inodeprint_map(ipm_new, dat);
  write_inodeprints(dat);
}

string 
get_stdin()
{
  char buf[constants::bufsz];
  string tmp;
  while(cin)
    {
      cin.read(buf, constants::bufsz);
      tmp.append(buf, cin.gcount());
    }
  return tmp;
}

string
describe_revision(app_state & app,
                  revision_id const & id)
{
  cert_name author_name(author_cert_name);
  cert_name date_name(date_cert_name);

  string description;

  description += id.inner()();

  // append authors and date of this revision
  vector< revision<cert> > tmp;
  app.db.get_revision_certs(id, author_name, tmp);
  erase_bogus_certs(tmp, app);
  for (vector< revision<cert> >::const_iterator i = tmp.begin();
       i != tmp.end(); ++i)
    {
      cert_value tv;
      decode_base64(i->inner().value, tv);
      description += " ";
      description += tv();
    }
  app.db.get_revision_certs(id, date_name, tmp);
  erase_bogus_certs(tmp, app);
  for (vector< revision<cert> >::const_iterator i = tmp.begin();
       i != tmp.end(); ++i)
    {
      cert_value tv;
      decode_base64(i->inner().value, tv);
      description += " ";
      description += tv();
    }

  return description;
}


void 
complete(app_state & app, 
         string const & str,
         set<revision_id> & completion,
         bool must_exist)
{
  // This copies the start of selectors::parse_selector().to avoid
  // getting a log when there's no expansion happening...:
  //
  // this rule should always be enabled, even if the user specifies
  // --norc: if you provide a revision id, you get a revision id.
  if (str.find_first_not_of(constants::legal_id_bytes) == string::npos
      && str.size() == constants::idlen)
    {
      completion.insert(revision_id(str));
      if (must_exist)
        N(app.db.revision_exists(*completion.begin()),
          F("no such revision '%s'") % *completion.begin());
      return;
    }

  bool get_heads = false;
  vector<pair<selectors::selector_type, string> >
    sels(selectors::parse_selector(str, get_heads, app));

  P(F("expanding selection '%s'\n") % str);

  // we jam through an "empty" selection on sel_ident type
  set<revision_id> completions;
  selectors::selector_type ty = selectors::sel_ident;
  {
    bool dummy_get_heads = false;
    std::set<std::string> completion_strings;
    selectors::complete_selector("", sels, ty, dummy_get_heads,
                                 completion_strings, app, true);
    for (std::set<std::string>::const_iterator i = completion_strings.begin();
         i != completion_strings.end(); ++i)
      completions.insert(revision_id(*i));
  }

  N(completions.size() != 0,
    F("no match for selection '%s'") % str);

  if (get_heads && completions.size() > 1)
    {
      erase_ancestors(completions, app);
    }

  for (set<revision_id>::const_iterator i = completions.begin();
       i != completions.end(); ++i)
    {
      pair<set<revision_id>::const_iterator, bool> p = completion.insert(*i);
      P(F("expanded to '%s'\n") % *(p.first));
    }
}


void
complete(app_state & app, 
         string const & str,
         revision_id & completion,
         bool must_exist)
{
  set<revision_id> completions;

  complete(app, str, completions, must_exist);

  if (completions.size() > 1)
    {
      string err = (F("selection '%s' has multiple ambiguous expansions: \n") % str).str();
      for (set<revision_id>::const_iterator i = completions.begin();
           i != completions.end(); ++i)
        err += (describe_revision(app, *i) + "\n");
      N(completions.size() == 1, i18n_format(err));
    }

  completion = *completions.begin();
}

void
notify_if_multiple_heads(app_state & app)
{
  set<revision_id> heads;
  get_branch_heads(app.branch_name(), app, heads);
  if (heads.size() > 1) {
    string prefixedline;
    prefix_lines_with(_("note: "),
                      _("branch '%s' has multiple heads\n"
                        "perhaps consider '%s merge'"),
                      prefixedline);
    P(i18n_format(prefixedline) % app.branch_name % app.prog_name);
  }
}

// FIXME BUG: our log message handling is terribly locale-unaware -- if it's
// passed as -m, we convert to unicode, if it's passed as --message-file or
// entered interactively, we simply pass it through as bytes.

void
process_commit_message_args(bool & given,
                            string & log_message,
                            app_state & app)
{
  // can't have both a --message and a --message-file ...
  N(app.message().length() == 0 || app.message_file().length() == 0,
    F("--message and --message-file are mutually exclusive"));
  
  if (app.is_explicit_option(OPT_MESSAGE))
    {
      log_message = app.message();
      given = true;
    }
  else if (app.is_explicit_option(OPT_MSGFILE))
    {
      data dat;
      read_data_for_command_line(app.message_file(), dat);
      log_message = dat();
      given = true;
    }
  else
    given = false;
}<|MERGE_RESOLUTION|>--- conflicted
+++ resolved
@@ -15,9 +15,7 @@
 #include "cert.hh"
 
 #include "cmd.hh"
-<<<<<<< HEAD
 #include "revision.hh"
-=======
 
 using std::cin;
 using std::pair;
@@ -25,7 +23,6 @@
 using std::string;
 
 
->>>>>>> 13303eaf
 //
 // this file defines the task-oriented "top level" commands which can be
 // issued as part of a monotone command line. the command line can only
