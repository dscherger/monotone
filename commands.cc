// -*- mode: C++; c-file-style: "gnu"; indent-tabs-mode: nil -*-
// copyright (C) 2002, 2003 graydon hoare <graydon@pobox.com>
// all rights reserved.
// licensed to the public under the terms of the GNU GPL (>= 2)
// see the file COPYING for details

#include <map>
#include <cerrno>
#include <cstdio>
#include <cstring>
#include <set>
#include <vector>
#include <algorithm>
#include <iterator>
#include <fstream>
#include <boost/lexical_cast.hpp>
#include <boost/shared_ptr.hpp>
#include <boost/tokenizer.hpp>

#include "commands.hh"
#include "constants.hh"

#include "app_state.hh"
#include "automate.hh"
#include "basic_io.hh"
#include "cert.hh"
#include "database_check.hh"
#include "diff_patch.hh"
#include "file_io.hh"
#include "keys.hh"
#include "netsync.hh"
#include "packet.hh"
#include "rcs_import.hh"
#include "restrictions.hh"
#include "sanity.hh"
#include "transforms.hh"
#include "ui.hh"
#include "update.hh"
#include "vocab.hh"
#include "work.hh"
#include "automate.hh"
#include "inodeprint.hh"
#include "platform.hh"
#include "selectors.hh"
#include "annotate.hh"
#include "options.hh"
#include "globish.hh"
#include "paths.hh"
#include "merge.hh"
#include "roster_merge.hh"
#include "roster.hh"

//
// this file defines the task-oriented "top level" commands which can be
// issued as part of a monotone command line. the command line can only
// have one such command on it, followed by a vector of strings which are its
// arguments. all --options will be processed by the main program *before*
// calling a command
//
// we might expose this blunt command interface to scripting someday. but
// not today.

namespace commands 
{
  struct command;
  bool operator<(command const & self, command const & other);
};

namespace std
{
  template <>
  struct greater<commands::command *>
  {
    bool operator()(commands::command const * a, commands::command const * b)
    {
      return *a < *b;
    }
  };
};

namespace commands 
{
  using namespace std;

  struct command; 

  static map<string,command *> cmds;

  struct no_opts {};

  struct command_opts
  {
    set<int> opts;
    command_opts() {}
    command_opts & operator%(int o)
    { opts.insert(o); return *this; }
    command_opts & operator%(no_opts o)
    { return *this; }
    command_opts & operator%(command_opts const &o)
    { opts.insert(o.opts.begin(), o.opts.end()); return *this; }
  };

  struct command 
  {
    // NB: these strings are stred _un_translated
    // because we cannot translate them until after main starts, by which time
    // the command objects have all been constructed.
    string name;
    string cmdgroup;
    string params;
    string desc;
    command_opts options;
    command(string const & n,
            string const & g,
            string const & p,
            string const & d,
            command_opts const & o)
      : name(n), cmdgroup(g), params(p), desc(d), options(o)
    { cmds[n] = this; }
    virtual ~command() {}
    virtual void exec(app_state & app, vector<utf8> const & args) = 0;
  };

  bool operator<(command const & self, command const & other)
  {
    // *twitch*
    return ((std::string(_(self.cmdgroup.c_str())) < std::string(_(other.cmdgroup.c_str())))
            || ((self.cmdgroup == other.cmdgroup)
                && (std::string(_(self.name.c_str())) < (std::string(_(other.name.c_str()))))));
  }


  string complete_command(string const & cmd) 
  {
    if (cmd.length() == 0 || cmds.find(cmd) != cmds.end()) return cmd;

    L(F("expanding command '%s'\n") % cmd);

    vector<string> matched;

    for (map<string,command *>::const_iterator i = cmds.begin();
         i != cmds.end(); ++i)
      {
        if (cmd.length() < i->first.length())
          {
            string prefix(i->first, 0, cmd.length());
            if (cmd == prefix) matched.push_back(i->first);
          }
      }

    if (matched.size() == 1) 
      {
      string completed = *matched.begin();
      L(F("expanded command to '%s'\n") %  completed);  
      return completed;
      }
    else if (matched.size() > 1) 
      {
      string err = (F("command '%s' has multiple ambiguous expansions:\n") % cmd).str();
      for (vector<string>::iterator i = matched.begin();
           i != matched.end(); ++i)
        err += (*i + "\n");
      W(boost::format(err));
    }

    return cmd;
  }

  const char * safe_gettext(const char * msgid)
  {
    if (strlen(msgid) == 0)
      return msgid;

    return _(msgid);
  }

  void explain_usage(string const & cmd, ostream & out)
  {
    map<string,command *>::const_iterator i;

    // try to get help on a specific command

    i = cmds.find(cmd);

    if (i != cmds.end())
      {
        string params = safe_gettext(i->second->params.c_str());
        vector<string> lines;
        split_into_lines(params, lines);
        for (vector<string>::const_iterator j = lines.begin();
             j != lines.end(); ++j)
          out << "     " << i->second->name << " " << *j << endl;
        split_into_lines(safe_gettext(i->second->desc.c_str()), lines);
        for (vector<string>::const_iterator j = lines.begin();
             j != lines.end(); ++j)
          out << "       " << *j << endl;
        out << endl;
        return;
      }

    vector<command *> sorted;
    out << _("commands:") << endl;
    for (i = cmds.begin(); i != cmds.end(); ++i)
      {
        sorted.push_back(i->second);
      }
  
    sort(sorted.begin(), sorted.end(), std::greater<command *>());

    string curr_group;
    size_t col = 0;
    size_t col2 = 0;
    for (size_t i = 0; i < sorted.size(); ++i)
      {
        size_t cmp = display_width(utf8(safe_gettext(idx(sorted, i)->cmdgroup.c_str())));
        col2 = col2 > cmp ? col2 : cmp;
      }

    for (size_t i = 0; i < sorted.size(); ++i)
      {
        if (idx(sorted, i)->cmdgroup != curr_group)
          {
            curr_group = idx(sorted, i)->cmdgroup;
            out << endl;
            out << "  " << safe_gettext(idx(sorted, i)->cmdgroup.c_str());
            col = display_width(utf8(safe_gettext(idx(sorted, i)->cmdgroup.c_str()))) + 2;
            while (col++ < (col2 + 3))
              out << ' ';
          }
        out << " " << idx(sorted, i)->name;
        col += idx(sorted, i)->name.size() + 1;
        if (col >= 70)
          {
            out << endl;
            col = 0;
            while (col++ < (col2 + 3))
              out << ' ';
          }
      }
    out << endl << endl;
  }

  int process(app_state & app, string const & cmd, vector<utf8> const & args)
  {
    if (cmds.find(cmd) != cmds.end())
      {
        L(F("executing command '%s'\n") % cmd);
        cmds[cmd]->exec(app, args);
        return 0;
      }
    else
      {
        ui.inform(F("unknown command '%s'\n") % cmd);
        return 1;
      }
  }

  set<int> command_options(string const & cmd)
  {
    if (cmds.find(cmd) != cmds.end())
      {
        return cmds[cmd]->options.opts;
      }
    else
      {
        return set<int>();
      }
  }

static const no_opts OPT_NONE = no_opts();

#define CMD(C, group, params, desc, opts)                            \
struct cmd_ ## C : public command                                    \
{                                                                    \
  cmd_ ## C() : command(#C, group, params, desc,                     \
                        command_opts() % opts)                       \
  {}                                                                 \
  virtual void exec(app_state & app,                                 \
                    vector<utf8> const & args);                      \
};                                                                   \
static cmd_ ## C C ## _cmd;                                          \
void cmd_ ## C::exec(app_state & app,                                \
                     vector<utf8> const & args)                      \

#define ALIAS(C, realcommand)                                        \
CMD(C, realcommand##_cmd.cmdgroup, realcommand##_cmd.params,         \
    realcommand##_cmd.desc + "\nAlias for " #realcommand,            \
    realcommand##_cmd.options)                                       \
{                                                                    \
  process(app, string(#realcommand), args);                          \
}

struct pid_file
{
  explicit pid_file(system_path const & p)
    : path(p)
  {
    if (path.empty())
      return;
    require_path_is_nonexistent(path, F("pid file '%s' already exists") % path);
    file.open(path.as_external().c_str());
    file << get_process_id();
    file.flush();
  }

  ~pid_file()
  {
    if (path.empty())
      return;
    pid_t pid;
    std::ifstream(path.as_external().c_str()) >> pid;
    if (pid == get_process_id()) {
      file.close();
      delete_file(path);
    }
  }

private:
  std::ofstream file;
  system_path path;
};


CMD(help, N_("informative"), N_("command [ARGS...]"), N_("display command help"), OPT_NONE)
{
        if (args.size() < 1)
                throw usage("");

        string full_cmd = complete_command(idx(args, 0)());
        if (cmds.find(full_cmd) == cmds.end())
                throw usage("");

        throw usage(full_cmd);
}

static void
maybe_update_inodeprints(app_state & app)
{
  if (!in_inodeprints_mode())
    return;
  inodeprint_map ipm_new;
  roster_t old_roster, new_roster;

  get_base_and_current_roster_shape(old_roster, new_roster, app);
  update_current_roster_from_filesystem(new_roster, app);

  node_map const & new_nodes = new_roster.all_nodes();
  for (node_map::const_iterator i = new_nodes.begin(); i != new_nodes.end(); ++i)
    {
      node_id nid = i->first;
      if (old_roster.has_node(nid))
        {
          node_t old_node = old_roster.get_node(nid);
          if (is_file_t(old_node))
            {
              node_t new_node = i->second;
              I(is_file_t(new_node));

              file_t old_file = downcast_to_file_t(old_node);
              file_t new_file = downcast_to_file_t(new_node);

              if (new_file->content == old_file->content)
                {
                  split_path sp;
                  new_roster.get_name(nid, sp);
                  file_path fp(sp);                  
                  hexenc<inodeprint> ip;
                  if (inodeprint_file(fp, ip))
                    ipm_new.insert(inodeprint_entry(fp, ip));
                }
            }
        }
    }
  data dat;
  write_inodeprint_map(ipm_new, dat);
  write_inodeprints(dat);
}

static string 
get_stdin()
{
  char buf[constants::bufsz];
  string tmp;
  while(cin)
    {
      cin.read(buf, constants::bufsz);
      tmp.append(buf, cin.gcount());
    }
  return tmp;
}

static void 
get_log_message_interactively(revision_set const & cs, 
                              app_state & app,
                              string & log_message)
{
  string commentary;
  data summary, user_log_message;
  write_revision_set(cs, summary);
  read_user_log(user_log_message);
  commentary += "----------------------------------------------------------------------\n";
  commentary += _("Enter a description of this change.\n"
                  "Lines beginning with `MT:' are removed automatically.\n");
  commentary += "\n";
  commentary += summary();
  commentary += "----------------------------------------------------------------------\n";

  N(app.lua.hook_edit_comment(commentary, user_log_message(), log_message),
    F("edit of log message failed"));
}

static void
notify_if_multiple_heads(app_state & app) {
  set<revision_id> heads;
  get_branch_heads(app.branch_name(), app, heads);
  if (heads.size() > 1) {
    std::string prefixedline;
    prefix_lines_with(_("note: "),
                      _("branch '%s' has multiple heads\n"
                        "perhaps consider 'monotone merge'"),
                      prefixedline);
    P(boost::format(prefixedline) % app.branch_name);
  }
}

static string
describe_revision(app_state & app, revision_id const & id)
{
  cert_name author_name(author_cert_name);
  cert_name date_name(date_cert_name);

  string description;

  description += id.inner()();

  // append authors and date of this revision
  vector< revision<cert> > tmp;
  app.db.get_revision_certs(id, author_name, tmp);
  erase_bogus_certs(tmp, app);
  for (vector< revision<cert> >::const_iterator i = tmp.begin();
       i != tmp.end(); ++i)
    {
      cert_value tv;
      decode_base64(i->inner().value, tv);
      description += " ";
      description += tv();
    }
  app.db.get_revision_certs(id, date_name, tmp);
  erase_bogus_certs(tmp, app);
  for (vector< revision<cert> >::const_iterator i = tmp.begin();
       i != tmp.end(); ++i)
    {
      cert_value tv;
      decode_base64(i->inner().value, tv);
      description += " ";
      description += tv();
    }

  return description;
}

static void 
complete(app_state & app, 
         string const & str,
         revision_id & completion,
         bool must_exist=true)
{
  // This copies the start of selectors::parse_selector().to avoid
  // getting a log when there's no expansion happening...:
  //
  // this rule should always be enabled, even if the user specifies
  // --norc: if you provide a revision id, you get a revision id.
  if (str.find_first_not_of(constants::legal_id_bytes) == string::npos
      && str.size() == constants::idlen)
    {
      completion = revision_id(str);
      if (must_exist)
        N(app.db.revision_exists(completion),
          F("no such revision '%s'") % completion);
      return;
    }

  vector<pair<selectors::selector_type, string> >
    sels(selectors::parse_selector(str, app));

  P(F("expanding selection '%s'\n") % str);

  // we jam through an "empty" selection on sel_ident type
  set<string> completions;
  selectors::selector_type ty = selectors::sel_ident;
  selectors::complete_selector("", sels, ty, completions, app);

  N(completions.size() != 0,
    F("no match for selection '%s'") % str);
  if (completions.size() > 1)
    {
      string err = (F("selection '%s' has multiple ambiguous expansions: \n") % str).str();
      for (set<string>::const_iterator i = completions.begin();
           i != completions.end(); ++i)
        err += (describe_revision(app, revision_id(*i)) + "\n");
      N(completions.size() == 1, boost::format(err));
    }
  completion = revision_id(*(completions.begin()));  
  P(F("expanded to '%s'\n") %  completion);  
}


template<typename ID>
static void 
complete(app_state & app, 
         string const & str,
         ID & completion)
{
  N(str.find_first_not_of(constants::legal_id_bytes) == string::npos,
    F("non-hex digits in id"));
  if (str.size() == constants::idlen)
    {
      completion = ID(str);
      return;
    }
  set<ID> completions;
  app.db.complete(str, completions);
  N(completions.size() != 0,
    F("partial id '%s' does not have an expansion") % str);
  if (completions.size() > 1)
    {
      string err = (F("partial id '%s' has multiple ambiguous expansions:\n") % str).str();
      for (typename set<ID>::const_iterator i = completions.begin();
           i != completions.end(); ++i)
        err += (i->inner()() + "\n");
      N(completions.size() == 1, boost::format(err));
    }
  completion = *(completions.begin());  
  P(F("expanded partial id '%s' to '%s'\n")
    % str % completion);
}

static void 
ls_certs(string const & name, app_state & app, vector<utf8> const & args)
{
  if (args.size() != 1)
    throw usage(name);

  vector<cert> certs;
  
  transaction_guard guard(app.db, false);
  
  revision_id ident;
  complete(app, idx(args, 0)(), ident);
  vector< revision<cert> > ts;
  app.db.get_revision_certs(ident, ts);
  for (size_t i = 0; i < ts.size(); ++i)
    certs.push_back(idx(ts, i).inner());

  {
    set<rsa_keypair_id> checked;      
    for (size_t i = 0; i < certs.size(); ++i)
      {
        if (checked.find(idx(certs, i).key) == checked.end() &&
            !app.db.public_key_exists(idx(certs, i).key))
          P(F("no public key '%s' found in database")
            % idx(certs, i).key);
        checked.insert(idx(certs, i).key);
      }
  }
        
  // Make the output deterministic; this is useful for the test suite, in
  // particular.
  sort(certs.begin(), certs.end());

  string str     = _("Key   : %s\n"
                     "Sig   : %s\n"
                     "Name  : %s\n"
                     "Value : %s\n");
  string extra_str = "      : %s\n";

  string::size_type colon_pos = str.find(':');

  if (colon_pos != string::npos)
    {
      string substr(str, 0, colon_pos);
      colon_pos = display_width(substr);
      extra_str = string(colon_pos, ' ') + ": %s\n";
    }

  for (size_t i = 0; i < certs.size(); ++i)
    {
      cert_status status = check_cert(app, idx(certs, i));
      cert_value tv;      
      decode_base64(idx(certs, i).value, tv);
      string washed;
      if (guess_binary(tv()))
        {
          washed = "<binary data>";
        }
      else
        {
          washed = tv();
        }

      string stat;
      switch (status)
        {
        case cert_ok:
          stat = _("ok");
          break;
        case cert_bad:
          stat = _("bad");
          break;
        case cert_unknown:
          stat = _("unknown");
          break;
        }

      vector<string> lines;
      split_into_lines(washed, lines);
      I(lines.size() > 0);

      cout << std::string(guess_terminal_width(), '-') << '\n'
           << boost::format(str)
        % idx(certs, i).key()
        % stat
        % idx(certs, i).name()
        % idx(lines, 0);
      
      for (size_t i = 1; i < lines.size(); ++i)
        cout << boost::format(extra_str) % idx(lines, i);
    }  

  if (certs.size() > 0)
    cout << endl;

  guard.commit();
}

static void
ls_keys(string const & name, app_state & app, vector<utf8> const & args)
{
  vector<rsa_keypair_id> pubs;
  vector<rsa_keypair_id> privkeys;
  std::string pattern;
  if (args.size() == 1)
    pattern = idx(args, 0)();
  else if (args.size() > 1)
    throw usage(name);

  if (app.db.database_specified())
    {
      transaction_guard guard(app.db, false);
      app.db.get_key_ids(pattern, pubs);
      guard.commit();
    }
  app.keys.get_key_ids(pattern, privkeys);

  // true if it is in the database, false otherwise
  map<rsa_keypair_id, bool> pubkeys;
  for (vector<rsa_keypair_id>::const_iterator i = pubs.begin();
       i != pubs.end(); i++)
    pubkeys[*i] = true;
  
  bool all_in_db = true;
  for (vector<rsa_keypair_id>::const_iterator i = privkeys.begin();
       i != privkeys.end(); i++)
    {
      if (pubkeys.find(*i) == pubkeys.end())
        {
          pubkeys[*i] = false;
          all_in_db = false;
        }
    }

  if (pubkeys.size() > 0)
    {
      cout << endl << "[public keys]" << endl;
      for (map<rsa_keypair_id, bool>::iterator i = pubkeys.begin();
           i != pubkeys.end(); i++)
        {
          base64<rsa_pub_key> pub_encoded;
          hexenc<id> hash_code;
          rsa_keypair_id keyid = i->first;
          bool indb = i->second;

          if (indb)
            app.db.get_key(keyid, pub_encoded); 
          else
            {
              keypair kp;
              app.keys.get_key_pair(keyid, kp);
              pub_encoded = kp.pub;
            }
          key_hash_code(keyid, pub_encoded, hash_code);
          if (indb)
            cout << hash_code << " " << keyid << endl;
          else
            cout << hash_code << " " << keyid << "   (*)" << endl;
        }
      if (!all_in_db)
        cout << F("(*) - only in %s/") % app.keys.get_key_dir() << endl;
      cout << endl;
    }

  if (privkeys.size() > 0)
    {
      cout << endl << "[private keys]" << endl;
      for (vector<rsa_keypair_id>::iterator i = privkeys.begin();
           i != privkeys.end(); i++)
        {
          keypair kp;
          hexenc<id> hash_code;
          app.keys.get_key_pair(*i, kp); 
          key_hash_code(*i, kp.priv, hash_code);
          cout << hash_code << " " << *i << endl;
        }
      cout << endl;
    }

  if (pubkeys.size() == 0 &&
      privkeys.size() == 0)
    {
      if (args.size() == 0)
        P(F("no keys found\n"));
      else
        W(F("no keys found matching '%s'\n") % idx(args, 0)());
    }
}

// Deletes a revision from the local database.  This can be used to 'undo' a
// changed revision from a local database without leaving (much of) a trace.
static void
kill_rev_locally(app_state& app, std::string const& id)
{
  revision_id ident;
  complete(app, id, ident);
  N(app.db.revision_exists(ident),
    F("no such revision '%s'") % ident);

  //check that the revision does not have any children
  set<revision_id> children;
  app.db.get_revision_children(ident, children);
  N(!children.size(),
    F("revision %s already has children. We cannot kill it.") % ident);

  app.db.delete_existing_rev_and_certs(ident);
}

// The changes_summary structure holds a list all of files and directories
// affected in a revision, and is useful in the 'log' command to print this
// information easily.  It has to be constructed from all cset objects
// that belong to a revision.

struct
changes_summary
{
  cset cs;
  changes_summary(void);
  void add_change_set(cset const & cs);
  void print(std::ostream & os, size_t max_cols) const;
};

changes_summary::changes_summary(void) 
{
}

void
changes_summary::add_change_set(cset const & c)
{
  if (c.empty())
    return;

  // FIXME: not sure whether it matters for an informal summary
  // object like this, but the pre-state names in deletes and renames
  // are not really sensible to union; they refer to different trees
  // so mixing them up in a single set is potentially ambiguous.

  copy(c.nodes_deleted.begin(), c.nodes_deleted.end(), 
       inserter(cs.nodes_deleted, cs.nodes_deleted.begin()));

  copy(c.files_added.begin(), c.files_added.end(), 
       inserter(cs.files_added, cs.files_added.begin()));

  copy(c.dirs_added.begin(), c.dirs_added.end(), 
       inserter(cs.dirs_added, cs.dirs_added.begin()));

  copy(c.nodes_renamed.begin(), c.nodes_renamed.end(), 
       inserter(cs.nodes_renamed, cs.nodes_renamed.begin()));

  copy(c.deltas_applied.begin(), c.deltas_applied.end(), 
       inserter(cs.deltas_applied, cs.deltas_applied.begin()));

  copy(c.attrs_cleared.begin(), c.attrs_cleared.end(), 
       inserter(cs.attrs_cleared, cs.attrs_cleared.begin()));

  copy(c.attrs_set.begin(), c.attrs_set.end(), 
       inserter(cs.attrs_set, cs.attrs_set.begin()));
}

static void 
print_indented_set(std::ostream & os, 
                   path_set const & s,
                   size_t max_cols)
{
  size_t cols = 8;
  os << "       ";
  for (path_set::const_iterator i = s.begin();
       i != s.end(); i++)
    {
      const std::string str = boost::lexical_cast<std::string>(file_path(*i));
      if (cols > 8 && cols + str.size() + 1 >= max_cols)
        {
          cols = 8;
          os << endl << "       "; 
        }
      os << " " << str;
      cols += str.size() + 1;
    }
  os << endl;
}

void
changes_summary::print(std::ostream & os, size_t max_cols) const
{

  if (! cs.nodes_deleted.empty())
    {
      os << "Deleted entries:" << endl;
      print_indented_set(os, cs.nodes_deleted, max_cols);
    }
  
  if (! cs.nodes_renamed.empty())
    {
      os << "Renamed entries:" << endl;
      for (std::map<split_path, split_path>::const_iterator
           i = cs.nodes_renamed.begin();
           i != cs.nodes_renamed.end(); i++)
        os << "        " << file_path(i->first) << " to " << file_path(i->second) << endl;
    }

  if (! cs.files_added.empty())
    {
      path_set tmp;
      for (std::map<split_path, file_id>::const_iterator i = cs.files_added.begin();
           i != cs.files_added.end(); ++i)
        tmp.insert(i->first);
      os << "Added files:" << endl;
      print_indented_set(os, tmp, max_cols);
    }

  if (! cs.dirs_added.empty())
    {
      os << "Added directories:" << endl;
      print_indented_set(os, cs.dirs_added, max_cols);
    }

  if (! cs.deltas_applied.empty())
    {
      path_set tmp;
      for (std::map<split_path, std::pair<file_id, file_id> >::const_iterator i = cs.deltas_applied.begin();
           i != cs.deltas_applied.end(); ++i)
        tmp.insert(i->first);
      os << "Modified files:" << endl;
      print_indented_set(os, tmp, max_cols);
    }

  if (! cs.attrs_set.empty() || ! cs.attrs_cleared.empty())
    {
      path_set tmp;
      for (std::set<std::pair<split_path, attr_key> >::const_iterator i = cs.attrs_cleared.begin();
           i != cs.attrs_cleared.end(); ++i)
        tmp.insert(i->first);

      for (std::map<std::pair<split_path, attr_key>, attr_value>::const_iterator i = cs.attrs_set.begin();
           i != cs.attrs_set.end(); ++i)
        tmp.insert(i->first.first);

      os << "Modified attrs:" << endl;
      print_indented_set(os, tmp, max_cols);
    }
}


CMD(genkey, N_("key and cert"), N_("KEYID"), N_("generate an RSA key-pair"), OPT_NONE)
{
  if (args.size() != 1)
    throw usage(name);

  rsa_keypair_id ident;
  internalize_rsa_keypair_id(idx(args, 0), ident);
  bool exists = app.keys.key_pair_exists(ident);
  if (app.db.database_specified())
    {
      transaction_guard guard(app.db);
      exists = exists || app.db.public_key_exists(ident);
      guard.commit();
    }

  N(!exists, F("key '%s' already exists") % ident);
  
  keypair kp;
  P(F("generating key-pair '%s'") % ident);
  generate_key_pair(app.lua, ident, kp);
  P(F("storing key-pair '%s' in %s/") % ident % app.keys.get_key_dir());
  app.keys.put_key_pair(ident, kp);
}

CMD(dropkey, N_("key and cert"), N_("KEYID"), N_("drop a public and private key"), OPT_NONE)
{
  bool key_deleted = false;
  
  if (args.size() != 1)
    throw usage(name);

  rsa_keypair_id ident(idx(args, 0)());
  bool checked_db = false;
  if (app.db.database_specified())
    {
      transaction_guard guard(app.db);
      if (app.db.public_key_exists(ident))
        {
          P(F("dropping public key '%s' from database\n") % ident);
          app.db.delete_public_key(ident);
          key_deleted = true;
        }
      guard.commit();
      checked_db = true;
    }

  if (app.keys.key_pair_exists(ident))
    {
      P(F("dropping key pair '%s' from keystore\n") % ident);
      app.keys.delete_key(ident);
      key_deleted = true;
    }

  boost::format fmt;
  if (checked_db)
    fmt = F("public or private key '%s' does not exist in keystore or database");
  else
    fmt = F("public or private key '%s' does not exist in keystore, and no database was specified");
  N(key_deleted, fmt % idx(args, 0)());
}

CMD(chkeypass, N_("key and cert"), N_("KEYID"),
    N_("change passphrase of a private RSA key"),
    OPT_NONE)
{
  if (args.size() != 1)
    throw usage(name);

  rsa_keypair_id ident;
  internalize_rsa_keypair_id(idx(args, 0), ident);

  N(app.keys.key_pair_exists(ident),
    F("key '%s' does not exist in the keystore") % ident);

  keypair key;
  app.keys.get_key_pair(ident, key);
  change_key_passphrase(app.lua, ident, key.priv);
  app.keys.delete_key(ident);
  app.keys.put_key_pair(ident, key);
  P(F("passphrase changed\n"));
}

CMD(cert, N_("key and cert"), N_("REVISION CERTNAME [CERTVAL]"),
    N_("create a cert for a revision"), OPT_NONE)
{
  if ((args.size() != 3) && (args.size() != 2))
    throw usage(name);

  transaction_guard guard(app.db);

  hexenc<id> ident;
  revision_id rid;
  complete(app, idx(args, 0)(), rid);
  ident = rid.inner();
  
  cert_name name;
  internalize_cert_name(idx(args, 1), name);

  rsa_keypair_id key;
  get_user_key(key, app);
  
  cert_value val;
  if (args.size() == 3)
    val = cert_value(idx(args, 2)());
  else
    val = cert_value(get_stdin());

  base64<cert_value> val_encoded;
  encode_base64(val, val_encoded);

  cert t(ident, name, val_encoded, key);

  packet_db_writer dbw(app);
  calculate_cert(app, t);
  dbw.consume_revision_cert(revision<cert>(t));
  guard.commit();
}

CMD(trusted, N_("key and cert"), N_("REVISION NAME VALUE SIGNER1 [SIGNER2 [...]]"),
    N_("test whether a hypothetical cert would be trusted\n"
      "by current settings"),
    OPT_NONE)
{
  if (args.size() < 4)
    throw usage(name);

  revision_id rid;
  complete(app, idx(args, 0)(), rid, false);
  hexenc<id> ident(rid.inner());
  
  cert_name name;
  internalize_cert_name(idx(args, 1), name);
  
  cert_value value(idx(args, 2)());

  set<rsa_keypair_id> signers;
  for (unsigned int i = 3; i != args.size(); ++i)
    {
      rsa_keypair_id keyid;
      internalize_rsa_keypair_id(idx(args, i), keyid);
      signers.insert(keyid);
    }
  
  
  bool trusted = app.lua.hook_get_revision_cert_trust(signers, ident,
                                                      name, value);


  ostringstream all_signers;
  copy(signers.begin(), signers.end(),
       ostream_iterator<rsa_keypair_id>(all_signers, " "));

  cout << F("if a cert on: %s\n"
            "with key: %s\n"
            "and value: %s\n"
            "was signed by: %s\n"
            "it would be: %s\n")
    % ident
    % name
    % value
    % all_signers.str()
    % (trusted ? _("trusted") : _("UNtrusted"));
}

CMD(tag, N_("review"), N_("REVISION TAGNAME"),
    N_("put a symbolic tag cert on a revision version"), OPT_NONE)
{
  if (args.size() != 2)
    throw usage(name);

  revision_id r;
  complete(app, idx(args, 0)(), r);
  packet_db_writer dbw(app);
  cert_revision_tag(r, idx(args, 1)(), app, dbw);
}


CMD(testresult, N_("review"), N_("ID (pass|fail|true|false|yes|no|1|0)"), 
    N_("note the results of running a test on a revision"), OPT_NONE)
{
  if (args.size() != 2)
    throw usage(name);

  revision_id r;
  complete(app, idx(args, 0)(), r);
  packet_db_writer dbw(app);
  cert_revision_testresult(r, idx(args, 1)(), app, dbw);
}


CMD(approve, N_("review"), N_("REVISION"), 
    N_("approve of a particular revision"),
    OPT_BRANCH_NAME)
{
  if (args.size() != 1)
    throw usage(name);  

  revision_id r;
  complete(app, idx(args, 0)(), r);
  packet_db_writer dbw(app);
  cert_value branchname;
  guess_branch(r, app, branchname);
  N(app.branch_name() != "", F("need --branch argument for approval"));  
  cert_revision_in_branch(r, app.branch_name(), app, dbw);
}


CMD(disapprove, N_("review"), N_("REVISION"), 
    N_("disapprove of a particular revision"),
    OPT_BRANCH_NAME)
{
  if (args.size() != 1)
    throw usage(name);

  revision_id r;
  revision_set rev, rev_inverse;
  boost::shared_ptr<cset> cs_inverse(new cset());
  complete(app, idx(args, 0)(), r);
  app.db.get_revision(r, rev);

  N(rev.edges.size() == 1, 
    F("revision '%s' has %d changesets, cannot invert\n") % r % rev.edges.size());

  cert_value branchname;
  guess_branch(r, app, branchname);
  N(app.branch_name() != "", F("need --branch argument for disapproval"));  
  
  edge_entry const & old_edge (*rev.edges.begin());
  app.db.get_revision_manifest(edge_old_revision(old_edge),
                               rev_inverse.new_manifest);
  {
    roster_t old_roster, new_roster;
    app.db.get_roster(edge_old_revision(old_edge), old_roster);
    app.db.get_roster(r, new_roster);
    make_cset(new_roster, old_roster, *cs_inverse);
  }
  rev_inverse.edges.insert(make_pair(r, cs_inverse));

  {
    transaction_guard guard(app.db);
    packet_db_writer dbw(app);

    revision_id inv_id;
    revision_data rdat;

    write_revision_set(rev_inverse, rdat);
    calculate_ident(rdat, inv_id);
    dbw.consume_revision_data(inv_id, rdat);
    
    cert_revision_in_branch(inv_id, branchname, app, dbw); 
    cert_revision_date_now(inv_id, app, dbw);
    cert_revision_author_default(inv_id, app, dbw);
    cert_revision_changelog(inv_id, (boost::format("disapproval of revision '%s'") % r).str(), app, dbw);
    guard.commit();
  }
}


CMD(comment, N_("review"), N_("REVISION [COMMENT]"),
    N_("comment on a particular revision"), OPT_NONE)
{
  if (args.size() != 1 && args.size() != 2)
    throw usage(name);

  string comment;
  if (args.size() == 2)
    comment = idx(args, 1)();
  else
    N(app.lua.hook_edit_comment("", "", comment), 
      F("edit comment failed"));
  
  N(comment.find_first_not_of(" \r\t\n") != string::npos, 
    F("empty comment"));

  revision_id r;
  complete(app, idx(args, 0)(), r);
  packet_db_writer dbw(app);
  cert_revision_comment(r, comment, app, dbw);
}


static void find_unknown_and_ignored(app_state & app, vector<utf8> const & args, 
                                     path_set & unknown, path_set & ignored);


CMD(add, N_("working copy"), N_("[PATH]..."),
    N_("add files to working copy"), OPT_UNKNOWN)
{
  if (!app.unknown && (args.size() < 1))
    throw usage(name);

  app.require_working_copy();

  path_set paths;
  if (app.unknown)
    {
      path_set ignored;
      find_unknown_and_ignored(app, args, paths, ignored);
    }
  else
    for (vector<utf8>::const_iterator i = args.begin(); i != args.end(); ++i)
      {
        split_path sp;
        file_path_external(*i).split(sp);
        paths.insert(sp);
      }

  perform_additions(paths, app);
}

static void find_missing(app_state & app,
                         vector<utf8> const & args, path_set & missing);

CMD(drop, N_("working copy"), N_("[PATH]..."),
    N_("drop files from working copy"), OPT_EXECUTE % OPT_MISSING)
{
  if (!app.missing && (args.size() < 1))
    throw usage(name);

  app.require_working_copy();

  path_set paths;
  if (app.missing)
    find_missing(app, args, paths);
  else
    for (vector<utf8>::const_iterator i = args.begin(); i != args.end(); ++i)
      {
        split_path sp;
        file_path_external(*i).split(sp);
        paths.insert(sp);
      }

  perform_deletions(paths, app);
}

ALIAS(rm, drop);


CMD(rename, N_("working copy"), N_("SRC DST"),
    N_("rename entries in the working copy"),
    OPT_EXECUTE)
{
  if (args.size() != 2)
    throw usage(name);
  
  app.require_working_copy();

  file_path src_path = file_path_external(idx(args, 0));
  file_path dst_path = file_path_external(idx(args, 1));

  perform_rename(src_path, dst_path, app);
}

ALIAS(mv, rename)


// fload and fmerge are simple commands for debugging the line
// merger.

CMD(fload, N_("debug"), "", N_("load file contents into db"), OPT_NONE)
{
  string s = get_stdin();

  file_id f_id;
  file_data f_data(s);
  
  calculate_ident (f_data, f_id);
  
  packet_db_writer dbw(app);
  dbw.consume_file_data(f_id, f_data);  
}

CMD(fmerge, N_("debug"), N_("<parent> <left> <right>"),
    N_("merge 3 files and output result"),
    OPT_NONE)
{
  if (args.size() != 3)
    throw usage(name);

  file_id anc_id(idx(args, 0)()), left_id(idx(args, 1)()), right_id(idx(args, 2)());
  file_data anc, left, right;

  N(app.db.file_version_exists (anc_id),
  F("ancestor file id does not exist"));

  N(app.db.file_version_exists (left_id),
  F("left file id does not exist"));

  N(app.db.file_version_exists (right_id),
  F("right file id does not exist"));

  app.db.get_file_version(anc_id, anc);
  app.db.get_file_version(left_id, left);
  app.db.get_file_version(right_id, right);

  vector<string> anc_lines, left_lines, right_lines, merged_lines;

  split_into_lines(anc.inner()(), anc_lines);
  split_into_lines(left.inner()(), left_lines);
  split_into_lines(right.inner()(), right_lines);
  N(merge3(anc_lines, left_lines, right_lines, merged_lines), F("merge failed"));
  copy(merged_lines.begin(), merged_lines.end(), ostream_iterator<string>(cout, "\n"));
  
}

CMD(status, N_("informative"), N_("[PATH]..."), N_("show status of working copy"),
    OPT_DEPTH % OPT_BRIEF)
{
  roster_t old_roster, new_roster, restricted_roster;
  cset included, excluded;
  revision_id old_rev_id;
  revision_set rev;
  data tmp;

  app.require_working_copy();
  get_base_and_current_roster_shape(old_roster, new_roster, app);

  restriction mask(args, old_roster, new_roster);

  update_current_roster_from_filesystem(new_roster, mask, app);
  make_restricted_csets(old_roster, new_roster, included, excluded, mask);

  restricted_roster = old_roster;
  temp_node_id_source nis;
  editable_roster_base er(restricted_roster, nis);
  included.apply_to(er);

  get_revision_id(old_rev_id);
  make_revision_set(old_rev_id, old_roster, restricted_roster, rev);

  if (global_sanity.brief)
    {
      I(rev.edges.size() == 1);
      cset const & cs = edge_changes(rev.edges.begin());
      
      for (path_set::const_iterator i = cs.nodes_deleted.begin();
           i != cs.nodes_deleted.end(); ++i) 
        cout << "dropped " << *i << endl;
      
      for (std::map<split_path, split_path>::const_iterator 
           i = cs.nodes_renamed.begin();
           i != cs.nodes_renamed.end(); ++i) 
        cout << "renamed " << i->first << endl 
             << "     to " << i->second << endl;

      for (path_set::const_iterator i = cs.dirs_added.begin();
           i != cs.dirs_added.end(); ++i) 
        cout << "added   " << *i << endl;

      for (std::map<split_path, file_id>::const_iterator i = cs.files_added.begin();
           i != cs.files_added.end(); ++i) 
        cout << "added   " << i->first << endl;

      for (std::map<split_path, std::pair<file_id, file_id> >::const_iterator 
             i = cs.deltas_applied.begin(); i != cs.deltas_applied.end(); ++i) 
        cout << "patched " << i->first << endl;
    }
  else
    {
      write_revision_set(rev, tmp);
      cout << endl << tmp << endl;
    }
}


CMD(identify, N_("working copy"), N_("[PATH]"),
    N_("calculate identity of PATH or stdin"),
    OPT_NONE)
{
  if (!(args.size() == 0 || args.size() == 1))
    throw usage(name);

  data dat;

  if (args.size() == 1)
    {
      read_localized_data(file_path_external(idx(args, 0)), dat, app.lua);
    }
  else
    {
      dat = get_stdin();
    }
  
  hexenc<id> ident;
  calculate_ident(dat, ident);
  cout << ident << endl;
}

CMD(cat, N_("informative"),
    N_("FILENAME"),
    N_("write file from database to stdout"),
    OPT_REVISION)
{
  if (args.size() != 1)
    throw usage(name);

  if (app.revision_selectors.size() == 0)
    app.require_working_copy();

  transaction_guard guard(app.db, false);

  revision_id rid;
  if (app.revision_selectors.size() == 0)
    get_revision_id(rid);
  else 
    complete(app, idx(app.revision_selectors, 0)(), rid);
  N(app.db.revision_exists(rid), F("no such revision '%s'") % rid);

  // paths are interpreted as standard external ones when we're in a
  // working copy, but as project-rooted external ones otherwise
  file_path fp;
  split_path sp;
  fp = file_path_external(idx(args, 0));
  fp.split(sp);

  roster_t roster;
  marking_map marks;
  app.db.get_roster(rid, roster, marks);
  N(roster.has_node(sp), F("no file '%s' found in revision '%s'\n") % fp % rid);
  node_t node = roster.get_node(sp);
  N((!null_node(node->self) && is_file_t(node)), F("no file '%s' found in revision '%s'\n") % fp % rid);

  file_t file_node = downcast_to_file_t(node);
  file_id ident = file_node->content;  
  file_data dat;
  L(F("dumping file '%s'\n") % ident);
  app.db.get_file_version(ident, dat);
  cout.write(dat.inner()().data(), dat.inner()().size());

  guard.commit();
}

CMD(checkout, N_("tree"), N_("[DIRECTORY]\n"),
    N_("check out a revision from database into directory.\n"
    "If a revision is given, that's the one that will be checked out.\n"
    "Otherwise, it will be the head of the branch (given or implicit).\n"
    "If no directory is given, the branch name will be used as directory"),
    OPT_BRANCH_NAME % OPT_REVISION)
{
  revision_id ident;
  system_path dir;
  // we have a special case for "checkout .", i.e., to current dir
  bool checkout_dot = false;

  if (args.size() > 1 || app.revision_selectors.size() > 1)
    throw usage(name);

  if (args.size() == 0)
    {
      // no checkout dir specified, use branch name for dir
      N(!app.branch_name().empty(), F("need --branch argument for branch-based checkout"));
      dir = system_path(app.branch_name());
    }
  else
    {
      // checkout to specified dir
      dir = system_path(idx(args, 0));
      if (idx(args, 0) == utf8("."))
        checkout_dot = true;
    }

  if (!checkout_dot)
    require_path_is_nonexistent(dir,
                                F("checkout directory '%s' already exists")
                                % dir);

  if (app.revision_selectors.size() == 0)
    {
      // use branch head revision
      N(!app.branch_name().empty(), F("need --branch argument for branch-based checkout"));
      set<revision_id> heads;
      get_branch_heads(app.branch_name(), app, heads);
      N(heads.size() > 0, F("branch '%s' is empty\n") % app.branch_name);
      N(heads.size() == 1, F("branch %s has multiple heads") % app.branch_name);
      ident = *(heads.begin());
    }
  else if (app.revision_selectors.size() == 1)
    {
      // use specified revision
      complete(app, idx(app.revision_selectors, 0)(), ident);
      N(app.db.revision_exists(ident),
        F("no such revision '%s'") % ident);
      
      cert_value b;
      guess_branch(ident, app, b);

      I(!app.branch_name().empty());
      cert_value branch_name(app.branch_name());
      base64<cert_value> branch_encoded;
      encode_base64(branch_name, branch_encoded);
        
      vector< revision<cert> > certs;
      app.db.get_revision_certs(ident, branch_cert_name, branch_encoded, certs);
          
      L(F("found %d %s branch certs on revision %s\n") 
        % certs.size()
        % app.branch_name
        % ident);
        
      N(certs.size() != 0, F("revision %s is not a member of branch %s\n") 
        % ident % app.branch_name);
    }

  app.create_working_copy(dir);
    
  file_data data;
  roster_t ros;
  marking_map mm;
  
  put_revision_id(ident);
  
  L(F("checking out revision %s to directory %s\n") % ident % dir);
  app.db.get_roster(ident, ros, mm);
  
  node_map const & nodes = ros.all_nodes();
  for (node_map::const_iterator i = nodes.begin(); i != nodes.end(); ++i)
    {
      node_t node = i->second;
      split_path sp;
      ros.get_name(i->first, sp);
      file_path path(sp);

      if (is_dir_t(node))
        {
          if (sp.size() == 1)
            I(null_name(idx(sp,0)));
          else
            mkdir_p(path);
        }
      else
        {
          file_t file = downcast_to_file_t(node);
          N(app.db.file_version_exists(file->content),
            F("no file %s found in database for %s")
            % file->content % path);
      
          file_data dat;
          L(F("writing file %s to %s\n")
            % file->content % path);
          app.db.get_file_version(file->content, dat);
          write_localized_data(path, dat.inner(), app.lua);
        }
    }
  remove_work_cset();
  update_any_attrs(app);
  maybe_update_inodeprints(app);
}

ALIAS(co, checkout)


CMD(heads, N_("tree"), "", N_("show unmerged head revisions of branch"),
    OPT_BRANCH_NAME)
{
  set<revision_id> heads;
  if (args.size() != 0)
    throw usage(name);

  N(app.branch_name() != "",
    F("please specify a branch, with --branch=BRANCH"));

  get_branch_heads(app.branch_name(), app, heads);

  if (heads.size() == 0)
    P(F("branch '%s' is empty\n") % app.branch_name);
  else if (heads.size() == 1)
    P(F("branch '%s' is currently merged:\n") % app.branch_name);
  else
    P(F("branch '%s' is currently unmerged:\n") % app.branch_name);
  
  for (set<revision_id>::const_iterator i = heads.begin(); 
       i != heads.end(); ++i)
    cout << describe_revision(app, *i) << endl;
}

static void 
ls_branches(string name, app_state & app, vector<utf8> const & args)
{
  vector<string> names;
  app.db.get_branches(names);

  sort(names.begin(), names.end());
  for (size_t i = 0; i < names.size(); ++i)
    if (!app.lua.hook_ignore_branch(idx(names, i)))
      cout << idx(names, i) << endl;
}

static void 
ls_epochs(string name, app_state & app, vector<utf8> const & args)
{
  std::map<cert_value, epoch_data> epochs;
  app.db.get_epochs(epochs);

  if (args.size() == 0)
    {
      for (std::map<cert_value, epoch_data>::const_iterator i = epochs.begin();
           i != epochs.end(); ++i)
        {
          cout << i->second << " " << i->first << endl;
        }
    }
  else
    {
      for (vector<utf8>::const_iterator i = args.begin(); i != args.end();
           ++i)
        {
          std::map<cert_value, epoch_data>::const_iterator j = epochs.find(cert_value((*i)()));
          N(j != epochs.end(), F("no epoch for branch %s\n") % *i);
          cout << j->second << " " << j->first << endl;
        }
    }  
}

static void 
ls_tags(string name, app_state & app, vector<utf8> const & args)
{
  vector< revision<cert> > certs;
  app.db.get_revision_certs(tag_cert_name, certs);

  std::set< pair<cert_value, pair<revision_id, rsa_keypair_id> > > sorted_vals;

  for (vector< revision<cert> >::const_iterator i = certs.begin();
       i != certs.end(); ++i)
    {
      cert_value name;
      cert c = i->inner();
      decode_base64(c.value, name);
      sorted_vals.insert(std::make_pair(name, std::make_pair(c.ident, c.key)));
    }
  for (std::set<std::pair<cert_value, std::pair<revision_id, 
         rsa_keypair_id> > >::const_iterator i = sorted_vals.begin();
       i != sorted_vals.end(); ++i)
    {
      cout << i->first << " " 
           << i->second.first  << " "
           << i->second.second  << endl;
    }
}

static void
ls_vars(string name, app_state & app, vector<utf8> const & args)
{
  bool filterp;
  var_domain filter;
  if (args.size() == 0)
    {
      filterp = false;
    }
  else if (args.size() == 1)
    {
      filterp = true;
      internalize_var_domain(idx(args, 0), filter);
    }
  else
    throw usage(name);

  map<var_key, var_value> vars;
  app.db.get_vars(vars);
  for (std::map<var_key, var_value>::const_iterator i = vars.begin();
       i != vars.end(); ++i)
    {
      if (filterp && !(i->first.first == filter))
        continue;
      external ext_domain, ext_name;
      externalize_var_domain(i->first.first, ext_domain);
      cout << ext_domain << ": " << i->first.second << " " << i->second << endl;
    }
}

static void
ls_known(app_state & app, vector<utf8> const & args)
{
  roster_t old_roster, new_roster;

  app.require_working_copy();
  get_base_and_current_roster_shape(old_roster, new_roster, app);

  restriction mask(args, new_roster);

  node_map const & nodes = new_roster.all_nodes();
  for (node_map::const_iterator i = nodes.begin(); i != nodes.end(); ++i)
    {
      node_id nid = i->first;

      if (!new_roster.is_root(nid) && mask.includes(new_roster, nid))
        {
          split_path sp;
          new_roster.get_name(nid, sp);
          cout << file_path(sp) << endl;
        }
    }

}


static void
find_unknown_and_ignored(app_state & app, vector<utf8> const & args, 
                         path_set & unknown, path_set & ignored)
{
  revision_set rev;
  roster_t old_roster, new_roster;
  path_set known;

  get_base_and_current_roster_shape(old_roster, new_roster, app);

  restriction mask(args, new_roster);

  new_roster.extract_path_set(known);

  file_itemizer u(app, known, unknown, ignored, mask);
  walk_tree(file_path(), u);
}


static void
ls_unknown_or_ignored(app_state & app, bool want_ignored, vector<utf8> const & args)
{
  app.require_working_copy();

  path_set unknown, ignored;
  find_unknown_and_ignored(app, args, unknown, ignored);

  if (want_ignored)
    for (path_set::const_iterator i = ignored.begin(); i != ignored.end(); ++i)
      cout << file_path(*i) << endl;
  else
    for (path_set::const_iterator i = unknown.begin(); i != unknown.end(); ++i)
      cout << file_path(*i) << endl;
}


static void
find_missing(app_state & app, vector<utf8> const & args, path_set & missing)
{
  roster_t old_roster, new_roster;

  get_base_and_current_roster_shape(old_roster, new_roster, app);

  restriction mask(args, new_roster);

  node_map const & nodes = new_roster.all_nodes();
  for (node_map::const_iterator i = nodes.begin(); i != nodes.end(); ++i)
    {
      node_id nid = i->first;

      if (!new_roster.is_root(nid) && mask.includes(new_roster, nid))
        {
          split_path sp;
          new_roster.get_name(nid, sp);
          file_path fp(sp);      

          if (!path_exists(fp))
            missing.insert(sp);
        }
    }
}


static void
ls_missing(app_state & app, vector<utf8> const & args)
{
  path_set missing;
  find_missing(app, args, missing);

  for (path_set::const_iterator i = missing.begin(); i != missing.end(); ++i)
    {
      cout << file_path(*i) << endl;
    }
}


CMD(list, N_("informative"), 
    N_("certs ID\n"
      "keys [PATTERN]\n"
      "branches\n"
      "epochs [BRANCH [...]]\n"
      "tags\n"
      "vars [DOMAIN]\n"
      "known\n"
      "unknown\n"
      "ignored\n"
      "missing"),
    N_("show database objects, or the current working copy manifest,\n"
      "or unknown, intentionally ignored, or missing state files"),
    OPT_DEPTH)
{
  if (args.size() == 0)
    throw usage(name);

  vector<utf8>::const_iterator i = args.begin();
  ++i;
  vector<utf8> removed (i, args.end());
  if (idx(args, 0)() == "certs")
    ls_certs(name, app, removed);
  else if (idx(args, 0)() == "keys")
    ls_keys(name, app, removed);
  else if (idx(args, 0)() == "branches")
    ls_branches(name, app, removed);
  else if (idx(args, 0)() == "epochs")
    ls_epochs(name, app, removed);
  else if (idx(args, 0)() == "tags")
    ls_tags(name, app, removed);
  else if (idx(args, 0)() == "vars")
    ls_vars(name, app, removed);
  else if (idx(args, 0)() == "known")
    ls_known(app, removed);
  else if (idx(args, 0)() == "unknown")
    ls_unknown_or_ignored(app, false, removed);
  else if (idx(args, 0)() == "ignored")
    ls_unknown_or_ignored(app, true, removed);
  else if (idx(args, 0)() == "missing")
    ls_missing(app, removed);
  else
    throw usage(name);
}

ALIAS(ls, list)

CMD(fdelta, N_("packet i/o"), N_("OLDID NEWID"),
    N_("write file delta packet to stdout"),
    OPT_NONE)
{
  if (args.size() != 2)
    throw usage(name);

  packet_writer pw(cout);

  file_id f_old_id, f_new_id;
  file_data f_old_data, f_new_data;

  complete(app, idx(args, 0)(), f_old_id);
  complete(app, idx(args, 1)(), f_new_id);

  N(app.db.file_version_exists(f_old_id), F("no such file '%s'") % f_old_id);
  app.db.get_file_version(f_old_id, f_old_data);
  N(app.db.file_version_exists(f_new_id), F("no such file '%s'") % f_new_id);
  app.db.get_file_version(f_new_id, f_new_data);
  delta del;
  diff(f_old_data.inner(), f_new_data.inner(), del);
  pw.consume_file_delta(f_old_id, f_new_id, file_delta(del));  
}

CMD(rdata, N_("packet i/o"), N_("ID"), N_("write revision data packet to stdout"),
    OPT_NONE)
{
  if (args.size() != 1)
    throw usage(name);

  packet_writer pw(cout);

  revision_id r_id;
  revision_data r_data;

  complete(app, idx(args, 0)(), r_id);

  N(app.db.revision_exists(r_id), F("no such revision '%s'") % r_id);
  app.db.get_revision(r_id, r_data);
  pw.consume_revision_data(r_id, r_data);  
}


CMD(fdata, N_("packet i/o"), N_("ID"), N_("write file data packet to stdout"),
    OPT_NONE)
{
  if (args.size() != 1)
    throw usage(name);

  packet_writer pw(cout);

  file_id f_id;
  file_data f_data;

  complete(app, idx(args, 0)(), f_id);

  N(app.db.file_version_exists(f_id), F("no such file '%s'") % f_id);
  app.db.get_file_version(f_id, f_data);
  pw.consume_file_data(f_id, f_data);  
}


CMD(certs, N_("packet i/o"), N_("ID"), N_("write cert packets to stdout"),
    OPT_NONE)
{
  if (args.size() != 1)
    throw usage(name);

  packet_writer pw(cout);

  revision_id r_id;
  vector< revision<cert> > certs;

  complete(app, idx(args, 0)(), r_id);

  app.db.get_revision_certs(r_id, certs);
  for (size_t i = 0; i < certs.size(); ++i)
    pw.consume_revision_cert(idx(certs, i));
}

CMD(pubkey, N_("packet i/o"), N_("ID"), N_("write public key packet to stdout"),
    OPT_NONE)
{
  if (args.size() != 1)
    throw usage(name);

  rsa_keypair_id ident(idx(args, 0)());
  bool exists(false);
  base64< rsa_pub_key > key;
  if (app.db.database_specified() && app.db.public_key_exists(ident))
    {
      app.db.get_key(ident, key);
      exists = true;
    }
  if (app.keys.key_pair_exists(ident))
    {
      keypair kp;
      app.keys.get_key_pair(ident, kp);
      key = kp.pub;
      exists = true;
    }
  N(exists,
    F("public key '%s' does not exist") % idx(args, 0)());

  packet_writer pw(cout);
  pw.consume_public_key(ident, key);
}

CMD(privkey, N_("packet i/o"), N_("ID"), N_("write private key packet to stdout"),
    OPT_NONE)
{
  if (args.size() != 1)
    throw usage(name);

  rsa_keypair_id ident(idx(args, 0)());
  N(app.keys.key_pair_exists(ident),
    F("public and private key '%s' do not exist in keystore")
      % idx(args, 0)());

  packet_writer pw(cout);
  keypair kp;
  app.keys.get_key_pair(ident, kp);
  pw.consume_key_pair(ident, kp);
}


CMD(read, N_("packet i/o"), "[FILE1 [FILE2 [...]]]",
    N_("read packets from files or stdin"),
    OPT_NONE)
{
  packet_db_writer dbw(app, true);
  size_t count = 0;
  if (args.empty())
    {
      count += read_packets(cin, dbw, app);
      N(count != 0, F("no packets found on stdin"));
    }
  else
    {
      for (std::vector<utf8>::const_iterator i = args.begin(); i != args.end(); ++i)
        {
          data dat;
          read_data(system_path(*i), dat);
          istringstream ss(dat());
          count += read_packets(ss, dbw, app);
        }
      N(count != 0, FP("no packets found in given file",
                       "no packets found in given files",
                       args.size()));
    }
  P(FP("read %d packet", "read %d packets", count) % count);
}


CMD(reindex, N_("network"), "",
    N_("rebuild the indices used to sync over the network"),
    OPT_NONE)
{
  if (args.size() > 0)
    throw usage(name);

  transaction_guard guard(app.db);
  ui.set_tick_trailer("rehashing db");
  app.db.rehash();
  guard.commit();
}

static const var_key default_server_key(var_domain("database"),
                                        var_name("default-server"));
static const var_key default_include_pattern_key(var_domain("database"),
                                                 var_name("default-include-pattern"));
static const var_key default_exclude_pattern_key(var_domain("database"),
                                                 var_name("default-exclude-pattern"));

static void
process_netsync_args(std::string const & name,
                     std::vector<utf8> const & args,
                     utf8 & addr,
                     utf8 & include_pattern, utf8 & exclude_pattern,
                     bool use_defaults,
                     bool serve_mode,
                     app_state & app)
{
  // handle host argument
  if (!serve_mode)
    {
      if (args.size() >= 1)
        {
          addr = idx(args, 0);
          if (use_defaults
              && (!app.db.var_exists(default_server_key) || app.set_default))
            {
              P(F("setting default server to %s\n") % addr);
              app.db.set_var(default_server_key, var_value(addr()));
            }
        }
      else
        {
          N(use_defaults, F("no hostname given"));
          N(app.db.var_exists(default_server_key),
            F("no server given and no default server set"));
          var_value addr_value;
          app.db.get_var(default_server_key, addr_value);
          addr = utf8(addr_value());
          L(F("using default server address: %s\n") % addr);
        }
    }

  // handle include/exclude args
  if (serve_mode || (args.size() >= 2 || !app.exclude_patterns.empty()))
    {
      int pattern_offset = (serve_mode ? 0 : 1);
      std::set<utf8> patterns(args.begin() + pattern_offset, args.end());
      combine_and_check_globish(patterns, include_pattern);
      combine_and_check_globish(app.exclude_patterns, exclude_pattern);
      if (use_defaults &&
          (!app.db.var_exists(default_include_pattern_key) || app.set_default))
        {
          P(F("setting default branch include pattern to '%s'\n") % include_pattern);
          app.db.set_var(default_include_pattern_key, var_value(include_pattern()));
        }
      if (use_defaults &&
          (!app.db.var_exists(default_exclude_pattern_key) || app.set_default))
        {
          P(F("setting default branch exclude pattern to '%s'\n") % exclude_pattern);
          app.db.set_var(default_exclude_pattern_key, var_value(exclude_pattern()));
        }
    }
  else
    {
      N(use_defaults, F("no branch pattern given"));
      N(app.db.var_exists(default_include_pattern_key),
        F("no branch pattern given and no default pattern set"));
      var_value pattern_value;
      app.db.get_var(default_include_pattern_key, pattern_value);
      include_pattern = utf8(pattern_value());
      L(F("using default branch include pattern: '%s'\n") % include_pattern);
      if (app.db.var_exists(default_exclude_pattern_key))
        {
          app.db.get_var(default_exclude_pattern_key, pattern_value);
          exclude_pattern = utf8(pattern_value());
        }
      else
        exclude_pattern = utf8("");
      L(F("excluding: %s\n") % exclude_pattern);
    }
}

CMD(push, N_("network"), N_("[ADDRESS[:PORTNUMBER] [PATTERN]]"),
    N_("push branches matching PATTERN to netsync server at ADDRESS"),
    OPT_SET_DEFAULT % OPT_EXCLUDE % OPT_KEY_TO_PUSH)
{
  utf8 addr, include_pattern, exclude_pattern;
  process_netsync_args(name, args, addr, include_pattern, exclude_pattern, true, false, app);

  rsa_keypair_id key;
  get_user_key(key, app);
  app.signing_key = key;

  run_netsync_protocol(client_voice, source_role, addr,
                       include_pattern, exclude_pattern, app);  
}

CMD(pull, N_("network"), N_("[ADDRESS[:PORTNUMBER] [PATTERN]]"),
    N_("pull branches matching PATTERN from netsync server at ADDRESS"),
    OPT_SET_DEFAULT % OPT_EXCLUDE)
{
  utf8 addr, include_pattern, exclude_pattern;
  process_netsync_args(name, args, addr, include_pattern, exclude_pattern, true, false, app);

  if (app.signing_key() == "")
    P(F("doing anonymous pull; use -kKEYNAME if you need authentication\n"));
  
  run_netsync_protocol(client_voice, sink_role, addr,
                       include_pattern, exclude_pattern, app);  
}

CMD(sync, N_("network"), N_("[ADDRESS[:PORTNUMBER] [PATTERN]]"),
    N_("sync branches matching PATTERN with netsync server at ADDRESS"),
    OPT_SET_DEFAULT % OPT_EXCLUDE % OPT_KEY_TO_PUSH)
{
  utf8 addr, include_pattern, exclude_pattern;
  process_netsync_args(name, args, addr, include_pattern, exclude_pattern, true, false, app);

  rsa_keypair_id key;
  get_user_key(key, app);
  app.signing_key = key;

  run_netsync_protocol(client_voice, source_and_sink_role, addr,
                       include_pattern, exclude_pattern, app);  
}

CMD(serve, N_("network"), N_("PATTERN ..."),
    N_("serve the branches specified by PATTERNs to connecting clients"),
    OPT_BIND % OPT_PIDFILE % OPT_EXCLUDE)
{
  if (args.size() < 1)
    throw usage(name);

  pid_file pid(app.pidfile);

  rsa_keypair_id key;
  get_user_key(key, app);
  app.signing_key = key;

  N(app.lua.hook_persist_phrase_ok(),
    F("need permission to store persistent passphrase (see hook persist_phrase_ok())"));
  require_password(key, app);

  app.db.ensure_open();

  utf8 dummy_addr, include_pattern, exclude_pattern;
  process_netsync_args(name, args, dummy_addr, include_pattern, exclude_pattern, false, true, app);
  run_netsync_protocol(server_voice, source_and_sink_role, app.bind_address,
                       include_pattern, exclude_pattern, app);  
}


CMD(db, N_("database"), 
    N_("init\n"
      "info\n"
      "version\n"
      "dump\n"
      "load\n"
      "migrate\n"
      "execute\n"
      "kill_rev_locally ID\n"
      "kill_branch_certs_locally BRANCH\n"
      "kill_tag_locally TAG\n"
      "check\n"
      "changesetify\n"
      "rosterify\n"
      "set_epoch BRANCH EPOCH\n"), 
    N_("manipulate database state"),
    OPT_NONE)
{
  if (args.size() == 1)
    {
      if (idx(args, 0)() == "init")
        app.db.initialize();
      else if (idx(args, 0)() == "info")
        app.db.info(cout);
      else if (idx(args, 0)() == "version")
        app.db.version(cout);
      else if (idx(args, 0)() == "dump")
        app.db.dump(cout);
      else if (idx(args, 0)() == "load")
        app.db.load(cin);
      else if (idx(args, 0)() == "migrate")
        app.db.migrate();
      else if (idx(args, 0)() == "check")
        check_db(app);
      else if (idx(args, 0)() == "changesetify")
        build_changesets_from_manifest_ancestry(app);
      else if (idx(args, 0)() == "rosterify")
        build_roster_style_revs_from_manifest_style_revs(app);
      else
        throw usage(name);
    }
  else if (args.size() == 2)
    {
      if (idx(args, 0)() == "execute")
        app.db.debug(idx(args, 1)(), cout);
      else if (idx(args, 0)() == "kill_rev_locally")
        kill_rev_locally(app,idx(args, 1)());
      else if (idx(args, 0)() == "clear_epoch")
        app.db.clear_epoch(cert_value(idx(args, 1)()));
      else if (idx(args, 0)() == "kill_branch_certs_locally")
        app.db.delete_branch_named(cert_value(idx(args, 1)()));
      else if (idx(args, 0)() == "kill_tag_locally")
        app.db.delete_tag_named(cert_value(idx(args, 1)()));
      else
        throw usage(name);
    }
  else if (args.size() == 3)
    {
      if (idx(args, 0)() == "set_epoch")
        app.db.set_epoch(cert_value(idx(args, 1)()),
                         epoch_data(idx(args,2)()));
      else
        throw usage(name);
    }
  else
    throw usage(name);
}

CMD(attr, N_("working copy"), N_("set PATH ATTR VALUE\nget PATH [ATTR]\ndrop PATH [ATTR]"), 
    N_("set, get or drop file attributes"),
    OPT_NONE)
{
  if (args.size() < 2 || args.size() > 4)
    throw usage(name);

  roster_t old_roster, new_roster;

  app.require_working_copy();
  get_base_and_current_roster_shape(old_roster, new_roster, app);

  // FIXME_RESTRICTIONS: is there any reason to update content hashes here?
  update_current_roster_from_filesystem(new_roster, app);
  
  file_path path = file_path_external(idx(args,1));
  split_path sp;
  path.split(sp);

  N(new_roster.has_node(sp), F("Unknown path '%s'") % path);
  node_t node = new_roster.get_node(sp);

  string subcmd = idx(args, 0)();
  if (subcmd == "set" || subcmd == "drop")
    {
      if (subcmd == "set")
        {
          if (args.size() != 4)
            throw usage(name);

          attr_key a_key = idx(args, 2)();
          attr_value a_value = idx(args, 3)();

          node->attrs[a_key] = make_pair(true, a_value);
        }
      else
        {
          // Clear all attrs (or a specific attr)
          if (args.size() == 2)
            {
              for (full_attr_map_t::iterator i = node->attrs.begin();
                   i != node->attrs.end(); ++i)
                i->second = make_pair(false, "");
            }
          else if (args.size() == 3)
            {
              attr_key a_key = idx(args, 2)();
              N(node->attrs.find(a_key) != node->attrs.end(),
                F("Path '%s' does not have attribute '%s'\n") 
                % path % a_key);
              node->attrs[a_key] = make_pair(false, "");
            }
          else
            throw usage(name);
        }

      cset new_work;
      make_cset(old_roster, new_roster, new_work);
      put_work_cset(new_work);
      update_any_attrs(app);
    }
  else if (subcmd == "get")
    {
      if (args.size() == 2)
        {
          bool has_any_live_attrs = false;
          for (full_attr_map_t::const_iterator i = node->attrs.begin();
               i != node->attrs.end(); ++i)
            if (i->second.first)
              {
                cout << path << " : " << i->first << "=" << i->second.second << endl;
                has_any_live_attrs = true;
              }
          if (!has_any_live_attrs)
            cout << "No attributes for " << path << endl;
        }
      else if (args.size() == 3)
        {
          attr_key a_key = idx(args, 2)();
          full_attr_map_t::const_iterator i = node->attrs.find(a_key);              
          if (i != node->attrs.end() && i->second.first)
            cout << path << " : " << i->first << "=" << i->second.second << endl;
          else
            cout << "No attribute " << a_key << " on path " << path << endl;
        }
      else
        throw usage(name);
    }
  else 
    throw usage(name);
}


// FIXME BUG: our log message handling is terribly locale-unaware -- if it's
// passed as -m, we convert to unicode, if it's passed as --message-file or
// entered interactively, we simply pass it through as bytes.

static void
process_commit_message_args(bool & given, string & log_message, app_state & app)
{
  // can't have both a --message and a --message-file ...
  N(app.message().length() == 0 || app.message_file().length() == 0,
    F("--message and --message-file are mutually exclusive"));
  
  if (app.message().length() > 0)
    {
      log_message = app.message();
      given = true;
    }
  else if (app.message_file().length() > 0)
    {
      data dat;
      read_data_for_command_line(app.message_file(), dat);
      log_message = dat();
      given = true;
    }
  else
    given = false;
}


CMD(commit, N_("working copy"), N_("[PATH]..."), 
    N_("commit working copy to database"),
    OPT_BRANCH_NAME % OPT_MESSAGE % OPT_MSGFILE % OPT_DATE % 
    OPT_AUTHOR % OPT_DEPTH % OPT_EXCLUDE)
{
  string log_message("");
  bool log_message_given;
  revision_set restricted_rev;
  revision_id old_rev_id, restricted_rev_id;
  roster_t old_roster, new_roster, restricted_roster;
  cset included, excluded;

  app.make_branch_sticky();
  app.require_working_copy();
  get_base_and_current_roster_shape(old_roster, new_roster, app);

  restriction mask(args, old_roster, new_roster);

  update_current_roster_from_filesystem(new_roster, mask, app);
  make_restricted_csets(old_roster, new_roster, included, excluded, mask);

  restricted_roster = old_roster;
  temp_node_id_source nis;
  editable_roster_base er(restricted_roster, nis);
  included.apply_to(er);

  get_revision_id(old_rev_id);
  make_revision_set(old_rev_id, old_roster, restricted_roster, restricted_rev);

  calculate_ident(restricted_rev, restricted_rev_id);

  N(restricted_rev.is_nontrivial(), F("no changes to commit\n"));
    
  cert_value branchname;
  I(restricted_rev.edges.size() == 1);

  set<revision_id> heads;
  get_branch_heads(app.branch_name(), app, heads);
  unsigned int old_head_size = heads.size();

  if (app.branch_name() != "") 
    branchname = app.branch_name();
  else 
    guess_branch(edge_old_revision(restricted_rev.edges.begin()), app, branchname);

  P(F("beginning commit on branch '%s'\n") % branchname);
  L(F("new manifest '%s'\n"
      "new revision '%s'\n")
    % restricted_rev.new_manifest
    % restricted_rev_id);

  process_commit_message_args(log_message_given, log_message, app);
  
  N(!(log_message_given && has_contents_user_log()),
    F("MT/log is non-empty and log message was specified on command line\n"
      "perhaps move or delete MT/log,\n"
      "or remove --message/--message-file from the command line?"));
  
  if (!log_message_given)
    {
      // this call handles MT/log
      get_log_message_interactively(restricted_rev, app, log_message);
      // we only check for empty log messages when the user entered them
      // interactively.  Consensus was that if someone wanted to explicitly
      // type --message="", then there wasn't any reason to stop them.
      N(log_message.find_first_not_of(" \r\t\n") != string::npos,
        F("empty log message; commit canceled"));
      // we save interactively entered log messages to MT/log, so if something
      // goes wrong, the next commit will pop up their old log message by
      // default.  we only do this for interactively entered messages, because
      // otherwise 'monotone commit -mfoo' giving an error, means that after
      // you correct that error and hit up-arrow to try again, you get an
      // "MT/log non-empty and message given on command line" error... which
      // is annoying.
      write_user_log(data(log_message));
    }

  {
    transaction_guard guard(app.db);
    packet_db_writer dbw(app);

    if (app.db.revision_exists(restricted_rev_id))
      {
        W(F("revision %s already in database\n") % restricted_rev_id);
      }
    else
      {
        // new revision
        L(F("inserting new revision %s\n") % restricted_rev_id);

        I(restricted_rev.edges.size() == 1);
        edge_map::const_iterator edge = restricted_rev.edges.begin();
        I(edge != restricted_rev.edges.end());

        // process file deltas or new files
        cset const & cs = edge_changes(edge);

        for (std::map<split_path, std::pair<file_id, file_id> >::const_iterator i = cs.deltas_applied.begin();
             i != cs.deltas_applied.end(); ++i)
          {
            file_path path(i->first);
            file_id old_content = i->second.first;
            file_id new_content = i->second.second;

            if (app.db.file_version_exists(new_content))
              {
                L(F("skipping file delta %s, already in database\n")
                  % delta_entry_dst(i));
              }
            else if (app.db.file_version_exists(old_content))
              {
                L(F("inserting delta %s -> %s\n")
                  % old_content % new_content);
                file_data old_data;
                data new_data;
                app.db.get_file_version(old_content, old_data);
                read_localized_data(path, new_data, app.lua);
                // sanity check
                hexenc<id> tid;
                calculate_ident(new_data, tid);
                N(tid == new_content.inner(),
                  F("file '%s' modified during commit, aborting")
                  % path);
                delta del;
                diff(old_data.inner(), new_data, del);
                dbw.consume_file_delta(old_content, 
                                       new_content, 
                                       file_delta(del));
              }
            else
              {
                L(F("inserting full version %s\n") % new_content);
                data new_data;
                read_localized_data(path, new_data, app.lua);
                // sanity check
                hexenc<id> tid;
                calculate_ident(new_data, tid);
                N(tid == new_content.inner(),
                  F("file '%s' modified during commit, aborting")
                  % path);
                dbw.consume_file_data(new_content, file_data(new_data));
              }
          }

        for (std::map<split_path, file_id>::const_iterator i = cs.files_added.begin();
             i != cs.files_added.end(); ++i)
          {
            file_path path(i->first);
            file_id new_content = i->second;

            L(F("inserting full version %s\n") % new_content);
            data new_data;
            read_localized_data(path, new_data, app.lua);
            // sanity check
            hexenc<id> tid;
            calculate_ident(new_data, tid);
            N(tid == new_content.inner(),
              F("file '%s' modified during commit, aborting")
              % path);
            dbw.consume_file_data(new_content, file_data(new_data));
          }
      }

    revision_data rdat;
    write_revision_set(restricted_rev, rdat);
    dbw.consume_revision_data(restricted_rev_id, rdat);
  
    cert_revision_in_branch(restricted_rev_id, branchname, app, dbw); 
    if (app.date_set)
      cert_revision_date_time(restricted_rev_id, app.date, app, dbw);
    else
      cert_revision_date_now(restricted_rev_id, app, dbw);
    if (app.author().length() > 0)
      cert_revision_author(restricted_rev_id, app.author(), app, dbw);
    else
      cert_revision_author_default(restricted_rev_id, app, dbw);
    cert_revision_changelog(restricted_rev_id, log_message, app, dbw);
    guard.commit();
  }
  
  // small race condition here...
  put_work_cset(excluded);
  put_revision_id(restricted_rev_id);
  P(F("committed revision %s\n") % restricted_rev_id);
  
  blank_user_log();

  get_branch_heads(app.branch_name(), app, heads);
  if (heads.size() > old_head_size && old_head_size > 0) {
    P(F("note: this revision creates divergence\n"
        "note: you may (or may not) wish to run 'monotone merge'"));
  }
    
  update_any_attrs(app);
  maybe_update_inodeprints(app);

  {
    // tell lua what happened. yes, we might lose some information here,
    // but it's just an indicator for lua, eg. to post stuff to a mailing
    // list. if the user *really* cares about cert validity, multiple certs
    // with same name, etc.  they can inquire further, later.
    map<cert_name, cert_value> certs;
    vector< revision<cert> > ctmp;
    app.db.get_revision_certs(restricted_rev_id, ctmp);
    for (vector< revision<cert> >::const_iterator i = ctmp.begin();
         i != ctmp.end(); ++i)
      {
        cert_value vtmp;
        decode_base64(i->inner().value, vtmp);
        certs.insert(make_pair(i->inner().name, vtmp));
      }
    revision_data rdat;
    app.db.get_revision(restricted_rev_id, rdat);
    app.lua.hook_note_commit(restricted_rev_id, rdat, certs);
  }
}

ALIAS(ci, commit);


static void
do_external_diff(cset const & cs,
                 app_state & app,
                 bool new_is_archived)
{
  for (std::map<split_path, std::pair<file_id, file_id> >::const_iterator 
         i = cs.deltas_applied.begin();
       i != cs.deltas_applied.end(); ++i)
    {
      data data_old;
      data data_new;

      file_data f_old;
      app.db.get_file_version(delta_entry_src(i), f_old);
      data_old = f_old.inner();

      if (new_is_archived)
        {
          file_data f_new;
          app.db.get_file_version(delta_entry_dst(i), f_new);
          data_new = f_new.inner();
        }
      else
        {
          read_localized_data(file_path(delta_entry_path(i)),
                              data_new, app.lua);
        }

      bool is_binary = false;
      if (guess_binary(data_old()) ||
          guess_binary(data_new()))
        is_binary = true;

      app.lua.hook_external_diff(file_path(delta_entry_path(i)),
                                 data_old,
                                 data_new,
                                 is_binary,
                                 app.diff_args_provided,
                                 app.diff_args(),
                                 delta_entry_src(i).inner()(),
                                 delta_entry_dst(i).inner()());
    }
}

static void 
dump_diffs(cset const & cs,
           app_state & app,
           bool new_is_archived,
           diff_type type,
           set<split_path> restrict_paths = set<split_path>())
{
  // 60 is somewhat arbitrary, but less than 80
  std::string patch_sep = std::string(60, '=');

  for (std::map<split_path, file_id>::const_iterator 
         i = cs.files_added.begin();
       i != cs.files_added.end(); ++i)
    {
      if (!restrict_paths.empty() 
          && restrict_paths.find(i->first) == restrict_paths.end())
        continue;

      cout << patch_sep << "\n";
      data unpacked;
      vector<string> lines;
      
      if (new_is_archived)
        {
          file_data dat;
          app.db.get_file_version(i->second, dat);
          unpacked = dat.inner();
        }
      else
        {
          read_localized_data(file_path(i->first),
                              unpacked, app.lua);
        }
      
      if (guess_binary(unpacked()))
        cout << "# " << file_path(i->first) << " is binary\n";
      else
        {     
          split_into_lines(unpacked(), lines);
          if (! lines.empty())
            {
              cout << (boost::format("--- %s\t%s\n") % file_path(i->first) % i->second)
                   << (boost::format("+++ %s\t%s\n") % file_path(i->first) % i->second)
                   << (boost::format("@@ -0,0 +1,%d @@\n") % lines.size());
              for (vector<string>::const_iterator j = lines.begin();
                   j != lines.end(); ++j)
                {
                  cout << "+" << *j << endl;
                }
            }
        }
    }

  std::map<split_path, split_path> reverse_rename_map;

  for (std::map<split_path, split_path>::const_iterator 
         i = cs.nodes_renamed.begin();
       i != cs.nodes_renamed.end(); ++i)
    {
      reverse_rename_map.insert(std::make_pair(i->second, i->first));
    }

  for (std::map<split_path, std::pair<file_id, file_id> >::const_iterator 
         i = cs.deltas_applied.begin();
       i != cs.deltas_applied.end(); ++i)
    {
      if (!restrict_paths.empty() 
          && restrict_paths.find(i->first) == restrict_paths.end())
        continue;

      file_data f_old;
      data data_old, data_new;
      vector<string> old_lines, new_lines;

      cout << patch_sep << "\n";
      
      app.db.get_file_version(delta_entry_src(i), f_old);
      data_old = f_old.inner();
      
      if (new_is_archived)
        {
          file_data f_new;
          app.db.get_file_version(delta_entry_dst(i), f_new);
          data_new = f_new.inner();
        }
      else
        {
          read_localized_data(file_path(delta_entry_path(i)), 
                              data_new, app.lua);
        }
      
      if (guess_binary(data_new()) || 
          guess_binary(data_old()))
        cout << "# " << file_path(delta_entry_path(i)) << " is binary\n";
      else
        {
          split_into_lines(data_old(), old_lines);
          split_into_lines(data_new(), new_lines);

          split_path dst_path = delta_entry_path(i);
          split_path src_path = dst_path;

          std::map<split_path, split_path>::const_iterator re;
          re = reverse_rename_map.find(dst_path);

          if (re != reverse_rename_map.end())
            src_path = re->second;

          make_diff(file_path(src_path).as_internal(), 
                    file_path(dst_path).as_internal(), 
                    delta_entry_src(i),
                    delta_entry_dst(i),
                    old_lines, new_lines,
                    cout, type);
        }
    }
}

CMD(diff, N_("informative"), N_("[PATH]..."), 
    N_("show current diffs on stdout.\n"
    "If one revision is given, the diff between the working directory and\n"
    "that revision is shown.  If two revisions are given, the diff between\n"
    "them is given.  If no format is specified, unified is used by default."),
    OPT_REVISION % OPT_DEPTH %
    OPT_UNIFIED_DIFF % OPT_CONTEXT_DIFF % OPT_EXTERNAL_DIFF %
    OPT_EXTERNAL_DIFF_ARGS)
{
  bool new_is_archived;
  diff_type type = app.diff_format;
  ostringstream header;

  if (app.diff_args_provided)
    N(app.diff_format == external_diff,
      F("--diff-args requires --external\n"
        "try adding --external or removing --diff-args?"));

  cset included, excluded;

  // initialize before transaction so we have a database to work with

  if (app.revision_selectors.size() == 0)
    app.require_working_copy();
  else if (app.revision_selectors.size() == 1)
    app.require_working_copy();

  if (app.revision_selectors.size() == 0)
    {
      roster_t new_roster, old_roster;
      revision_id old_rid;

      get_base_and_current_roster_shape(old_roster, new_roster, app);
      get_revision_id(old_rid);

      restriction mask(args, old_roster, new_roster);

      update_current_roster_from_filesystem(new_roster, mask, app);
      make_restricted_csets(old_roster, new_roster, included, excluded, mask);

      new_is_archived = false;
      header << "# old_revision [" << old_rid << "]" << endl;
    }
  else if (app.revision_selectors.size() == 1)
    {
      roster_t new_roster, old_roster;
      revision_id r_old_id;

      complete(app, idx(app.revision_selectors, 0)(), r_old_id);
      N(app.db.revision_exists(r_old_id),
        F("no such revision '%s'") % r_old_id);

      get_base_and_current_roster_shape(old_roster, new_roster, app);
      // Clobber old_roster with the one specified
      app.db.get_roster(r_old_id, old_roster);

      // FIXME: handle no ancestor case
      // N(r_new.edges.size() == 1, F("current revision has no ancestor"));

      restriction mask(args, old_roster, new_roster);
      
      update_current_roster_from_filesystem(new_roster, mask, app);
      make_restricted_csets(old_roster, new_roster, included, excluded, mask);

      new_is_archived = false;
      header << "# old_revision [" << r_old_id << "]" << endl;
    }
  else if (app.revision_selectors.size() == 2)
    {
      roster_t new_roster, old_roster;
      revision_id r_old_id, r_new_id;

      complete(app, idx(app.revision_selectors, 0)(), r_old_id);
      complete(app, idx(app.revision_selectors, 1)(), r_new_id);

      N(app.db.revision_exists(r_old_id),
        F("no such revision '%s'") % r_old_id);
      N(app.db.revision_exists(r_new_id),
        F("no such revision '%s'") % r_new_id);

      app.db.get_roster(r_old_id, old_roster);
      app.db.get_roster(r_new_id, new_roster);

      restriction mask(args, old_roster, new_roster);
      
      // FIXME: this is *possibly* a UI bug, insofar as we
      // look at the restriction name(s) you provided on the command
      // line in the context of new and old, *not* the working copy.
      // One way of "fixing" this is to map the filenames on the command
      // line to node_ids, and then restrict based on those. This 
      // might be more intuitive; on the other hand it would make it
      // impossible to restrict to paths which are dead in the working
      // copy but live between old and new. So ... no rush to "fix" it;
      // discuss implications first.
      //
      // let the discussion begin...
      //
      // - "map filenames on the command line to node_ids" needs to be done 
      //   in the context of some roster, possibly the working copy base or
      //   the current working copy (or both)
      // - diff with two --revision's may be done with no working copy 
      // - some form of "peg" revision syntax for paths that would allow 
      //   for each path to specify which revision it is relevant to is
      //   probably the "right" way to go eventually. something like file@rev
      //   (which fails for paths with @'s in them) or possibly //rev/file 
      //   since versioned paths are required to be relative.

      make_restricted_csets(old_roster, new_roster, included, excluded, mask);

      new_is_archived = true;
    }
  else
    {
      throw usage(name);
    }

  
  data summary;
  write_cset(included, summary);

  vector<string> lines;
  split_into_lines(summary(), lines);
  cout << "# " << endl;
  if (summary().size() > 0) 
    {
      cout << header.str() << "# " << endl;
      for (vector<string>::iterator i = lines.begin(); i != lines.end(); ++i)
        cout << "# " << *i << endl;
    }
  else
    {
      cout << "# no changes" << endl;
    }
  cout << "# " << endl;

  if (type == external_diff) {
    do_external_diff(included, app, new_is_archived);
  } else
    dump_diffs(included, app, new_is_archived, type);
}


struct update_source 
  : public file_content_source
{
  std::map<file_id, file_data> & temporary_store;
  app_state & app;
  update_source (std::map<file_id, file_data> & tmp,
                 app_state & app)
    : temporary_store(tmp), app(app)
  {}
  void get_file_content(file_id const & fid,
                        file_data & dat) const
  {
    std::map<file_id, file_data>::const_iterator i = temporary_store.find(fid);
    if (i != temporary_store.end())
      dat = i->second;
    else
      app.db.get_file_version(fid, dat);
  }
};

CMD(update, N_("working copy"), "",
    N_("update working copy.\n"
    "If a revision is given, base the update on that revision.  If not,\n"
    "base the update on the head of the branch (given or implicit)."),
    OPT_BRANCH_NAME % OPT_REVISION)
{
  revision_set r_working;
  roster_t working_roster, chosen_roster;
  boost::shared_ptr<roster_t> old_roster = boost::shared_ptr<roster_t>(new roster_t());
  marking_map working_mm, chosen_mm, merged_mm;
  revision_id r_old_id, r_working_id, r_chosen_id;

  if (args.size() > 0)
    throw usage(name);

  if (app.revision_selectors.size() > 1)
    throw usage(name);

  app.require_working_copy();

  // FIXME: the next few lines are a little bit expensive insofar as they
  // load the base roster twice. The API could use some factoring or
  // such. But it should work for now; revisit if performance is
  // intolerable.

  get_base_and_current_roster_shape(*old_roster, working_roster, app);
  update_current_roster_from_filesystem(working_roster, app);

  get_revision_id(r_old_id);
  make_revision_set(r_old_id, *old_roster, working_roster, r_working);

  calculate_ident(r_working, r_working_id);
  I(r_working.edges.size() == 1);
  r_old_id = edge_old_revision(r_working.edges.begin());
  make_roster_for_base_plus_cset(r_old_id, 
                                 edge_changes(r_working.edges.begin()),
                                 r_working_id,
                                 working_roster, working_mm, app);

  N(!null_id(r_old_id),
    F("this working directory is a new project; cannot update"));

  if (app.revision_selectors.size() == 0)
    {
      set<revision_id> candidates;
      pick_update_candidates(r_old_id, app, candidates);
      N(!candidates.empty(),
        F("your request matches no descendents of the current revision\n"
          "in fact, it doesn't even match the current revision\n"
          "maybe you want --revision=<rev on other branch>"));
      if (candidates.size() != 1)
        {
          P(F("multiple update candidates:\n"));
          for (set<revision_id>::const_iterator i = candidates.begin();
               i != candidates.end(); ++i)
            P(boost::format("  %s\n") % describe_revision(app, *i));
          P(F("choose one with 'monotone update -r<id>'\n"));
          N(false, F("multiple candidates remain after selection"));
        }
      r_chosen_id = *(candidates.begin());
    }
  else
    {
      complete(app, app.revision_selectors[0](), r_chosen_id);
      N(app.db.revision_exists(r_chosen_id),
        F("no such revision '%s'") % r_chosen_id);
    }

  notify_if_multiple_heads(app);
  
  if (r_old_id == r_chosen_id)
    {
      P(F("already up to date at %s\n") % r_old_id);
      // do still switch the working copy branch, in case they have used
      // update to switch branches.
      if (!app.branch_name().empty())
        app.make_branch_sticky();
      return;
    }
  
  P(F("selected update target %s\n") % r_chosen_id);

  if (!app.branch_name().empty())
    {
      cert_value branch_name(app.branch_name());
      base64<cert_value> branch_encoded;
      encode_base64(branch_name, branch_encoded);
  
      vector< revision<cert> > certs;
      app.db.get_revision_certs(r_chosen_id, branch_cert_name, branch_encoded, certs);

      N(certs.size() != 0,
        F("revision %s is not a member of branch %s\n"
          "try again with explicit --branch\n")
        % r_chosen_id % app.branch_name);
    }

  // FIXME_ROSTERS: In the old (pre-roster) code, we supported updating to
  // any revision in the graph, anywhere; if there was a path to get there,
  // we'd synthesize a changeset to get there. This was a little easier to
  // work with in pre-roster monotone because we merged changesets, not
  // rosters.
  //
  // To do this using rosters' default "mark-merge", we'd need to
  // synthesize a marking map using a fake ancestry graph. It's
  // conceivable, but it's a fair amount of work, and it's not clear that
  // many people used it, nor that mark-merge is ideal for the task. It
  // might make more sense to make a different merger for this
  // case. 
  //
  // Anyways, for the time being we're only implementing "forwards
  // updates". That is, you can only "update" to new base revisions which
  // are descendents of the base revision you have in your working copy.

  N(is_ancestor(r_old_id, r_chosen_id, app),
    F("Update target is not a descendent of working copy base revision\n"));

  app.db.get_roster(r_chosen_id, chosen_roster, chosen_mm);

  std::set<revision_id> 
    working_uncommon_ancestors, 
    chosen_uncommon_ancestors;

  app.db.get_uncommon_ancestors(r_old_id, r_chosen_id,
                                working_uncommon_ancestors, 
                                chosen_uncommon_ancestors);

  // Note that under the definition of mark-merge, the working copy is an
  // "uncommon ancestor" of itself too, even though it was not present in
  // the database (hence not returned by the query above).

  working_uncommon_ancestors.insert(r_working_id);

  // Now merge the working roster with the chosen target. 

  roster_merge_result result;  
  roster_merge(working_roster, working_mm, working_uncommon_ancestors,
               chosen_roster, chosen_mm, chosen_uncommon_ancestors,
               result);

  roster_t & merged_roster = result.roster;

  content_merge_working_copy_adaptor wca(app, old_roster);
  resolve_merge_conflicts (r_old_id, r_chosen_id,
                           working_roster, chosen_roster,
                           working_mm, chosen_mm,
                           result, wca, app);

  I(result.is_clean());
  merged_roster.check_sane();

  // we have the following
  //
  // old --> working
  //   |         | 
  //   V         V
  //  chosen --> merged
  //
  // - old is the revision specified in MT/revision
  // - working is based on old and includes the working copy's changes
  // - chosen is the revision we're updating to and will end up in MT/revision
  // - merged is the merge of working and chosen
  // 
  // we apply the working to merged cset to the working copy
  // and write the cset from chosen to merged changeset in MT/work
  
  cset update, remaining;
  make_cset(working_roster, merged_roster, update);
  make_cset(chosen_roster, merged_roster, remaining);

  //   {
  //     data t1, t2, t3;
  //     write_cset(update, t1);
  //     write_cset(remaining, t2);
  //     write_manifest_of_roster(merged_roster, t3);
  //     P(F("updating working copy with [[[\n%s\n]]]\n") % t1);
  //     P(F("leaving residual work [[[\n%s\n]]]\n") % t2);
  //     P(F("merged roster [[[\n%s\n]]]\n") % t3);
  //   }

  update_source fsource(wca.temporary_store, app);
  editable_working_tree ewt(app, fsource);
  update.apply_to(ewt);
  
  // small race condition here...
  // nb: we write out r_chosen, not r_new, because the revision-on-disk
  // is the basis of the working copy, not the working copy itself.
  put_revision_id(r_chosen_id);
  if (!app.branch_name().empty())
    {
      app.make_branch_sticky();
    }
  P(F("updated to base revision %s\n") % r_chosen_id);

  put_work_cset(remaining);
  update_any_attrs(app);
  maybe_update_inodeprints(app);
}


// should merge support --message, --message-file?  It seems somewhat weird,
// since a single 'merge' command may perform arbitrarily many actual merges.
CMD(merge, N_("tree"), "", N_("merge unmerged heads of branch"),
    OPT_BRANCH_NAME % OPT_DATE % OPT_AUTHOR % OPT_LCA)
{
  set<revision_id> heads;

  if (args.size() != 0)
    throw usage(name);

  N(app.branch_name() != "",
    F("please specify a branch, with --branch=BRANCH"));

  get_branch_heads(app.branch_name(), app, heads);

  N(heads.size() != 0, F("branch '%s' is empty\n") % app.branch_name);
  N(heads.size() != 1, F("branch '%s' is merged\n") % app.branch_name);

  set<revision_id>::const_iterator i = heads.begin();
  revision_id left = *i;
  revision_id ancestor;
  size_t count = 1;
  P(F("starting with revision 1 / %d\n") % heads.size());
  for (++i; i != heads.end(); ++i, ++count)
    {
      revision_id right = *i;
      P(F("merging with revision %d / %d\n") % (count + 1) % heads.size());
      P(F("[source] %s\n") % left);
      P(F("[source] %s\n") % right);

      revision_id merged;
      transaction_guard guard(app.db);
      interactive_merge_and_store(left, right, merged, app);
                  
      // merged 1 edge; now we commit this, update merge source and
      // try next one

      packet_db_writer dbw(app);
      cert_revision_in_branch(merged, app.branch_name(), app, dbw);

      string log = (boost::format("merge of %s\n"
                                  "     and %s\n") % left % right).str();
      cert_revision_changelog(merged, log, app, dbw);
          
      guard.commit();
      P(F("[merged] %s\n") % merged);
      left = merged;
    }
  P(F("note: your working copies have not been updated\n"));
}

CMD(propagate, N_("tree"), N_("SOURCE-BRANCH DEST-BRANCH"), 
    N_("merge from one branch to another asymmetrically"),
    OPT_DATE % OPT_AUTHOR % OPT_LCA % OPT_MESSAGE % OPT_MSGFILE)
{
  //   this is a special merge operator, but very useful for people maintaining
  //   "slightly disparate but related" trees. it does a one-way merge; less
  //   powerful than putting things in the same branch and also more flexible.
  //
  //   1. check to see if src and dst branches are merged, if not abort, if so
  //   call heads N1 and N2 respectively.
  //
  //   2. (FIXME: not yet present) run the hook propagate ("src-branch",
  //   "dst-branch", N1, N2) which gives the user a chance to massage N1 into
  //   a state which is likely to "merge nicely" with N2, eg. edit pathnames,
  //   omit optional files of no interest.
  //
  //   3. do a normal 2 or 3-way merge on N1 and N2, depending on the
  //   existence of common ancestors.
  //
  //   4. save the results as the delta (N2,M), the ancestry edges (N1,M)
  //   and (N2,M), and the cert (N2,dst).
  //
  //   there are also special cases we have to check for where no merge is
  //   actually necessary, because there hasn't been any divergence since the
  //   last time propagate was run.
  
  set<revision_id> src_heads, dst_heads;

  if (args.size() != 2)
    throw usage(name);

  get_branch_heads(idx(args, 0)(), app, src_heads);
  get_branch_heads(idx(args, 1)(), app, dst_heads);

  N(src_heads.size() != 0, F("branch '%s' is empty\n") % idx(args, 0)());
  N(src_heads.size() == 1, F("branch '%s' is not merged\n") % idx(args, 0)());

  N(dst_heads.size() != 0, F("branch '%s' is empty\n") % idx(args, 1)());
  N(dst_heads.size() == 1, F("branch '%s' is not merged\n") % idx(args, 1)());

  set<revision_id>::const_iterator src_i = src_heads.begin();
  set<revision_id>::const_iterator dst_i = dst_heads.begin();
  
  P(F("propagating %s -> %s\n") % idx(args,0) % idx(args,1));
  P(F("[source] %s\n") % *src_i);
  P(F("[target] %s\n") % *dst_i);

  // check for special cases
  if (*src_i == *dst_i || is_ancestor(*src_i, *dst_i, app))
    {
      P(F("branch '%s' is up-to-date with respect to branch '%s'\n")
          % idx(args, 1)() % idx(args, 0)());
      P(F("no action taken\n"));
    }
  else if (is_ancestor(*dst_i, *src_i, app))
    {
      P(F("no merge necessary; putting %s in branch '%s'\n")
        % (*src_i) % idx(args, 1)());
      transaction_guard guard(app.db);
      packet_db_writer dbw(app);
      cert_revision_in_branch(*src_i, idx(args, 1)(), app, dbw);
      guard.commit();
    }
  else
    {
      revision_id merged;
      transaction_guard guard(app.db);
      interactive_merge_and_store(*src_i, *dst_i, merged, app);

      packet_db_writer dbw(app);

      cert_revision_in_branch(merged, idx(args, 1)(), app, dbw);

      bool log_message_given;
      string log_message;
      process_commit_message_args(log_message_given, log_message, app);
      if (!log_message_given)
        log_message = (boost::format("propagate from branch '%s' (head %s)\n"
                                     "            to branch '%s' (head %s)\n")
                       % idx(args, 0) % (*src_i)
                       % idx(args, 1) % (*dst_i)).str();

      cert_revision_changelog(merged, log_message, app, dbw);

      guard.commit();      
      P(F("[merged] %s\n") % merged);
    }
}

CMD(refresh_inodeprints, N_("tree"), "", N_("refresh the inodeprint cache"),
    OPT_NONE)
{
  enable_inodeprints();
  maybe_update_inodeprints(app);
}

CMD(explicit_merge, N_("tree"),
    N_("LEFT-REVISION RIGHT-REVISION DEST-BRANCH"),
    N_("merge two explicitly given revisions, placing result in given branch"),
    OPT_DATE % OPT_AUTHOR)
{
  revision_id left, right;
  string branch;

  if (args.size() != 3)
    throw usage(name);

  complete(app, idx(args, 0)(), left);
  complete(app, idx(args, 1)(), right);
  branch = idx(args, 2)();
  
  N(!(left == right),
    F("%s and %s are the same revision, aborting") % left % right);
  N(!is_ancestor(left, right, app),
    F("%s is already an ancestor of %s") % left % right);
  N(!is_ancestor(right, left, app),
    F("%s is already an ancestor of %s") % right % left);

  // Somewhat redundant, but consistent with output of plain "merge" command.
  P(F("[source] %s\n") % left);
  P(F("[source] %s\n") % right);

  revision_id merged;
  transaction_guard guard(app.db);
  interactive_merge_and_store(left, right, merged, app);
  
  packet_db_writer dbw(app);
  
  cert_revision_in_branch(merged, branch, app, dbw);
  
  string log = (boost::format("explicit_merge of '%s'\n"
                              "              and '%s'\n"
                              "        to branch '%s'\n")
                % left % right % branch).str();
  
  cert_revision_changelog(merged, log, app, dbw);
  
  guard.commit();      
  P(F("[merged] %s\n") % merged);
}

CMD(complete, N_("informative"), N_("(revision|file|key) PARTIAL-ID"),
    N_("complete partial id"),
    OPT_VERBOSE)
{
  if (args.size() != 2)
    throw usage(name);

  bool verbose = app.verbose;

  N(idx(args, 1)().find_first_not_of("abcdef0123456789") == string::npos,
    F("non-hex digits in partial id"));

  if (idx(args, 0)() == "revision")
    {      
      set<revision_id> completions;
      app.db.complete(idx(args, 1)(), completions);
      for (set<revision_id>::const_iterator i = completions.begin();
           i != completions.end(); ++i)
        {
          if (!verbose) cout << i->inner()() << endl;
          else cout << describe_revision(app, i->inner()) << endl;
        }
    }
  else if (idx(args, 0)() == "file")
    {
      set<file_id> completions;
      app.db.complete(idx(args, 1)(), completions);
      for (set<file_id>::const_iterator i = completions.begin();
           i != completions.end(); ++i)
        cout << i->inner()() << endl;
    }
  else if (idx(args, 0)() == "key")
    {
      typedef set< pair<key_id, utf8 > > completions_t;
      completions_t completions;
      app.db.complete(idx(args, 1)(), completions);
      for (completions_t::const_iterator i = completions.begin();
           i != completions.end(); ++i)
        {
          cout << i->first.inner()();
          if (verbose) cout << " " << i->second();
          cout << endl;
        }
    }
  else
    throw usage(name);  
}

CMD(revert, N_("working copy"), N_("[PATH]..."), 
<<<<<<< HEAD
    N_("revert file(s), dir(s) or entire working copy (\".\")"), OPT_DEPTH % OPT_EXCLUDE % OPT_MISSING)
{
  roster_t old_roster;
  revision_id old_revision_id;
  cset work, included_work, excluded_work;
  path_set old_paths;

  if (args.size() < 1)
      throw usage(name);
 
  app.require_working_copy();

  get_base_revision(app, old_revision_id, old_roster);

  get_work_cset(work);
  old_roster.extract_path_set(old_paths);

  path_set valid_paths(old_paths);

  extract_rearranged_paths(work, valid_paths);
  add_intermediate_paths(valid_paths);

  if (app.missing)
    {
=======
    N_("revert file(s), dir(s) or entire working copy"), 
    OPT_DEPTH % OPT_EXCLUDE % OPT_MISSING)
{
  roster_t old_roster, new_roster;
  cset included, excluded;

  app.require_working_copy();
  
  vector<utf8> args_copy(args);
  if (app.missing)
    {
      L(F("revert adding find_missing entries to %d original args elements\n") 
        % args_copy.size());
>>>>>>> c53cd13a
      path_set missing;
      find_missing(app, args, missing);
      if (missing.empty())
        {
          L(F("no missing files in restriction."));
          return;
        }

<<<<<<< HEAD
      vector<utf8> missing_args;
      for (path_set::const_iterator i = missing.begin(); i != missing.end(); i++)
      {
        L(F("missing files are '%s'") % file_path(*i));
        missing_args.push_back(file_path(*i).as_external());
      }
      app.set_restriction(valid_paths, missing_args, false);
    }
  else
    {
      app.set_restriction(valid_paths, args, false);
    }
=======
      for (path_set::const_iterator i = missing.begin(); i != missing.end(); i++)
        args_copy.push_back(file_path(*i).as_external());

      L(F("after adding everything from find_missing, revert args_copy has %d elements\n") 
        % args_copy.size());

      // when given --missing, never revert if there's nothing missing and no 
      // specific files were specified.
      if (args_copy.size() == 0)
        return;
    }

  get_base_and_current_roster_shape(old_roster, new_roster, app);
  restriction mask(args_copy, old_roster, new_roster);
>>>>>>> c53cd13a

  make_restricted_csets(old_roster, new_roster, included, excluded, mask);

  node_map const & nodes = old_roster.all_nodes();
  for (node_map::const_iterator i = nodes.begin(); i != nodes.end(); ++i)
    {
      node_id nid = i->first;
      node_t node = i->second;

      if (old_roster.is_root(nid))
        continue;

      split_path sp;
      old_roster.get_name(nid, sp);
      file_path fp(sp);
      
      if (!mask.includes(old_roster, nid))
        continue;

      if (is_file_t(node))
        {
          file_t f = downcast_to_file_t(node);
          if (file_exists(fp))
            {
              hexenc<id> ident;
              calculate_ident(fp, ident, app.lua);
              // don't touch unchanged files
              if (ident == f->content.inner()) 
                continue;
            }
      
<<<<<<< HEAD
          P(F("reverting %s") % fp);
          L(F("reverting %s to [%s]\n") % fp % f->content);
=======
          P(F("reverting %s to [%s]\n") % fp % f->content);
>>>>>>> c53cd13a
          
          N(app.db.file_version_exists(f->content),
            F("no file version %s found in database for %s")
            % f->content % fp);
          
          file_data dat;
          L(F("writing file %s to %s\n") % f->content % fp);
          app.db.get_file_version(f->content, dat);
          write_localized_data(fp, dat.inner(), app.lua);
        }
      else
        {
          mkdir_p(fp);
        }
    }

  // included_work is thrown away which effectively reverts any adds, drops and
  // renames it contains. drops and rename sources will have been rewritten
  // above but this may leave rename targets laying around.

  // race
  put_work_cset(excluded);
  update_any_attrs(app);
  maybe_update_inodeprints(app);
}

CMD(rcs_import, N_("debug"), N_("RCSFILE..."),
    N_("parse versions in RCS files\n"
       "this command doesn't reconstruct or import revisions."
       "you probably want cvs_import"),
    OPT_BRANCH_NAME)
{
  if (args.size() < 1)
    throw usage(name);
  
  for (vector<utf8>::const_iterator i = args.begin();
       i != args.end(); ++i)
    {
      test_parse_rcs_file(system_path((*i)()), app.db);
    }
}


CMD(cvs_import, N_("rcs"), N_("CVSROOT"), N_("import all versions in CVS repository"),
    OPT_BRANCH_NAME)
{
  if (args.size() != 1)
    throw usage(name);

  import_cvs_repo(system_path(idx(args, 0)()), app);
}

static void
log_certs(app_state & app, revision_id id, cert_name name,
          string label, string separator,
          bool multiline, bool newline)
{
  vector< revision<cert> > certs;
  bool first = true;

  if (multiline)
    newline = true;

  app.db.get_revision_certs(id, name, certs);
  erase_bogus_certs(certs, app);
  for (vector< revision<cert> >::const_iterator i = certs.begin();
       i != certs.end(); ++i)
    {
      cert_value tv;
      decode_base64(i->inner().value, tv);

      if (first)
        cout << label;
      else
        cout << separator;

      if (multiline)
        {
          cout << endl << endl << tv;
          if (newline)
            cout << endl;
        }
      else
        {
          cout << tv;
          if (newline)
            cout << endl;
        }

      first = false;
    }
}

static void
log_certs(app_state & app, revision_id id, cert_name name, string label, bool multiline)
{
  log_certs(app, id, name, label, label, multiline, true);
}

static void
log_certs(app_state & app, revision_id id, cert_name name)
{
  log_certs(app, id, name, " ", ",", false, false);
}


CMD(annotate, N_("informative"), N_("PATH"),
    N_("print annotated copy of the file from REVISION"),
    OPT_REVISION)
{
  // this function compiles, but the do_annotate() stuff in annotate.cc is 
  // still in flux, so disabling command here.
  revision_id rid;

  if (app.revision_selectors.size() == 0)
    app.require_working_copy();

  if ((args.size() != 1) || (app.revision_selectors.size() > 1))
    throw usage(name);

  file_path file = file_path_external(idx(args, 0));
  split_path sp;
  file.split(sp);

  if (app.revision_selectors.size() == 0)
    get_revision_id(rid);
  else 
    complete(app, idx(app.revision_selectors, 0)(), rid);

  N(!null_id(rid), F("no revision for file '%s' in database") % file);
  N(app.db.revision_exists(rid), F("no such revision '%s'") % rid);

  L(F("annotate file file_path '%s'\n") % file);

  // find the version of the file requested
  roster_t roster;
  marking_map marks;
  app.db.get_roster(rid, roster, marks);
  node_t node = roster.get_node(sp);
  N((!null_node(node->self) && is_file_t(node)), F("no file '%s' found in revision '%s'\n") % file % rid);

  file_t file_node = downcast_to_file_t(node);
  L(F("annotate for file_id %s\n") % file_node->self);
  do_annotate(app, file_node, rid);
}


CMD(log, N_("informative"), N_("[FILE] ..."),
    N_("print history in reverse order (filtering by 'FILE'). If one or more\n"
    "revisions are given, use them as a starting point."),
    OPT_LAST % OPT_REVISION % OPT_BRIEF % OPT_DIFFS % OPT_NO_MERGES)
{
  if (app.revision_selectors.size() == 0)
    app.require_working_copy("try passing a --revision to start at");

  set<revision_id> frontier;
  revision_id first_rid;

  if (app.revision_selectors.size() == 0)
    {
      get_revision_id(first_rid);
      frontier.insert(first_rid);
    }
  else
    {
      for (std::vector<utf8>::const_iterator i = app.revision_selectors.begin();
           i != app.revision_selectors.end(); i++) 
        {
          revision_id rid;
          complete(app, (*i)(), rid);
          frontier.insert(rid);
          if (i == app.revision_selectors.begin())
            first_rid = rid;
        }
    }

  restriction mask;
  
  if (args.size() > 0)
    {
      // User wants to trace only specific files
      roster_t old_roster, new_roster;

      if (app.revision_selectors.size() == 0)
        get_base_and_current_roster_shape(old_roster, new_roster, app);
      else
        app.db.get_roster(first_rid, new_roster);          

      // FIXME_RESTRICTIONS: should this add paths from the rosters of all selected revs?

      mask = restriction(args, old_roster, new_roster);
    }

  cert_name author_name(author_cert_name);
  cert_name date_name(date_cert_name);
  cert_name branch_name(branch_cert_name);
  cert_name tag_name(tag_cert_name);
  cert_name changelog_name(changelog_cert_name);
  cert_name comment_name(comment_cert_name);

  set<revision_id> seen;
  long last = app.last;

  revision_set rev;
  roster_t roster;

  while(! frontier.empty() && (last == -1 || last > 0))
    {
      set<revision_id> next_frontier;
      
      for (set<revision_id>::const_iterator i = frontier.begin();
           i != frontier.end(); ++i)
        { 
          revision_id rid = *i;

          bool print_this = mask.empty();
          set<  revision<id> > parents;
          vector< revision<cert> > tmp;

          if (!app.db.revision_exists(rid))
            {
              L(F("revision %s does not exist in db, skipping\n") % rid);
              continue;
            }

          if (seen.find(rid) != seen.end())
            continue;

          seen.insert(rid);
          app.db.get_revision(rid, rev);
          app.db.get_roster(rid, roster); 

<<<<<<< HEAD
          set<node_id> next_nodes;

          if (!nodes.empty())
=======
          if (!mask.empty())
>>>>>>> c53cd13a
            {
              set<node_id> nodes_modified;
              bool any_node_hit = false;
              select_nodes_modified_by_rev(rid, rev, roster,
                                           nodes_modified, 
                                           app);
              
              for (set<node_id>::const_iterator n = nodes_modified.begin(); 
                   n != nodes_modified.end(); ++n)
                {
                  // the current roster won't have deleted nodes
                  if (!roster.has_node(*n) || mask.includes(roster, *n)) 
                    {
                      any_node_hit = true;
                      break;
                    }
                }
<<<<<<< HEAD

              next_nodes = nodes;
              for (set<node_id>::const_iterator n = nodes_born.begin(); n != nodes_born.end();
                   ++n)
                next_nodes.erase(*n);
=======
>>>>>>> c53cd13a

              if (any_node_hit)
                print_this = true;
            }

          changes_summary csum;
          
          set<revision_id> ancestors;

          for (edge_map::const_iterator e = rev.edges.begin();
               e != rev.edges.end(); ++e)
            {
              ancestors.insert(edge_old_revision(e));

              // TODO: limit the frontier to revisions that still contain nodes
              // in the current restriction so this stops when none of the
              // specified files have been born

              next_frontier.insert(edge_old_revision(e));
              csum.add_change_set(edge_changes(e));
            }

          if (app.no_merges && rev.is_merge_node())
            print_this = false;
          
          if (print_this)
          {
            if (global_sanity.brief)
              {
                cout << rid;
                log_certs(app, rid, author_name);
                log_certs(app, rid, date_name);
                log_certs(app, rid, branch_name);
                cout << endl;
              }
            else
              {
                cout << "-----------------------------------------------------------------"
                     << endl;
                cout << "Revision: " << rid << endl;

                for (set<revision_id>::const_iterator anc = ancestors.begin();
                     anc != ancestors.end(); ++anc)
                  cout << "Ancestor: " << *anc << endl;

                log_certs(app, rid, author_name, "Author: ", false);
                log_certs(app, rid, date_name,   "Date: ",   false);
                log_certs(app, rid, branch_name, "Branch: ", false);
                log_certs(app, rid, tag_name,    "Tag: ",    false);

                if (! csum.cs.empty())
                  {
                    cout << endl;
                    csum.print(cout, 70);
                    cout << endl;
                  }

                log_certs(app, rid, changelog_name, "ChangeLog: ", true);
                log_certs(app, rid, comment_name,   "Comments: ",  true);
              }

            if (app.diffs)
              {
                for (edge_map::const_iterator e = rev.edges.begin();
                     e != rev.edges.end(); ++e)
                  {
                    // limit to selected nodes
                    set<split_path> node_names;
                    if (!nodes.empty())
                      {
                        roster_t ros;
                        app.db.get_roster(rid, ros);

                        for (set<node_id>::const_iterator n = nodes.begin();
                             n != nodes.end(); n++)
                          {
                            split_path sp;
                            ros.get_name(*n, sp);
                            node_names.insert(sp);
                          }
                      }
                    dump_diffs(edge_changes(e), app, true, unified_diff,
                               node_names);
                  }
              }

            if (last > 0)
              {
                last--;
              }
          }
        // when we had a restriction and run out of nodes, stop.
        if (!nodes.empty() && next_nodes.empty())
          return;

        nodes = next_nodes;
        }
      frontier = next_frontier;
    }
}

CMD(setup, N_("tree"), N_("DIRECTORY"), N_("setup a new working copy directory"),
    OPT_BRANCH_NAME)
{
  if (args.size() != 1)
    throw usage(name);

  N(!app.branch_name().empty(), F("need --branch argument for setup"));
  app.db.ensure_open();

  string dir = idx(args,0)();
  app.create_working_copy(dir);
  revision_id null;
  put_revision_id(null);
}

CMD(automate, N_("automation"),
    N_("interface_version\n"
      "heads [BRANCH]\n"
      "ancestors REV1 [REV2 [REV3 [...]]]\n"
      "attributes [FILE]\n"
      "parents REV\n"
      "descendents REV1 [REV2 [REV3 [...]]]\n"
      "children REV\n"
      "graph\n"
      "erase_ancestors [REV1 [REV2 [REV3 [...]]]]\n"
      "toposort [REV1 [REV2 [REV3 [...]]]]\n"
      "ancestry_difference NEW_REV [OLD_REV1 [OLD_REV2 [...]]]\n"
      "leaves\n"
      "inventory\n"
      "stdio\n"
      "certs REV\n"
      "select SELECTOR\n"
      "get_file FILEID\n"
      "get_manifest_of [REVID]\n"
      "get_revision [REVID]\n"
      "keys\n"),
    N_("automation interface"), 
    OPT_NONE)
{
  if (args.size() == 0)
    throw usage(name);

  vector<utf8>::const_iterator i = args.begin();
  utf8 cmd = *i;
  ++i;
  vector<utf8> cmd_args(i, args.end());

  automate_command(cmd, cmd_args, name, app, cout);
}

CMD(set, N_("vars"), N_("DOMAIN NAME VALUE"),
    N_("set the database variable NAME to VALUE, in domain DOMAIN"),
    OPT_NONE)
{
  if (args.size() != 3)
    throw usage(name);

  var_domain d;
  var_name n;
  var_value v;
  internalize_var_domain(idx(args, 0), d);
  n = var_name(idx(args, 1)());
  v = var_value(idx(args, 2)());
  app.db.set_var(std::make_pair(d, n), v);
}

CMD(unset, N_("vars"), N_("DOMAIN NAME"),
    N_("remove the database variable NAME in domain DOMAIN"),
    OPT_NONE)
{
  if (args.size() != 2)
    throw usage(name);

  var_domain d;
  var_name n;
  internalize_var_domain(idx(args, 0), d);
  n = var_name(idx(args, 1)());
  var_key k(d, n);
  N(app.db.var_exists(k), F("no var with name %s in domain %s") % n % d);
  app.db.clear_var(k);
}

CMD(get_roster, N_("debug"), N_("REVID"),
    N_("dump the roster associated with the given REVID"),
    OPT_NONE)
{
  if (args.size() != 1)
    throw usage(name);

  revision_id rid;
  complete(app, idx(args, 0)(), rid);
      
  roster_t roster;
  marking_map mm;
  app.db.get_roster(rid, roster, mm);
  
  data dat;
  write_roster_and_marking(roster, mm, dat);
  cout << dat;
}

}; // namespace commands<|MERGE_RESOLUTION|>--- conflicted
+++ resolved
@@ -28,6 +28,7 @@
 #include "diff_patch.hh"
 #include "file_io.hh"
 #include "keys.hh"
+#include "manifest.hh"
 #include "netsync.hh"
 #include "packet.hh"
 #include "rcs_import.hh"
@@ -1930,7 +1931,7 @@
   size_t count = 0;
   if (args.empty())
     {
-      count += read_packets(cin, dbw, app);
+      count += read_packets(cin, dbw);
       N(count != 0, F("no packets found on stdin"));
     }
   else
@@ -1940,7 +1941,7 @@
           data dat;
           read_data(system_path(*i), dat);
           istringstream ss(dat());
-          count += read_packets(ss, dbw, app);
+          count += read_packets(ss, dbw);
         }
       N(count != 0, FP("no packets found in given file",
                        "no packets found in given files",
@@ -2571,8 +2572,7 @@
 dump_diffs(cset const & cs,
            app_state & app,
            bool new_is_archived,
-           diff_type type,
-           set<split_path> restrict_paths = set<split_path>())
+           diff_type type)
 {
   // 60 is somewhat arbitrary, but less than 80
   std::string patch_sep = std::string(60, '=');
@@ -2581,10 +2581,6 @@
          i = cs.files_added.begin();
        i != cs.files_added.end(); ++i)
     {
-      if (!restrict_paths.empty() 
-          && restrict_paths.find(i->first) == restrict_paths.end())
-        continue;
-
       cout << patch_sep << "\n";
       data unpacked;
       vector<string> lines;
@@ -2633,10 +2629,6 @@
          i = cs.deltas_applied.begin();
        i != cs.deltas_applied.end(); ++i)
     {
-      if (!restrict_paths.empty() 
-          && restrict_paths.find(i->first) == restrict_paths.end())
-        continue;
-
       file_data f_old;
       data data_old, data_new;
       vector<string> old_lines, new_lines;
@@ -3239,7 +3231,7 @@
   P(F("[merged] %s\n") % merged);
 }
 
-CMD(complete, N_("informative"), N_("(revision|file|key) PARTIAL-ID"),
+CMD(complete, N_("informative"), N_("(revision|manifest|file|key) PARTIAL-ID"),
     N_("complete partial id"),
     OPT_VERBOSE)
 {
@@ -3262,6 +3254,14 @@
           else cout << describe_revision(app, i->inner()) << endl;
         }
     }
+  else if (idx(args, 0)() == "manifest")
+    {      
+      set<manifest_id> completions;
+      app.db.complete(idx(args, 1)(), completions);
+      for (set<manifest_id>::const_iterator i = completions.begin();
+           i != completions.end(); ++i)
+        cout << i->inner()() << endl;
+    }
   else if (idx(args, 0)() == "file")
     {
       set<file_id> completions;
@@ -3288,32 +3288,6 @@
 }
 
 CMD(revert, N_("working copy"), N_("[PATH]..."), 
-<<<<<<< HEAD
-    N_("revert file(s), dir(s) or entire working copy (\".\")"), OPT_DEPTH % OPT_EXCLUDE % OPT_MISSING)
-{
-  roster_t old_roster;
-  revision_id old_revision_id;
-  cset work, included_work, excluded_work;
-  path_set old_paths;
-
-  if (args.size() < 1)
-      throw usage(name);
- 
-  app.require_working_copy();
-
-  get_base_revision(app, old_revision_id, old_roster);
-
-  get_work_cset(work);
-  old_roster.extract_path_set(old_paths);
-
-  path_set valid_paths(old_paths);
-
-  extract_rearranged_paths(work, valid_paths);
-  add_intermediate_paths(valid_paths);
-
-  if (app.missing)
-    {
-=======
     N_("revert file(s), dir(s) or entire working copy"), 
     OPT_DEPTH % OPT_EXCLUDE % OPT_MISSING)
 {
@@ -3327,29 +3301,9 @@
     {
       L(F("revert adding find_missing entries to %d original args elements\n") 
         % args_copy.size());
->>>>>>> c53cd13a
       path_set missing;
-      find_missing(app, args, missing);
-      if (missing.empty())
-        {
-          L(F("no missing files in restriction."));
-          return;
-        }
-
-<<<<<<< HEAD
-      vector<utf8> missing_args;
-      for (path_set::const_iterator i = missing.begin(); i != missing.end(); i++)
-      {
-        L(F("missing files are '%s'") % file_path(*i));
-        missing_args.push_back(file_path(*i).as_external());
-      }
-      app.set_restriction(valid_paths, missing_args, false);
-    }
-  else
-    {
-      app.set_restriction(valid_paths, args, false);
-    }
-=======
+      find_missing(app, args_copy, missing);
+
       for (path_set::const_iterator i = missing.begin(); i != missing.end(); i++)
         args_copy.push_back(file_path(*i).as_external());
 
@@ -3364,7 +3318,6 @@
 
   get_base_and_current_roster_shape(old_roster, new_roster, app);
   restriction mask(args_copy, old_roster, new_roster);
->>>>>>> c53cd13a
 
   make_restricted_csets(old_roster, new_roster, included, excluded, mask);
 
@@ -3396,12 +3349,7 @@
                 continue;
             }
       
-<<<<<<< HEAD
-          P(F("reverting %s") % fp);
-          L(F("reverting %s to [%s]\n") % fp % f->content);
-=======
           P(F("reverting %s to [%s]\n") % fp % f->content);
->>>>>>> c53cd13a
           
           N(app.db.file_version_exists(f->content),
             F("no file version %s found in database for %s")
@@ -3634,13 +3582,7 @@
           app.db.get_revision(rid, rev);
           app.db.get_roster(rid, roster); 
 
-<<<<<<< HEAD
-          set<node_id> next_nodes;
-
-          if (!nodes.empty())
-=======
           if (!mask.empty())
->>>>>>> c53cd13a
             {
               set<node_id> nodes_modified;
               bool any_node_hit = false;
@@ -3658,14 +3600,6 @@
                       break;
                     }
                 }
-<<<<<<< HEAD
-
-              next_nodes = nodes;
-              for (set<node_id>::const_iterator n = nodes_born.begin(); n != nodes_born.end();
-                   ++n)
-                next_nodes.erase(*n);
-=======
->>>>>>> c53cd13a
 
               if (any_node_hit)
                 print_this = true;
@@ -3732,23 +3666,7 @@
                 for (edge_map::const_iterator e = rev.edges.begin();
                      e != rev.edges.end(); ++e)
                   {
-                    // limit to selected nodes
-                    set<split_path> node_names;
-                    if (!nodes.empty())
-                      {
-                        roster_t ros;
-                        app.db.get_roster(rid, ros);
-
-                        for (set<node_id>::const_iterator n = nodes.begin();
-                             n != nodes.end(); n++)
-                          {
-                            split_path sp;
-                            ros.get_name(*n, sp);
-                            node_names.insert(sp);
-                          }
-                      }
-                    dump_diffs(edge_changes(e), app, true, unified_diff,
-                               node_names);
+                    dump_diffs(edge_changes(e), app, true, unified_diff);
                   }
               }
 
@@ -3757,11 +3675,6 @@
                 last--;
               }
           }
-        // when we had a restriction and run out of nodes, stop.
-        if (!nodes.empty() && next_nodes.empty())
-          return;
-
-        nodes = next_nodes;
         }
       frontier = next_frontier;
     }
