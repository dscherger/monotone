// -*- mode: C++; c-file-style: "gnu"; indent-tabs-mode: nil -*-
// vim: et:sw=2:sts=2:ts=2:cino=>2s,{s,\:s,+s,t0,g0,^-2,e-2,n-2,p2s,(0,=s:
// copyright (C) 2002, 2003 graydon hoare <graydon@pobox.com>
// all rights reserved.
// licensed to the public under the terms of the GNU GPL (>= 2)
// see the file COPYING for details

#include <map>
#include <algorithm>

#include "restrictions.hh"
#include "transforms.hh"
#include "inodeprint.hh"

#include "cmd.hh"
//
// this file defines the task-oriented "top level" commands which can be
// issued as part of a monotone command line. the command line can only
// have one such command on it, followed by a vector of strings which are its
// arguments. all --options will be processed by the main program *before*
// calling a command
//
// we might expose this blunt command interface to scripting someday. but
// not today.

namespace commands 
{
  using std::map;
  // This must be a pointer.
  // It's used by the constructor of other static objects in different
  // files (cmd_*.cc), and since they're in different files, there's no
  // guarantee about what order they'll be initialized in. So have this
  // be something that doesn't get automatic initialization, and initialize
  // it ourselves the first time we use it.
  static map<string,command *> *cmds;
  command::command(string const & n,
                  string const & g,
                  string const & p,
                  string const & d,
                  bool u,
                  command_opts const & o)
    : name(n), cmdgroup(g), params(p), desc(d), use_workspace_options(u),
      options(o)
  {
    static bool first(true);
    if (first)
      cmds = new map<string, command *>;
    first = false;
    (*cmds)[n] = this;
  }
  command::~command() {}
  bool operator<(command const & self, command const & other);
};

namespace std
{
  template <>
  struct greater<commands::command *>
  {
    bool operator()(commands::command const * a, commands::command const * b)
    {
      return *a < *b;
    }
  };
};

namespace commands 
{
  using namespace std;

  bool operator<(command const & self, command const & other)
  {
    // *twitch*
    return ((std::string(_(self.cmdgroup.c_str())) < std::string(_(other.cmdgroup.c_str())))
            || ((self.cmdgroup == other.cmdgroup)
                && (std::string(_(self.name.c_str())) < (std::string(_(other.name.c_str()))))));
  }


  string complete_command(string const & cmd) 
  {
    if (cmd.length() == 0 || (*cmds).find(cmd) != (*cmds).end()) return cmd;

    L(FL("expanding command '%s'\n") % cmd);

    vector<string> matched;

    for (map<string,command *>::const_iterator i = (*cmds).begin();
         i != (*cmds).end(); ++i)
      {
        if (cmd.length() < i->first.length())
          {
            string prefix(i->first, 0, cmd.length());
            if (cmd == prefix) matched.push_back(i->first);
          }
      }

    if (matched.size() == 1) 
      {
      string completed = *matched.begin();
      L(FL("expanded command to '%s'") %  completed);  
      return completed;
      }
    else if (matched.size() > 1) 
      {
      string err = (F("command '%s' has multiple ambiguous expansions:\n") % cmd).str();
      for (vector<string>::iterator i = matched.begin();
           i != matched.end(); ++i)
        err += (*i + "\n");
      W(i18n_format(err));
    }

    return cmd;
  }

  const char * safe_gettext(const char * msgid)
  {
    if (strlen(msgid) == 0)
      return msgid;

    return _(msgid);
  }

  void explain_usage(string const & cmd, ostream & out)
  {
    map<string,command *>::const_iterator i;

    // try to get help on a specific command

    i = (*cmds).find(cmd);

    if (i != (*cmds).end())
      {
        string params = safe_gettext(i->second->params.c_str());
        vector<string> lines;
        split_into_lines(params, lines);
        for (vector<string>::const_iterator j = lines.begin();
             j != lines.end(); ++j)
          out << "     " << i->second->name << " " << *j << endl;
        split_into_lines(safe_gettext(i->second->desc.c_str()), lines);
        for (vector<string>::const_iterator j = lines.begin();
             j != lines.end(); ++j)
          out << "       " << *j << endl;
        out << endl;
        return;
      }

    vector<command *> sorted;
    out << _("commands:") << endl;
    for (i = (*cmds).begin(); i != (*cmds).end(); ++i)
      {
        sorted.push_back(i->second);
      }
  
    sort(sorted.begin(), sorted.end(), std::greater<command *>());

    string curr_group;
    size_t col = 0;
    size_t col2 = 0;
    for (size_t i = 0; i < sorted.size(); ++i)
      {
        size_t cmp = display_width(utf8(safe_gettext(idx(sorted, i)->cmdgroup.c_str())));
        col2 = col2 > cmp ? col2 : cmp;
      }

    for (size_t i = 0; i < sorted.size(); ++i)
      {
        if (idx(sorted, i)->cmdgroup != curr_group)
          {
            curr_group = idx(sorted, i)->cmdgroup;
            out << endl;
            out << "  " << safe_gettext(idx(sorted, i)->cmdgroup.c_str());
            col = display_width(utf8(safe_gettext(idx(sorted, i)->cmdgroup.c_str()))) + 2;
            while (col++ < (col2 + 3))
              out << ' ';
          }
        out << " " << idx(sorted, i)->name;
        col += idx(sorted, i)->name.size() + 1;
        if (col >= 70)
          {
            out << endl;
            col = 0;
            while (col++ < (col2 + 3))
              out << ' ';
          }
      }
    out << endl << endl;
  }

  int process(app_state & app, string const & cmd, vector<utf8> const & args)
  {
    if ((*cmds).find(cmd) != (*cmds).end())
      {
        L(FL("executing command '%s'\n") % cmd);

        // at this point we process the data from _MTN/options if
        // the command needs it.
        if ((*cmds)[cmd]->use_workspace_options)
          app.process_options();

        (*cmds)[cmd]->exec(app, args);
        return 0;
      }
    else
      {
        P(F("unknown command '%s'\n") % cmd);
        return 1;
      }
  }

  set<int> command_options(string const & cmd)
  {
    if ((*cmds).find(cmd) != (*cmds).end())
      {
        return (*cmds)[cmd]->options.opts;
      }
    else
      {
        return set<int>();
      }
  }

  const no_opts OPT_NONE = no_opts();
}
////////////////////////////////////////////////////////////////////////

CMD(help, N_("informative"), N_("command [ARGS...]"), N_("display command help"), OPT_NONE)
{
        if (args.size() < 1)
                throw usage("");

        string full_cmd = complete_command(idx(args, 0)());
        if ((*cmds).find(full_cmd) == (*cmds).end())
                throw usage("");

        throw usage(full_cmd);
}

using std::set;
using std::pair;
using std::cin;

void
maybe_update_inodeprints(app_state & app)
{
  if (!in_inodeprints_mode())
    return;
  inodeprint_map ipm_new;
  roster_t old_roster, new_roster;

  get_base_and_current_roster_shape(old_roster, new_roster, app);
  update_current_roster_from_filesystem(new_roster, app);

  node_map const & new_nodes = new_roster.all_nodes();
  for (node_map::const_iterator i = new_nodes.begin(); i != new_nodes.end(); ++i)
    {
      node_id nid = i->first;
      if (old_roster.has_node(nid))
        {
          node_t old_node = old_roster.get_node(nid);
          if (is_file_t(old_node))
            {
              node_t new_node = i->second;
              I(is_file_t(new_node));

              file_t old_file = downcast_to_file_t(old_node);
              file_t new_file = downcast_to_file_t(new_node);

              if (new_file->content == old_file->content)
                {
                  split_path sp;
                  new_roster.get_name(nid, sp);
                  file_path fp(sp);                  
                  hexenc<inodeprint> ip;
                  if (inodeprint_file(fp, ip))
                    ipm_new.insert(inodeprint_entry(fp, ip));
                }
            }
        }
    }
  data dat;
  write_inodeprint_map(ipm_new, dat);
  write_inodeprints(dat);
}

string 
get_stdin()
{
  char buf[constants::bufsz];
  string tmp;
  while(cin)
    {
      cin.read(buf, constants::bufsz);
      tmp.append(buf, cin.gcount());
    }
  return tmp;
}

string
describe_revision(app_state & app,
                  revision_id const & id)
{
  cert_name author_name(author_cert_name);
  cert_name date_name(date_cert_name);

  string description;

  description += id.inner()();

  // append authors and date of this revision
  vector< revision<cert> > tmp;
  app.db.get_revision_certs(id, author_name, tmp);
  erase_bogus_certs(tmp, app);
  for (vector< revision<cert> >::const_iterator i = tmp.begin();
       i != tmp.end(); ++i)
    {
      cert_value tv;
      decode_base64(i->inner().value, tv);
      description += " ";
      description += tv();
    }
  app.db.get_revision_certs(id, date_name, tmp);
  erase_bogus_certs(tmp, app);
  for (vector< revision<cert> >::const_iterator i = tmp.begin();
       i != tmp.end(); ++i)
    {
      cert_value tv;
      decode_base64(i->inner().value, tv);
      description += " ";
      description += tv();
    }

  return description;
}


void 
complete(app_state & app, 
         string const & str,
         std::set<revision_id> & completion,
         bool must_exist)
{
  // This copies the start of selectors::parse_selector().to avoid
  // getting a log when there's no expansion happening...:
  //
  // this rule should always be enabled, even if the user specifies
  // --norc: if you provide a revision id, you get a revision id.
  if (str.find_first_not_of(constants::legal_id_bytes) == string::npos
      && str.size() == constants::idlen)
    {
      completion.insert(revision_id(str));
      if (must_exist)
        N(app.db.revision_exists(*completion.begin()),
          F("no such revision '%s'") % *completion.begin());
      return;
    }

  vector<pair<selectors::selector_type, string> >
    sels(selectors::parse_selector(str, app));

  P(F("expanding selection '%s'\n") % str);

  // we jam through an "empty" selection on sel_ident type
  set<string> completions;
  selectors::selector_type ty = selectors::sel_ident;
  selectors::complete_selector("", sels, ty, completions, app);

  N(completions.size() != 0,
    F("no match for selection '%s'") % str);

  for (set<string>::const_iterator i = completions.begin();
       i != completions.end(); ++i)
    {
      pair<set<revision_id>::const_iterator, bool> p = completion.insert(revision_id(*i));
      P(F("expanded to '%s'\n") % *(p.first));
    }
}


void
complete(app_state & app, 
         string const & str,
         revision_id & completion,
         bool must_exist)
{
  set<revision_id> completions;

  complete(app, str, completions, must_exist);

  if (completions.size() > 1)
    {
      string err = (F("selection '%s' has multiple ambiguous expansions: \n") % str).str();
      for (set<revision_id>::const_iterator i = completions.begin();
           i != completions.end(); ++i)
        err += (describe_revision(app, *i) + "\n");
      N(completions.size() == 1, i18n_format(err));
    }

  completion = *completions.begin();
}

void
notify_if_multiple_heads(app_state & app)
{
  set<revision_id> heads;
  get_branch_heads(app.branch_name(), app, heads);
  if (heads.size() > 1) {
    std::string prefixedline;
    prefix_lines_with(_("note: "),
                      _("branch '%s' has multiple heads\n"
                        "perhaps consider '%s merge'"),
                      prefixedline);
    P(i18n_format(prefixedline) % app.branch_name % app.prog_name);
  }
}

// FIXME BUG: our log message handling is terribly locale-unaware -- if it's
// passed as -m, we convert to unicode, if it's passed as --message-file or
// entered interactively, we simply pass it through as bytes.

void
process_commit_message_args(bool & given,
                            string & log_message,
                            app_state & app)
{
  // can't have both a --message and a --message-file ...
  N(app.message().length() == 0 || app.message_file().length() == 0,
    F("--message and --message-file are mutually exclusive"));
  
  if (app.is_explicit_option(OPT_MESSAGE))
    {
      log_message = app.message();
      given = true;
    }
  else if (app.is_explicit_option(OPT_MSGFILE))
    {
      data dat;
      read_data_for_command_line(app.message_file(), dat);
      log_message = dat();
      given = true;
    }
  else
<<<<<<< HEAD
    given = false;
}
=======
    fmt = F("public or private key '%s' does not exist in keystore, and no database was specified");
  N(key_deleted, fmt % idx(args, 0)());
}

CMD(chkeypass, N_("key and cert"), N_("KEYID"),
    N_("change passphrase of a private RSA key"),
    OPT_NONE)
{
  if (args.size() != 1)
    throw usage(name);

  rsa_keypair_id ident;
  internalize_rsa_keypair_id(idx(args, 0), ident);

  N(app.keys.key_pair_exists(ident),
    F("key '%s' does not exist in the keystore") % ident);

  keypair key;
  app.keys.get_key_pair(ident, key);
  change_key_passphrase(app.lua, ident, key.priv);
  app.keys.delete_key(ident);
  app.keys.put_key_pair(ident, key);
  P(F("passphrase changed\n"));
}

CMD(cert, N_("key and cert"), N_("REVISION CERTNAME [CERTVAL]"),
    N_("create a cert for a revision"), OPT_NONE)
{
  if ((args.size() != 3) && (args.size() != 2))
    throw usage(name);

  transaction_guard guard(app.db);

  hexenc<id> ident;
  revision_id rid;
  complete(app, idx(args, 0)(), rid);
  ident = rid.inner();
  
  cert_name name;
  internalize_cert_name(idx(args, 1), name);

  rsa_keypair_id key;
  get_user_key(key, app);
  
  cert_value val;
  if (args.size() == 3)
    val = cert_value(idx(args, 2)());
  else
    val = cert_value(get_stdin());

  base64<cert_value> val_encoded;
  encode_base64(val, val_encoded);

  cert t(ident, name, val_encoded, key);

  packet_db_writer dbw(app);
  calculate_cert(app, t);
  dbw.consume_revision_cert(revision<cert>(t));
  guard.commit();
}

CMD(trusted, N_("key and cert"), N_("REVISION NAME VALUE SIGNER1 [SIGNER2 [...]]"),
    N_("test whether a hypothetical cert would be trusted\n"
      "by current settings"),
    OPT_NONE)
{
  if (args.size() < 4)
    throw usage(name);

  revision_id rid;
  complete(app, idx(args, 0)(), rid, false);
  hexenc<id> ident(rid.inner());
  
  cert_name name;
  internalize_cert_name(idx(args, 1), name);
  
  cert_value value(idx(args, 2)());

  set<rsa_keypair_id> signers;
  for (unsigned int i = 3; i != args.size(); ++i)
    {
      rsa_keypair_id keyid;
      internalize_rsa_keypair_id(idx(args, i), keyid);
      signers.insert(keyid);
    }
  
  
  bool trusted = app.lua.hook_get_revision_cert_trust(signers, ident,
                                                      name, value);


  ostringstream all_signers;
  copy(signers.begin(), signers.end(),
       ostream_iterator<rsa_keypair_id>(all_signers, " "));

  cout << F("if a cert on: %s\n"
            "with key: %s\n"
            "and value: %s\n"
            "was signed by: %s\n"
            "it would be: %s\n")
    % ident
    % name
    % value
    % all_signers.str()
    % (trusted ? _("trusted") : _("UNtrusted"));
}

CMD(tag, N_("review"), N_("REVISION TAGNAME"),
    N_("put a symbolic tag cert on a revision"), OPT_NONE)
{
  if (args.size() != 2)
    throw usage(name);

  revision_id r;
  complete(app, idx(args, 0)(), r);
  packet_db_writer dbw(app);
  cert_revision_tag(r, idx(args, 1)(), app, dbw);
}


CMD(testresult, N_("review"), N_("ID (pass|fail|true|false|yes|no|1|0)"), 
    N_("note the results of running a test on a revision"), OPT_NONE)
{
  if (args.size() != 2)
    throw usage(name);

  revision_id r;
  complete(app, idx(args, 0)(), r);
  packet_db_writer dbw(app);
  cert_revision_testresult(r, idx(args, 1)(), app, dbw);
}


CMD(approve, N_("review"), N_("REVISION"), 
    N_("approve of a particular revision"),
    OPT_BRANCH_NAME)
{
  if (args.size() != 1)
    throw usage(name);  

  revision_id r;
  complete(app, idx(args, 0)(), r);
  packet_db_writer dbw(app);
  cert_value branchname;
  guess_branch(r, app, branchname);
  N(app.branch_name() != "", F("need --branch argument for approval"));  
  cert_revision_in_branch(r, app.branch_name(), app, dbw);
}


CMD(disapprove, N_("review"), N_("REVISION"), 
    N_("disapprove of a particular revision"),
    OPT_BRANCH_NAME)
{
  if (args.size() != 1)
    throw usage(name);

  revision_id r;
  revision_set rev, rev_inverse;
  boost::shared_ptr<cset> cs_inverse(new cset());
  complete(app, idx(args, 0)(), r);
  app.db.get_revision(r, rev);

  N(rev.edges.size() == 1, 
    F("revision '%s' has %d changesets, cannot invert\n") % r % rev.edges.size());

  cert_value branchname;
  guess_branch(r, app, branchname);
  N(app.branch_name() != "", F("need --branch argument for disapproval"));  
  
  edge_entry const & old_edge (*rev.edges.begin());
  app.db.get_revision_manifest(edge_old_revision(old_edge),
                               rev_inverse.new_manifest);
  {
    roster_t old_roster, new_roster;
    app.db.get_roster(edge_old_revision(old_edge), old_roster);
    app.db.get_roster(r, new_roster);
    make_cset(new_roster, old_roster, *cs_inverse);
  }
  rev_inverse.edges.insert(make_pair(r, cs_inverse));

  {
    transaction_guard guard(app.db);
    packet_db_writer dbw(app);

    revision_id inv_id;
    revision_data rdat;

    write_revision_set(rev_inverse, rdat);
    calculate_ident(rdat, inv_id);
    dbw.consume_revision_data(inv_id, rdat);
    
    cert_revision_in_branch(inv_id, branchname, app, dbw); 
    cert_revision_date_now(inv_id, app, dbw);
    cert_revision_author_default(inv_id, app, dbw);
    cert_revision_changelog(inv_id, (boost::format("disapproval of revision '%s'") % r).str(), app, dbw);
    guard.commit();
  }
}


CMD(comment, N_("review"), N_("REVISION [COMMENT]"),
    N_("comment on a particular revision"), OPT_NONE)
{
  if (args.size() != 1 && args.size() != 2)
    throw usage(name);

  string comment;
  if (args.size() == 2)
    comment = idx(args, 1)();
  else
    N(app.lua.hook_edit_comment("", "", comment), 
      F("edit comment failed"));
  
  N(comment.find_first_not_of(" \r\t\n") != string::npos, 
    F("empty comment"));

  revision_id r;
  complete(app, idx(args, 0)(), r);
  packet_db_writer dbw(app);
  cert_revision_comment(r, comment, app, dbw);
}


static void find_unknown_and_ignored(app_state & app, vector<utf8> const & args, 
                                     path_set & unknown, path_set & ignored);


CMD(add, N_("workspace"), N_("[PATH]..."),
    N_("add files to workspace"), OPT_UNKNOWN)
{
  if (!app.unknown && (args.size() < 1))
    throw usage(name);

  app.require_workspace();

  path_set paths;
  if (app.unknown)
    {
      path_set ignored;
      find_unknown_and_ignored(app, args, paths, ignored);
    }
  else
    for (vector<utf8>::const_iterator i = args.begin(); i != args.end(); ++i)
      {
        split_path sp;
        file_path_external(*i).split(sp);
        paths.insert(sp);
      }

  bool add_recursive = !app.unknown; 
  perform_additions(paths, app, add_recursive);
}

static void find_missing(app_state & app,
                         vector<utf8> const & args, path_set & missing);

CMD(drop, N_("workspace"), N_("[PATH]..."),
    N_("drop files from workspace"), OPT_EXECUTE % OPT_MISSING % OPT_RECURSIVE)
{
  if (!app.missing && (args.size() < 1))
    throw usage(name);

  app.require_workspace();

  path_set paths;
  if (app.missing)
    find_missing(app, args, paths);
  else
    for (vector<utf8>::const_iterator i = args.begin(); i != args.end(); ++i)
      {
        split_path sp;
        file_path_external(*i).split(sp);
        paths.insert(sp);
      }

  perform_deletions(paths, app);
}

ALIAS(rm, drop);


CMD(rename, N_("workspace"), 
    N_("SRC DEST\n"
       "SRC1 [SRC2 [...]] DEST_DIR"),
    N_("rename entries in the workspace"),
    OPT_EXECUTE)
{
  if (args.size() < 2)
    throw usage(name);
  
  app.require_workspace();

  file_path dst_path = file_path_external(args.back());

  set<file_path> src_paths;
  for (size_t i = 0; i < args.size()-1; i++)
    {
      file_path s = file_path_external(idx(args, i));
      src_paths.insert(s);
    }
  perform_rename(src_paths, dst_path, app);
}

ALIAS(mv, rename)


CMD(pivot_root, N_("workspace"), N_("NEW_ROOT PUT_OLD"),
    N_("rename the root directory\n"
       "after this command, the directory that currently has the name NEW_ROOT\n"
       "will be the root directory, and the directory that is currently the root\n"
       "directory will have name PUT_OLD.\n"
       "Using --execute is strongly recommended."),
    OPT_EXECUTE)
{
  if (args.size() != 2)
    throw usage(name);

  app.require_workspace();
  file_path new_root = file_path_external(idx(args, 0));
  file_path put_old = file_path_external(idx(args, 1));
  perform_pivot_root(new_root, put_old, app);
}

// fload and fmerge are simple commands for debugging the line
// merger.

CMD(fload, N_("debug"), "", N_("load file contents into db"), OPT_NONE)
{
  string s = get_stdin();

  file_id f_id;
  file_data f_data(s);
  
  calculate_ident (f_data, f_id);
  
  packet_db_writer dbw(app);
  dbw.consume_file_data(f_id, f_data);  
}

CMD(fmerge, N_("debug"), N_("<parent> <left> <right>"),
    N_("merge 3 files and output result"),
    OPT_NONE)
{
  if (args.size() != 3)
    throw usage(name);

  file_id anc_id(idx(args, 0)()), left_id(idx(args, 1)()), right_id(idx(args, 2)());
  file_data anc, left, right;

  N(app.db.file_version_exists (anc_id),
  F("ancestor file id does not exist"));

  N(app.db.file_version_exists (left_id),
  F("left file id does not exist"));

  N(app.db.file_version_exists (right_id),
  F("right file id does not exist"));

  app.db.get_file_version(anc_id, anc);
  app.db.get_file_version(left_id, left);
  app.db.get_file_version(right_id, right);

  vector<string> anc_lines, left_lines, right_lines, merged_lines;

  split_into_lines(anc.inner()(), anc_lines);
  split_into_lines(left.inner()(), left_lines);
  split_into_lines(right.inner()(), right_lines);
  N(merge3(anc_lines, left_lines, right_lines, merged_lines), F("merge failed"));
  copy(merged_lines.begin(), merged_lines.end(), ostream_iterator<string>(cout, "\n"));
  
}

CMD(status, N_("informative"), N_("[PATH]..."), N_("show status of workspace"),
    OPT_DEPTH % OPT_EXCLUDE % OPT_BRIEF)
{
  roster_t old_roster, new_roster, restricted_roster;
  cset included, excluded;
  revision_id old_rev_id;
  revision_set rev;
  data tmp;

  app.require_workspace();
  get_base_and_current_roster_shape(old_roster, new_roster, app);

  restriction mask(args, app.exclude_patterns, old_roster, new_roster, app);

  update_current_roster_from_filesystem(new_roster, mask, app);
  make_restricted_csets(old_roster, new_roster, included, excluded, mask);
  check_restricted_cset(old_roster, included);

  restricted_roster = old_roster;
  temp_node_id_source nis;
  editable_roster_base er(restricted_roster, nis);
  included.apply_to(er);

  get_revision_id(old_rev_id);
  make_revision_set(old_rev_id, old_roster, restricted_roster, rev);

  if (global_sanity.brief)
    {
      I(rev.edges.size() == 1);
      cset const & cs = edge_changes(rev.edges.begin());
      
      for (path_set::const_iterator i = cs.nodes_deleted.begin();
           i != cs.nodes_deleted.end(); ++i) 
        cout << "dropped " << *i << endl;
      
      for (std::map<split_path, split_path>::const_iterator 
           i = cs.nodes_renamed.begin();
           i != cs.nodes_renamed.end(); ++i) 
        cout << "renamed " << i->first << endl 
             << "     to " << i->second << endl;

      for (path_set::const_iterator i = cs.dirs_added.begin();
           i != cs.dirs_added.end(); ++i) 
        cout << "added   " << *i << endl;

      for (std::map<split_path, file_id>::const_iterator i = cs.files_added.begin();
           i != cs.files_added.end(); ++i) 
        cout << "added   " << i->first << endl;

      for (std::map<split_path, std::pair<file_id, file_id> >::const_iterator 
             i = cs.deltas_applied.begin(); i != cs.deltas_applied.end(); ++i) 
        cout << "patched " << i->first << endl;
    }
  else
    {
      write_revision_set(rev, tmp);
      cout << endl << tmp << endl;
    }
}


CMD(identify, N_("debug"), N_("[PATH]"),
    N_("calculate identity of PATH or stdin"),
    OPT_NONE)
{
  if (!(args.size() == 0 || args.size() == 1))
    throw usage(name);

  data dat;

  if (args.size() == 1)
    {
      read_localized_data(file_path_external(idx(args, 0)), dat, app.lua);
    }
  else
    {
      dat = get_stdin();
    }
  
  hexenc<id> ident;
  calculate_ident(dat, ident);
  cout << ident << endl;
}

CMD(cat, N_("informative"),
    N_("FILENAME"),
    N_("write file from database to stdout"),
    OPT_REVISION)
{
  if (args.size() != 1)
    throw usage(name);

  if (app.revision_selectors.size() == 0)
    app.require_workspace();

  transaction_guard guard(app.db, false);

  revision_id rid;
  if (app.revision_selectors.size() == 0)
    get_revision_id(rid);
  else 
    complete(app, idx(app.revision_selectors, 0)(), rid);
  N(app.db.revision_exists(rid), F("no such revision '%s'") % rid);

  // paths are interpreted as standard external ones when we're in a
  // workspace, but as project-rooted external ones otherwise
  file_path fp;
  split_path sp;
  fp = file_path_external(idx(args, 0));
  fp.split(sp);

  roster_t roster;
  marking_map marks;
  app.db.get_roster(rid, roster, marks);
  N(roster.has_node(sp), F("no file '%s' found in revision '%s'\n") % fp % rid);
  node_t node = roster.get_node(sp);
  N((!null_node(node->self) && is_file_t(node)), F("no file '%s' found in revision '%s'\n") % fp % rid);

  file_t file_node = downcast_to_file_t(node);
  file_id ident = file_node->content;  
  file_data dat;
  L(FL("dumping file '%s'\n") % ident);
  app.db.get_file_version(ident, dat);
  cout.write(dat.inner()().data(), dat.inner()().size());

  guard.commit();
}

CMD(checkout, N_("tree"), N_("[DIRECTORY]\n"),
    N_("check out a revision from database into directory.\n"
    "If a revision is given, that's the one that will be checked out.\n"
    "Otherwise, it will be the head of the branch (given or implicit).\n"
    "If no directory is given, the branch name will be used as directory"),
    OPT_BRANCH_NAME % OPT_REVISION)
{
  revision_id ident;
  system_path dir;
  // we have a special case for "checkout .", i.e., to current dir
  bool checkout_dot = false;

  transaction_guard guard(app.db, false);

  if (args.size() > 1 || app.revision_selectors.size() > 1)
    throw usage(name);

  if (args.size() == 0)
    {
      // no checkout dir specified, use branch name for dir
      N(!app.branch_name().empty(), F("need --branch argument for branch-based checkout"));
      dir = system_path(app.branch_name());
    }
  else
    {
      // checkout to specified dir
      dir = system_path(idx(args, 0));
      if (idx(args, 0) == utf8("."))
        checkout_dot = true;
    }

  if (!checkout_dot)
    require_path_is_nonexistent(dir,
                                F("checkout directory '%s' already exists")
                                % dir);

  if (app.revision_selectors.size() == 0)
    {
      // use branch head revision
      N(!app.branch_name().empty(), F("need --branch argument for branch-based checkout"));
      set<revision_id> heads;
      get_branch_heads(app.branch_name(), app, heads);
      N(heads.size() > 0, F("branch '%s' is empty") % app.branch_name);
      if (heads.size() > 1)
        {
          P(F("branch %s has multiple heads:") % app.branch_name);
          for (set<revision_id>::const_iterator i = heads.begin(); i != heads.end(); ++i)
            P(i18n_format("  %s\n") % describe_revision(app, *i));
          P(F("choose one with '%s checkout -r<id>'") % app.prog_name);
          E(false, F("branch %s has multiple heads") % app.branch_name);
        }
      ident = *(heads.begin());
    }
  else if (app.revision_selectors.size() == 1)
    {
      // use specified revision
      complete(app, idx(app.revision_selectors, 0)(), ident);
      N(app.db.revision_exists(ident),
        F("no such revision '%s'") % ident);
      
      cert_value b;
      guess_branch(ident, app, b);

      I(!app.branch_name().empty());
      cert_value branch_name(app.branch_name());
      base64<cert_value> branch_encoded;
      encode_base64(branch_name, branch_encoded);
        
      vector< revision<cert> > certs;
      app.db.get_revision_certs(ident, branch_cert_name, branch_encoded, certs);
          
      L(FL("found %d %s branch certs on revision %s\n") 
        % certs.size()
        % app.branch_name
        % ident);
        
      N(certs.size() != 0, F("revision %s is not a member of branch %s\n") 
        % ident % app.branch_name);
    }

  app.create_workspace(dir);
    
  file_data data;
  roster_t ros;
  marking_map mm;
  
  put_revision_id(ident);
  
  L(FL("checking out revision %s to directory %s\n") % ident % dir);
  app.db.get_roster(ident, ros, mm);
  
  node_map const & nodes = ros.all_nodes();
  for (node_map::const_iterator i = nodes.begin(); i != nodes.end(); ++i)
    {
      node_t node = i->second;
      split_path sp;
      ros.get_name(i->first, sp);
      file_path path(sp);

      if (is_dir_t(node))
        {
          if (sp.size() == 1)
            I(null_name(idx(sp,0)));
          else
            mkdir_p(path);
        }
      else
        {
          file_t file = downcast_to_file_t(node);
          N(app.db.file_version_exists(file->content),
            F("no file %s found in database for %s")
            % file->content % path);
      
          file_data dat;
          L(FL("writing file %s to %s\n")
            % file->content % path);
          app.db.get_file_version(file->content, dat);
          write_localized_data(path, dat.inner(), app.lua);
        }
    }
  remove_work_cset();
  update_any_attrs(app);
  maybe_update_inodeprints(app);
  guard.commit();
}

ALIAS(co, checkout)


CMD(heads, N_("tree"), "", N_("show unmerged head revisions of branch"),
    OPT_BRANCH_NAME)
{
  set<revision_id> heads;
  if (args.size() != 0)
    throw usage(name);

  N(app.branch_name() != "",
    F("please specify a branch, with --branch=BRANCH"));

  get_branch_heads(app.branch_name(), app, heads);

  if (heads.size() == 0)
    P(F("branch '%s' is empty\n") % app.branch_name);
  else if (heads.size() == 1)
    P(F("branch '%s' is currently merged:\n") % app.branch_name);
  else
    P(F("branch '%s' is currently unmerged:\n") % app.branch_name);
  
  for (set<revision_id>::const_iterator i = heads.begin(); 
       i != heads.end(); ++i)
    cout << describe_revision(app, *i) << endl;
}

static void 
ls_branches(string name, app_state & app, vector<utf8> const & args)
{
  utf8 inc("*");
  utf8 exc;
  if (args.size() == 1)
    inc = idx(args,0);
  else if (args.size() > 1)
    throw usage(name);
  combine_and_check_globish(app.exclude_patterns, exc);
  globish_matcher match(inc, exc);
  vector<string> names;
  app.db.get_branches(names);

  sort(names.begin(), names.end());
  for (size_t i = 0; i < names.size(); ++i)
    if (match(idx(names, i)) && !app.lua.hook_ignore_branch(idx(names, i)))
      cout << idx(names, i) << endl;
}

static void 
ls_epochs(string name, app_state & app, vector<utf8> const & args)
{
  std::map<cert_value, epoch_data> epochs;
  app.db.get_epochs(epochs);

  if (args.size() == 0)
    {
      for (std::map<cert_value, epoch_data>::const_iterator i = epochs.begin();
           i != epochs.end(); ++i)
        {
          cout << i->second << " " << i->first << endl;
        }
    }
  else
    {
      for (vector<utf8>::const_iterator i = args.begin(); i != args.end();
           ++i)
        {
          std::map<cert_value, epoch_data>::const_iterator j = epochs.find(cert_value((*i)()));
          N(j != epochs.end(), F("no epoch for branch %s\n") % *i);
          cout << j->second << " " << j->first << endl;
        }
    }  
}

static void 
ls_tags(string name, app_state & app, vector<utf8> const & args)
{
  vector< revision<cert> > certs;
  app.db.get_revision_certs(tag_cert_name, certs);

  std::set< pair<cert_value, pair<revision_id, rsa_keypair_id> > > sorted_vals;

  for (vector< revision<cert> >::const_iterator i = certs.begin();
       i != certs.end(); ++i)
    {
      cert_value name;
      cert c = i->inner();
      decode_base64(c.value, name);
      sorted_vals.insert(std::make_pair(name, std::make_pair(c.ident, c.key)));
    }
  for (std::set<std::pair<cert_value, std::pair<revision_id, 
         rsa_keypair_id> > >::const_iterator i = sorted_vals.begin();
       i != sorted_vals.end(); ++i)
    {
      cout << i->first << " " 
           << i->second.first  << " "
           << i->second.second  << endl;
    }
}

static void
ls_vars(string name, app_state & app, vector<utf8> const & args)
{
  bool filterp;
  var_domain filter;
  if (args.size() == 0)
    {
      filterp = false;
    }
  else if (args.size() == 1)
    {
      filterp = true;
      internalize_var_domain(idx(args, 0), filter);
    }
  else
    throw usage(name);

  map<var_key, var_value> vars;
  app.db.get_vars(vars);
  for (std::map<var_key, var_value>::const_iterator i = vars.begin();
       i != vars.end(); ++i)
    {
      if (filterp && !(i->first.first == filter))
        continue;
      external ext_domain, ext_name;
      externalize_var_domain(i->first.first, ext_domain);
      cout << ext_domain << ": " << i->first.second << " " << i->second << endl;
    }
}

static void
ls_known(app_state & app, vector<utf8> const & args)
{
  roster_t old_roster, new_roster;

  app.require_workspace();
  get_base_and_current_roster_shape(old_roster, new_roster, app);

  restriction mask(args, app.exclude_patterns, new_roster, app);

  node_map const & nodes = new_roster.all_nodes();
  for (node_map::const_iterator i = nodes.begin(); i != nodes.end(); ++i)
    {
      node_id nid = i->first;

      if (!new_roster.is_root(nid) && mask.includes(new_roster, nid))
        {
          split_path sp;
          new_roster.get_name(nid, sp);
          cout << file_path(sp) << endl;
        }
    }

}


static void
find_unknown_and_ignored(app_state & app, vector<utf8> const & args, 
                         path_set & unknown, path_set & ignored)
{
  revision_set rev;
  roster_t old_roster, new_roster;
  path_set known;
  temp_node_id_source nis;

  get_base_and_current_roster_shape(old_roster, new_roster, app);

  restriction mask(args, app.exclude_patterns, old_roster, new_roster, app);

  new_roster.extract_path_set(known);

  file_itemizer u(app, known, unknown, ignored, mask);
  walk_tree(file_path(), u);
}


static void
ls_unknown_or_ignored(app_state & app, bool want_ignored, vector<utf8> const & args)
{
  app.require_workspace();

  path_set unknown, ignored;
  find_unknown_and_ignored(app, args, unknown, ignored);

  if (want_ignored)
    for (path_set::const_iterator i = ignored.begin(); i != ignored.end(); ++i)
      cout << file_path(*i) << endl;
  else
    for (path_set::const_iterator i = unknown.begin(); i != unknown.end(); ++i)
      cout << file_path(*i) << endl;
}


static void
find_missing(app_state & app, vector<utf8> const & args, path_set & missing)
{
  roster_t old_roster, new_roster;

  get_base_and_current_roster_shape(old_roster, new_roster, app);

  restriction mask(args, app.exclude_patterns, new_roster, app);

  node_map const & nodes = new_roster.all_nodes();
  for (node_map::const_iterator i = nodes.begin(); i != nodes.end(); ++i)
    {
      node_id nid = i->first;

      if (!new_roster.is_root(nid) && mask.includes(new_roster, nid))
        {
          split_path sp;
          new_roster.get_name(nid, sp);
          file_path fp(sp);      

          if (!path_exists(fp))
            missing.insert(sp);
        }
    }
}


static void
ls_missing(app_state & app, vector<utf8> const & args)
{
  path_set missing;
  find_missing(app, args, missing);

  for (path_set::const_iterator i = missing.begin(); i != missing.end(); ++i)
    {
      cout << file_path(*i) << endl;
    }
}


static void
ls_changed(app_state & app, vector<utf8> const & args)
{
  roster_t old_roster, new_roster;
  cset included, excluded;
  std::set<file_path> files;
  temp_node_id_source nis;

  app.require_workspace();

  get_base_and_current_roster_shape(old_roster, new_roster, app);

  restriction mask(args, app.exclude_patterns, old_roster, new_roster, app);
      
  update_current_roster_from_filesystem(new_roster, mask, app);
  make_restricted_csets(old_roster, new_roster, included, excluded, mask);
  check_restricted_cset(old_roster, included);

  // FIXME: this would probably be better as a function of roster.cc
  // set<node_id> nodes;
  // select_nodes_modified_by_cset(included, old_roster, new_roster, nodes);

  for (path_set::const_iterator i = included.nodes_deleted.begin();
       i != included.nodes_deleted.end(); ++i)
    {
      if (mask.includes(*i))
        files.insert(file_path(*i));
    }
  for (std::map<split_path, split_path>::const_iterator 
         i = included.nodes_renamed.begin();
       i != included.nodes_renamed.end(); ++i)
    {
      // FIXME: is reporting the old name the "right" thing to do?
      if (mask.includes(i->first))
        files.insert(file_path(i->first));
    }
  for (path_set::const_iterator i = included.dirs_added.begin();
       i != included.dirs_added.end(); ++i)
    {
      if (mask.includes(*i))
        files.insert(file_path(*i));
    }
  for (std::map<split_path, file_id>::const_iterator i = included.files_added.begin();
       i != included.files_added.end(); ++i)
    {
      if (mask.includes(i->first))
        files.insert(file_path(i->first));
    }
  for (std::map<split_path, std::pair<file_id, file_id> >::const_iterator
         i = included.deltas_applied.begin(); i != included.deltas_applied.end(); 
       ++i)
    {
      if (mask.includes(i->first))
        files.insert(file_path(i->first));
    }
  // FIXME: should attr changes count?

  copy(files.begin(), files.end(),
       ostream_iterator<const file_path>(cout, "\n"));
}


CMD(list, N_("informative"),
    N_("certs ID\n"
       "keys [PATTERN]\n"
       "branches [PATTERN]\n"
       "epochs [BRANCH [...]]\n"
       "tags\n"
       "vars [DOMAIN]\n"
       "known\n"
       "unknown\n"
       "ignored\n"
       "missing\n"
       "changed"),
    N_("show database objects, or the current workspace manifest, or known,\n"
       "unknown, intentionally ignored, missing, or changed state files"),
    OPT_DEPTH % OPT_EXCLUDE)
{
  if (args.size() == 0)
    throw usage(name);

  vector<utf8>::const_iterator i = args.begin();
  ++i;
  vector<utf8> removed (i, args.end());
  if (idx(args, 0)() == "certs")
    ls_certs(name, app, removed);
  else if (idx(args, 0)() == "keys")
    ls_keys(name, app, removed);
  else if (idx(args, 0)() == "branches")
    ls_branches(name, app, removed);
  else if (idx(args, 0)() == "epochs")
    ls_epochs(name, app, removed);
  else if (idx(args, 0)() == "tags")
    ls_tags(name, app, removed);
  else if (idx(args, 0)() == "vars")
    ls_vars(name, app, removed);
  else if (idx(args, 0)() == "known")
    ls_known(app, removed);
  else if (idx(args, 0)() == "unknown")
    ls_unknown_or_ignored(app, false, removed);
  else if (idx(args, 0)() == "ignored")
    ls_unknown_or_ignored(app, true, removed);
  else if (idx(args, 0)() == "missing")
    ls_missing(app, removed);
  else if (idx(args, 0)() == "changed")
    ls_changed(app, removed);
  else
    throw usage(name);
}

ALIAS(ls, list)

CMD(pubkey, N_("packet i/o"), N_("ID"), N_("write public key packet to stdout"),
    OPT_NONE)
{
  if (args.size() != 1)
    throw usage(name);

  rsa_keypair_id ident(idx(args, 0)());
  bool exists(false);
  base64< rsa_pub_key > key;
  if (app.db.database_specified() && app.db.public_key_exists(ident))
    {
      app.db.get_key(ident, key);
      exists = true;
    }
  if (app.keys.key_pair_exists(ident))
    {
      keypair kp;
      app.keys.get_key_pair(ident, kp);
      key = kp.pub;
      exists = true;
    }
  N(exists,
    F("public key '%s' does not exist") % idx(args, 0)());

  packet_writer pw(cout);
  pw.consume_public_key(ident, key);
}

CMD(privkey, N_("packet i/o"), N_("ID"), N_("write private key packet to stdout"),
    OPT_NONE)
{
  if (args.size() != 1)
    throw usage(name);

  rsa_keypair_id ident(idx(args, 0)());
  N(app.keys.key_pair_exists(ident),
    F("public and private key '%s' do not exist in keystore")
      % idx(args, 0)());

  packet_writer pw(cout);
  keypair kp;
  app.keys.get_key_pair(ident, kp);
  pw.consume_key_pair(ident, kp);
}


CMD(read, N_("packet i/o"), "[FILE1 [FILE2 [...]]]",
    N_("read packets from files or stdin"),
    OPT_NONE)
{
  packet_db_writer dbw(app);
  size_t count = 0;
  if (args.empty())
    {
      count += read_packets(cin, dbw, app);
      N(count != 0, F("no packets found on stdin"));
    }
  else
    {
      for (std::vector<utf8>::const_iterator i = args.begin(); i != args.end(); ++i)
        {
          data dat;
          read_data(system_path(*i), dat);
          istringstream ss(dat());
          count += read_packets(ss, dbw, app);
        }
      N(count != 0, FP("no packets found in given file",
                       "no packets found in given files",
                       args.size()));
    }
  P(FP("read %d packet", "read %d packets", count) % count);
}


static const var_key default_server_key(var_domain("database"),
                                        var_name("default-server"));
static const var_key default_include_pattern_key(var_domain("database"),
                                                 var_name("default-include-pattern"));
static const var_key default_exclude_pattern_key(var_domain("database"),
                                                 var_name("default-exclude-pattern"));

static void
process_netsync_args(std::string const & name,
                     std::vector<utf8> const & args,
                     utf8 & addr,
                     utf8 & include_pattern, utf8 & exclude_pattern,
                     bool use_defaults,
                     bool serve_mode,
                     app_state & app)
{
  // handle host argument
  if (!serve_mode)
    {
      if (args.size() >= 1)
        {
          addr = idx(args, 0);
          if (use_defaults
              && (!app.db.var_exists(default_server_key) || app.set_default))
            {
              P(F("setting default server to %s\n") % addr);
              app.db.set_var(default_server_key, var_value(addr()));
            }
        }
      else
        {
          N(use_defaults, F("no hostname given"));
          N(app.db.var_exists(default_server_key),
            F("no server given and no default server set"));
          var_value addr_value;
          app.db.get_var(default_server_key, addr_value);
          addr = utf8(addr_value());
          L(FL("using default server address: %s\n") % addr);
        }
    }

  // handle include/exclude args
  if (serve_mode || (args.size() >= 2 || !app.exclude_patterns.empty()))
    {
      E(serve_mode || args.size() >= 2, F("no branch pattern given"));
      int pattern_offset = (serve_mode ? 0 : 1);
      std::vector<utf8> patterns(args.begin() + pattern_offset, args.end());
      combine_and_check_globish(patterns, include_pattern);
      combine_and_check_globish(app.exclude_patterns, exclude_pattern);
      if (use_defaults &&
          (!app.db.var_exists(default_include_pattern_key) || app.set_default))
        {
          P(F("setting default branch include pattern to '%s'\n") % include_pattern);
          app.db.set_var(default_include_pattern_key, var_value(include_pattern()));
        }
      if (use_defaults &&
          (!app.db.var_exists(default_exclude_pattern_key) || app.set_default))
        {
          P(F("setting default branch exclude pattern to '%s'\n") % exclude_pattern);
          app.db.set_var(default_exclude_pattern_key, var_value(exclude_pattern()));
        }
    }
  else
    {
      N(use_defaults, F("no branch pattern given"));
      N(app.db.var_exists(default_include_pattern_key),
        F("no branch pattern given and no default pattern set"));
      var_value pattern_value;
      app.db.get_var(default_include_pattern_key, pattern_value);
      include_pattern = utf8(pattern_value());
      L(FL("using default branch include pattern: '%s'\n") % include_pattern);
      if (app.db.var_exists(default_exclude_pattern_key))
        {
          app.db.get_var(default_exclude_pattern_key, pattern_value);
          exclude_pattern = utf8(pattern_value());
        }
      else
        exclude_pattern = utf8("");
      L(FL("excluding: %s\n") % exclude_pattern);
    }
}

CMD(push, N_("network"), N_("[ADDRESS[:PORTNUMBER] [PATTERN]]"),
    N_("push branches matching PATTERN to netsync server at ADDRESS"),
    OPT_SET_DEFAULT % OPT_EXCLUDE % OPT_KEY_TO_PUSH)
{
  utf8 addr, include_pattern, exclude_pattern;
  process_netsync_args(name, args, addr, include_pattern, exclude_pattern, true, false, app);

  rsa_keypair_id key;
  get_user_key(key, app);
  app.signing_key = key;

  run_netsync_protocol(client_voice, source_role, addr,
                       include_pattern, exclude_pattern, app);  
}

CMD(pull, N_("network"), N_("[ADDRESS[:PORTNUMBER] [PATTERN]]"),
    N_("pull branches matching PATTERN from netsync server at ADDRESS"),
    OPT_SET_DEFAULT % OPT_EXCLUDE)
{
  utf8 addr, include_pattern, exclude_pattern;
  process_netsync_args(name, args, addr, include_pattern, exclude_pattern, true, false, app);

  if (app.signing_key() == "")
    P(F("doing anonymous pull; use -kKEYNAME if you need authentication\n"));
  
  run_netsync_protocol(client_voice, sink_role, addr,
                       include_pattern, exclude_pattern, app);  
}

CMD(sync, N_("network"), N_("[ADDRESS[:PORTNUMBER] [PATTERN]]"),
    N_("sync branches matching PATTERN with netsync server at ADDRESS"),
    OPT_SET_DEFAULT % OPT_EXCLUDE % OPT_KEY_TO_PUSH)
{
  utf8 addr, include_pattern, exclude_pattern;
  process_netsync_args(name, args, addr, include_pattern, exclude_pattern, true, false, app);

  rsa_keypair_id key;
  get_user_key(key, app);
  app.signing_key = key;

  run_netsync_protocol(client_voice, source_and_sink_role, addr,
                       include_pattern, exclude_pattern, app);  
}

CMD_NO_WORKSPACE(serve, N_("network"), N_("PATTERN ..."),
                 N_("serve the branches specified by PATTERNs to connecting clients"),
                 OPT_BIND % OPT_PIDFILE % OPT_EXCLUDE)
{
  if (args.size() < 1)
    throw usage(name);

  pid_file pid(app.pidfile);

  rsa_keypair_id key;
  get_user_key(key, app);
  app.signing_key = key;

  N(app.lua.hook_persist_phrase_ok(),
    F("need permission to store persistent passphrase (see hook persist_phrase_ok())"));
  require_password(key, app);

  app.db.ensure_open();

  utf8 dummy_addr, include_pattern, exclude_pattern;
  process_netsync_args(name, args, dummy_addr, include_pattern, exclude_pattern, false, true, app);
  run_netsync_protocol(server_voice, source_and_sink_role, app.bind_address,
                       include_pattern, exclude_pattern, app);  
}


CMD(db, N_("database"), 
    N_("init\n"
      "info\n"
      "version\n"
      "dump\n"
      "load\n"
      "migrate\n"
      "execute\n"
      "kill_rev_locally ID\n"
      "kill_branch_certs_locally BRANCH\n"
      "kill_tag_locally TAG\n"
      "check\n"
      "changesetify\n"
      "rosterify\n"
      "set_epoch BRANCH EPOCH\n"), 
    N_("manipulate database state"),
    OPT_DROP_ATTR)
{
  if (args.size() == 1)
    {
      if (idx(args, 0)() == "init")
        app.db.initialize();
      else if (idx(args, 0)() == "info")
        app.db.info(cout);
      else if (idx(args, 0)() == "version")
        app.db.version(cout);
      else if (idx(args, 0)() == "dump")
        app.db.dump(cout);
      else if (idx(args, 0)() == "load")
        app.db.load(cin);
      else if (idx(args, 0)() == "migrate")
        app.db.migrate();
      else if (idx(args, 0)() == "check")
        check_db(app);
      else if (idx(args, 0)() == "changesetify")
        build_changesets_from_manifest_ancestry(app);
      else if (idx(args, 0)() == "rosterify")
        build_roster_style_revs_from_manifest_style_revs(app);
      else
        throw usage(name);
    }
  else if (args.size() == 2)
    {
      if (idx(args, 0)() == "execute")
        app.db.debug(idx(args, 1)(), cout);
      else if (idx(args, 0)() == "kill_rev_locally")
        kill_rev_locally(app,idx(args, 1)());
      else if (idx(args, 0)() == "clear_epoch")
        app.db.clear_epoch(cert_value(idx(args, 1)()));
      else if (idx(args, 0)() == "kill_branch_certs_locally")
        app.db.delete_branch_named(cert_value(idx(args, 1)()));
      else if (idx(args, 0)() == "kill_tag_locally")
        app.db.delete_tag_named(cert_value(idx(args, 1)()));
      else
        throw usage(name);
    }
  else if (args.size() == 3)
    {
      if (idx(args, 0)() == "set_epoch")
        {
          epoch_data ed(idx(args,2)());
          N(ed.inner()().size() == constants::epochlen,
            F("The epoch must be %s characters") % constants::epochlen);
          app.db.set_epoch(cert_value(idx(args, 1)()), ed);
        }
      else
        throw usage(name);
    }
  else
    throw usage(name);
}

CMD(attr, N_("workspace"), N_("set PATH ATTR VALUE\nget PATH [ATTR]\ndrop PATH [ATTR]"), 
    N_("set, get or drop file attributes"),
    OPT_NONE)
{
  if (args.size() < 2 || args.size() > 4)
    throw usage(name);

  roster_t old_roster, new_roster;

  app.require_workspace();
  get_base_and_current_roster_shape(old_roster, new_roster, app);

  // FIXME_RESTRICTIONS: is there any reason to update content hashes here?
  update_current_roster_from_filesystem(new_roster, app);
  
  file_path path = file_path_external(idx(args,1));
  split_path sp;
  path.split(sp);

  N(new_roster.has_node(sp), F("Unknown path '%s'") % path);
  node_t node = new_roster.get_node(sp);

  string subcmd = idx(args, 0)();
  if (subcmd == "set" || subcmd == "drop")
    {
      if (subcmd == "set")
        {
          if (args.size() != 4)
            throw usage(name);

          attr_key a_key = idx(args, 2)();
          attr_value a_value = idx(args, 3)();

          node->attrs[a_key] = make_pair(true, a_value);
        }
      else
        {
          // Clear all attrs (or a specific attr)
          if (args.size() == 2)
            {
              for (full_attr_map_t::iterator i = node->attrs.begin();
                   i != node->attrs.end(); ++i)
                i->second = make_pair(false, "");
            }
          else if (args.size() == 3)
            {
              attr_key a_key = idx(args, 2)();
              N(node->attrs.find(a_key) != node->attrs.end(),
                F("Path '%s' does not have attribute '%s'\n") 
                % path % a_key);
              node->attrs[a_key] = make_pair(false, "");
            }
          else
            throw usage(name);
        }

      cset new_work;
      make_cset(old_roster, new_roster, new_work);
      put_work_cset(new_work);
      update_any_attrs(app);
    }
  else if (subcmd == "get")
    {
      if (args.size() == 2)
        {
          bool has_any_live_attrs = false;
          for (full_attr_map_t::const_iterator i = node->attrs.begin();
               i != node->attrs.end(); ++i)
            if (i->second.first)
              {
                cout << path << " : " << i->first << "=" << i->second.second << endl;
                has_any_live_attrs = true;
              }
          if (!has_any_live_attrs)
            cout << F("No attributes for '%s'") % path << endl;
        }
      else if (args.size() == 3)
        {
          attr_key a_key = idx(args, 2)();
          full_attr_map_t::const_iterator i = node->attrs.find(a_key);              
          if (i != node->attrs.end() && i->second.first)
            cout << path << " : " << i->first << "=" << i->second.second << endl;
          else
            cout << F("No attribute '%s' on path '%s'") % a_key % path << endl;
        }
      else
        throw usage(name);
    }
  else 
    throw usage(name);
}


// FIXME BUG: our log message handling is terribly locale-unaware -- if it's
// passed as -m, we convert to unicode, if it's passed as --message-file or
// entered interactively, we simply pass it through as bytes.

static void
process_commit_message_args(bool & given, string & log_message, app_state & app)
{
  // can't have both a --message and a --message-file ...
  N(app.message().length() == 0 || app.message_file().length() == 0,
    F("--message and --message-file are mutually exclusive"));
  
  if (app.is_explicit_option(OPT_MESSAGE))
    {
      log_message = app.message();
      given = true;
    }
  else if (app.is_explicit_option(OPT_MSGFILE))
    {
      data dat;
      read_data_for_command_line(app.message_file(), dat);
      log_message = dat();
      given = true;
    }
  else
    given = false;
}

CMD(commit, N_("workspace"), N_("[PATH]..."), 
    N_("commit workspace to database"),
    OPT_BRANCH_NAME % OPT_MESSAGE % OPT_MSGFILE % OPT_DATE % 
    OPT_AUTHOR % OPT_DEPTH % OPT_EXCLUDE)
{
  string log_message("");
  bool log_message_given;
  revision_set restricted_rev;
  revision_id old_rev_id, restricted_rev_id;
  roster_t old_roster, new_roster, restricted_roster;
  cset included, excluded;

  app.make_branch_sticky();
  app.require_workspace();
  get_base_and_current_roster_shape(old_roster, new_roster, app);

  restriction mask(args, app.exclude_patterns, old_roster, new_roster, app);

  update_current_roster_from_filesystem(new_roster, mask, app);
  make_restricted_csets(old_roster, new_roster, included, excluded, mask);
  check_restricted_cset(old_roster, included);

  restricted_roster = old_roster;
  temp_node_id_source nis;
  editable_roster_base er(restricted_roster, nis);
  included.apply_to(er);

  get_revision_id(old_rev_id);
  make_revision_set(old_rev_id, old_roster, restricted_roster, restricted_rev);

  calculate_ident(restricted_rev, restricted_rev_id);

  N(restricted_rev.is_nontrivial(), F("no changes to commit\n"));
    
  cert_value branchname;
  I(restricted_rev.edges.size() == 1);

  set<revision_id> heads;
  get_branch_heads(app.branch_name(), app, heads);
  unsigned int old_head_size = heads.size();

  if (app.branch_name() != "") 
    branchname = app.branch_name();
  else 
    guess_branch(edge_old_revision(restricted_rev.edges.begin()), app, branchname);

  P(F("beginning commit on branch '%s'\n") % branchname);
  L(FL("new manifest '%s'\n"
      "new revision '%s'\n")
    % restricted_rev.new_manifest
    % restricted_rev_id);

  process_commit_message_args(log_message_given, log_message, app);
  
  N(!(log_message_given && has_contents_user_log()),
    F("_MTN/log is non-empty and log message was specified on command line\n"
      "perhaps move or delete _MTN/log,\n"
      "or remove --message/--message-file from the command line?"));
  
  if (!log_message_given)
    {
      // this call handles _MTN/log
      get_log_message_interactively(restricted_rev, app, log_message);
      // we only check for empty log messages when the user entered them
      // interactively.  Consensus was that if someone wanted to explicitly
      // type --message="", then there wasn't any reason to stop them.
      N(log_message.find_first_not_of(" \r\t\n") != string::npos,
        F("empty log message; commit canceled"));
      // we save interactively entered log messages to _MTN/log, so if
      // something goes wrong, the next commit will pop up their old log
      // message by default.  we only do this for interactively entered
      // messages, because otherwise 'monotone commit -mfoo' giving an error,
      // means that after you correct that error and hit up-arrow to try
      // again, you get an "_MTN/log non-empty and message given on command
      // line" error... which is annoying.
      write_user_log(data(log_message));
    }

  // If the hook doesn't exist, allow the message to be used.
  bool message_validated;
  string reason, new_manifest_text;

  dump(restricted_rev, new_manifest_text);

  app.lua.hook_validate_commit_message(log_message, new_manifest_text,
                                       message_validated, reason);
  N(message_validated, F("log message rejected: %s\n") % reason);

  {
    transaction_guard guard(app.db);
    packet_db_writer dbw(app);

    if (app.db.revision_exists(restricted_rev_id))
      {
        W(F("revision %s already in database\n") % restricted_rev_id);
      }
    else
      {
        // new revision
        L(FL("inserting new revision %s\n") % restricted_rev_id);

        I(restricted_rev.edges.size() == 1);
        edge_map::const_iterator edge = restricted_rev.edges.begin();
        I(edge != restricted_rev.edges.end());

        // process file deltas or new files
        cset const & cs = edge_changes(edge);

        for (std::map<split_path, std::pair<file_id, file_id> >::const_iterator i = cs.deltas_applied.begin();
             i != cs.deltas_applied.end(); ++i)
          {
            file_path path(i->first);
            file_id old_content = i->second.first;
            file_id new_content = i->second.second;

            if (app.db.file_version_exists(new_content))
              {
                L(FL("skipping file delta %s, already in database\n")
                  % delta_entry_dst(i));
              }
            else if (app.db.file_version_exists(old_content))
              {
                L(FL("inserting delta %s -> %s\n")
                  % old_content % new_content);
                file_data old_data;
                data new_data;
                app.db.get_file_version(old_content, old_data);
                read_localized_data(path, new_data, app.lua);
                // sanity check
                hexenc<id> tid;
                calculate_ident(new_data, tid);
                N(tid == new_content.inner(),
                  F("file '%s' modified during commit, aborting")
                  % path);
                delta del;
                diff(old_data.inner(), new_data, del);
                dbw.consume_file_delta(old_content, 
                                       new_content, 
                                       file_delta(del));
              }
            else
              // If we don't err out here, our packet writer will later.
              E(false, F("Your database is missing version %s of file '%s'")
                         % old_content % path);
          }

        for (std::map<split_path, file_id>::const_iterator i = cs.files_added.begin();
             i != cs.files_added.end(); ++i)
          {
            file_path path(i->first);
            file_id new_content = i->second;

            L(FL("inserting full version %s\n") % new_content);
            data new_data;
            read_localized_data(path, new_data, app.lua);
            // sanity check
            hexenc<id> tid;
            calculate_ident(new_data, tid);
            N(tid == new_content.inner(),
              F("file '%s' modified during commit, aborting")
              % path);
            dbw.consume_file_data(new_content, file_data(new_data));
          }
      }

    revision_data rdat;
    write_revision_set(restricted_rev, rdat);
    dbw.consume_revision_data(restricted_rev_id, rdat);
  
    cert_revision_in_branch(restricted_rev_id, branchname, app, dbw); 
    if (app.date_set)
      cert_revision_date_time(restricted_rev_id, app.date, app, dbw);
    else
      cert_revision_date_now(restricted_rev_id, app, dbw);
    if (app.author().length() > 0)
      cert_revision_author(restricted_rev_id, app.author(), app, dbw);
    else
      cert_revision_author_default(restricted_rev_id, app, dbw);
    cert_revision_changelog(restricted_rev_id, log_message, app, dbw);
    guard.commit();
  }
  
  // small race condition here...
  put_work_cset(excluded);
  put_revision_id(restricted_rev_id);
  P(F("committed revision %s\n") % restricted_rev_id);
  
  blank_user_log();

  get_branch_heads(app.branch_name(), app, heads);
  if (heads.size() > old_head_size && old_head_size > 0) {
    P(F("note: this revision creates divergence\n"
        "note: you may (or may not) wish to run '%s merge'") 
      % app.prog_name);
  }
    
  update_any_attrs(app);
  maybe_update_inodeprints(app);

  {
    // tell lua what happened. yes, we might lose some information here,
    // but it's just an indicator for lua, eg. to post stuff to a mailing
    // list. if the user *really* cares about cert validity, multiple certs
    // with same name, etc.  they can inquire further, later.
    map<cert_name, cert_value> certs;
    vector< revision<cert> > ctmp;
    app.db.get_revision_certs(restricted_rev_id, ctmp);
    for (vector< revision<cert> >::const_iterator i = ctmp.begin();
         i != ctmp.end(); ++i)
      {
        cert_value vtmp;
        decode_base64(i->inner().value, vtmp);
        certs.insert(make_pair(i->inner().name, vtmp));
      }
    revision_data rdat;
    app.db.get_revision(restricted_rev_id, rdat);
    app.lua.hook_note_commit(restricted_rev_id, rdat, certs);
  }
}

ALIAS(ci, commit);


static void
do_external_diff(cset const & cs,
                 app_state & app,
                 bool new_is_archived)
{
  for (std::map<split_path, std::pair<file_id, file_id> >::const_iterator 
         i = cs.deltas_applied.begin();
       i != cs.deltas_applied.end(); ++i)
    {
      data data_old;
      data data_new;

      file_data f_old;
      app.db.get_file_version(delta_entry_src(i), f_old);
      data_old = f_old.inner();

      if (new_is_archived)
        {
          file_data f_new;
          app.db.get_file_version(delta_entry_dst(i), f_new);
          data_new = f_new.inner();
        }
      else
        {
          read_localized_data(file_path(delta_entry_path(i)),
                              data_new, app.lua);
        }

      bool is_binary = false;
      if (guess_binary(data_old()) ||
          guess_binary(data_new()))
        is_binary = true;

      app.lua.hook_external_diff(file_path(delta_entry_path(i)),
                                 data_old,
                                 data_new,
                                 is_binary,
                                 app.diff_args_provided,
                                 app.diff_args(),
                                 delta_entry_src(i).inner()(),
                                 delta_entry_dst(i).inner()());
    }
}

static void 
dump_diffs(cset const & cs,
           app_state & app,
           bool new_is_archived,
           diff_type type)
{
  // 60 is somewhat arbitrary, but less than 80
  std::string patch_sep = std::string(60, '=');

  for (std::map<split_path, file_id>::const_iterator 
         i = cs.files_added.begin();
       i != cs.files_added.end(); ++i)
    {
      cout << patch_sep << "\n";
      data unpacked;
      vector<string> lines;
      
      if (new_is_archived)
        {
          file_data dat;
          app.db.get_file_version(i->second, dat);
          unpacked = dat.inner();
        }
      else
        {
          read_localized_data(file_path(i->first),
                              unpacked, app.lua);
        }
      
      if (guess_binary(unpacked()))
        cout << "# " << file_path(i->first) << " is binary\n";
      else
        {     
          split_into_lines(unpacked(), lines);
          if (! lines.empty())
            {
              cout << (boost::format("--- %s\t%s\n") % file_path(i->first) % i->second)
                   << (boost::format("+++ %s\t%s\n") % file_path(i->first) % i->second)
                   << (boost::format("@@ -0,0 +1,%d @@\n") % lines.size());
              for (vector<string>::const_iterator j = lines.begin();
                   j != lines.end(); ++j)
                {
                  cout << "+" << *j << endl;
                }
            }
        }
    }

  std::map<split_path, split_path> reverse_rename_map;

  for (std::map<split_path, split_path>::const_iterator 
         i = cs.nodes_renamed.begin();
       i != cs.nodes_renamed.end(); ++i)
    {
      reverse_rename_map.insert(std::make_pair(i->second, i->first));
    }

  for (std::map<split_path, std::pair<file_id, file_id> >::const_iterator 
         i = cs.deltas_applied.begin();
       i != cs.deltas_applied.end(); ++i)
    {
      file_data f_old;
      data data_old, data_new;
      vector<string> old_lines, new_lines;

      cout << patch_sep << "\n";
      
      app.db.get_file_version(delta_entry_src(i), f_old);
      data_old = f_old.inner();
      
      if (new_is_archived)
        {
          file_data f_new;
          app.db.get_file_version(delta_entry_dst(i), f_new);
          data_new = f_new.inner();
        }
      else
        {
          read_localized_data(file_path(delta_entry_path(i)), 
                              data_new, app.lua);
        }
      
      if (guess_binary(data_new()) || 
          guess_binary(data_old()))
        cout << "# " << file_path(delta_entry_path(i)) << " is binary\n";
      else
        {
          split_into_lines(data_old(), old_lines);
          split_into_lines(data_new(), new_lines);

          split_path dst_path = delta_entry_path(i);
          split_path src_path = dst_path;

          std::map<split_path, split_path>::const_iterator re;
          re = reverse_rename_map.find(dst_path);

          if (re != reverse_rename_map.end())
            src_path = re->second;

          make_diff(file_path(src_path).as_internal(), 
                    file_path(dst_path).as_internal(), 
                    delta_entry_src(i),
                    delta_entry_dst(i),
                    old_lines, new_lines,
                    cout, type);
        }
    }
}

CMD(diff, N_("informative"), N_("[PATH]..."), 
    N_("show current diffs on stdout.\n"
    "If one revision is given, the diff between the workspace and\n"
    "that revision is shown.  If two revisions are given, the diff between\n"
    "them is given.  If no format is specified, unified is used by default."),
    OPT_REVISION % OPT_DEPTH % OPT_EXCLUDE %
    OPT_UNIFIED_DIFF % OPT_CONTEXT_DIFF % OPT_EXTERNAL_DIFF %
    OPT_EXTERNAL_DIFF_ARGS)
{
  bool new_is_archived;
  diff_type type = app.diff_format;
  ostringstream header;
  temp_node_id_source nis;

  if (app.diff_args_provided)
    N(app.diff_format == external_diff,
      F("--diff-args requires --external\n"
        "try adding --external or removing --diff-args?"));

  cset included, excluded;

  // initialize before transaction so we have a database to work with

  if (app.revision_selectors.size() == 0)
    app.require_workspace();
  else if (app.revision_selectors.size() == 1)
    app.require_workspace();

  if (app.revision_selectors.size() == 0)
    {
      roster_t new_roster, old_roster;
      revision_id old_rid;

      get_base_and_current_roster_shape(old_roster, new_roster, app);
      get_revision_id(old_rid);

      restriction mask(args, app.exclude_patterns, old_roster, new_roster, app);

      update_current_roster_from_filesystem(new_roster, mask, app);
      make_restricted_csets(old_roster, new_roster, included, excluded, mask);
      check_restricted_cset(old_roster, included);

      new_is_archived = false;
      header << "# old_revision [" << old_rid << "]" << endl;
    }
  else if (app.revision_selectors.size() == 1)
    {
      roster_t new_roster, old_roster;
      revision_id r_old_id;

      complete(app, idx(app.revision_selectors, 0)(), r_old_id);
      N(app.db.revision_exists(r_old_id),
        F("no such revision '%s'") % r_old_id);

      get_base_and_current_roster_shape(old_roster, new_roster, app);
      // Clobber old_roster with the one specified
      app.db.get_roster(r_old_id, old_roster);

      // FIXME: handle no ancestor case
      // N(r_new.edges.size() == 1, F("current revision has no ancestor"));

      restriction mask(args, app.exclude_patterns, old_roster, new_roster, app);
      
      update_current_roster_from_filesystem(new_roster, mask, app);
      make_restricted_csets(old_roster, new_roster, included, excluded, mask);
      check_restricted_cset(old_roster, included);

      new_is_archived = false;
      header << "# old_revision [" << r_old_id << "]" << endl;
    }
  else if (app.revision_selectors.size() == 2)
    {
      roster_t new_roster, old_roster;
      revision_id r_old_id, r_new_id;

      complete(app, idx(app.revision_selectors, 0)(), r_old_id);
      complete(app, idx(app.revision_selectors, 1)(), r_new_id);

      N(app.db.revision_exists(r_old_id),
        F("no such revision '%s'") % r_old_id);
      N(app.db.revision_exists(r_new_id),
        F("no such revision '%s'") % r_new_id);

      app.db.get_roster(r_old_id, old_roster);
      app.db.get_roster(r_new_id, new_roster);

      restriction mask(args, app.exclude_patterns, old_roster, new_roster, app);
      
      // FIXME: this is *possibly* a UI bug, insofar as we
      // look at the restriction name(s) you provided on the command
      // line in the context of new and old, *not* the working copy.
      // One way of "fixing" this is to map the filenames on the command
      // line to node_ids, and then restrict based on those. This 
      // might be more intuitive; on the other hand it would make it
      // impossible to restrict to paths which are dead in the working
      // copy but live between old and new. So ... no rush to "fix" it;
      // discuss implications first.
      //
      // let the discussion begin...
      //
      // - "map filenames on the command line to node_ids" needs to be done 
      //   in the context of some roster, possibly the working copy base or
      //   the current working copy (or both)
      // - diff with two --revision's may be done with no working copy 
      // - some form of "peg" revision syntax for paths that would allow 
      //   for each path to specify which revision it is relevant to is
      //   probably the "right" way to go eventually. something like file@rev
      //   (which fails for paths with @'s in them) or possibly //rev/file 
      //   since versioned paths are required to be relative.

      make_restricted_csets(old_roster, new_roster, included, excluded, mask);
      check_restricted_cset(old_roster, included);

      new_is_archived = true;
    }
  else
    {
      throw usage(name);
    }

  
  data summary;
  write_cset(included, summary);

  vector<string> lines;
  split_into_lines(summary(), lines);
  cout << "# " << endl;
  if (summary().size() > 0) 
    {
      cout << header.str() << "# " << endl;
      for (vector<string>::iterator i = lines.begin(); i != lines.end(); ++i)
        cout << "# " << *i << endl;
    }
  else
    {
      cout << "# " << _("no changes") << endl;
    }
  cout << "# " << endl;

  if (type == external_diff) {
    do_external_diff(included, app, new_is_archived);
  } else
    dump_diffs(included, app, new_is_archived, type);
}


struct update_source 
  : public file_content_source
{
  std::map<file_id, file_data> & temporary_store;
  app_state & app;
  update_source (std::map<file_id, file_data> & tmp,
                 app_state & app)
    : temporary_store(tmp), app(app)
  {}
  void get_file_content(file_id const & fid,
                        file_data & dat) const
  {
    std::map<file_id, file_data>::const_iterator i = temporary_store.find(fid);
    if (i != temporary_store.end())
      dat = i->second;
    else
      app.db.get_file_version(fid, dat);
  }
};

CMD(update, N_("workspace"), "",
    N_("update workspace.\n"
       "This command modifies your workspace to be based off of a\n"
       "different revision, preserving uncommitted changes as it does so.\n"
       "If a revision is given, update the workspace to that revision.\n"
       "If not, update the workspace to the head of the branch."),
    OPT_BRANCH_NAME % OPT_REVISION)
{
  revision_set r_working;
  roster_t working_roster, chosen_roster, target_roster;
  boost::shared_ptr<roster_t> old_roster = boost::shared_ptr<roster_t>(new roster_t());
  marking_map working_mm, chosen_mm, merged_mm, target_mm;
  revision_id r_old_id, r_working_id, r_chosen_id, r_target_id;
  temp_node_id_source nis;

  if (args.size() > 0)
    throw usage(name);

  if (app.revision_selectors.size() > 1)
    throw usage(name);

  app.require_workspace();

  // FIXME: the next few lines are a little bit expensive insofar as they
  // load the base roster twice. The API could use some factoring or
  // such. But it should work for now; revisit if performance is
  // intolerable.

  get_base_and_current_roster_shape(*old_roster, working_roster, app);
  update_current_roster_from_filesystem(working_roster, app);

  get_revision_id(r_old_id);
  make_revision_set(r_old_id, *old_roster, working_roster, r_working);

  calculate_ident(r_working, r_working_id);
  I(r_working.edges.size() == 1);
  r_old_id = edge_old_revision(r_working.edges.begin());
  make_roster_for_base_plus_cset(r_old_id, 
                                 edge_changes(r_working.edges.begin()),
                                 r_working_id,
                                 working_roster, working_mm, nis, app);

  N(!null_id(r_old_id),
    F("this workspace is a new project; cannot update"));

  if (app.revision_selectors.size() == 0)
    {
      P(F("updating along branch '%s'") % app.branch_name);
      set<revision_id> candidates;
      pick_update_candidates(r_old_id, app, candidates);
      N(!candidates.empty(),
        F("your request matches no descendents of the current revision\n"
          "in fact, it doesn't even match the current revision\n"
          "maybe you want --revision=<rev on other branch>"));
      if (candidates.size() != 1)
        {
          P(F("multiple update candidates:"));
          for (set<revision_id>::const_iterator i = candidates.begin();
               i != candidates.end(); ++i)
            P(i18n_format("  %s") % describe_revision(app, *i));
          P(F("choose one with '%s update -r<id>'") % app.prog_name);
          E(false, F("multiple update candidates remain after selection"));
        }
      r_chosen_id = *(candidates.begin());
    }
  else
    {
      complete(app, app.revision_selectors[0](), r_chosen_id);
      N(app.db.revision_exists(r_chosen_id),
        F("no such revision '%s'") % r_chosen_id);
    }

  notify_if_multiple_heads(app);
  
  if (r_old_id == r_chosen_id)
    {
      P(F("already up to date at %s\n") % r_old_id);
      // do still switch the workspace branch, in case they have used
      // update to switch branches.
      if (!app.branch_name().empty())
        app.make_branch_sticky();
      return;
    }
  
  P(F("selected update target %s\n") % r_chosen_id);

  {
    // figure out which branches the target is in
    vector< revision<cert> > certs;
    app.db.get_revision_certs(r_chosen_id, branch_cert_name, certs);
    erase_bogus_certs(certs, app);

    set< utf8 > branches;
    for (vector< revision<cert> >::const_iterator i = certs.begin(); 
         i != certs.end(); i++)
      {
        cert_value b;
        decode_base64(i->inner().value, b);
        branches.insert(utf8(b()));
      }

    if (branches.find(app.branch_name) != branches.end())
      {
        L(FL("using existing branch %s") % app.branch_name());
      }
    else
      {
        if (branches.size() > 1)
          {
            // multiple non-matching branchnames
            string branch_list;
            for (set<utf8>::const_iterator i = branches.begin(); 
                 i != branches.end(); i++)
              branch_list += "\n" + (*i)();
            N(false, F("revision %s is a member of multiple branches:\n%s\n\ntry again with explicit --branch") % r_chosen_id % branch_list);
          }
        else if (branches.size() == 1)
          {
            // one non-matching, inform and update
            app.branch_name = (*(branches.begin()))();
            P(F("revision %s is a member of\n%s, updating workspace branch") 
              % r_chosen_id % app.branch_name());
          }
        else
          {
            I(branches.size() == 0);
            W(F("revision %s is a member of no branches,\nusing branch %s for workspace")
              % r_chosen_id % app.branch_name());
          }
      }
  }

  app.db.get_roster(r_chosen_id, chosen_roster, chosen_mm);

  std::set<revision_id> 
    working_uncommon_ancestors, 
    chosen_uncommon_ancestors;

  if (is_ancestor(r_old_id, r_chosen_id, app))
    {
      target_roster = chosen_roster;
      target_mm = chosen_mm;
      r_target_id = r_chosen_id;
      app.db.get_uncommon_ancestors(r_old_id, r_chosen_id,
                                    working_uncommon_ancestors, 
                                    chosen_uncommon_ancestors);
    }
  else
    {
      cset transplant;
      make_cset (*old_roster, chosen_roster, transplant);
      // just pick something, all that's important is that it not
      // match the work revision or any ancestors of the base revision.
      r_target_id = revision_id(hexenc<id>("5432100000000000000000000500000000000000"));
      make_roster_for_base_plus_cset(r_old_id, 
                                     transplant,
                                     r_target_id,
                                     target_roster, target_mm, nis, app);
      chosen_uncommon_ancestors.insert(r_target_id);
    }

  // Note that under the definition of mark-merge, the workspace is an
  // "uncommon ancestor" of itself too, even though it was not present in
  // the database (hence not returned by the query above).

  working_uncommon_ancestors.insert(r_working_id);

  // Now merge the working roster with the chosen target. 

  roster_merge_result result;  
  roster_merge(working_roster, working_mm, working_uncommon_ancestors,
               target_roster, target_mm, chosen_uncommon_ancestors,
               result);

  roster_t & merged_roster = result.roster;

  content_merge_workspace_adaptor wca(app, old_roster);
  resolve_merge_conflicts (r_old_id, r_target_id,
                           working_roster, target_roster,
                           working_mm, target_mm,
                           result, wca, app);

  I(result.is_clean());
  // temporary node ids may appear if updating to a non-ancestor
  merged_roster.check_sane(true);

  // we have the following
  //
  // old --> working
  //   |         | 
  //   V         V
  //  chosen --> merged
  //
  // - old is the revision specified in _MTN/revision
  // - working is based on old and includes the workspace's changes
  // - chosen is the revision we're updating to and will end up in _MTN/revision
  // - merged is the merge of working and chosen
  // 
  // we apply the working to merged cset to the workspace 
  // and write the cset from chosen to merged changeset in _MTN/work
  
  cset update, remaining;
  make_cset(working_roster, merged_roster, update);
  make_cset(target_roster, merged_roster, remaining);

  //   {
  //     data t1, t2, t3;
  //     write_cset(update, t1);
  //     write_cset(remaining, t2);
  //     write_manifest_of_roster(merged_roster, t3);
  //     P(F("updating workspace with [[[\n%s\n]]]\n") % t1);
  //     P(F("leaving residual work [[[\n%s\n]]]\n") % t2);
  //     P(F("merged roster [[[\n%s\n]]]\n") % t3);
  //   }

  update_source fsource(wca.temporary_store, app);
  editable_working_tree ewt(app, fsource);
  update.apply_to(ewt);
  
  // small race condition here...
  // nb: we write out r_chosen, not r_new, because the revision-on-disk
  // is the basis of the workspace, not the workspace itself.
  put_revision_id(r_chosen_id);
  if (!app.branch_name().empty())
    {
      app.make_branch_sticky();
    }
  P(F("updated to base revision %s\n") % r_chosen_id);

  put_work_cset(remaining);
  update_any_attrs(app);
  maybe_update_inodeprints(app);
}


// should merge support --message, --message-file?  It seems somewhat weird,
// since a single 'merge' command may perform arbitrarily many actual merges.
CMD(merge, N_("tree"), "", N_("merge unmerged heads of branch"),
    OPT_BRANCH_NAME % OPT_DATE % OPT_AUTHOR % OPT_LCA)
{
  set<revision_id> heads;

  if (args.size() != 0)
    throw usage(name);

  N(app.branch_name() != "",
    F("please specify a branch, with --branch=BRANCH"));

  get_branch_heads(app.branch_name(), app, heads);

  N(heads.size() != 0, F("branch '%s' is empty\n") % app.branch_name);
  if (heads.size() == 1)
    {
      P(F("branch '%s' is already merged\n") % app.branch_name);
      return;
    }

  set<revision_id>::const_iterator i = heads.begin();
  revision_id left = *i;
  revision_id ancestor;
  size_t count = 1;
  P(F("starting with revision 1 / %d\n") % heads.size());
  for (++i; i != heads.end(); ++i, ++count)
    {
      revision_id right = *i;
      P(F("merging with revision %d / %d\n") % (count + 1) % heads.size());
      P(F("[source] %s\n") % left);
      P(F("[source] %s\n") % right);

      revision_id merged;
      transaction_guard guard(app.db);
      interactive_merge_and_store(left, right, merged, app);
                  
      // merged 1 edge; now we commit this, update merge source and
      // try next one

      packet_db_writer dbw(app);
      cert_revision_in_branch(merged, app.branch_name(), app, dbw);

      string log = (boost::format("merge of %s\n"
                                  "     and %s\n") % left % right).str();
      cert_revision_changelog(merged, log, app, dbw);
          
      guard.commit();
      P(F("[merged] %s\n") % merged);
      left = merged;
    }
  P(F("note: your workspaces have not been updated\n"));
}

CMD(propagate, N_("tree"), N_("SOURCE-BRANCH DEST-BRANCH"), 
    N_("merge from one branch to another asymmetrically"),
    OPT_DATE % OPT_AUTHOR % OPT_LCA % OPT_MESSAGE % OPT_MSGFILE)
{
  if (args.size() != 2)
    throw usage(name);
  vector<utf8> a = args;
  a.push_back(utf8());
  process(app, "merge_into_dir", a);
}

CMD(merge_into_dir, N_("tree"), N_("SOURCE-BRANCH DEST-BRANCH DIR"), 
    N_("merge one branch into a subdirectory in another branch"),
    OPT_DATE % OPT_AUTHOR % OPT_LCA % OPT_MESSAGE % OPT_MSGFILE)
{
  //   this is a special merge operator, but very useful for people maintaining
  //   "slightly disparate but related" trees. it does a one-way merge; less
  //   powerful than putting things in the same branch and also more flexible.
  //
  //   1. check to see if src and dst branches are merged, if not abort, if so
  //   call heads N1 and N2 respectively.
  //
  //   2. (FIXME: not yet present) run the hook propagate ("src-branch",
  //   "dst-branch", N1, N2) which gives the user a chance to massage N1 into
  //   a state which is likely to "merge nicely" with N2, eg. edit pathnames,
  //   omit optional files of no interest.
  //
  //   3. do a normal 2 or 3-way merge on N1 and N2, depending on the
  //   existence of common ancestors.
  //
  //   4. save the results as the delta (N2,M), the ancestry edges (N1,M)
  //   and (N2,M), and the cert (N2,dst).
  //
  //   there are also special cases we have to check for where no merge is
  //   actually necessary, because there hasn't been any divergence since the
  //   last time propagate was run.
  //
  //   if dir is not the empty string, rename the root of N1 to have the name
  //   'dir' in the merged tree. (ie, it has name "basename(dir)", and its
  //   parent node is "N2.get_node(dirname(dir))")
  
  set<revision_id> src_heads, dst_heads;

  if (args.size() != 3)
    throw usage(name);

  get_branch_heads(idx(args, 0)(), app, src_heads);
  get_branch_heads(idx(args, 1)(), app, dst_heads);

  N(src_heads.size() != 0, F("branch '%s' is empty\n") % idx(args, 0)());
  N(src_heads.size() == 1, F("branch '%s' is not merged\n") % idx(args, 0)());

  N(dst_heads.size() != 0, F("branch '%s' is empty\n") % idx(args, 1)());
  N(dst_heads.size() == 1, F("branch '%s' is not merged\n") % idx(args, 1)());

  set<revision_id>::const_iterator src_i = src_heads.begin();
  set<revision_id>::const_iterator dst_i = dst_heads.begin();
  
  P(F("propagating %s -> %s\n") % idx(args,0) % idx(args,1));
  P(F("[source] %s\n") % *src_i);
  P(F("[target] %s\n") % *dst_i);

  // check for special cases
  if (*src_i == *dst_i || is_ancestor(*src_i, *dst_i, app))
    {
      P(F("branch '%s' is up-to-date with respect to branch '%s'\n")
          % idx(args, 1)() % idx(args, 0)());
      P(F("no action taken\n"));
    }
  else if (is_ancestor(*dst_i, *src_i, app))
    {
      P(F("no merge necessary; putting %s in branch '%s'\n")
        % (*src_i) % idx(args, 1)());
      transaction_guard guard(app.db);
      packet_db_writer dbw(app);
      cert_revision_in_branch(*src_i, idx(args, 1)(), app, dbw);
      guard.commit();
    }
  else
    {
      revision_id merged;
      transaction_guard guard(app.db);

      {
        revision_id const & left_rid(*src_i), & right_rid(*dst_i);
        roster_t left_roster, right_roster;
        MM(left_roster);
        MM(right_roster);
        marking_map left_marking_map, right_marking_map;
        std::set<revision_id> left_uncommon_ancestors, right_uncommon_ancestors;

        app.db.get_roster(left_rid, left_roster, left_marking_map);
        app.db.get_roster(right_rid, right_roster, right_marking_map);
        app.db.get_uncommon_ancestors(left_rid, right_rid,
                                      left_uncommon_ancestors,
                                      right_uncommon_ancestors);

        {
          dir_t moved_root = left_roster.root();
          split_path sp, dirname;
          path_component basename;
          MM(dirname);
          if (!idx(args,2)().empty())
            {
              file_path_external(idx(args,2)).split(sp);
              dirname_basename(sp, dirname, basename);
              N(right_roster.has_node(dirname),
                F("Path %s not found in destination tree.") % sp);
              node_t parent = right_roster.get_node(dirname);
              moved_root->parent = parent->self;
              moved_root->name = basename;
              marking_map::iterator i=left_marking_map.find(moved_root->self);
              I(i != left_marking_map.end());
              i->second.parent_name.clear();
              i->second.parent_name.insert(left_rid);
            }
        }

        roster_merge_result result;
        roster_merge(left_roster, left_marking_map, left_uncommon_ancestors,
                     right_roster, right_marking_map, right_uncommon_ancestors,
                     result);

        content_merge_database_adaptor dba(app, left_rid, right_rid, left_marking_map);
        resolve_merge_conflicts (left_rid, right_rid,
                                 left_roster, right_roster,
                                 left_marking_map, right_marking_map,
                                 result, dba, app);

        {
          dir_t moved_root = left_roster.root();
          moved_root->parent = 0;
          moved_root->name = the_null_component;
        }

        // write new files into the db
        store_roster_merge_result(left_roster, right_roster, result,
                                  left_rid, right_rid, merged,
                                  app);
      }

      packet_db_writer dbw(app);

      cert_revision_in_branch(merged, idx(args, 1)(), app, dbw);

      bool log_message_given;
      string log_message;
      process_commit_message_args(log_message_given, log_message, app);
      if (!log_message_given)
        log_message = (boost::format("propagate from branch '%s' (head %s)\n"
                                     "            to branch '%s' (head %s)\n")
                       % idx(args, 0) % (*src_i)
                       % idx(args, 1) % (*dst_i)).str();

      cert_revision_changelog(merged, log_message, app, dbw);

      guard.commit();      
      P(F("[merged] %s\n") % merged);
    }
}

CMD(refresh_inodeprints, N_("tree"), "", N_("refresh the inodeprint cache"),
    OPT_NONE)
{
  app.require_workspace();
  enable_inodeprints();
  maybe_update_inodeprints(app);
}

CMD(explicit_merge, N_("tree"),
    N_("LEFT-REVISION RIGHT-REVISION DEST-BRANCH"),
    N_("merge two explicitly given revisions, placing result in given branch"),
    OPT_DATE % OPT_AUTHOR)
{
  revision_id left, right;
  string branch;

  if (args.size() != 3)
    throw usage(name);

  complete(app, idx(args, 0)(), left);
  complete(app, idx(args, 1)(), right);
  branch = idx(args, 2)();
  
  N(!(left == right),
    F("%s and %s are the same revision, aborting") % left % right);
  N(!is_ancestor(left, right, app),
    F("%s is already an ancestor of %s") % left % right);
  N(!is_ancestor(right, left, app),
    F("%s is already an ancestor of %s") % right % left);

  // Somewhat redundant, but consistent with output of plain "merge" command.
  P(F("[source] %s\n") % left);
  P(F("[source] %s\n") % right);

  revision_id merged;
  transaction_guard guard(app.db);
  interactive_merge_and_store(left, right, merged, app);
  
  packet_db_writer dbw(app);
  
  cert_revision_in_branch(merged, branch, app, dbw);
  
  string log = (boost::format("explicit_merge of '%s'\n"
                              "              and '%s'\n"
                              "        to branch '%s'\n")
                % left % right % branch).str();
  
  cert_revision_changelog(merged, log, app, dbw);
  
  guard.commit();      
  P(F("[merged] %s\n") % merged);
}

CMD(complete, N_("informative"), N_("(revision|file|key) PARTIAL-ID"),
    N_("complete partial id"),
    OPT_VERBOSE)
{
  if (args.size() != 2)
    throw usage(name);

  bool verbose = app.verbose;

  N(idx(args, 1)().find_first_not_of("abcdef0123456789") == string::npos,
    F("non-hex digits in partial id"));

  if (idx(args, 0)() == "revision")
    {      
      set<revision_id> completions;
      app.db.complete(idx(args, 1)(), completions);
      for (set<revision_id>::const_iterator i = completions.begin();
           i != completions.end(); ++i)
        {
          if (!verbose) cout << i->inner()() << endl;
          else cout << describe_revision(app, i->inner()) << endl;
        }
    }
  else if (idx(args, 0)() == "file")
    {
      set<file_id> completions;
      app.db.complete(idx(args, 1)(), completions);
      for (set<file_id>::const_iterator i = completions.begin();
           i != completions.end(); ++i)
        cout << i->inner()() << endl;
    }
  else if (idx(args, 0)() == "key")
    {
      typedef set< pair<key_id, utf8 > > completions_t;
      completions_t completions;
      app.db.complete(idx(args, 1)(), completions);
      for (completions_t::const_iterator i = completions.begin();
           i != completions.end(); ++i)
        {
          cout << i->first.inner()();
          if (verbose) cout << " " << i->second();
          cout << endl;
        }
    }
  else
    throw usage(name);  
}

CMD(revert, N_("workspace"), N_("[PATH]..."), 
    N_("revert file(s), dir(s) or entire workspace (\".\")"), 
    OPT_DEPTH % OPT_EXCLUDE % OPT_MISSING)
{
  roster_t old_roster, new_roster;
  cset included, excluded;

  if (args.size() < 1)
    throw usage(name);

  app.require_workspace();
  
  vector<utf8> includes;
  vector<utf8> excludes;

  if (app.missing)
    {
      // --missing is a further filter on the files included by a restriction
      // we first find all missing files included by the specified args
      // and then make a restriction that includes only these missing files
      path_set missing;
      find_missing(app, args, missing);
      if (missing.empty())
        {
          L(FL("no missing files in restriction."));
          return;
        }
      
      for (path_set::const_iterator i = missing.begin(); i != missing.end(); i++)
        {
          file_path fp(*i);
          L(FL("missing files are '%s'") % fp);
          includes.push_back(fp.as_external());
        }
    }
  else
    {
      includes = args;
      excludes = app.exclude_patterns;
    }

  get_base_and_current_roster_shape(old_roster, new_roster, app);
  restriction mask(includes, excludes, old_roster, new_roster, app);

  make_restricted_csets(old_roster, new_roster, included, excluded, mask);
  // the included cset will be thrown away (reverted) leaving the excluded
  // cset pending in MTN/work which must be valid against the old roster
  check_restricted_cset(old_roster, excluded);

  node_map const & nodes = old_roster.all_nodes();
  for (node_map::const_iterator i = nodes.begin(); i != nodes.end(); ++i)
    {
      node_id nid = i->first;
      node_t node = i->second;

      if (old_roster.is_root(nid))
        continue;

      split_path sp;
      old_roster.get_name(nid, sp);
      file_path fp(sp);
      
      if (!mask.includes(old_roster, nid))
        continue;

      if (is_file_t(node))
        {
          file_t f = downcast_to_file_t(node);
          if (file_exists(fp))
            {
              hexenc<id> ident;
              calculate_ident(fp, ident, app.lua);
              // don't touch unchanged files
              if (ident == f->content.inner()) 
                continue;
            }
      
          P(F("reverting %s") % fp);
          L(FL("reverting %s to [%s]\n") % fp % f->content);
          
          N(app.db.file_version_exists(f->content),
            F("no file version %s found in database for %s")
            % f->content % fp);
          
          file_data dat;
          L(FL("writing file %s to %s\n")
            % f->content % fp);
          app.db.get_file_version(f->content, dat);
          write_localized_data(fp, dat.inner(), app.lua);
        }
      else
        {
          if (!directory_exists(fp))
            {
              P(F("recreating %s/") % fp);
              mkdir_p(fp);
            }
        }
    }

  // included_work is thrown away which effectively reverts any adds, drops and
  // renames it contains. drops and rename sources will have been rewritten
  // above but this may leave rename targets laying around.

  // race
  put_work_cset(excluded);
  update_any_attrs(app);
  maybe_update_inodeprints(app);
}

CMD(rcs_import, N_("debug"), N_("RCSFILE..."),
    N_("parse versions in RCS files\n"
       "this command doesn't reconstruct or import revisions."
       "you probably want cvs_import"),
    OPT_BRANCH_NAME)
{
  if (args.size() < 1)
    throw usage(name);
  
  for (vector<utf8>::const_iterator i = args.begin();
       i != args.end(); ++i)
    {
      test_parse_rcs_file(system_path((*i)()), app.db);
    }
}


CMD(cvs_import, N_("rcs"), N_("CVSROOT"), N_("import all versions in CVS repository"),
    OPT_BRANCH_NAME)
{
  if (args.size() != 1)
    throw usage(name);

  import_cvs_repo(system_path(idx(args, 0)()), app);
}

static void
log_certs(app_state & app, revision_id id, cert_name name,
          string label, string separator,
          bool multiline, bool newline)
{
  vector< revision<cert> > certs;
  bool first = true;

  if (multiline)
    newline = true;

  app.db.get_revision_certs(id, name, certs);
  erase_bogus_certs(certs, app);
  for (vector< revision<cert> >::const_iterator i = certs.begin();
       i != certs.end(); ++i)
    {
      cert_value tv;
      decode_base64(i->inner().value, tv);

      if (first)
        cout << label;
      else
        cout << separator;

      if (multiline)
        {
          cout << endl << endl << tv;
          if (newline)
            cout << endl;
        }
      else
        {
          cout << tv;
          if (newline)
            cout << endl;
        }

      first = false;
    }
}

static void
log_certs(app_state & app, revision_id id, cert_name name, string label, bool multiline)
{
  log_certs(app, id, name, label, label, multiline, true);
}

static void
log_certs(app_state & app, revision_id id, cert_name name)
{
  log_certs(app, id, name, " ", ",", false, false);
}


CMD(annotate, N_("informative"), N_("PATH"),
    N_("print annotated copy of the file from REVISION"),
    OPT_REVISION % OPT_BRIEF)
{
  revision_id rid;

  if (app.revision_selectors.size() == 0)
    app.require_workspace();

  if ((args.size() != 1) || (app.revision_selectors.size() > 1))
    throw usage(name);

  file_path file = file_path_external(idx(args, 0));
  split_path sp;
  file.split(sp);

  if (app.revision_selectors.size() == 0)
    get_revision_id(rid);
  else 
    complete(app, idx(app.revision_selectors, 0)(), rid);

  N(!null_id(rid), F("no revision for file '%s' in database") % file);
  N(app.db.revision_exists(rid), F("no such revision '%s'") % rid);

  L(FL("annotate file file_path '%s'\n") % file);

  // find the version of the file requested
  roster_t roster;
  marking_map marks;
  app.db.get_roster(rid, roster, marks);
  node_t node = roster.get_node(sp);
  N((!null_node(node->self) && is_file_t(node)), F("no file '%s' found in revision '%s'\n") % file % rid);

  file_t file_node = downcast_to_file_t(node);
  L(FL("annotate for file_id %s\n") % file_node->self);
  do_annotate(app, file_node, rid);
}


CMD(log, N_("informative"), N_("[FILE] ..."),
    N_("print history in reverse order (filtering by 'FILE'). If one or more\n"
    "revisions are given, use them as a starting point."),
    OPT_LAST % OPT_NEXT % OPT_REVISION % OPT_BRIEF % OPT_DIFFS % OPT_NO_MERGES %
    OPT_NO_FILES % OPT_RECURSIVE)
{
  if (app.revision_selectors.size() == 0)
    app.require_workspace("try passing a --revision to start at");

  set<revision_id> frontier;
  revision_id first_rid;

  if (app.revision_selectors.size() == 0)
    {
      get_revision_id(first_rid);
      frontier.insert(first_rid);
    }
  else
    {
      for (std::vector<utf8>::const_iterator i = app.revision_selectors.begin();
           i != app.revision_selectors.end(); i++) 
        {
          set<revision_id> rids;
          complete(app, (*i)(), rids);
          frontier.insert(rids.begin(), rids.end());
          if (i == app.revision_selectors.begin())
            first_rid = *rids.begin();
        }
    }

  restriction mask(app);
  
  if (args.size() > 0)
    {
      // User wants to trace only specific files
      roster_t old_roster, new_roster;

      if (app.revision_selectors.size() == 0)
        get_base_and_current_roster_shape(old_roster, new_roster, app);
      else
        app.db.get_roster(first_rid, new_roster);          

      // FIXME_RESTRICTIONS: should this add paths from the rosters of all selected revs?
      // try log dir/ to see what happens
      mask = restriction(args, app.exclude_patterns, old_roster, new_roster, app);
    }

  cert_name author_name(author_cert_name);
  cert_name date_name(date_cert_name);
  cert_name branch_name(branch_cert_name);
  cert_name tag_name(tag_cert_name);
  cert_name changelog_name(changelog_cert_name);
  cert_name comment_name(comment_cert_name);

  set<revision_id> seen;
  long last = app.last;
  long next = app.next;

  N(last == -1 || next == -1,
    F("only one of --last/--next allowed"));

  revision_set rev;
  roster_t roster;

  while(! frontier.empty() && (last == -1 || last > 0) && (next == -1 || next > 0))
    {
      set<revision_id> next_frontier;
      
      for (set<revision_id>::const_iterator i = frontier.begin();
           i != frontier.end(); ++i)
        { 
          revision_id rid = *i;

          bool print_this = mask.empty();
          set<  revision<id> > parents;
          vector< revision<cert> > tmp;

          if (!app.db.revision_exists(rid))
            {
              L(FL("revision %s does not exist in db, skipping\n") % rid);
              continue;
            }

          if (seen.find(rid) != seen.end())
            continue;

          seen.insert(rid);
          app.db.get_revision(rid, rev);
          app.db.get_roster(rid, roster); 

          if (!mask.empty())
            {
              // TODO: stop if the restriction is pre-dated by the current roster
              // i.e. the restriction's nodes are not born in the current roster

              set<node_id> nodes_modified;
              bool any_node_hit = false;
              select_nodes_modified_by_rev(rid, rev, roster,
                                           nodes_modified, 
                                           app);
              
              for (set<node_id>::const_iterator n = nodes_modified.begin(); 
                   n != nodes_modified.end(); ++n)
                {
                  // the current roster won't have deleted nodes
                  if (!roster.has_node(*n) || mask.includes(roster, *n)) 
                    {
                      any_node_hit = true;
                      break;
                    }
                }

              if (any_node_hit)
                print_this = true;
            }

          if (next > 0)
            {
              set<revision_id> children;
              app.db.get_revision_children(rid, children);
              copy(children.begin(), children.end(), 
                   inserter(next_frontier, next_frontier.end()));
            }
          else // work backwards by default
            {
              set<revision_id> parents;
              app.db.get_revision_parents(rid, parents);
              copy(parents.begin(), parents.end(), 
                   inserter(next_frontier, next_frontier.end()));
            }

          if (app.no_merges && rev.is_merge_node())
            print_this = false;
          
          if (print_this)
          {
            if (global_sanity.brief)
              {
                cout << rid;
                log_certs(app, rid, author_name);
                log_certs(app, rid, date_name);
                log_certs(app, rid, branch_name);
                cout << endl;
              }
            else
              {
                cout << "-----------------------------------------------------------------"
                     << endl;
                cout << "Revision: " << rid << endl;

                changes_summary csum;

                set<revision_id> ancestors;

                for (edge_map::const_iterator e = rev.edges.begin();
                     e != rev.edges.end(); ++e)
                  {
                    ancestors.insert(edge_old_revision(e));
                    csum.add_change_set(edge_changes(e));
                  }

                for (set<revision_id>::const_iterator anc = ancestors.begin();
                     anc != ancestors.end(); ++anc)
                  cout << "Ancestor: " << *anc << endl;

                log_certs(app, rid, author_name, "Author: ", false);
                log_certs(app, rid, date_name,   "Date: ",   false);
                log_certs(app, rid, branch_name, "Branch: ", false);
                log_certs(app, rid, tag_name,    "Tag: ",    false);

                if (!app.no_files && !csum.cs.empty())
                  {
                    cout << endl;
                    csum.print(cout, 70);
                    cout << endl;
                  }

                log_certs(app, rid, changelog_name, "ChangeLog: ", true);
                log_certs(app, rid, comment_name,   "Comments: ",  true);
              }

            if (app.diffs)
              {
                for (edge_map::const_iterator e = rev.edges.begin();
                     e != rev.edges.end(); ++e)
                  {
                    dump_diffs(edge_changes(e), app, true, unified_diff);
                  }
              }

            if (next > 0)
              {
                next--;
              }
            else if (last > 0)
              {
                last--;
              }

          }
        }
      frontier = next_frontier;
    }
}

CMD_NO_WORKSPACE(setup, N_("tree"), N_("[DIRECTORY]"), N_("setup a new workspace directory, default to current"),
    OPT_BRANCH_NAME)
{
  if (args.size() > 1)
    throw usage(name);

  N(!app.branch_name().empty(), F("need --branch argument for setup"));
  app.db.ensure_open();

  string dir;
  if (args.size() == 1)
    dir = idx(args,0)();
  else
    dir = ".";

  app.create_workspace(dir);
  revision_id null;
  put_revision_id(null);
}

CMD(automate, N_("automation"),
    N_("interface_version\n"
      "heads [BRANCH]\n"
      "ancestors REV1 [REV2 [REV3 [...]]]\n"
      "attributes [FILE]\n"
      "parents REV\n"
      "descendents REV1 [REV2 [REV3 [...]]]\n"
      "children REV\n"
      "graph\n"
      "erase_ancestors [REV1 [REV2 [REV3 [...]]]]\n"
      "toposort [REV1 [REV2 [REV3 [...]]]]\n"
      "ancestry_difference NEW_REV [OLD_REV1 [OLD_REV2 [...]]]\n"
      "leaves\n"
      "inventory\n"
      "stdio\n"
      "certs REV\n"
      "select SELECTOR\n"
      "get_file FILEID\n"
      "get_manifest_of [REVID]\n"
      "get_revision [REVID]\n"
      "packet_for_rdata REVID\n"
      "packets_for_certs REVID\n"
      "packet_for_fdata FILEID\n"
      "packet_for_fdelta OLD_FILE NEW_FILE\n"
      "keys\n"),
    N_("automation interface"), 
    OPT_NONE)
{
  if (args.size() == 0)
    throw usage(name);

  vector<utf8>::const_iterator i = args.begin();
  utf8 cmd = *i;
  ++i;
  vector<utf8> cmd_args(i, args.end());

  make_io_binary();

  automate_command(cmd, cmd_args, name, app, cout);
}

CMD(set, N_("vars"), N_("DOMAIN NAME VALUE"),
    N_("set the database variable NAME to VALUE, in domain DOMAIN"),
    OPT_NONE)
{
  if (args.size() != 3)
    throw usage(name);

  var_domain d;
  var_name n;
  var_value v;
  internalize_var_domain(idx(args, 0), d);
  n = var_name(idx(args, 1)());
  v = var_value(idx(args, 2)());
  app.db.set_var(std::make_pair(d, n), v);
}

CMD(unset, N_("vars"), N_("DOMAIN NAME"),
    N_("remove the database variable NAME in domain DOMAIN"),
    OPT_NONE)
{
  if (args.size() != 2)
    throw usage(name);

  var_domain d;
  var_name n;
  internalize_var_domain(idx(args, 0), d);
  n = var_name(idx(args, 1)());
  var_key k(d, n);
  N(app.db.var_exists(k), F("no var with name %s in domain %s") % n % d);
  app.db.clear_var(k);
}

CMD(get_roster, N_("debug"), N_("REVID"),
    N_("dump the roster associated with the given REVID"),
    OPT_NONE)
{
  if (args.size() != 1)
    throw usage(name);

  revision_id rid;
  complete(app, idx(args, 0)(), rid);
      
  roster_t roster;
  marking_map mm;
  app.db.get_roster(rid, roster, mm);
  
  data dat;
  write_roster_and_marking(roster, mm, dat);
  cout << dat;
}

CMD(show_conflicts, N_("informative"), N_("REV REV"), N_("Show what conflicts would need to be resolved to merge the given revisions."),
    OPT_BRANCH_NAME % OPT_DATE % OPT_AUTHOR)
{
  if (args.size() != 2)
    throw usage(name);
  revision_id l_id, r_id;
  complete(app, idx(args,0)(), l_id);
  complete(app, idx(args,1)(), r_id);
  N(!is_ancestor(l_id, r_id, app),
    F("%s is an ancestor of %s; no merge is needed.") % l_id % r_id);
  N(!is_ancestor(r_id, l_id, app),
    F("%s is an ancestor of %s; no merge is needed.") % r_id % l_id);
  roster_t l_roster, r_roster;
  marking_map l_marking, r_marking;
  app.db.get_roster(l_id, l_roster, l_marking);
  app.db.get_roster(r_id, r_roster, r_marking);
  std::set<revision_id> l_uncommon_ancestors, r_uncommon_ancestors;
  app.db.get_uncommon_ancestors(l_id, r_id,
                                l_uncommon_ancestors, 
                                r_uncommon_ancestors);
  roster_merge_result result;
  roster_merge(l_roster, l_marking, l_uncommon_ancestors,
               r_roster, r_marking, r_uncommon_ancestors,
               result);

  P(F("There are %s node_name_conflicts.") % result.node_name_conflicts.size());
  P(F("There are %s file_content_conflicts.") % result.file_content_conflicts.size());
  P(F("There are %s node_attr_conflicts.") % result.node_attr_conflicts.size());
  P(F("There are %s orphaned_node_conflicts.") % result.orphaned_node_conflicts.size());
  P(F("There are %s rename_target_conflicts.") % result.rename_target_conflicts.size());
  P(F("There are %s directory_loop_conflicts.") % result.directory_loop_conflicts.size());
}

}; // namespace commands
>>>>>>> cbbbcbe8
<|MERGE_RESOLUTION|>--- conflicted
+++ resolved
@@ -440,3071 +440,5 @@
       given = true;
     }
   else
-<<<<<<< HEAD
     given = false;
-}
-=======
-    fmt = F("public or private key '%s' does not exist in keystore, and no database was specified");
-  N(key_deleted, fmt % idx(args, 0)());
-}
-
-CMD(chkeypass, N_("key and cert"), N_("KEYID"),
-    N_("change passphrase of a private RSA key"),
-    OPT_NONE)
-{
-  if (args.size() != 1)
-    throw usage(name);
-
-  rsa_keypair_id ident;
-  internalize_rsa_keypair_id(idx(args, 0), ident);
-
-  N(app.keys.key_pair_exists(ident),
-    F("key '%s' does not exist in the keystore") % ident);
-
-  keypair key;
-  app.keys.get_key_pair(ident, key);
-  change_key_passphrase(app.lua, ident, key.priv);
-  app.keys.delete_key(ident);
-  app.keys.put_key_pair(ident, key);
-  P(F("passphrase changed\n"));
-}
-
-CMD(cert, N_("key and cert"), N_("REVISION CERTNAME [CERTVAL]"),
-    N_("create a cert for a revision"), OPT_NONE)
-{
-  if ((args.size() != 3) && (args.size() != 2))
-    throw usage(name);
-
-  transaction_guard guard(app.db);
-
-  hexenc<id> ident;
-  revision_id rid;
-  complete(app, idx(args, 0)(), rid);
-  ident = rid.inner();
-  
-  cert_name name;
-  internalize_cert_name(idx(args, 1), name);
-
-  rsa_keypair_id key;
-  get_user_key(key, app);
-  
-  cert_value val;
-  if (args.size() == 3)
-    val = cert_value(idx(args, 2)());
-  else
-    val = cert_value(get_stdin());
-
-  base64<cert_value> val_encoded;
-  encode_base64(val, val_encoded);
-
-  cert t(ident, name, val_encoded, key);
-
-  packet_db_writer dbw(app);
-  calculate_cert(app, t);
-  dbw.consume_revision_cert(revision<cert>(t));
-  guard.commit();
-}
-
-CMD(trusted, N_("key and cert"), N_("REVISION NAME VALUE SIGNER1 [SIGNER2 [...]]"),
-    N_("test whether a hypothetical cert would be trusted\n"
-      "by current settings"),
-    OPT_NONE)
-{
-  if (args.size() < 4)
-    throw usage(name);
-
-  revision_id rid;
-  complete(app, idx(args, 0)(), rid, false);
-  hexenc<id> ident(rid.inner());
-  
-  cert_name name;
-  internalize_cert_name(idx(args, 1), name);
-  
-  cert_value value(idx(args, 2)());
-
-  set<rsa_keypair_id> signers;
-  for (unsigned int i = 3; i != args.size(); ++i)
-    {
-      rsa_keypair_id keyid;
-      internalize_rsa_keypair_id(idx(args, i), keyid);
-      signers.insert(keyid);
-    }
-  
-  
-  bool trusted = app.lua.hook_get_revision_cert_trust(signers, ident,
-                                                      name, value);
-
-
-  ostringstream all_signers;
-  copy(signers.begin(), signers.end(),
-       ostream_iterator<rsa_keypair_id>(all_signers, " "));
-
-  cout << F("if a cert on: %s\n"
-            "with key: %s\n"
-            "and value: %s\n"
-            "was signed by: %s\n"
-            "it would be: %s\n")
-    % ident
-    % name
-    % value
-    % all_signers.str()
-    % (trusted ? _("trusted") : _("UNtrusted"));
-}
-
-CMD(tag, N_("review"), N_("REVISION TAGNAME"),
-    N_("put a symbolic tag cert on a revision"), OPT_NONE)
-{
-  if (args.size() != 2)
-    throw usage(name);
-
-  revision_id r;
-  complete(app, idx(args, 0)(), r);
-  packet_db_writer dbw(app);
-  cert_revision_tag(r, idx(args, 1)(), app, dbw);
-}
-
-
-CMD(testresult, N_("review"), N_("ID (pass|fail|true|false|yes|no|1|0)"), 
-    N_("note the results of running a test on a revision"), OPT_NONE)
-{
-  if (args.size() != 2)
-    throw usage(name);
-
-  revision_id r;
-  complete(app, idx(args, 0)(), r);
-  packet_db_writer dbw(app);
-  cert_revision_testresult(r, idx(args, 1)(), app, dbw);
-}
-
-
-CMD(approve, N_("review"), N_("REVISION"), 
-    N_("approve of a particular revision"),
-    OPT_BRANCH_NAME)
-{
-  if (args.size() != 1)
-    throw usage(name);  
-
-  revision_id r;
-  complete(app, idx(args, 0)(), r);
-  packet_db_writer dbw(app);
-  cert_value branchname;
-  guess_branch(r, app, branchname);
-  N(app.branch_name() != "", F("need --branch argument for approval"));  
-  cert_revision_in_branch(r, app.branch_name(), app, dbw);
-}
-
-
-CMD(disapprove, N_("review"), N_("REVISION"), 
-    N_("disapprove of a particular revision"),
-    OPT_BRANCH_NAME)
-{
-  if (args.size() != 1)
-    throw usage(name);
-
-  revision_id r;
-  revision_set rev, rev_inverse;
-  boost::shared_ptr<cset> cs_inverse(new cset());
-  complete(app, idx(args, 0)(), r);
-  app.db.get_revision(r, rev);
-
-  N(rev.edges.size() == 1, 
-    F("revision '%s' has %d changesets, cannot invert\n") % r % rev.edges.size());
-
-  cert_value branchname;
-  guess_branch(r, app, branchname);
-  N(app.branch_name() != "", F("need --branch argument for disapproval"));  
-  
-  edge_entry const & old_edge (*rev.edges.begin());
-  app.db.get_revision_manifest(edge_old_revision(old_edge),
-                               rev_inverse.new_manifest);
-  {
-    roster_t old_roster, new_roster;
-    app.db.get_roster(edge_old_revision(old_edge), old_roster);
-    app.db.get_roster(r, new_roster);
-    make_cset(new_roster, old_roster, *cs_inverse);
-  }
-  rev_inverse.edges.insert(make_pair(r, cs_inverse));
-
-  {
-    transaction_guard guard(app.db);
-    packet_db_writer dbw(app);
-
-    revision_id inv_id;
-    revision_data rdat;
-
-    write_revision_set(rev_inverse, rdat);
-    calculate_ident(rdat, inv_id);
-    dbw.consume_revision_data(inv_id, rdat);
-    
-    cert_revision_in_branch(inv_id, branchname, app, dbw); 
-    cert_revision_date_now(inv_id, app, dbw);
-    cert_revision_author_default(inv_id, app, dbw);
-    cert_revision_changelog(inv_id, (boost::format("disapproval of revision '%s'") % r).str(), app, dbw);
-    guard.commit();
-  }
-}
-
-
-CMD(comment, N_("review"), N_("REVISION [COMMENT]"),
-    N_("comment on a particular revision"), OPT_NONE)
-{
-  if (args.size() != 1 && args.size() != 2)
-    throw usage(name);
-
-  string comment;
-  if (args.size() == 2)
-    comment = idx(args, 1)();
-  else
-    N(app.lua.hook_edit_comment("", "", comment), 
-      F("edit comment failed"));
-  
-  N(comment.find_first_not_of(" \r\t\n") != string::npos, 
-    F("empty comment"));
-
-  revision_id r;
-  complete(app, idx(args, 0)(), r);
-  packet_db_writer dbw(app);
-  cert_revision_comment(r, comment, app, dbw);
-}
-
-
-static void find_unknown_and_ignored(app_state & app, vector<utf8> const & args, 
-                                     path_set & unknown, path_set & ignored);
-
-
-CMD(add, N_("workspace"), N_("[PATH]..."),
-    N_("add files to workspace"), OPT_UNKNOWN)
-{
-  if (!app.unknown && (args.size() < 1))
-    throw usage(name);
-
-  app.require_workspace();
-
-  path_set paths;
-  if (app.unknown)
-    {
-      path_set ignored;
-      find_unknown_and_ignored(app, args, paths, ignored);
-    }
-  else
-    for (vector<utf8>::const_iterator i = args.begin(); i != args.end(); ++i)
-      {
-        split_path sp;
-        file_path_external(*i).split(sp);
-        paths.insert(sp);
-      }
-
-  bool add_recursive = !app.unknown; 
-  perform_additions(paths, app, add_recursive);
-}
-
-static void find_missing(app_state & app,
-                         vector<utf8> const & args, path_set & missing);
-
-CMD(drop, N_("workspace"), N_("[PATH]..."),
-    N_("drop files from workspace"), OPT_EXECUTE % OPT_MISSING % OPT_RECURSIVE)
-{
-  if (!app.missing && (args.size() < 1))
-    throw usage(name);
-
-  app.require_workspace();
-
-  path_set paths;
-  if (app.missing)
-    find_missing(app, args, paths);
-  else
-    for (vector<utf8>::const_iterator i = args.begin(); i != args.end(); ++i)
-      {
-        split_path sp;
-        file_path_external(*i).split(sp);
-        paths.insert(sp);
-      }
-
-  perform_deletions(paths, app);
-}
-
-ALIAS(rm, drop);
-
-
-CMD(rename, N_("workspace"), 
-    N_("SRC DEST\n"
-       "SRC1 [SRC2 [...]] DEST_DIR"),
-    N_("rename entries in the workspace"),
-    OPT_EXECUTE)
-{
-  if (args.size() < 2)
-    throw usage(name);
-  
-  app.require_workspace();
-
-  file_path dst_path = file_path_external(args.back());
-
-  set<file_path> src_paths;
-  for (size_t i = 0; i < args.size()-1; i++)
-    {
-      file_path s = file_path_external(idx(args, i));
-      src_paths.insert(s);
-    }
-  perform_rename(src_paths, dst_path, app);
-}
-
-ALIAS(mv, rename)
-
-
-CMD(pivot_root, N_("workspace"), N_("NEW_ROOT PUT_OLD"),
-    N_("rename the root directory\n"
-       "after this command, the directory that currently has the name NEW_ROOT\n"
-       "will be the root directory, and the directory that is currently the root\n"
-       "directory will have name PUT_OLD.\n"
-       "Using --execute is strongly recommended."),
-    OPT_EXECUTE)
-{
-  if (args.size() != 2)
-    throw usage(name);
-
-  app.require_workspace();
-  file_path new_root = file_path_external(idx(args, 0));
-  file_path put_old = file_path_external(idx(args, 1));
-  perform_pivot_root(new_root, put_old, app);
-}
-
-// fload and fmerge are simple commands for debugging the line
-// merger.
-
-CMD(fload, N_("debug"), "", N_("load file contents into db"), OPT_NONE)
-{
-  string s = get_stdin();
-
-  file_id f_id;
-  file_data f_data(s);
-  
-  calculate_ident (f_data, f_id);
-  
-  packet_db_writer dbw(app);
-  dbw.consume_file_data(f_id, f_data);  
-}
-
-CMD(fmerge, N_("debug"), N_("<parent> <left> <right>"),
-    N_("merge 3 files and output result"),
-    OPT_NONE)
-{
-  if (args.size() != 3)
-    throw usage(name);
-
-  file_id anc_id(idx(args, 0)()), left_id(idx(args, 1)()), right_id(idx(args, 2)());
-  file_data anc, left, right;
-
-  N(app.db.file_version_exists (anc_id),
-  F("ancestor file id does not exist"));
-
-  N(app.db.file_version_exists (left_id),
-  F("left file id does not exist"));
-
-  N(app.db.file_version_exists (right_id),
-  F("right file id does not exist"));
-
-  app.db.get_file_version(anc_id, anc);
-  app.db.get_file_version(left_id, left);
-  app.db.get_file_version(right_id, right);
-
-  vector<string> anc_lines, left_lines, right_lines, merged_lines;
-
-  split_into_lines(anc.inner()(), anc_lines);
-  split_into_lines(left.inner()(), left_lines);
-  split_into_lines(right.inner()(), right_lines);
-  N(merge3(anc_lines, left_lines, right_lines, merged_lines), F("merge failed"));
-  copy(merged_lines.begin(), merged_lines.end(), ostream_iterator<string>(cout, "\n"));
-  
-}
-
-CMD(status, N_("informative"), N_("[PATH]..."), N_("show status of workspace"),
-    OPT_DEPTH % OPT_EXCLUDE % OPT_BRIEF)
-{
-  roster_t old_roster, new_roster, restricted_roster;
-  cset included, excluded;
-  revision_id old_rev_id;
-  revision_set rev;
-  data tmp;
-
-  app.require_workspace();
-  get_base_and_current_roster_shape(old_roster, new_roster, app);
-
-  restriction mask(args, app.exclude_patterns, old_roster, new_roster, app);
-
-  update_current_roster_from_filesystem(new_roster, mask, app);
-  make_restricted_csets(old_roster, new_roster, included, excluded, mask);
-  check_restricted_cset(old_roster, included);
-
-  restricted_roster = old_roster;
-  temp_node_id_source nis;
-  editable_roster_base er(restricted_roster, nis);
-  included.apply_to(er);
-
-  get_revision_id(old_rev_id);
-  make_revision_set(old_rev_id, old_roster, restricted_roster, rev);
-
-  if (global_sanity.brief)
-    {
-      I(rev.edges.size() == 1);
-      cset const & cs = edge_changes(rev.edges.begin());
-      
-      for (path_set::const_iterator i = cs.nodes_deleted.begin();
-           i != cs.nodes_deleted.end(); ++i) 
-        cout << "dropped " << *i << endl;
-      
-      for (std::map<split_path, split_path>::const_iterator 
-           i = cs.nodes_renamed.begin();
-           i != cs.nodes_renamed.end(); ++i) 
-        cout << "renamed " << i->first << endl 
-             << "     to " << i->second << endl;
-
-      for (path_set::const_iterator i = cs.dirs_added.begin();
-           i != cs.dirs_added.end(); ++i) 
-        cout << "added   " << *i << endl;
-
-      for (std::map<split_path, file_id>::const_iterator i = cs.files_added.begin();
-           i != cs.files_added.end(); ++i) 
-        cout << "added   " << i->first << endl;
-
-      for (std::map<split_path, std::pair<file_id, file_id> >::const_iterator 
-             i = cs.deltas_applied.begin(); i != cs.deltas_applied.end(); ++i) 
-        cout << "patched " << i->first << endl;
-    }
-  else
-    {
-      write_revision_set(rev, tmp);
-      cout << endl << tmp << endl;
-    }
-}
-
-
-CMD(identify, N_("debug"), N_("[PATH]"),
-    N_("calculate identity of PATH or stdin"),
-    OPT_NONE)
-{
-  if (!(args.size() == 0 || args.size() == 1))
-    throw usage(name);
-
-  data dat;
-
-  if (args.size() == 1)
-    {
-      read_localized_data(file_path_external(idx(args, 0)), dat, app.lua);
-    }
-  else
-    {
-      dat = get_stdin();
-    }
-  
-  hexenc<id> ident;
-  calculate_ident(dat, ident);
-  cout << ident << endl;
-}
-
-CMD(cat, N_("informative"),
-    N_("FILENAME"),
-    N_("write file from database to stdout"),
-    OPT_REVISION)
-{
-  if (args.size() != 1)
-    throw usage(name);
-
-  if (app.revision_selectors.size() == 0)
-    app.require_workspace();
-
-  transaction_guard guard(app.db, false);
-
-  revision_id rid;
-  if (app.revision_selectors.size() == 0)
-    get_revision_id(rid);
-  else 
-    complete(app, idx(app.revision_selectors, 0)(), rid);
-  N(app.db.revision_exists(rid), F("no such revision '%s'") % rid);
-
-  // paths are interpreted as standard external ones when we're in a
-  // workspace, but as project-rooted external ones otherwise
-  file_path fp;
-  split_path sp;
-  fp = file_path_external(idx(args, 0));
-  fp.split(sp);
-
-  roster_t roster;
-  marking_map marks;
-  app.db.get_roster(rid, roster, marks);
-  N(roster.has_node(sp), F("no file '%s' found in revision '%s'\n") % fp % rid);
-  node_t node = roster.get_node(sp);
-  N((!null_node(node->self) && is_file_t(node)), F("no file '%s' found in revision '%s'\n") % fp % rid);
-
-  file_t file_node = downcast_to_file_t(node);
-  file_id ident = file_node->content;  
-  file_data dat;
-  L(FL("dumping file '%s'\n") % ident);
-  app.db.get_file_version(ident, dat);
-  cout.write(dat.inner()().data(), dat.inner()().size());
-
-  guard.commit();
-}
-
-CMD(checkout, N_("tree"), N_("[DIRECTORY]\n"),
-    N_("check out a revision from database into directory.\n"
-    "If a revision is given, that's the one that will be checked out.\n"
-    "Otherwise, it will be the head of the branch (given or implicit).\n"
-    "If no directory is given, the branch name will be used as directory"),
-    OPT_BRANCH_NAME % OPT_REVISION)
-{
-  revision_id ident;
-  system_path dir;
-  // we have a special case for "checkout .", i.e., to current dir
-  bool checkout_dot = false;
-
-  transaction_guard guard(app.db, false);
-
-  if (args.size() > 1 || app.revision_selectors.size() > 1)
-    throw usage(name);
-
-  if (args.size() == 0)
-    {
-      // no checkout dir specified, use branch name for dir
-      N(!app.branch_name().empty(), F("need --branch argument for branch-based checkout"));
-      dir = system_path(app.branch_name());
-    }
-  else
-    {
-      // checkout to specified dir
-      dir = system_path(idx(args, 0));
-      if (idx(args, 0) == utf8("."))
-        checkout_dot = true;
-    }
-
-  if (!checkout_dot)
-    require_path_is_nonexistent(dir,
-                                F("checkout directory '%s' already exists")
-                                % dir);
-
-  if (app.revision_selectors.size() == 0)
-    {
-      // use branch head revision
-      N(!app.branch_name().empty(), F("need --branch argument for branch-based checkout"));
-      set<revision_id> heads;
-      get_branch_heads(app.branch_name(), app, heads);
-      N(heads.size() > 0, F("branch '%s' is empty") % app.branch_name);
-      if (heads.size() > 1)
-        {
-          P(F("branch %s has multiple heads:") % app.branch_name);
-          for (set<revision_id>::const_iterator i = heads.begin(); i != heads.end(); ++i)
-            P(i18n_format("  %s\n") % describe_revision(app, *i));
-          P(F("choose one with '%s checkout -r<id>'") % app.prog_name);
-          E(false, F("branch %s has multiple heads") % app.branch_name);
-        }
-      ident = *(heads.begin());
-    }
-  else if (app.revision_selectors.size() == 1)
-    {
-      // use specified revision
-      complete(app, idx(app.revision_selectors, 0)(), ident);
-      N(app.db.revision_exists(ident),
-        F("no such revision '%s'") % ident);
-      
-      cert_value b;
-      guess_branch(ident, app, b);
-
-      I(!app.branch_name().empty());
-      cert_value branch_name(app.branch_name());
-      base64<cert_value> branch_encoded;
-      encode_base64(branch_name, branch_encoded);
-        
-      vector< revision<cert> > certs;
-      app.db.get_revision_certs(ident, branch_cert_name, branch_encoded, certs);
-          
-      L(FL("found %d %s branch certs on revision %s\n") 
-        % certs.size()
-        % app.branch_name
-        % ident);
-        
-      N(certs.size() != 0, F("revision %s is not a member of branch %s\n") 
-        % ident % app.branch_name);
-    }
-
-  app.create_workspace(dir);
-    
-  file_data data;
-  roster_t ros;
-  marking_map mm;
-  
-  put_revision_id(ident);
-  
-  L(FL("checking out revision %s to directory %s\n") % ident % dir);
-  app.db.get_roster(ident, ros, mm);
-  
-  node_map const & nodes = ros.all_nodes();
-  for (node_map::const_iterator i = nodes.begin(); i != nodes.end(); ++i)
-    {
-      node_t node = i->second;
-      split_path sp;
-      ros.get_name(i->first, sp);
-      file_path path(sp);
-
-      if (is_dir_t(node))
-        {
-          if (sp.size() == 1)
-            I(null_name(idx(sp,0)));
-          else
-            mkdir_p(path);
-        }
-      else
-        {
-          file_t file = downcast_to_file_t(node);
-          N(app.db.file_version_exists(file->content),
-            F("no file %s found in database for %s")
-            % file->content % path);
-      
-          file_data dat;
-          L(FL("writing file %s to %s\n")
-            % file->content % path);
-          app.db.get_file_version(file->content, dat);
-          write_localized_data(path, dat.inner(), app.lua);
-        }
-    }
-  remove_work_cset();
-  update_any_attrs(app);
-  maybe_update_inodeprints(app);
-  guard.commit();
-}
-
-ALIAS(co, checkout)
-
-
-CMD(heads, N_("tree"), "", N_("show unmerged head revisions of branch"),
-    OPT_BRANCH_NAME)
-{
-  set<revision_id> heads;
-  if (args.size() != 0)
-    throw usage(name);
-
-  N(app.branch_name() != "",
-    F("please specify a branch, with --branch=BRANCH"));
-
-  get_branch_heads(app.branch_name(), app, heads);
-
-  if (heads.size() == 0)
-    P(F("branch '%s' is empty\n") % app.branch_name);
-  else if (heads.size() == 1)
-    P(F("branch '%s' is currently merged:\n") % app.branch_name);
-  else
-    P(F("branch '%s' is currently unmerged:\n") % app.branch_name);
-  
-  for (set<revision_id>::const_iterator i = heads.begin(); 
-       i != heads.end(); ++i)
-    cout << describe_revision(app, *i) << endl;
-}
-
-static void 
-ls_branches(string name, app_state & app, vector<utf8> const & args)
-{
-  utf8 inc("*");
-  utf8 exc;
-  if (args.size() == 1)
-    inc = idx(args,0);
-  else if (args.size() > 1)
-    throw usage(name);
-  combine_and_check_globish(app.exclude_patterns, exc);
-  globish_matcher match(inc, exc);
-  vector<string> names;
-  app.db.get_branches(names);
-
-  sort(names.begin(), names.end());
-  for (size_t i = 0; i < names.size(); ++i)
-    if (match(idx(names, i)) && !app.lua.hook_ignore_branch(idx(names, i)))
-      cout << idx(names, i) << endl;
-}
-
-static void 
-ls_epochs(string name, app_state & app, vector<utf8> const & args)
-{
-  std::map<cert_value, epoch_data> epochs;
-  app.db.get_epochs(epochs);
-
-  if (args.size() == 0)
-    {
-      for (std::map<cert_value, epoch_data>::const_iterator i = epochs.begin();
-           i != epochs.end(); ++i)
-        {
-          cout << i->second << " " << i->first << endl;
-        }
-    }
-  else
-    {
-      for (vector<utf8>::const_iterator i = args.begin(); i != args.end();
-           ++i)
-        {
-          std::map<cert_value, epoch_data>::const_iterator j = epochs.find(cert_value((*i)()));
-          N(j != epochs.end(), F("no epoch for branch %s\n") % *i);
-          cout << j->second << " " << j->first << endl;
-        }
-    }  
-}
-
-static void 
-ls_tags(string name, app_state & app, vector<utf8> const & args)
-{
-  vector< revision<cert> > certs;
-  app.db.get_revision_certs(tag_cert_name, certs);
-
-  std::set< pair<cert_value, pair<revision_id, rsa_keypair_id> > > sorted_vals;
-
-  for (vector< revision<cert> >::const_iterator i = certs.begin();
-       i != certs.end(); ++i)
-    {
-      cert_value name;
-      cert c = i->inner();
-      decode_base64(c.value, name);
-      sorted_vals.insert(std::make_pair(name, std::make_pair(c.ident, c.key)));
-    }
-  for (std::set<std::pair<cert_value, std::pair<revision_id, 
-         rsa_keypair_id> > >::const_iterator i = sorted_vals.begin();
-       i != sorted_vals.end(); ++i)
-    {
-      cout << i->first << " " 
-           << i->second.first  << " "
-           << i->second.second  << endl;
-    }
-}
-
-static void
-ls_vars(string name, app_state & app, vector<utf8> const & args)
-{
-  bool filterp;
-  var_domain filter;
-  if (args.size() == 0)
-    {
-      filterp = false;
-    }
-  else if (args.size() == 1)
-    {
-      filterp = true;
-      internalize_var_domain(idx(args, 0), filter);
-    }
-  else
-    throw usage(name);
-
-  map<var_key, var_value> vars;
-  app.db.get_vars(vars);
-  for (std::map<var_key, var_value>::const_iterator i = vars.begin();
-       i != vars.end(); ++i)
-    {
-      if (filterp && !(i->first.first == filter))
-        continue;
-      external ext_domain, ext_name;
-      externalize_var_domain(i->first.first, ext_domain);
-      cout << ext_domain << ": " << i->first.second << " " << i->second << endl;
-    }
-}
-
-static void
-ls_known(app_state & app, vector<utf8> const & args)
-{
-  roster_t old_roster, new_roster;
-
-  app.require_workspace();
-  get_base_and_current_roster_shape(old_roster, new_roster, app);
-
-  restriction mask(args, app.exclude_patterns, new_roster, app);
-
-  node_map const & nodes = new_roster.all_nodes();
-  for (node_map::const_iterator i = nodes.begin(); i != nodes.end(); ++i)
-    {
-      node_id nid = i->first;
-
-      if (!new_roster.is_root(nid) && mask.includes(new_roster, nid))
-        {
-          split_path sp;
-          new_roster.get_name(nid, sp);
-          cout << file_path(sp) << endl;
-        }
-    }
-
-}
-
-
-static void
-find_unknown_and_ignored(app_state & app, vector<utf8> const & args, 
-                         path_set & unknown, path_set & ignored)
-{
-  revision_set rev;
-  roster_t old_roster, new_roster;
-  path_set known;
-  temp_node_id_source nis;
-
-  get_base_and_current_roster_shape(old_roster, new_roster, app);
-
-  restriction mask(args, app.exclude_patterns, old_roster, new_roster, app);
-
-  new_roster.extract_path_set(known);
-
-  file_itemizer u(app, known, unknown, ignored, mask);
-  walk_tree(file_path(), u);
-}
-
-
-static void
-ls_unknown_or_ignored(app_state & app, bool want_ignored, vector<utf8> const & args)
-{
-  app.require_workspace();
-
-  path_set unknown, ignored;
-  find_unknown_and_ignored(app, args, unknown, ignored);
-
-  if (want_ignored)
-    for (path_set::const_iterator i = ignored.begin(); i != ignored.end(); ++i)
-      cout << file_path(*i) << endl;
-  else
-    for (path_set::const_iterator i = unknown.begin(); i != unknown.end(); ++i)
-      cout << file_path(*i) << endl;
-}
-
-
-static void
-find_missing(app_state & app, vector<utf8> const & args, path_set & missing)
-{
-  roster_t old_roster, new_roster;
-
-  get_base_and_current_roster_shape(old_roster, new_roster, app);
-
-  restriction mask(args, app.exclude_patterns, new_roster, app);
-
-  node_map const & nodes = new_roster.all_nodes();
-  for (node_map::const_iterator i = nodes.begin(); i != nodes.end(); ++i)
-    {
-      node_id nid = i->first;
-
-      if (!new_roster.is_root(nid) && mask.includes(new_roster, nid))
-        {
-          split_path sp;
-          new_roster.get_name(nid, sp);
-          file_path fp(sp);      
-
-          if (!path_exists(fp))
-            missing.insert(sp);
-        }
-    }
-}
-
-
-static void
-ls_missing(app_state & app, vector<utf8> const & args)
-{
-  path_set missing;
-  find_missing(app, args, missing);
-
-  for (path_set::const_iterator i = missing.begin(); i != missing.end(); ++i)
-    {
-      cout << file_path(*i) << endl;
-    }
-}
-
-
-static void
-ls_changed(app_state & app, vector<utf8> const & args)
-{
-  roster_t old_roster, new_roster;
-  cset included, excluded;
-  std::set<file_path> files;
-  temp_node_id_source nis;
-
-  app.require_workspace();
-
-  get_base_and_current_roster_shape(old_roster, new_roster, app);
-
-  restriction mask(args, app.exclude_patterns, old_roster, new_roster, app);
-      
-  update_current_roster_from_filesystem(new_roster, mask, app);
-  make_restricted_csets(old_roster, new_roster, included, excluded, mask);
-  check_restricted_cset(old_roster, included);
-
-  // FIXME: this would probably be better as a function of roster.cc
-  // set<node_id> nodes;
-  // select_nodes_modified_by_cset(included, old_roster, new_roster, nodes);
-
-  for (path_set::const_iterator i = included.nodes_deleted.begin();
-       i != included.nodes_deleted.end(); ++i)
-    {
-      if (mask.includes(*i))
-        files.insert(file_path(*i));
-    }
-  for (std::map<split_path, split_path>::const_iterator 
-         i = included.nodes_renamed.begin();
-       i != included.nodes_renamed.end(); ++i)
-    {
-      // FIXME: is reporting the old name the "right" thing to do?
-      if (mask.includes(i->first))
-        files.insert(file_path(i->first));
-    }
-  for (path_set::const_iterator i = included.dirs_added.begin();
-       i != included.dirs_added.end(); ++i)
-    {
-      if (mask.includes(*i))
-        files.insert(file_path(*i));
-    }
-  for (std::map<split_path, file_id>::const_iterator i = included.files_added.begin();
-       i != included.files_added.end(); ++i)
-    {
-      if (mask.includes(i->first))
-        files.insert(file_path(i->first));
-    }
-  for (std::map<split_path, std::pair<file_id, file_id> >::const_iterator
-         i = included.deltas_applied.begin(); i != included.deltas_applied.end(); 
-       ++i)
-    {
-      if (mask.includes(i->first))
-        files.insert(file_path(i->first));
-    }
-  // FIXME: should attr changes count?
-
-  copy(files.begin(), files.end(),
-       ostream_iterator<const file_path>(cout, "\n"));
-}
-
-
-CMD(list, N_("informative"),
-    N_("certs ID\n"
-       "keys [PATTERN]\n"
-       "branches [PATTERN]\n"
-       "epochs [BRANCH [...]]\n"
-       "tags\n"
-       "vars [DOMAIN]\n"
-       "known\n"
-       "unknown\n"
-       "ignored\n"
-       "missing\n"
-       "changed"),
-    N_("show database objects, or the current workspace manifest, or known,\n"
-       "unknown, intentionally ignored, missing, or changed state files"),
-    OPT_DEPTH % OPT_EXCLUDE)
-{
-  if (args.size() == 0)
-    throw usage(name);
-
-  vector<utf8>::const_iterator i = args.begin();
-  ++i;
-  vector<utf8> removed (i, args.end());
-  if (idx(args, 0)() == "certs")
-    ls_certs(name, app, removed);
-  else if (idx(args, 0)() == "keys")
-    ls_keys(name, app, removed);
-  else if (idx(args, 0)() == "branches")
-    ls_branches(name, app, removed);
-  else if (idx(args, 0)() == "epochs")
-    ls_epochs(name, app, removed);
-  else if (idx(args, 0)() == "tags")
-    ls_tags(name, app, removed);
-  else if (idx(args, 0)() == "vars")
-    ls_vars(name, app, removed);
-  else if (idx(args, 0)() == "known")
-    ls_known(app, removed);
-  else if (idx(args, 0)() == "unknown")
-    ls_unknown_or_ignored(app, false, removed);
-  else if (idx(args, 0)() == "ignored")
-    ls_unknown_or_ignored(app, true, removed);
-  else if (idx(args, 0)() == "missing")
-    ls_missing(app, removed);
-  else if (idx(args, 0)() == "changed")
-    ls_changed(app, removed);
-  else
-    throw usage(name);
-}
-
-ALIAS(ls, list)
-
-CMD(pubkey, N_("packet i/o"), N_("ID"), N_("write public key packet to stdout"),
-    OPT_NONE)
-{
-  if (args.size() != 1)
-    throw usage(name);
-
-  rsa_keypair_id ident(idx(args, 0)());
-  bool exists(false);
-  base64< rsa_pub_key > key;
-  if (app.db.database_specified() && app.db.public_key_exists(ident))
-    {
-      app.db.get_key(ident, key);
-      exists = true;
-    }
-  if (app.keys.key_pair_exists(ident))
-    {
-      keypair kp;
-      app.keys.get_key_pair(ident, kp);
-      key = kp.pub;
-      exists = true;
-    }
-  N(exists,
-    F("public key '%s' does not exist") % idx(args, 0)());
-
-  packet_writer pw(cout);
-  pw.consume_public_key(ident, key);
-}
-
-CMD(privkey, N_("packet i/o"), N_("ID"), N_("write private key packet to stdout"),
-    OPT_NONE)
-{
-  if (args.size() != 1)
-    throw usage(name);
-
-  rsa_keypair_id ident(idx(args, 0)());
-  N(app.keys.key_pair_exists(ident),
-    F("public and private key '%s' do not exist in keystore")
-      % idx(args, 0)());
-
-  packet_writer pw(cout);
-  keypair kp;
-  app.keys.get_key_pair(ident, kp);
-  pw.consume_key_pair(ident, kp);
-}
-
-
-CMD(read, N_("packet i/o"), "[FILE1 [FILE2 [...]]]",
-    N_("read packets from files or stdin"),
-    OPT_NONE)
-{
-  packet_db_writer dbw(app);
-  size_t count = 0;
-  if (args.empty())
-    {
-      count += read_packets(cin, dbw, app);
-      N(count != 0, F("no packets found on stdin"));
-    }
-  else
-    {
-      for (std::vector<utf8>::const_iterator i = args.begin(); i != args.end(); ++i)
-        {
-          data dat;
-          read_data(system_path(*i), dat);
-          istringstream ss(dat());
-          count += read_packets(ss, dbw, app);
-        }
-      N(count != 0, FP("no packets found in given file",
-                       "no packets found in given files",
-                       args.size()));
-    }
-  P(FP("read %d packet", "read %d packets", count) % count);
-}
-
-
-static const var_key default_server_key(var_domain("database"),
-                                        var_name("default-server"));
-static const var_key default_include_pattern_key(var_domain("database"),
-                                                 var_name("default-include-pattern"));
-static const var_key default_exclude_pattern_key(var_domain("database"),
-                                                 var_name("default-exclude-pattern"));
-
-static void
-process_netsync_args(std::string const & name,
-                     std::vector<utf8> const & args,
-                     utf8 & addr,
-                     utf8 & include_pattern, utf8 & exclude_pattern,
-                     bool use_defaults,
-                     bool serve_mode,
-                     app_state & app)
-{
-  // handle host argument
-  if (!serve_mode)
-    {
-      if (args.size() >= 1)
-        {
-          addr = idx(args, 0);
-          if (use_defaults
-              && (!app.db.var_exists(default_server_key) || app.set_default))
-            {
-              P(F("setting default server to %s\n") % addr);
-              app.db.set_var(default_server_key, var_value(addr()));
-            }
-        }
-      else
-        {
-          N(use_defaults, F("no hostname given"));
-          N(app.db.var_exists(default_server_key),
-            F("no server given and no default server set"));
-          var_value addr_value;
-          app.db.get_var(default_server_key, addr_value);
-          addr = utf8(addr_value());
-          L(FL("using default server address: %s\n") % addr);
-        }
-    }
-
-  // handle include/exclude args
-  if (serve_mode || (args.size() >= 2 || !app.exclude_patterns.empty()))
-    {
-      E(serve_mode || args.size() >= 2, F("no branch pattern given"));
-      int pattern_offset = (serve_mode ? 0 : 1);
-      std::vector<utf8> patterns(args.begin() + pattern_offset, args.end());
-      combine_and_check_globish(patterns, include_pattern);
-      combine_and_check_globish(app.exclude_patterns, exclude_pattern);
-      if (use_defaults &&
-          (!app.db.var_exists(default_include_pattern_key) || app.set_default))
-        {
-          P(F("setting default branch include pattern to '%s'\n") % include_pattern);
-          app.db.set_var(default_include_pattern_key, var_value(include_pattern()));
-        }
-      if (use_defaults &&
-          (!app.db.var_exists(default_exclude_pattern_key) || app.set_default))
-        {
-          P(F("setting default branch exclude pattern to '%s'\n") % exclude_pattern);
-          app.db.set_var(default_exclude_pattern_key, var_value(exclude_pattern()));
-        }
-    }
-  else
-    {
-      N(use_defaults, F("no branch pattern given"));
-      N(app.db.var_exists(default_include_pattern_key),
-        F("no branch pattern given and no default pattern set"));
-      var_value pattern_value;
-      app.db.get_var(default_include_pattern_key, pattern_value);
-      include_pattern = utf8(pattern_value());
-      L(FL("using default branch include pattern: '%s'\n") % include_pattern);
-      if (app.db.var_exists(default_exclude_pattern_key))
-        {
-          app.db.get_var(default_exclude_pattern_key, pattern_value);
-          exclude_pattern = utf8(pattern_value());
-        }
-      else
-        exclude_pattern = utf8("");
-      L(FL("excluding: %s\n") % exclude_pattern);
-    }
-}
-
-CMD(push, N_("network"), N_("[ADDRESS[:PORTNUMBER] [PATTERN]]"),
-    N_("push branches matching PATTERN to netsync server at ADDRESS"),
-    OPT_SET_DEFAULT % OPT_EXCLUDE % OPT_KEY_TO_PUSH)
-{
-  utf8 addr, include_pattern, exclude_pattern;
-  process_netsync_args(name, args, addr, include_pattern, exclude_pattern, true, false, app);
-
-  rsa_keypair_id key;
-  get_user_key(key, app);
-  app.signing_key = key;
-
-  run_netsync_protocol(client_voice, source_role, addr,
-                       include_pattern, exclude_pattern, app);  
-}
-
-CMD(pull, N_("network"), N_("[ADDRESS[:PORTNUMBER] [PATTERN]]"),
-    N_("pull branches matching PATTERN from netsync server at ADDRESS"),
-    OPT_SET_DEFAULT % OPT_EXCLUDE)
-{
-  utf8 addr, include_pattern, exclude_pattern;
-  process_netsync_args(name, args, addr, include_pattern, exclude_pattern, true, false, app);
-
-  if (app.signing_key() == "")
-    P(F("doing anonymous pull; use -kKEYNAME if you need authentication\n"));
-  
-  run_netsync_protocol(client_voice, sink_role, addr,
-                       include_pattern, exclude_pattern, app);  
-}
-
-CMD(sync, N_("network"), N_("[ADDRESS[:PORTNUMBER] [PATTERN]]"),
-    N_("sync branches matching PATTERN with netsync server at ADDRESS"),
-    OPT_SET_DEFAULT % OPT_EXCLUDE % OPT_KEY_TO_PUSH)
-{
-  utf8 addr, include_pattern, exclude_pattern;
-  process_netsync_args(name, args, addr, include_pattern, exclude_pattern, true, false, app);
-
-  rsa_keypair_id key;
-  get_user_key(key, app);
-  app.signing_key = key;
-
-  run_netsync_protocol(client_voice, source_and_sink_role, addr,
-                       include_pattern, exclude_pattern, app);  
-}
-
-CMD_NO_WORKSPACE(serve, N_("network"), N_("PATTERN ..."),
-                 N_("serve the branches specified by PATTERNs to connecting clients"),
-                 OPT_BIND % OPT_PIDFILE % OPT_EXCLUDE)
-{
-  if (args.size() < 1)
-    throw usage(name);
-
-  pid_file pid(app.pidfile);
-
-  rsa_keypair_id key;
-  get_user_key(key, app);
-  app.signing_key = key;
-
-  N(app.lua.hook_persist_phrase_ok(),
-    F("need permission to store persistent passphrase (see hook persist_phrase_ok())"));
-  require_password(key, app);
-
-  app.db.ensure_open();
-
-  utf8 dummy_addr, include_pattern, exclude_pattern;
-  process_netsync_args(name, args, dummy_addr, include_pattern, exclude_pattern, false, true, app);
-  run_netsync_protocol(server_voice, source_and_sink_role, app.bind_address,
-                       include_pattern, exclude_pattern, app);  
-}
-
-
-CMD(db, N_("database"), 
-    N_("init\n"
-      "info\n"
-      "version\n"
-      "dump\n"
-      "load\n"
-      "migrate\n"
-      "execute\n"
-      "kill_rev_locally ID\n"
-      "kill_branch_certs_locally BRANCH\n"
-      "kill_tag_locally TAG\n"
-      "check\n"
-      "changesetify\n"
-      "rosterify\n"
-      "set_epoch BRANCH EPOCH\n"), 
-    N_("manipulate database state"),
-    OPT_DROP_ATTR)
-{
-  if (args.size() == 1)
-    {
-      if (idx(args, 0)() == "init")
-        app.db.initialize();
-      else if (idx(args, 0)() == "info")
-        app.db.info(cout);
-      else if (idx(args, 0)() == "version")
-        app.db.version(cout);
-      else if (idx(args, 0)() == "dump")
-        app.db.dump(cout);
-      else if (idx(args, 0)() == "load")
-        app.db.load(cin);
-      else if (idx(args, 0)() == "migrate")
-        app.db.migrate();
-      else if (idx(args, 0)() == "check")
-        check_db(app);
-      else if (idx(args, 0)() == "changesetify")
-        build_changesets_from_manifest_ancestry(app);
-      else if (idx(args, 0)() == "rosterify")
-        build_roster_style_revs_from_manifest_style_revs(app);
-      else
-        throw usage(name);
-    }
-  else if (args.size() == 2)
-    {
-      if (idx(args, 0)() == "execute")
-        app.db.debug(idx(args, 1)(), cout);
-      else if (idx(args, 0)() == "kill_rev_locally")
-        kill_rev_locally(app,idx(args, 1)());
-      else if (idx(args, 0)() == "clear_epoch")
-        app.db.clear_epoch(cert_value(idx(args, 1)()));
-      else if (idx(args, 0)() == "kill_branch_certs_locally")
-        app.db.delete_branch_named(cert_value(idx(args, 1)()));
-      else if (idx(args, 0)() == "kill_tag_locally")
-        app.db.delete_tag_named(cert_value(idx(args, 1)()));
-      else
-        throw usage(name);
-    }
-  else if (args.size() == 3)
-    {
-      if (idx(args, 0)() == "set_epoch")
-        {
-          epoch_data ed(idx(args,2)());
-          N(ed.inner()().size() == constants::epochlen,
-            F("The epoch must be %s characters") % constants::epochlen);
-          app.db.set_epoch(cert_value(idx(args, 1)()), ed);
-        }
-      else
-        throw usage(name);
-    }
-  else
-    throw usage(name);
-}
-
-CMD(attr, N_("workspace"), N_("set PATH ATTR VALUE\nget PATH [ATTR]\ndrop PATH [ATTR]"), 
-    N_("set, get or drop file attributes"),
-    OPT_NONE)
-{
-  if (args.size() < 2 || args.size() > 4)
-    throw usage(name);
-
-  roster_t old_roster, new_roster;
-
-  app.require_workspace();
-  get_base_and_current_roster_shape(old_roster, new_roster, app);
-
-  // FIXME_RESTRICTIONS: is there any reason to update content hashes here?
-  update_current_roster_from_filesystem(new_roster, app);
-  
-  file_path path = file_path_external(idx(args,1));
-  split_path sp;
-  path.split(sp);
-
-  N(new_roster.has_node(sp), F("Unknown path '%s'") % path);
-  node_t node = new_roster.get_node(sp);
-
-  string subcmd = idx(args, 0)();
-  if (subcmd == "set" || subcmd == "drop")
-    {
-      if (subcmd == "set")
-        {
-          if (args.size() != 4)
-            throw usage(name);
-
-          attr_key a_key = idx(args, 2)();
-          attr_value a_value = idx(args, 3)();
-
-          node->attrs[a_key] = make_pair(true, a_value);
-        }
-      else
-        {
-          // Clear all attrs (or a specific attr)
-          if (args.size() == 2)
-            {
-              for (full_attr_map_t::iterator i = node->attrs.begin();
-                   i != node->attrs.end(); ++i)
-                i->second = make_pair(false, "");
-            }
-          else if (args.size() == 3)
-            {
-              attr_key a_key = idx(args, 2)();
-              N(node->attrs.find(a_key) != node->attrs.end(),
-                F("Path '%s' does not have attribute '%s'\n") 
-                % path % a_key);
-              node->attrs[a_key] = make_pair(false, "");
-            }
-          else
-            throw usage(name);
-        }
-
-      cset new_work;
-      make_cset(old_roster, new_roster, new_work);
-      put_work_cset(new_work);
-      update_any_attrs(app);
-    }
-  else if (subcmd == "get")
-    {
-      if (args.size() == 2)
-        {
-          bool has_any_live_attrs = false;
-          for (full_attr_map_t::const_iterator i = node->attrs.begin();
-               i != node->attrs.end(); ++i)
-            if (i->second.first)
-              {
-                cout << path << " : " << i->first << "=" << i->second.second << endl;
-                has_any_live_attrs = true;
-              }
-          if (!has_any_live_attrs)
-            cout << F("No attributes for '%s'") % path << endl;
-        }
-      else if (args.size() == 3)
-        {
-          attr_key a_key = idx(args, 2)();
-          full_attr_map_t::const_iterator i = node->attrs.find(a_key);              
-          if (i != node->attrs.end() && i->second.first)
-            cout << path << " : " << i->first << "=" << i->second.second << endl;
-          else
-            cout << F("No attribute '%s' on path '%s'") % a_key % path << endl;
-        }
-      else
-        throw usage(name);
-    }
-  else 
-    throw usage(name);
-}
-
-
-// FIXME BUG: our log message handling is terribly locale-unaware -- if it's
-// passed as -m, we convert to unicode, if it's passed as --message-file or
-// entered interactively, we simply pass it through as bytes.
-
-static void
-process_commit_message_args(bool & given, string & log_message, app_state & app)
-{
-  // can't have both a --message and a --message-file ...
-  N(app.message().length() == 0 || app.message_file().length() == 0,
-    F("--message and --message-file are mutually exclusive"));
-  
-  if (app.is_explicit_option(OPT_MESSAGE))
-    {
-      log_message = app.message();
-      given = true;
-    }
-  else if (app.is_explicit_option(OPT_MSGFILE))
-    {
-      data dat;
-      read_data_for_command_line(app.message_file(), dat);
-      log_message = dat();
-      given = true;
-    }
-  else
-    given = false;
-}
-
-CMD(commit, N_("workspace"), N_("[PATH]..."), 
-    N_("commit workspace to database"),
-    OPT_BRANCH_NAME % OPT_MESSAGE % OPT_MSGFILE % OPT_DATE % 
-    OPT_AUTHOR % OPT_DEPTH % OPT_EXCLUDE)
-{
-  string log_message("");
-  bool log_message_given;
-  revision_set restricted_rev;
-  revision_id old_rev_id, restricted_rev_id;
-  roster_t old_roster, new_roster, restricted_roster;
-  cset included, excluded;
-
-  app.make_branch_sticky();
-  app.require_workspace();
-  get_base_and_current_roster_shape(old_roster, new_roster, app);
-
-  restriction mask(args, app.exclude_patterns, old_roster, new_roster, app);
-
-  update_current_roster_from_filesystem(new_roster, mask, app);
-  make_restricted_csets(old_roster, new_roster, included, excluded, mask);
-  check_restricted_cset(old_roster, included);
-
-  restricted_roster = old_roster;
-  temp_node_id_source nis;
-  editable_roster_base er(restricted_roster, nis);
-  included.apply_to(er);
-
-  get_revision_id(old_rev_id);
-  make_revision_set(old_rev_id, old_roster, restricted_roster, restricted_rev);
-
-  calculate_ident(restricted_rev, restricted_rev_id);
-
-  N(restricted_rev.is_nontrivial(), F("no changes to commit\n"));
-    
-  cert_value branchname;
-  I(restricted_rev.edges.size() == 1);
-
-  set<revision_id> heads;
-  get_branch_heads(app.branch_name(), app, heads);
-  unsigned int old_head_size = heads.size();
-
-  if (app.branch_name() != "") 
-    branchname = app.branch_name();
-  else 
-    guess_branch(edge_old_revision(restricted_rev.edges.begin()), app, branchname);
-
-  P(F("beginning commit on branch '%s'\n") % branchname);
-  L(FL("new manifest '%s'\n"
-      "new revision '%s'\n")
-    % restricted_rev.new_manifest
-    % restricted_rev_id);
-
-  process_commit_message_args(log_message_given, log_message, app);
-  
-  N(!(log_message_given && has_contents_user_log()),
-    F("_MTN/log is non-empty and log message was specified on command line\n"
-      "perhaps move or delete _MTN/log,\n"
-      "or remove --message/--message-file from the command line?"));
-  
-  if (!log_message_given)
-    {
-      // this call handles _MTN/log
-      get_log_message_interactively(restricted_rev, app, log_message);
-      // we only check for empty log messages when the user entered them
-      // interactively.  Consensus was that if someone wanted to explicitly
-      // type --message="", then there wasn't any reason to stop them.
-      N(log_message.find_first_not_of(" \r\t\n") != string::npos,
-        F("empty log message; commit canceled"));
-      // we save interactively entered log messages to _MTN/log, so if
-      // something goes wrong, the next commit will pop up their old log
-      // message by default.  we only do this for interactively entered
-      // messages, because otherwise 'monotone commit -mfoo' giving an error,
-      // means that after you correct that error and hit up-arrow to try
-      // again, you get an "_MTN/log non-empty and message given on command
-      // line" error... which is annoying.
-      write_user_log(data(log_message));
-    }
-
-  // If the hook doesn't exist, allow the message to be used.
-  bool message_validated;
-  string reason, new_manifest_text;
-
-  dump(restricted_rev, new_manifest_text);
-
-  app.lua.hook_validate_commit_message(log_message, new_manifest_text,
-                                       message_validated, reason);
-  N(message_validated, F("log message rejected: %s\n") % reason);
-
-  {
-    transaction_guard guard(app.db);
-    packet_db_writer dbw(app);
-
-    if (app.db.revision_exists(restricted_rev_id))
-      {
-        W(F("revision %s already in database\n") % restricted_rev_id);
-      }
-    else
-      {
-        // new revision
-        L(FL("inserting new revision %s\n") % restricted_rev_id);
-
-        I(restricted_rev.edges.size() == 1);
-        edge_map::const_iterator edge = restricted_rev.edges.begin();
-        I(edge != restricted_rev.edges.end());
-
-        // process file deltas or new files
-        cset const & cs = edge_changes(edge);
-
-        for (std::map<split_path, std::pair<file_id, file_id> >::const_iterator i = cs.deltas_applied.begin();
-             i != cs.deltas_applied.end(); ++i)
-          {
-            file_path path(i->first);
-            file_id old_content = i->second.first;
-            file_id new_content = i->second.second;
-
-            if (app.db.file_version_exists(new_content))
-              {
-                L(FL("skipping file delta %s, already in database\n")
-                  % delta_entry_dst(i));
-              }
-            else if (app.db.file_version_exists(old_content))
-              {
-                L(FL("inserting delta %s -> %s\n")
-                  % old_content % new_content);
-                file_data old_data;
-                data new_data;
-                app.db.get_file_version(old_content, old_data);
-                read_localized_data(path, new_data, app.lua);
-                // sanity check
-                hexenc<id> tid;
-                calculate_ident(new_data, tid);
-                N(tid == new_content.inner(),
-                  F("file '%s' modified during commit, aborting")
-                  % path);
-                delta del;
-                diff(old_data.inner(), new_data, del);
-                dbw.consume_file_delta(old_content, 
-                                       new_content, 
-                                       file_delta(del));
-              }
-            else
-              // If we don't err out here, our packet writer will later.
-              E(false, F("Your database is missing version %s of file '%s'")
-                         % old_content % path);
-          }
-
-        for (std::map<split_path, file_id>::const_iterator i = cs.files_added.begin();
-             i != cs.files_added.end(); ++i)
-          {
-            file_path path(i->first);
-            file_id new_content = i->second;
-
-            L(FL("inserting full version %s\n") % new_content);
-            data new_data;
-            read_localized_data(path, new_data, app.lua);
-            // sanity check
-            hexenc<id> tid;
-            calculate_ident(new_data, tid);
-            N(tid == new_content.inner(),
-              F("file '%s' modified during commit, aborting")
-              % path);
-            dbw.consume_file_data(new_content, file_data(new_data));
-          }
-      }
-
-    revision_data rdat;
-    write_revision_set(restricted_rev, rdat);
-    dbw.consume_revision_data(restricted_rev_id, rdat);
-  
-    cert_revision_in_branch(restricted_rev_id, branchname, app, dbw); 
-    if (app.date_set)
-      cert_revision_date_time(restricted_rev_id, app.date, app, dbw);
-    else
-      cert_revision_date_now(restricted_rev_id, app, dbw);
-    if (app.author().length() > 0)
-      cert_revision_author(restricted_rev_id, app.author(), app, dbw);
-    else
-      cert_revision_author_default(restricted_rev_id, app, dbw);
-    cert_revision_changelog(restricted_rev_id, log_message, app, dbw);
-    guard.commit();
-  }
-  
-  // small race condition here...
-  put_work_cset(excluded);
-  put_revision_id(restricted_rev_id);
-  P(F("committed revision %s\n") % restricted_rev_id);
-  
-  blank_user_log();
-
-  get_branch_heads(app.branch_name(), app, heads);
-  if (heads.size() > old_head_size && old_head_size > 0) {
-    P(F("note: this revision creates divergence\n"
-        "note: you may (or may not) wish to run '%s merge'") 
-      % app.prog_name);
-  }
-    
-  update_any_attrs(app);
-  maybe_update_inodeprints(app);
-
-  {
-    // tell lua what happened. yes, we might lose some information here,
-    // but it's just an indicator for lua, eg. to post stuff to a mailing
-    // list. if the user *really* cares about cert validity, multiple certs
-    // with same name, etc.  they can inquire further, later.
-    map<cert_name, cert_value> certs;
-    vector< revision<cert> > ctmp;
-    app.db.get_revision_certs(restricted_rev_id, ctmp);
-    for (vector< revision<cert> >::const_iterator i = ctmp.begin();
-         i != ctmp.end(); ++i)
-      {
-        cert_value vtmp;
-        decode_base64(i->inner().value, vtmp);
-        certs.insert(make_pair(i->inner().name, vtmp));
-      }
-    revision_data rdat;
-    app.db.get_revision(restricted_rev_id, rdat);
-    app.lua.hook_note_commit(restricted_rev_id, rdat, certs);
-  }
-}
-
-ALIAS(ci, commit);
-
-
-static void
-do_external_diff(cset const & cs,
-                 app_state & app,
-                 bool new_is_archived)
-{
-  for (std::map<split_path, std::pair<file_id, file_id> >::const_iterator 
-         i = cs.deltas_applied.begin();
-       i != cs.deltas_applied.end(); ++i)
-    {
-      data data_old;
-      data data_new;
-
-      file_data f_old;
-      app.db.get_file_version(delta_entry_src(i), f_old);
-      data_old = f_old.inner();
-
-      if (new_is_archived)
-        {
-          file_data f_new;
-          app.db.get_file_version(delta_entry_dst(i), f_new);
-          data_new = f_new.inner();
-        }
-      else
-        {
-          read_localized_data(file_path(delta_entry_path(i)),
-                              data_new, app.lua);
-        }
-
-      bool is_binary = false;
-      if (guess_binary(data_old()) ||
-          guess_binary(data_new()))
-        is_binary = true;
-
-      app.lua.hook_external_diff(file_path(delta_entry_path(i)),
-                                 data_old,
-                                 data_new,
-                                 is_binary,
-                                 app.diff_args_provided,
-                                 app.diff_args(),
-                                 delta_entry_src(i).inner()(),
-                                 delta_entry_dst(i).inner()());
-    }
-}
-
-static void 
-dump_diffs(cset const & cs,
-           app_state & app,
-           bool new_is_archived,
-           diff_type type)
-{
-  // 60 is somewhat arbitrary, but less than 80
-  std::string patch_sep = std::string(60, '=');
-
-  for (std::map<split_path, file_id>::const_iterator 
-         i = cs.files_added.begin();
-       i != cs.files_added.end(); ++i)
-    {
-      cout << patch_sep << "\n";
-      data unpacked;
-      vector<string> lines;
-      
-      if (new_is_archived)
-        {
-          file_data dat;
-          app.db.get_file_version(i->second, dat);
-          unpacked = dat.inner();
-        }
-      else
-        {
-          read_localized_data(file_path(i->first),
-                              unpacked, app.lua);
-        }
-      
-      if (guess_binary(unpacked()))
-        cout << "# " << file_path(i->first) << " is binary\n";
-      else
-        {     
-          split_into_lines(unpacked(), lines);
-          if (! lines.empty())
-            {
-              cout << (boost::format("--- %s\t%s\n") % file_path(i->first) % i->second)
-                   << (boost::format("+++ %s\t%s\n") % file_path(i->first) % i->second)
-                   << (boost::format("@@ -0,0 +1,%d @@\n") % lines.size());
-              for (vector<string>::const_iterator j = lines.begin();
-                   j != lines.end(); ++j)
-                {
-                  cout << "+" << *j << endl;
-                }
-            }
-        }
-    }
-
-  std::map<split_path, split_path> reverse_rename_map;
-
-  for (std::map<split_path, split_path>::const_iterator 
-         i = cs.nodes_renamed.begin();
-       i != cs.nodes_renamed.end(); ++i)
-    {
-      reverse_rename_map.insert(std::make_pair(i->second, i->first));
-    }
-
-  for (std::map<split_path, std::pair<file_id, file_id> >::const_iterator 
-         i = cs.deltas_applied.begin();
-       i != cs.deltas_applied.end(); ++i)
-    {
-      file_data f_old;
-      data data_old, data_new;
-      vector<string> old_lines, new_lines;
-
-      cout << patch_sep << "\n";
-      
-      app.db.get_file_version(delta_entry_src(i), f_old);
-      data_old = f_old.inner();
-      
-      if (new_is_archived)
-        {
-          file_data f_new;
-          app.db.get_file_version(delta_entry_dst(i), f_new);
-          data_new = f_new.inner();
-        }
-      else
-        {
-          read_localized_data(file_path(delta_entry_path(i)), 
-                              data_new, app.lua);
-        }
-      
-      if (guess_binary(data_new()) || 
-          guess_binary(data_old()))
-        cout << "# " << file_path(delta_entry_path(i)) << " is binary\n";
-      else
-        {
-          split_into_lines(data_old(), old_lines);
-          split_into_lines(data_new(), new_lines);
-
-          split_path dst_path = delta_entry_path(i);
-          split_path src_path = dst_path;
-
-          std::map<split_path, split_path>::const_iterator re;
-          re = reverse_rename_map.find(dst_path);
-
-          if (re != reverse_rename_map.end())
-            src_path = re->second;
-
-          make_diff(file_path(src_path).as_internal(), 
-                    file_path(dst_path).as_internal(), 
-                    delta_entry_src(i),
-                    delta_entry_dst(i),
-                    old_lines, new_lines,
-                    cout, type);
-        }
-    }
-}
-
-CMD(diff, N_("informative"), N_("[PATH]..."), 
-    N_("show current diffs on stdout.\n"
-    "If one revision is given, the diff between the workspace and\n"
-    "that revision is shown.  If two revisions are given, the diff between\n"
-    "them is given.  If no format is specified, unified is used by default."),
-    OPT_REVISION % OPT_DEPTH % OPT_EXCLUDE %
-    OPT_UNIFIED_DIFF % OPT_CONTEXT_DIFF % OPT_EXTERNAL_DIFF %
-    OPT_EXTERNAL_DIFF_ARGS)
-{
-  bool new_is_archived;
-  diff_type type = app.diff_format;
-  ostringstream header;
-  temp_node_id_source nis;
-
-  if (app.diff_args_provided)
-    N(app.diff_format == external_diff,
-      F("--diff-args requires --external\n"
-        "try adding --external or removing --diff-args?"));
-
-  cset included, excluded;
-
-  // initialize before transaction so we have a database to work with
-
-  if (app.revision_selectors.size() == 0)
-    app.require_workspace();
-  else if (app.revision_selectors.size() == 1)
-    app.require_workspace();
-
-  if (app.revision_selectors.size() == 0)
-    {
-      roster_t new_roster, old_roster;
-      revision_id old_rid;
-
-      get_base_and_current_roster_shape(old_roster, new_roster, app);
-      get_revision_id(old_rid);
-
-      restriction mask(args, app.exclude_patterns, old_roster, new_roster, app);
-
-      update_current_roster_from_filesystem(new_roster, mask, app);
-      make_restricted_csets(old_roster, new_roster, included, excluded, mask);
-      check_restricted_cset(old_roster, included);
-
-      new_is_archived = false;
-      header << "# old_revision [" << old_rid << "]" << endl;
-    }
-  else if (app.revision_selectors.size() == 1)
-    {
-      roster_t new_roster, old_roster;
-      revision_id r_old_id;
-
-      complete(app, idx(app.revision_selectors, 0)(), r_old_id);
-      N(app.db.revision_exists(r_old_id),
-        F("no such revision '%s'") % r_old_id);
-
-      get_base_and_current_roster_shape(old_roster, new_roster, app);
-      // Clobber old_roster with the one specified
-      app.db.get_roster(r_old_id, old_roster);
-
-      // FIXME: handle no ancestor case
-      // N(r_new.edges.size() == 1, F("current revision has no ancestor"));
-
-      restriction mask(args, app.exclude_patterns, old_roster, new_roster, app);
-      
-      update_current_roster_from_filesystem(new_roster, mask, app);
-      make_restricted_csets(old_roster, new_roster, included, excluded, mask);
-      check_restricted_cset(old_roster, included);
-
-      new_is_archived = false;
-      header << "# old_revision [" << r_old_id << "]" << endl;
-    }
-  else if (app.revision_selectors.size() == 2)
-    {
-      roster_t new_roster, old_roster;
-      revision_id r_old_id, r_new_id;
-
-      complete(app, idx(app.revision_selectors, 0)(), r_old_id);
-      complete(app, idx(app.revision_selectors, 1)(), r_new_id);
-
-      N(app.db.revision_exists(r_old_id),
-        F("no such revision '%s'") % r_old_id);
-      N(app.db.revision_exists(r_new_id),
-        F("no such revision '%s'") % r_new_id);
-
-      app.db.get_roster(r_old_id, old_roster);
-      app.db.get_roster(r_new_id, new_roster);
-
-      restriction mask(args, app.exclude_patterns, old_roster, new_roster, app);
-      
-      // FIXME: this is *possibly* a UI bug, insofar as we
-      // look at the restriction name(s) you provided on the command
-      // line in the context of new and old, *not* the working copy.
-      // One way of "fixing" this is to map the filenames on the command
-      // line to node_ids, and then restrict based on those. This 
-      // might be more intuitive; on the other hand it would make it
-      // impossible to restrict to paths which are dead in the working
-      // copy but live between old and new. So ... no rush to "fix" it;
-      // discuss implications first.
-      //
-      // let the discussion begin...
-      //
-      // - "map filenames on the command line to node_ids" needs to be done 
-      //   in the context of some roster, possibly the working copy base or
-      //   the current working copy (or both)
-      // - diff with two --revision's may be done with no working copy 
-      // - some form of "peg" revision syntax for paths that would allow 
-      //   for each path to specify which revision it is relevant to is
-      //   probably the "right" way to go eventually. something like file@rev
-      //   (which fails for paths with @'s in them) or possibly //rev/file 
-      //   since versioned paths are required to be relative.
-
-      make_restricted_csets(old_roster, new_roster, included, excluded, mask);
-      check_restricted_cset(old_roster, included);
-
-      new_is_archived = true;
-    }
-  else
-    {
-      throw usage(name);
-    }
-
-  
-  data summary;
-  write_cset(included, summary);
-
-  vector<string> lines;
-  split_into_lines(summary(), lines);
-  cout << "# " << endl;
-  if (summary().size() > 0) 
-    {
-      cout << header.str() << "# " << endl;
-      for (vector<string>::iterator i = lines.begin(); i != lines.end(); ++i)
-        cout << "# " << *i << endl;
-    }
-  else
-    {
-      cout << "# " << _("no changes") << endl;
-    }
-  cout << "# " << endl;
-
-  if (type == external_diff) {
-    do_external_diff(included, app, new_is_archived);
-  } else
-    dump_diffs(included, app, new_is_archived, type);
-}
-
-
-struct update_source 
-  : public file_content_source
-{
-  std::map<file_id, file_data> & temporary_store;
-  app_state & app;
-  update_source (std::map<file_id, file_data> & tmp,
-                 app_state & app)
-    : temporary_store(tmp), app(app)
-  {}
-  void get_file_content(file_id const & fid,
-                        file_data & dat) const
-  {
-    std::map<file_id, file_data>::const_iterator i = temporary_store.find(fid);
-    if (i != temporary_store.end())
-      dat = i->second;
-    else
-      app.db.get_file_version(fid, dat);
-  }
-};
-
-CMD(update, N_("workspace"), "",
-    N_("update workspace.\n"
-       "This command modifies your workspace to be based off of a\n"
-       "different revision, preserving uncommitted changes as it does so.\n"
-       "If a revision is given, update the workspace to that revision.\n"
-       "If not, update the workspace to the head of the branch."),
-    OPT_BRANCH_NAME % OPT_REVISION)
-{
-  revision_set r_working;
-  roster_t working_roster, chosen_roster, target_roster;
-  boost::shared_ptr<roster_t> old_roster = boost::shared_ptr<roster_t>(new roster_t());
-  marking_map working_mm, chosen_mm, merged_mm, target_mm;
-  revision_id r_old_id, r_working_id, r_chosen_id, r_target_id;
-  temp_node_id_source nis;
-
-  if (args.size() > 0)
-    throw usage(name);
-
-  if (app.revision_selectors.size() > 1)
-    throw usage(name);
-
-  app.require_workspace();
-
-  // FIXME: the next few lines are a little bit expensive insofar as they
-  // load the base roster twice. The API could use some factoring or
-  // such. But it should work for now; revisit if performance is
-  // intolerable.
-
-  get_base_and_current_roster_shape(*old_roster, working_roster, app);
-  update_current_roster_from_filesystem(working_roster, app);
-
-  get_revision_id(r_old_id);
-  make_revision_set(r_old_id, *old_roster, working_roster, r_working);
-
-  calculate_ident(r_working, r_working_id);
-  I(r_working.edges.size() == 1);
-  r_old_id = edge_old_revision(r_working.edges.begin());
-  make_roster_for_base_plus_cset(r_old_id, 
-                                 edge_changes(r_working.edges.begin()),
-                                 r_working_id,
-                                 working_roster, working_mm, nis, app);
-
-  N(!null_id(r_old_id),
-    F("this workspace is a new project; cannot update"));
-
-  if (app.revision_selectors.size() == 0)
-    {
-      P(F("updating along branch '%s'") % app.branch_name);
-      set<revision_id> candidates;
-      pick_update_candidates(r_old_id, app, candidates);
-      N(!candidates.empty(),
-        F("your request matches no descendents of the current revision\n"
-          "in fact, it doesn't even match the current revision\n"
-          "maybe you want --revision=<rev on other branch>"));
-      if (candidates.size() != 1)
-        {
-          P(F("multiple update candidates:"));
-          for (set<revision_id>::const_iterator i = candidates.begin();
-               i != candidates.end(); ++i)
-            P(i18n_format("  %s") % describe_revision(app, *i));
-          P(F("choose one with '%s update -r<id>'") % app.prog_name);
-          E(false, F("multiple update candidates remain after selection"));
-        }
-      r_chosen_id = *(candidates.begin());
-    }
-  else
-    {
-      complete(app, app.revision_selectors[0](), r_chosen_id);
-      N(app.db.revision_exists(r_chosen_id),
-        F("no such revision '%s'") % r_chosen_id);
-    }
-
-  notify_if_multiple_heads(app);
-  
-  if (r_old_id == r_chosen_id)
-    {
-      P(F("already up to date at %s\n") % r_old_id);
-      // do still switch the workspace branch, in case they have used
-      // update to switch branches.
-      if (!app.branch_name().empty())
-        app.make_branch_sticky();
-      return;
-    }
-  
-  P(F("selected update target %s\n") % r_chosen_id);
-
-  {
-    // figure out which branches the target is in
-    vector< revision<cert> > certs;
-    app.db.get_revision_certs(r_chosen_id, branch_cert_name, certs);
-    erase_bogus_certs(certs, app);
-
-    set< utf8 > branches;
-    for (vector< revision<cert> >::const_iterator i = certs.begin(); 
-         i != certs.end(); i++)
-      {
-        cert_value b;
-        decode_base64(i->inner().value, b);
-        branches.insert(utf8(b()));
-      }
-
-    if (branches.find(app.branch_name) != branches.end())
-      {
-        L(FL("using existing branch %s") % app.branch_name());
-      }
-    else
-      {
-        if (branches.size() > 1)
-          {
-            // multiple non-matching branchnames
-            string branch_list;
-            for (set<utf8>::const_iterator i = branches.begin(); 
-                 i != branches.end(); i++)
-              branch_list += "\n" + (*i)();
-            N(false, F("revision %s is a member of multiple branches:\n%s\n\ntry again with explicit --branch") % r_chosen_id % branch_list);
-          }
-        else if (branches.size() == 1)
-          {
-            // one non-matching, inform and update
-            app.branch_name = (*(branches.begin()))();
-            P(F("revision %s is a member of\n%s, updating workspace branch") 
-              % r_chosen_id % app.branch_name());
-          }
-        else
-          {
-            I(branches.size() == 0);
-            W(F("revision %s is a member of no branches,\nusing branch %s for workspace")
-              % r_chosen_id % app.branch_name());
-          }
-      }
-  }
-
-  app.db.get_roster(r_chosen_id, chosen_roster, chosen_mm);
-
-  std::set<revision_id> 
-    working_uncommon_ancestors, 
-    chosen_uncommon_ancestors;
-
-  if (is_ancestor(r_old_id, r_chosen_id, app))
-    {
-      target_roster = chosen_roster;
-      target_mm = chosen_mm;
-      r_target_id = r_chosen_id;
-      app.db.get_uncommon_ancestors(r_old_id, r_chosen_id,
-                                    working_uncommon_ancestors, 
-                                    chosen_uncommon_ancestors);
-    }
-  else
-    {
-      cset transplant;
-      make_cset (*old_roster, chosen_roster, transplant);
-      // just pick something, all that's important is that it not
-      // match the work revision or any ancestors of the base revision.
-      r_target_id = revision_id(hexenc<id>("5432100000000000000000000500000000000000"));
-      make_roster_for_base_plus_cset(r_old_id, 
-                                     transplant,
-                                     r_target_id,
-                                     target_roster, target_mm, nis, app);
-      chosen_uncommon_ancestors.insert(r_target_id);
-    }
-
-  // Note that under the definition of mark-merge, the workspace is an
-  // "uncommon ancestor" of itself too, even though it was not present in
-  // the database (hence not returned by the query above).
-
-  working_uncommon_ancestors.insert(r_working_id);
-
-  // Now merge the working roster with the chosen target. 
-
-  roster_merge_result result;  
-  roster_merge(working_roster, working_mm, working_uncommon_ancestors,
-               target_roster, target_mm, chosen_uncommon_ancestors,
-               result);
-
-  roster_t & merged_roster = result.roster;
-
-  content_merge_workspace_adaptor wca(app, old_roster);
-  resolve_merge_conflicts (r_old_id, r_target_id,
-                           working_roster, target_roster,
-                           working_mm, target_mm,
-                           result, wca, app);
-
-  I(result.is_clean());
-  // temporary node ids may appear if updating to a non-ancestor
-  merged_roster.check_sane(true);
-
-  // we have the following
-  //
-  // old --> working
-  //   |         | 
-  //   V         V
-  //  chosen --> merged
-  //
-  // - old is the revision specified in _MTN/revision
-  // - working is based on old and includes the workspace's changes
-  // - chosen is the revision we're updating to and will end up in _MTN/revision
-  // - merged is the merge of working and chosen
-  // 
-  // we apply the working to merged cset to the workspace 
-  // and write the cset from chosen to merged changeset in _MTN/work
-  
-  cset update, remaining;
-  make_cset(working_roster, merged_roster, update);
-  make_cset(target_roster, merged_roster, remaining);
-
-  //   {
-  //     data t1, t2, t3;
-  //     write_cset(update, t1);
-  //     write_cset(remaining, t2);
-  //     write_manifest_of_roster(merged_roster, t3);
-  //     P(F("updating workspace with [[[\n%s\n]]]\n") % t1);
-  //     P(F("leaving residual work [[[\n%s\n]]]\n") % t2);
-  //     P(F("merged roster [[[\n%s\n]]]\n") % t3);
-  //   }
-
-  update_source fsource(wca.temporary_store, app);
-  editable_working_tree ewt(app, fsource);
-  update.apply_to(ewt);
-  
-  // small race condition here...
-  // nb: we write out r_chosen, not r_new, because the revision-on-disk
-  // is the basis of the workspace, not the workspace itself.
-  put_revision_id(r_chosen_id);
-  if (!app.branch_name().empty())
-    {
-      app.make_branch_sticky();
-    }
-  P(F("updated to base revision %s\n") % r_chosen_id);
-
-  put_work_cset(remaining);
-  update_any_attrs(app);
-  maybe_update_inodeprints(app);
-}
-
-
-// should merge support --message, --message-file?  It seems somewhat weird,
-// since a single 'merge' command may perform arbitrarily many actual merges.
-CMD(merge, N_("tree"), "", N_("merge unmerged heads of branch"),
-    OPT_BRANCH_NAME % OPT_DATE % OPT_AUTHOR % OPT_LCA)
-{
-  set<revision_id> heads;
-
-  if (args.size() != 0)
-    throw usage(name);
-
-  N(app.branch_name() != "",
-    F("please specify a branch, with --branch=BRANCH"));
-
-  get_branch_heads(app.branch_name(), app, heads);
-
-  N(heads.size() != 0, F("branch '%s' is empty\n") % app.branch_name);
-  if (heads.size() == 1)
-    {
-      P(F("branch '%s' is already merged\n") % app.branch_name);
-      return;
-    }
-
-  set<revision_id>::const_iterator i = heads.begin();
-  revision_id left = *i;
-  revision_id ancestor;
-  size_t count = 1;
-  P(F("starting with revision 1 / %d\n") % heads.size());
-  for (++i; i != heads.end(); ++i, ++count)
-    {
-      revision_id right = *i;
-      P(F("merging with revision %d / %d\n") % (count + 1) % heads.size());
-      P(F("[source] %s\n") % left);
-      P(F("[source] %s\n") % right);
-
-      revision_id merged;
-      transaction_guard guard(app.db);
-      interactive_merge_and_store(left, right, merged, app);
-                  
-      // merged 1 edge; now we commit this, update merge source and
-      // try next one
-
-      packet_db_writer dbw(app);
-      cert_revision_in_branch(merged, app.branch_name(), app, dbw);
-
-      string log = (boost::format("merge of %s\n"
-                                  "     and %s\n") % left % right).str();
-      cert_revision_changelog(merged, log, app, dbw);
-          
-      guard.commit();
-      P(F("[merged] %s\n") % merged);
-      left = merged;
-    }
-  P(F("note: your workspaces have not been updated\n"));
-}
-
-CMD(propagate, N_("tree"), N_("SOURCE-BRANCH DEST-BRANCH"), 
-    N_("merge from one branch to another asymmetrically"),
-    OPT_DATE % OPT_AUTHOR % OPT_LCA % OPT_MESSAGE % OPT_MSGFILE)
-{
-  if (args.size() != 2)
-    throw usage(name);
-  vector<utf8> a = args;
-  a.push_back(utf8());
-  process(app, "merge_into_dir", a);
-}
-
-CMD(merge_into_dir, N_("tree"), N_("SOURCE-BRANCH DEST-BRANCH DIR"), 
-    N_("merge one branch into a subdirectory in another branch"),
-    OPT_DATE % OPT_AUTHOR % OPT_LCA % OPT_MESSAGE % OPT_MSGFILE)
-{
-  //   this is a special merge operator, but very useful for people maintaining
-  //   "slightly disparate but related" trees. it does a one-way merge; less
-  //   powerful than putting things in the same branch and also more flexible.
-  //
-  //   1. check to see if src and dst branches are merged, if not abort, if so
-  //   call heads N1 and N2 respectively.
-  //
-  //   2. (FIXME: not yet present) run the hook propagate ("src-branch",
-  //   "dst-branch", N1, N2) which gives the user a chance to massage N1 into
-  //   a state which is likely to "merge nicely" with N2, eg. edit pathnames,
-  //   omit optional files of no interest.
-  //
-  //   3. do a normal 2 or 3-way merge on N1 and N2, depending on the
-  //   existence of common ancestors.
-  //
-  //   4. save the results as the delta (N2,M), the ancestry edges (N1,M)
-  //   and (N2,M), and the cert (N2,dst).
-  //
-  //   there are also special cases we have to check for where no merge is
-  //   actually necessary, because there hasn't been any divergence since the
-  //   last time propagate was run.
-  //
-  //   if dir is not the empty string, rename the root of N1 to have the name
-  //   'dir' in the merged tree. (ie, it has name "basename(dir)", and its
-  //   parent node is "N2.get_node(dirname(dir))")
-  
-  set<revision_id> src_heads, dst_heads;
-
-  if (args.size() != 3)
-    throw usage(name);
-
-  get_branch_heads(idx(args, 0)(), app, src_heads);
-  get_branch_heads(idx(args, 1)(), app, dst_heads);
-
-  N(src_heads.size() != 0, F("branch '%s' is empty\n") % idx(args, 0)());
-  N(src_heads.size() == 1, F("branch '%s' is not merged\n") % idx(args, 0)());
-
-  N(dst_heads.size() != 0, F("branch '%s' is empty\n") % idx(args, 1)());
-  N(dst_heads.size() == 1, F("branch '%s' is not merged\n") % idx(args, 1)());
-
-  set<revision_id>::const_iterator src_i = src_heads.begin();
-  set<revision_id>::const_iterator dst_i = dst_heads.begin();
-  
-  P(F("propagating %s -> %s\n") % idx(args,0) % idx(args,1));
-  P(F("[source] %s\n") % *src_i);
-  P(F("[target] %s\n") % *dst_i);
-
-  // check for special cases
-  if (*src_i == *dst_i || is_ancestor(*src_i, *dst_i, app))
-    {
-      P(F("branch '%s' is up-to-date with respect to branch '%s'\n")
-          % idx(args, 1)() % idx(args, 0)());
-      P(F("no action taken\n"));
-    }
-  else if (is_ancestor(*dst_i, *src_i, app))
-    {
-      P(F("no merge necessary; putting %s in branch '%s'\n")
-        % (*src_i) % idx(args, 1)());
-      transaction_guard guard(app.db);
-      packet_db_writer dbw(app);
-      cert_revision_in_branch(*src_i, idx(args, 1)(), app, dbw);
-      guard.commit();
-    }
-  else
-    {
-      revision_id merged;
-      transaction_guard guard(app.db);
-
-      {
-        revision_id const & left_rid(*src_i), & right_rid(*dst_i);
-        roster_t left_roster, right_roster;
-        MM(left_roster);
-        MM(right_roster);
-        marking_map left_marking_map, right_marking_map;
-        std::set<revision_id> left_uncommon_ancestors, right_uncommon_ancestors;
-
-        app.db.get_roster(left_rid, left_roster, left_marking_map);
-        app.db.get_roster(right_rid, right_roster, right_marking_map);
-        app.db.get_uncommon_ancestors(left_rid, right_rid,
-                                      left_uncommon_ancestors,
-                                      right_uncommon_ancestors);
-
-        {
-          dir_t moved_root = left_roster.root();
-          split_path sp, dirname;
-          path_component basename;
-          MM(dirname);
-          if (!idx(args,2)().empty())
-            {
-              file_path_external(idx(args,2)).split(sp);
-              dirname_basename(sp, dirname, basename);
-              N(right_roster.has_node(dirname),
-                F("Path %s not found in destination tree.") % sp);
-              node_t parent = right_roster.get_node(dirname);
-              moved_root->parent = parent->self;
-              moved_root->name = basename;
-              marking_map::iterator i=left_marking_map.find(moved_root->self);
-              I(i != left_marking_map.end());
-              i->second.parent_name.clear();
-              i->second.parent_name.insert(left_rid);
-            }
-        }
-
-        roster_merge_result result;
-        roster_merge(left_roster, left_marking_map, left_uncommon_ancestors,
-                     right_roster, right_marking_map, right_uncommon_ancestors,
-                     result);
-
-        content_merge_database_adaptor dba(app, left_rid, right_rid, left_marking_map);
-        resolve_merge_conflicts (left_rid, right_rid,
-                                 left_roster, right_roster,
-                                 left_marking_map, right_marking_map,
-                                 result, dba, app);
-
-        {
-          dir_t moved_root = left_roster.root();
-          moved_root->parent = 0;
-          moved_root->name = the_null_component;
-        }
-
-        // write new files into the db
-        store_roster_merge_result(left_roster, right_roster, result,
-                                  left_rid, right_rid, merged,
-                                  app);
-      }
-
-      packet_db_writer dbw(app);
-
-      cert_revision_in_branch(merged, idx(args, 1)(), app, dbw);
-
-      bool log_message_given;
-      string log_message;
-      process_commit_message_args(log_message_given, log_message, app);
-      if (!log_message_given)
-        log_message = (boost::format("propagate from branch '%s' (head %s)\n"
-                                     "            to branch '%s' (head %s)\n")
-                       % idx(args, 0) % (*src_i)
-                       % idx(args, 1) % (*dst_i)).str();
-
-      cert_revision_changelog(merged, log_message, app, dbw);
-
-      guard.commit();      
-      P(F("[merged] %s\n") % merged);
-    }
-}
-
-CMD(refresh_inodeprints, N_("tree"), "", N_("refresh the inodeprint cache"),
-    OPT_NONE)
-{
-  app.require_workspace();
-  enable_inodeprints();
-  maybe_update_inodeprints(app);
-}
-
-CMD(explicit_merge, N_("tree"),
-    N_("LEFT-REVISION RIGHT-REVISION DEST-BRANCH"),
-    N_("merge two explicitly given revisions, placing result in given branch"),
-    OPT_DATE % OPT_AUTHOR)
-{
-  revision_id left, right;
-  string branch;
-
-  if (args.size() != 3)
-    throw usage(name);
-
-  complete(app, idx(args, 0)(), left);
-  complete(app, idx(args, 1)(), right);
-  branch = idx(args, 2)();
-  
-  N(!(left == right),
-    F("%s and %s are the same revision, aborting") % left % right);
-  N(!is_ancestor(left, right, app),
-    F("%s is already an ancestor of %s") % left % right);
-  N(!is_ancestor(right, left, app),
-    F("%s is already an ancestor of %s") % right % left);
-
-  // Somewhat redundant, but consistent with output of plain "merge" command.
-  P(F("[source] %s\n") % left);
-  P(F("[source] %s\n") % right);
-
-  revision_id merged;
-  transaction_guard guard(app.db);
-  interactive_merge_and_store(left, right, merged, app);
-  
-  packet_db_writer dbw(app);
-  
-  cert_revision_in_branch(merged, branch, app, dbw);
-  
-  string log = (boost::format("explicit_merge of '%s'\n"
-                              "              and '%s'\n"
-                              "        to branch '%s'\n")
-                % left % right % branch).str();
-  
-  cert_revision_changelog(merged, log, app, dbw);
-  
-  guard.commit();      
-  P(F("[merged] %s\n") % merged);
-}
-
-CMD(complete, N_("informative"), N_("(revision|file|key) PARTIAL-ID"),
-    N_("complete partial id"),
-    OPT_VERBOSE)
-{
-  if (args.size() != 2)
-    throw usage(name);
-
-  bool verbose = app.verbose;
-
-  N(idx(args, 1)().find_first_not_of("abcdef0123456789") == string::npos,
-    F("non-hex digits in partial id"));
-
-  if (idx(args, 0)() == "revision")
-    {      
-      set<revision_id> completions;
-      app.db.complete(idx(args, 1)(), completions);
-      for (set<revision_id>::const_iterator i = completions.begin();
-           i != completions.end(); ++i)
-        {
-          if (!verbose) cout << i->inner()() << endl;
-          else cout << describe_revision(app, i->inner()) << endl;
-        }
-    }
-  else if (idx(args, 0)() == "file")
-    {
-      set<file_id> completions;
-      app.db.complete(idx(args, 1)(), completions);
-      for (set<file_id>::const_iterator i = completions.begin();
-           i != completions.end(); ++i)
-        cout << i->inner()() << endl;
-    }
-  else if (idx(args, 0)() == "key")
-    {
-      typedef set< pair<key_id, utf8 > > completions_t;
-      completions_t completions;
-      app.db.complete(idx(args, 1)(), completions);
-      for (completions_t::const_iterator i = completions.begin();
-           i != completions.end(); ++i)
-        {
-          cout << i->first.inner()();
-          if (verbose) cout << " " << i->second();
-          cout << endl;
-        }
-    }
-  else
-    throw usage(name);  
-}
-
-CMD(revert, N_("workspace"), N_("[PATH]..."), 
-    N_("revert file(s), dir(s) or entire workspace (\".\")"), 
-    OPT_DEPTH % OPT_EXCLUDE % OPT_MISSING)
-{
-  roster_t old_roster, new_roster;
-  cset included, excluded;
-
-  if (args.size() < 1)
-    throw usage(name);
-
-  app.require_workspace();
-  
-  vector<utf8> includes;
-  vector<utf8> excludes;
-
-  if (app.missing)
-    {
-      // --missing is a further filter on the files included by a restriction
-      // we first find all missing files included by the specified args
-      // and then make a restriction that includes only these missing files
-      path_set missing;
-      find_missing(app, args, missing);
-      if (missing.empty())
-        {
-          L(FL("no missing files in restriction."));
-          return;
-        }
-      
-      for (path_set::const_iterator i = missing.begin(); i != missing.end(); i++)
-        {
-          file_path fp(*i);
-          L(FL("missing files are '%s'") % fp);
-          includes.push_back(fp.as_external());
-        }
-    }
-  else
-    {
-      includes = args;
-      excludes = app.exclude_patterns;
-    }
-
-  get_base_and_current_roster_shape(old_roster, new_roster, app);
-  restriction mask(includes, excludes, old_roster, new_roster, app);
-
-  make_restricted_csets(old_roster, new_roster, included, excluded, mask);
-  // the included cset will be thrown away (reverted) leaving the excluded
-  // cset pending in MTN/work which must be valid against the old roster
-  check_restricted_cset(old_roster, excluded);
-
-  node_map const & nodes = old_roster.all_nodes();
-  for (node_map::const_iterator i = nodes.begin(); i != nodes.end(); ++i)
-    {
-      node_id nid = i->first;
-      node_t node = i->second;
-
-      if (old_roster.is_root(nid))
-        continue;
-
-      split_path sp;
-      old_roster.get_name(nid, sp);
-      file_path fp(sp);
-      
-      if (!mask.includes(old_roster, nid))
-        continue;
-
-      if (is_file_t(node))
-        {
-          file_t f = downcast_to_file_t(node);
-          if (file_exists(fp))
-            {
-              hexenc<id> ident;
-              calculate_ident(fp, ident, app.lua);
-              // don't touch unchanged files
-              if (ident == f->content.inner()) 
-                continue;
-            }
-      
-          P(F("reverting %s") % fp);
-          L(FL("reverting %s to [%s]\n") % fp % f->content);
-          
-          N(app.db.file_version_exists(f->content),
-            F("no file version %s found in database for %s")
-            % f->content % fp);
-          
-          file_data dat;
-          L(FL("writing file %s to %s\n")
-            % f->content % fp);
-          app.db.get_file_version(f->content, dat);
-          write_localized_data(fp, dat.inner(), app.lua);
-        }
-      else
-        {
-          if (!directory_exists(fp))
-            {
-              P(F("recreating %s/") % fp);
-              mkdir_p(fp);
-            }
-        }
-    }
-
-  // included_work is thrown away which effectively reverts any adds, drops and
-  // renames it contains. drops and rename sources will have been rewritten
-  // above but this may leave rename targets laying around.
-
-  // race
-  put_work_cset(excluded);
-  update_any_attrs(app);
-  maybe_update_inodeprints(app);
-}
-
-CMD(rcs_import, N_("debug"), N_("RCSFILE..."),
-    N_("parse versions in RCS files\n"
-       "this command doesn't reconstruct or import revisions."
-       "you probably want cvs_import"),
-    OPT_BRANCH_NAME)
-{
-  if (args.size() < 1)
-    throw usage(name);
-  
-  for (vector<utf8>::const_iterator i = args.begin();
-       i != args.end(); ++i)
-    {
-      test_parse_rcs_file(system_path((*i)()), app.db);
-    }
-}
-
-
-CMD(cvs_import, N_("rcs"), N_("CVSROOT"), N_("import all versions in CVS repository"),
-    OPT_BRANCH_NAME)
-{
-  if (args.size() != 1)
-    throw usage(name);
-
-  import_cvs_repo(system_path(idx(args, 0)()), app);
-}
-
-static void
-log_certs(app_state & app, revision_id id, cert_name name,
-          string label, string separator,
-          bool multiline, bool newline)
-{
-  vector< revision<cert> > certs;
-  bool first = true;
-
-  if (multiline)
-    newline = true;
-
-  app.db.get_revision_certs(id, name, certs);
-  erase_bogus_certs(certs, app);
-  for (vector< revision<cert> >::const_iterator i = certs.begin();
-       i != certs.end(); ++i)
-    {
-      cert_value tv;
-      decode_base64(i->inner().value, tv);
-
-      if (first)
-        cout << label;
-      else
-        cout << separator;
-
-      if (multiline)
-        {
-          cout << endl << endl << tv;
-          if (newline)
-            cout << endl;
-        }
-      else
-        {
-          cout << tv;
-          if (newline)
-            cout << endl;
-        }
-
-      first = false;
-    }
-}
-
-static void
-log_certs(app_state & app, revision_id id, cert_name name, string label, bool multiline)
-{
-  log_certs(app, id, name, label, label, multiline, true);
-}
-
-static void
-log_certs(app_state & app, revision_id id, cert_name name)
-{
-  log_certs(app, id, name, " ", ",", false, false);
-}
-
-
-CMD(annotate, N_("informative"), N_("PATH"),
-    N_("print annotated copy of the file from REVISION"),
-    OPT_REVISION % OPT_BRIEF)
-{
-  revision_id rid;
-
-  if (app.revision_selectors.size() == 0)
-    app.require_workspace();
-
-  if ((args.size() != 1) || (app.revision_selectors.size() > 1))
-    throw usage(name);
-
-  file_path file = file_path_external(idx(args, 0));
-  split_path sp;
-  file.split(sp);
-
-  if (app.revision_selectors.size() == 0)
-    get_revision_id(rid);
-  else 
-    complete(app, idx(app.revision_selectors, 0)(), rid);
-
-  N(!null_id(rid), F("no revision for file '%s' in database") % file);
-  N(app.db.revision_exists(rid), F("no such revision '%s'") % rid);
-
-  L(FL("annotate file file_path '%s'\n") % file);
-
-  // find the version of the file requested
-  roster_t roster;
-  marking_map marks;
-  app.db.get_roster(rid, roster, marks);
-  node_t node = roster.get_node(sp);
-  N((!null_node(node->self) && is_file_t(node)), F("no file '%s' found in revision '%s'\n") % file % rid);
-
-  file_t file_node = downcast_to_file_t(node);
-  L(FL("annotate for file_id %s\n") % file_node->self);
-  do_annotate(app, file_node, rid);
-}
-
-
-CMD(log, N_("informative"), N_("[FILE] ..."),
-    N_("print history in reverse order (filtering by 'FILE'). If one or more\n"
-    "revisions are given, use them as a starting point."),
-    OPT_LAST % OPT_NEXT % OPT_REVISION % OPT_BRIEF % OPT_DIFFS % OPT_NO_MERGES %
-    OPT_NO_FILES % OPT_RECURSIVE)
-{
-  if (app.revision_selectors.size() == 0)
-    app.require_workspace("try passing a --revision to start at");
-
-  set<revision_id> frontier;
-  revision_id first_rid;
-
-  if (app.revision_selectors.size() == 0)
-    {
-      get_revision_id(first_rid);
-      frontier.insert(first_rid);
-    }
-  else
-    {
-      for (std::vector<utf8>::const_iterator i = app.revision_selectors.begin();
-           i != app.revision_selectors.end(); i++) 
-        {
-          set<revision_id> rids;
-          complete(app, (*i)(), rids);
-          frontier.insert(rids.begin(), rids.end());
-          if (i == app.revision_selectors.begin())
-            first_rid = *rids.begin();
-        }
-    }
-
-  restriction mask(app);
-  
-  if (args.size() > 0)
-    {
-      // User wants to trace only specific files
-      roster_t old_roster, new_roster;
-
-      if (app.revision_selectors.size() == 0)
-        get_base_and_current_roster_shape(old_roster, new_roster, app);
-      else
-        app.db.get_roster(first_rid, new_roster);          
-
-      // FIXME_RESTRICTIONS: should this add paths from the rosters of all selected revs?
-      // try log dir/ to see what happens
-      mask = restriction(args, app.exclude_patterns, old_roster, new_roster, app);
-    }
-
-  cert_name author_name(author_cert_name);
-  cert_name date_name(date_cert_name);
-  cert_name branch_name(branch_cert_name);
-  cert_name tag_name(tag_cert_name);
-  cert_name changelog_name(changelog_cert_name);
-  cert_name comment_name(comment_cert_name);
-
-  set<revision_id> seen;
-  long last = app.last;
-  long next = app.next;
-
-  N(last == -1 || next == -1,
-    F("only one of --last/--next allowed"));
-
-  revision_set rev;
-  roster_t roster;
-
-  while(! frontier.empty() && (last == -1 || last > 0) && (next == -1 || next > 0))
-    {
-      set<revision_id> next_frontier;
-      
-      for (set<revision_id>::const_iterator i = frontier.begin();
-           i != frontier.end(); ++i)
-        { 
-          revision_id rid = *i;
-
-          bool print_this = mask.empty();
-          set<  revision<id> > parents;
-          vector< revision<cert> > tmp;
-
-          if (!app.db.revision_exists(rid))
-            {
-              L(FL("revision %s does not exist in db, skipping\n") % rid);
-              continue;
-            }
-
-          if (seen.find(rid) != seen.end())
-            continue;
-
-          seen.insert(rid);
-          app.db.get_revision(rid, rev);
-          app.db.get_roster(rid, roster); 
-
-          if (!mask.empty())
-            {
-              // TODO: stop if the restriction is pre-dated by the current roster
-              // i.e. the restriction's nodes are not born in the current roster
-
-              set<node_id> nodes_modified;
-              bool any_node_hit = false;
-              select_nodes_modified_by_rev(rid, rev, roster,
-                                           nodes_modified, 
-                                           app);
-              
-              for (set<node_id>::const_iterator n = nodes_modified.begin(); 
-                   n != nodes_modified.end(); ++n)
-                {
-                  // the current roster won't have deleted nodes
-                  if (!roster.has_node(*n) || mask.includes(roster, *n)) 
-                    {
-                      any_node_hit = true;
-                      break;
-                    }
-                }
-
-              if (any_node_hit)
-                print_this = true;
-            }
-
-          if (next > 0)
-            {
-              set<revision_id> children;
-              app.db.get_revision_children(rid, children);
-              copy(children.begin(), children.end(), 
-                   inserter(next_frontier, next_frontier.end()));
-            }
-          else // work backwards by default
-            {
-              set<revision_id> parents;
-              app.db.get_revision_parents(rid, parents);
-              copy(parents.begin(), parents.end(), 
-                   inserter(next_frontier, next_frontier.end()));
-            }
-
-          if (app.no_merges && rev.is_merge_node())
-            print_this = false;
-          
-          if (print_this)
-          {
-            if (global_sanity.brief)
-              {
-                cout << rid;
-                log_certs(app, rid, author_name);
-                log_certs(app, rid, date_name);
-                log_certs(app, rid, branch_name);
-                cout << endl;
-              }
-            else
-              {
-                cout << "-----------------------------------------------------------------"
-                     << endl;
-                cout << "Revision: " << rid << endl;
-
-                changes_summary csum;
-
-                set<revision_id> ancestors;
-
-                for (edge_map::const_iterator e = rev.edges.begin();
-                     e != rev.edges.end(); ++e)
-                  {
-                    ancestors.insert(edge_old_revision(e));
-                    csum.add_change_set(edge_changes(e));
-                  }
-
-                for (set<revision_id>::const_iterator anc = ancestors.begin();
-                     anc != ancestors.end(); ++anc)
-                  cout << "Ancestor: " << *anc << endl;
-
-                log_certs(app, rid, author_name, "Author: ", false);
-                log_certs(app, rid, date_name,   "Date: ",   false);
-                log_certs(app, rid, branch_name, "Branch: ", false);
-                log_certs(app, rid, tag_name,    "Tag: ",    false);
-
-                if (!app.no_files && !csum.cs.empty())
-                  {
-                    cout << endl;
-                    csum.print(cout, 70);
-                    cout << endl;
-                  }
-
-                log_certs(app, rid, changelog_name, "ChangeLog: ", true);
-                log_certs(app, rid, comment_name,   "Comments: ",  true);
-              }
-
-            if (app.diffs)
-              {
-                for (edge_map::const_iterator e = rev.edges.begin();
-                     e != rev.edges.end(); ++e)
-                  {
-                    dump_diffs(edge_changes(e), app, true, unified_diff);
-                  }
-              }
-
-            if (next > 0)
-              {
-                next--;
-              }
-            else if (last > 0)
-              {
-                last--;
-              }
-
-          }
-        }
-      frontier = next_frontier;
-    }
-}
-
-CMD_NO_WORKSPACE(setup, N_("tree"), N_("[DIRECTORY]"), N_("setup a new workspace directory, default to current"),
-    OPT_BRANCH_NAME)
-{
-  if (args.size() > 1)
-    throw usage(name);
-
-  N(!app.branch_name().empty(), F("need --branch argument for setup"));
-  app.db.ensure_open();
-
-  string dir;
-  if (args.size() == 1)
-    dir = idx(args,0)();
-  else
-    dir = ".";
-
-  app.create_workspace(dir);
-  revision_id null;
-  put_revision_id(null);
-}
-
-CMD(automate, N_("automation"),
-    N_("interface_version\n"
-      "heads [BRANCH]\n"
-      "ancestors REV1 [REV2 [REV3 [...]]]\n"
-      "attributes [FILE]\n"
-      "parents REV\n"
-      "descendents REV1 [REV2 [REV3 [...]]]\n"
-      "children REV\n"
-      "graph\n"
-      "erase_ancestors [REV1 [REV2 [REV3 [...]]]]\n"
-      "toposort [REV1 [REV2 [REV3 [...]]]]\n"
-      "ancestry_difference NEW_REV [OLD_REV1 [OLD_REV2 [...]]]\n"
-      "leaves\n"
-      "inventory\n"
-      "stdio\n"
-      "certs REV\n"
-      "select SELECTOR\n"
-      "get_file FILEID\n"
-      "get_manifest_of [REVID]\n"
-      "get_revision [REVID]\n"
-      "packet_for_rdata REVID\n"
-      "packets_for_certs REVID\n"
-      "packet_for_fdata FILEID\n"
-      "packet_for_fdelta OLD_FILE NEW_FILE\n"
-      "keys\n"),
-    N_("automation interface"), 
-    OPT_NONE)
-{
-  if (args.size() == 0)
-    throw usage(name);
-
-  vector<utf8>::const_iterator i = args.begin();
-  utf8 cmd = *i;
-  ++i;
-  vector<utf8> cmd_args(i, args.end());
-
-  make_io_binary();
-
-  automate_command(cmd, cmd_args, name, app, cout);
-}
-
-CMD(set, N_("vars"), N_("DOMAIN NAME VALUE"),
-    N_("set the database variable NAME to VALUE, in domain DOMAIN"),
-    OPT_NONE)
-{
-  if (args.size() != 3)
-    throw usage(name);
-
-  var_domain d;
-  var_name n;
-  var_value v;
-  internalize_var_domain(idx(args, 0), d);
-  n = var_name(idx(args, 1)());
-  v = var_value(idx(args, 2)());
-  app.db.set_var(std::make_pair(d, n), v);
-}
-
-CMD(unset, N_("vars"), N_("DOMAIN NAME"),
-    N_("remove the database variable NAME in domain DOMAIN"),
-    OPT_NONE)
-{
-  if (args.size() != 2)
-    throw usage(name);
-
-  var_domain d;
-  var_name n;
-  internalize_var_domain(idx(args, 0), d);
-  n = var_name(idx(args, 1)());
-  var_key k(d, n);
-  N(app.db.var_exists(k), F("no var with name %s in domain %s") % n % d);
-  app.db.clear_var(k);
-}
-
-CMD(get_roster, N_("debug"), N_("REVID"),
-    N_("dump the roster associated with the given REVID"),
-    OPT_NONE)
-{
-  if (args.size() != 1)
-    throw usage(name);
-
-  revision_id rid;
-  complete(app, idx(args, 0)(), rid);
-      
-  roster_t roster;
-  marking_map mm;
-  app.db.get_roster(rid, roster, mm);
-  
-  data dat;
-  write_roster_and_marking(roster, mm, dat);
-  cout << dat;
-}
-
-CMD(show_conflicts, N_("informative"), N_("REV REV"), N_("Show what conflicts would need to be resolved to merge the given revisions."),
-    OPT_BRANCH_NAME % OPT_DATE % OPT_AUTHOR)
-{
-  if (args.size() != 2)
-    throw usage(name);
-  revision_id l_id, r_id;
-  complete(app, idx(args,0)(), l_id);
-  complete(app, idx(args,1)(), r_id);
-  N(!is_ancestor(l_id, r_id, app),
-    F("%s is an ancestor of %s; no merge is needed.") % l_id % r_id);
-  N(!is_ancestor(r_id, l_id, app),
-    F("%s is an ancestor of %s; no merge is needed.") % r_id % l_id);
-  roster_t l_roster, r_roster;
-  marking_map l_marking, r_marking;
-  app.db.get_roster(l_id, l_roster, l_marking);
-  app.db.get_roster(r_id, r_roster, r_marking);
-  std::set<revision_id> l_uncommon_ancestors, r_uncommon_ancestors;
-  app.db.get_uncommon_ancestors(l_id, r_id,
-                                l_uncommon_ancestors, 
-                                r_uncommon_ancestors);
-  roster_merge_result result;
-  roster_merge(l_roster, l_marking, l_uncommon_ancestors,
-               r_roster, r_marking, r_uncommon_ancestors,
-               result);
-
-  P(F("There are %s node_name_conflicts.") % result.node_name_conflicts.size());
-  P(F("There are %s file_content_conflicts.") % result.file_content_conflicts.size());
-  P(F("There are %s node_attr_conflicts.") % result.node_attr_conflicts.size());
-  P(F("There are %s orphaned_node_conflicts.") % result.orphaned_node_conflicts.size());
-  P(F("There are %s rename_target_conflicts.") % result.rename_target_conflicts.size());
-  P(F("There are %s directory_loop_conflicts.") % result.directory_loop_conflicts.size());
-}
-
-}; // namespace commands
->>>>>>> cbbbcbe8
+}