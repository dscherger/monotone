--- conflicted
+++ resolved
@@ -1293,22 +1293,7 @@
   if (app.revision_selectors.size() == 0)
     app.require_working_copy();
 
-<<<<<<< HEAD
-          app.require_working_copy();
-          calculate_unrestricted_revision(app, rev, m_old, m_new);
-          calculate_ident(rev, ident);
-          write_revision_set(rev, dat);
-        }
-      else
-        {
-          complete(app, idx(args, 1)(), ident);
-          N(app.db.revision_exists(ident),
-            F("no such revision '%s'") % ident);
-          app.db.get_revision(ident, dat);
-        }
-=======
   transaction_guard guard(app.db);
->>>>>>> 5ec1fd73
 
   file_id ident;
   revision_id rid;
