// Copyright (C) 2002 Graydon Hoare <graydon@pobox.com>
//
// This program is made available under the GNU GPL version 2.0 or
// greater. See the accompanying file COPYING for details.
//
// This program is distributed WITHOUT ANY WARRANTY; without even the
// implied warranty of MERCHANTABILITY or FITNESS FOR A PARTICULAR
// PURPOSE.

#include <map>
#include <algorithm>

#include "transforms.hh"
#include "simplestring_xform.hh"
#include "file_io.hh"
#include "charset.hh"
#include "diff_patch.hh"
#include "inodeprint.hh"
#include "cert.hh"
#include "ui.hh"
#include "cmd.hh"

#ifndef _WIN32
#include <boost/lexical_cast.hpp>
#include <signal.h>
#endif

using std::cin;
using std::make_pair;
using std::map;
using std::ostream;
using std::pair;
using std::set;
using std::string;
using std::strlen;
using std::vector;

// this file defines the task-oriented "top level" commands which can be
// issued as part of a monotone command line. the command line can only
// have one such command on it, followed by a vector of strings which are its
// arguments. all --options will be processed by the main program *before*
// calling a command
//
// we might expose this blunt command interface to scripting someday. but
// not today.

namespace commands
{
  const char * safe_gettext(const char * msgid)
  {
    if (strlen(msgid) == 0)
      return msgid;

    return _(msgid);
  }

  using std::map;
  // This must be a pointer.
  // It's used by the constructor of other static objects in different
  // files (cmd_*.cc), and since they're in different files, there's no
  // guarantee about what order they'll be initialized in. So have this
  // be something that doesn't get automatic initialization, and initialize
  // it ourselves the first time we use it.
  static map<string, command *> * cmds;
  command::command(string const & n,
                   string const & g,
                   string const & p,
                   string const & d,
                   bool u,
                   options::options_type const & o)
    : name(n), cmdgroup(g), params_(p), desc_(d), use_workspace_options(u),
      opts(o)
  {
    if (cmds == NULL)
      cmds = new map<string, command *>;
    (*cmds)[n] = this;
  }
  command::~command() {}
  std::string command::params() {return safe_gettext(params_.c_str());}
  std::string command::desc() {return safe_gettext(desc_.c_str());}
  options::options_type command::get_options(vector<utf8> const & args)
  {
    return opts;
  }
  bool operator<(command const & self, command const & other);
  std::string const & hidden_group()
  {
    static const std::string the_hidden_group("");
    return the_hidden_group;
  }
};

namespace std
{
  template <>
  struct greater<commands::command *>
  {
    bool operator()(commands::command const * a, commands::command const * b)
    {
      return *a < *b;
    }
  };
};

namespace commands
{
  using std::endl;
  using std::greater;
  using std::ostream;

  bool operator<(command const & self, command const & other)
  {
    // *twitch*
    return ((string(_(self.cmdgroup.c_str())) < string(_(other.cmdgroup.c_str())))
            || ((self.cmdgroup == other.cmdgroup)
                && (string(_(self.name.c_str())) < (string(_(other.name.c_str()))))));
  }


  string complete_command(string const & cmd)
  {
    if (cmd.length() == 0 || (*cmds).find(cmd) != (*cmds).end()) return cmd;

    L(FL("expanding command '%s'") % cmd);

    vector<string> matched;

    for (map<string,command *>::const_iterator i = (*cmds).begin();
         i != (*cmds).end(); ++i)
      {
        if (cmd.length() < i->first.length())
          {
            string prefix(i->first, 0, cmd.length());
            if (cmd == prefix) matched.push_back(i->first);
          }
      }

    // no matched commands
    N(matched.size() != 0,
      F("unknown command '%s'") % cmd);

    // one matched command
    if (matched.size() == 1)
      {
        string completed = *matched.begin();
        L(FL("expanded command to '%s'") %  completed);
        return completed;
      }

    // more than one matched command
    string err = (F("command '%s' has multiple ambiguous expansions:") % cmd).str();
    for (vector<string>::iterator i = matched.begin();
         i != matched.end(); ++i)
      err += (*i + "\n");
    W(i18n_format(err));
    return cmd;
  }

  void explain_usage(string const & cmd, ostream & out)
  {
    map<string,command *>::const_iterator i;

    // try to get help on a specific command

    i = (*cmds).find(cmd);

    if (i != (*cmds).end())
      {
        string params = i->second->params();
        vector<string> lines;
        split_into_lines(params, lines);
        for (vector<string>::const_iterator j = lines.begin();
             j != lines.end(); ++j)
          out << "     " << i->second->name << " " << *j << endl;
        split_into_lines(i->second->desc(), lines);
        for (vector<string>::const_iterator j = lines.begin();
             j != lines.end(); ++j)
          out << "       " << *j << endl;
        out << endl;
        return;
      }

    vector<command *> sorted;
    out << _("commands:") << endl;
    for (i = (*cmds).begin(); i != (*cmds).end(); ++i)
      {
        if (i->second->cmdgroup != hidden_group())
          sorted.push_back(i->second);
      }

    sort(sorted.begin(), sorted.end(), greater<command *>());

    string curr_group;
    size_t col = 0;
    size_t col2 = 0;
    for (size_t i = 0; i < sorted.size(); ++i)
      {
        size_t cmp = display_width(utf8(safe_gettext(idx(sorted, i)->cmdgroup.c_str())));
        col2 = col2 > cmp ? col2 : cmp;
      }

    for (size_t i = 0; i < sorted.size(); ++i)
      {
        if (idx(sorted, i)->cmdgroup != curr_group)
          {
            curr_group = idx(sorted, i)->cmdgroup;
            out << endl;
            out << "  " << safe_gettext(idx(sorted, i)->cmdgroup.c_str());
            col = display_width(utf8(safe_gettext(idx(sorted, i)->cmdgroup.c_str()))) + 2;
            while (col++ < (col2 + 3))
              out << ' ';
          }
        out << " " << idx(sorted, i)->name;
        col += idx(sorted, i)->name.size() + 1;
        if (col >= 70)
          {
            out << endl;
            col = 0;
            while (col++ < (col2 + 3))
              out << ' ';
          }
      }
    out << endl << endl;
  }

  int process(app_state & app, string const & cmd, vector<utf8> const & args)
  {
    if ((*cmds).find(cmd) != (*cmds).end())
      {
        L(FL("executing command '%s'") % cmd);

        // at this point we process the data from _MTN/options if
        // the command needs it.
        if ((*cmds)[cmd]->use_workspace_options)
          app.process_options();

        (*cmds)[cmd]->exec(app, args);
        return 0;
      }
    else
      {
        P(F("unknown command '%s'") % cmd);
        return 1;
      }
  }

  options::options_type command_options(vector<utf8> const & cmdline)
  {
    if (cmdline.empty())
      return options::options_type();
    string cmd = complete_command(idx(cmdline,0)());
    if ((*cmds).find(cmd) != (*cmds).end())
      {
        return (*cmds)[cmd]->get_options(cmdline);
      }
    else
      {
        return options::options_type();
      }
  }

  options::options_type toplevel_command_options(string const & cmd)
  {
    if ((*cmds).find(cmd) != (*cmds).end())
      {
        return (*cmds)[cmd]->opts;
      }
    else
      {
        return options::options_type();
      }
  }
}
////////////////////////////////////////////////////////////////////////

CMD(help, N_("informative"), N_("command [ARGS...]"),
    N_("display command help"), options::opts::none)
{
  if (args.size() < 1)
    {
      app.opts.help = true;
      throw usage("");
    }

  string full_cmd = complete_command(idx(args, 0)());
  if ((*cmds).find(full_cmd) == (*cmds).end())
    throw usage("");

  app.opts.help = true;
  throw usage(full_cmd);
}

CMD(crash, hidden_group(), "{ N | E | I | exception | signal }",
    "trigger the specified kind of crash", options::opts::none)
{
  if (args.size() != 1)
    throw usage(name);
  bool spoon_exists(false);
  if (idx(args,0)() == "N")
    N(spoon_exists, i18n_format("There is no spoon."));
  else if (idx(args,0)() == "E")
    E(spoon_exists, i18n_format("There is no spoon."));
  else if (idx(args,0)() == "I")
    {
      I(spoon_exists);
    }
#define maybe_throw(ex) if(idx(args,0)()==#ex) throw ex("There is no spoon.")
#define maybe_throw_bare(ex) if(idx(args,0)()==#ex) throw ex()
  else maybe_throw_bare(std::bad_alloc);
  else maybe_throw_bare(std::bad_cast);
  else maybe_throw_bare(std::bad_typeid);
  else maybe_throw_bare(std::bad_exception);
  else maybe_throw_bare(std::exception);
  else maybe_throw(std::domain_error);
  else maybe_throw(std::invalid_argument);
  else maybe_throw(std::length_error);
  else maybe_throw(std::out_of_range);
  else maybe_throw(std::range_error);
  else maybe_throw(std::overflow_error);
  else maybe_throw(std::underflow_error);
  else maybe_throw(std::logic_error);
  else maybe_throw(std::runtime_error);
  else
    {
#ifndef _WIN32
      try
        {
          int signo = boost::lexical_cast<int>(idx(args,0)());
          if (0 < signo && signo <= 15)
            {
              raise(signo);
              // control should not get here...
              I(!"crash: raise returned");
            }
        }
      catch (boost::bad_lexical_cast&)
        { // fall through and throw usage
        }
#endif
      throw usage(name);
    }
#undef maybe_throw
#undef maybe_throw_bare
}

string
get_stdin()
{
  char buf[constants::bufsz];
  string tmp;
  while(cin)
    {
      cin.read(buf, constants::bufsz);
      tmp.append(buf, cin.gcount());
    }
  return tmp;
}

#ifndef LIBMTN_COMPILE
string
describe_revision(app_state & app,
                  revision_id const & id)
{
  cert_name author_name(author_cert_name);
  cert_name date_name(date_cert_name);

  string description;

  description += id.inner()();

  // append authors and date of this revision
  vector< revision<cert> > tmp;
  app.get_project().get_revision_certs_by_name(id, author_name, tmp);
  for (vector< revision<cert> >::const_iterator i = tmp.begin();
       i != tmp.end(); ++i)
    {
      cert_value tv;
      decode_base64(i->inner().value, tv);
      description += " ";
      description += tv();
    }
  app.get_project().get_revision_certs_by_name(id, date_name, tmp);
  for (vector< revision<cert> >::const_iterator i = tmp.begin();
       i != tmp.end(); ++i)
    {
      cert_value tv;
      decode_base64(i->inner().value, tv);
      description += " ";
      description += tv();
    }

  return description;
}


void
complete(app_state & app,
         string const & str,
         set<revision_id> & completion,
         bool must_exist)
{
  // This copies the start of selectors::parse_selector().to avoid
  // getting a log when there's no expansion happening...:
  //
  // this rule should always be enabled, even if the user specifies
  // --norc: if you provide a revision id, you get a revision id.
  if (str.find_first_not_of(constants::legal_id_bytes) == string::npos
      && str.size() == constants::idlen)
    {
      completion.insert(revision_id(hexenc<id>(id(str))));
      if (must_exist)
        N(app.db.revision_exists(*completion.begin()),
          F("no such revision '%s'") % *completion.begin());
      return;
    }

  vector<pair<selectors::selector_type, string> >
    sels(selectors::parse_selector(str, app));

  P(F("expanding selection '%s'") % str);

  // we jam through an "empty" selection on sel_ident type
  set<string> completions;
  selectors::selector_type ty = selectors::sel_ident;
  selectors::complete_selector("", sels, ty, completions, app);

  N(completions.size() != 0,
    F("no match for selection '%s'") % str);

  for (set<string>::const_iterator i = completions.begin();
       i != completions.end(); ++i)
    {
      pair<set<revision_id>::const_iterator, bool> p =
        completion.insert(revision_id(hexenc<id>(id(*i))));
      P(F("expanded to '%s'") % *(p.first));
    }
}


void
complete(app_state & app,
         string const & str,
         revision_id & completion,
         bool must_exist)
{
  set<revision_id> completions;

  complete(app, str, completions, must_exist);

  if (completions.size() > 1)
    {
      string err = (F("selection '%s' has multiple ambiguous expansions:") % str).str();
      for (set<revision_id>::const_iterator i = completions.begin();
           i != completions.end(); ++i)
        err += ("\n" + describe_revision(app, *i));
      N(completions.size() == 1, i18n_format(err));
    }

  completion = *completions.begin();
}

void
notify_if_multiple_heads(app_state & app)
{
  set<revision_id> heads;
  app.get_project().get_branch_heads(app.opts.branch_name, heads);
  if (heads.size() > 1) {
    string prefixedline;
    prefix_lines_with(_("note: "),
                      _("branch '%s' has multiple heads\n"
                        "perhaps consider '%s merge'"),
                      prefixedline);
    P(i18n_format(prefixedline) % app.opts.branch_name % ui.prog_name);
  }
}

void
process_commit_message_args(bool & given,
                            utf8 & log_message,
                            app_state & app,
                            utf8 message_prefix)
{
  // can't have both a --message and a --message-file ...
  N(!app.opts.message_given || !app.opts.msgfile_given,
    F("--message and --message-file are mutually exclusive"));

  if (app.opts.message_given)
    {
      std::string msg;
      join_lines(app.opts.message, msg);
      log_message = utf8(msg);
      if (message_prefix().length() != 0)
        log_message = utf8(message_prefix() + "\n\n" + log_message());
      given = true;
    }
  else if (app.opts.msgfile_given)
    {
      data dat;
      read_data_for_command_line(app.opts.msgfile, dat);
      external dat2 = external(dat());
      system_to_utf8(dat2, log_message);
      if (message_prefix().length() != 0)
        log_message = utf8(message_prefix() + "\n\n" + log_message());
      given = true;
    }
  else if (message_prefix().length() != 0)
    {
      log_message = message_prefix;
      given = true;
    }
  else
    given = false;
}
<<<<<<< HEAD
#endif
=======

void
get_content_paths(roster_t const & roster, map<file_id, file_path> & paths)
{
  node_map const & nodes = roster.all_nodes();
  for (node_map::const_iterator i = nodes.begin(); i != nodes.end(); ++i)
    {
      node_t node = roster.get_node(i->first);
      if (is_file_t(node))
        {
          split_path sp;
          roster.get_name(i->first, sp);
          file_t file = downcast_to_file_t(node);
          paths.insert(make_pair(file->content, file_path(sp)));
        }
    }
}
  

>>>>>>> a99cb307
// Local Variables:
// mode: C++
// fill-column: 76
// c-file-style: "gnu"
// indent-tabs-mode: nil
// End:
// vim: et:sw=2:sts=2:ts=2:cino=>2s,{s,\:s,+s,t0,g0,^-2,e-2,n-2,p2s,(0,=s:<|MERGE_RESOLUTION|>--- conflicted
+++ resolved
@@ -511,9 +511,6 @@
   else
     given = false;
 }
-<<<<<<< HEAD
-#endif
-=======
 
 void
 get_content_paths(roster_t const & roster, map<file_id, file_path> & paths)
@@ -532,8 +529,7 @@
     }
 }
   
-
->>>>>>> a99cb307
+#endif
 // Local Variables:
 // mode: C++
 // fill-column: 76
