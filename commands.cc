--- conflicted
+++ resolved
@@ -1798,28 +1798,12 @@
 }
 
 
-<<<<<<< HEAD
-struct lt_file_path
-{
-  bool operator()(const file_path &fp1, const file_path &fp2) const
-  {
-    return fp1 < fp2;
-  }
-};
-
-=======
->>>>>>> e5278052
 static void
 ls_changed(app_state & app, vector<utf8> const & args)
 {
   roster_t old_roster, new_roster;
-<<<<<<< HEAD
   cset included, excluded;
-  std::set<file_path, lt_file_path> files;
-=======
-  data tmp;
   std::set<file_path> files;
->>>>>>> e5278052
 
   app.require_workspace();
 
