#ifndef __WORK_HH__
#define __WORK_HH__

// Copyright (C) 2002 Graydon Hoare <graydon@pobox.com>
//
// This program is made available under the GNU GPL version 2.0 or
// greater. See the accompanying file COPYING for details.
//
// This program is distributed WITHOUT ANY WARRANTY; without even the
// implied warranty of MERCHANTABILITY or FITNESS FOR A PARTICULAR
// PURPOSE.

#include <string>
#include <set>
#include <map>

#include "vocab.hh"
#include "paths.hh"
#include "roster.hh"

//
// this file defines structures to deal with the "workspace" of a tree
//

//
// workspace book-keeping files are stored in a directory called _MTN, off
// the root of the workspace source tree (analogous to the CVS or .svn
// directories). there is no hierarchy of _MTN directories; only one exists,
// and it is always at the root. it contains the following files:
//

// _MTN/revision     -- this file can be thought of as an approximation to the
//                      revision that would be added to the database if one
//                      were to execute 'mtn commit' with the current set of
//                      changes.  it records the id of the revision that was
//                      checked out (the "parent revision") plus a cset
//                      describing pathname and attribute modifications
//                      relative to that revision.  if the workspace is the
//                      result of a merge, the revision will have more than
//                      one parent and thus more than one cset.  files
//                      changed solely in content do not appear in
//                      _MTN/revision; this is the major difference between
//                      the revision in this file and the revision that 'mtn
//                      commit' adds to the database.
// _MTN/options      -- the database, branch and key options currently in use
// _MTN/log          -- user edited log file
// _MTN/inodeprints  -- file fingerprint cache, see below
//
// as work proceeds, the files in the workspace either change their
// sha1 fingerprints from those listed in the revision's manifest, or else are
// added or deleted or renamed (and the paths of those changes recorded in
// '_MTN/revision').
//
// many operations need to work with a revision that accurately describes
// both pathname and content changes.  constructing this revision is the
// function of update_current_roster_from_filesystem().  this operation
// intrinsically requires reading every file in the workspace, which can be
// slow.  _MTN/inodeprints, if present, is used to speed up this process; it
// records information accessible via stat() that is expected to change
// whenever a file is modified.  this expectation is not true under all
// conditions, but works in practice (it is, for instance, the same
// expectation used by "make").  nonetheless, this mode is off by default.

class path_restriction;
class node_restriction;
class content_merge_adaptor;
class database;
class lua_hooks;

struct workspace
{
  void find_missing(roster_t const & new_roster_shape,
                    node_restriction const & mask,
                    path_set & missing);

  void find_unknown_and_ignored(path_restriction const & mask,
                                std::vector<file_path> const & roots,
                                path_set & unknown, path_set & ignored);

  void perform_additions(path_set const & targets, bool recursive = true);

  void perform_deletions(path_set const & targets, bool recursive, 
                         bool execute);

  void perform_rename(std::set<file_path> const & src_paths,
                      file_path const & dst_dir,
                      bool execute);

  void perform_pivot_root(file_path const & new_root,
                          file_path const & put_old,
                          bool execute);

  void perform_content_update(cset const & cs,
                              content_merge_adaptor const & ca);

<<<<<<< HEAD
  void update_any_attrs();
=======
  void update_any_attrs(std::vector<file_path> const & include_paths, app_state & app);
>>>>>>> e4a7c8fa

  // transitional: the write half of this is exposed, the read half isn't.
  // write out a new (partial) revision describing the current workspace;
  // the important pieces of this are the base revision id and the "shape"
  // changeset (representing tree rearrangements).
  void put_work_rev(revision_t const & rev);

  // the current cset representing uncommitted add/drop/rename operations
  // (not deltas)
  void get_work_cset(cset & w);

  // the base revision id that the current working copy was checked out from
  void get_revision_id(revision_id & c);

  // structures derived from the above
  void get_base_revision(revision_id & rid, roster_t & ros);
  void get_base_revision(revision_id & rid, roster_t & ros, marking_map & mm);
  void get_base_roster(roster_t & ros);

  // This returns the current roster, except it does not bother updating the
  // hashes in that roster -- the "shape" is correct, all files and dirs exist
  // and under the correct names -- but do not trust file content hashes.
  // If you need the current roster with correct file content hashes, call
  // update_current_roster_from_filesystem on the result of this function.
  void get_current_roster_shape(roster_t & ros, node_id_source & nis);

  // This returns both the base roster (as get_base_roster would) and the
  // current roster shape (as get_current_roster_shape would).  The caveats
  // for get_current_roster_shape also apply to this function.
  void get_base_and_current_roster_shape(roster_t & base_roster,
                                         roster_t & current_roster,
                                         node_id_source & nis);

  void classify_roster_paths(roster_t const & ros,
                             path_set & unchanged,
                             path_set & changed,
                             path_set & missing);

  // This updates the file-content hashes in ROSTER, which is assumed to be
  // the "current" roster returned by one of the above get_*_roster_shape
  // functions.  If a node_restriction is provided, only the files matching
  // the restriction have their hashes updated.
  void update_current_roster_from_filesystem(roster_t & ros);
  void update_current_roster_from_filesystem(roster_t & ros,
                                             node_restriction const & mask);


  // the "user log" is a file the user can edit as they program to record
  // changes they make to their source code. Upon commit the file is read
  // and passed to the edit_comment lua hook. If the commit is a success,
  // the user log is then blanked. If the commit does not succeed, no
  // change is made to the user log file.

  void get_user_log_path(bookkeeping_path & ul_path);
  void read_user_log(utf8 & dat);
  void write_user_log(utf8 const & dat);
  void blank_user_log();
  bool has_contents_user_log();

  // the "options map" is another administrative file, stored in
  // _MTN/options. it keeps a list of name/value pairs which are considered
  // "persistent options", associated with a particular the workspace and
  // implied unless overridden on the command line. the set of valid keys
  // corresponds exactly to the argument list of these functions.

  void get_ws_options(utf8 & database_option,
                      utf8 & branch_option,
                      utf8 & key_option,
                      utf8 & keydir_option);
  void set_ws_options(utf8 & database_option,
                      utf8 & branch_option,
                      utf8 & key_option,
                      utf8 & keydir_option);

  // the "workspace format version" is a nonnegative integer value, stored
  // in _MTN/format as an unadorned decimal number.  at any given time
  // monotone supports actual use of only one workspace format.
  // check_ws_format throws an error if the workspace's format number is not
  // equal to the currently supported format number.  it is automatically
  // called for all commands defined with CMD() (not CMD_NO_WORKSPACE()).
  // migrate_ws_format is called only on explicit user request (mtn ws
  // migrate) and will convert a workspace from any older format to the new
  // one.  unlike most routines in this class, it is defined in its own
  // file, work_migration.cc.  finally, write_ws_format is called only when
  // a workspace is created, and simply writes the current workspace format
  // number to _MTN/format.
  void check_ws_format();
  void migrate_ws_format();
  void write_ws_format();

  // the "local dump file' is a debugging file, stored in _MTN/debug.  if we
  // crash, we save some debugging information here.

  void get_local_dump_path(bookkeeping_path & d_path);

  // the 'inodeprints file' contains inode fingerprints

  void enable_inodeprints();
  void maybe_update_inodeprints();

  // constructor and locals.  by caching pointers to the database and the
  // lua hooks, we don't have to know about app_state.
  workspace(database & db, lua_hooks & lua) : db(db), lua(lua) {};
private:
  database & db;
  lua_hooks & lua;
};

// Local Variables:
// mode: C++
// fill-column: 76
// c-file-style: "gnu"
// indent-tabs-mode: nil
// End:
// vim: et:sw=2:sts=2:ts=2:cino=>2s,{s,\:s,+s,t0,g0,^-2,e-2,n-2,p2s,(0,=s:

#endif // __WORK_HH__<|MERGE_RESOLUTION|>--- conflicted
+++ resolved
@@ -93,11 +93,7 @@
   void perform_content_update(cset const & cs,
                               content_merge_adaptor const & ca);
 
-<<<<<<< HEAD
-  void update_any_attrs();
-=======
   void update_any_attrs(std::vector<file_path> const & include_paths, app_state & app);
->>>>>>> e4a7c8fa
 
   // transitional: the write half of this is exposed, the read half isn't.
   // write out a new (partial) revision describing the current workspace;
