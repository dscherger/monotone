--- conflicted
+++ resolved
@@ -26,11 +26,8 @@
 //
 // MT/manifest       -- the check-out manifest, as defined in manifest.hh
 // MT/work           -- (optional) a set of added, deleted or moved pathnames
-<<<<<<< HEAD
 //                      this file is, syntactically, a path_rearrangement
-=======
 // MT/options        -- the database, branch and key options currently in use 
->>>>>>> c4601e5d
 //
 // as work proceeds, the files in the working directory either change their
 // sha1 fingerprints from those listed in the manifest file, or else are
