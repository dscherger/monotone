--- conflicted
+++ resolved
@@ -61,24 +61,11 @@
 };
 
 void
-<<<<<<< HEAD
-find_missing(app_state & app,
-             std::vector<utf8> const & args,
-             path_set & missing);
-
-void
-find_unknown_and_ignored(app_state & app,
-                         bool want_ignored,
-                         std::vector<utf8> const & args, 
-                         path_set & unknown,
-                         path_set & ignored);
-=======
 find_missing(app_state & app, std::vector<utf8> const & args, path_set & missing);
 
 void
 find_unknown_and_ignored(app_state & app, std::vector<utf8> const & args, 
                          path_set & unknown, path_set & ignored);
->>>>>>> 54d54fb1
 
 void
 perform_additions(path_set const & targets, app_state & app, bool recursive = true);
