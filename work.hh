--- conflicted
+++ resolved
@@ -75,28 +75,19 @@
 
   void find_unknown_and_ignored(path_restriction const & mask,
                                 std::vector<file_path> const & roots,
-<<<<<<< HEAD
                                 std::set<file_path> & unknown,
-                                std::set<file_path> & ignored);
+                                std::set<file_path> & ignored,
+				database & db);
 
   void perform_additions(std::set<file_path> const & targets,
+			 database & db,
                          bool recursive = false,
                          bool respect_ignore = true);
 
-  void perform_deletions(std::set<file_path> const & targets, bool recursive, 
+  void perform_deletions(std::set<file_path> const & targets,
+			 database & db,
+			 bool recursive, 
                          bool bookkeep_only);
-=======
-                                path_set & unknown, path_set & ignored,
-                                database & db);
-
-  void perform_additions(path_set const & targets,
-                         database & db,
-                         bool recursive = false,
-                         bool respect_ignore = true);
-
-  void perform_deletions(path_set const & targets, database & db,
-                         bool recursive, bool bookkeep_only);
->>>>>>> f6b91d8a
 
   void perform_rename(std::set<file_path> const & src_paths,
                       file_path const & dst_dir,
@@ -113,14 +104,10 @@
                               database & db,
                               bool messages = true);
 
-<<<<<<< HEAD
-  void update_any_attrs();
+  void update_any_attrs(database & db);
   void init_attributes(file_path const & path, editable_roster_base & er);
-=======
-  void update_any_attrs(database &);
->>>>>>> f6b91d8a
-
-  bool has_changes();
+
+  bool has_changes(database & db);
 
   // write out a new (partial) revision describing the current workspace;
   // the important pieces of this are the base revision id and the "shape"
@@ -218,7 +205,6 @@
   void enable_inodeprints();
   void maybe_update_inodeprints(database &);
 
-<<<<<<< HEAD
   // the 'ignore file', .mtn-ignore in the root of the workspace, contains a
   // set of regular expressions that match pathnames.  any file or directory
   // that exists, is unknown, and matches one of these regexps is treated as
@@ -226,14 +212,9 @@
   bool ignore_file(file_path const & path);
 
   // constructor and locals.
-  workspace(database & db, lua_hooks & lua)
-    : db(db), lua(lua)
+  workspace(lua_hooks & lua)
+    : lua(lua)
   {}
-=======
-  // constructor and locals.  by caching pointers to the
-  // lua hooks, we don't have to know about app_state.
-  workspace(lua_hooks & lua) : lua(lua) {};
->>>>>>> f6b91d8a
 private:
   lua_hooks & lua;
 };
