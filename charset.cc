// Copyright (C) 2002 Graydon Hoare <graydon@pobox.com>
//
// This program is made available under the GNU GPL version 2.0 or
// greater. See the accompanying file COPYING for details.
//
// This program is distributed WITHOUT ANY WARRANTY; without even the
// implied warranty of MERCHANTABILITY or FITNESS FOR A PARTICULAR
// PURPOSE.

#include <vector>

#include <boost/tokenizer.hpp>

#include "idna/idna.h"
#include "idna/stringprep.h"

#include "charset.hh"
#include "numeric_vocab.hh"
#include "sanity.hh"
#include "simplestring_xform.hh"

using std::string;
using std::vector;
using std::free;

using boost::char_separator;

// General character code conversion routines.

static string
system_charset()
{
  char const * locale_charset_name = stringprep_locale_charset ();
  I(locale_charset_name != NULL);
  string sys_charset(locale_charset_name);
  return sys_charset;
}

void
charset_convert(string const & src_charset,
                string const & dst_charset,
                string const & src,
                string & dst,
		bool best_effort)
{
  if (src_charset == dst_charset)
    dst = src;
  else
    {
<<<<<<< HEAD
      string dest(dst_charset);
      if (best_effort)
	dest += "//IGNORE//TRANSLIT";
      L(FL("converting %d bytes from %s to %s") % src.size()
=======
      L(FL("converting '%s' (%d bytes) from %s to %s") % src % src.size()
>>>>>>> aeb7ca57
        % src_charset % dst_charset);
      char * converted = stringprep_convert(src.c_str(),
                                            dst_charset.c_str(),
                                            src_charset.c_str());
      E(converted != NULL,
        F("failed to convert string from %s to %s: '%s'")
         % src_charset % dst_charset % src);
      dst = string(converted);
      free(converted);
    }
}

size_t
display_width(utf8 const & utf)
{
  string const & u = utf();
  size_t sz = 0;
  string::const_iterator i = u.begin();
  while (i != u.end())
    {
      if (UNLIKELY(static_cast<u8>(*i) & static_cast<u8>(0x80)))
        {
          // A UTF-8 escape: consume the full escape.
          ++i;
          ++sz;
          while (i != u.end()
                 && (static_cast<u8>(*i) & static_cast<u8>(0x80))
                 && (!(static_cast<u8>(*i) & static_cast<u8>(0x40))))
            ++i;
        }
      else
        {
          // An ASCII-like character in the range 0..0x7F.
          ++i;
          ++sz;
        }
    }
  return sz;
}

// Lots of gunk to avoid charset conversion as much as possible.  Running
// iconv over every element of every path in a 30,000 file manifest takes
// multiple seconds, which then is a minimum bound on pretty much any
// operation we do...
static inline bool
system_charset_is_utf8_impl()
{
  string lc_encoding = lowercase(system_charset());
  return (lc_encoding == "utf-8"
          || lc_encoding == "utf_8"
          || lc_encoding == "utf8");
}

static inline bool
system_charset_is_utf8()
{
  static bool it_is = system_charset_is_utf8_impl();
  return it_is;
}

static inline bool
system_charset_is_ascii_extension_impl()
{
  if (system_charset_is_utf8())
    return true;
  string lc_encoding = lowercase(system_charset());
  // if your character set is identical to ascii in the lower 7 bits, then add
  // it here for a speed boost.
  return (lc_encoding.find("ascii") != string::npos
          || lc_encoding.find("8859") != string::npos
          || lc_encoding.find("ansi_x3.4") != string::npos
          || lc_encoding == "646" // another name for ascii
          // http://www.cs.mcgill.ca/~aelias4/encodings.html -- "EUC (Extended
          // Unix Code) is a simple and clean encoding, standard on Unix
          // systems.... It is backwards-compatible with ASCII (i.e. valid
          // ASCII implies valid EUC)."
          || lc_encoding.find("euc") != string::npos);
}

static inline bool
system_charset_is_ascii_extension()
{
  static bool it_is = system_charset_is_ascii_extension_impl();
  return it_is;
}

inline static bool
is_all_ascii(string const & utf)
{
  // could speed this up by vectorization -- mask against 0x80808080,
  // process a whole word at at time...
  for (string::const_iterator i = utf.begin(); i != utf.end(); ++i)
    if (0x80 & *i)
      return false;
  return true;
}

// this function must be fast.  do not make it slow.
void
utf8_to_system_strict(utf8 const & utf, string & ext)
{
  if (system_charset_is_utf8())
    ext = utf();
  else if (system_charset_is_ascii_extension()
           && is_all_ascii(utf()))
    ext = utf();
  else
    charset_convert("UTF-8", system_charset(), utf(), ext, false);
}

// this function must be fast.  do not make it slow.
void
utf8_to_system_best_effort(utf8 const & utf, string & ext)
{
  if (system_charset_is_utf8())
    ext = utf();
  else if (system_charset_is_ascii_extension()
           && is_all_ascii(utf()))
    ext = utf();
  else
    charset_convert("UTF-8", system_charset(), utf(), ext, true);
}

void
utf8_to_system_strict(utf8 const & utf, external & ext)
{
  string out;
  utf8_to_system_strict(utf, out);
  ext = external(out);
}

void
utf8_to_system_best_effort(utf8 const & utf, external & ext)
{
  string out;
  utf8_to_system_best_effort(utf, out);
  ext = external(out);
}

void
system_to_utf8(external const & ext, utf8 & utf)
{
  if (system_charset_is_utf8())
    utf = utf8(ext());
  else if (system_charset_is_ascii_extension()
           && is_all_ascii(ext()))
    utf = utf8(ext());
  else
    {
      string out;
      charset_convert(system_charset(), "UTF-8", ext(), out, false);
      utf = utf8(out);
      I(utf8_validate(utf));
    }
}

// utf8_validate and the helper functions is_valid_unicode_char and
// utf8_consume_continuation_char g_utf8_validate and supporting functions
// from the file gutf8.c of the GLib library.

static bool
is_valid_unicode_char(u32 c)
{
  return (c < 0x110000 &&
          ((c & 0xfffff800) != 0xd800) &&
          (c < 0xfdd0 || c > 0xfdef) &&
          (c & 0xfffe) != 0xfffe);
}

static bool
utf8_consume_continuation_char(u8 c, u32 & val)
{
  if ((c & 0xc0) != 0x80)
    return false;
  val <<= 6;
  val |= c & 0x3f;
  return true;
}

bool
utf8_validate(utf8 const & utf)
{
  string::size_type left = utf().size();
  u32 min, val;

  for (string::const_iterator i = utf().begin();
       i != utf().end(); ++i, --left)
  {
    u8 c = *i;
    if (c < 128)
      continue;
    if ((c & 0xe0) == 0xc0)
    {
      if (left < 2)
        return false;
      if ((c & 0x1e) == 0)
        return false;
      ++i; --left; c = *i;
      if ((c & 0xc0) != 0x80)
        return false;
    }
    else
    {
      if ((c & 0xf0) == 0xe0)
      {
        if (left < 3)
          return false;
        min = 1 << 11;
        val = c & 0x0f;
        goto two_remaining;
      }
      else if ((c & 0xf8) == 0xf0)
      {
        if (left < 4)
          return false;
        min = 1 << 16;
        val = c & 0x07;
      }
      else
        return false;
      ++i; --left; c = *i;
      if (!utf8_consume_continuation_char(c, val))
        return false;
two_remaining:
      ++i; --left; c = *i;
      if (!utf8_consume_continuation_char(c, val))
        return false;
      ++i; --left; c = *i;
      if (!utf8_consume_continuation_char(c, val))
        return false;
      if (val < min)
        return false;
      if (!is_valid_unicode_char(val))
        return false;
    }
  }
  return true;
}

static string
decode_idna_error(int err)
{
  switch (static_cast<Idna_rc>(err))
    {
    case IDNA_STRINGPREP_ERROR: return "stringprep error"; break;
    case IDNA_PUNYCODE_ERROR: return "punycode error"; break;
    case IDNA_CONTAINS_NON_LDH: return "non-LDH characters"; break;
    case IDNA_CONTAINS_MINUS: return "leading / trailing hyphen-minus character"; break;
    case IDNA_INVALID_LENGTH: return "invalid length (output must be between 1 and 63 chars)"; break;
    case IDNA_NO_ACE_PREFIX: return "no ace prefix"; break;
    case IDNA_ROUNDTRIP_VERIFY_ERROR: return "roundtrip verify error"; break;
    case IDNA_CONTAINS_ACE_PREFIX: return "contains ACE prefix (\"xn--\")"; break;
    case IDNA_ICONV_ERROR: return "iconv error"; break;
    case IDNA_MALLOC_ERROR: return "malloc error"; break;
    default: return "unknown error"; break;
    }
  return "unknown error";
}

void
ace_to_utf8(ace const & a, utf8 & utf)
{
  char *out = NULL;
  L(FL("converting %d bytes from IDNA ACE to UTF-8") % a().size());
  int res = idna_to_unicode_8z8z(a().c_str(), &out, IDNA_USE_STD3_ASCII_RULES);
  N(res == IDNA_SUCCESS || res == IDNA_NO_ACE_PREFIX,
    F("error converting %d UTF-8 bytes to IDNA ACE: %s")
    % a().size()
    % decode_idna_error(res));
  utf = utf8(string(out));
  free(out);
}

void
utf8_to_ace(utf8 const & utf, ace & a)
{
  char *out = NULL;
  L(FL("converting %d bytes from UTF-8 to IDNA ACE") % utf().size());
  int res = idna_to_ascii_8z(utf().c_str(), &out, IDNA_USE_STD3_ASCII_RULES);
  N(res == IDNA_SUCCESS,
    F("error converting %d UTF-8 bytes to IDNA ACE: %s")
    % utf().size()
    % decode_idna_error(res));
  a = ace(string(out));
  free(out);
}

void
internalize_cert_name(utf8 const & utf, cert_name & c)
{
  ace a;
  utf8_to_ace(utf, a);
  c = cert_name(a());
}

void
internalize_cert_name(external const & ext, cert_name & c)
{
  utf8 utf;
  system_to_utf8(ext, utf);
  internalize_cert_name(utf, c);
}

void
internalize_rsa_keypair_id(utf8 const & utf, rsa_keypair_id & key)
{
  string tmp;
  typedef boost::tokenizer<char_separator<char> >
    tokenizer;
  char_separator<char> sep("", ".@", boost::keep_empty_tokens);
  tokenizer tokens(utf(), sep);
  bool in_domain = false;
  for(tokenizer::iterator i = tokens.begin(); i != tokens.end(); ++i)
    {
      if (!in_domain || *i == "." || *i == "@")
        tmp += *i;
      else
        {
          ace a;
          utf8_to_ace(utf8(*i), a);
          tmp += a();
        }
      if (*i == "@")
        in_domain = true;
    }
  key = rsa_keypair_id(tmp);
}

void
internalize_rsa_keypair_id(external const & ext, rsa_keypair_id & key)
{
  utf8 utf;
  system_to_utf8(ext, utf);
  internalize_rsa_keypair_id(utf, key);
}

void
externalize_rsa_keypair_id(rsa_keypair_id const & key, utf8 & utf)
{
  string tmp;
  typedef boost::tokenizer<char_separator<char> >
    tokenizer;
  char_separator<char> sep("", ".@", boost::keep_empty_tokens);
  tokenizer tokens(key(), sep);
  bool in_domain = false;
  for(tokenizer::iterator i = tokens.begin(); i != tokens.end(); ++i)
    {
      if (!in_domain || *i == "." || *i == "@")
        tmp += *i;
      else
        {
          ace a(*i);
          utf8 u;
          ace_to_utf8(a, u);
          tmp += u();
        }
      if (*i == "@")
        in_domain = true;
    }
  utf = utf8(tmp);
}

void
externalize_rsa_keypair_id(rsa_keypair_id const & key, external & ext)
{
  utf8 utf;
  externalize_rsa_keypair_id(key, utf);
  utf8_to_system_strict(utf, ext); //TODO:this may be
}

void
internalize_var_domain(utf8 const & utf, var_domain & d)
{
  ace a;
  utf8_to_ace(utf, a);
  d = var_domain(a());
}

void
internalize_var_domain(external const & ext, var_domain & d)
{
  utf8 utf;
  system_to_utf8(ext, utf);
  internalize_var_domain(utf, d);
}

void
externalize_var_domain(var_domain const & d, utf8 & utf)
{
  ace_to_utf8(ace(d()), utf);
}

void
externalize_var_domain(var_domain const & d, external & ext)
{
  utf8 utf;
  externalize_var_domain(d, utf);
  utf8_to_system_strict(utf, ext);
}


#ifdef BUILD_UNIT_TESTS
#include "unit_tests.hh"
#include <stdlib.h>

#define IDNA_ACE_PREFIX "xn--"
#define IDNA_SUCCESS 0

struct
idna
{
  char *name;
  size_t inlen;
  uint32_t in[100];
  char *out;
  int allowunassigned;
  int usestd3asciirules;
  int toasciirc;
  int tounicoderc;
} idna_vec[] =
  {
    {
      "Arabic (Egyptian)", 17,
      {
        0x0644, 0x064A, 0x0647, 0x0645, 0x0627, 0x0628, 0x062A, 0x0643,
        0x0644, 0x0645, 0x0648, 0x0634, 0x0639, 0x0631, 0x0628, 0x064A,
        0x061F},
      IDNA_ACE_PREFIX "egbpdaj6bu4bxfgehfvwxn", 0, 0, 
      IDNA_SUCCESS, IDNA_SUCCESS},
    {
      "Chinese (simplified)", 9,
      {
        0x4ED6, 0x4EEC, 0x4E3A, 0x4EC0, 0x4E48, 0x4E0D, 0x8BF4, 0x4E2D, 0x6587},
      IDNA_ACE_PREFIX "ihqwcrb4cv8a8dqg056pqjye", 0, 0, 
      IDNA_SUCCESS, IDNA_SUCCESS},
    {
      "Chinese (traditional)", 9,
      {
        0x4ED6, 0x5011, 0x7232, 0x4EC0, 0x9EBD, 0x4E0D, 0x8AAA, 0x4E2D, 0x6587},
      IDNA_ACE_PREFIX "ihqwctvzc91f659drss3x8bo0yb", 0, 0, 
      IDNA_SUCCESS, IDNA_SUCCESS},
    {
      "Czech", 22,
      {
        0x0050, 0x0072, 0x006F, 0x010D, 0x0070, 0x0072, 0x006F, 0x0073,
        0x0074, 0x011B, 0x006E, 0x0065, 0x006D, 0x006C, 0x0075, 0x0076,
        0x00ED, 0x010D, 0x0065, 0x0073, 0x006B, 0x0079},
      IDNA_ACE_PREFIX "Proprostnemluvesky-uyb24dma41a", 0, 0, 
      IDNA_SUCCESS, IDNA_SUCCESS},
    {
      "Hebrew", 22,
      {
        0x05DC, 0x05DE, 0x05D4, 0x05D4, 0x05DD, 0x05E4, 0x05E9, 0x05D5,
        0x05D8, 0x05DC, 0x05D0, 0x05DE, 0x05D3, 0x05D1, 0x05E8, 0x05D9,
        0x05DD, 0x05E2, 0x05D1, 0x05E8, 0x05D9, 0x05EA},
      IDNA_ACE_PREFIX "4dbcagdahymbxekheh6e0a7fei0b", 0, 0, 
      IDNA_SUCCESS, IDNA_SUCCESS},
    {
      "Hindi (Devanagari)", 30,
      {
        0x092F, 0x0939, 0x0932, 0x094B, 0x0917, 0x0939, 0x093F, 0x0928,
        0x094D, 0x0926, 0x0940, 0x0915, 0x094D, 0x092F, 0x094B, 0x0902,
        0x0928, 0x0939, 0x0940, 0x0902, 0x092C, 0x094B, 0x0932, 0x0938,
        0x0915, 0x0924, 0x0947, 0x0939, 0x0948, 0x0902},
      IDNA_ACE_PREFIX "i1baa7eci9glrd9b2ae1bj0hfcgg6iyaf8o0a1dig0cd", 0, 0,
      IDNA_SUCCESS, IDNA_SUCCESS},
    {
      "Japanese (kanji and hiragana)", 18,
      {
        0x306A, 0x305C, 0x307F, 0x3093, 0x306A, 0x65E5, 0x672C, 0x8A9E,
        0x3092, 0x8A71, 0x3057, 0x3066, 0x304F, 0x308C, 0x306A, 0x3044,
        0x306E, 0x304B},
      IDNA_ACE_PREFIX "n8jok5ay5dzabd5bym9f0cm5685rrjetr6pdxa", 0, 0,
      IDNA_SUCCESS, IDNA_SUCCESS},
    {
      "Russian (Cyrillic)", 28,
      {
        0x043F, 0x043E, 0x0447, 0x0435, 0x043C, 0x0443, 0x0436, 0x0435,
        0x043E, 0x043D, 0x0438, 0x043D, 0x0435, 0x0433, 0x043E, 0x0432,
        0x043E, 0x0440, 0x044F, 0x0442, 0x043F, 0x043E, 0x0440, 0x0443,
        0x0441, 0x0441, 0x043A, 0x0438},
      IDNA_ACE_PREFIX "b1abfaaepdrnnbgefbadotcwatmq2g4l", 0, 0,
      IDNA_SUCCESS, IDNA_SUCCESS},
    {
      "Spanish", 40,
      {
        0x0050, 0x006F, 0x0072, 0x0071, 0x0075, 0x00E9, 0x006E, 0x006F,
        0x0070, 0x0075, 0x0065, 0x0064, 0x0065, 0x006E, 0x0073, 0x0069,
        0x006D, 0x0070, 0x006C, 0x0065, 0x006D, 0x0065, 0x006E, 0x0074,
        0x0065, 0x0068, 0x0061, 0x0062, 0x006C, 0x0061, 0x0072, 0x0065,
        0x006E, 0x0045, 0x0073, 0x0070, 0x0061, 0x00F1, 0x006F, 0x006C},
      IDNA_ACE_PREFIX "PorqunopuedensimplementehablarenEspaol-fmd56a", 0, 0,
      IDNA_SUCCESS, IDNA_SUCCESS},
    {
      "Vietnamese", 31,
      {
        0x0054, 0x1EA1, 0x0069, 0x0073, 0x0061, 0x006F, 0x0068, 0x1ECD,
        0x006B, 0x0068, 0x00F4, 0x006E, 0x0067, 0x0074, 0x0068, 0x1EC3,
        0x0063, 0x0068, 0x1EC9, 0x006E, 0x00F3, 0x0069, 0x0074, 0x0069,
        0x1EBF, 0x006E, 0x0067, 0x0056, 0x0069, 0x1EC7, 0x0074},
      IDNA_ACE_PREFIX "TisaohkhngthchnitingVit-kjcr8268qyxafd2f1b9g", 0, 0,
      IDNA_SUCCESS, IDNA_SUCCESS},
    {
      "Japanese", 8,
      {
        0x0033, 0x5E74, 0x0042, 0x7D44, 0x91D1, 0x516B, 0x5148, 0x751F},
      IDNA_ACE_PREFIX "3B-ww4c5e180e575a65lsy2b", 0, 0, 
      IDNA_SUCCESS, IDNA_SUCCESS},
    {
      "Japanese", 24,
      {
        0x5B89, 0x5BA4, 0x5948, 0x7F8E, 0x6075, 0x002D, 0x0077, 0x0069,
        0x0074, 0x0068, 0x002D, 0x0053, 0x0055, 0x0050, 0x0045, 0x0052,
        0x002D, 0x004D, 0x004F, 0x004E, 0x004B, 0x0045, 0x0059, 0x0053},
      IDNA_ACE_PREFIX "-with-SUPER-MONKEYS-pc58ag80a8qai00g7n9n", 0, 0,
      IDNA_SUCCESS, IDNA_SUCCESS},
    {
      "Japanese", 25,
      {
        0x0048, 0x0065, 0x006C, 0x006C, 0x006F, 0x002D, 0x0041, 0x006E,
        0x006F, 0x0074, 0x0068, 0x0065, 0x0072, 0x002D, 0x0057, 0x0061,
        0x0079, 0x002D, 0x305D, 0x308C, 0x305E, 0x308C, 0x306E, 0x5834,
        0x6240},
      IDNA_ACE_PREFIX "Hello-Another-Way--fc4qua05auwb3674vfr0b", 0, 0,
      IDNA_SUCCESS, IDNA_SUCCESS},
    {
      "Japanese", 8,
      {
        0x3072, 0x3068, 0x3064, 0x5C4B, 0x6839, 0x306E, 0x4E0B, 0x0032},
      IDNA_ACE_PREFIX "2-u9tlzr9756bt3uc0v", 0, 0, 
      IDNA_SUCCESS, IDNA_SUCCESS},
    {
      "Japanese", 13,
      {
        0x004D, 0x0061, 0x006A, 0x0069, 0x3067, 0x004B, 0x006F, 0x0069,
        0x3059, 0x308B, 0x0035, 0x79D2, 0x524D},
      IDNA_ACE_PREFIX "MajiKoi5-783gue6qz075azm5e", 0, 0, 
      IDNA_SUCCESS, IDNA_SUCCESS},
    {
      "Japanese", 9,
      {
        0x30D1, 0x30D5, 0x30A3, 0x30FC, 0x0064, 0x0065, 0x30EB, 0x30F3, 0x30D0},
      IDNA_ACE_PREFIX "de-jg4avhby1noc0d", 0, 0, IDNA_SUCCESS, IDNA_SUCCESS},
    {
      "Japanese", 7,
      {
        0x305D, 0x306E, 0x30B9, 0x30D4, 0x30FC, 0x30C9, 0x3067},
      IDNA_ACE_PREFIX "d9juau41awczczp", 0, 0, IDNA_SUCCESS, IDNA_SUCCESS},
    {
      "Greek", 8,
      {0x03b5, 0x03bb, 0x03bb, 0x03b7, 0x03bd, 0x03b9, 0x03ba, 0x03ac},
      IDNA_ACE_PREFIX "hxargifdar", 0, 0, IDNA_SUCCESS, IDNA_SUCCESS},
    {
      "Maltese (Malti)", 10,
      {0x0062, 0x006f, 0x006e, 0x0121, 0x0075, 0x0073, 0x0061, 0x0127,
       0x0127, 0x0061},
      IDNA_ACE_PREFIX "bonusaa-5bb1da", 0, 0, IDNA_SUCCESS, IDNA_SUCCESS},
    {
      "Russian (Cyrillic)", 28,
      {0x043f, 0x043e, 0x0447, 0x0435, 0x043c, 0x0443, 0x0436, 0x0435,
       0x043e, 0x043d, 0x0438, 0x043d, 0x0435, 0x0433, 0x043e, 0x0432,
       0x043e, 0x0440, 0x044f, 0x0442, 0x043f, 0x043e, 0x0440, 0x0443,
       0x0441, 0x0441, 0x043a, 0x0438},
      IDNA_ACE_PREFIX "b1abfaaepdrnnbgefbadotcwatmq2g4l", 0, 0,
      IDNA_SUCCESS, IDNA_SUCCESS},
  };

UNIT_TEST(charset, idna_encoding)
{
  putenv("CHARSET=UTF-8");

  for (size_t i = 0; i < sizeof(idna_vec) / sizeof(struct idna); ++i)
    {
      BOOST_CHECKPOINT("IDNA language: " + string(idna_vec[i].name));

      size_t p, q;
      char *uc = stringprep_ucs4_to_utf8(idna_vec[i].in,
                                         idna_vec[i].inlen,
                                         &p, &q);
      utf8 utf = utf8(uc);
      utf8 tutf;
      free(uc);

      ace a = ace(idna_vec[i].out);
      ace tace;
      utf8_to_ace(utf, tace);
      L(FL("ACE-encoded %s: '%s'") % idna_vec[i].name % tace());
      BOOST_CHECK(lowercase(a()) == lowercase(tace()));
      ace_to_utf8(a, tutf);
      BOOST_CHECK(lowercase(utf()) == lowercase(tutf()));
    }
}

UNIT_TEST(charset, utf8_validation)
{
  // these tests are based on the tests from the file utf8-validate.c of the
  // GLib library, and also include sequences from Markus Kuhn's UTF-8
  // example files.
  const char* good_strings[] = {
    "this is a valid but boring ASCII string",
    "\x28\x28\x56\xe2\x8d\xb3\x56\x29\x3d\xe2\x8d\xb3\xe2\x8d\xb4\x56\x29\x2f\x56\xe2\x86\x90\x2c\x56\x20\x20\x20\x20\xe2\x8c\xb7\xe2\x86\x90\xe2\x8d\xb3\xe2\x86\x92\xe2\x8d\xb4\xe2\x88\x86\xe2\x88\x87\xe2\x8a\x83\xe2\x80\xbe\xe2\x8d\x8e\xe2\x8d\x95\xe2\x8c\x88",
    "\xe2\x80\x98\x73\x69\x6e\x67\x6c\x65\xe2\x80\x99\x20\x61\x6e\x64\x20\xe2\x80\x9c\x64\x6f\x75\x62\x6c\x65\xe2\x80\x9d\x20\x71\x75\x6f\x74\x65\x73",
    "\xe2\x80\xa2\x20\x43\x75\x72\x6c\x79\x20\x61\x70\x6f\x73\x74\x72\x6f\x70\x68\x65\x73\x3a\x20\xe2\x80\x9c\x57\x65\xe2\x80\x99\x76\x65\x20\x62\x65\x65\x6e\x20\x68\x65\x72\x65\xe2\x80\x9d",
    "\xe2\x80\x9a\x64\x65\x75\x74\x73\x63\x68\x65\xe2\x80\x98\x20\xe2\x80\x9e\x41\x6e\x66\xc3\xbc\x68\x72\x75\x6e\x67\x73\x7a\x65\x69\x63\x68\x65\x6e\xe2\x80\x9c",
    "\xe2\x80\xa0\x2c\x20\xe2\x80\xa1\x2c\x20\xe2\x80\xb0\x2c\x20\xe2\x80\xa2\x2c\x20\x33\xe2\x80\x93\x34\x2c\x20\xe2\x80\x94\x2c\x20\xe2\x88\x92\x35\x2f\x2b\x35\x2c\x20\xe2\x84\xa2\x2c\x20\xe2\x80\xa6",
    "\xc2\xa9\xc2\xa9\xc2\xa9",
    "\xe2\x89\xa0\xe2\x89\xa0",
    "\xce\xba\xe1\xbd\xb9\xcf\x83\xce\xbc\xce\xb5",
    "\x00",
    "\xc2\x80",
    "\xe0\xa0\x80",
    "\xf0\x90\x80\x80",
    "\x7f",
    "\xdf\xbf",
    "\xed\x9f\xbf",
    "\xee\x80\x80",
    "\xef\xbf\xbd",
    0
  };
  const char* bad_strings[] = {
    "\xf8\x88\x80\x80\x80",
    "\xfc\x84\x80\x80\x80\x80",
    "\xef\xbf\xbf",
    "\xf7\xbf\xbf\xbf",
    "\xfb\xbf\xbf\xbf\xbf",
    "\xfd\xbf\xbf\xbf\xbf\xbf",
    "\xf4\x8f\xbf\xbf",
    "\xf4\x90\x80\x80",
    "\x80",
    "\xbf",
    "\x80\xbf",
    "\x80\xbf\x80",
    "\x80\xbf\x80\xbf",
    "\x80\xbf\x80\xbf\x80",
    "\x80\xbf\x80\xbf\x80\xbf",
    "\x80\xbf\x80\xbf\x80\xbf\x80",
    "\x80",
    "\x81",
    "\x82",
    "\x83",
    "\x84",
    "\x85",
    "\x86",
    "\x87",
    "\x88",
    "\x89",
    "\x8a",
    "\x8b",
    "\x8c",
    "\x8d",
    "\x8e",
    "\x8f",
    "\x90",
    "\x91",
    "\x92",
    "\x93",
    "\x94",
    "\x95",
    "\x96",
    "\x97",
    "\x98",
    "\x99",
    "\x9a",
    "\x9b",
    "\x9c",
    "\x9d",
    "\x9e",
    "\x9f",
    "\xa0",
    "\xa1",
    "\xa2",
    "\xa3",
    "\xa4",
    "\xa5",
    "\xa6",
    "\xa7",
    "\xa8",
    "\xa9",
    "\xaa",
    "\xab",
    "\xac",
    "\xad",
    "\xae",
    "\xaf",
    "\xb0",
    "\xb1",
    "\xb2",
    "\xb3",
    "\xb4",
    "\xb5",
    "\xb6",
    "\xb7",
    "\xb8",
    "\xb9",
    "\xba",
    "\xbb",
    "\xbc",
    "\xbd",
    "\xbe",
    "\xbf",
    "\xc0\x20",
    "\xc1\x20",
    "\xc2\x20",
    "\xc3\x20",
    "\xc4\x20",
    "\xc5\x20",
    "\xc6\x20",
    "\xc7\x20",
    "\xc8\x20",
    "\xc9\x20",
    "\xca\x20",
    "\xcb\x20",
    "\xcc\x20",
    "\xcd\x20",
    "\xce\x20",
    "\xcf\x20",
    "\xd0\x20",
    "\xd1\x20",
    "\xd2\x20",
    "\xd3\x20",
    "\xd4\x20",
    "\xd5\x20",
    "\xd6\x20",
    "\xd7\x20",
    "\xd8\x20",
    "\xd9\x20",
    "\xda\x20",
    "\xdb\x20",
    "\xdc\x20",
    "\xdd\x20",
    "\xde\x20",
    "\xdf\x20",
    "\xe0\x20",
    "\xe1\x20",
    "\xe2\x20",
    "\xe3\x20",
    "\xe4\x20",
    "\xe5\x20",
    "\xe6\x20",
    "\xe7\x20",
    "\xe8\x20",
    "\xe9\x20",
    "\xea\x20",
    "\xeb\x20",
    "\xec\x20",
    "\xed\x20",
    "\xee\x20",
    "\xef\x20",
    "\xf0\x20",
    "\xf1\x20",
    "\xf2\x20",
    "\xf3\x20",
    "\xf4\x20",
    "\xf5\x20",
    "\xf6\x20",
    "\xf7\x20",
    "\xf8\x20",
    "\xf9\x20",
    "\xfa\x20",
    "\xfb\x20",
    "\xfc\x20",
    "\xfd\x20",
    "\x20\xc0",
    "\x20\xe0\x80",
    "\x20\xf0\x80\x80",
    "\x20\xf8\x80\x80\x80",
    "\x20\xfc\x80\x80\x80\x80",
    "\x20\xdf",
    "\x20\xef\xbf",
    "\x20\xf7\xbf\xbf",
    "\x20\xfb\xbf\xbf\xbf",
    "\x20\xfd\xbf\xbf\xbf\xbf",
    "\x20\xfe\x20",
    "\x20\xff\x20",
    "\x20\xc0\xaf\x20",
    "\x20\xe0\x80\xaf\x20",
    "\x20\xf0\x80\x80\xaf\x20",
    "\x20\xf8\x80\x80\x80\xaf\x20",
    "\x20\xfc\x80\x80\x80\x80\xaf\x20",
    "\x20\xc1\xbf\x20",
    "\x20\xe0\x9f\xbf\x20",
    "\x20\xf0\x8f\xbf\xbf\x20",
    "\x20\xf8\x87\xbf\xbf\xbf\x20",
    "\x20\xfc\x83\xbf\xbf\xbf\xbf\x20",
    "\x20\xc0\x80\x20",
    "\x20\xe0\x80\x80\x20",
    "\x20\xf0\x80\x80\x80\x20",
    "\x20\xf8\x80\x80\x80\x80\x20",
    "\x20\xfc\x80\x80\x80\x80\x80\x20",
    "\x20\xed\xa0\x80\x20",
    "\x20\xed\xad\xbf\x20",
    "\x20\xed\xae\x80\x20",
    "\x20\xed\xaf\xbf\x20",
    "\x20\xed\xb0\x80\x20",
    "\x20\xed\xbe\x80\x20",
    "\x20\xed\xbf\xbf\x20",
    "\x20\xed\xa0\x80\xed\xb0\x80\x20",
    "\x20\xed\xa0\x80\xed\xbf\xbf\x20",
    "\x20\xed\xad\xbf\xed\xb0\x80\x20",
    "\x20\xed\xad\xbf\xed\xbf\xbf\x20",
    "\x20\xed\xae\x80\xed\xb0\x80\x20",
    "\x20\xed\xae\x80\xed\xbf\xbf\x20",
    "\x20\xed\xaf\xbf\xed\xb0\x80\x20",
    "\x20\xed\xaf\xbf\xed\xbf\xbf\x20",
    "\x20\xef\xbf\xbe\x20",
    "\x20\xef\xbf\xbf\x20",
    0
  };

  for (int i = 0; good_strings[i]; ++i)
    BOOST_CHECK(utf8_validate(utf8(good_strings[i])) == true);

  for (int i = 0; bad_strings[i]; ++i)
    BOOST_CHECK(utf8_validate(utf8(bad_strings[i])) == false);
}

#endif // BUILD_UNIT_TESTS

// Local Variables:
// mode: C++
// fill-column: 76
// c-file-style: "gnu"
// indent-tabs-mode: nil
// End:
// vim: et:sw=2:sts=2:ts=2:cino=>2s,{s,\:s,+s,t0,g0,^-2,e-2,n-2,p2s,(0,=s:<|MERGE_RESOLUTION|>--- conflicted
+++ resolved
@@ -47,14 +47,10 @@
     dst = src;
   else
     {
-<<<<<<< HEAD
       string dest(dst_charset);
       if (best_effort)
 	dest += "//IGNORE//TRANSLIT";
-      L(FL("converting %d bytes from %s to %s") % src.size()
-=======
       L(FL("converting '%s' (%d bytes) from %s to %s") % src % src.size()
->>>>>>> aeb7ca57
         % src_charset % dst_charset);
       char * converted = stringprep_convert(src.c_str(),
                                             dst_charset.c_str(),
