// Copyright (C) 2002 Graydon Hoare <graydon@pobox.com>
//
// This program is made available under the GNU GPL version 2.0 or
// greater. See the accompanying file COPYING for details.
//
// This program is distributed WITHOUT ANY WARRANTY; without even the
// implied warranty of MERCHANTABILITY or FITNESS FOR A PARTICULAR
// PURPOSE.

#include "base.hh"
#include "vector.hh"

#include <boost/tokenizer.hpp>
#include <idna.h>
#include <stringprep.h>

#include "charset.hh"
#include "numeric_vocab.hh"
#include "sanity.hh"
#include "simplestring_xform.hh"
#include "vocab_cast.hh"

using std::string;
using std::vector;
using std::free;

using boost::char_separator;

// General character code conversion routines.

static string
system_charset()
{
  char const * locale_charset_name = stringprep_locale_charset ();
  I(locale_charset_name != NULL);
  string sys_charset(locale_charset_name);
  return sys_charset;
}

void
charset_convert(string const & src_charset,
                string const & dst_charset,
                string const & src,
                string & dst,
                bool best_effort,
                origin::type whence)
{
  if (src_charset == dst_charset)
    dst = src;
  else
    {
      string tmp_charset(dst_charset);

#ifdef ICONV_TRANSLIT
      if (best_effort)
        tmp_charset += "//TRANSLIT";
#endif

      char * converted = stringprep_convert(src.c_str(),
<<<<<<< HEAD
                                            tmp_charset.c_str(),
                                            src_charset.c_str());
      E(converted != NULL,
=======
                                            dst_charset.c_str(),
                                            src_charset.c_str(),
                                            best_effort);
      E(converted != NULL, whence,
>>>>>>> 7e2c7a75
        F("failed to convert string from %s to %s: '%s'")
         % src_charset % tmp_charset % src);
      dst = string(converted);
      free(converted);
    }
}

size_t
display_width(utf8 const & utf)
{
  string const & u = utf();
  size_t sz = 0;
  string::const_iterator i = u.begin();
  while (i != u.end())
    {
      if (UNLIKELY(static_cast<u8>(*i) & static_cast<u8>(0x80)))
        {
          // A UTF-8 escape: consume the full escape.
          ++i;
          ++sz;
          while (i != u.end()
                 && (static_cast<u8>(*i) & static_cast<u8>(0x80))
                 && (!(static_cast<u8>(*i) & static_cast<u8>(0x40))))
            ++i;
        }
      else
        {
          // An ASCII-like character in the range 0..0x7F.
          ++i;
          ++sz;
        }
    }
  return sz;
}

// Lots of gunk to avoid charset conversion as much as possible.  Running
// iconv over every element of every path in a 30,000 file manifest takes
// multiple seconds, which then is a minimum bound on pretty much any
// operation we do...
static inline bool
system_charset_is_utf8_impl()
{
  string lc_encoding = lowercase(system_charset());
  return (lc_encoding == "utf-8"
          || lc_encoding == "utf_8"
          || lc_encoding == "utf8");
}

static inline bool
system_charset_is_utf8()
{
  static bool it_is = system_charset_is_utf8_impl();
  return it_is;
}

static inline bool
system_charset_is_ascii_extension_impl()
{
  if (system_charset_is_utf8())
    return true;
  string lc_encoding = lowercase(system_charset());
  // if your character set is identical to ascii in the lower 7 bits, then add
  // it here for a speed boost.
  return (lc_encoding.find("ascii") != string::npos
          || lc_encoding.find("8859") != string::npos
          || lc_encoding.find("ansi_x3.4") != string::npos
          || lc_encoding == "646" // another name for ascii
          // http://www.cs.mcgill.ca/~aelias4/encodings.html -- "EUC (Extended
          // Unix Code) is a simple and clean encoding, standard on Unix
          // systems.... It is backwards-compatible with ASCII (i.e. valid
          // ASCII implies valid EUC)."
          || lc_encoding.find("euc") != string::npos);
}

static inline bool
system_charset_is_ascii_extension()
{
  static bool it_is = system_charset_is_ascii_extension_impl();
  return it_is;
}

inline static bool
is_all_ascii(string const & utf)
{
  // could speed this up by vectorization -- mask against 0x80808080,
  // process a whole word at at time...
  for (string::const_iterator i = utf.begin(); i != utf.end(); ++i)
    if (0x80 & *i)
      return false;
  return true;
}

// this function must be fast.  do not make it slow.
void
utf8_to_system_strict(utf8 const & utf, string & ext)
{
  if (system_charset_is_utf8())
    ext = utf();
  else if (system_charset_is_ascii_extension()
           && is_all_ascii(utf()))
    ext = utf();
  else
    charset_convert("UTF-8", system_charset(), utf(), ext, false,
                    utf.made_from);
}

// this function must be fast.  do not make it slow.
void
utf8_to_system_best_effort(utf8 const & utf, string & ext)
{
  if (system_charset_is_utf8())
    ext = utf();
  else if (system_charset_is_ascii_extension()
           && is_all_ascii(utf()))
    ext = utf();
  else
    charset_convert("UTF-8", system_charset(), utf(), ext, true,
                    utf.made_from);
}

void
utf8_to_system_strict(utf8 const & utf, external & ext)
{
  string out;
  utf8_to_system_strict(utf, out);
  ext = external(out, utf.made_from);
}

void
utf8_to_system_best_effort(utf8 const & utf, external & ext)
{
  string out;
  utf8_to_system_best_effort(utf, out);
  ext = external(out, utf.made_from);
}

void
system_to_utf8(external const & ext, utf8 & utf)
{
  if (system_charset_is_utf8())
    utf = typecast_vocab<utf8>(ext);
  else if (system_charset_is_ascii_extension()
           && is_all_ascii(ext()))
    utf = typecast_vocab<utf8>(ext);
  else
    {
      string out;
      charset_convert(system_charset(), "UTF-8", ext(), out, false,
                      ext.made_from);
      utf = utf8(out, ext.made_from);
      I(utf8_validate(utf));
    }
}

// utf8_validate and the helper functions is_valid_unicode_char and
// utf8_consume_continuation_char g_utf8_validate and supporting functions
// from the file gutf8.c of the GLib library.

static bool
is_valid_unicode_char(u32 c)
{
  return (c < 0x110000 &&
          ((c & 0xfffff800) != 0xd800) &&
          (c < 0xfdd0 || c > 0xfdef) &&
          (c & 0xfffe) != 0xfffe);
}

static bool
utf8_consume_continuation_char(u8 c, u32 & val)
{
  if ((c & 0xc0) != 0x80)
    return false;
  val <<= 6;
  val |= c & 0x3f;
  return true;
}

bool
utf8_validate(utf8 const & utf)
{
  string::size_type left = utf().size();
  u32 min, val;

  for (string::const_iterator i = utf().begin();
       i != utf().end(); ++i, --left)
  {
    u8 c = *i;
    if (c < 128)
      continue;
    if ((c & 0xe0) == 0xc0)
    {
      if (left < 2)
        return false;
      if ((c & 0x1e) == 0)
        return false;
      ++i; --left; c = *i;
      if ((c & 0xc0) != 0x80)
        return false;
    }
    else
    {
      if ((c & 0xf0) == 0xe0)
      {
        if (left < 3)
          return false;
        min = 1 << 11;
        val = c & 0x0f;
        goto two_remaining;
      }
      else if ((c & 0xf8) == 0xf0)
      {
        if (left < 4)
          return false;
        min = 1 << 16;
        val = c & 0x07;
      }
      else
        return false;
      ++i; --left; c = *i;
      if (!utf8_consume_continuation_char(c, val))
        return false;
two_remaining:
      ++i; --left; c = *i;
      if (!utf8_consume_continuation_char(c, val))
        return false;
      ++i; --left; c = *i;
      if (!utf8_consume_continuation_char(c, val))
        return false;
      if (val < min)
        return false;
      if (!is_valid_unicode_char(val))
        return false;
    }
  }
  return true;
}

static string
decode_idna_error(int err)
{
  switch (static_cast<Idna_rc>(err))
    {
    case IDNA_STRINGPREP_ERROR: return "stringprep error"; break;
    case IDNA_PUNYCODE_ERROR: return "punycode error"; break;
    case IDNA_CONTAINS_NON_LDH: return "non-LDH characters"; break;
    case IDNA_CONTAINS_MINUS: return "leading / trailing hyphen-minus character"; break;
    case IDNA_INVALID_LENGTH: return "invalid length (output must be between 1 and 63 chars)"; break;
    case IDNA_NO_ACE_PREFIX: return "no ace prefix"; break;
    case IDNA_ROUNDTRIP_VERIFY_ERROR: return "roundtrip verify error"; break;
    case IDNA_CONTAINS_ACE_PREFIX: return "contains ACE prefix (\"xn--\")"; break;
    case IDNA_ICONV_ERROR: return "iconv error"; break;
    case IDNA_MALLOC_ERROR: return "malloc error"; break;
    default: return "unknown error"; break;
    }
  return "unknown error";
}

static void
ace_to_utf8(string const & a, utf8 & utf, origin::type whence)
{
  char *out = NULL;
  L(FL("converting %d bytes from IDNA ACE to UTF-8") % a.size());
  int res = idna_to_unicode_8z8z(a.c_str(), &out, IDNA_USE_STD3_ASCII_RULES);
  E(res == IDNA_SUCCESS || res == IDNA_NO_ACE_PREFIX, whence,
    F("error converting %d UTF-8 bytes to IDNA ACE: %s")
    % a.size()
    % decode_idna_error(res));
  utf = utf8(string(out), whence);
  free(out);
}

static void
utf8_to_ace(utf8 const & utf, string & a)
{
  char *out = NULL;
  L(FL("converting %d bytes from UTF-8 to IDNA ACE") % utf().size());
  int res = idna_to_ascii_8z(utf().c_str(), &out, IDNA_USE_STD3_ASCII_RULES);
  E(res == IDNA_SUCCESS, utf.made_from,
    F("error converting %d UTF-8 bytes to IDNA ACE: %s")
    % utf().size()
    % decode_idna_error(res));
  a = string(out);
  free(out);
}

void
internalize_cert_name(utf8 const & utf, cert_name & c)
{
  string a;
  utf8_to_ace(utf, a);
  c = cert_name(a, utf.made_from);
}

void
internalize_cert_name(external const & ext, cert_name & c)
{
  utf8 utf;
  system_to_utf8(ext, utf);
  internalize_cert_name(utf, c);
}

void
internalize_rsa_keypair_id(utf8 const & utf, rsa_keypair_id & key)
{
  string tmp;
  typedef boost::tokenizer<char_separator<char> >
    tokenizer;
  char_separator<char> sep("", ".@", boost::keep_empty_tokens);
  tokenizer tokens(utf(), sep);
  bool in_domain = false;
  for(tokenizer::iterator i = tokens.begin(); i != tokens.end(); ++i)
    {
      if (!in_domain || *i == "." || *i == "@")
        tmp += *i;
      else
        {
          string a;
          utf8_to_ace(utf8(*i, utf.made_from), a);
          tmp += a;
        }
      if (*i == "@")
        in_domain = true;
    }
  key = rsa_keypair_id(tmp, utf.made_from);
}

void
internalize_rsa_keypair_id(external const & ext, rsa_keypair_id & key)
{
  utf8 utf;
  system_to_utf8(ext, utf);
  internalize_rsa_keypair_id(utf, key);
}

void
externalize_rsa_keypair_id(rsa_keypair_id const & key, utf8 & utf)
{
  string tmp;
  typedef boost::tokenizer<char_separator<char> >
    tokenizer;
  char_separator<char> sep("", ".@", boost::keep_empty_tokens);
  tokenizer tokens(key(), sep);
  bool in_domain = false;
  for(tokenizer::iterator i = tokens.begin(); i != tokens.end(); ++i)
    {
      if (!in_domain || *i == "." || *i == "@")
        tmp += *i;
      else
        {
          utf8 u;
          ace_to_utf8(*i, u, key.made_from);
          tmp += u();
        }
      if (*i == "@")
        in_domain = true;
    }
  utf = utf8(tmp, key.made_from);
}

void
externalize_rsa_keypair_id(rsa_keypair_id const & key, external & ext)
{
  utf8 utf;
  externalize_rsa_keypair_id(key, utf);
  utf8_to_system_strict(utf, ext);
}

void
internalize_var_domain(utf8 const & utf, var_domain & d)
{
  string a;
  utf8_to_ace(utf, a);
  d = var_domain(a, utf.made_from);
}

void
internalize_var_domain(external const & ext, var_domain & d)
{
  utf8 utf;
  system_to_utf8(ext, utf);
  internalize_var_domain(utf, d);
}

void
externalize_var_domain(var_domain const & d, utf8 & utf)
{
  ace_to_utf8(d(), utf, d.made_from);
}

void
externalize_var_domain(var_domain const & d, external & ext)
{
  utf8 utf;
  externalize_var_domain(d, utf);
  utf8_to_system_strict(utf, ext);
}


#ifdef BUILD_UNIT_TESTS
#include "unit_tests.hh"
#include <stdlib.h>

#define IDNA_ACE_PREFIX "xn--"
#define IDNA_SUCCESS 0

struct
idna
{
  char const * name;
  char const * utf;
  char const * ace;
} const idna_vec[] =
  {
    // In C, \x escapes consume an unbounded number of hexadecimal digits,
    // and if the resulting number is too big for a byte it is a semantic
    // error.  However, if a string constant is composed of more than one
    // string literal, they do not extend across a boundary between string
    // literals.  Thus, in some places in this array, string literals have
    // been split solely to end \x escapes after two hex digits.
    {
      "Arabic (Egyptian)",
      "\xd9\x84\xd9\x8a\xd9\x87\xd9\x85\xd8\xa7\xd8\xa8\xd8\xaa\xd9\x83\xd9"
      "\x84\xd9\x85\xd9\x88\xd8\xb4\xd8\xb9\xd8\xb1\xd8\xa8\xd9\x8a\xd8\x9f",
      IDNA_ACE_PREFIX "egbpdaj6bu4bxfgehfvwxn" },
    {
      "Chinese (simplified)",
      "\xe4\xbb\x96\xe4\xbb\xac\xe4\xb8\xba\xe4\xbb\x80\xe4\xb9\x88\xe4\xb8"
      "\x8d\xe8\xaf\xb4\xe4\xb8\xad\xe6\x96\x87",
      IDNA_ACE_PREFIX "ihqwcrb4cv8a8dqg056pqjye" },
    {
      "Chinese (traditional)",
      "\xe4\xbb\x96\xe5\x80\x91\xe7\x88\xb2\xe4\xbb\x80\xe9\xba\xbd\xe4\xb8"
      "\x8d\xe8\xaa\xaa\xe4\xb8\xad\xe6\x96\x87",
      IDNA_ACE_PREFIX "ihqwctvzc91f659drss3x8bo0yb" },
    {
      "Czech",
      "Pro\xc4\x8dprost\xc4\x9bnemluv\xc3\xad\xc4\x8d""esky",
      IDNA_ACE_PREFIX "Proprostnemluvesky-uyb24dma41a"},
    {
      "Hebrew",
      "\xd7\x9c\xd7\x9e\xd7\x94\xd7\x94\xd7\x9d\xd7\xa4\xd7\xa9\xd7\x95\xd7"
      "\x98\xd7\x9c\xd7\x90\xd7\x9e\xd7\x93\xd7\x91\xd7\xa8\xd7\x99\xd7\x9d"
      "\xd7\xa2\xd7\x91\xd7\xa8\xd7\x99\xd7\xaa",
      IDNA_ACE_PREFIX "4dbcagdahymbxekheh6e0a7fei0b"},
    {
      "Hindi (Devanagari)",
      "\xe0\xa4\xaf\xe0\xa4\xb9\xe0\xa4\xb2\xe0\xa5\x8b\xe0\xa4\x97\xe0\xa4"
      "\xb9\xe0\xa4\xbf\xe0\xa4\xa8\xe0\xa5\x8d\xe0\xa4\xa6\xe0\xa5\x80\xe0"
      "\xa4\x95\xe0\xa5\x8d\xe0\xa4\xaf\xe0\xa5\x8b\xe0\xa4\x82\xe0\xa4\xa8"
      "\xe0\xa4\xb9\xe0\xa5\x80\xe0\xa4\x82\xe0\xa4\xac\xe0\xa5\x8b\xe0\xa4"
      "\xb2\xe0\xa4\xb8\xe0\xa4\x95\xe0\xa4\xa4\xe0\xa5\x87\xe0\xa4\xb9\xe0"
      "\xa5\x88\xe0\xa4\x82",
      IDNA_ACE_PREFIX "i1baa7eci9glrd9b2ae1bj0hfcgg6iyaf8o0a1dig0cd"},
    {
      "Japanese (kanji and hiragana)",
      "\xe3\x81\xaa\xe3\x81\x9c\xe3\x81\xbf\xe3\x82\x93\xe3\x81\xaa\xe6\x97"
      "\xa5\xe6\x9c\xac\xe8\xaa\x9e\xe3\x82\x92\xe8\xa9\xb1\xe3\x81\x97\xe3"
      "\x81\xa6\xe3\x81\x8f\xe3\x82\x8c\xe3\x81\xaa\xe3\x81\x84\xe3\x81\xae"
      "\xe3\x81\x8b",
      IDNA_ACE_PREFIX "n8jok5ay5dzabd5bym9f0cm5685rrjetr6pdxa"},
    {
      "Russian (Cyrillic)",
      "\xd0\xbf\xd0\xbe\xd1\x87\xd0\xb5\xd0\xbc\xd1\x83\xd0\xb6\xd0\xb5\xd0"
      "\xbe\xd0\xbd\xd0\xb8\xd0\xbd\xd0\xb5\xd0\xb3\xd0\xbe\xd0\xb2\xd0\xbe"
      "\xd1\x80\xd1\x8f\xd1\x82\xd0\xbf\xd0\xbe\xd1\x80\xd1\x83\xd1\x81\xd1"
      "\x81\xd0\xba\xd0\xb8",
      IDNA_ACE_PREFIX "b1abfaaepdrnnbgefbadotcwatmq2g4l"},
    {
      "Spanish",
      "Porqu\xc3\xa9nopuedensimplementehablarenEspa\xc3\xb1ol",
      IDNA_ACE_PREFIX "PorqunopuedensimplementehablarenEspaol-fmd56a"},
    {
      "Vietnamese",
      "T\xe1\xba\xa1isaoh\xe1\xbb\x8dkh\xc3\xb4ngth\xe1\xbb\x83""ch\xe1\xbb"
      "\x89n\xc3\xb3iti\xe1\xba\xbfngVi\xe1\xbb\x87t",
      IDNA_ACE_PREFIX "TisaohkhngthchnitingVit-kjcr8268qyxafd2f1b9g"},
    {
      "Japanese",
      "3\xe5\xb9\xb4""B\xe7\xb5\x84\xe9\x87\x91\xe5\x85\xab\xe5\x85\x88\xe7"
      "\x94\x9f",
      IDNA_ACE_PREFIX "3B-ww4c5e180e575a65lsy2b"},
    {
      "Japanese",
      "\xe5\xae\x89\xe5\xae\xa4\xe5\xa5\x88\xe7\xbe\x8e\xe6\x81\xb5-with-"
      "SUPER-MONKEYS",
      IDNA_ACE_PREFIX "-with-SUPER-MONKEYS-pc58ag80a8qai00g7n9n"},
    {
      "Japanese",
      "Hello-Another-Way-\xe3\x81\x9d\xe3\x82\x8c\xe3\x81\x9e\xe3\x82\x8c"
      "\xe3\x81\xae\xe5\xa0\xb4\xe6\x89\x80",
      IDNA_ACE_PREFIX "Hello-Another-Way--fc4qua05auwb3674vfr0b"},
    {
      "Japanese",
      "\xe3\x81\xb2\xe3\x81\xa8\xe3\x81\xa4\xe5\xb1\x8b\xe6\xa0\xb9\xe3\x81"
      "\xae\xe4\xb8\x8b""2",
      IDNA_ACE_PREFIX "2-u9tlzr9756bt3uc0v"},
    {
      "Japanese",
      "Maji\xe3\x81\xa7Koi\xe3\x81\x99\xe3\x82\x8b""5\xe7\xa7\x92\xe5\x89\x8d",
      IDNA_ACE_PREFIX "MajiKoi5-783gue6qz075azm5e"},
    {
      "Japanese",
      "\xe3\x83\x91\xe3\x83\x95\xe3\x82\xa3\xe3\x83\xbc""de\xe3\x83\xab\xe3\x83"
      "\xb3\xe3\x83\x90",
      IDNA_ACE_PREFIX "de-jg4avhby1noc0d"},
    {
      "Japanese",
      "\xe3\x81\x9d\xe3\x81\xae\xe3\x82\xb9\xe3\x83\x94\xe3\x83\xbc\xe3\x83"
      "\x89\xe3\x81\xa7",
      IDNA_ACE_PREFIX "d9juau41awczczp"},
    {
      "Greek",
      "\xce\xb5\xce\xbb\xce\xbb\xce\xb7\xce\xbd\xce\xb9\xce\xba\xce\xac",
      IDNA_ACE_PREFIX "hxargifdar"},
    {
      "Maltese (Malti)",
      "bon\xc4\xa1usa\xc4\xa7\xc4\xa7""a",
      IDNA_ACE_PREFIX "bonusaa-5bb1da"},
    {
      "Russian (Cyrillic)",
      "\xd0\xbf\xd0\xbe\xd1\x87\xd0\xb5\xd0\xbc\xd1\x83\xd0\xb6\xd0\xb5\xd0"
      "\xbe\xd0\xbd\xd0\xb8\xd0\xbd\xd0\xb5\xd0\xb3\xd0\xbe\xd0\xb2\xd0\xbe"
      "\xd1\x80\xd1\x8f\xd1\x82\xd0\xbf\xd0\xbe\xd1\x80\xd1\x83\xd1\x81\xd1"
      "\x81\xd0\xba\xd0\xb8",
      IDNA_ACE_PREFIX "b1abfaaepdrnnbgefbadotcwatmq2g4l"},
  };

UNIT_TEST(charset, idna_encoding)
{
  // putenv takes a char*, not a const char*, there is nothing we can do.
  putenv(const_cast<char *>("CHARSET=UTF-8"));

  for (size_t i = 0; i < sizeof(idna_vec) / sizeof(struct idna); ++i)
    {
      UNIT_TEST_CHECKPOINT(("IDNA language: "
                            + string(idna_vec[i].name)).c_str());

      string u = lowercase(idna_vec[i].utf);
      string a = lowercase(idna_vec[i].ace);
      string tace;
      utf8_to_ace(utf8(u, origin::internal), tace);
      L(FL("ACE-encoded %s: '%s'") % idna_vec[i].name % tace);
      UNIT_TEST_CHECK(a == lowercase(tace));

      utf8 tutf;
      ace_to_utf8(a, tutf, origin::internal);
      L(FL("UTF-encoded %s: '%s'") % idna_vec[i].name % tutf);
      UNIT_TEST_CHECK(u == lowercase(tutf()));
    }
}

UNIT_TEST(charset, utf8_validation)
{
  // these tests are based on the tests from the file utf8-validate.c of the
  // GLib library, and also include sequences from Markus Kuhn's UTF-8
  // example files.
  const char* good_strings[] = {
    "this is a valid but boring ASCII string",

    "\x28\x28\x56\xe2\x8d\xb3\x56\x29\x3d\xe2\x8d\xb3\xe2\x8d\xb4\x56\x29\x2f"
    "\x56\xe2\x86\x90\x2c\x56\x20\x20\x20\x20\xe2\x8c\xb7\xe2\x86\x90\xe2\x8d"
    "\xb3\xe2\x86\x92\xe2\x8d\xb4\xe2\x88\x86\xe2\x88\x87\xe2\x8a\x83\xe2\x80"
    "\xbe\xe2\x8d\x8e\xe2\x8d\x95\xe2\x8c\x88",

    "\xe2\x80\x98\x73\x69\x6e\x67\x6c\x65\xe2\x80\x99\x20\x61\x6e\x64\x20\xe2"
    "\x80\x9c\x64\x6f\x75\x62\x6c\x65\xe2\x80\x9d\x20\x71\x75\x6f\x74\x65\x73",

    "\xe2\x80\xa2\x20\x43\x75\x72\x6c\x79\x20\x61\x70\x6f\x73\x74\x72\x6f\x70"
    "\x68\x65\x73\x3a\x20\xe2\x80\x9c\x57\x65\xe2\x80\x99\x76\x65\x20\x62\x65"
    "\x65\x6e\x20\x68\x65\x72\x65\xe2\x80\x9d",

    "\xe2\x80\x9a\x64\x65\x75\x74\x73\x63\x68\x65\xe2\x80\x98\x20\xe2\x80\x9e"
    "\x41\x6e\x66\xc3\xbc\x68\x72\x75\x6e\x67\x73\x7a\x65\x69\x63\x68\x65\x6e"
    "\xe2\x80\x9c",

    "\xe2\x80\xa0\x2c\x20\xe2\x80\xa1\x2c\x20\xe2\x80\xb0\x2c\x20\xe2\x80\xa2"
    "\x2c\x20\x33\xe2\x80\x93\x34\x2c\x20\xe2\x80\x94\x2c\x20\xe2\x88\x92\x35"
    "\x2f\x2b\x35\x2c\x20\xe2\x84\xa2\x2c\x20\xe2\x80\xa6",

    "\xc2\xa9\xc2\xa9\xc2\xa9",
    "\xe2\x89\xa0\xe2\x89\xa0",
    "\xce\xba\xe1\xbd\xb9\xcf\x83\xce\xbc\xce\xb5",
    "\x00",
    "\xc2\x80",
    "\xe0\xa0\x80",
    "\xf0\x90\x80\x80",
    "\x7f",
    "\xdf\xbf",
    "\xed\x9f\xbf",
    "\xee\x80\x80",
    "\xef\xbf\xbd",
    0
  };
  const char* bad_strings[] = {
    "\xf8\x88\x80\x80\x80",
    "\xfc\x84\x80\x80\x80\x80",
    "\xef\xbf\xbf",
    "\xf7\xbf\xbf\xbf",
    "\xfb\xbf\xbf\xbf\xbf",
    "\xfd\xbf\xbf\xbf\xbf\xbf",
    "\xf4\x8f\xbf\xbf",
    "\xf4\x90\x80\x80",
    "\x80",
    "\xbf",
    "\x80\xbf",
    "\x80\xbf\x80",
    "\x80\xbf\x80\xbf",
    "\x80\xbf\x80\xbf\x80",
    "\x80\xbf\x80\xbf\x80\xbf",
    "\x80\xbf\x80\xbf\x80\xbf\x80",
    "\x80",
    "\x81",
    "\x82",
    "\x83",
    "\x84",
    "\x85",
    "\x86",
    "\x87",
    "\x88",
    "\x89",
    "\x8a",
    "\x8b",
    "\x8c",
    "\x8d",
    "\x8e",
    "\x8f",
    "\x90",
    "\x91",
    "\x92",
    "\x93",
    "\x94",
    "\x95",
    "\x96",
    "\x97",
    "\x98",
    "\x99",
    "\x9a",
    "\x9b",
    "\x9c",
    "\x9d",
    "\x9e",
    "\x9f",
    "\xa0",
    "\xa1",
    "\xa2",
    "\xa3",
    "\xa4",
    "\xa5",
    "\xa6",
    "\xa7",
    "\xa8",
    "\xa9",
    "\xaa",
    "\xab",
    "\xac",
    "\xad",
    "\xae",
    "\xaf",
    "\xb0",
    "\xb1",
    "\xb2",
    "\xb3",
    "\xb4",
    "\xb5",
    "\xb6",
    "\xb7",
    "\xb8",
    "\xb9",
    "\xba",
    "\xbb",
    "\xbc",
    "\xbd",
    "\xbe",
    "\xbf",
    "\xc0\x20",
    "\xc1\x20",
    "\xc2\x20",
    "\xc3\x20",
    "\xc4\x20",
    "\xc5\x20",
    "\xc6\x20",
    "\xc7\x20",
    "\xc8\x20",
    "\xc9\x20",
    "\xca\x20",
    "\xcb\x20",
    "\xcc\x20",
    "\xcd\x20",
    "\xce\x20",
    "\xcf\x20",
    "\xd0\x20",
    "\xd1\x20",
    "\xd2\x20",
    "\xd3\x20",
    "\xd4\x20",
    "\xd5\x20",
    "\xd6\x20",
    "\xd7\x20",
    "\xd8\x20",
    "\xd9\x20",
    "\xda\x20",
    "\xdb\x20",
    "\xdc\x20",
    "\xdd\x20",
    "\xde\x20",
    "\xdf\x20",
    "\xe0\x20",
    "\xe1\x20",
    "\xe2\x20",
    "\xe3\x20",
    "\xe4\x20",
    "\xe5\x20",
    "\xe6\x20",
    "\xe7\x20",
    "\xe8\x20",
    "\xe9\x20",
    "\xea\x20",
    "\xeb\x20",
    "\xec\x20",
    "\xed\x20",
    "\xee\x20",
    "\xef\x20",
    "\xf0\x20",
    "\xf1\x20",
    "\xf2\x20",
    "\xf3\x20",
    "\xf4\x20",
    "\xf5\x20",
    "\xf6\x20",
    "\xf7\x20",
    "\xf8\x20",
    "\xf9\x20",
    "\xfa\x20",
    "\xfb\x20",
    "\xfc\x20",
    "\xfd\x20",
    "\x20\xc0",
    "\x20\xe0\x80",
    "\x20\xf0\x80\x80",
    "\x20\xf8\x80\x80\x80",
    "\x20\xfc\x80\x80\x80\x80",
    "\x20\xdf",
    "\x20\xef\xbf",
    "\x20\xf7\xbf\xbf",
    "\x20\xfb\xbf\xbf\xbf",
    "\x20\xfd\xbf\xbf\xbf\xbf",
    "\x20\xfe\x20",
    "\x20\xff\x20",
    "\x20\xc0\xaf\x20",
    "\x20\xe0\x80\xaf\x20",
    "\x20\xf0\x80\x80\xaf\x20",
    "\x20\xf8\x80\x80\x80\xaf\x20",
    "\x20\xfc\x80\x80\x80\x80\xaf\x20",
    "\x20\xc1\xbf\x20",
    "\x20\xe0\x9f\xbf\x20",
    "\x20\xf0\x8f\xbf\xbf\x20",
    "\x20\xf8\x87\xbf\xbf\xbf\x20",
    "\x20\xfc\x83\xbf\xbf\xbf\xbf\x20",
    "\x20\xc0\x80\x20",
    "\x20\xe0\x80\x80\x20",
    "\x20\xf0\x80\x80\x80\x20",
    "\x20\xf8\x80\x80\x80\x80\x20",
    "\x20\xfc\x80\x80\x80\x80\x80\x20",
    "\x20\xed\xa0\x80\x20",
    "\x20\xed\xad\xbf\x20",
    "\x20\xed\xae\x80\x20",
    "\x20\xed\xaf\xbf\x20",
    "\x20\xed\xb0\x80\x20",
    "\x20\xed\xbe\x80\x20",
    "\x20\xed\xbf\xbf\x20",
    "\x20\xed\xa0\x80\xed\xb0\x80\x20",
    "\x20\xed\xa0\x80\xed\xbf\xbf\x20",
    "\x20\xed\xad\xbf\xed\xb0\x80\x20",
    "\x20\xed\xad\xbf\xed\xbf\xbf\x20",
    "\x20\xed\xae\x80\xed\xb0\x80\x20",
    "\x20\xed\xae\x80\xed\xbf\xbf\x20",
    "\x20\xed\xaf\xbf\xed\xb0\x80\x20",
    "\x20\xed\xaf\xbf\xed\xbf\xbf\x20",
    "\x20\xef\xbf\xbe\x20",
    "\x20\xef\xbf\xbf\x20",
    0
  };

  for (int i = 0; good_strings[i]; ++i)
    UNIT_TEST_CHECK(utf8_validate(utf8(good_strings[i])) == true);

  for (int i = 0; bad_strings[i]; ++i)
    UNIT_TEST_CHECK(utf8_validate(utf8(bad_strings[i])) == false);
}

#endif // BUILD_UNIT_TESTS

// Local Variables:
// mode: C++
// fill-column: 76
// c-file-style: "gnu"
// indent-tabs-mode: nil
// End:
// vim: et:sw=2:sts=2:ts=2:cino=>2s,{s,\:s,+s,t0,g0,^-2,e-2,n-2,p2s,(0,=s:<|MERGE_RESOLUTION|>--- conflicted
+++ resolved
@@ -57,16 +57,9 @@
 #endif
 
       char * converted = stringprep_convert(src.c_str(),
-<<<<<<< HEAD
                                             tmp_charset.c_str(),
                                             src_charset.c_str());
-      E(converted != NULL,
-=======
-                                            dst_charset.c_str(),
-                                            src_charset.c_str(),
-                                            best_effort);
       E(converted != NULL, whence,
->>>>>>> 7e2c7a75
         F("failed to convert string from %s to %s: '%s'")
          % src_charset % tmp_charset % src);
       dst = string(converted);
