--- conflicted
+++ resolved
@@ -1,3 +1,17 @@
+??? ??? ?? ??:??:?? UTC ????
+
+        0.41 release.
+
+        Changes
+
+        Bugs fixed
+
+        New features
+
+        - Add 'automate show_conflicts' command
+
+        Internal
+
 Fri Apr 11 22:50:44 UTC 2008
 
         0.40 release.
@@ -34,15 +48,11 @@
           query the parent(s) of the workspace' base revision. This is
           equivalent to "mtn au select p:`mtn au get_base_workspace_revision`".
 
-<<<<<<< HEAD
         - push, pull, and sync can be run with a single argument, which looks
           like
              mtn://hostname?include_pattern/-exclude_pattern
           or
              mtn://hostname?include=include_pattern/exclude=exclude_pattern
-=======
-        - Add 'automate show_conflicts' command
->>>>>>> 9a716954
 
         Internal
 
