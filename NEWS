??? ??? ?? ??:??:?? UTC 2009

        0.43 release.

        Changes

        - 'mtn help <command_or_group>' or 'mtn <command_or_group> --help' no
          longer print global options, thus making the output of specific help
          requests more compact. You still see all available global options
          by executing 'mtn help' without any arguments.

	- The Monotone source distribution no longer includes copies of
	  several third-party libraries.  This means they must be downloaded
	  and built separately, before building monotone.  See INSTALL for a
	  complete list of necessary libraries.  

	  This allows monotone's developers to concentrate on monotone
	  itself, rather than tracking external library updates, which in
	  practice did not happen.  By way of illustration, we were still
	  shipping sqlite 3.4.1, which is years out of date.  This has also
	  been a long-standing request of various redistributors of binary
	  packages, who prefer the use of globally shared libraries.

        - There is a new db var "database delta-direction", which can have
          values "reverse" (default), "forward", and "both". This controls
          what kind of deltas are stored for new file versions. Forward
          deltas are very fast for netsync, but slow for most other uses.
          Set this to "both" (or "forward" if you're short on disk space) on
          an empty db and pull everything into it, to get a database which
          will be much faster for server usage (especially initial pulls).

        Bugs fixed

        - In 0.42, a netsync writer would attemts to queue up all outgoing
          data as soon as it knew what data to send, in a single operation,
          without servicing the event loop. If there was a large amount of
          data to send, this would cause very long pauses and sometimes
          timeouts and dropped connections (for pauses over 10 minutes).
          The bug that caused this is fixed, and that operation now has a
          safety timer that should prevent it from coming back.

        - When the netsync server receives garbage over the network, it
          should be much better about only terminating the offending connection
          instead of the entire server.

        - Several bugfixes to `mtn automate stdio':
          * it now correctly distinguishs between syntax and command errors by
            returning error code 1 for the former and error code 2 for the
            latter - just as advertised in the documentation.
          * the stdio event loop no longer quits if a syntax error occurs, but
            rather discards the wrong state and accepts new (valid) commands.
          * option errors haven't been catched properly and thus weren't encoded
            in stdio either; this has been fixed as well.

        - In certain cases, especially also on FreeBSD and Mac OS X, netsync
          called select() even after read() returned 0 bytes to indicate the
          end of the file, resulting in a confusing error message. This
          is fixed by treating EOF specially and prevent further calls
          to select() on the file handle, as recommended by the
          select_tut man page.

	- If given a filename, `mtn ssh_agent_export' now creates that
	  file with the correct permissions (i.e. mode 600), creates
	  directories as necessary, and does not throw an internal
	  error if creation or writing fails.  (You're still on your
	  own for directory creation and permissions if you take the
	  key on standard output and redirect it to a file.)

        - The log command was missing '--depth' and '--exclude' options used to
          restrict revisions printed to those touching specific paths. Log now
          allows these options and uses them properly.

        - The update command previously did not clear execute permissions from
          files that had their associated 'mtn:execute' attribute cleared.

        New features

        - The `mtn_automate' lua function now correctly parses and sets
          options for executed automate commands.

        - Additional '--full' option for 'mtn db info' to display some
          statistic analysis of the date certs in the database.

	- Command line options in the EDITOR and/or VISUAL environment
	  variables are honored; for instance, EDITOR="emacs -nw"
	  works now.  (Debian bug #320565.)

<<<<<<< HEAD
        - Additional '--revision' option for 'mtn log' allows logging of
          selected sets of revisions.

        - Additional 'u:' and 'm:' selector types for selecting the revision the
          workspace was last updated from and revisions matching specified
          message globs in changelog and comment certs.
=======
        - A monotone database may be exported in the git fast-import format
          using the git_export command. The output from this command may be
          piped into git fast-import or other tools supporting this format.
>>>>>>> 70a2ae83

        Internal

        - Using 64 bit integer values to represent dates internally. This
          has no user visible effect.


Fri Dec 26 22:08:00 UTC 2008

        0.42 release.

        Changes

        - The output of 'automate show_conflicts' has been changed; a
          default resolution for file content conflicts and user resolutions
          for other conflict types has been added. 'directory_loop_created'
          changed to 'directory_loop'.

        - The French, Brazilian-Portuguese and Japanese translations were
          outdated and thus have been removed from the distribution. In case
          you care about them and want them back, drop us a note at
          monotone-devel@nongnu.org.

        Bugs fixed

        - 'mtn db kill_rev_locally' did not update the inodeprint
          cache when executed from a workspace on which the
          revision's changes where applied.

        - Some recent performance issues have been corrected:
          * since 0.40, there is much more use of hex encoding/decoding.
            These functions have been sped up considerably.
          * since 0.40, every command in an 'automate stdio' session
            would reinitialize the database. This was rather slow, so
            monotone will now keep the database open between commands.

        - The Lua-based contributed Monotone extension introduced in
          0.38 haven't been added to the tarball; this has been fixed.

        - Monotone died if _MTN/options contained an empty / not-existing
          'keydir' entry. This has been fixed. Also, invalid options are now
          better detected and give a more useful error message.

        - Monotone crashed if it was called with more than 2048 command
          line arguments. This has been fixed.

        - If vim is used as merger, it no longer prompts the user for an
          enter key press.

        - Decoding errors f.e. through to garbage from the network no longer
          results in informative failures, but in warning. This was made
          possible by introducing the concept of origin-aware sanity checks.

        - Monotone crashed if it was called with nested wildcards such as
          'a.{i.{x,y},j}'. This has been fixed.

        - The standard implementation of the 'ignore_file' hook now accepts
          windows and unix line endings in .mtn-ignore files.

        New features

        - New 'mtn ls duplicates' command which lets you list
          duplicated files in a given revision or the workspace.

        - New option --no-workspace, to make monotone ignore any
          workspace it might have been run in.

        - New command group 'mtn conflicts *'; provides asynchronous
          conflict resolutions for merge and propagate.

        - New 'automate file_merge' command which runs the internal line
          merger on two files from two revisions and outputs the result.

        - New 'automate lua' command with which lua functions, like
          monotone hooks, can be called over automate. This is particularily
          useful to get user defaults, like ignorable files, branch keys and
          passwords, which are managed through one or more monotonerc files.

        - New 'automate read_packets' command which reads data packets like
          public keys similar to 'mtn read'.

        - 'merge' and 'propagate' accept user commit messages; the
          'merge rev rev' or 'propagate branch branch' message will be
          prefixed to the user message. --no-prefix removes the prefix.

        Internal

        - Update Botan to 1.7.12.


Wed Sep  3 21:13:18 UTC 2008

        0.41 release.

        Changes

        - 'mtn clone' now takes a branch argument rather than a branch
          option which is more what people expect given the fact that
          mtn push/pull/sync do not use a branch option either.

        - 'mtn automate inventory' will show the birth revision for
          any file that has been committed.

        Bugs fixed

        - If the options '--db' or '--keydir' were previously
          specified for a command which was executed inside a
          workspace and one or both option arguments were invalid
          (f.e. invalid paths), they were still written to
          _MTN/options of the particular workspace.  This lead to
          errors on any subsequent command which used these
          options. This bug is fixed in so far that basic file type
          checks are applied on both options, so its no longer
          possible to set non-existing paths accidentally or use a
          path to a directory as option argument for '--db'.

        - If a key clash occurs on a netsync operation, i.e. two
          different keys with the same key id are encountered, mtn now
          fails cleanly and provides further guidance how to proceed.

        - It was previously not possible to clone a branch / database
          anonymously; this has been fixed.

        - If the client tries to use an unknown key, try to fall back
          to anonymous pull instead of failing immediately.

        - 'mtn automate identify' was broken in 0.40 when used over
          stdio, i.e. the output of the command did not get into the
          right output channel; this has been fixed.

        - Monotone would produce a warning if executed from the root
          directory of a Windows drive; this has been fixed.

        - The 'note_commit' hook now returns the new revision id
          hex-encoded again - the bug was introduced in 0.40.

        New features

        - New 'mtn suspend' command which lets you mark certain
          revisions and thus whole branches as discontinued
          ("suspended") by attaching a special suspend cert to the
          revision. All relevant mtn commands (f.e. mtn heads,
          mtn ls branches) honor this cert by default. To ignore it,
          simply add '--ignore-suspend-certs' to your command line.
          Suspended revisions can have children, which are in no
          way affected by the cert of their parent, i.e. suspended
          development lines or branches can simply be "unsuspended"
          by committing to them.
          This feature was already added in monotone 0.37, but was
          forgotten to be mentioned in NEWS back then.

        - New 'get_default_command_options' lua hook which lets you
          specify default options for a given, triggered command.
          Useful f.e. if you always want to have your 'mtn add'
          command executed with '-R' / '--recursive'.

        - Add 'automate show_conflicts' command.

        - Add 'automate get_workspace_root' command.

        - Add Lua hooks 'note_netsync_revision_sent',
          'note_netsync_cert_sent' and 'note_netsync_pubkey_sent'.


Fri Apr 11 22:50:44 UTC 2008

        0.40 release.

        Changes

        - The vim merger has been improved and now uses diff3 to merge
          non-conflict changes automatically before executing vimdiff.

        - Values used with the --depth option used to control recursion with
          node and path restrictions have changed. Using --depth=0 now means
          exactly the specified directories and *not* their children. Using
          --depth=1 now means the specified directories and their immediate
          children. Previously --depth=0 included children and --depth=1
          included grandchildren and it was not possible to exclude children
          using --depth.  The simple fix for anyone using --depth is to add 1 to
          the values they are using.

        - Document that ssh: and file: sync transports are not supported on
          native Win32.

        Bugs fixed

        - `commit' now uses keydir specified in _MTN/options

        - duplicate name conflicts now show a proper error message, even if
          a parent directory got renamed as well. In that case, the error
          message now shows both names for the directory and the offending
          file name.

        New features

        - The bare parent selector 'p:' can now be used in a workspace to
          query the parent(s) of the workspace' base revision. This is
          equivalent to "mtn au select p:`mtn au get_base_workspace_revision`".

        - push, pull, and sync can be run with a single argument, which looks
          like
             mtn://hostname?include_pattern/-exclude_pattern
          or
             mtn://hostname?include=include_pattern/exclude=exclude_pattern

        Internal

        - Update Botan to 1.7.4.

        - Usage of the internal app_state object has been reduced, objects
          are better encapsulated now. The database interface has been
          enhanced to ease reduction of locking contention in the future.

        - Merged the two indexes on revision_certs into a single one.

        - The database schema has been changed so that it now stores
          binary SHA1 hashes rather than their hexadecimal encoding,
          in most places where these are used.  This reduces the
          database size and speeds up operations a little.

          Users who like to fiddle with the database directly are
          advised to use the sqlite functions hex() and quote() to
          print columns that store hashes (including IDs), and the
          hexadecimal literal notation x'DEADBEEF' to input them.

        - Binary SHA1 hashes are also used for most in-memory
          processing, avoiding conversions and saving memory.

Mon Feb 25 15:55:36 UTC 2008

        0.39 release.

        Changes

        - 'mtn di' is now an alias for 'mtn diff'.

        - 'automate db_set' has been renamed to 'automate set_db_variable'.

        - 'automate db_get' has been replaced by 'automate get_db_variables'
          which returns all database variables similar to 'list vars' in
          basic_io format, optionally restricted by domain.

        - The REVID argument of 'automate get_revision' is now mandatory;
          to retrieve the current workspace revision, use the new command
          'automate get_current_revision'

        - messages describing conflicts from all of the various merge commands
          have been reworked and should be much more informative.

        - mtn show_conflicts now outputs much more detailed and descriptive
          messages, however it may report content conflicts that will be
          resolved automatically by the line merger.

        - The internal copy of PCRE has been updated to version 7.6.
          If you use the '--with-system-pcre' configure switch, it
          will insist on at least this version.

        - "emacs" has been removed from the list of dumb terminal types;
          tickers should now default to --ticker=count with emacs terminals

        - extensive section on merge conflicts and ways to resolve them
          added to the manual.

        Bugs fixed

        - for changes near the beginning of a file, mtn's unified diff
          output sometimes contained too many leading context lines.

        - the path handling of 'mtn revert' was improved and fixed two bugs:
          now a restricted revert on a node "dir1/file1" reverts only the
          content changes in "file1", but leaves renames of any of its
          ancestor nodes untouched; furthermore, if "dir0/" was renamed to
          "dir1" and "dir1/file1" was dropped, mtn now re-creates file1 at the
          proper place ("dir1/") and leaves no missing files around because
          of the non-existing "dir0/".

        - a few changes needed to build with gcc 4.3.

        New features

        - 'automate drop_db_variables' which drops one database variable
          (like the 'unset' command) or all variables within a given domain.

        - 'automate inventory' now accepts the options '--no-ignored',
          '--no-unknown', '--no-unchanged' and '--no-corresponding-renames'.
          Please consult the monotone documentation for more information about
          these new options.
          In addition, 'automate inventory' no longer recurses into ignored
          directories. The typical case of listing files that need attention
          now runs at least four times faster.

        - 'automate get_current_revision' which outputs the revision text of
           changes in the current workspace

Wed Dec 12 21:21:15 UTC 2007

        0.38 release.

        Changes

        - mtn log now prints a single dot for a project's root
          directory instead of an empty string.

        - mtn now warns if changes to a file will be ignored because
          the file has been deleted on one side of a merge.

        - mtn now errors if your chosen private key doesn't match the public
          key of the same name in your database.

        - mtn now checks for your key before a merge action takes place to
          ensure that any manually merged file isn't lost in an error case

        Bugs fixed

        - a bug introduced in 0.37 prevented an external merger from being
          executed unless the MTN_MERGE environment variable was set

        - mtn read successfully reads revision data, and cert packets again

        - mtn consistently supports certs with empty values
          (fixed 'ls certs' and 'read')

        Internal

        - Update Botan to 1.7.2.

        - Moved the gzip implementation out of the Botan directory.

        Other

        - Added the scripts of the following Lua-based contributed
          Monotone extension commands to contrib/command/:
          "mtn base", "mtn fuse", "mtn revision", "mtn conflicts".

        - Added a hooks version of the contributed ciabot script,
          contrib/ciabot_monotone_hookversion.lua

        - The monotone manual is now licensed under the GPL rather than
          the GFDL.

Fri Oct 25 22:35:33 UTC 2007

        0.37 release.

        Changes

        - mtn db kill_rev_locally now checks for an existing workspace
          before the revision is killed and tries to apply the changes
          of this particular revision back to the workspace to allow
          easy re-committing afterwards

        - the "--brief" switch for mtn annotate has been renamed to
          "--revs-only" for clarity

        - mtn help now lists the commands (and their aliases) available
          within a group, so its easier to get an overview which commands
          are available at all

        - the "MTN_MERGE=diffutils" merger (provided by std_hooks.lua)
          was improved. It now accepts a MTN_MERGE_DIFFUTILS environment
          variable which can be used to control its behaviour
          through comma-separated "key[=value]" entries. Currently
          supported entries are "partial" for doing a partial
          batch/non-modal 3-way merge conflict "resolution" which uses
          embedded content conflict markers and "diff3opts=[...]" and
          "sdiffopts=[...]" for passing arbitrary options to the used
          "diff3" and "sdiff" tools. When used in combination with "mtn
          merge_into_workspace" this way one especially can achieve a
          CVS/SVN style non-modal workspace-based merging.

        - There is a new revision selector: "p:REV" selects the
          parent(s) of revision REV.  For example, if a revision has
          one parent,

             mtn diff -r p:REV -r REV

          will show the changes made in that revision.

        - Monotone now uses the Perl-Compatible Regular Expression
          (PCRE) library for all regular expressions, instead of the
          boost::regex library.  This means that external Boost
          libraries are no longer required to build or use Monotone.
          If building from source, you will still need the Boost headers
          available somewhere.  See INSTALL for details.

          PCRE's syntax for regular expressions is a superset of
          boost::regex's syntax; it is unlikely that any existing
          .mtn-ignore files or other user uses of regexps will break.
          The manual now contains detailed documentation of the regexp
          syntax, borrowed from PCRE itself.

        - the format of "mtn automate inventory" has changed to basic_io.
          This fixes a couple of corner cases where the old format
          returned wrong information and introduces new capabilities like
          restricted output, recognized attribute changes, and more.
          For a complete overview on the new format, please take a look
          in the appropriate manual section.

        Bugs fixed

        - mtn automate heads called without a branch argument now properly
          returns the head revisions of the workspace's branch if called
          over mtn automate stdio

        - mtn commit no longer crashes if it creates a revision whose
          roster already exists, i.e. was left behind by the command
          `mtn db kill_rev_locally REV` (savannah #18990)

        Documentation changes

        - the documentation of the "--revs-only" (formerly "--brief")
          switch for the annotate command didn't match its actual
          behavior, this has been fixed

        - documentation for the "ssh_agent_add" command was missing
          and has been added

        Other

        - contrib/usher.cc has been removed. Please use the
          net.venge.monotone.contrib.usher branch instead.

        Internal

        - Update SQLite to 3.4.1.

        - Update Lua to 5.1.2 plus latest bug fixes.

        - Update Botan to 1.5.10.

        - Internal use of regular expressions has been almost eliminated.
          (Regular expressions are still used for .mtn-ignore and the
          --show-encloser feature of mtn diff, and are still available to
          Lua hooks.)



Fri Aug  3 06:08:36 UTC 2007

        0.36 release.

        Changes

        - The help command is now able to show documentation on subcommands
          (such as 'attr set').

        - The help command now shows a brief abstract of each command,
          instead of only listing their names.

        - The command `list changed` now outputs the new path of any
          renamed item making it easier to copy and paste these paths
          for external program usage.

        - `automate attributes` has been renamed to `automate get_attributes`,
          also a bug has been fixed there so resurrected attributes are now
          properly outputted as "new" and not "changed".

        New features

        - Two new commands to set and drop attributes over automate:
          `automate set_attribute` and `automate drop_attribute`

        - There is a new function available to the lua hooks,
          'server_request_sync(what, address, include, exclude)', which will
          initate a netsync connection to the server at "address", with the
          given include and exclude patterns, and will sync, push, or pull,
          as given in the "what" argument. If called from a monotone instance
          which is not acting as a server, this function will do nothing.

        - There is a new hook available,
          'get_netsync_key(server, include, exclude)', which is called to
          determine which key to use for netsync operations. Note that the
          server calls this once at startup with the address it is listening
          on, "*", and "" as arguments, rather than for each connection.

        Other

        - Giving the --confdir argument will automatically set the key store
          directory to keys/ under that directory, unless --keydir is also
          given. This is a bugfix.

        - Fixed a regression in 0.35 that resulted in some databases
          becoming significantly larger when storing new revisions. Existing
          databases with this problem can be fixed by pulling into a fresh
          database using 0.36.

        - contrib/lua-mode.el, a Lua mode for GNU emacs.

        - contrib/monotone-buildbot-notification.lua, a netsync hook to have a
          server notify a buildbot when new changes have arrived.  Useful for
          anyone who uses a buildbot with monotone as source.

        - contrib/monotone-cluster-push.lua, a netsync hook script to have
          arriving changes be forwarded to other servers automatically.  It
          uses the new internal lua function 'server_request_sync'.

        - contrib/mtn_makepermissions, a simple script to create
          read-permissions and write-permissions from files in the directories
          read-permissions.d and write-permissions.d, Debian style.

        - contrib/Monotone.pm, a first attempt to write a Perl module to
          interface with 'monotone automate stdio'.

        - contrib/monotone-import.pl has been removed since monotone now has
          an internal import command.

        Internal

        - Commands are now defined as a tree of commands instead of a
          plain list, which allows the help system to look up information
          of a command at an level in the tree.

        - The command class, the automate class and all the associated
          macros have been cleaned up.

        - All C++ files now depend on base.hh, which includes the few things
          that are used virtually everywhere.  'make distcheck' will check for
          the presence of base.hh in all source files and will protest if
          it's not there.  This is explained further in HACKING.

        - Update the internal SQLite to version 3.4.0.

        - Updated Visual C building system, which now also builds the test
          programs.  The script visualc/runtests.bat can be used to run the
          tests.

        - Monotone can now be built successfully with Boost 1.34. Older
          versions of monotone would sometimes seem to work depending on
          the compiler used, but would have bugs in path normalization.

        - Monotone now requires Boost 1.33 or later.

        - The Boost filesystem library is no longer required.

        - The Boost unit test system is no longer required.



Mon May  7 14:08:44 UTC 2007

        0.35 release.

        Changes

        - 'mkdir --no-respect-ignore PATH' now really skips any
          ignore directives from .mtn-ignore or Lua hooks

        - Private keys are now stored more safely, using file
          permissions.

        - The editable log summary (what you get in an editor when
          committing without -m) now includes information about which
          branch the commit applies to.

        - The status command and the editable log summary now show
          the same details about the change.

        New features

        - 'automate identify', an automate version of 'mtn identify'.

        - 'automate roots', prints the roots of the revision graph,
          i.e. all revisions that have no parents.

        Other

        - You can't drop the workspace root any more.

        Internal

        - Update the internal Lua to version 5.1.2.

        - Added build files for Mac OS X.

        - Update the internal SQLite to version 3.3.17.

        - Code cleanup of app_state.



Sun Apr  1 08:23:34 UTC 2007

        0.34 release.

        The internal data format has changed with this release;
        migration is straight-forward.  To upgrade your databases,
        you must run:
               $ mtn -d mydb.mtn db migrate
        All of these operations are completely lossless, and 0.34
        remains compatible with earlier versions all the way back
        to 0.26 with regards to netsync.

        Changes

        - Text is now output at best of the environment's possibilities,
          transliterating them or substituting '?' as needed.

        - The lua hook get_author() now takes a second argument, a
          key identity, in case someone wants to create an author based
          on that and not only the branch name.

        - The command 'chkeypass' became 'passphrase'.

        - The commands 'drop', 'rename' and 'pivot_root' default to
          always perform the operation in the file system as well.
          They do not accept '--execute' any more, but will instead
          take '--bookkeep-only' in case the user only wants to affect
          bookkeeping files.

        New features

        - New hook note_mtn_startup(), which is called when monotone is
          started.

        - New Lua support function spawn_pipe(), which is used to run
          a command and get back its standard input and standard output
          file handles as well as the pid.

        - Monotone will automatically add a monotone key in a resident
          ssh-agent when it's first used, and will then use ssh-agent
          for all subsequent signing.  Thus, you will only need to give
          the password once in one session.
        - New command 'ssh_agent_export' to export a monotone key into
          an SSH key.
        - New command 'ssh_agent_add' to add a monotone key explicitly
          to a resident ssh-agent.

        - New command 'clone' that combines 'pull' and 'checkout'.

        - 'automate put_file' and 'automate put_revision' stores a file
          and a revision in the database.

        - 'automate cert', an automate version of 'mtn cert'.
        - 'automate db_set', an automate version of 'mtn set'.
        - 'automate db_get', an automate version of 'mtn ls vars' with
          a twist.

        Other

        - contrib/ciabot_monotone_hookversion.py now uses a real
          basic_io parser and thus should send more precise
          information to the cia server. Furthermore, it has become
          more careful with creating zombies.

        - contrib/monotone-log-of-pulled-revs-hook.lua, a lua hook
          to display information about incoming revisions.

        - contrib/monotone-mirror-postaction-push.sh, a post action
          script that should be executed by contrib/monotone-mirror.sh
          to automatically push data on to other servers.

        - contrib/monotone-mirror.lua, a lua hook that executes
          contrib/monotone-mirror.sh after any netsync session is done.

        - contrib/monotone-mirror.sh now takes keydir and keyid
          configuration and has better protection against overlapping
          duplicate runs.

        - contrib/monotone.bash_completion now handles signals.

        - contrib/monotone.el now includes a commit button.

        Internal

        - Date and time display has now been reimplemented internally
          to avoid Boost more.  This means that we have lowered our
          dependency from Boost 1.33.0 to 1.32.0.

        - Lots of code cleanup.

        - The heights cache got an index, making the processing faster.

        - Update the internal SQLite to version 3.3.13.

        - Algorithm to find uncommon ancestors has been rewritten, so
          'pull' and 'regenerate_caches' should be faster.


Wed Feb 28 22:02:43 UTC 2007

        0.33 release.

        The internal data format has changed with this release;
        migration is straight-forward.  To upgrade your databases,
        you must run:
               $ mtn -d mydb.mtn db migrate
        All of these operations are completely lossless, and 0.33
        remains compatible with earlier versions with regards to
        netsync.

        Changes

        - "mtn ls unknown" no longer recurses into unknown directories.

        - update will fail rather than clobbering unversioned files
          that exist in the workspace.

        - update will detect directories with unversioned files before
          attempting to drop them and will refuse to run rather than
          corrupting the workspace. such unversioned files must be
          removed manually.

        - the character set and line separator conversion hooks
          (get_system_linesep, get_charset_conv and get_linesep_conv)
          have been removed. Similar functionality (probably based on
          file type attributes) is planned and will be added in a future
          release.

        - update will switch to the branch of a given revision if it
          differs from the current workspace branch.

        - add will now accept combinations of --unknown, --recursive and
          --no-respect-ignore.

        - import now imports unknown directory trees properly.

        - use SQLite 3.3.12.

        - schema migrator rebuilt and will now properly detect and report
          if the database used is created by a newer monotone than the one
          currently used.

        - removed the man page mtn.1, as it hadn't been updated for a long
          time.

        New features

        - "mtn merge_into_workspace" (still to be documented).  This command
          will allow you to review and fix up a merge in your workspace
          before committing it to the repository.  However, the conflict
          resolution interface remains the same as that of the 'merge'
          command for now (i.e. monotone will invoke your specified merge
          tool on all files with conflicts and you must resolve them as they
          are presented).  Work on in-workspace conflict presentation and
          resolution is planned for the future.

        - "mtn log" will now print an ASCII revision graph alongside the
          usual log text.

        Speed improvements

        - "mtn annotate file" should run even faster now. it exploits
          the fact that we store deltas of rosters. by peeking at
          these deltas, it can avoid reconstruction of whole rosters
          in many cases.

        Other

        - contrib/monotone-mirror.sh and
          contrib/monotone-mirror-postaction-update.sh, two scripts
          to mirror and update directories automatically.

        - contrib/monotone-run-script-post-netsync.lua, to automatically
          update a directory as soon as new revisions or certs arrive for
          a given branch.

        - contrib/monotone.bash_completion had some improvemens.

        - contrib/monotone.el had some improvements.

        Internal

        - Internally, the concept of "projects" has been introduced.  It
          currently doesn't mean anything, but will be used later, with
          policy branches and similar.



Wed Dec 27 09:57:48 UTC 2006

        0.32 release.

        Changes

        - "mtn serve" no longer takes patterns on the command line.
          Use the permissions hooks instead.

        - the name of the option that denoted the revision from which
          "mtn log" should start logging was renamed from "--revision"
          to "--from"

        - author selectors no longer have implicit wildcarding

        - if you manually add entries to MTN/log while you are
          working, in preparation for an eventual commit, you will now
          be required to remove a "magic" template line from the file
          before the commit will succeed. This, like the test for an
          empty log file, helps to prevent accidents.

        - the "db regenerate_caches" migration command replaces the
          previous "db regenerate_rosters", generalising the task of
          rebuilding or generating cached data that may be added
          across an upgrade.  Like "db migrate", which upgrades the
          database schema, this command fills in the data for new
          features. In this release, as well as rosters, it also adds
          "heights" information used to speed up topology operations.

        Speed improvements

        - "mtn annotate file" and "mtn log file" are generally much
          faster now, dependant on the number of revisions that
          changed the file. Both commands as well as "mtn automate
          toposort" make use of data called "heights" caching the
          topological order of all revisions.  In order to create and
          use this data, the following must be run once for each db
          after upgrading:

               $ mtn -d mydb.mtn db regenerate_caches

        New features

        - "mtn automate content_diff"

        - "mtn automate get_file_of" (same as get_file, but expects
          a file path and optionally a revision)

        - "mtn import" command

        - "mtn log --to"

        - netsync_note_* hooks are given much more information,
          inlcuding a http/smtp/etc style status code

        - includedirpattern(dir, fileglob) function for hooks


        Bugs fixed

        - bug in "automate stdio" that would result in monotone
          garbling its input in some circumstances fixed

        - "mtn annotate file" and "mtn log file" are generally much
          faster now, dependant on the number of revisions that
          changed the file. Both commands as well as "mtn automate
          toposort" make use of data called "heights" caching the
          topological order of all revisions.

        - spawn_redirected hook function now understands a blank
          filename to mean not to redirect that stream

        - "mtn log" is now in proper topological order, also due to
          the use of cached "heights" data

        - reset options between "automate stdio" commands

        - another compile fix for gcc3

        - bug in localization code where option strings where not
          always properly translated


        Other

        - botan library upgraded to 1.6.0

        - accommodate changes in boost 1.34

        - documentation for "mtn automate get_option"

        - notes/ directory



Sat Nov 11 11:06:44 PST 2006

        0.31 release.  Code cleanups and bug fixes.

        New features:

        - If multiple --message (or -m) arguments are passed to
          'commit', then they will be concatenated on separate lines.

        - The validate_commit_message hook is now told what branch the
          commit is on.

        Bugs fixed:

        - The typo that prevented building with gcc 3.3 has been
          fixed.

        - Attempting to commit without a signing key available now
          fails earlier.

        - Command-line option parsing has been redone yet again; this
          should fix a number of bugs caused by the use of
          boost::program_options.  For instance, command line error
          messages are now l10nized again, "--depth=asdf" now gives a
          sensible error message instead of crashing, and --key= now
          works as an alternative to -k "".

        - A bug in the new roster caching logic that caused assertion
          failures on very large trees has been fixed.

        - A rare bug in the "epoch refinement" phase of the netsync
          protocol has been fixed.

        - Accidental (and undocumented) change to 'automate inventory'
          output format reverted; documentation is now correct again.

        - Some obscure error conditions with 'pivot_root' fixed.

        Many fixes to 'automate stdio':

        - IO handling has been rewritten, to remove some
          obscure bugs and clean up the code.

        - automate commands can now take options (even when used with
          'automate stdio').

        - The default block size has been increased to 32k (which
          should considerably reduce overhead).

        - Many automate commands were flushing their output far too
          often, causing major slowdowns when used with 'automate
          stdio'; this has been fixed.

        - Syntax errors now cause 'automate stdio' to exit, rather
          than attempting to provide usage information for the calling
          program to read.

        Other:

        - New large-coverage random testsuite for delta reconstruction
          path finding algorithm.

        - Miscellaneous code cleanups and improved error messages.

        - Enhancements to debian packaging.

        - New translation to es (Spanish).

Sun Sep 17 12:27:08 PDT 2006

        0.30 release.  Speed improvements, bug fixes, and improved
        infrastructure.

        Several internal data formats have changed with this release;
        migration is straight-forward, but slightly more complicated
        than usual:
          -- The formats used to store some cached data in the
             database have changed.  To upgrade your databases, you
             must run:
               $ mtn -d mydb.mtn db migrate
               $ mtn -d mydb.mtn db regenerate_rosters
          -- The metadata stored in _MTN in each workspace has been
             rearranged slightly.  To upgrade your workspaces, you
             must run
               $ mtn migrate_workspace
             in each workspace.
        All of these operations are completely lossless, and 0.30
        remains compatible with earlier versions with regards to
        netsync.

        Speed improvements:

        - Algorithm used to find branch heads rewritten, to use vastly
          less memory and cpu.  This not only makes 'mtn heads'
          faster, but also 'mtn commit', 'mtn update', and other
          commands, which were spending most of their time in this
          code.

        - The format used in the database to store the roster cache
          was rewritten.  This makes initial pull approximately twice
          as fast, and somewhat improves the speed of restricted log,
          annotate, and so on.

        - The xdelta algorithm was further optimized.

        - A memory leak in Botan was fixed, which was causing
          excessive memory and CPU time to be spent during 'mtn
          checkout'.

        - Monotone has fast-paths for doing character set conversion
          when the system it is running on uses plain ASCII.  These
          fast-paths now know that "646" is another name used for
          ASCII, and systems that use this name (like some BSDs) now
          benefit from the fast-paths.

        - Miscellaneous other improvements.

        Workspace format changes:

        - It is now possible to write down a multi-parent (merge)
          workspace.  However, monotone will still refuse to work with
          such a workspace, and there is no way to create one.  This
          change merely sets up infrastructure for further changes.

        - _MTN/revision no longer contains only the parent revision
          id; if you depended on this in scripts, use 'mtn automate
          get_base_revision_id' instead.  Also, _MTN/work has been
          removed.

        UI changes:

        - 'mtn status' now includes the branch name and parent
          revision id in its output.

        - The output of 'mtn annotate' and 'mtn annotate --brief' has
          been switched.  The more human-readable output is now the
          default.

        - 'mtn pluck' now gives an error message if the requested
          operation would have no effect.

        - On command line syntax errors, usage information is now
          printed to stderr instead of stdout.  (Output requested with
          --help still goes to stdout.)  This should make it easier to
          find bugs in scripts.

        Bug fixes:

        - While changelog messages have always been defined to UTF-8,
          we were not properly converting messages from the user's
          locale.  This has now been fixed.

        - An off-by-one error that caused some operations to abort
          with an error message about "cancel_size <
          pending_writes_size" has been fixed.

        - In 0.29, --help output was not localized.  This has been
          fixed.

        - In 0.29, setting merger = "emacs" would not work unless
          EDITOR was also set to "emacs" (and similar for vi).  This
          has been fixed.

        - A rare invariant violation seen when performing certain
          sequences of renames/adds in the workspace has been fixed.

        - If a user failed to resolve the conflicts in a text file, we
          would continue asking them to resolve conflicts in remaining
          files, even though the merge could not succeed.  We now exit
          immediately on failure.

        - Work around some g++ 3.3 brokenness.

        Documentation changes:

        - Imported *-merge documents into the manual (they still need
          to be cleaned up to fit in better).

        Changes to automate:

        - Bug fix in 'attributes': this command is supposed to list
          attributes that were removed from a file in the current
          revision; instead, it was listing all attributes that had
          ever been removed from that file.  Now fixed.

        - New command 'get_corresponding_path': given a revision A, a
          path P, and a revision B, looks up the file with name P in
          revision A, and states what path it had in revision B.

        - New command 'get_content_changed': given a revision A and a
          path P, gives the ancestor of A in which P was last
          modified.

        - New command 'get_option': Fetches variables from
          _MTN/options (e.g., the current workspace's branch and
          database).

        - New command 'genkey': an automate-friendly way to generate a
          new monotone key.

Sun Aug 20 15:58:08 PDT 2006

        0.29 release.  Code cleanups and bug fixes.

        New features:

        - The output of 'mtn status' has been changed significantly; the
          output formerly used by 'mtn status --brief' has become the
          default.  For output similar to the old 'mtn status', see
          'mtn automate get_revision'.

        - It is now significantly easier to control what merger
          monotone uses to resolve conflicts; for instance, to use
          emacs to resolve conflicts, add:
             merger = "emacs"
          to your .monotonerc file.  To override temporarily, you can
          also use the environment variable MTN_MERGE, which takes the
          same strings.  Currently recognized strings are "kdiff3",
          "xxdiff", "opendiff", "tortoisemerge", "emacs", "vim", and
          "meld".

        - Formerly, monotone's sync-over-ssh support required that an
          absolute path be used, with a URL like:
            ssh://venge.net/home/njs/my-db.mtn
          The following syntaxes are now supported as well:
            ssh://venge.net/~/my-db.mtn
            ssh://venge.net/~njs/my-db.mtn

        Bugs fixed:

        - The bug where monotone would sometimes respond to a control-C
          (or several other signals) by locking up and refusing to exit,
          has been fixed.

        - Monotone now properly respects SIGPIPE.  In particular, this
          means that 'mtn log | less' should now exit promptly when
          'less' is exited.

        - 'mtn log' now flushes its output after each message; this
          makes 'mtn log <FILES>' significantly more usable.

        - 'mtn log <FILES>' formerly listed irrelevant revisions (in
          particular, any revision which contained a delete of any files
          or directories, was always included).  This has been fixed.

        - If, during an update, two files both had conflicts, which,
          when resolved, resulting the two files becoming identical, the
          update would error out.  This has been fixed.

        - If _MTN/log exists and does not end in a newline, we now add a
          newline before using the log message.  This removes a problem
          where the string "MTN:" would end up appended to the last line
          of the log message.

        - We no longer buffer up an arbitrarily large number of pending
          writes in the database.  This improves speed and memory usage
          for 'commit', and fixes the problem where 'cvs_import' would
          run out of memory.

        - Monotone's tree walking code (used by 'ls unknown', 'ls
          missing', and friends) now uses much less memory, especially
          on reiserfs.

        Automate changes:

        - 'mtn automate stdio' now uses a configurable block size,
          controlled by command-line option --automate-stdio-size.  This
          is mostly useful for testing speed/memory trade-offs.

        - 'automate attributes' has a new format, which includes more
          information.

        Code cleanup:

        - We now use boost::program_options to parse command line
          options, rather than popt.  The only user-visible change
          should be that --option="" no longer works as a way to set
          some option to the empty string; use --option "".  (This
          change also removes a lot of orphaned and historically buggy
          code from monotone.)

        Other:

        - zsh completion script significantly revised and updated (see
          contrib/monotone.zsh_completion).

Sat Jul 22 01:39:51 PDT 2006

        0.28 release. Cherrypicking, a new testsuite, and some fixes
        and enhancements.

        New features:

        - Cherrypicking with the new "pluck" command. This takes (a restricted
          subset of) the changes in a revision, or between two
          revisions, and applies them to your workspace.  That this
          has happened is not recorded in history; it as if you
          happened to make some very similar changes by hand in your
          workspace.
        - New automate commands, "automate tags" and "automate branches".
        - "diff" now knows how to find enclosing function (or
          whatever) bodies, just like GNU diff's "-p" option.
          -- The regex that defines "enclosing function" can be chosen
             on a per-file basis by a hook function; the default hook
             knows about LaTeX, Texinfo, and most programming
             languages.
          -- This is enabled by default; use --no-show-encloser to
             disable.

        Enhancements:

        - When netsync fails due to permission errors, the server returns a
          semi-intelligible message before dropping the connection.
        - When merging a branch with 3 or more heads, the order in which to
          merge the heads will now automatically be chosen to minimize
          the amount of repeated work that must be done.
        - Crash dumps are now written to $CONFDIR/dump when no workspace is
          available
        - Path validation routines are faster.
        - Inodeprints should be slightly more robust now.
        - New hook get_mtn_command, used to determine the path to the
          mtn binary on a remote host, when using ssh support.
        - "diff" now accepts "-u" and "-c" as short for "--unified"
          (the default) and "--context", respectively.

        Bug fixes:

        - "revert --missing" now works when run in a subdirectory.
        - "revert --missing" now works without any additional files
          being specified.  (You don't have to say "mtn revert
          --missing .".)
        - Fix an edge case where monotone would crash if there was a
          content conflict in a merge for which there was no lca.
        - Fix a case where netsync would sometimes hang during refinement.
        - "mtn help" and "mtn --help" now exit with return code 0.

        Build environment:

        - automake 1.9 is now required.
        - The testsuite has been rewritten, and should be much faster now. It
          also no longer relies on the presence of a *nix userland.
        - Add workaround for gcc 4.1.[01] bug causing "multiple
          definition" errors.

        Internal:

        - Restrictions have been split into path_restrictions and
          node_restrictions, and generally cleaned up more.

Sat Jun 17 14:43:12 PDT 2006

        0.27 release.  Minor bug fixes and enhancements, plus ssh
        support.

        Major new features:

        - Monotone can now push/pull/synchronize over arbitrary
          bidirectional streams, not just raw TCP.
          - File-to-file synchronization is enabled out of the box,
            e.g.:
              $ mtn -d db1.mtn sync file:/path/to/db2.mtn
          - SSH synchronization is enabled out of the box, e.g.:
              $ mtn -d local.mtn sync ssh://njs@venge.net/home/njs/remote.mtn
            Note that this requires mtn be installed on the remote
            computer, and locks the remote database while running; it
            is not ideal for groups accessing a shared database.
          - New protocols can be defined with Lua hooks -- for
            example, someone could in principle make "$ mtn sync
            xmpp://njs@jabber.org" do something interesting.
          - See section "Other Transports" under "Advanced Uses" in the
            for more details.

        Minor new features:

        - Selectors now support escaping, e.g., b:foo\/bar can be used
          to refer to a branch with name "foo/bar" (normally / is a
          metacharacter that separates multiple selectors).
        - Visual C++ can now build monotone on Windows.  (Mostly
          important because it allows better Windows debugging.)
        - --quiet now turns tickers off, and does not turn warnings
          off.  New option --reallyquiet disables warnings as well.
        - New command 'automate common_ancestors'.
        - 'ls branches' now takes a pattern, e.g.:
            $ mtn ls branches "*contrib*"

        Speed improvements:

        - Bug in select() loop fixed, server should no longer pause in
          processing other clients while busy with one, but multiplex
          fairly.
        - The database has a new write buffer which gives significant
          speed improvements in initial pulls by cancelling redundant
          database writes.
        - There's been a fair bit of performance tuning all around.

        Bug fixes:

        - Merge tools that exit in failure are now detected.
        - Better reporting of operating system errors on Win32.
        - Passphrases stored in ~/.monotonerc are no longer written to
          the log file.  (Passphrases entered at the terminal were
          never written to the log file.)
        - Fix sql injection bugs in selectors, making it safe to
          expose slectors in web interfaces etc.
        - Files marked with the mtn:execute attr now respect umask.
        - 'automate' commands on Win32 now disable newline translation
          on their output; this is especially important for 'automate
          stdio'.
        - 'db check' now calls the sqlite "PRAGMA integrity_check", to
          validate the integrity of things like sqlite indices.
        - 'mtn annotate nonexistent-file' now gives a proper error
          message, instead of an assertion error.
        - 'mtn revert --missing' now works correctly when run in a
          subdirectory.
        - 'automate inventory' no longer fails when _MTN/work contains
          patch stanzas.

        Other:

        - Many, many internal code cleanups
          - Including changes to somewhat reduce the size of the
            binary
        - New tutorial on using packets added to the manual
        - Updated translations, improved error messages, etc.

        Reliability considerations:

        - In the two months since 0.26 was released, zero serious bugs
          have been reported in the new code.

Sat Apr  8 19:33:35 PDT 2006

        0.26 release.  Major enhancements and internal rewrites.
        Please read these notes carefully, as significant changes are
        described.  In particular, you _cannot_ upgrade to 0.26
        without some attention to the migration, especially if you are
        working on a project with other people.  See UPGRADE for
        details of this procedure.

        The changes are large enough that there were 3 pre-releases of
        this code; the changes that occurred in each can be seen
        below.  However, for the convenience of those following
        releases, all changes since 0.25 will be summarized in these
        release notes.  There is no need to read the pre-release notes
        individually.

        Major changes since 0.25:

        - The most user-visible change is that the default name of the
          monotone binary has changed to 'mtn'.  So, for example, you
          would now run 'mtn checkout', 'mtn diff', 'mtn commit',
          etc., instead of 'monotone checkout', 'monotone diff',
          'monotone commit'.
          - Similarly, the name of the workspace bookkeeping directory
            has changed from "MT" to "_MTN".  As workspaces will
            generally be recreated when migrating to this release,
            this should not cause any problems.
          - Similarly, built-in attrs like 'execute' have had 'mtn:'
            prepended to their names.  For example, executable files
            should now have the attr 'mtn:execute' set to 'true' on
            them.  The migration code will automatically add this
            prefix; no user intervention is needed.
          - Similarly, the name of the ignore file has changed from
            '.mt-ignore' to '.mtn-ignore'.  The migration code will
            automatically rename this file; no user intervention is
            needed.
          - Similarly, the recommended suffix for monotone db files is
            now '.mtn'.
          These changes are all purely cosmetic, and have no affect on
          functionality.

        - The most developer-visible change is that the data
          structure for representing trees has been completely
          replaced, and all related code rewritten.  The new data
          structure is called a 'roster'.  You don't really need to
          know this name; unless you are hacking on monotone or using
          various debug operations, you will never see a roster.
          It's mostly useful to know that when someone says something
          about 'roster-enabled monotone' or the like, they're
          referring to this body of new code.

          This change has a number of consequences:
          - The textual format for revisions and manifests changed.
            There is no conceptual change, they still contain the same
            information and work the same way.  The formats were
            merely cleaned up to correct various problems experience
            showed us, and allow various enhancements now and in the
            future.  However, this change means that a flag-day
            migration is required.  See UPGRADE for details.
          - Directories are now first-class objects.  You can add an
            empty directory, must drop a directory if you want it to
            go away, etc.
          - Attrs are now first-class objects.  '.mt-attrs' no longer
            exists; attrs are now described directly in the manifest,
            and changes to them appear directly in revisions.  The
            migration code will automatically convert existing
            .mt-attrs files to the new first-class attrs.  If you have
            custom attrs, those may require special handling -- if
            this is the case, then the upgrader will tell you.
          - The merge code has been rewritten completely.  The
            interface is currently the same (though this rewrite makes
            it easier to improve the interface going forward); if you
            have found merging in monotone to be easy in the past,
            then you will not notice anything different.  If you have
            run into problems, then the new merger should make your
            life substantially simpler.  It has full support for
            renames (of both directories and files), intelligent
            merging of attrs, improved handling of file content
            merges.  Is the first known merger implementation based on
            a provably correct algorithm (the "multi-*-merge"
            algorithm), has exhaustive automated tests, and generally
            should give accurate, conservative merges.
          - The new code is generally faster, though not yet as
            fast as it could be.

        Netsync changes:

        - The default netsync port has changed 5253 to 4691.  4691 is
          our official IANA-assigned port.  Please adjust firewalls
          appropriately.

        - Netsync code has also been largely reworked; new code should
          provide better opportunities for optimizations going
          forward.

        - The protocol is incompatible with earlier versions of
          monotone.  This should not be a surprise, since the data it
          carries is also incompatible (see above)...

        New features:

        - New option --brief to 'annotate', gives somewhat more
          friendly output.

        - Several enhancements to log:
          - New option --next, to display descendent revisions
            (rather than ancestor revisions).
          - When 'log -r' is given an ambiguous selector, it now just
            logs all matching revisions, instead of requiring the
            selector be disambiguated.
          - New option --no-files.

        - New command 'show_conflicts', performs a dry run merge.

        - New command 'ls changed'.

        - 'rename' (and its alias 'mv') now accept a broader range of
          syntax:
            mtn rename foo some_dir
              -> renames foo to some_dir/foo
            mtn rename foo bar baz some_dir
              -> moves foo, bar, and baz to some_dir/foo,
              some_dir/bar, and some_dir/baz

        - New hook 'validate_commit_message', which may be used to
          verify that all commit messages meet arbitrary user-defined
          rules.

        - New option --log, to log monotone's output to a file.

        - New option 'drop --recursive', to remove a directory and its
          contents in one swoop.

        - The root dir may now be renamed.  This is a somewhat exotic
          feature, but has some interesting uses related to splitting
          up or joining together projects; see new commands
          'pivot_root', 'merge_into_dir'.

        Minor bug fixes:

        - 'serve' with no --bind argument should now work on systems
          where the C library has IPv6 support, but the kernel does
          not.

        - Stricter checking on the internal version of filenames to
          ensure that they are valid UTF-8.

        - If the database is in the workspace, then it is always
          ignored.

        - Monotone no longer errors out when using a French (fr)
          locale with a non-Unicode codeset.

        Other changes:

        - Packet commands ('rdata', 'fdata', etc.) have been moved to
          'automate'.

        - Database storage now uses sqlite's blob support; database
          files should be ~1/4 smaller as a result.

        - Monotone now uses sqlite 3.3; this means that older versions
          of the command line client (e.g., an 'sqlite3' command built
          against sqlite version 3.2) cannot be used to poke at a
          monotone 0.26 database.  Solution is to upgrade your sqlite3
          program.  Hopefully this is irrelevant to most users...

        - Translations updated, and 3 new translations added (de, it,
          sv).

        Reliability considerations:

        - This new codebase has received much less testing under real
          world conditions than the codebase used in 0.25, simply
          because it is newer.  It has been in active use for monotone
          development since 8 January 2006, and only a small number of
          bugs have been found; all bugs found so far have been very
          minor, and none stood any danger of corrupting data.
          Furthermore, we are much more confident in the theoretical
          underpinnings of the new approach than the old, and the test
          suite attempts to exhaustively exercise all new code paths.

          However, none of this is or can be a substitute for real
          world experience.  We advise caution in upgrading to this
          version of monotone, and suggest that (especially) those who
          upgrade aggressively should pay extra attention to the
          monotone mailing list before and after doing so.

Wed Mar 29 05:20:10 PST 2006

        0.26pre3 release.  This release may be considered a "release
        candidate", in that while we need to write some tests and make
        sure some bugs are fixed, all features are in and we hope that
        no further bug fixes will be needed either.  It is still a
        pre-release for testing.  Do not package it.  DO NOT USE THIS
        RELEASE UNLESS YOU WANT TO BE A DAREDEVIL.

        But, PLEASE PLEASE TEST this release.  There are some
        non-trivial changes since 0.26pre2, and this is your last
        chance!

        Major changes since 0.26pre2:

        - The name of the monotone binary has changed to 'mtn'.
          - Similarly, the name of the bookkeeping directory in
            workspaces has changed from 'MT' to '_MTN' (if you have an
            existing 0.26-line workspace, just rename the MT directory
            to _MTN).
          - Similarly, the name of the ignore file has changed from
            ".mt-ignore" to ".mtn-ignore".  'rosterify' will rename
            these automatically (if you have already rosterified, you
            get to rename them by hand).
          - Similarly, the recommended suffix for monotone db files is
            now ".mtn".

        - We now perform stricter checking to make sure that filenames
          are valid UTF-8.  It is in principle possible that this
          stricter checking will cause histories that used to work to
          break; if you have non-ascii filenames, it is strongly
          recommended to test with this release.

        - Root dir renaming is now supported.  See new commands
          'pivot_root', 'merge_into_dir'.
          - As a side-effect, it is now possible to run 'rosterify' on
            histories in which two independent lines of history were
            merged.

        - The security fix released in 0.25.2 has been forward-ported
          to this release; this prevents some security exposure to
          people running monotone as a client on case-insensitive file
          systems.

        Minor change since 0.26pre2:

        - Database now uses sqlite blobs for storage; should be ~1/4
          smaller.
        - New command: show_conflicts, does a dry-run merge.
        - New option 'drop --recursive', to remove a directory and all
          its contents in one swoop.
        - Changes to 'log':
          - New option --no-files
          - Including merges is again the default (i.e., it now acts
            like 0.25, and not like 0.26pre2).
          - When 'log -r' is given an ambiguous selector, it now just
            logs all matching revisions, instead of requiring the
            selector be disambiguated.
        - New option --log, to log monotone output to a file.
        - Netsync changes:
          - Was sending far too much data in some cases; now does not.
          - Several bugs that caused it to lock up fixed
          - Tweak to allow 'usher' proxy to transparently redirect
            based on client's protocol version, to ease migration
            between incompatible protocol versions.
        - Packet commands have been moved to 'automate'.
        - Fixed bugs in 'db kill_rev_locally', should no longer leave
          an inconsistent db behind.
        - Translation updates

        Other projects receiving notable work:

        - Monotone's "dumb server" support (repo distribution over
          HTTP/FTP/SFTP etc.) has been ported to 0.26, a first command
          line version written, etc.
        - The 'usher' netsync proxy used for hosting many databases on
          a single machine has received significant cleanups, and the
          'webhost' project to provide a simple interface to shared
          monotone hosting providers has received even more work.

Sat Feb 11 13:32:51 PST 2006

        0.26pre2 release.  Inching towards 0.26.  If you are using
        0.25 or earlier, then make sure to read the very important
        notes for 0.26pre1, below.  In particular, like 0.26pre1, this
        is a pre-release for testing.  Do not package it.  DO NOT USE
        THIS RELEASE UNLESS YOU WANT TO BE A DAREDEVIL.

        (Though, in fact, in a month of usage, only one bug has been
        found in the new history code, and it was both minor and
        harmless.  It has additionally been fixed.)

        Database changes:

        - SQLite 3.3.3 has been imported.  3.3 introduces a new database
          format that is not backwards compatible with earlier 3.x releases.
          New databases will be created using this new format.  Existing
          databases remain compatible, and are not converted automatically.
          Existing databases can be converted by performing a database
          vacuum ('monotone db execute vacuum').

        New features:

        - New hook validate_commit_message -- use to verify that all
          commit messages meet arbitrary user-defined rules.

        UI improvements:

        - rename (and mv) commands now accept a broader range of
          syntax:
            monotone rename foo some_dir
              -> renames foo to some_dir/foo
            monotone rename foo bar baz some_dir
              -> moves foo, bar, and baz to some_dir/foo,
                 some_dir/bar, and some_dir/baz
        - Print a warning if it looks like a user has made a quoting
          mistake on push/pull/sync/serve (windows cmd.exe has
          confusing rules here).
        - New command "ls changed".
        - New option "--next" to log, which displays descendents of
          the start revision.
        - Updating to an arbitrary revision now works again (as it did
          in 0.25 and earlier).  This allows one to, for instance,
          switch a working copy to another head, or back up to an
          earlier version, while preserving uncommitted changes.
        - New option --brief to annotate, gives somewhat more friendly
          output.
        - Fixed bug that made ticker output from netsync inaccurate.
        - In 'log', --no-merges is now the default, use --merges to
          override.
        - If the database is in the working copy, then it is always
          ignored.

        Bugs:

        - 'serve' with no --bind should now work on systems where the
          C library has IPv6 support, but the kernel does not.
        - Compile fixes for GCC 4.1 pre-releases.

        Other:
        - Better detection when users have not run "rosterify", and
          more helpful suggestions on what to do in this case.
        - Documentation, translation, error message,
          etc. improvements.
        - Updates to contrib/mtbrowse.sh, simple shell-based monotone
          interface.
        - Updates to many other contrib/ files, mostly to maintain
          compatibility with monotone changes.

Sun Jan  8 01:08:56 PST 2006

        0.26pre1 release.  Massive rewrites, released for shakedown.
        This release is also dedicated to Shweta Narayan.

        This release includes massive changes compared to 0.25.  The
        core versioning code has all been replaced with a completely
        different mechanism.  Data formats and the netsync protocol
        have changed in incompatible ways.

        Migration to 0.26pre1 or later is irreversible and requires a
        flag day for your project.  See UPGRADE for details.  Note
        that we DO NOT recommend upgrading at this time; see below.

        If you have been following the development list for the last
        few months, you may have heard about "rosters" -- this is the
        name for the new core data structure we use.  While the code
        is completely different, the user experience should not be
        very different.  You will never see a roster, unless you are
        debugging monotone itself; everything still revolves around
        revisions, manifests, and certs.

        While this new code has extensive tests, because of these
        incompatibilities, it has never been used for real work.  The
        purpose of this release is to make a version available for the
        monotone developers to begin using for day-to-day work, to
        shake out bugs.

        Let's say that again in caps: THIS CODE IS PROBABLY BUGGY, DO
        NOT USE IT IN PRODUCTION UNLESS YOU WANT TO BE A DAREDEVIL.

        However, testing of this version with real databases is a good
        idea, and we'd very much appreciate hearing about your
        experiences.

        Some of the many changes:
        - New textual format for revisions and manifests; they remain
          conceptually the same, but have been tweaked. Manifests
          now use the same "basic_io" format as everything else in
          monotone, and contain entries for directories, revisions
          record file adds slightly differently and record directory
          adds for the first time, etc.  Because of this format
          change, revision hashes are now different; converting
          rosters requires a full history rebuild and reissue of certs.
        - Directories are now first class.  To get rid of a directory
          you must remove it; to create a directory, you must add it.
          You can add an empty directory.
        - Attrs are now first class.  The .mt-attrs file is gone;
          attributes are now stored directly in the manifest.
        - New merge algorithm, based on "multi-*-merge", and more
          aggressive, less buggy merge ancestor selection code
        - Netsync's core has been largely rewritten.  Code is now much
          clearer and more reliable, and now includes the ability to
          resume interrupted partial transfers. The netsync protocol
          version number has been bumped, and netsync now runs on the
          IANA-assigned port 4691 by default.
        - 100% fewer change_set.cc related bugs.  100% more roster.cc
          related bugs.  But the idea of touching roster.cc does not
          terrify people.

Thu Dec 29 23:10:03 PST 2005

        0.25 release.

        Incompatible command line changes:
        - 'monotone revert' now requires an argument.  To revert your
          entire working copy,
            $ monotone revert
          no longer works; instead, go to the root of your working
          copy and run
            $ monotone revert .

        New features:
        - Netsync now supports IPv6 (where OS support exists)

        Bugs fixed:
        - 'revert' gives feedback describing what it changes
        - Database locking further tweaked, to allow more concurrent
          access in situations where this is safe.
        - On win32, ticker display was fixed, so that it no longer
          prints a new line at each update.
        - 'read' can now understand (and migrate) privkey packets
          generated by monotone version 0.23 or earlier.
        - 'log --diffs <files>' now prints only diffs for the given
          files (previously, it would print only revisions in which
          the given files changed, but would print all diffs for those
          revisions).
        - Win9x and WinNT 4 compatibility fixes.

        New translations:
        - pt_BR

Sat Nov 27 22:29:38 PST 2005

        0.24 release.

        Configuration change (Windows only):
        - Configuration directory on Windows has changed.  It used to
          be some complicated and varying function of %HOME%,
          %USERPROFILE%, %HOMEDRIVE%\%HOMEPATH%, whether you were
          running in mingw/cygwin, etc.  It is now, always,
          %APPDATA%\monotone.  For instance, if your configuration
          file used to be named
           ...\Documents and Settings\user\.monotone\monotonerc
          it will now be named
           ...\Documents and Settings\user\Application Data\monotone\monotonerc
          Please rename files appropriately.

        Major key management changes:
        - Private keys are no longer stored in your database.  They
          are stored in ~/.monotone/keys/ (Unix, OS X) or
          %APPDATA%\monotone\keys\ (Windows).  'db migrate' will
          automatically move your keys out of your database and into
          their proper location.  Consequences:
          - 'genkey' no longer requires a database.  Simply run it
            once when you first start using monotone, even before you
            have created a database.
          - Running 'genkey' once will suffice to give all databases
            on one computer access to your key.  No more fiddling with
            'read'.
          - When you want to make your key available on another
            computer, simply copy over the appropriate file from your
            'keys' directory to the corresponding directory on the new
            computer.
        - Private keys also use a more standard on-disk envelope
          encoding ("PBE-PKCS5v20(SHA-1,TripleDES/CBC)") instead of
          previous ARC4.  More secure, and with extra crypto karma.

        Netsync changes:
        - Command line syntax for 'serve' changed; administrators WILL
          have to adjust scripts.
            monotone serve my.host.com "*"
          becomes
            monotone serve --bind=my.host.com "*"
          or simply
            monotone serve "*"
          (to serve on the default port, on all interfaces).
        - Speaking of which, we can now bind to all interfaces; run
          'serve' without passing --bind, or with passing
          --bind=:port, and monotone will listen on all interfaces.
        - New option '--key-to-push' for 'push', 'sync', allows
          administrator to push a new user's public key into a running
          server without restarting it.
        - Netsync permission hooks have new defaults that read a
          description of allowed access out of a standard,
          basic_io-based textfile (the same stanza-based format that
          revisions use).  Current hooks will continue to work, but
          users may prefer to transition to this format; see manual
          for details.
        - Between these, it is now straightforward to change
          permissions and add users without restarting your server.
        - Improvements to experimental "usher" facility.

        UI improvements:
        - New convenience options "add --unknown", "drop --missing",
          "revert --missing" do what you'd expect -- add all
          non-ignored non-versioned files, drop all
          deleted-but-undropped files, and restore all
          deleted-but-undropped files, respectively.
        - New selector "h:" to select heads of a branch.  "h:" means
          heads of current branch, "h:mybranch" means heads of
          mybranch.
        - Similarly, "b:" selector with no argument now refers to
          current branch.
        - Commit messages now have a blank line at the top so you can
          start typing directly.
        - No more obscure error messages when multiple monotone
          processes attempt to access a single database at the same
          time; we now fail early with a more sensible error message.
          (Concurrent access has never caused database corruption;
          this simply makes the corruption prevention less frustrating
          for the user.)
        - New handlers for SIGTERM, SIGINT to rollback database
          transactions.  Not visible to users (unless you're really
          looking carefully).  (Again, killing monotone has never been
          able to cause database corruption; this simply causes the
          transactions to be rolled back immediately, rather than the
          next time monotone runs, which improves robustness in some
          theoretical way.)

        Changes in 'automate':
        - New command 'automate keys' to get information on existing
          keys in basic_io format.

        Updated translations:
        - fr

        Smaller changes:
        - Improved handling of multibyte characters in message
          displays.
        - Fixes to Botan's memory allocator, to avoid pathological
          slowdowns in some rare cases.
        - Fix bug in delta-storage code; we were not being as aggressive
          about delta-compressing files and manifests as we should
          have been.
        - Minor bugs fixed, error messages improved.

                - Upgrading from 0.23: You must run 'db migrate' and
                  provide your password, for each database.

Fri Sep 30 02:50:05 PDT 2005

        0.23 release.

        Possibly incompatible changes:
        - hook_note_commit and hook_note_netsync_revision_received
          take a new argument containing the text of the revision that
          was received.  (Timothy Brownawell <tbrownaw@gmail.com>)
        - 'cat FILENAME' now acts like the old 'cat file REV
          FILENAME'; use new commands 'automate get_revision',
          'automate get_manifest', 'automate get_file' to fetch
          objects by hash.  (Grahame Bowland <grahame@angrygoats.net>)

        General improvements:
        - .mt-ignore support (Martin Dvorak
          <jezek2@advel.cz>, Timothy Brownawell <tbrownaw@gmail.com>)
        - much work on making monotone more i18n friendly (Benoît
          Dejean <benoit@placenet.org>, Matt Johnston
          <matt@ucc.asn.au>)
        - support for more interactive merge tools:
          - FileMerge.app (comes with OS X) (Marcel van der Boom
            <marcel@hsdev.com>)
          - TortoiseMerge (Win32; comes with TortoiseSVN) (Matthew
            Gregan <kinetik@orcon.net.nz>)
        - rename and drop now actually perform the specified rename or
          deletion when the argument --execute is passed.  (Richard
          Levitte <richard@levitte.org>)
        - 'help' command, same as --help (Matt Johnston
          <matt@ucc.asn.au>).
        - 'usher' support: experimental method for proxying multiple
          netsync servers through a single port (similar concept to
          vhosts) (Timothy Brownawell <tbrownaw@gmail.com>)
        - support long passphrases (Matt Johnston <matt@ucc.asn.au>)
        - Faster binary file detection (Eric Anderson
          <anderse-monotone@cello.hpl.hp.com>)
        - netsync speedups:
          - when handling large files (Eric Anderson
            <anderse-monotone@cello.hpl.hp.com>)
          - when handling many branches (Marcel van der Boom
            <marcel@hsdev.com>)
        - new system to allow crash logs to contain not just execution
          traces, but also dumps of data being handled when the error
          was detected -- greatly improves debuggability of user
          crashes.
        - complete rework of path handling code, for clarity,
          robustness, and speed.  No user visible changes, except for
          the many bugs fixed.  (Special thanks to Matthew Gregan
          <kinetik@orcon.net.nz> and Grahame Bowland
          <grahame@angrygoats.net>.)
          - however, if you have non-normalized paths in your history
            (symptom: fresh pulls with 0.18 work, but fresh pulls with
            0.19 do not), then 0.23 will report an error and refuse to
            handle the affected revisions.  Since it is believed this
            only affects one project, and to conserve core developer
            time, implementing a migration was put off for now.  If
            this causes problems or for more details, please send an
            email to monotone-devel@nongnu.org.
        - as always, many small bug fixes, speedups, and improved
          messages.

        New translations:
        - fr (Benoît Dejean <benoit@placenet.org>)
        - ja (Satoru SATOH <ss@gnome.gr.jp>)

        Other new monotone-related projects since 0.22:
        - mtsh by Timothy Brownawell:
            https://netfiles.uiuc.edu/brownawe/www/mtsh/
          GTK+ wrapper for monotone focusing on working copy
          operations -- add/drop/revert/rename/commit/update/diff and
          browsing.  Has a mechanism for per-file commit comments.

        - "dumb server" support by Nathaniel Smith (share your
          monotone repositories via HTTP/FTP, no netsync daemon
          needed):
            http://viewmtn.angrygoats.net//branch.psp?branch=net.venge.monotone.dumb
          Still needs a command-line frontend to be usable, among
          other things.  Help wanted.  In python.

        - m7 by Larry Hastings <larry@hastings.org>
            http://www.midwinter.com/~lch/programming/m7/
          Experimental drop-in command-line wrapper for monotone.
          Uses certs to add local incrementing version numbers, and an
          enhanced annotate front-end.

Mon Aug  8 23:23:53 PDT 2005

        0.22 release.  new crypto library, bug fixes, ui improvements

        - switch from crypto++ to botan as underlying crypto library.
          this should not cause any user-visible changes; let us know
          if it does.  special thanks to Matt Johnston
          <matt@ucc.asn.au>, Kaushik Veeraraghavan
          <kaushikv@gmail.com>, Matthew Gregan
          <kinetik@orcon.net.nz>.
        - incompatible change to netsync permission hooks: the
          get_netsync_anonymous_read_permitted hook has been removed;
          instead, get_netsync_read_permitted will be called with a
          key name of nil.  server administrators should update/review
          their configuration
        - new option for merge and propagate: --lca.  Until we get a
          long-term solution to the various 3-way merge problems, this
          should be more convenient than using explicit_merge.
        - many small improvements to error messages, fixes of minor
          annoyances, netsync tickers more accurate, etc.

Sun Jul 17 16:48:26 PDT 2005

        0.21 release.  bug fixes, performance improvements, and ui
        improvements.

        - fixes a number of major performance bugs in 0.20's netsync
          implementation.  special thanks to Matt Johnston
          <matt@ucc.asn.au>.
        - fixes a number of major bugs in 0.20's (rewritten)
          cvs_import command.
        - configury kluges to work around g++ 4.0/boost 1.32
          incompatibilities.  special thanks to Christof Petig
          <christof@petig-baender.de>, Matthew Gregan
          <kinetik@orcon.net.nz>, Jordan Breeding
          <jordan.breeding@mac.com>.
        - ui enhancements:
          - new netsync option "--exclude": branches are included if
            they match any of the given globs, unless they match any
            of the given --exclude globs.  special thanks to Timothy
            Brownawell <tbrownaw@gmail.com>.
          - new netsync option client "--set-default": makes it easy
            to change default server/branches.
          - "diff" now takes options "--context" and "--external", to
            output context diffs and to invoke an external diff
            program for full control over output formatting.  new
            option "--diff-args" pass arguments to external diff
            program; new hook "external_diff" allows further
            configuration.  special thanks to Vladimir Vukicevic
            <vladimirv@gmail.com>.
          - b: and t: selectors now match exactly, instead of matching
            as substrings.  globbing is supported for inexact
            matching.  special thanks to Brian Downing
            <bdowning@lavos.net>, Jordan Breeding
            <jordan.breeding@mac.com>.
          - new command 'db kill_tag_locally'.  special thanks to Jordan
            Breeding <jordan.breeding@mac.com>.
        - now uses sqlite3 prepared statements.  special thanks to
          Derek Scherger <derek@echologic.com>.
        - 'db migrate' is now a complete no-op if there is no
          migration to do; automated scripts can now call it
          optimistically and cheaply to guarantee up-to-dateness.
        - new hash correctness tests.  special thanks to Kaushik
          Veeraraghavan <kaushikv@gmail.com>.

                - upgrading from 0.20: you must run 'monotone db
                  migrate' once against each of your databases, to add
                  new sql indexes.

Tue Jul  5 23:57:10 PDT 2005

        0.20 release.  features, ui improvements, performance
        improvements, and bug fixes.

        - major changes in netsync UI: serve/sync/push/pull now take a
          list of globs; clients can request arbitrary sets of
          branches, not just predefined "collections".  write
          permissions are now granted on a per-db level (they were
          before anyway).
                - where you used to say, e.g., "monotone pull
                  net.venge.monotone", you should instead say
                  "monotone pull net.venge.monotone*".  This may
                  require shell-quoting.
                - 'get_netsync_write_permitted' hooks must be changed
                  to take only one argument, the 'identity'.
                  'get_netsync_{read,anonymous_read}_permitted' hooks
                  now take a branch argument instead of a collection,
                  and will be called for each branch that a client
                  requests.
                - 0.19 clients cannot talk to 0.20 servers, and vice-versa.
                - special thanks to Timothy Brownawell
                  <tbrownaw@gmail.com>, Richard Levitte
                  <richard@levitte.org>.
        - other major changes:
                - cvs_import re-written; many bugs fixed.  now
                  supports tags.
        - many minor netsync changes:
                - netsync traffic is now cryptographically authenticated
                  against corruption and man-in-the-middle attacks.
                  special thanks to Ethan Blanton <elb@elitists.net>,
                  Matt Johnston <matt@ucc.asn.au>.
                - new hooks that are called when server receives data:
                  note_netsync_*_received.  special thanks to Timothy
                  Brownawell <tbrownaw@gmail.com>.
                - ancestry graphs that pass outside the given branch
                  are now synchronized correctly.  special thanks to
                  Timothy Brownawell <tbrownaw@gmail.com>.
        - UI improvements:
                - 'log' options changed: --depth has become --last;
                  new options --no-merges, --diffs, --brief.
                - 'status' has new option --brief.  special thanks to
                  Derek Scherger <derek@echologic.com>.
                - 'serve' has new option --pid-file.  special thanks
                  to Matthew Gregan <kinetik@orcon.net.nz>.
                - all commands taking restrictions now take option
                  --depth, to limit recursion through subdirectories.
                  special thanks to Joel Reed <joelwreed@comcast.com>.
                - merge command all take --author, --date now.
                - 'checkout', 'update' take --revision, instead of
                  using positional arguments.  special thanks to Derek
                  Scherger <derek@echologic.com>, Richard Levitte
                  <richard@levitte.org>.
                - 'commit' takes new --message-file option.
        - new features:
                - new commands: "db kill_branch_locally", "db
                  kill_revision_locally", useful for correcting some
                  mistakes.  special thanks to Brian Campbell
                  <brian.p.campbell@dartmouth.edu>, Sebastian Spaeth
                  <Sebastian@sspaeth.de>.
                - new file attribute 'manual_merge', to prevent invocation of
                  merger on binary files.  hook added to guess correct
                  value at 'add' time.  special thanks to Riccardo
                  Ghetta <birrachiara@tin.it>.
                - new 'earlier than', 'later than' selectors.  special
                  thanks to Riccardo Ghetta <birrachiara@tin.it>.
        - new automate commands:
                - 'stdio', for efficient use by
                  front-ends.  special thanks to Timothy Brownawell
                  <tbrownaw@gmail.com>.
                - 'certs', for fetching certs on a revision in a
                  parseable (basic io-based) format.  special thanks
                  to Grahame Bowland <grahame@angrygoats.net>.
                - 'inventory' output changed incompatibly; should be
                  much more usable now, and stable.  special thanks to
                  Derek Scherger <derek@echologic.com>.
        - better memory/performance when handling large files.
          special thanks to Eric Anderson
          <anderse-monotone@cello.hpl.hp.com>, Timothy Brownawell
          <tbrownaw@gmail.com>, Matt Johnston <matt@ucc.asn.au>,
          Matthew Gregan <kinetik@orcon.net.nz>.
        - new text mode browser in contrib/mtbrowse.sh, by Henry
          Nestler <Henry@BigFoot.de>.
        - improved zsh completion in contrib/monotone.zsh_completion,
          by Joel Reed <joelwreed@comcast.com>.

                - upgrading from 0.19: database and working copies are
                  fully compatible.  netsync clients and servers need
                  to be upgraded together, as described above.  the
                  many ui changes may require script updates.

Tue May  3 00:31:37 PDT 2005

        0.19 release.  performance improvements, features, ui
        improvements, and bug fixes.

        - many operations sped up by another factor of 2 or better.
                - special thanks to Matt Johnston <matt@ucc.asn.au>.
                - first steps towards automated benchmarking.  Thanks
                  to Timothy Brownawell <tbrownaw@gmail.com>.
        - new major features:
                - "annotate" command; still requires optimization.
                  Thanks to Emile Snyder <emile@alumni.reed.edu>.
                - "inodeprints" for fast change detection in large
                  working dirs now fully supported; see manual for
                  details.
        - new minor features:
                - new selector "c:name=value" for selecting on
                  arbitrary certs.  Thanks to Richard Levitte
                  <richard@levitte.org>.
                - new hooks to automatically initialize attributes on
                  add; monotone now automatically sets execute bit on
                  executables.  Thanks to Joel Reed
                  <joelwreed@comcast.net>.
                - new automate command "select", to do selector
                  expansion.  Thanks to Richard Levitte
                  <richard@levitte.org>.
                - new automate commands "graph", "parents",
                  "children", "ancestors", to easily inspect history.
                  Special thanks to Sebastian Spaeth
                  <Sebastian@SSpaeth.de>.
                - new command "db kill_rev_locally".  Thanks to
                  Sebastian Spaeth <Sebastian@sspaeth.de>.
                - new arguments to "commit": --author, --date; useful
                  for patch attribution and importing history.
                - new automate command "inventory" (output format will
                  change in next release, however).  Thanks to Derek
                  Scherger <derek@echologic.com>.
        - ui improvements:
                - netsync progress ticker in kilobytes/megabytes.
                  Thanks to Matt Johnston <matt@ucc.asn.au> and
                  Sebastian Spaeth <Sebastian@sspaeth.de>.
                - tickers do not cause annoying scrolling when wider
                  than window.  Special thanks to Matthew Gregan
                  <kinetik@orcon.net.nz>.
                - warn users when a commit creates divergence, and
                  when an update ignores it.  Thanks to Jeremy Cowgar
                  <jeremy@cowgar.com>.
                - support for command-specific options (there is still
                  no rule that such options must appear after the
                  command on the command line, though).  Thanks to
                  Richard Levitte <richard@levitte.org>.
        - bug fixes:
                - many cvs_import bugs fixed.  Special thanks to Jon
                  Bright <jon@siliconcircus.com>, Emile Snyder
                  <emile@alumni.reed.edu>, Hansjoerg Lipp
                  <hjlipp@web.de>, Matthew Gregan
                  <kinetik@orcon.net.nz>.
                - windows/unix working copy line ending conversion now
                  works correctly.  Thanks to Emile Snyder
                  <emile@alumni.reed.edu>.
                - many fixes to i18n-ized filename support
                - "drop" and "rename" now affect file attributes as
                  well.  Thanks to Richard Levitte
                  <richard@levitte.org> and Joel Reed
                  <joelwreed@comcast.com>.
                - better error reporting in netsync.  Thanks to
                  Grahame Bowland <grahame@angrygoats.net>.
                - only set working directory's default branch on some
                  commands (update, commit).  Thanks to Florian Weimer
                  <fw@deneb.enyo.de>.
                - "db check" now sets exit status correctly, for use
                  in scripts.  Thanks to Derek Scherger
                  <derek@echologic.com>.
                - many others...
        - fantastic emacs integration in contrib/monotone.el.  Thanks
          to Harley Gorrell <harley@panix.com>.
        - 45 new integration tests.  total line coverage: ~84%.

                - upgrading from 0.18: database and working copies are
                  fully compatible.  NOTE that the configuration file
                  is now ~/.monotone/monotonerc, rather than old
                  ~/.monotonerc.  Simply create ~/.monotone, and
                  rename any existing configuration file.

Sun Apr 10 17:49:25 PDT 2005

        0.18 release.  performance improvements, features, and bug fixes.
    This release is dedicated to Shweta Narayan.

        - most operations sped up by a factor of 2 or better; many sped up
      by up several orders of magnitude.
                - special thanks to Matt Johnston <matt@ucc.asn.au>, Derek
                  Scherger <derek@echologic.com>, Linus Torvalds
                  <torvalds@osdl.org>.
        - new concept: "database vars".  Used in several features below.
        - new features:
                - new file "MT/log" can be edited while you work,
                  sets default changelog.  (no change in behaviour if
                  you do not edit it.)  Thanks to Jeremy Cowgar
                  <jeremy@cowgar.com>.
                - monotone now stores default netsync
                  server/collection, initialized on first use of
                  netsync.
                - you no longer need to manually import server
                  keys, monotone will fetch the key from the server on
                  first netsync.
                - monotone keeps track of keys of servers you have
                  previously synced with, to prevent man-in-the-middle
                  attacks.
                - several powerful new "automate" commands added.
        - new command 'ls known', lists files that are under version
          control.  Thanks to Florian Weimer <fw@deneb.enyo.de>.
        - preliminary "inodeprints" functionality -- speeds up diff,
          status, etc.  No UI or documentation yet -- in a working
          copy, 'touch MT/inodeprints' to enable, then commit or
          update to populate cache.
        - UI improvements:
                - Added short options -r, -b, -k, -m.
                - default to 'dot' ticker-style when stderr is
                  not a tty, thanks to Derek Scherger
                  <derek@echologic.com>.
                - New "-@/--xargs" option, helpful when using new
                  automate commands.  Thanks to Richard Levitte
                  <richard@levitte.org>.
                - New "--depth" argument to 'log'.  Thanks to Richard
                  Levitte <richard@levitte.org>.
                - 'db info' gives statistics on space usage.
                - new command 'dropkey'.  Thanks to Jeremy Cowgar
                  <jeremy@cowgar.com>.
        - robustness improvement: if monotone crashes in a working
          directory and --dump and --debug were not specified, saves
          debug dump to "MT/debug" for analysis, instead of
          discarding.
        - new contributed scripts: CIA (cia.navi.cx) notification,
          email notification, Bash completion.
        - 33 new integration tests.  total line coverage: ~82%.
        - many bug fixes
        - Special thanks to Matt Johnston <matt@ucc.asn.au>,
          for going above and beyond to track down the last
          release blocker.

                - upgrading from 0.17 requires only a 'db migrate'.

Fri Mar 18 15:38:52 PST 2005

        0.17 release. bug fixes and features.

        - many, many robustness improvements
                - more careful checking everywhere
                - much more thorough test suite
                - all revisions subject to careful checks before
                  entering database
                        - not yet fully optimized; "pull" may be very
                          slow and use lots of cpu
                - support for "epochs", to safely manage future
                  rebuilds, hash migration, etc.
                - new "db check" command, thanks to Derek Scherger
                  <derek@echologic.com>.
        - now uses sqlite3, thanks to Christof Petig
          <christof@petig-baender.de>.
                - removes most former size limitations
        - "restrictions" support, thanks to Derek Scherger
          <derek@echologic.com>.
                - most commands now take a list of files to limit
                  their actions to
                - monotone can now be run from anywhere in the working
                  directory (not just the root)
                - new command "monotone setup" required to create a
                  working directory for a new project
        - important security fix -- don't use shell when calling
          external merge commands.
        - format change for "MT/options", ".mt-attrs"; you may have to
          edit these files
                - new command "attr" for managing .mt-attrs.
        - builds merkle tries in-memory -- netsync starts up many
          times faster
        - start of new "automate" interface, for shell scripts and
          others.
        - new command "cdiff": generates context diffs.
        - remove most of now-obsolete manifest/file cert support.
        - 60+ new integration tests.
        - many portability fixes
                - in particular, major win32 cleanups, thanks to Jon
                  Bright <jon@siliconcircus.com>.  win32 is once again
                  fully and natively supported.
        - many bug fixes

                - several incompatible changes: see file UPGRADE for
                  migration information

Thu Dec 30 01:37:54 EST 2004

    0.16 release. bug fixes.

    - 50+ new integration tests
    - many NetBSD portability fixes
    - release build on gcc 3.4 / FC3
    - masses of changeset bugs in 0.15 fixed

        - some bogus changesets were generated
          in the 0.16 development cycle. you will
          need to rebuild revision graph.


Sun Nov  7 14:06:03 EST 2004

    0.15 release. major changes.

    - overhauled the internal representation of changes. see
      README.changesets for details
    - fixed bugs in merkle trie synchronization code
    - fixed echoing and progress UI bugs
      (helps when using in emacs)
    - upgraded cryptopp to 5.2.1
    - fixed bug 8715, diff hunk coordinate reporting
    - added figures, new tutorial to manual
    - improve accuracy of log command
    - several build, configure, and linkage fixes
    - some OSX / PPC portability fixes

Sat Jul 31 15:38:02 EDT 2004

    0.14 release. bug fixes.

    - some compile fixes for g++ 3.4
    - made --dump=FILE option for saving traces,
      otherwise failures just print reason (no trace)
    - some things disabled, as scheduled for replacement
      by upcoming changeset branch work
        - disabled "disapprove" command due to bad semantics
        - removed "bump" and .mt-nonce machinery
    - several critical rename-merging bugs fixed
        - renames vs. deletes
        - renames vs. deltas
        - parallel renames
    - bugs fixed from savannah bug tracker:
        - 9223 argv overflow
        - 9075 empty commits
        - 8919 rename --verbose to --debug
        - 8958 rename debug to db execute
        - 8920 empty passphrase message
        - 8917 connection refused message
        - 8913 testresult argument
        - 8912 passphrase read on serve
        - 8472 approve into branch
        - 8428 duplicate key warning
        - 8928 nonce uses too many bits

Thu May 20 22:26:27 EDT 2004

    0.13 release. bug fixes.

    - remove (file|manifest) in several commands
    - "list missing" command
    - fixed bugs:
        - (critical) empty data netsync crash
        - mkstemp, platform lua
        - runtime error reporting chatter
        - non-posix database names
        - non-posix dirnames
        - non-posix merge names
        - 2-way merge algorithm and hook
        - single-character filenames
        - multiple password reads
        - .svn ignore pattern

Sun May  2 21:03:38 EDT 2004

    0.12 release. win32 port, bug fixes and optimizations.

    - ported to native win32 (mingw)
    - implemented human friendly version selectors
    - added post-commit hook for change notification
    - removed spirit-based parsers, reduced compile costs
    - many netsync bugs removed, pipeline performance improved
    - removed old, deprecated networking system
    - several minor CVS import bugs fixed
    - upgraded bundled netxx

Sun Mar 28 12:41:07 EST 2004

    0.11 release. bug fixes and optimizations.

    NOTE: this release expands the sqlite page size. YOU WILL NEED
    to dump existing databases before upgrading and reload it
    after upgrading, otherwise monotone will complain that the
    database image appears malformed. this condition cannot
    unfortunately be distinguished from a real malformed image on
    disk. for example:

        $ monotone --db=my.db db dump >dump.sql
        $ <upgrade to new monotone>
        $ mv my.db my.db.backup
        $ monotone --db=my.db db load <dump.sql

    - fixed bugs:
        - aliasing bug on debian (-O2 now works)
        - netsync ppc portability / checksums
        - sha1 whitespace bug
        - netsync broken formatter
        - broken symlink handling
        - merger execution pessimism
        - LCA bitset calculation pessimism
        - static object initialization order
        - CVS single-version import
        - CVS first-version changelog
        - CVS branch inference and topology
    - cryptographic SSE2 paths enabled on linux/x86.
    - builds against boost 1.31.0.
    - removed boost::socket
    - removed documentation about old networking system.
    - "officially" deprecated old networking system.
    - enable building with system-local libraries.
    - upgraded bundled sqlite.
    - changed sqlite page size from 1k -> 8k

Mon Mar  1 00:32:07 EST 2004

    0.10 release. new "netsync" protocol implemented, allowing
    direct monotone-to-monotone database synchronization. random
    number underflow problem fixed. more tests added. database
    schema changed, must migrate schema. added new QA logic to
    update and merge algorithms (testresult / approval).

Thu Jan  1 18:23:06 EST 2004

    0.9 release. support international users (non-ASCII character
    sets, locales). some corrections to update algorithm. line
    merging algorithm reimplemented. support working copy
    MT/monotonerc file. broke format compatibility with MT/work
    files; commit any pending work before upgrading. permit
    spaces, colons, other "funny" characters in filenames. support
    HTTP 1.1, HTTP proxies, handle some corner cases in ancestry
    graph and database faults.

Fri Nov 21 20:25:26 EST 2003

    0.8 release. row size increased to 16mb. more performance
    improvements in cvs importer. cvs branch tags imported now.
    minor UI improvements. new commands: SQL dump and load, vcheck
    for enhanced collision detection, queue addtree for recursive
    queueing. improved networking scalability. historical rename
    certs and .mt-attrs file format changed to accomodate upcoming
    i18n work.

Sun Nov  2 23:38:09 EST 2003

    0.7 release. many critical merge and patch set calculation
    bugs fixed. groups merged with URLs, "monotone db migrate"
    necessary. directory renames and explicit rename certs
    supported. added SMTP support. incorporated adns library,
    avoiding gethostbyname(). new queue commands.

Sat Oct 18 22:10:09 EDT 2003

    0.6 release. more stability and bug fixing, including fix to
    some silent failures in LCA calculation. some minor new
    features: persistent attributes (eg. 'the execute bit'),
    rename and log commands. performance of cvs importer greatly
    improved, lua system upgraded to 5.0, much expanded
    documentation.

Sat Sep 27 11:50:08 EDT 2003

    0.5 release. stability and bug fixing. many UI issues
    addressed, including SHA1 completion, persistent options, new
    revert command and new diff modes. database migration,
    inspection and debugging interfaces added. LCS algorithm and
    line-merger overhauled. several multi-depot bugs
    fixed. existing depot databases should be migrated (depot.cgi
    migratedb).

Thu Sep  4 15:40:07 EDT 2003

    0.4 release. monotone is now self-hosting. database
    compatibility broken since 0.3. depot uses RSA signatures now,
    not mac keys. many bugs removed. depot database compatibility
    broken. database schemas should now remain stable (or be
    provided with safe schema-upgrading function).

Mon Aug 25 18:00:37 EDT 2003

    0.3 release. database compatibility broken. packet format
    compatibility broken. dropped boost sandbox library dependency.
    redid networking to support private HTTP+CGI depots along with
    netnews. wrote depot. added 'propagate' command to move changes
    between branches asymmetrically. rewrote testsuite in autotest.
    cleaned up command line processing. expanded testsuite. improved
    user-friendly error reporting.

Fri Aug  8 10:20:01 EDT 2003

    0.2 release. database compatibility broken. dropped many
    library dependencies. hand-reimplemented xdelta, parts of
    nana. incorporated subset of cryptopp and sqlite into
    sources. added RCS and CVS importer. switched to piecewise
    reconstruction. generally much more robust storage system.
    scalability tests against real world CVS archives show
    performance gap with CVS closing, but still present.

Sun Apr 6 20:20:42 EDT 2003

    initial release<|MERGE_RESOLUTION|>--- conflicted
+++ resolved
@@ -85,18 +85,16 @@
 	  variables are honored; for instance, EDITOR="emacs -nw"
 	  works now.  (Debian bug #320565.)
 
-<<<<<<< HEAD
         - Additional '--revision' option for 'mtn log' allows logging of
           selected sets of revisions.
 
         - Additional 'u:' and 'm:' selector types for selecting the revision the
           workspace was last updated from and revisions matching specified
           message globs in changelog and comment certs.
-=======
+
         - A monotone database may be exported in the git fast-import format
           using the git_export command. The output from this command may be
           piped into git fast-import or other tools supporting this format.
->>>>>>> 70a2ae83
 
         Internal
 
