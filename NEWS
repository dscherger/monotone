XXX XXX XX XX:XX:XX UTC 2010

        1.0 release.

        Changes

        - The database scheme was changed; please execute 'mtn db migrate'
          on all your local and remote databases.

        - In 'mtn conflicts resolve_first interactive', the result
          file name now defaults to _MTN/resolutions/<left_path>.
          (fixes monotone issue 103)

        - The French monotone translation has been updated and is
          now part of the main distribution again. Many thanks to
          Steve Petruzzello <dlist@bluewin.ch> for the outstanding
          work!

        - get_netsync_(read|write)_permitted have been extended to not
          only read the files read-permissions and write-permissions,
          but also the files in the subdirectories read-permissions.d
          and write-permissions.d.

        - monotone now also tracks the workspaces of databases which
          do not reside in a "managed" location.

        New Features

        - 'mtn conflicts store' now outputs a count of the conflicts,
          and the name of the conflicts file.
          (fixes monotone issue 108)

<<<<<<< HEAD
=======
        - New 'mtn list workspaces' command which outputs all the
          known workspaces for a specific database.
          (closes monotone issue 129)
        
>>>>>>> abfd31eb
        Bugs fixed

        - The internal line merger will actually preserve your line
          endings now, instead of changing everything to "\n".

        - Improve help, fix arg indexing in 'conflicts resolve_first'
          (fixes monotone issue 101)

        - A regression from 0.48 prevented monotone from ordering the
          diff output of individual files alphabetically.
          (fixes monotone issue 102)

        - 'mtn privkey' did not recognize private keys solely available
          in the key store. this has been fixed.

        - Add compatibility with Botan 1.9.9 and newer
          (fixes monotone issue 104)

        - mtn pull and mtn sync would always say that your workspace
          has not been updated.  Now, it only does that when you used
          the --update option and there were no updates.
          (fixes monotone issue 106)

        - 'automate remote' and 'automate remote_stdio' now use
          a given database given by an alias to read, store and validate
          a remote server's key fingerprint (fixes monotone issue 95)

        - monotone gives a proper error message now if a netsync URI
          with the 'mtn' scheme misses the required host part
          (fixes monotone issue 110)

        - Whenever a binary file was removed and one would try to get
          a diff using mtn diff, it would report that "/dev/null is
          binary".  This has been changed to it reports the actual
          name of the removed file instead.
          (fixes monotone issue 111)

        - monotone no longer wrongly falls back on a :memory: database
          when no database option is given. It also prints out an
          informational message for commands like 'setup' and 'clone'
          that fall back on the configured default database, again,
          if no database is specified for these commands.
          (fixes monotone issue 113)

        - monotone does no longer enforce ".mtn" as file extension
          for managed databases.  Instead a new Lua hook,
          get_default_database_glob(), is used to determine a pattern
          which matches accepted database filenames and this pattern
          by default accept files ending with both, ".mtn" and ".db".
          (fixes monotone issue 128) 

        Internal

        Other

        - Added the mtn-cleanup Perl script that returns a workspace to its
          pristine state with the minimum amount of change. This script is
          under the contrib directory.


Sun Oct 31 21:51:16 UTC 2010

        0.99.1 release.

        Bugs fixed

        - monotone crashed on x86_64 when a netsync action required
          the parsing of an URL. This has been fixed.
          (closes monotone issue 100)

        - monotone's automation interface version was reported wrongly
          as 12.1, where it should have been 13.0.


Thu Oct 28 21:07:18 UTC 2010

        0.99 release.

        Changes

        - The database scheme was changed; please execute 'mtn db migrate'
          on all your local and remote databases.

        - Normal and automate sync, push, and pull now take a
          --dry-run option; no data is transferred, but the connection
          is made and a summary of what would be transferred is
          output.

        - The changelog editor format was simplified; user entered text
          is back at the top of file and the instructions have been reduced.
          The edited text is saved now even if a commit is canceled.

        - Selectors are much more powerful now and selector functions to
          calculate common sets of revisions have been introduced.
          The characters '(', ')', and ';' need to be quoted if mean literally
          (just like '/') because of this. See section 3.2 in the documentation
          for details.
          (fixes monotone bug #18302).

        - The SERVER [BRANCH] call syntax for network-related commands
          has been deprecated in favour of the existing, universal
          URI syntax.  Additionally, file:// and ssh:// URIs are now
          parsed for include and exclude patterns just as the native
          mtn:// URIs.

          The possibility to specify include patterns by using
          'include=' and exclude patterns by using 'exclude='
          in the query string has been removed. Patterns are separated
          by ';' and will be treated as include patterns unless prefixed
          with '-'. Where you could previously specify
          'mtn://host/?include=foo,exclude=bar', you would now give
          'mtn://host/?foo;-bar' instead.

          The URI parser was made a bit more standards compliant and
          treats the scheme and host in a case insensitive manner.
          The path and query parts are now automatically URL-decoded.

          We deviate from RFC 3986 however by recognizing the authority
          part in scheme-less URLs, where the standard would force us
          to recognize a path instead.  For example, for the URL

              'code.monotone.ca/monotone'

          we'd normally parse 'code.monotone.ca/monotone' as path, but our
          implementation parses 'code.monotone.ca' as authority and
          '/monotone' as path, so you are not forced to type 'mtn://' on
          command line, just as you are not forced to type 'http://' in
          your browser.  Monotone's native scheme / protocol 'mtn' is by
          the way set as default in cases like this.

          The format for the server part of the 'default-server',
          'known-server', 'server-include' and 'server-exclude'
          database variables has been changed and now always includes
          the complete (normalized) URI resource, consisting of the
          used protocol, user, host, port and path parts.  Older entries
          in existing databases which do not match the new format are
          preserved and not changed by monotone.

          Please check the manual section 5.3 for more details on the
          URI syntax.

        - Naturally, the 'clone' command now also accepts mtn:// URIs,
          though the use of branch globs is forbidden unless a branch is
          specified separately with the new --branch option.

          To avoid confusion with an existing workspace, clone no longer
          looks for and loads the options of such a workspace, therefor
          it now also falls back to the configured default database and
          no longer to the database used in the workspace if no explicit
          database is given.

        - Server defaults for netsync operations are now only saved if
          the exchange was successful.  The progress messages which have
          been issued for this previously have been removed, since they
          would come up now unexpectedly and would clutter the output of
          commands such as 'clone', 'automate remote' and
          'automate remote_stdio'.

        - The following characters have been deprecated in branch names

                ?,;*%+{}[]!^

          as they denote either meta characters in monotone's URI syntax
          or are used in globs to resolve branch patterns.
          Furthermore, branch names should no longer start with a dash
          (-), since this character is used to denote an exclude pattern
          in the aforementioned URI syntax.

          monotone warns on the creation of branches which violate these
          restrictions and gives further directions.

        - The 'cert' command can now operate on multiple revisions at once.

        - The command 'db kill_rev_locally' has been renamed to
          'local kill_revision', and 'db kill_tag_locally' and
          'db kill_branch_certs_locally' have been replaced with a more
          flexible command 'local kill_certs'.

        - The 'import' command now keeps the created bookkeeping root if
          --dry-run is not specified.  This makes it possible to re-use
          the import directory as workspace and is also more closely
          to what our documentation states, when it says that import
          is basically "setup with a twist".

        - On Win32 native, the option '--no-format-dates' which disables
          the localized date format, is now the default for 'commit', since
          dates are not parseable on Win32 native.

        - The automate commands sync, push, and pull now output information
          about each transferred revision, cert and key, in basic_io format.

        - monotone no longer passes syntactically correct, but non-existent
          revision ids through the selector machinery.  The most visible
          place for this change is 'automate select', which no longer
          echoes every possible 40 hex-byte string.

        - The 'automate genkey' command has been renamed to
          'automate generate_key'

        New features

        - Options can now be overridden; you can specify '--no-unknown
          --unknown' on the command line and effectively get back the original
          state in the application.  Similarly, you can specify '--no-unknown'
          in the 'get_default_command_options' hook and then override that
          with '--unknown' on the command line.

        - New global options:
          --no-ignore-suspend-certs     undo previous --ignore-suspend-certs
          --use-default-key             undo previous --key
          --allow-default-confdir       undo previous --no-default-confdir
          --allow-workspace             undo previous --no-workspace
          --interactive                 undo previous --non-interactive
          --no-standard-rcfiles         replaces --norc
          --standard-rcfiles            undo previous --no-standard-rcfiles
          --no-builtin-rcfile           replaces --nostd
          --builtin-rcfile              undo previous --no-builtin-rcfile
          --clear-rcfiles               undo previous --rcfile
          --verbose [-v]                increase verbosity (opposite of --quiet)

        - Global options now hidden:
          --roster-cache-performance-log

        - New command options:
          add
            --no-recursive                  undo previous --recursive
            --respect-ignore                undo previous --no-respect-ignore
            --no-unknown                    undo previous --unknown
          bisect *, checkout, pivot_root, pluck, update, automate update
            --no-move-conflicting-paths     undo previous --move-conflicting-paths
          diff
            --without-header                undo previous --with-header
            --show-encloser                 undo previous --no-show-encloser
          disapprove, suspend
            --no-update                     undo previous --update
          drop
            --no-recursive                  undo previous --recursive
          explicit_merge, merge, merge_into_dir propagate
            --no-resolve-conflicts          undo previous --resolve-conflicts
            --no-update                     undo previous --update
          log
            --no-brief                      undo previous --brief
            --no-diffs                      undo previous --diffs
            --clear-from                    undo previous --from
            --files                         undo previous --no-files
            --graph                         undo previous --no-graph
            --merges                        undo previous --no-merges
            --clear-to                      undo previous --to
          import
            --no-dry-run                    undo previous --dry-run
            --respect-ignore                undo previous --no-respect-ignore
          mkdir
            --respect-ignore                undo previous --no-respect-ignore
          serve
            --no-pid-file                   undo previous --pid-file
          sync, pull, push, automate remote_stdio, automate remote
          automate pull, automate push, automate sync
            --no-set-default                undo previous --set-default
          sync, pull, push, automate pull, automate push, automate sync
            --dry-run                       just report what would be sent/received
          automate inventory
            --corresponding-renames         undo previous --no-corresponding-renames
            --ignored                       undo previous --no-ignored
            --unchanged                     undo previous --no-unchanged
            --unknown                       undo previous --no-unknown
          automate content_diff
            --without-header                undo previous --with-header
          automate show_conflicts
            --no-ignore-suspend-certs       undo previous --ignore-suspend-certs
          automate log
            --clear-from                    undo previous --from
            --merges                        undo previous --no-merges
            --clear-to                      undo previous --to

        - Command options now hidden:
          (several commands) --no-prefix
          serve    --stdio --no-transport-auth
          (all netsync/remote commands) --min-netsync-version --max-netsync-version

        - Deprecated options:
          --norc         use --no-standard-rcfiles
          --nostd        use --no-builtin-rcfile
          --reallyquiet  use --quiet --quiet
          --debug        use --verbose

        - To aid command line typing, partial option names are tried to
          be expanded; if the expansion leads to multiple possibilities,
          all matches and an accompanying short description of the
          particular expansion are displayed.

          Two types of expansions are available: simple prefix matching
          and word abbreviation matching. Single-word options like '--update'
          are easier to expand from prefixes, as they're unique after a few
          characters, in this example '--up' already matches.

          Multi-word options like for example '--ignore-suspend-certs' might
          collide however with single-worded ones and are best expanded from
          abbreviations, in this case '--isc'.

        - The 'disapprove' command now accepts a revision range in
          addition to a single revision.

        - A new 'manpage' command has been added which dumps the monotone
          command help including all global and command specific options in
          standard troff format.  If this command is used interactively, its
          output is automatically processed through nroff and less, in case
          both are available on your system.  If not, you can change the default
          command by overwriting the 'get_man_page_formatter_command' hook.

          The 'manpage' command is also used to create a static version of
          mtn(1) which is now installed with the rest of monotone's docs.

        - New 'k:' selector type to query revisions where at least one
          certificate was signed with the given key.

        - New automate command 'log' which behaves identical to the
          normal 'log' command, except that it only outputs the
          revision ids.

        - New automate command 'checkout' which works just as its
          non-automate counterpart.

        - Monotone now tracks file size information (hence the previously
          mentioned schema change).
          File sizes are currently only queryable via the automation
          interface, directly for specific files via 'get_file_size' or
          as part of the extended manifest (see below), but these
          information may become visible as part of the user UI later on
          as well.

        - New automate command 'get_extended_manifest_of', which prints
          a beefed-up manifest format with file size and extensive marking
          information.  This can be used to easily determine when specific
          nodes have been changed or moved at last.

        - New automate commands 'put_public_key', 'get_public_key' and
          'drop_public_key'. (closes monotone bug #30345)

        Bugs fixed

        - The 'mv' command now warns when a source is being renamed onto
          itself or one of its children (fixes monotone bug #29484).

        - The 'mv' command now also handles this usage properly, where
          'foo' is a directory:

             $ mv foo bar
             $ mtn mv --bookkeep-only foo bar

        - monotone no longer asks to pick a branch from a set of branches
          of a revision in which all but one branch have been suspended
          (fixes monotone bug #29843)

        - The annotate command no longer fails if it should print out
          empty or untrusted date cert values
          (fixes monotone bug #30150)

        - monotone now tries harder to find the cancel hint in a commit
          message and only aborts if it can't find it anywhere
          (fixes monotone bug #30215)

        - The import command no longer warns about not being able
          to write out _MTN/options on --dry-run
          (fixes monotone bug #30225)

        - 'automate remote' and 'automate remote_stdio' can now be used
          without transport authentication (e.g. on file:// or ssh://
          transports) as well as anonymously over netsync
          (fixes monotone bug #30237)

        - monotone does no longer warn about missing implicit includes
          when dealing with restricted file sets
          (fixes monotone bug #30291)

        - The 'passphrase' and 'dropkey' commands now handle private keys
          in old-style key files (without the hash part in the file name)
          properly.
          monotone also makes it very sure now that the key file of a
          private key which is about to be deleted really and only
          contains the key which should be deleted and nothing else
          (fixes monotone bug #30376)

        - monotone no longer throws an unrecoverable error if a public or
          private key is addressed with some non-existing key id
          (fixes monotone bug #30462)

        - A globish that contains a bracket pair with an empty sub-pattern
          such as "{,.foo}", "{.foo,}" or even "{.foo,,.bar}" now correctly
          expands the empty target, so e.g. the branch pattern

             "net.venge.monotone{,.*}"

          now matches "net.venge.monotone" and "net.venge.monotone.*"
          as expected. (fixes monotone bug #30655)

        - A regression in 0.48 made a path-restricted 'mtn log' show
          revisions, in which not the picked path(s), but one of its parents
          were changed.  This has been fixed.

        - 'mtn trusted' will no longer accept single bogus revision ids,
          but instead validates if the given revision really exists in the
          current database.

        - 'mtn read' (and also 'mtn automate read_packets') now tests public
          and private key data more thoroughly and aborts if it encounters
          invalid data.

        - 'mtn conflicts store' now gives a proper error message when
          run outside a workspace (fixes monotone bug #30473)

        - monotone did not properly parse URIs which missed a scheme or
          which did not mark the start of the authority with a double slash.
          This has been fixed.
          (fixes monotone issue 94)


Thu Oct 21 23:45:45 UTC 2010

        0.48.1 bugfix release.

        Security related changes:

        - Running "mtn ''" or "mtn ls ''" doesn't cause an internal
          error anymore. In monotone 0.48 and earlier this behavior
          could be used to crash a server remotely (but only if it was
          configured to allow execution of remote commands).

          Therefore everyone running such a server should update as
          soon as possible.

        Other changes:

        - The --no-format-dates option is now set per default on Win32
          for the commit command, because there's no date parsing
          method in the Win32 API. In the changelog editor dates are
          thus showed and (expected to be entered) in monotone's
          internal datetime format (YYYY-MM-DDTHH:MM:SS).

        - Using mtn:// style URIs for netsync operations didn't work
          with 0.48 on systems which only have a 'monotone' entry in
          /etc/services. Failing to find a corresponding entry for the
          schema in a given URI isn't considered fatal now, instead
          mtn falls back to its default port.

        - Compilation issues on Win32 have been fixed.


Sun Jun 13 22:13:53 UTC 2010

        0.48 release.

        Changes

        - Much more information is now passed to the editor when composing a
          commit message for a new revision. The Author, Date, Branch and
          Changelog values may now all be changed directly in the editor
          allowing new branches to be created without using the --branch option.
          Changes to other lines of this information must not be made or the
          commit will abort.

        - The edit_comment lua hook now only takes one argument which is the
          text to be passed to the editor to edit a commit. Existing hooks that
          override the default hook will need to be changed to work properly.

        - The long date/time format used by 'status', 'commit' and 'log' must
          be sufficient to preserve a date through a formatting and parsing
          cycle. The 'status' command now checks for this and warns if the
          format is unsuitable and 'commit' will refuse to operate with an
          unsuitable format.

        - The output of the 'status' and 'log' commands has changed to align
          with the new information displayed by 'commit' so that all three
          commands display revisions similarly.

        - The 'setup' as well as the 'clone' command check if no managed default
          database exists and if no database is given either as command line
          or as workspace option and eventually create a new default database
          outside of the bookkeeping directory of the new workspace (see below
          for more information on the new management features).

        - The output of monotone diff has changed to use /dev/null as the source
          for added files and as the target for deleted files. This is
          compatible with patch(1) and will cause it to add and delete files
          where appropriate. As part of this change diff will now include the
          removed contents of deleted files which were omitted in earlier
          versions of monotone.

        - Monotone will only warn about bad certs if there are not also matching
          trusted certs. So if someone commits a bad branch cert, monotone will
          only warn about that bad cert until someone else approves that
          revision into the same branch (fixes monotone bug #8033).

        - 'db check' now checks for errors in the branch heads cache,
          and 'db regenerate_caches' fixes them.

        - The output of the Lua functions print() and io.write() is now
          redirected to the standard progress message stream of monotone.
          See chapter 6.3 in the documentation for details.

        New features

        - Monotone has now database management capabilities: If you place your
          databases in one or more specific locations (defaults to
          %APPDIR%/monotone/databases on Windows and $HOME/.monotone/databases
          on Linux, configurable by a hook), it is able to discover these
          databases and access them only by giving the (base) name of their
          filename, for example ":my-database.mtn".

          You can also directly create new databases in the first found default
          location by issuing 'mtn db init -d ":my-database.mtn".

          Some commands, like 'setup' and 'clone' automatically fall back to
          a default database (":default.mtn", also configurable by a hook) if
          no database option is explicitely given.

          Additionally, monotone remembers checked out workspaces for every
          managed database and displays these "known" registered paths together
          with other information in the new 'list databases' command
          (closes monotone bug #8916).

        - A set of accompanying management commands - 'register_workspace',
          'unregister_workspace' and 'cleanup_workspace_list' - to handle moved
          or removed workspaces for managed databases have been added.

        - Many commands that change the heads of a branch (approve, disapprove,
          pull, merge, etc) can now take an option "--update". If run from
          a workspace which is based on a head of the branch and has no local
          changes, this option makes these commands update that workspace to
          the new head. If you always want this behavior, you can define the
             get_default_command_options(cmd)
          hook in your monotonerc (fixes monotone bug #17878).

        - New command 'undrop' which undoes a 'drop' done by mistake
          (fixes monotone bug #13604).

        - New automation command 'update' which behaves identical to
          the normal 'update' command.

        - 'ls tags' now outputs the branch name(s) a tagged revision is on.
          The revision id is shortened to the first ten characters to get some
          more space for this (fixes monotone bug #12773).

        - Default include and exclude patterns are now remembered per server.
          This means that you can have for example one server that you sync
          everything to, and one that you only sync some branches to, and you
          don't have to worry about forgetting to give the include pattern and
          accidentally trying to sync everything to the second server.

        - A new Lua extension function change_workspace(directory) has been
          added. This should be most useful for custom commands which need
          to work on multiple workspaces from the same monotone instance.

        - There is also the new server_set_listening(bool) Lua extention
          function available since 0.47, which can be used to let a monotone
          server exit gracefully instead of having to be killed.

        Bugs fixed

        - A regression in 0.47 prevent successful execution of push / pull /
          sync over pipes (Debian bug 574512); this has been fixed.

        - A bug in 0.46 and 0.47 could lead to pulls or possibly commits taking
          approximately forever, if any of the previous branch heads was not a
          "close" relation of the new head. This has been fixed.

        - Several bugs related to restrictions not including the required parent
          directories of included files have been fixed. It is now possible to
          say 'mtn add a/b/c' followed by 'mtn commit a/b/c' and have the commit
          succeed. See the restrictions section in the manual for more details
          (fixes monotone bugs #15994, #17499, #20447 and #22044).

        - monotone no longer saves changed options from the command line back
          to _MTN/options in case the command execution was unsuccessful
          (fixes monotone bug #22928).

        - When monotone reads packets from files, like f.e. keys in a directory
          given by the --keydir option, and these files are large and do
          not contain packet data at all, monotone no longer uses an excessive
          amount of time and memory to figure this out
          (fixes monotone bug #28799).

        - The 'log' command no longer crashes if it is executed in a workspace
          whose parent revision(s) do not exist in the specified database
          (fixes monotone bug #29677).

        - The 'clone' command no longer removes an existing bookkeeping
          directory if the target directory "." points to a workspace
          (fixes monotone bug #29927).

        - The commands in monotone's help output are now sorted alphabetically.

        - monotone on Windows will now have a non-zero exit code when
          interrupted (^C). This was broken in 0.47 when it was fixed to not
          throw an exception on being interrupted.

        - In 0.46 and 0.47, monotone could sometimes get confused
          about which revisions were the heads of a particular branch.
          This would happen when a new branch cert was added to a
          revision that was an ancestor of one or more of the current
          heads of the branch, most commonly during netsync when
          multiple people had performed identical merges. This is
          fixed now. 'db check' will identify the problem; if your
          database currently gives incorrect 'heads' results, or 'mtn
          bug' on 'merge', you can fix it by running 'mtn db
          regenerate_caches'.

        - In 0.46, spurious network disconnects could occur when transferring
          sufficiently large items (files, diffs, revisions). This was fixed
          in 0.47 but not noted in the release notes at that time
          (fixes monotone bug #28991).

        - monotone on Windows will now have a non-zero exit code when
          interrupted (^C). This was broken in 0.47 when it was fixed to not
          throw an exception on being interrupted.

        - the 'mv' command now warns when a source is being renamed onto
          itself (fixes monotone bug #29484).

        Other

        - Support for the diffuse merger (http://diffuse.sourceforge.net)
          has been added.

Sun Mar 14 21:15:06 UTC 2010

        0.47 release.

        Changes

        - The default '<unknown>' author used by the git_export command has
          changed to 'Unknown <unknown>' and must be changed in existing author
          map files. The old '<unknown>' author will be rejected by the new
          validate_git_author lua hook.

        - The 'git_export' command now validates all git author and committer
          values using a new 'validate_git_author' lua hook before they are
          written to the output stream. The export will fail if any value is
          rejected by this hook.

        - The 'git_export' command now calls a new 'unmapped_git_author' lua
          hook for all git author values not found in the author map file. The
          default implementation of this hook attempts to produce valid git
          authors using several default pattern replacements.

        - The 'get_date_format_spec' lua hook now has an additional parameter
          which hints at the wanted format (f.e. a short date or a long date
          time). The default implementation now returns '%x' for short and
          long dates, '%X' for short and long times (currently unused) and
          '%x %X' for short and long date times.

        - The options '--date-format' and '--no-format-dates' are no longer
          specific to the 'log' command, but can now be used globally.

        - monotone now prompts only three times for a key password.

        New features

        - Added portuguese translation (thanks to Américo Monteiro)

        Bugs fixed

        - 'passphrase' now allows an empty new password to be given
          (fixes monotone bug #28809)

        - 'automate remote' and 'automate remote_stdio' no longer
          require an existing database (fixes monotone bug #28885)

        - monotone no longer throws an exception on Windows if it is
          interrupted (^C); a couple of other bug have been fixed for this
          platform as well which generally improve the compatibility.

        - The annotation of 'annotate' is now localized.

        - The various occurrences where a revision is described by its
          certs now come with proper localized date output.

        - Fix problems with newer Lua versions especially when
          LUA_COMPAT_VARARG not set.

        Other

        - Roster handling has been sped up significantly, and roster cache
          performance has been fixed for the case of overly large rosters.
          This should be mostly noticable when digging through history
          (especially initial pulls, since those send so many revisions),
          and be more noticable for projects with larger trees.

          The most significant internal change from this is that rosters and
          marking_maps are now copy-on-write. A longer overview of the internal
          changes is at:
          http://lists.gnu.org/archive/html/monotone-devel/2010-02/msg00043.html

        - Improve the compatibility with newer Botan versions.

Sun Jan 17 21:40:35 UTC 2010

        0.46 release.

        Changes

        - "automate stdio" (and "automate remote_stdio", see below)
          use separate streams to encode out-of-band information like
          informational messages, warnings or tickers. A special
          "header" section has been added to the standard output to
          identify future stdio version changes. The error codes used
          in the output of both stdio and remote_stdio, have also
          slightly changed: errors which are the result of a wrong
          call (unknown command, invalid options, parsing errors, ...)
          are returned with code 1, while errors which happened while
          the actual command executed are returned with code 2. Error
          codes are no longer echoed with every packet, but only as
          the payload of the final 'l' ("last") packet.

          Please consult the manual section "mtn automate stdio" for a
          detailed description of the new format.

        - The 'heads' command should be significantly faster now (not
          that it was particularly slow before). This probably isn't
          terribly noticable unless you're in the habit of using "h:*"
          (heads of all branches) as a selector, it's primarily meant
          to enable future changes that will depend on fast 'heads'.

          The database schema has been changed, so you will need to
          run 'mtn db migrate' (preferably after making a backup copy
          of your db).

        - the 'status' command now includes the current (to be committed)
          revision number and will indicate when the branch option in
          _MTN/options has been changed and does not match one of the
          revision's parent branches.

        - Cert labels in the output of the 'log' command are now
          localized.

        New features

        - There's a new command "automate remote_stdio" that makes it
          possible to execute automate commands on a remote server
          (for example, to permit a single database to be used both
          for serving netsync connections and for running a viewmtn
          instance). This requires that the server be running monotone
          0.46 or later. Access control on the server uses a new lua
          hook "get_remote_automate_permitted(identity, command_line,
          options)".

        - There's also a new command "automate remote" that's very much
          the same, but executes only a single command and does not
          stdio-encode the output.

        - A new 'bisect' command has been added to allow searching for a
          specific revision within a range of revisions. This can be useful for
          locating the exact revision that broke something or removed a
          particular feature.

        - Three new commands - 'push', 'pull' and 'sync' - have been added
          to the automation interface. They work just as their non-automate
          counterparts.

        - The global option '--timestamps' has been added which prefixes
          the current local timestamp before diagnostic messages such as
          warnings, progress messages, errors and tickers.  For example,
          this option can be used to log the date and time when clients
          connect to a monotone server.

        Bugs fixed

        - A regression from 0.45's key migration prevented the proper
          output of the `committer` field in 'git_export'.

        - 'db info --full' no longer crashes when executed on a database
          with only one revision.

        - The mtn_automate Lua function which can be used for custom
          commands now properly handles binary data.

        - `db info` now returns a correct byte count for certs again.

        - If a public key was read in via the `read` or
          `automate read_packets`, an invariant was triggered if the
          key was already existing in the database. This has been fixed.

        - `annotate` no longer crashes if the annotated file is empty.

        Other

        - Added the script of the Lua-based contributed Monotone
          extension command "mtn remote_export" to contrib/command/
          with which a remote revision can be exported locally without
          having to fetch all of the history before.


Fri Sep 11 20:50:00 UTC 2009

        0.45 release.

        Changes

        - Certs now link to the key that signed them by the key's
          hash, instead of its name.  This should provide some
          security and usability improvements.

          The database schema has been changed, so you will need to
          run 'mtn db migrate' (preferably after making a backup copy
          of your db).

          The netsync protocol version has also changed. However, we
          found space to implement full protocol version negotiation,
          so no flag day is needed.  If your particular project has a
          situation where there are multiple keys with the same name,
          you will receive errors when trying to sync certs signed by
          those keys to older netsync peers.

          A number of commands have slightly different output now,
          particularly 'ls certs', 'ls tags', 'automate keys',
          'automate tags' and 'automate certs'.  There is a new Lua
          hook associated with these changes,
          'get_local_key_name(identity)', and all Lua hooks that used
          to take a key name as an argument now instead take a table
          with several fields.

          Commands which previously accepted a key name now also
          accept the key's hash or local name, which is a local alias
          for equally named keys.  'read-permissions' and
          'write-permissions' accept either the key name or the hash.

          There is also a new 'db fix_certs' command which fixes wrong
          key assignments in migrated databases if you have the correct
          key available.

        - The 'resolved_user' conflict resolution is no longer
          reported by 'automate show_conflicts' for file content
          conflicts; 'resolved_user_left' is used instead.

        - 'format_version' was removed from 'automate tags' and
          'automate get_attributes' which both do not need this
          additional versioning information.

        New features

        - The 'log' command now, by default, converts all dates it
          prints to your timezone instead of leaving them in UTC, and
          uses a somewhat more friendly format for the dates.

          You can customize the date format with the new
          "get_date_format_spec" Lua hook, which returns a strftime(3)
          format string.  You can also override the format for one
          command with the new --date-format option, disable date
          conversion for one command with --no-format-dates, or
          disable it by default by having the above Lua hook return an
          empty string.

        - The 'diff' and 'automate content_diff' commands take a
          '--reverse' option when one revision is specified, to
          control the order of the diff with the workspace.

        - The 'update', 'checkout', 'pluck', and 'pivot_root' commands
          take an option '--move-conflicting-paths', to handle
          unversioned files that are blocking the action. The
          unversioned files are moved to
          _MTN/resolutions/<workspace_path>, so the action can
          succeed, and the user can recover the files if necessary.

        - Resolution of orphaned file conflicts is now supported by
          'merge --resolve-conflicts' and the 'conflicts' commands.

        - Duplicate name conflicts now support the 'keep' resolution.

        - Monotone now accepts ':memory:' as argument to the --db option
          and sets up a memory-only SQLite database.

        - 'clone' allows cloning into the current directory when
          '.' is given as argument.

        Bugs fixed

        - Monotone now sanely skips paths with invalid characters
          it encounters during 'add' or 'automate inventory'.

        - Key names, cert names, and var domains with non-ASCII
          characters should work properly now.  Previously, they would
          be (usually) converted to punycode on input, and not decoded
          on output. They will now not be converted to punycode at
          all.

        - The 'conflict' commands can now handle duplicate name
          conflicts for directories.

        - 'cvs_import' now properly parses CVS timestamps (again).

        - Windows' cmd.exe is recognized as smart terminal and thus
          monotone should create more readable output in
          netsync operations.


Tue May 12 20:44:00 UTC 2009

        0.44 release.

        Changes

        - Private keys no longer have a separate hash from the associated
          public key. This changes the hashes output by 'ls keys', and also
          changes the format of 'automate keys' and 'automate genkey'.

        New features

        - New 'w:' selector type for selecting the revision the workspace
          is based on.

        Bugs fixed

        - C++ exceptions in Lua extension functions are now converted into
          Lua errors catchable with pcall, instead of causing a crash.

        - In 0.43 revert became excessively noisy and would report changes to
          all attributes on included files and directories regardless of whether
          the attributes had been changed or not. This has been silenced.
          Monotone will now specifically report changes to execute permissions
          only when they occur.

        - In 0.43 monotone would lose execute permissions on all files modified
          during an update operation. Execute permissions are now reset on
          updated files that have the mtn:execute attribute set to true.

        - Invalid revision selectors now cause an immediate error instead of
          being dropped from the selection.  The old behavior could produce
          undesired effects from typoed commands, such as spewing a list of
          all revisions in the database.

        - If "automate stdio" is in use, invalid selectors are reported via
          the automate protocol rather than on stderr.

        - "Best-effort" character set conversions now work again; 'mtn log'
          will not crash just because there is a change log entry with a
          character not representable in your locale.  However, if your system
          iconv(3) implementation does not support the //TRANSLIT extension,
          you may see garbage characters in the above scenario.

        Internal

        - Various small code changes to make monotone compile under (Open)
          Solaris using Sun Studio, and under Windows with Visual C++.

        - monotone.spec has been removed from the distribution.


Sun Mar 22 22:26:00 UTC 2009

        0.43 release.

        Changes

        - The Monotone source distribution no longer includes copies of
          several third-party libraries.  This means they must be downloaded
          and built separately, before building monotone.  See INSTALL for a
          complete list of necessary libraries.

          This allows monotone's developers to concentrate on monotone
          itself, rather than tracking external library updates, which in
          practice did not happen.  By way of illustration, we were still
          shipping sqlite 3.4.1, which is years out of date.  This has also
          been a long-standing request of various redistributors of binary
          packages, who prefer the use of globally shared libraries.

        - There is a new db var "database delta-direction", which can have
          values "reverse" (default), "forward", and "both". This controls
          what kind of deltas are stored for new file versions. Forward
          deltas are very fast for netsync, but slow for most other uses.
          Set this to "both" (or perhaps "forward" if you're very short on
          disk space) on an empty db and pull everything into it, to get a
          database which will be much faster for server usage (especially
          initial pulls).

        - 'mtn help <command_or_group>' or 'mtn <command_or_group> --help' no
          longer print global options, thus making the output of specific help
          requests more compact. You still see all available global options
          by executing 'mtn help' without any arguments.

        - 'mtn automate get_current_revision' now returns an empty changeset
          instead of an error if a workspace contains no changes.

        New features

        - A monotone database may be exported in the git fast-import format
          using the git_export command. The output from this command may be
          piped into git fast-import or other tools supporting this format.

        - Additional 'u:' and 'm:' selector types for selecting the revision the
          workspace was last updated from and revisions matching specified
          message globs in changelog and comment certs.

        - Additional '--revision' option for 'mtn log' allows logging of
          selected sets of revisions.

        - Additional '--full' option for 'mtn db info' to display some
          statistic analysis of the date certs in the database.

        - Command line options in the EDITOR and/or VISUAL environment
          variables are honored; for instance, EDITOR="emacs -nw"
          works now.  (Debian bug #320565.)

        - The `mtn_automate' lua function now correctly parses and sets
          options for executed automate commands.

        - The 'commit' command accepts a non-empty _MTN/log as the log
          message when '--message-file=_MTN/log' is given.

        Bugs fixed

        - Performance of the log command has been improved significantly.
          Previous versions of monotone loaded individual certs by name for each
          printed revision and this caused sqlite to not use the correct
          index. Now, all certs are loaded for each printed revision once and
          individual certs are selected from the full list which allows sqlite
          to use the preferred index.

        - In 0.42, a netsync writer would attempt to queue up all outgoing
          data as soon as it knew what data to send, in a single operation,
          without servicing the event loop. If there was a large amount of
          data to send, this would cause very long pauses and sometimes
          timeouts and dropped connections (for pauses over 10 minutes).
          The bug that caused this is fixed, and that operation now has a
          safety timer that should prevent it from coming back.

        - When the netsync server receives garbage over the network, it
          should be much better about only terminating the offending connection
          instead of the entire server.

        - The log command was missing '--depth' and '--exclude' options used to
          restrict revisions printed to those touching specific paths. Log now
          allows these options and uses them properly.

        - The update command previously did not clear execute permissions from
          files that had their associated 'mtn:execute' attribute cleared.

        - Several minor problems with workspace attributes have been fixed.
          Earlier versions of monotone would reset attributes such as
          mtn:execute on all files when any workspace modifying command was
          executed. Applying attribute changes to workspace files is now done
          much more selectively in the same manner that content and name changes
          are applied.

        - In certain cases, especially also on FreeBSD and Mac OS X, netsync
          called select() even after read() returned 0 bytes to indicate the
          end of the file, resulting in a confusing error message. This
          is fixed by treating EOF specially and prevent further calls
          to select() on the file handle, as recommended by the
          select_tut man page.

        - If given a filename, `mtn ssh_agent_export' now creates that
          file with the correct permissions (i.e. mode 600), creates
          directories as necessary, and does not throw an internal
          error if creation or writing fails.  (You're still on your
          own for directory creation and permissions if you take the
          key on standard output and redirect it to a file.)

        - The `p:' selector now accepts single character revision ids.

        - `mtn merge_into_workspace' no longer crashes if one tries to merge
          in an ancestor or descendant of a workspace, but gives a helpful
          error message.

        - Several bugfixes to `mtn automate stdio':

          * It now correctly distinguishs between syntax and command errors by
            returning error code 1 for the former and error code 2 for the
            latter - just as advertised in the documentation.

          * The stdio event loop no longer quits if a syntax error occurs, but
            rather discards the wrong state and accepts new (valid) commands.

          * Option errors haven't been catched properly and thus weren't encoded
            in stdio either; this has been fixed as well.

          * Global options, which were set or changed by a previously executed
            command, weren't properly reset before the next command was issued.
            It was f.e. not possible to "unignore" suspended branches for
            the `branches' command when `--ignore-suspend-certs' was given in
            a previous run. Now only those global options persist between
            executed commands which were given to stdio directly.

        Internal

        - Using 64 bit integer values to represent dates internally. This
          has no user visible effect.

        - The unit test code has been separated from the main source, thus
          building the tests no longer requires a full recompilation. Also,
          the number of modules which are linked into unit tester has
          decreased tremendously.

        - A couple of debug commands have been added to the `database'
          command group to aid performance timing. See `mtn help --hidden db'
          for a list of available commands.

        - Our internal error handling has been overhauled. N() is gone, and E()
          takes three arguments instead of 2: E(bool, origin::type, i18n_format).
          origin::type is an enum describing the source of the error, eg network,
          user, internal. Data types can publically inherit origin_aware (as the
          vocab types do) to obtain a public origin::type member named
          'made_from'; this can then be supplied to E() when sanity-checking
          that data. origin_aware and origin::type are in origin_type.hh.
          I() will throw a unrecoverable_failure, and E() will throw either a
          unrecoverable_failure or a recoverable_failure depending on the
          origin::type provided. informative_failure is gone.


Fri Dec 26 22:08:00 UTC 2008

        0.42 release.

        Changes

        - The output of 'automate show_conflicts' has been changed; a
          default resolution for file content conflicts and user resolutions
          for other conflict types has been added. 'directory_loop_created'
          changed to 'directory_loop'.

        - The French, Brazilian-Portuguese and Japanese translations were
          outdated and thus have been removed from the distribution. In case
          you care about them and want them back, drop us a note at
          monotone-devel@nongnu.org.

        Bugs fixed

        - 'mtn db kill_rev_locally' did not update the inodeprint
          cache when executed from a workspace on which the
          revision's changes where applied.

        - Some recent performance issues have been corrected:
          * since 0.40, there is much more use of hex encoding/decoding.
            These functions have been sped up considerably.
          * since 0.40, every command in an 'automate stdio' session
            would reinitialize the database. This was rather slow, so
            monotone will now keep the database open between commands.

        - The Lua-based contributed Monotone extension introduced in
          0.38 haven't been added to the tarball; this has been fixed.

        - Monotone died if _MTN/options contained an empty / not-existing
          'keydir' entry. This has been fixed. Also, invalid options are now
          better detected and give a more useful error message.

        - Monotone crashed if it was called with more than 2048 command
          line arguments. This has been fixed.

        - If vim is used as merger, it no longer prompts the user for an
          enter key press.

        - Decoding errors f.e. through to garbage from the network no longer
          results in informative failures, but in warning. This was made
          possible by introducing the concept of origin-aware sanity checks.

        - Monotone crashed if it was called with nested wildcards such as
          'a.{i.{x,y},j}'. This has been fixed.

        - The standard implementation of the 'ignore_file' hook now accepts
          windows and unix line endings in .mtn-ignore files.

        New features

        - New 'mtn ls duplicates' command which lets you list
          duplicated files in a given revision or the workspace.

        - New option --no-workspace, to make monotone ignore any
          workspace it might have been run in.

        - New command group 'mtn conflicts *'; provides asynchronous
          conflict resolutions for merge and propagate.

        - New 'automate file_merge' command which runs the internal line
          merger on two files from two revisions and outputs the result.

        - New 'automate lua' command with which lua functions, like
          monotone hooks, can be called over automate. This is particularily
          useful to get user defaults, like ignorable files, branch keys and
          passwords, which are managed through one or more monotonerc files.

        - New 'automate read_packets' command which reads data packets like
          public keys similar to 'mtn read'.

        - 'merge' and 'propagate' accept user commit messages; the
          'merge rev rev' or 'propagate branch branch' message will be
          prefixed to the user message. --no-prefix removes the prefix.

        Internal

        - Update Botan to 1.7.12.


Wed Sep  3 21:13:18 UTC 2008

        0.41 release.

        Changes

        - 'mtn clone' now takes a branch argument rather than a branch
          option which is more what people expect given the fact that
          mtn push/pull/sync do not use a branch option either.

        - 'mtn automate inventory' will show the birth revision for
          any file that has been committed.

        Bugs fixed

        - If the options '--db' or '--keydir' were previously
          specified for a command which was executed inside a
          workspace and one or both option arguments were invalid
          (f.e. invalid paths), they were still written to
          _MTN/options of the particular workspace.  This lead to
          errors on any subsequent command which used these
          options. This bug is fixed in so far that basic file type
          checks are applied on both options, so its no longer
          possible to set non-existing paths accidentally or use a
          path to a directory as option argument for '--db'.

        - If a key clash occurs on a netsync operation, i.e. two
          different keys with the same key id are encountered, mtn now
          fails cleanly and provides further guidance how to proceed.

        - It was previously not possible to clone a branch / database
          anonymously; this has been fixed.

        - If the client tries to use an unknown key, try to fall back
          to anonymous pull instead of failing immediately.

        - 'mtn automate identify' was broken in 0.40 when used over
          stdio, i.e. the output of the command did not get into the
          right output channel; this has been fixed.

        - Monotone would produce a warning if executed from the root
          directory of a Windows drive; this has been fixed.

        - The 'note_commit' hook now returns the new revision id
          hex-encoded again - the bug was introduced in 0.40.

        New features

        - New 'mtn suspend' command which lets you mark certain
          revisions and thus whole branches as discontinued
          ("suspended") by attaching a special suspend cert to the
          revision. All relevant mtn commands (f.e. mtn heads,
          mtn ls branches) honor this cert by default. To ignore it,
          simply add '--ignore-suspend-certs' to your command line.
          Suspended revisions can have children, which are in no
          way affected by the cert of their parent, i.e. suspended
          development lines or branches can simply be "unsuspended"
          by committing to them.
          This feature was already added in monotone 0.37, but was
          forgotten to be mentioned in NEWS back then.

        - New 'get_default_command_options' lua hook which lets you
          specify default options for a given, triggered command.
          Useful f.e. if you always want to have your 'mtn add'
          command executed with '-R' / '--recursive'.

        - Add 'automate show_conflicts' command.

        - Add 'automate get_workspace_root' command.

        - Add Lua hooks 'note_netsync_revision_sent',
          'note_netsync_cert_sent' and 'note_netsync_pubkey_sent'.


Fri Apr 11 22:50:44 UTC 2008

        0.40 release.

        Changes

        - The vim merger has been improved and now uses diff3 to merge
          non-conflict changes automatically before executing vimdiff.

        - Values used with the --depth option used to control recursion with
          node and path restrictions have changed. Using --depth=0 now means
          exactly the specified directories and *not* their children. Using
          --depth=1 now means the specified directories and their immediate
          children. Previously --depth=0 included children and --depth=1
          included grandchildren and it was not possible to exclude children
          using --depth.  The simple fix for anyone using --depth is to add 1 to
          the values they are using.

        - Document that ssh: and file: sync transports are not supported on
          native Win32.

        Bugs fixed

        - `commit' now uses keydir specified in _MTN/options

        - duplicate name conflicts now show a proper error message, even if
          a parent directory got renamed as well. In that case, the error
          message now shows both names for the directory and the offending
          file name.

        New features

        - The bare parent selector 'p:' can now be used in a workspace to
          query the parent(s) of the workspace' base revision. This is
          equivalent to "mtn au select p:`mtn au get_base_workspace_revision`".

        - push, pull, and sync can be run with a single argument, which looks
          like
             mtn://hostname?include_pattern/-exclude_pattern
          or
             mtn://hostname?include=include_pattern/exclude=exclude_pattern

        Internal

        - Update Botan to 1.7.4.

        - Usage of the internal app_state object has been reduced, objects
          are better encapsulated now. The database interface has been
          enhanced to ease reduction of locking contention in the future.

        - Merged the two indexes on revision_certs into a single one.

        - The database schema has been changed so that it now stores
          binary SHA1 hashes rather than their hexadecimal encoding,
          in most places where these are used.  This reduces the
          database size and speeds up operations a little.

          Users who like to fiddle with the database directly are
          advised to use the sqlite functions hex() and quote() to
          print columns that store hashes (including IDs), and the
          hexadecimal literal notation x'DEADBEEF' to input them.

        - Binary SHA1 hashes are also used for most in-memory
          processing, avoiding conversions and saving memory.

Mon Feb 25 15:55:36 UTC 2008

        0.39 release.

        Changes

        - 'mtn di' is now an alias for 'mtn diff'.

        - 'automate db_set' has been renamed to 'automate set_db_variable'.

        - 'automate db_get' has been replaced by 'automate get_db_variables'
          which returns all database variables similar to 'list vars' in
          basic_io format, optionally restricted by domain.

        - The REVID argument of 'automate get_revision' is now mandatory;
          to retrieve the current workspace revision, use the new command
          'automate get_current_revision'

        - messages describing conflicts from all of the various merge commands
          have been reworked and should be much more informative.

        - mtn show_conflicts now outputs much more detailed and descriptive
          messages, however it may report content conflicts that will be
          resolved automatically by the line merger.

        - The internal copy of PCRE has been updated to version 7.6.
          If you use the '--with-system-pcre' configure switch, it
          will insist on at least this version.

        - "emacs" has been removed from the list of dumb terminal types;
          tickers should now default to --ticker=count with emacs terminals

        - extensive section on merge conflicts and ways to resolve them
          added to the manual.

        Bugs fixed

        - for changes near the beginning of a file, mtn's unified diff
          output sometimes contained too many leading context lines.

        - the path handling of 'mtn revert' was improved and fixed two bugs:
          now a restricted revert on a node "dir1/file1" reverts only the
          content changes in "file1", but leaves renames of any of its
          ancestor nodes untouched; furthermore, if "dir0/" was renamed to
          "dir1" and "dir1/file1" was dropped, mtn now re-creates file1 at the
          proper place ("dir1/") and leaves no missing files around because
          of the non-existing "dir0/".

        - a few changes needed to build with gcc 4.3.

        New features

        - 'automate drop_db_variables' which drops one database variable
          (like the 'unset' command) or all variables within a given domain.

        - 'automate inventory' now accepts the options '--no-ignored',
          '--no-unknown', '--no-unchanged' and '--no-corresponding-renames'.
          Please consult the monotone documentation for more information about
          these new options.
          In addition, 'automate inventory' no longer recurses into ignored
          directories. The typical case of listing files that need attention
          now runs at least four times faster.

        - 'automate get_current_revision' which outputs the revision text of
           changes in the current workspace

Wed Dec 12 21:21:15 UTC 2007

        0.38 release.

        Changes

        - mtn log now prints a single dot for a project's root
          directory instead of an empty string.

        - mtn now warns if changes to a file will be ignored because
          the file has been deleted on one side of a merge.

        - mtn now errors if your chosen private key doesn't match the public
          key of the same name in your database.

        - mtn now checks for your key before a merge action takes place to
          ensure that any manually merged file isn't lost in an error case

        Bugs fixed

        - a bug introduced in 0.37 prevented an external merger from being
          executed unless the MTN_MERGE environment variable was set

        - mtn read successfully reads revision data, and cert packets again

        - mtn consistently supports certs with empty values
          (fixed 'ls certs' and 'read')

        Internal

        - Update Botan to 1.7.2.

        - Moved the gzip implementation out of the Botan directory.

        Other

        - Added the scripts of the following Lua-based contributed
          Monotone extension commands to contrib/command/:
          "mtn base", "mtn fuse", "mtn revision", "mtn conflicts".

        - Added a hooks version of the contributed ciabot script,
          contrib/ciabot_monotone_hookversion.lua

        - The monotone manual is now licensed under the GPL rather than
          the GFDL.

Fri Oct 25 22:35:33 UTC 2007

        0.37 release.

        Changes

        - mtn db kill_rev_locally now checks for an existing workspace
          before the revision is killed and tries to apply the changes
          of this particular revision back to the workspace to allow
          easy re-committing afterwards

        - the "--brief" switch for mtn annotate has been renamed to
          "--revs-only" for clarity

        - mtn help now lists the commands (and their aliases) available
          within a group, so its easier to get an overview which commands
          are available at all

        - the "MTN_MERGE=diffutils" merger (provided by std_hooks.lua)
          was improved. It now accepts a MTN_MERGE_DIFFUTILS environment
          variable which can be used to control its behaviour
          through comma-separated "key[=value]" entries. Currently
          supported entries are "partial" for doing a partial
          batch/non-modal 3-way merge conflict "resolution" which uses
          embedded content conflict markers and "diff3opts=[...]" and
          "sdiffopts=[...]" for passing arbitrary options to the used
          "diff3" and "sdiff" tools. When used in combination with "mtn
          merge_into_workspace" this way one especially can achieve a
          CVS/SVN style non-modal workspace-based merging.

        - There is a new revision selector: "p:REV" selects the
          parent(s) of revision REV.  For example, if a revision has
          one parent,

             mtn diff -r p:REV -r REV

          will show the changes made in that revision.

        - Monotone now uses the Perl-Compatible Regular Expression
          (PCRE) library for all regular expressions, instead of the
          boost::regex library.  This means that external Boost
          libraries are no longer required to build or use Monotone.
          If building from source, you will still need the Boost headers
          available somewhere.  See INSTALL for details.

          PCRE's syntax for regular expressions is a superset of
          boost::regex's syntax; it is unlikely that any existing
          .mtn-ignore files or other user uses of regexps will break.
          The manual now contains detailed documentation of the regexp
          syntax, borrowed from PCRE itself.

        - the format of "mtn automate inventory" has changed to basic_io.
          This fixes a couple of corner cases where the old format
          returned wrong information and introduces new capabilities like
          restricted output, recognized attribute changes, and more.
          For a complete overview on the new format, please take a look
          in the appropriate manual section.

        Bugs fixed

        - mtn automate heads called without a branch argument now properly
          returns the head revisions of the workspace's branch if called
          over mtn automate stdio

        - mtn commit no longer crashes if it creates a revision whose
          roster already exists, i.e. was left behind by the command
          `mtn db kill_rev_locally REV` (savannah #18990)

        Documentation changes

        - the documentation of the "--revs-only" (formerly "--brief")
          switch for the annotate command didn't match its actual
          behavior, this has been fixed

        - documentation for the "ssh_agent_add" command was missing
          and has been added

        Other

        - contrib/usher.cc has been removed. Please use the
          net.venge.monotone.contrib.usher branch instead.

        Internal

        - Update SQLite to 3.4.1.

        - Update Lua to 5.1.2 plus latest bug fixes.

        - Update Botan to 1.5.10.

        - Internal use of regular expressions has been almost eliminated.
          (Regular expressions are still used for .mtn-ignore and the
          --show-encloser feature of mtn diff, and are still available to
          Lua hooks.)



Fri Aug  3 06:08:36 UTC 2007

        0.36 release.

        Changes

        - The help command is now able to show documentation on subcommands
          (such as 'attr set').

        - The help command now shows a brief abstract of each command,
          instead of only listing their names.

        - The command `list changed` now outputs the new path of any
          renamed item making it easier to copy and paste these paths
          for external program usage.

        - `automate attributes` has been renamed to `automate get_attributes`,
          also a bug has been fixed there so resurrected attributes are now
          properly outputted as "new" and not "changed".

        New features

        - Two new commands to set and drop attributes over automate:
          `automate set_attribute` and `automate drop_attribute`

        - There is a new function available to the lua hooks,
          'server_request_sync(what, address, include, exclude)', which will
          initate a netsync connection to the server at "address", with the
          given include and exclude patterns, and will sync, push, or pull,
          as given in the "what" argument. If called from a monotone instance
          which is not acting as a server, this function will do nothing.

        - There is a new hook available,
          'get_netsync_key(server, include, exclude)', which is called to
          determine which key to use for netsync operations. Note that the
          server calls this once at startup with the address it is listening
          on, "*", and "" as arguments, rather than for each connection.

        Other

        - Giving the --confdir argument will automatically set the key store
          directory to keys/ under that directory, unless --keydir is also
          given. This is a bugfix.

        - Fixed a regression in 0.35 that resulted in some databases
          becoming significantly larger when storing new revisions. Existing
          databases with this problem can be fixed by pulling into a fresh
          database using 0.36.

        - contrib/lua-mode.el, a Lua mode for GNU emacs.

        - contrib/monotone-buildbot-notification.lua, a netsync hook to have a
          server notify a buildbot when new changes have arrived.  Useful for
          anyone who uses a buildbot with monotone as source.

        - contrib/monotone-cluster-push.lua, a netsync hook script to have
          arriving changes be forwarded to other servers automatically.  It
          uses the new internal lua function 'server_request_sync'.

        - contrib/mtn_makepermissions, a simple script to create
          read-permissions and write-permissions from files in the directories
          read-permissions.d and write-permissions.d, Debian style.

        - contrib/Monotone.pm, a first attempt to write a Perl module to
          interface with 'monotone automate stdio'.

        - contrib/monotone-import.pl has been removed since monotone now has
          an internal import command.

        Internal

        - Commands are now defined as a tree of commands instead of a
          plain list, which allows the help system to look up information
          of a command at an level in the tree.

        - The command class, the automate class and all the associated
          macros have been cleaned up.

        - All C++ files now depend on base.hh, which includes the few things
          that are used virtually everywhere.  'make distcheck' will check for
          the presence of base.hh in all source files and will protest if
          it's not there.  This is explained further in HACKING.

        - Update the internal SQLite to version 3.4.0.

        - Updated Visual C building system, which now also builds the test
          programs.  The script visualc/runtests.bat can be used to run the
          tests.

        - Monotone can now be built successfully with Boost 1.34. Older
          versions of monotone would sometimes seem to work depending on
          the compiler used, but would have bugs in path normalization.

        - Monotone now requires Boost 1.33 or later.

        - The Boost filesystem library is no longer required.

        - The Boost unit test system is no longer required.



Mon May  7 14:08:44 UTC 2007

        0.35 release.

        Changes

        - 'mkdir --no-respect-ignore PATH' now really skips any
          ignore directives from .mtn-ignore or Lua hooks

        - Private keys are now stored more safely, using file
          permissions.

        - The editable log summary (what you get in an editor when
          committing without -m) now includes information about which
          branch the commit applies to.

        - The status command and the editable log summary now show
          the same details about the change.

        New features

        - 'automate identify', an automate version of 'mtn identify'.

        - 'automate roots', prints the roots of the revision graph,
          i.e. all revisions that have no parents.

        Other

        - You can't drop the workspace root any more.

        Internal

        - Update the internal Lua to version 5.1.2.

        - Added build files for Mac OS X.

        - Update the internal SQLite to version 3.3.17.

        - Code cleanup of app_state.



Sun Apr  1 08:23:34 UTC 2007

        0.34 release.

        The internal data format has changed with this release;
        migration is straight-forward.  To upgrade your databases,
        you must run:
               $ mtn -d mydb.mtn db migrate
        All of these operations are completely lossless, and 0.34
        remains compatible with earlier versions all the way back
        to 0.26 with regards to netsync.

        Changes

        - Text is now output at best of the environment's possibilities,
          transliterating them or substituting '?' as needed.

        - The lua hook get_author() now takes a second argument, a
          key identity, in case someone wants to create an author based
          on that and not only the branch name.

        - The command 'chkeypass' became 'passphrase'.

        - The commands 'drop', 'rename' and 'pivot_root' default to
          always perform the operation in the file system as well.
          They do not accept '--execute' any more, but will instead
          take '--bookkeep-only' in case the user only wants to affect
          bookkeeping files.

        New features

        - New hook note_mtn_startup(), which is called when monotone is
          started.

        - New Lua support function spawn_pipe(), which is used to run
          a command and get back its standard input and standard output
          file handles as well as the pid.

        - Monotone will automatically add a monotone key in a resident
          ssh-agent when it's first used, and will then use ssh-agent
          for all subsequent signing.  Thus, you will only need to give
          the password once in one session.
        - New command 'ssh_agent_export' to export a monotone key into
          an SSH key.
        - New command 'ssh_agent_add' to add a monotone key explicitly
          to a resident ssh-agent.

        - New command 'clone' that combines 'pull' and 'checkout'.

        - 'automate put_file' and 'automate put_revision' stores a file
          and a revision in the database.

        - 'automate cert', an automate version of 'mtn cert'.
        - 'automate db_set', an automate version of 'mtn set'.
        - 'automate db_get', an automate version of 'mtn ls vars' with
          a twist.

        Other

        - contrib/ciabot_monotone_hookversion.py now uses a real
          basic_io parser and thus should send more precise
          information to the cia server. Furthermore, it has become
          more careful with creating zombies.

        - contrib/monotone-log-of-pulled-revs-hook.lua, a lua hook
          to display information about incoming revisions.

        - contrib/monotone-mirror-postaction-push.sh, a post action
          script that should be executed by contrib/monotone-mirror.sh
          to automatically push data on to other servers.

        - contrib/monotone-mirror.lua, a lua hook that executes
          contrib/monotone-mirror.sh after any netsync session is done.

        - contrib/monotone-mirror.sh now takes keydir and keyid
          configuration and has better protection against overlapping
          duplicate runs.

        - contrib/monotone.bash_completion now handles signals.

        - contrib/monotone.el now includes a commit button.

        Internal

        - Date and time display has now been reimplemented internally
          to avoid Boost more.  This means that we have lowered our
          dependency from Boost 1.33.0 to 1.32.0.

        - Lots of code cleanup.

        - The heights cache got an index, making the processing faster.

        - Update the internal SQLite to version 3.3.13.

        - Algorithm to find uncommon ancestors has been rewritten, so
          'pull' and 'regenerate_caches' should be faster.


Wed Feb 28 22:02:43 UTC 2007

        0.33 release.

        The internal data format has changed with this release;
        migration is straight-forward.  To upgrade your databases,
        you must run:
               $ mtn -d mydb.mtn db migrate
        All of these operations are completely lossless, and 0.33
        remains compatible with earlier versions with regards to
        netsync.

        Changes

        - "mtn ls unknown" no longer recurses into unknown directories.

        - update will fail rather than clobbering unversioned files
          that exist in the workspace.

        - update will detect directories with unversioned files before
          attempting to drop them and will refuse to run rather than
          corrupting the workspace. such unversioned files must be
          removed manually.

        - the character set and line separator conversion hooks
          (get_system_linesep, get_charset_conv and get_linesep_conv)
          have been removed. Similar functionality (probably based on
          file type attributes) is planned and will be added in a future
          release.

        - update will switch to the branch of a given revision if it
          differs from the current workspace branch.

        - add will now accept combinations of --unknown, --recursive and
          --no-respect-ignore.

        - import now imports unknown directory trees properly.

        - use SQLite 3.3.12.

        - schema migrator rebuilt and will now properly detect and report
          if the database used is created by a newer monotone than the one
          currently used.

        - removed the man page mtn.1, as it hadn't been updated for a long
          time.

        New features

        - "mtn merge_into_workspace" (still to be documented).  This command
          will allow you to review and fix up a merge in your workspace
          before committing it to the repository.  However, the conflict
          resolution interface remains the same as that of the 'merge'
          command for now (i.e. monotone will invoke your specified merge
          tool on all files with conflicts and you must resolve them as they
          are presented).  Work on in-workspace conflict presentation and
          resolution is planned for the future.

        - "mtn log" will now print an ASCII revision graph alongside the
          usual log text.

        Speed improvements

        - "mtn annotate file" should run even faster now. it exploits
          the fact that we store deltas of rosters. by peeking at
          these deltas, it can avoid reconstruction of whole rosters
          in many cases.

        Other

        - contrib/monotone-mirror.sh and
          contrib/monotone-mirror-postaction-update.sh, two scripts
          to mirror and update directories automatically.

        - contrib/monotone-run-script-post-netsync.lua, to automatically
          update a directory as soon as new revisions or certs arrive for
          a given branch.

        - contrib/monotone.bash_completion had some improvemens.

        - contrib/monotone.el had some improvements.

        Internal

        - Internally, the concept of "projects" has been introduced.  It
          currently doesn't mean anything, but will be used later, with
          policy branches and similar.



Wed Dec 27 09:57:48 UTC 2006

        0.32 release.

        Changes

        - "mtn serve" no longer takes patterns on the command line.
          Use the permissions hooks instead.

        - the name of the option that denoted the revision from which
          "mtn log" should start logging was renamed from "--revision"
          to "--from"

        - author selectors no longer have implicit wildcarding

        - if you manually add entries to MTN/log while you are
          working, in preparation for an eventual commit, you will now
          be required to remove a "magic" template line from the file
          before the commit will succeed. This, like the test for an
          empty log file, helps to prevent accidents.

        - the "db regenerate_caches" migration command replaces the
          previous "db regenerate_rosters", generalising the task of
          rebuilding or generating cached data that may be added
          across an upgrade.  Like "db migrate", which upgrades the
          database schema, this command fills in the data for new
          features. In this release, as well as rosters, it also adds
          "heights" information used to speed up topology operations.

        Speed improvements

        - "mtn annotate file" and "mtn log file" are generally much
          faster now, dependant on the number of revisions that
          changed the file. Both commands as well as "mtn automate
          toposort" make use of data called "heights" caching the
          topological order of all revisions.  In order to create and
          use this data, the following must be run once for each db
          after upgrading:

               $ mtn -d mydb.mtn db regenerate_caches

        New features

        - "mtn automate content_diff"

        - "mtn automate get_file_of" (same as get_file, but expects
          a file path and optionally a revision)

        - "mtn import" command

        - "mtn log --to"

        - netsync_note_* hooks are given much more information,
          inlcuding a http/smtp/etc style status code

        - includedirpattern(dir, fileglob) function for hooks


        Bugs fixed

        - bug in "automate stdio" that would result in monotone
          garbling its input in some circumstances fixed

        - "mtn annotate file" and "mtn log file" are generally much
          faster now, dependant on the number of revisions that
          changed the file. Both commands as well as "mtn automate
          toposort" make use of data called "heights" caching the
          topological order of all revisions.

        - spawn_redirected hook function now understands a blank
          filename to mean not to redirect that stream

        - "mtn log" is now in proper topological order, also due to
          the use of cached "heights" data

        - reset options between "automate stdio" commands

        - another compile fix for gcc3

        - bug in localization code where option strings where not
          always properly translated


        Other

        - botan library upgraded to 1.6.0

        - accommodate changes in boost 1.34

        - documentation for "mtn automate get_option"

        - notes/ directory



Sat Nov 11 11:06:44 PST 2006

        0.31 release.  Code cleanups and bug fixes.

        New features:

        - If multiple --message (or -m) arguments are passed to
          'commit', then they will be concatenated on separate lines.

        - The validate_commit_message hook is now told what branch the
          commit is on.

        Bugs fixed:

        - The typo that prevented building with gcc 3.3 has been
          fixed.

        - Attempting to commit without a signing key available now
          fails earlier.

        - Command-line option parsing has been redone yet again; this
          should fix a number of bugs caused by the use of
          boost::program_options.  For instance, command line error
          messages are now l10nized again, "--depth=asdf" now gives a
          sensible error message instead of crashing, and --key= now
          works as an alternative to -k "".

        - A bug in the new roster caching logic that caused assertion
          failures on very large trees has been fixed.

        - A rare bug in the "epoch refinement" phase of the netsync
          protocol has been fixed.

        - Accidental (and undocumented) change to 'automate inventory'
          output format reverted; documentation is now correct again.

        - Some obscure error conditions with 'pivot_root' fixed.

        Many fixes to 'automate stdio':

        - IO handling has been rewritten, to remove some
          obscure bugs and clean up the code.

        - automate commands can now take options (even when used with
          'automate stdio').

        - The default block size has been increased to 32k (which
          should considerably reduce overhead).

        - Many automate commands were flushing their output far too
          often, causing major slowdowns when used with 'automate
          stdio'; this has been fixed.

        - Syntax errors now cause 'automate stdio' to exit, rather
          than attempting to provide usage information for the calling
          program to read.

        Other:

        - New large-coverage random testsuite for delta reconstruction
          path finding algorithm.

        - Miscellaneous code cleanups and improved error messages.

        - Enhancements to debian packaging.

        - New translation to es (Spanish).

Sun Sep 17 12:27:08 PDT 2006

        0.30 release.  Speed improvements, bug fixes, and improved
        infrastructure.

        Several internal data formats have changed with this release;
        migration is straight-forward, but slightly more complicated
        than usual:
          -- The formats used to store some cached data in the
             database have changed.  To upgrade your databases, you
             must run:
               $ mtn -d mydb.mtn db migrate
               $ mtn -d mydb.mtn db regenerate_rosters
          -- The metadata stored in _MTN in each workspace has been
             rearranged slightly.  To upgrade your workspaces, you
             must run
               $ mtn migrate_workspace
             in each workspace.
        All of these operations are completely lossless, and 0.30
        remains compatible with earlier versions with regards to
        netsync.

        Speed improvements:

        - Algorithm used to find branch heads rewritten, to use vastly
          less memory and cpu.  This not only makes 'mtn heads'
          faster, but also 'mtn commit', 'mtn update', and other
          commands, which were spending most of their time in this
          code.

        - The format used in the database to store the roster cache
          was rewritten.  This makes initial pull approximately twice
          as fast, and somewhat improves the speed of restricted log,
          annotate, and so on.

        - The xdelta algorithm was further optimized.

        - A memory leak in Botan was fixed, which was causing
          excessive memory and CPU time to be spent during 'mtn
          checkout'.

        - Monotone has fast-paths for doing character set conversion
          when the system it is running on uses plain ASCII.  These
          fast-paths now know that "646" is another name used for
          ASCII, and systems that use this name (like some BSDs) now
          benefit from the fast-paths.

        - Miscellaneous other improvements.

        Workspace format changes:

        - It is now possible to write down a multi-parent (merge)
          workspace.  However, monotone will still refuse to work with
          such a workspace, and there is no way to create one.  This
          change merely sets up infrastructure for further changes.

        - _MTN/revision no longer contains only the parent revision
          id; if you depended on this in scripts, use 'mtn automate
          get_base_revision_id' instead.  Also, _MTN/work has been
          removed.

        UI changes:

        - 'mtn status' now includes the branch name and parent
          revision id in its output.

        - The output of 'mtn annotate' and 'mtn annotate --brief' has
          been switched.  The more human-readable output is now the
          default.

        - 'mtn pluck' now gives an error message if the requested
          operation would have no effect.

        - On command line syntax errors, usage information is now
          printed to stderr instead of stdout.  (Output requested with
          --help still goes to stdout.)  This should make it easier to
          find bugs in scripts.

        Bug fixes:

        - While changelog messages have always been defined to UTF-8,
          we were not properly converting messages from the user's
          locale.  This has now been fixed.

        - An off-by-one error that caused some operations to abort
          with an error message about "cancel_size <
          pending_writes_size" has been fixed.

        - In 0.29, --help output was not localized.  This has been
          fixed.

        - In 0.29, setting merger = "emacs" would not work unless
          EDITOR was also set to "emacs" (and similar for vi).  This
          has been fixed.

        - A rare invariant violation seen when performing certain
          sequences of renames/adds in the workspace has been fixed.

        - If a user failed to resolve the conflicts in a text file, we
          would continue asking them to resolve conflicts in remaining
          files, even though the merge could not succeed.  We now exit
          immediately on failure.

        - Work around some g++ 3.3 brokenness.

        Documentation changes:

        - Imported *-merge documents into the manual (they still need
          to be cleaned up to fit in better).

        Changes to automate:

        - Bug fix in 'attributes': this command is supposed to list
          attributes that were removed from a file in the current
          revision; instead, it was listing all attributes that had
          ever been removed from that file.  Now fixed.

        - New command 'get_corresponding_path': given a revision A, a
          path P, and a revision B, looks up the file with name P in
          revision A, and states what path it had in revision B.

        - New command 'get_content_changed': given a revision A and a
          path P, gives the ancestor of A in which P was last
          modified.

        - New command 'get_option': Fetches variables from
          _MTN/options (e.g., the current workspace's branch and
          database).

        - New command 'genkey': an automate-friendly way to generate a
          new monotone key.

Sun Aug 20 15:58:08 PDT 2006

        0.29 release.  Code cleanups and bug fixes.

        New features:

        - The output of 'mtn status' has been changed significantly; the
          output formerly used by 'mtn status --brief' has become the
          default.  For output similar to the old 'mtn status', see
          'mtn automate get_revision'.

        - It is now significantly easier to control what merger
          monotone uses to resolve conflicts; for instance, to use
          emacs to resolve conflicts, add:
             merger = "emacs"
          to your .monotonerc file.  To override temporarily, you can
          also use the environment variable MTN_MERGE, which takes the
          same strings.  Currently recognized strings are "kdiff3",
          "xxdiff", "opendiff", "tortoisemerge", "emacs", "vim", and
          "meld".

        - Formerly, monotone's sync-over-ssh support required that an
          absolute path be used, with a URL like:
            ssh://venge.net/home/njs/my-db.mtn
          The following syntaxes are now supported as well:
            ssh://venge.net/~/my-db.mtn
            ssh://venge.net/~njs/my-db.mtn

        Bugs fixed:

        - The bug where monotone would sometimes respond to a control-C
          (or several other signals) by locking up and refusing to exit,
          has been fixed.

        - Monotone now properly respects SIGPIPE.  In particular, this
          means that 'mtn log | less' should now exit promptly when
          'less' is exited.

        - 'mtn log' now flushes its output after each message; this
          makes 'mtn log <FILES>' significantly more usable.

        - 'mtn log <FILES>' formerly listed irrelevant revisions (in
          particular, any revision which contained a delete of any files
          or directories, was always included).  This has been fixed.

        - If, during an update, two files both had conflicts, which,
          when resolved, resulting the two files becoming identical, the
          update would error out.  This has been fixed.

        - If _MTN/log exists and does not end in a newline, we now add a
          newline before using the log message.  This removes a problem
          where the string "MTN:" would end up appended to the last line
          of the log message.

        - We no longer buffer up an arbitrarily large number of pending
          writes in the database.  This improves speed and memory usage
          for 'commit', and fixes the problem where 'cvs_import' would
          run out of memory.

        - Monotone's tree walking code (used by 'ls unknown', 'ls
          missing', and friends) now uses much less memory, especially
          on reiserfs.

        Automate changes:

        - 'mtn automate stdio' now uses a configurable block size,
          controlled by command-line option --automate-stdio-size.  This
          is mostly useful for testing speed/memory trade-offs.

        - 'automate attributes' has a new format, which includes more
          information.

        Code cleanup:

        - We now use boost::program_options to parse command line
          options, rather than popt.  The only user-visible change
          should be that --option="" no longer works as a way to set
          some option to the empty string; use --option "".  (This
          change also removes a lot of orphaned and historically buggy
          code from monotone.)

        Other:

        - zsh completion script significantly revised and updated (see
          contrib/monotone.zsh_completion).

Sat Jul 22 01:39:51 PDT 2006

        0.28 release. Cherrypicking, a new testsuite, and some fixes
        and enhancements.

        New features:

        - Cherrypicking with the new "pluck" command. This takes (a restricted
          subset of) the changes in a revision, or between two
          revisions, and applies them to your workspace.  That this
          has happened is not recorded in history; it as if you
          happened to make some very similar changes by hand in your
          workspace.
        - New automate commands, "automate tags" and "automate branches".
        - "diff" now knows how to find enclosing function (or
          whatever) bodies, just like GNU diff's "-p" option.
          -- The regex that defines "enclosing function" can be chosen
             on a per-file basis by a hook function; the default hook
             knows about LaTeX, Texinfo, and most programming
             languages.
          -- This is enabled by default; use --no-show-encloser to
             disable.

        Enhancements:

        - When netsync fails due to permission errors, the server returns a
          semi-intelligible message before dropping the connection.
        - When merging a branch with 3 or more heads, the order in which to
          merge the heads will now automatically be chosen to minimize
          the amount of repeated work that must be done.
        - Crash dumps are now written to $CONFDIR/dump when no workspace is
          available
        - Path validation routines are faster.
        - Inodeprints should be slightly more robust now.
        - New hook get_mtn_command, used to determine the path to the
          mtn binary on a remote host, when using ssh support.
        - "diff" now accepts "-u" and "-c" as short for "--unified"
          (the default) and "--context", respectively.

        Bug fixes:

        - "revert --missing" now works when run in a subdirectory.
        - "revert --missing" now works without any additional files
          being specified.  (You don't have to say "mtn revert
          --missing .".)
        - Fix an edge case where monotone would crash if there was a
          content conflict in a merge for which there was no lca.
        - Fix a case where netsync would sometimes hang during refinement.
        - "mtn help" and "mtn --help" now exit with return code 0.

        Build environment:

        - automake 1.9 is now required.
        - The testsuite has been rewritten, and should be much faster now. It
          also no longer relies on the presence of a *nix userland.
        - Add workaround for gcc 4.1.[01] bug causing "multiple
          definition" errors.

        Internal:

        - Restrictions have been split into path_restrictions and
          node_restrictions, and generally cleaned up more.

Sat Jun 17 14:43:12 PDT 2006

        0.27 release.  Minor bug fixes and enhancements, plus ssh
        support.

        Major new features:

        - Monotone can now push/pull/synchronize over arbitrary
          bidirectional streams, not just raw TCP.
          - File-to-file synchronization is enabled out of the box,
            e.g.:
              $ mtn -d db1.mtn sync file:/path/to/db2.mtn
          - SSH synchronization is enabled out of the box, e.g.:
              $ mtn -d local.mtn sync ssh://njs@venge.net/home/njs/remote.mtn
            Note that this requires mtn be installed on the remote
            computer, and locks the remote database while running; it
            is not ideal for groups accessing a shared database.
          - New protocols can be defined with Lua hooks -- for
            example, someone could in principle make "$ mtn sync
            xmpp://njs@jabber.org" do something interesting.
          - See section "Other Transports" under "Advanced Uses" in the
            for more details.

        Minor new features:

        - Selectors now support escaping, e.g., b:foo\/bar can be used
          to refer to a branch with name "foo/bar" (normally / is a
          metacharacter that separates multiple selectors).
        - Visual C++ can now build monotone on Windows.  (Mostly
          important because it allows better Windows debugging.)
        - --quiet now turns tickers off, and does not turn warnings
          off.  New option --reallyquiet disables warnings as well.
        - New command 'automate common_ancestors'.
        - 'ls branches' now takes a pattern, e.g.:
            $ mtn ls branches "*contrib*"

        Speed improvements:

        - Bug in select() loop fixed, server should no longer pause in
          processing other clients while busy with one, but multiplex
          fairly.
        - The database has a new write buffer which gives significant
          speed improvements in initial pulls by cancelling redundant
          database writes.
        - There's been a fair bit of performance tuning all around.

        Bug fixes:

        - Merge tools that exit in failure are now detected.
        - Better reporting of operating system errors on Win32.
        - Passphrases stored in ~/.monotonerc are no longer written to
          the log file.  (Passphrases entered at the terminal were
          never written to the log file.)
        - Fix sql injection bugs in selectors, making it safe to
          expose slectors in web interfaces etc.
        - Files marked with the mtn:execute attr now respect umask.
        - 'automate' commands on Win32 now disable newline translation
          on their output; this is especially important for 'automate
          stdio'.
        - 'db check' now calls the sqlite "PRAGMA integrity_check", to
          validate the integrity of things like sqlite indices.
        - 'mtn annotate nonexistent-file' now gives a proper error
          message, instead of an assertion error.
        - 'mtn revert --missing' now works correctly when run in a
          subdirectory.
        - 'automate inventory' no longer fails when _MTN/work contains
          patch stanzas.

        Other:

        - Many, many internal code cleanups
          - Including changes to somewhat reduce the size of the
            binary
        - New tutorial on using packets added to the manual
        - Updated translations, improved error messages, etc.

        Reliability considerations:

        - In the two months since 0.26 was released, zero serious bugs
          have been reported in the new code.

Sat Apr  8 19:33:35 PDT 2006

        0.26 release.  Major enhancements and internal rewrites.
        Please read these notes carefully, as significant changes are
        described.  In particular, you _cannot_ upgrade to 0.26
        without some attention to the migration, especially if you are
        working on a project with other people.  See UPGRADE for
        details of this procedure.

        The changes are large enough that there were 3 pre-releases of
        this code; the changes that occurred in each can be seen
        below.  However, for the convenience of those following
        releases, all changes since 0.25 will be summarized in these
        release notes.  There is no need to read the pre-release notes
        individually.

        Major changes since 0.25:

        - The most user-visible change is that the default name of the
          monotone binary has changed to 'mtn'.  So, for example, you
          would now run 'mtn checkout', 'mtn diff', 'mtn commit',
          etc., instead of 'monotone checkout', 'monotone diff',
          'monotone commit'.
          - Similarly, the name of the workspace bookkeeping directory
            has changed from "MT" to "_MTN".  As workspaces will
            generally be recreated when migrating to this release,
            this should not cause any problems.
          - Similarly, built-in attrs like 'execute' have had 'mtn:'
            prepended to their names.  For example, executable files
            should now have the attr 'mtn:execute' set to 'true' on
            them.  The migration code will automatically add this
            prefix; no user intervention is needed.
          - Similarly, the name of the ignore file has changed from
            '.mt-ignore' to '.mtn-ignore'.  The migration code will
            automatically rename this file; no user intervention is
            needed.
          - Similarly, the recommended suffix for monotone db files is
            now '.mtn'.
          These changes are all purely cosmetic, and have no affect on
          functionality.

        - The most developer-visible change is that the data
          structure for representing trees has been completely
          replaced, and all related code rewritten.  The new data
          structure is called a 'roster'.  You don't really need to
          know this name; unless you are hacking on monotone or using
          various debug operations, you will never see a roster.
          It's mostly useful to know that when someone says something
          about 'roster-enabled monotone' or the like, they're
          referring to this body of new code.

          This change has a number of consequences:
          - The textual format for revisions and manifests changed.
            There is no conceptual change, they still contain the same
            information and work the same way.  The formats were
            merely cleaned up to correct various problems experience
            showed us, and allow various enhancements now and in the
            future.  However, this change means that a flag-day
            migration is required.  See UPGRADE for details.
          - Directories are now first-class objects.  You can add an
            empty directory, must drop a directory if you want it to
            go away, etc.
          - Attrs are now first-class objects.  '.mt-attrs' no longer
            exists; attrs are now described directly in the manifest,
            and changes to them appear directly in revisions.  The
            migration code will automatically convert existing
            .mt-attrs files to the new first-class attrs.  If you have
            custom attrs, those may require special handling -- if
            this is the case, then the upgrader will tell you.
          - The merge code has been rewritten completely.  The
            interface is currently the same (though this rewrite makes
            it easier to improve the interface going forward); if you
            have found merging in monotone to be easy in the past,
            then you will not notice anything different.  If you have
            run into problems, then the new merger should make your
            life substantially simpler.  It has full support for
            renames (of both directories and files), intelligent
            merging of attrs, improved handling of file content
            merges.  Is the first known merger implementation based on
            a provably correct algorithm (the "multi-*-merge"
            algorithm), has exhaustive automated tests, and generally
            should give accurate, conservative merges.
          - The new code is generally faster, though not yet as
            fast as it could be.

        Netsync changes:

        - The default netsync port has changed 5253 to 4691.  4691 is
          our official IANA-assigned port.  Please adjust firewalls
          appropriately.

        - Netsync code has also been largely reworked; new code should
          provide better opportunities for optimizations going
          forward.

        - The protocol is incompatible with earlier versions of
          monotone.  This should not be a surprise, since the data it
          carries is also incompatible (see above)...

        New features:

        - New option --brief to 'annotate', gives somewhat more
          friendly output.

        - Several enhancements to log:
          - New option --next, to display descendent revisions
            (rather than ancestor revisions).
          - When 'log -r' is given an ambiguous selector, it now just
            logs all matching revisions, instead of requiring the
            selector be disambiguated.
          - New option --no-files.

        - New command 'show_conflicts', performs a dry run merge.

        - New command 'ls changed'.

        - 'rename' (and its alias 'mv') now accept a broader range of
          syntax:
            mtn rename foo some_dir
              -> renames foo to some_dir/foo
            mtn rename foo bar baz some_dir
              -> moves foo, bar, and baz to some_dir/foo,
              some_dir/bar, and some_dir/baz

        - New hook 'validate_commit_message', which may be used to
          verify that all commit messages meet arbitrary user-defined
          rules.

        - New option --log, to log monotone's output to a file.

        - New option 'drop --recursive', to remove a directory and its
          contents in one swoop.

        - The root dir may now be renamed.  This is a somewhat exotic
          feature, but has some interesting uses related to splitting
          up or joining together projects; see new commands
          'pivot_root', 'merge_into_dir'.

        Minor bug fixes:

        - 'serve' with no --bind argument should now work on systems
          where the C library has IPv6 support, but the kernel does
          not.

        - Stricter checking on the internal version of filenames to
          ensure that they are valid UTF-8.

        - If the database is in the workspace, then it is always
          ignored.

        - Monotone no longer errors out when using a French (fr)
          locale with a non-Unicode codeset.

        Other changes:

        - Packet commands ('rdata', 'fdata', etc.) have been moved to
          'automate'.

        - Database storage now uses sqlite's blob support; database
          files should be ~1/4 smaller as a result.

        - Monotone now uses sqlite 3.3; this means that older versions
          of the command line client (e.g., an 'sqlite3' command built
          against sqlite version 3.2) cannot be used to poke at a
          monotone 0.26 database.  Solution is to upgrade your sqlite3
          program.  Hopefully this is irrelevant to most users...

        - Translations updated, and 3 new translations added (de, it,
          sv).

        Reliability considerations:

        - This new codebase has received much less testing under real
          world conditions than the codebase used in 0.25, simply
          because it is newer.  It has been in active use for monotone
          development since 8 January 2006, and only a small number of
          bugs have been found; all bugs found so far have been very
          minor, and none stood any danger of corrupting data.
          Furthermore, we are much more confident in the theoretical
          underpinnings of the new approach than the old, and the test
          suite attempts to exhaustively exercise all new code paths.

          However, none of this is or can be a substitute for real
          world experience.  We advise caution in upgrading to this
          version of monotone, and suggest that (especially) those who
          upgrade aggressively should pay extra attention to the
          monotone mailing list before and after doing so.

Wed Mar 29 05:20:10 PST 2006

        0.26pre3 release.  This release may be considered a "release
        candidate", in that while we need to write some tests and make
        sure some bugs are fixed, all features are in and we hope that
        no further bug fixes will be needed either.  It is still a
        pre-release for testing.  Do not package it.  DO NOT USE THIS
        RELEASE UNLESS YOU WANT TO BE A DAREDEVIL.

        But, PLEASE PLEASE TEST this release.  There are some
        non-trivial changes since 0.26pre2, and this is your last
        chance!

        Major changes since 0.26pre2:

        - The name of the monotone binary has changed to 'mtn'.
          - Similarly, the name of the bookkeeping directory in
            workspaces has changed from 'MT' to '_MTN' (if you have an
            existing 0.26-line workspace, just rename the MT directory
            to _MTN).
          - Similarly, the name of the ignore file has changed from
            ".mt-ignore" to ".mtn-ignore".  'rosterify' will rename
            these automatically (if you have already rosterified, you
            get to rename them by hand).
          - Similarly, the recommended suffix for monotone db files is
            now ".mtn".

        - We now perform stricter checking to make sure that filenames
          are valid UTF-8.  It is in principle possible that this
          stricter checking will cause histories that used to work to
          break; if you have non-ascii filenames, it is strongly
          recommended to test with this release.

        - Root dir renaming is now supported.  See new commands
          'pivot_root', 'merge_into_dir'.
          - As a side-effect, it is now possible to run 'rosterify' on
            histories in which two independent lines of history were
            merged.

        - The security fix released in 0.25.2 has been forward-ported
          to this release; this prevents some security exposure to
          people running monotone as a client on case-insensitive file
          systems.

        Minor change since 0.26pre2:

        - Database now uses sqlite blobs for storage; should be ~1/4
          smaller.
        - New command: show_conflicts, does a dry-run merge.
        - New option 'drop --recursive', to remove a directory and all
          its contents in one swoop.
        - Changes to 'log':
          - New option --no-files
          - Including merges is again the default (i.e., it now acts
            like 0.25, and not like 0.26pre2).
          - When 'log -r' is given an ambiguous selector, it now just
            logs all matching revisions, instead of requiring the
            selector be disambiguated.
        - New option --log, to log monotone output to a file.
        - Netsync changes:
          - Was sending far too much data in some cases; now does not.
          - Several bugs that caused it to lock up fixed
          - Tweak to allow 'usher' proxy to transparently redirect
            based on client's protocol version, to ease migration
            between incompatible protocol versions.
        - Packet commands have been moved to 'automate'.
        - Fixed bugs in 'db kill_rev_locally', should no longer leave
          an inconsistent db behind.
        - Translation updates

        Other projects receiving notable work:

        - Monotone's "dumb server" support (repo distribution over
          HTTP/FTP/SFTP etc.) has been ported to 0.26, a first command
          line version written, etc.
        - The 'usher' netsync proxy used for hosting many databases on
          a single machine has received significant cleanups, and the
          'webhost' project to provide a simple interface to shared
          monotone hosting providers has received even more work.

Sat Feb 11 13:32:51 PST 2006

        0.26pre2 release.  Inching towards 0.26.  If you are using
        0.25 or earlier, then make sure to read the very important
        notes for 0.26pre1, below.  In particular, like 0.26pre1, this
        is a pre-release for testing.  Do not package it.  DO NOT USE
        THIS RELEASE UNLESS YOU WANT TO BE A DAREDEVIL.

        (Though, in fact, in a month of usage, only one bug has been
        found in the new history code, and it was both minor and
        harmless.  It has additionally been fixed.)

        Database changes:

        - SQLite 3.3.3 has been imported.  3.3 introduces a new database
          format that is not backwards compatible with earlier 3.x releases.
          New databases will be created using this new format.  Existing
          databases remain compatible, and are not converted automatically.
          Existing databases can be converted by performing a database
          vacuum ('monotone db execute vacuum').

        New features:

        - New hook validate_commit_message -- use to verify that all
          commit messages meet arbitrary user-defined rules.

        UI improvements:

        - rename (and mv) commands now accept a broader range of
          syntax:
            monotone rename foo some_dir
              -> renames foo to some_dir/foo
            monotone rename foo bar baz some_dir
              -> moves foo, bar, and baz to some_dir/foo,
                 some_dir/bar, and some_dir/baz
        - Print a warning if it looks like a user has made a quoting
          mistake on push/pull/sync/serve (windows cmd.exe has
          confusing rules here).
        - New command "ls changed".
        - New option "--next" to log, which displays descendents of
          the start revision.
        - Updating to an arbitrary revision now works again (as it did
          in 0.25 and earlier).  This allows one to, for instance,
          switch a working copy to another head, or back up to an
          earlier version, while preserving uncommitted changes.
        - New option --brief to annotate, gives somewhat more friendly
          output.
        - Fixed bug that made ticker output from netsync inaccurate.
        - In 'log', --no-merges is now the default, use --merges to
          override.
        - If the database is in the working copy, then it is always
          ignored.

        Bugs:

        - 'serve' with no --bind should now work on systems where the
          C library has IPv6 support, but the kernel does not.
        - Compile fixes for GCC 4.1 pre-releases.

        Other:
        - Better detection when users have not run "rosterify", and
          more helpful suggestions on what to do in this case.
        - Documentation, translation, error message,
          etc. improvements.
        - Updates to contrib/mtbrowse.sh, simple shell-based monotone
          interface.
        - Updates to many other contrib/ files, mostly to maintain
          compatibility with monotone changes.

Sun Jan  8 01:08:56 PST 2006

        0.26pre1 release.  Massive rewrites, released for shakedown.
        This release is also dedicated to Shweta Narayan.

        This release includes massive changes compared to 0.25.  The
        core versioning code has all been replaced with a completely
        different mechanism.  Data formats and the netsync protocol
        have changed in incompatible ways.

        Migration to 0.26pre1 or later is irreversible and requires a
        flag day for your project.  See UPGRADE for details.  Note
        that we DO NOT recommend upgrading at this time; see below.

        If you have been following the development list for the last
        few months, you may have heard about "rosters" -- this is the
        name for the new core data structure we use.  While the code
        is completely different, the user experience should not be
        very different.  You will never see a roster, unless you are
        debugging monotone itself; everything still revolves around
        revisions, manifests, and certs.

        While this new code has extensive tests, because of these
        incompatibilities, it has never been used for real work.  The
        purpose of this release is to make a version available for the
        monotone developers to begin using for day-to-day work, to
        shake out bugs.

        Let's say that again in caps: THIS CODE IS PROBABLY BUGGY, DO
        NOT USE IT IN PRODUCTION UNLESS YOU WANT TO BE A DAREDEVIL.

        However, testing of this version with real databases is a good
        idea, and we'd very much appreciate hearing about your
        experiences.

        Some of the many changes:
        - New textual format for revisions and manifests; they remain
          conceptually the same, but have been tweaked. Manifests
          now use the same "basic_io" format as everything else in
          monotone, and contain entries for directories, revisions
          record file adds slightly differently and record directory
          adds for the first time, etc.  Because of this format
          change, revision hashes are now different; converting
          rosters requires a full history rebuild and reissue of certs.
        - Directories are now first class.  To get rid of a directory
          you must remove it; to create a directory, you must add it.
          You can add an empty directory.
        - Attrs are now first class.  The .mt-attrs file is gone;
          attributes are now stored directly in the manifest.
        - New merge algorithm, based on "multi-*-merge", and more
          aggressive, less buggy merge ancestor selection code
        - Netsync's core has been largely rewritten.  Code is now much
          clearer and more reliable, and now includes the ability to
          resume interrupted partial transfers. The netsync protocol
          version number has been bumped, and netsync now runs on the
          IANA-assigned port 4691 by default.
        - 100% fewer change_set.cc related bugs.  100% more roster.cc
          related bugs.  But the idea of touching roster.cc does not
          terrify people.

Thu Dec 29 23:10:03 PST 2005

        0.25 release.

        Incompatible command line changes:
        - 'monotone revert' now requires an argument.  To revert your
          entire working copy,
            $ monotone revert
          no longer works; instead, go to the root of your working
          copy and run
            $ monotone revert .

        New features:
        - Netsync now supports IPv6 (where OS support exists)

        Bugs fixed:
        - 'revert' gives feedback describing what it changes
        - Database locking further tweaked, to allow more concurrent
          access in situations where this is safe.
        - On win32, ticker display was fixed, so that it no longer
          prints a new line at each update.
        - 'read' can now understand (and migrate) privkey packets
          generated by monotone version 0.23 or earlier.
        - 'log --diffs <files>' now prints only diffs for the given
          files (previously, it would print only revisions in which
          the given files changed, but would print all diffs for those
          revisions).
        - Win9x and WinNT 4 compatibility fixes.

        New translations:
        - pt_BR

Sat Nov 27 22:29:38 PST 2005

        0.24 release.

        Configuration change (Windows only):
        - Configuration directory on Windows has changed.  It used to
          be some complicated and varying function of %HOME%,
          %USERPROFILE%, %HOMEDRIVE%\%HOMEPATH%, whether you were
          running in mingw/cygwin, etc.  It is now, always,
          %APPDATA%\monotone.  For instance, if your configuration
          file used to be named
           ...\Documents and Settings\user\.monotone\monotonerc
          it will now be named
           ...\Documents and Settings\user\Application Data\monotone\monotonerc
          Please rename files appropriately.

        Major key management changes:
        - Private keys are no longer stored in your database.  They
          are stored in ~/.monotone/keys/ (Unix, OS X) or
          %APPDATA%\monotone\keys\ (Windows).  'db migrate' will
          automatically move your keys out of your database and into
          their proper location.  Consequences:
          - 'genkey' no longer requires a database.  Simply run it
            once when you first start using monotone, even before you
            have created a database.
          - Running 'genkey' once will suffice to give all databases
            on one computer access to your key.  No more fiddling with
            'read'.
          - When you want to make your key available on another
            computer, simply copy over the appropriate file from your
            'keys' directory to the corresponding directory on the new
            computer.
        - Private keys also use a more standard on-disk envelope
          encoding ("PBE-PKCS5v20(SHA-1,TripleDES/CBC)") instead of
          previous ARC4.  More secure, and with extra crypto karma.

        Netsync changes:
        - Command line syntax for 'serve' changed; administrators WILL
          have to adjust scripts.
            monotone serve my.host.com "*"
          becomes
            monotone serve --bind=my.host.com "*"
          or simply
            monotone serve "*"
          (to serve on the default port, on all interfaces).
        - Speaking of which, we can now bind to all interfaces; run
          'serve' without passing --bind, or with passing
          --bind=:port, and monotone will listen on all interfaces.
        - New option '--key-to-push' for 'push', 'sync', allows
          administrator to push a new user's public key into a running
          server without restarting it.
        - Netsync permission hooks have new defaults that read a
          description of allowed access out of a standard,
          basic_io-based textfile (the same stanza-based format that
          revisions use).  Current hooks will continue to work, but
          users may prefer to transition to this format; see manual
          for details.
        - Between these, it is now straightforward to change
          permissions and add users without restarting your server.
        - Improvements to experimental "usher" facility.

        UI improvements:
        - New convenience options "add --unknown", "drop --missing",
          "revert --missing" do what you'd expect -- add all
          non-ignored non-versioned files, drop all
          deleted-but-undropped files, and restore all
          deleted-but-undropped files, respectively.
        - New selector "h:" to select heads of a branch.  "h:" means
          heads of current branch, "h:mybranch" means heads of
          mybranch.
        - Similarly, "b:" selector with no argument now refers to
          current branch.
        - Commit messages now have a blank line at the top so you can
          start typing directly.
        - No more obscure error messages when multiple monotone
          processes attempt to access a single database at the same
          time; we now fail early with a more sensible error message.
          (Concurrent access has never caused database corruption;
          this simply makes the corruption prevention less frustrating
          for the user.)
        - New handlers for SIGTERM, SIGINT to rollback database
          transactions.  Not visible to users (unless you're really
          looking carefully).  (Again, killing monotone has never been
          able to cause database corruption; this simply causes the
          transactions to be rolled back immediately, rather than the
          next time monotone runs, which improves robustness in some
          theoretical way.)

        Changes in 'automate':
        - New command 'automate keys' to get information on existing
          keys in basic_io format.

        Updated translations:
        - fr

        Smaller changes:
        - Improved handling of multibyte characters in message
          displays.
        - Fixes to Botan's memory allocator, to avoid pathological
          slowdowns in some rare cases.
        - Fix bug in delta-storage code; we were not being as aggressive
          about delta-compressing files and manifests as we should
          have been.
        - Minor bugs fixed, error messages improved.

                - Upgrading from 0.23: You must run 'db migrate' and
                  provide your password, for each database.

Fri Sep 30 02:50:05 PDT 2005

        0.23 release.

        Possibly incompatible changes:
        - hook_note_commit and hook_note_netsync_revision_received
          take a new argument containing the text of the revision that
          was received.  (Timothy Brownawell <tbrownaw@gmail.com>)
        - 'cat FILENAME' now acts like the old 'cat file REV
          FILENAME'; use new commands 'automate get_revision',
          'automate get_manifest', 'automate get_file' to fetch
          objects by hash.  (Grahame Bowland <grahame@angrygoats.net>)

        General improvements:
        - .mt-ignore support (Martin Dvorak
          <jezek2@advel.cz>, Timothy Brownawell <tbrownaw@gmail.com>)
        - much work on making monotone more i18n friendly (Benoît
          Dejean <benoit@placenet.org>, Matt Johnston
          <matt@ucc.asn.au>)
        - support for more interactive merge tools:
          - FileMerge.app (comes with OS X) (Marcel van der Boom
            <marcel@hsdev.com>)
          - TortoiseMerge (Win32; comes with TortoiseSVN) (Matthew
            Gregan <kinetik@orcon.net.nz>)
        - rename and drop now actually perform the specified rename or
          deletion when the argument --execute is passed.  (Richard
          Levitte <richard@levitte.org>)
        - 'help' command, same as --help (Matt Johnston
          <matt@ucc.asn.au>).
        - 'usher' support: experimental method for proxying multiple
          netsync servers through a single port (similar concept to
          vhosts) (Timothy Brownawell <tbrownaw@gmail.com>)
        - support long passphrases (Matt Johnston <matt@ucc.asn.au>)
        - Faster binary file detection (Eric Anderson
          <anderse-monotone@cello.hpl.hp.com>)
        - netsync speedups:
          - when handling large files (Eric Anderson
            <anderse-monotone@cello.hpl.hp.com>)
          - when handling many branches (Marcel van der Boom
            <marcel@hsdev.com>)
        - new system to allow crash logs to contain not just execution
          traces, but also dumps of data being handled when the error
          was detected -- greatly improves debuggability of user
          crashes.
        - complete rework of path handling code, for clarity,
          robustness, and speed.  No user visible changes, except for
          the many bugs fixed.  (Special thanks to Matthew Gregan
          <kinetik@orcon.net.nz> and Grahame Bowland
          <grahame@angrygoats.net>.)
          - however, if you have non-normalized paths in your history
            (symptom: fresh pulls with 0.18 work, but fresh pulls with
            0.19 do not), then 0.23 will report an error and refuse to
            handle the affected revisions.  Since it is believed this
            only affects one project, and to conserve core developer
            time, implementing a migration was put off for now.  If
            this causes problems or for more details, please send an
            email to monotone-devel@nongnu.org.
        - as always, many small bug fixes, speedups, and improved
          messages.

        New translations:
        - fr (Benoît Dejean <benoit@placenet.org>)
        - ja (Satoru SATOH <ss@gnome.gr.jp>)

        Other new monotone-related projects since 0.22:
        - mtsh by Timothy Brownawell:
            https://netfiles.uiuc.edu/brownawe/www/mtsh/
          GTK+ wrapper for monotone focusing on working copy
          operations -- add/drop/revert/rename/commit/update/diff and
          browsing.  Has a mechanism for per-file commit comments.

        - "dumb server" support by Nathaniel Smith (share your
          monotone repositories via HTTP/FTP, no netsync daemon
          needed):
            http://viewmtn.angrygoats.net//branch.psp?branch=net.venge.monotone.dumb
          Still needs a command-line frontend to be usable, among
          other things.  Help wanted.  In python.

        - m7 by Larry Hastings <larry@hastings.org>
            http://www.midwinter.com/~lch/programming/m7/
          Experimental drop-in command-line wrapper for monotone.
          Uses certs to add local incrementing version numbers, and an
          enhanced annotate front-end.

Mon Aug  8 23:23:53 PDT 2005

        0.22 release.  new crypto library, bug fixes, ui improvements

        - switch from crypto++ to botan as underlying crypto library.
          this should not cause any user-visible changes; let us know
          if it does.  special thanks to Matt Johnston
          <matt@ucc.asn.au>, Kaushik Veeraraghavan
          <kaushikv@gmail.com>, Matthew Gregan
          <kinetik@orcon.net.nz>.
        - incompatible change to netsync permission hooks: the
          get_netsync_anonymous_read_permitted hook has been removed;
          instead, get_netsync_read_permitted will be called with a
          key name of nil.  server administrators should update/review
          their configuration
        - new option for merge and propagate: --lca.  Until we get a
          long-term solution to the various 3-way merge problems, this
          should be more convenient than using explicit_merge.
        - many small improvements to error messages, fixes of minor
          annoyances, netsync tickers more accurate, etc.

Sun Jul 17 16:48:26 PDT 2005

        0.21 release.  bug fixes, performance improvements, and ui
        improvements.

        - fixes a number of major performance bugs in 0.20's netsync
          implementation.  special thanks to Matt Johnston
          <matt@ucc.asn.au>.
        - fixes a number of major bugs in 0.20's (rewritten)
          cvs_import command.
        - configury kluges to work around g++ 4.0/boost 1.32
          incompatibilities.  special thanks to Christof Petig
          <christof@petig-baender.de>, Matthew Gregan
          <kinetik@orcon.net.nz>, Jordan Breeding
          <jordan.breeding@mac.com>.
        - ui enhancements:
          - new netsync option "--exclude": branches are included if
            they match any of the given globs, unless they match any
            of the given --exclude globs.  special thanks to Timothy
            Brownawell <tbrownaw@gmail.com>.
          - new netsync option client "--set-default": makes it easy
            to change default server/branches.
          - "diff" now takes options "--context" and "--external", to
            output context diffs and to invoke an external diff
            program for full control over output formatting.  new
            option "--diff-args" pass arguments to external diff
            program; new hook "external_diff" allows further
            configuration.  special thanks to Vladimir Vukicevic
            <vladimirv@gmail.com>.
          - b: and t: selectors now match exactly, instead of matching
            as substrings.  globbing is supported for inexact
            matching.  special thanks to Brian Downing
            <bdowning@lavos.net>, Jordan Breeding
            <jordan.breeding@mac.com>.
          - new command 'db kill_tag_locally'.  special thanks to Jordan
            Breeding <jordan.breeding@mac.com>.
        - now uses sqlite3 prepared statements.  special thanks to
          Derek Scherger <derek@echologic.com>.
        - 'db migrate' is now a complete no-op if there is no
          migration to do; automated scripts can now call it
          optimistically and cheaply to guarantee up-to-dateness.
        - new hash correctness tests.  special thanks to Kaushik
          Veeraraghavan <kaushikv@gmail.com>.

                - upgrading from 0.20: you must run 'monotone db
                  migrate' once against each of your databases, to add
                  new sql indexes.

Tue Jul  5 23:57:10 PDT 2005

        0.20 release.  features, ui improvements, performance
        improvements, and bug fixes.

        - major changes in netsync UI: serve/sync/push/pull now take a
          list of globs; clients can request arbitrary sets of
          branches, not just predefined "collections".  write
          permissions are now granted on a per-db level (they were
          before anyway).
                - where you used to say, e.g., "monotone pull
                  net.venge.monotone", you should instead say
                  "monotone pull net.venge.monotone*".  This may
                  require shell-quoting.
                - 'get_netsync_write_permitted' hooks must be changed
                  to take only one argument, the 'identity'.
                  'get_netsync_{read,anonymous_read}_permitted' hooks
                  now take a branch argument instead of a collection,
                  and will be called for each branch that a client
                  requests.
                - 0.19 clients cannot talk to 0.20 servers, and vice-versa.
                - special thanks to Timothy Brownawell
                  <tbrownaw@gmail.com>, Richard Levitte
                  <richard@levitte.org>.
        - other major changes:
                - cvs_import re-written; many bugs fixed.  now
                  supports tags.
        - many minor netsync changes:
                - netsync traffic is now cryptographically authenticated
                  against corruption and man-in-the-middle attacks.
                  special thanks to Ethan Blanton <elb@elitists.net>,
                  Matt Johnston <matt@ucc.asn.au>.
                - new hooks that are called when server receives data:
                  note_netsync_*_received.  special thanks to Timothy
                  Brownawell <tbrownaw@gmail.com>.
                - ancestry graphs that pass outside the given branch
                  are now synchronized correctly.  special thanks to
                  Timothy Brownawell <tbrownaw@gmail.com>.
        - UI improvements:
                - 'log' options changed: --depth has become --last;
                  new options --no-merges, --diffs, --brief.
                - 'status' has new option --brief.  special thanks to
                  Derek Scherger <derek@echologic.com>.
                - 'serve' has new option --pid-file.  special thanks
                  to Matthew Gregan <kinetik@orcon.net.nz>.
                - all commands taking restrictions now take option
                  --depth, to limit recursion through subdirectories.
                  special thanks to Joel Reed <joelwreed@comcast.com>.
                - merge command all take --author, --date now.
                - 'checkout', 'update' take --revision, instead of
                  using positional arguments.  special thanks to Derek
                  Scherger <derek@echologic.com>, Richard Levitte
                  <richard@levitte.org>.
                - 'commit' takes new --message-file option.
        - new features:
                - new commands: "db kill_branch_locally", "db
                  kill_revision_locally", useful for correcting some
                  mistakes.  special thanks to Brian Campbell
                  <brian.p.campbell@dartmouth.edu>, Sebastian Spaeth
                  <Sebastian@sspaeth.de>.
                - new file attribute 'manual_merge', to prevent invocation of
                  merger on binary files.  hook added to guess correct
                  value at 'add' time.  special thanks to Riccardo
                  Ghetta <birrachiara@tin.it>.
                - new 'earlier than', 'later than' selectors.  special
                  thanks to Riccardo Ghetta <birrachiara@tin.it>.
        - new automate commands:
                - 'stdio', for efficient use by
                  front-ends.  special thanks to Timothy Brownawell
                  <tbrownaw@gmail.com>.
                - 'certs', for fetching certs on a revision in a
                  parseable (basic io-based) format.  special thanks
                  to Grahame Bowland <grahame@angrygoats.net>.
                - 'inventory' output changed incompatibly; should be
                  much more usable now, and stable.  special thanks to
                  Derek Scherger <derek@echologic.com>.
        - better memory/performance when handling large files.
          special thanks to Eric Anderson
          <anderse-monotone@cello.hpl.hp.com>, Timothy Brownawell
          <tbrownaw@gmail.com>, Matt Johnston <matt@ucc.asn.au>,
          Matthew Gregan <kinetik@orcon.net.nz>.
        - new text mode browser in contrib/mtbrowse.sh, by Henry
          Nestler <Henry@BigFoot.de>.
        - improved zsh completion in contrib/monotone.zsh_completion,
          by Joel Reed <joelwreed@comcast.com>.

                - upgrading from 0.19: database and working copies are
                  fully compatible.  netsync clients and servers need
                  to be upgraded together, as described above.  the
                  many ui changes may require script updates.

Tue May  3 00:31:37 PDT 2005

        0.19 release.  performance improvements, features, ui
        improvements, and bug fixes.

        - many operations sped up by another factor of 2 or better.
                - special thanks to Matt Johnston <matt@ucc.asn.au>.
                - first steps towards automated benchmarking.  Thanks
                  to Timothy Brownawell <tbrownaw@gmail.com>.
        - new major features:
                - "annotate" command; still requires optimization.
                  Thanks to Emile Snyder <emile@alumni.reed.edu>.
                - "inodeprints" for fast change detection in large
                  working dirs now fully supported; see manual for
                  details.
        - new minor features:
                - new selector "c:name=value" for selecting on
                  arbitrary certs.  Thanks to Richard Levitte
                  <richard@levitte.org>.
                - new hooks to automatically initialize attributes on
                  add; monotone now automatically sets execute bit on
                  executables.  Thanks to Joel Reed
                  <joelwreed@comcast.net>.
                - new automate command "select", to do selector
                  expansion.  Thanks to Richard Levitte
                  <richard@levitte.org>.
                - new automate commands "graph", "parents",
                  "children", "ancestors", to easily inspect history.
                  Special thanks to Sebastian Spaeth
                  <Sebastian@SSpaeth.de>.
                - new command "db kill_rev_locally".  Thanks to
                  Sebastian Spaeth <Sebastian@sspaeth.de>.
                - new arguments to "commit": --author, --date; useful
                  for patch attribution and importing history.
                - new automate command "inventory" (output format will
                  change in next release, however).  Thanks to Derek
                  Scherger <derek@echologic.com>.
        - ui improvements:
                - netsync progress ticker in kilobytes/megabytes.
                  Thanks to Matt Johnston <matt@ucc.asn.au> and
                  Sebastian Spaeth <Sebastian@sspaeth.de>.
                - tickers do not cause annoying scrolling when wider
                  than window.  Special thanks to Matthew Gregan
                  <kinetik@orcon.net.nz>.
                - warn users when a commit creates divergence, and
                  when an update ignores it.  Thanks to Jeremy Cowgar
                  <jeremy@cowgar.com>.
                - support for command-specific options (there is still
                  no rule that such options must appear after the
                  command on the command line, though).  Thanks to
                  Richard Levitte <richard@levitte.org>.
        - bug fixes:
                - many cvs_import bugs fixed.  Special thanks to Jon
                  Bright <jon@siliconcircus.com>, Emile Snyder
                  <emile@alumni.reed.edu>, Hansjoerg Lipp
                  <hjlipp@web.de>, Matthew Gregan
                  <kinetik@orcon.net.nz>.
                - windows/unix working copy line ending conversion now
                  works correctly.  Thanks to Emile Snyder
                  <emile@alumni.reed.edu>.
                - many fixes to i18n-ized filename support
                - "drop" and "rename" now affect file attributes as
                  well.  Thanks to Richard Levitte
                  <richard@levitte.org> and Joel Reed
                  <joelwreed@comcast.com>.
                - better error reporting in netsync.  Thanks to
                  Grahame Bowland <grahame@angrygoats.net>.
                - only set working directory's default branch on some
                  commands (update, commit).  Thanks to Florian Weimer
                  <fw@deneb.enyo.de>.
                - "db check" now sets exit status correctly, for use
                  in scripts.  Thanks to Derek Scherger
                  <derek@echologic.com>.
                - many others...
        - fantastic emacs integration in contrib/monotone.el.  Thanks
          to Harley Gorrell <harley@panix.com>.
        - 45 new integration tests.  total line coverage: ~84%.

                - upgrading from 0.18: database and working copies are
                  fully compatible.  NOTE that the configuration file
                  is now ~/.monotone/monotonerc, rather than old
                  ~/.monotonerc.  Simply create ~/.monotone, and
                  rename any existing configuration file.

Sun Apr 10 17:49:25 PDT 2005

        0.18 release.  performance improvements, features, and bug fixes.
    This release is dedicated to Shweta Narayan.

        - most operations sped up by a factor of 2 or better; many sped up
      by up several orders of magnitude.
                - special thanks to Matt Johnston <matt@ucc.asn.au>, Derek
                  Scherger <derek@echologic.com>, Linus Torvalds
                  <torvalds@osdl.org>.
        - new concept: "database vars".  Used in several features below.
        - new features:
                - new file "MT/log" can be edited while you work,
                  sets default changelog.  (no change in behaviour if
                  you do not edit it.)  Thanks to Jeremy Cowgar
                  <jeremy@cowgar.com>.
                - monotone now stores default netsync
                  server/collection, initialized on first use of
                  netsync.
                - you no longer need to manually import server
                  keys, monotone will fetch the key from the server on
                  first netsync.
                - monotone keeps track of keys of servers you have
                  previously synced with, to prevent man-in-the-middle
                  attacks.
                - several powerful new "automate" commands added.
        - new command 'ls known', lists files that are under version
          control.  Thanks to Florian Weimer <fw@deneb.enyo.de>.
        - preliminary "inodeprints" functionality -- speeds up diff,
          status, etc.  No UI or documentation yet -- in a working
          copy, 'touch MT/inodeprints' to enable, then commit or
          update to populate cache.
        - UI improvements:
                - Added short options -r, -b, -k, -m.
                - default to 'dot' ticker-style when stderr is
                  not a tty, thanks to Derek Scherger
                  <derek@echologic.com>.
                - New "-@/--xargs" option, helpful when using new
                  automate commands.  Thanks to Richard Levitte
                  <richard@levitte.org>.
                - New "--depth" argument to 'log'.  Thanks to Richard
                  Levitte <richard@levitte.org>.
                - 'db info' gives statistics on space usage.
                - new command 'dropkey'.  Thanks to Jeremy Cowgar
                  <jeremy@cowgar.com>.
        - robustness improvement: if monotone crashes in a working
          directory and --dump and --debug were not specified, saves
          debug dump to "MT/debug" for analysis, instead of
          discarding.
        - new contributed scripts: CIA (cia.navi.cx) notification,
          email notification, Bash completion.
        - 33 new integration tests.  total line coverage: ~82%.
        - many bug fixes
        - Special thanks to Matt Johnston <matt@ucc.asn.au>,
          for going above and beyond to track down the last
          release blocker.

                - upgrading from 0.17 requires only a 'db migrate'.

Fri Mar 18 15:38:52 PST 2005

        0.17 release. bug fixes and features.

        - many, many robustness improvements
                - more careful checking everywhere
                - much more thorough test suite
                - all revisions subject to careful checks before
                  entering database
                        - not yet fully optimized; "pull" may be very
                          slow and use lots of cpu
                - support for "epochs", to safely manage future
                  rebuilds, hash migration, etc.
                - new "db check" command, thanks to Derek Scherger
                  <derek@echologic.com>.
        - now uses sqlite3, thanks to Christof Petig
          <christof@petig-baender.de>.
                - removes most former size limitations
        - "restrictions" support, thanks to Derek Scherger
          <derek@echologic.com>.
                - most commands now take a list of files to limit
                  their actions to
                - monotone can now be run from anywhere in the working
                  directory (not just the root)
                - new command "monotone setup" required to create a
                  working directory for a new project
        - important security fix -- don't use shell when calling
          external merge commands.
        - format change for "MT/options", ".mt-attrs"; you may have to
          edit these files
                - new command "attr" for managing .mt-attrs.
        - builds merkle tries in-memory -- netsync starts up many
          times faster
        - start of new "automate" interface, for shell scripts and
          others.
        - new command "cdiff": generates context diffs.
        - remove most of now-obsolete manifest/file cert support.
        - 60+ new integration tests.
        - many portability fixes
                - in particular, major win32 cleanups, thanks to Jon
                  Bright <jon@siliconcircus.com>.  win32 is once again
                  fully and natively supported.
        - many bug fixes

                - several incompatible changes: see file UPGRADE for
                  migration information

Thu Dec 30 01:37:54 EST 2004

    0.16 release. bug fixes.

    - 50+ new integration tests
    - many NetBSD portability fixes
    - release build on gcc 3.4 / FC3
    - masses of changeset bugs in 0.15 fixed

        - some bogus changesets were generated
          in the 0.16 development cycle. you will
          need to rebuild revision graph.


Sun Nov  7 14:06:03 EST 2004

    0.15 release. major changes.

    - overhauled the internal representation of changes. see
      README.changesets for details
    - fixed bugs in merkle trie synchronization code
    - fixed echoing and progress UI bugs
      (helps when using in emacs)
    - upgraded cryptopp to 5.2.1
    - fixed bug 8715, diff hunk coordinate reporting
    - added figures, new tutorial to manual
    - improve accuracy of log command
    - several build, configure, and linkage fixes
    - some OSX / PPC portability fixes

Sat Jul 31 15:38:02 EDT 2004

    0.14 release. bug fixes.

    - some compile fixes for g++ 3.4
    - made --dump=FILE option for saving traces,
      otherwise failures just print reason (no trace)
    - some things disabled, as scheduled for replacement
      by upcoming changeset branch work
        - disabled "disapprove" command due to bad semantics
        - removed "bump" and .mt-nonce machinery
    - several critical rename-merging bugs fixed
        - renames vs. deletes
        - renames vs. deltas
        - parallel renames
    - bugs fixed from savannah bug tracker:
        - 9223 argv overflow
        - 9075 empty commits
        - 8919 rename --verbose to --debug
        - 8958 rename debug to db execute
        - 8920 empty passphrase message
        - 8917 connection refused message
        - 8913 testresult argument
        - 8912 passphrase read on serve
        - 8472 approve into branch
        - 8428 duplicate key warning
        - 8928 nonce uses too many bits

Thu May 20 22:26:27 EDT 2004

    0.13 release. bug fixes.

    - remove (file|manifest) in several commands
    - "list missing" command
    - fixed bugs:
        - (critical) empty data netsync crash
        - mkstemp, platform lua
        - runtime error reporting chatter
        - non-posix database names
        - non-posix dirnames
        - non-posix merge names
        - 2-way merge algorithm and hook
        - single-character filenames
        - multiple password reads
        - .svn ignore pattern

Sun May  2 21:03:38 EDT 2004

    0.12 release. win32 port, bug fixes and optimizations.

    - ported to native win32 (mingw)
    - implemented human friendly version selectors
    - added post-commit hook for change notification
    - removed spirit-based parsers, reduced compile costs
    - many netsync bugs removed, pipeline performance improved
    - removed old, deprecated networking system
    - several minor CVS import bugs fixed
    - upgraded bundled netxx

Sun Mar 28 12:41:07 EST 2004

    0.11 release. bug fixes and optimizations.

    NOTE: this release expands the sqlite page size. YOU WILL NEED
    to dump existing databases before upgrading and reload it
    after upgrading, otherwise monotone will complain that the
    database image appears malformed. this condition cannot
    unfortunately be distinguished from a real malformed image on
    disk. for example:

        $ monotone --db=my.db db dump >dump.sql
        $ <upgrade to new monotone>
        $ mv my.db my.db.backup
        $ monotone --db=my.db db load <dump.sql

    - fixed bugs:
        - aliasing bug on debian (-O2 now works)
        - netsync ppc portability / checksums
        - sha1 whitespace bug
        - netsync broken formatter
        - broken symlink handling
        - merger execution pessimism
        - LCA bitset calculation pessimism
        - static object initialization order
        - CVS single-version import
        - CVS first-version changelog
        - CVS branch inference and topology
    - cryptographic SSE2 paths enabled on linux/x86.
    - builds against boost 1.31.0.
    - removed boost::socket
    - removed documentation about old networking system.
    - "officially" deprecated old networking system.
    - enable building with system-local libraries.
    - upgraded bundled sqlite.
    - changed sqlite page size from 1k -> 8k

Mon Mar  1 00:32:07 EST 2004

    0.10 release. new "netsync" protocol implemented, allowing
    direct monotone-to-monotone database synchronization. random
    number underflow problem fixed. more tests added. database
    schema changed, must migrate schema. added new QA logic to
    update and merge algorithms (testresult / approval).

Thu Jan  1 18:23:06 EST 2004

    0.9 release. support international users (non-ASCII character
    sets, locales). some corrections to update algorithm. line
    merging algorithm reimplemented. support working copy
    MT/monotonerc file. broke format compatibility with MT/work
    files; commit any pending work before upgrading. permit
    spaces, colons, other "funny" characters in filenames. support
    HTTP 1.1, HTTP proxies, handle some corner cases in ancestry
    graph and database faults.

Fri Nov 21 20:25:26 EST 2003

    0.8 release. row size increased to 16mb. more performance
    improvements in cvs importer. cvs branch tags imported now.
    minor UI improvements. new commands: SQL dump and load, vcheck
    for enhanced collision detection, queue addtree for recursive
    queueing. improved networking scalability. historical rename
    certs and .mt-attrs file format changed to accomodate upcoming
    i18n work.

Sun Nov  2 23:38:09 EST 2003

    0.7 release. many critical merge and patch set calculation
    bugs fixed. groups merged with URLs, "monotone db migrate"
    necessary. directory renames and explicit rename certs
    supported. added SMTP support. incorporated adns library,
    avoiding gethostbyname(). new queue commands.

Sat Oct 18 22:10:09 EDT 2003

    0.6 release. more stability and bug fixing, including fix to
    some silent failures in LCA calculation. some minor new
    features: persistent attributes (eg. 'the execute bit'),
    rename and log commands. performance of cvs importer greatly
    improved, lua system upgraded to 5.0, much expanded
    documentation.

Sat Sep 27 11:50:08 EDT 2003

    0.5 release. stability and bug fixing. many UI issues
    addressed, including SHA1 completion, persistent options, new
    revert command and new diff modes. database migration,
    inspection and debugging interfaces added. LCS algorithm and
    line-merger overhauled. several multi-depot bugs
    fixed. existing depot databases should be migrated (depot.cgi
    migratedb).

Thu Sep  4 15:40:07 EDT 2003

    0.4 release. monotone is now self-hosting. database
    compatibility broken since 0.3. depot uses RSA signatures now,
    not mac keys. many bugs removed. depot database compatibility
    broken. database schemas should now remain stable (or be
    provided with safe schema-upgrading function).

Mon Aug 25 18:00:37 EDT 2003

    0.3 release. database compatibility broken. packet format
    compatibility broken. dropped boost sandbox library dependency.
    redid networking to support private HTTP+CGI depots along with
    netnews. wrote depot. added 'propagate' command to move changes
    between branches asymmetrically. rewrote testsuite in autotest.
    cleaned up command line processing. expanded testsuite. improved
    user-friendly error reporting.

Fri Aug  8 10:20:01 EDT 2003

    0.2 release. database compatibility broken. dropped many
    library dependencies. hand-reimplemented xdelta, parts of
    nana. incorporated subset of cryptopp and sqlite into
    sources. added RCS and CVS importer. switched to piecewise
    reconstruction. generally much more robust storage system.
    scalability tests against real world CVS archives show
    performance gap with CVS closing, but still present.

Sun Apr 6 20:20:42 EDT 2003

    initial release<|MERGE_RESOLUTION|>--- conflicted
+++ resolved
@@ -30,13 +30,10 @@
           and the name of the conflicts file.
           (fixes monotone issue 108)
 
-<<<<<<< HEAD
-=======
         - New 'mtn list workspaces' command which outputs all the
           known workspaces for a specific database.
           (closes monotone issue 129)
-        
->>>>>>> abfd31eb
+
         Bugs fixed
 
         - The internal line merger will actually preserve your line
