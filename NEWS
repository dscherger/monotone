--- conflicted
+++ resolved
@@ -93,9 +93,6 @@
           directories. The typical case of listing files that need attention
           now runs at least four times faster.
 
-<<<<<<< HEAD
-        - 'automate get_current_revision' which outputs the revision text of
-=======
         Internal
 
         - switched to storing binary sha1 hashes, instead of an ASCII
@@ -106,8 +103,7 @@
 
         - merged the two indexes on revision_certs into a single one.
 
-        - 'automate get_current_revision' which outputs the revision text of 
->>>>>>> 587f7fce
+        - 'automate get_current_revision' which outputs the revision text of
            changes in the current workspace
 
 Wed Dec 12 21:21:15 UTC 2007
