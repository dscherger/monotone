XXX XXX XX XX:XX:XX UTC 2010

        1.0 release.

        Changes

        New Features

        Bugs fixed

        - add compatibility with Botan 1.9.9 and newer
          (fixes monotone issue 104)

        - 'automate remote' and 'automate remote_stdio' now use
          a given database given by an alias to read, store and validate
          a remote server's key fingerprint (fixes monotone issue 95) 

        Internal


Sun Oct 31 21:51:16 UTC 2010

        0.99.1 release.

        Bugs fixed

        - monotone crashed on x86_64 when a netsync action required
          the parsing of an URL. This has been fixed.
          (closes monotone issue 100)

        - monotone's automation interface version was reported wrongly
          as 12.1, where it should have been 13.0.


Thu Oct 28 21:07:18 UTC 2010

        0.99 release.

        Changes

        - The database scheme was changed; please execute 'mtn db mgirate'
          on all your local and remote databases.

        - Normal and automate sync, push, and pull now take a
          --dry-run option; no data is transferred, but the connection
          is made and a summary of what would be transferred is
          output.

        - The changelog editor format was simplified; user entered text
          is back at the top of file and the instructions have been reduced.
          The edited text is saved now even if a commit is canceled.

        - Selectors are much more powerful now and selector functions to
          calculate common sets of revisions have been introduced.
          The characters '(', ')', and ';' need to be quoted if mean literally
          (just like '/') because of this. See section 3.2 in the documentation
          for details.
          (fixes monotone bug #18302).

        - The SERVER [BRANCH] call syntax for network-related commands
          has been deprecated in favour of the existing, universal
          URI syntax.  Additionally, file:// and ssh:// URIs are now
          parsed for include and exclude patterns just as the native
          mtn:// URIs.

          The possibility to specify include patterns by using
          'include=' and exclude patterns by using 'exclude='
          in the query string has been removed. Patterns are separated
          by ';' and will be treated as include patterns unless prefixed
          with '-'. Where you could previously specify
          'mtn://host/?include=foo,exclude=bar', you would now give
          'mtn://host/?foo;-bar' instead.

          The URI parser was made a bit more standards compliant and
          treats the scheme and host in a case insensitive manner.
          The path and query parts are now automatically URL-decoded.

          We deviate from RFC 3986 however by recognizing the authority
          part in scheme-less URLs, where the standard would force us
          to recognize a path instead.  For example, for the URL

              'code.monotone.ca/monotone'

          we'd normally parse 'code.monotone.ca/monotone' as path, but our
          implementation parses 'code.monotone.ca' as authority and
          '/monotone' as path, so you are not forced to type 'mtn://' on
          command line, just as you are not forced to type 'http://' in
          your browser.  Monotone's native scheme / protocol 'mtn' is by
          the way set as default in cases like this.

          The format for the server part of the 'default-server',
          'known-server', 'server-include' and 'server-exclude'
          database variables has been changed and now always includes
          the complete (normalized) URI resource, consisting of the
          used protocol, user, host, port and path parts.  Older entries
          in existing databases which do not match the new format are
          preserved and not changed by monotone.

          Please check the manual section 5.3 for more details on the
          URI syntax.

        - Naturally, the 'clone' command now also accepts mtn:// URIs,
          though the use of branch globs is forbidden unless a branch is
          specified separately with the new --branch option.

          To avoid confusion with an existing workspace, clone no longer
          looks for and loads the options of such a workspace, therefor
          it now also falls back to the configured default database and
          no longer to the database used in the workspace if no explicit
          database is given.

        - Server defaults for netsync operations are now only saved if
          the exchange was successful.  The progress messages which have
          been issued for this previously have been removed, since they
          would come up now unexpectedly and would clutter the output of
          commands such as 'clone', 'automate remote' and
          'automate remote_stdio'.

        - The following characters have been deprecated in branch names

                ?,;*%+{}[]!^

          as they denote either meta characters in monotone's URI syntax
          or are used in globs to resolve branch patterns.
          Furthermore, branch names should no longer start with a dash
          (-), since this character is used to denote an exclude pattern
          in the aforementioned URI syntax.

          monotone warns on the creation of branches which violate these
          restrictions and gives further directions.

        - The 'cert' command can now operate on multiple revisions at once.

        - The command 'db kill_rev_locally' has been renamed to
          'local kill_revision', and 'db kill_tag_locally' and
          'db kill_branch_certs_locally' have been replaced with a more
          flexible command 'local kill_certs'.

        - The 'import' command now keeps the created bookkeeping root if
          --dry-run is not specified.  This makes it possible to re-use
          the import directory as workspace and is also more closely
          to what our documentation states, when it says that import
          is basically "setup with a twist".

        - On Win32 native, the option '--no-format-dates' which disables
          the localized date format, is now the default for 'commit', since
          dates are not parseable on Win32 native.

        - The automate commands sync, push, and pull now output information
          about each transferred revision, cert and key, in basic_io format.

        - monotone no longer passes syntactically correct, but non-existent
          revision ids through the selector machinery.  The most visible
          place for this change is 'automate select', which no longer
          echoes every possible 40 hex-byte string.

        - The 'automate genkey' command has been renamed to
          'automate generate_key'

        New features

        - Options can now be overridden; you can specify '--no-unknown
          --unknown' on the command line and effectively get back the original
          state in the application.  Similarly, you can specify '--no-unknown'
          in the 'get_default_command_options' hook and then override that
          with '--unknown' on the command line.

        - New global options:
          --no-ignore-suspend-certs     undo previous --ignore-suspend-certs
          --use-default-key             undo previous --key
          --allow-default-confdir       undo previous --no-default-confdir
          --allow-workspace             undo previous --no-workspace
          --interactive                 undo previous --non-interactive
          --no-standard-rcfiles         replaces --norc
          --standard-rcfiles            undo previous --no-standard-rcfiles
          --no-builtin-rcfile           replaces --nostd
          --builtin-rcfile              undo previous --no-builtin-rcfile
          --clear-rcfiles               undo previous --rcfile
          --verbose [-v]                increase verbosity (opposite of --quiet)

        - Global options now hidden:
          --roster-cache-performance-log

        - New command options:
          add
            --no-recursive                  undo previous --recursive
            --respect-ignore                undo previous --no-respect-ignore
            --no-unknown                    undo previous --unknown
          bisect *, checkout, pivot_root, pluck, update, automate update
            --no-move-conflicting-paths     undo previous --move-conflicting-paths
          diff
            --without-header                undo previous --with-header
            --show-encloser                 undo previous --no-show-encloser
          disapprove, suspend
            --no-update                     undo previous --update
          drop
            --no-recursive                  undo previous --recursive
          explicit_merge, merge, merge_into_dir propagate
            --no-resolve-conflicts          undo previous --resolve-conflicts
            --no-update                     undo previous --update
          log
            --no-brief                      undo previous --brief
            --no-diffs                      undo previous --diffs
            --clear-from                    undo previous --from
            --files                         undo previous --no-files
            --graph                         undo previous --no-graph
            --merges                        undo previous --no-merges
            --clear-to                      undo previous --to
          import
            --no-dry-run                    undo previous --dry-run
            --respect-ignore                undo previous --no-respect-ignore
          mkdir
            --respect-ignore                undo previous --no-respect-ignore
          serve
            --no-pid-file                   undo previous --pid-file
          sync, pull, push, automate remote_stdio, automate remote
          automate pull, automate push, automate sync
            --no-set-default                undo previous --set-default
          sync, pull, push, automate pull, automate push, automate sync
            --dry-run                       just report what would be sent/received
          automate inventory
            --corresponding-renames         undo previous --no-corresponding-renames
            --ignored                       undo previous --no-ignored
            --unchanged                     undo previous --no-unchanged
            --unknown                       undo previous --no-unknown
          automate content_diff
            --without-header                undo previous --with-header
          automate show_conflicts
            --no-ignore-suspend-certs       undo previous --ignore-suspend-certs
          automate log
            --clear-from                    undo previous --from
            --merges                        undo previous --no-merges
            --clear-to                      undo previous --to

        - Command options now hidden:
          (several commands) --no-prefix
          serve    --stdio --no-transport-auth
          (all netsync/remote commands) --min-netsync-version --max-netsync-version

        - Deprecated options:
          --norc         use --no-standard-rcfiles
          --nostd        use --no-builtin-rcfile
          --reallyquiet  use --quiet --quiet
          --debug        use --verbose

        - To aid command line typing, partial option names are tried to
          be expanded; if the expansion leads to multiple possibilities,
          all matches and an accompanying short description of the
          particular expansion are displayed.

          Two types of expansions are available: simple prefix matching
          and word abbreviation matching. Single-word options like '--update'
          are easier to expand from prefixes, as they're unique after a few
          characters, in this example '--up' already matches.

          Multi-word options like for example '--ignore-suspend-certs' might
          collide however with single-worded ones and are best expanded from
          abbreviations, in this case '--isc'.

        - The 'disapprove' command now accepts a revision range in
          addition to a single revision.

        - A new 'manpage' command has been added which dumps the monotone
          command help including all global and command specific options in
          standard troff format.  If this command is used interactively, its
          output is automatically processed through nroff and less, in case
          both are available on your system.  If not, you can change the default
          command by overwriting the 'get_man_page_formatter_command' hook.

          The 'manpage' command is also used to create a static version of
          mtn(1) which is now installed with the rest of monotone's docs.

        - New 'k:' selector type to query revisions where at least one
          certificate was signed with the given key.

        - New automate command 'log' which behaves identical to the
          normal 'log' command, except that it only outputs the
          revision ids.

        - New automate command 'checkout' which works just as its
          non-automate counterpart.

        - Monotone now tracks file size information (hence the previously
          mentioned schema change).
          File sizes are currently only queryable via the automation
          interface, directly for specific files via 'get_file_size' or
          as part of the extended manifest (see below), but these
          information may become visible as part of the user UI later on
          as well.

        - New automate command 'get_extended_manifest_of', which prints
          a beefed-up manifest format with file size and extensive marking
          information.  This can be used to easily determine when specific
          nodes have been changed or moved at last.

        - New automate commands 'put_public_key', 'get_public_key' and
          'drop_public_key'. (closes monotone bug #30345)

        Bugs fixed

        - The 'mv' command now warns when a source is being renamed onto
          itself or one of its children (fixes monotone bug #29484).

        - The 'mv' command now also handles this usage properly, where
          'foo' is a directory:

             $ mv foo bar
             $ mtn mv --bookkeep-only foo bar

        - monotone no longer asks to pick a branch from a set of branches
          of a revision in which all but one branch have been suspended
          (fixes monotone bug #29843)

        - The annotate command no longer fails if it should print out
          empty or untrusted date cert values
          (fixes monotone bug #30150)

        - monotone now tries harder to find the cancel hint in a commit
          message and only aborts if it can't find it anywhere
          (fixes monotone bug #30215)

        - The import command no longer warns about not being able
          to write out _MTN/options on --dry-run
          (fixes monotone bug #30225)

        - 'automate remote' and 'automate remote_stdio' can now be used
          without transport authentication (e.g. on file:// or ssh://
          transports) as well as anonymously over netsync
          (fixes monotone bug #30237)

        - monotone does no longer warn about missing implicit includes
          when dealing with restricted file sets
          (fixes monotone bug #30291)

        - The 'passphrase' and 'dropkey' commands now handle private keys
          in old-style key files (without the hash part in the file name)
          properly.
          monotone also makes it very sure now that the key file of a
          private key which is about to be deleted really and only
          contains the key which should be deleted and nothing else
          (fixes monotone bug #30376)

        - monotone no longer throws an unrecoverable error if a public or
          private key is addressed with some non-existing key id
          (fixes monotone bug #30462)

        - A globish that contains a bracket pair with an empty sub-pattern
          such as "{,.foo}", "{.foo,}" or even "{.foo,,.bar}" now correctly
          expands the empty target, so e.g. the branch pattern

             "net.venge.monotone{,.*}"

          now matches "net.venge.monotone" and "net.venge.monotone.*"
          as expected. (fixes monotone bug #30655)

        - A regression in 0.48 made a path-restricted 'mtn log' show
          revisions, in which not the picked path(s), but one of its parents
          were changed.  This has been fixed.

        - 'mtn trusted' will no longer accept single bogus revision ids,
          but instead validates if the given revision really exists in the
          current database.

        - 'mtn read' (and also 'mtn automate read_packets') now tests public
          and private key data more thoroughly and aborts if it encounters
          invalid data.

        - 'mtn conflicts store' now gives a proper error message when
          run outside a workspace (fixes monotone bug #30473)

        - monotone did not properly parse URIs which missed a scheme or
          which did not mark the start of the authority with a double slash.
          This has been fixed.
          (fixes monotone issue 94)


Thu Oct 21 23:45:45 UTC 2010

        0.48.1 bugfix release.

        Security related changes:

        - Running "mtn ''" or "mtn ls ''" doesn't cause an internal
          error anymore. In monotone 0.48 and earlier this behavior
          could be used to crash a server remotely (but only if it was
          configured to allow execution of remote commands).

          Therefore everyone running such a server should update as
          soon as possible.

        Other changes:

        - The --no-format-dates option is now set per default on Win32
          for the commit command, because there's no date parsing
          method in the Win32 API. In the changelog editor dates are
          thus showed and (expected to be entered) in monotone's
          internal datetime format (YYYY-MM-DDTHH:MM:SS).

        - Using mtn:// style URIs for netsync operations didn't work
          with 0.48 on systems which only have a 'monotone' entry in
          /etc/services. Failing to find a corresponding entry for the
          schema in a given URI isn't considered fatal now, instead
          mtn falls back to its default port.

        - Compilation issues on Win32 have been fixed.


Sun Jun 13 22:13:53 UTC 2010

        0.48 release.

        Changes

        - Much more information is now passed to the editor when composing a
          commit message for a new revision. The Author, Date, Branch and
          Changelog values may now all be changed directly in the editor
          allowing new branches to be created without using the --branch option.
          Changes to other lines of this information must not be made or the
          commit will abort.

        - The edit_comment lua hook now only takes one argument which is the
          text to be passed to the editor to edit a commit. Existing hooks that
          override the default hook will need to be changed to work properly.

        - The long date/time format used by 'status', 'commit' and 'log' must
          be sufficient to preserve a date through a formatting and parsing
          cycle. The 'status' command now checks for this and warns if the
          format is unsuitable and 'commit' will refuse to operate with an
          unsuitable format.

        - The output of the 'status' and 'log' commands has changed to align
          with the new information displayed by 'commit' so that all three
          commands display revisions similarly.

        - The 'setup' as well as the 'clone' command check if no managed default
          database exists and if no database is given either as command line
          or as workspace option and eventually create a new default database
          outside of the bookkeeping directory of the new workspace (see below
          for more information on the new management features).

        - The output of monotone diff has changed to use /dev/null as the source
          for added files and as the target for deleted files. This is
          compatible with patch(1) and will cause it to add and delete files
          where appropriate. As part of this change diff will now include the
          removed contents of deleted files which were omitted in earlier
          versions of monotone.

        - Monotone will only warn about bad certs if there are not also matching
          trusted certs. So if someone commits a bad branch cert, monotone will
          only warn about that bad cert until someone else approves that
          revision into the same branch (fixes monotone bug #8033).

        - 'db check' now checks for errors in the branch heads cache,
          and 'db regenerate_caches' fixes them.

        - The output of the Lua functions print() and io.write() is now
          redirected to the standard progress message stream of monotone.
          See chapter 6.3 in the documentation for details.

        New features

        - Monotone has now database management capabilities: If you place your
          databases in one or more specific locations (defaults to
          %APPDIR%/monotone/databases on Windows and $HOME/.monotone/databases
          on Linux, configurable by a hook), it is able to discover these
          databases and access them only by giving the (base) name of their
          filename, for example ":my-database.mtn".

          You can also directly create new databases in the first found default
          location by issuing 'mtn db init -d ":my-database.mtn".

          Some commands, like 'setup' and 'clone' automatically fall back to
          a default database (":default.mtn", also configurable by a hook) if
          no database option is explicitely given.

          Additionally, monotone remembers checked out workspaces for every
          managed database and displays these "known" registered paths together
          with other information in the new 'list databases' command
          (closes monotone bug #8916).

        - A set of accompanying management commands - 'register_workspace',
          'unregister_workspace' and 'cleanup_workspace_list' - to handle moved
          or removed workspaces for managed databases have been added.

        - Many commands that change the heads of a branch (approve, disapprove,
          pull, merge, etc) can now take an option "--update". If run from
          a workspace which is based on a head of the branch and has no local
          changes, this option makes these commands update that workspace to
          the new head. If you always want this behavior, you can define the
             get_default_command_options(cmd)
          hook in your monotonerc (fixes monotone bug #17878).

        - New command 'undrop' which undoes a 'drop' done by mistake
          (fixes monotone bug #13604).

        - New automation command 'update' which behaves identical to
          the normal 'update' command.

        - 'ls tags' now outputs the branch name(s) a tagged revision is on.
          The revision id is shortened to the first ten characters to get some
          more space for this (fixes monotone bug #12773).

        - Default include and exclude patterns are now remembered per server.
          This means that you can have for example one server that you sync
          everything to, and one that you only sync some branches to, and you
          don't have to worry about forgetting to give the include pattern and
          accidentally trying to sync everything to the second server.

        - A new Lua extension function change_workspace(directory) has been
          added. This should be most useful for custom commands which need
          to work on multiple workspaces from the same monotone instance.

        - There is also the new server_set_listening(bool) Lua extention
          function available since 0.47, which can be used to let a monotone
          server exit gracefully instead of having to be killed.

<<<<<<< HEAD
        - Default include and exclude patterns are now remembered per server.
          This means that you can have for example one server that you sync
          everything to, and one that you only sync some branches to, and you
          don't have to worry about forgetting to give the include pattern and
          accidentally trying to sync everything to the second server.

        - The commands 'clone', 'pull', 'automate clone' and 'automate pull'
          now take the option '--anonymous' for temporary anonymous pulls.
          Note that this doesn't change any options stored in _MTN/options.

=======
>>>>>>> aa6d03b0
        Bugs fixed

        - A regression in 0.47 prevent successful execution of push / pull /
          sync over pipes (Debian bug 574512); this has been fixed.

        - A bug in 0.46 and 0.47 could lead to pulls or possibly commits taking
          approximately forever, if any of the previous branch heads was not a
          "close" relation of the new head. This has been fixed.

        - Several bugs related to restrictions not including the required parent
          directories of included files have been fixed. It is now possible to
          say 'mtn add a/b/c' followed by 'mtn commit a/b/c' and have the commit
          succeed. See the restrictions section in the manual for more details
          (fixes monotone bugs #15994, #17499, #20447 and #22044).

        - monotone no longer saves changed options from the command line back
          to _MTN/options in case the command execution was unsuccessful
          (fixes monotone bug #22928).

        - When monotone reads packets from files, like f.e. keys in a directory
          given by the --keydir option, and these files are large and do
          not contain packet data at all, monotone no longer uses an excessive
          amount of time and memory to figure this out
          (fixes monotone bug #28799).

        - The 'log' command no longer crashes if it is executed in a workspace
          whose parent revision(s) do not exist in the specified database
          (fixes monotone bug #29677).

        - The 'clone' command no longer removes an existing bookkeeping
          directory if the target directory "." points to a workspace
          (fixes monotone bug #29927).

        - The commands in monotone's help output are now sorted alphabetically.

        - monotone on Windows will now have a non-zero exit code when
          interrupted (^C). This was broken in 0.47 when it was fixed to not
          throw an exception on being interrupted.

        - In 0.46 and 0.47, monotone could sometimes get confused
          about which revisions were the heads of a particular branch.
          This would happen when a new branch cert was added to a
          revision that was an ancestor of one or more of the current
          heads of the branch, most commonly during netsync when
          multiple people had performed identical merges. This is
          fixed now. 'db check' will identify the problem; if your
          database currently gives incorrect 'heads' results, or 'mtn
          bug' on 'merge', you can fix it by running 'mtn db
          regenerate_caches'.

        - In 0.46, spurious network disconnects could occur when transferring
          sufficiently large items (files, diffs, revisions). This was fixed
          in 0.47 but not noted in the release notes at that time
          (fixes monotone bug #28991).

        - monotone on Windows will now have a non-zero exit code when
          interrupted (^C). This was broken in 0.47 when it was fixed to not
          throw an exception on being interrupted.

        - the 'mv' command now warns when a source is being renamed onto
          itself (fixes monotone bug #29484).

        Other

        - Support for the diffuse merger (http://diffuse.sourceforge.net)
          has been added.

Sun Mar 14 21:15:06 UTC 2010

        0.47 release.

        Changes

        - The default '<unknown>' author used by the git_export command has
          changed to 'Unknown <unknown>' and must be changed in existing author
          map files. The old '<unknown>' author will be rejected by the new
          validate_git_author lua hook.

        - The 'git_export' command now validates all git author and committer
          values using a new 'validate_git_author' lua hook before they are
          written to the output stream. The export will fail if any value is
          rejected by this hook.

        - The 'git_export' command now calls a new 'unmapped_git_author' lua
          hook for all git author values not found in the author map file. The
          default implementation of this hook attempts to produce valid git
          authors using several default pattern replacements.

        - The 'get_date_format_spec' lua hook now has an additional parameter
          which hints at the wanted format (f.e. a short date or a long date
          time). The default implementation now returns '%x' for short and
          long dates, '%X' for short and long times (currently unused) and
          '%x %X' for short and long date times.

        - The options '--date-format' and '--no-format-dates' are no longer
          specific to the 'log' command, but can now be used globally.

        - monotone now prompts only three times for a key password.

        New features

        - Added portuguese translation (thanks to Américo Monteiro)

        Bugs fixed

        - 'passphrase' now allows an empty new password to be given
          (fixes monotone bug #28809)

        - 'automate remote' and 'automate remote_stdio' no longer
          require an existing database (fixes monotone bug #28885)

        - monotone no longer throws an exception on Windows if it is
          interrupted (^C); a couple of other bug have been fixed for this
          platform as well which generally improve the compatibility.

        - The annotation of 'annotate' is now localized.

        - The various occurrences where a revision is described by its
          certs now come with proper localized date output.

        - Fix problems with newer Lua versions especially when
          LUA_COMPAT_VARARG not set.

        Other

        - Roster handling has been sped up significantly, and roster cache
          performance has been fixed for the case of overly large rosters.
          This should be mostly noticable when digging through history
          (especially initial pulls, since those send so many revisions),
          and be more noticable for projects with larger trees.

          The most significant internal change from this is that rosters and
          marking_maps are now copy-on-write. A longer overview of the internal
          changes is at:
          http://lists.gnu.org/archive/html/monotone-devel/2010-02/msg00043.html

        - Improve the compatibility with newer Botan versions.

Sun Jan 17 21:40:35 UTC 2010

        0.46 release.

        Changes

        - "automate stdio" (and "automate remote_stdio", see below)
          use separate streams to encode out-of-band information like
          informational messages, warnings or tickers. A special
          "header" section has been added to the standard output to
          identify future stdio version changes. The error codes used
          in the output of both stdio and remote_stdio, have also
          slightly changed: errors which are the result of a wrong
          call (unknown command, invalid options, parsing errors, ...)
          are returned with code 1, while errors which happened while
          the actual command executed are returned with code 2. Error
          codes are no longer echoed with every packet, but only as
          the payload of the final 'l' ("last") packet.

          Please consult the manual section "mtn automate stdio" for a
          detailed description of the new format.

        - The 'heads' command should be significantly faster now (not
          that it was particularly slow before). This probably isn't
          terribly noticable unless you're in the habit of using "h:*"
          (heads of all branches) as a selector, it's primarily meant
          to enable future changes that will depend on fast 'heads'.

          The database schema has been changed, so you will need to
          run 'mtn db migrate' (preferably after making a backup copy
          of your db).

        - the 'status' command now includes the current (to be committed)
          revision number and will indicate when the branch option in
          _MTN/options has been changed and does not match one of the
          revision's parent branches.

        - Cert labels in the output of the 'log' command are now
          localized.

        New features

        - There's a new command "automate remote_stdio" that makes it
          possible to execute automate commands on a remote server
          (for example, to permit a single database to be used both
          for serving netsync connections and for running a viewmtn
          instance). This requires that the server be running monotone
          0.46 or later. Access control on the server uses a new lua
          hook "get_remote_automate_permitted(identity, command_line,
          options)".

        - There's also a new command "automate remote" that's very much
          the same, but executes only a single command and does not
          stdio-encode the output.

        - A new 'bisect' command has been added to allow searching for a
          specific revision within a range of revisions. This can be useful for
          locating the exact revision that broke something or removed a
          particular feature.

        - Three new commands - 'push', 'pull' and 'sync' - have been added
          to the automation interface. They work just as their non-automate
          counterparts.

        - The global option '--timestamps' has been added which prefixes
          the current local timestamp before diagnostic messages such as
          warnings, progress messages, errors and tickers.  For example,
          this option can be used to log the date and time when clients
          connect to a monotone server.

        Bugs fixed

        - A regression from 0.45's key migration prevented the proper
          output of the `committer` field in 'git_export'.

        - 'db info --full' no longer crashes when executed on a database
          with only one revision.

        - The mtn_automate Lua function which can be used for custom
          commands now properly handles binary data.

        - `db info` now returns a correct byte count for certs again.

        - If a public key was read in via the `read` or
          `automate read_packets`, an invariant was triggered if the
          key was already existing in the database. This has been fixed.

        - `annotate` no longer crashes if the annotated file is empty.

        Other

        - Added the script of the Lua-based contributed Monotone
          extension command "mtn remote_export" to contrib/command/
          with which a remote revision can be exported locally without
          having to fetch all of the history before.


Fri Sep 11 20:50:00 UTC 2009

        0.45 release.

        Changes

        - Certs now link to the key that signed them by the key's
          hash, instead of its name.  This should provide some
          security and usability improvements.

          The database schema has been changed, so you will need to
          run 'mtn db migrate' (preferably after making a backup copy
          of your db).

          The netsync protocol version has also changed. However, we
          found space to implement full protocol version negotiation,
          so no flag day is needed.  If your particular project has a
          situation where there are multiple keys with the same name,
          you will receive errors when trying to sync certs signed by
          those keys to older netsync peers.

          A number of commands have slightly different output now,
          particularly 'ls certs', 'ls tags', 'automate keys',
          'automate tags' and 'automate certs'.  There is a new Lua
          hook associated with these changes,
          'get_local_key_name(identity)', and all Lua hooks that used
          to take a key name as an argument now instead take a table
          with several fields.

          Commands which previously accepted a key name now also
          accept the key's hash or local name, which is a local alias
          for equally named keys.  'read-permissions' and
          'write-permissions' accept either the key name or the hash.

          There is also a new 'db fix_certs' command which fixes wrong
          key assignments in migrated databases if you have the correct
          key available.

        - The 'resolved_user' conflict resolution is no longer
          reported by 'automate show_conflicts' for file content
          conflicts; 'resolved_user_left' is used instead.

        - 'format_version' was removed from 'automate tags' and
          'automate get_attributes' which both do not need this
          additional versioning information.

        New features

        - The 'log' command now, by default, converts all dates it
          prints to your timezone instead of leaving them in UTC, and
          uses a somewhat more friendly format for the dates.

          You can customize the date format with the new
          "get_date_format_spec" Lua hook, which returns a strftime(3)
          format string.  You can also override the format for one
          command with the new --date-format option, disable date
          conversion for one command with --no-format-dates, or
          disable it by default by having the above Lua hook return an
          empty string.

        - The 'diff' and 'automate content_diff' commands take a
          '--reverse' option when one revision is specified, to
          control the order of the diff with the workspace.

        - The 'update', 'checkout', 'pluck', and 'pivot_root' commands
          take an option '--move-conflicting-paths', to handle
          unversioned files that are blocking the action. The
          unversioned files are moved to
          _MTN/resolutions/<workspace_path>, so the action can
          succeed, and the user can recover the files if necessary.

        - Resolution of orphaned file conflicts is now supported by
          'merge --resolve-conflicts' and the 'conflicts' commands.

        - Duplicate name conflicts now support the 'keep' resolution.

        - Monotone now accepts ':memory:' as argument to the --db option
          and sets up a memory-only SQLite database.

        - 'clone' allows cloning into the current directory when
          '.' is given as argument.

        Bugs fixed

        - Monotone now sanely skips paths with invalid characters
          it encounters during 'add' or 'automate inventory'.

        - Key names, cert names, and var domains with non-ASCII
          characters should work properly now.  Previously, they would
          be (usually) converted to punycode on input, and not decoded
          on output. They will now not be converted to punycode at
          all.

        - The 'conflict' commands can now handle duplicate name
          conflicts for directories.

        - 'cvs_import' now properly parses CVS timestamps (again).

        - Windows' cmd.exe is recognized as smart terminal and thus
          monotone should create more readable output in
          netsync operations.


Tue May 12 20:44:00 UTC 2009

        0.44 release.

        Changes

        - Private keys no longer have a separate hash from the associated
          public key. This changes the hashes output by 'ls keys', and also
          changes the format of 'automate keys' and 'automate genkey'.

        New features

        - New 'w:' selector type for selecting the revision the workspace
          is based on.

        Bugs fixed

        - C++ exceptions in Lua extension functions are now converted into
          Lua errors catchable with pcall, instead of causing a crash.

        - In 0.43 revert became excessively noisy and would report changes to
          all attributes on included files and directories regardless of whether
          the attributes had been changed or not. This has been silenced.
          Monotone will now specifically report changes to execute permissions
          only when they occur.

        - In 0.43 monotone would lose execute permissions on all files modified
          during an update operation. Execute permissions are now reset on
          updated files that have the mtn:execute attribute set to true.

        - Invalid revision selectors now cause an immediate error instead of
          being dropped from the selection.  The old behavior could produce
          undesired effects from typoed commands, such as spewing a list of
          all revisions in the database.

        - If "automate stdio" is in use, invalid selectors are reported via
          the automate protocol rather than on stderr.

        - "Best-effort" character set conversions now work again; 'mtn log'
          will not crash just because there is a change log entry with a
          character not representable in your locale.  However, if your system
          iconv(3) implementation does not support the //TRANSLIT extension,
          you may see garbage characters in the above scenario.

        Internal

        - Various small code changes to make monotone compile under (Open)
          Solaris using Sun Studio, and under Windows with Visual C++.

        - monotone.spec has been removed from the distribution.


Sun Mar 22 22:26:00 UTC 2009

        0.43 release.

        Changes

        - The Monotone source distribution no longer includes copies of
          several third-party libraries.  This means they must be downloaded
          and built separately, before building monotone.  See INSTALL for a
          complete list of necessary libraries.

          This allows monotone's developers to concentrate on monotone
          itself, rather than tracking external library updates, which in
          practice did not happen.  By way of illustration, we were still
          shipping sqlite 3.4.1, which is years out of date.  This has also
          been a long-standing request of various redistributors of binary
          packages, who prefer the use of globally shared libraries.

        - There is a new db var "database delta-direction", which can have
          values "reverse" (default), "forward", and "both". This controls
          what kind of deltas are stored for new file versions. Forward
          deltas are very fast for netsync, but slow for most other uses.
          Set this to "both" (or perhaps "forward" if you're very short on
          disk space) on an empty db and pull everything into it, to get a
          database which will be much faster for server usage (especially
          initial pulls).

        - 'mtn help <command_or_group>' or 'mtn <command_or_group> --help' no
          longer print global options, thus making the output of specific help
          requests more compact. You still see all available global options
          by executing 'mtn help' without any arguments.

        - 'mtn automate get_current_revision' now returns an empty changeset
          instead of an error if a workspace contains no changes.

        New features

        - A monotone database may be exported in the git fast-import format
          using the git_export command. The output from this command may be
          piped into git fast-import or other tools supporting this format.

        - Additional 'u:' and 'm:' selector types for selecting the revision the
          workspace was last updated from and revisions matching specified
          message globs in changelog and comment certs.

        - Additional '--revision' option for 'mtn log' allows logging of
          selected sets of revisions.

        - Additional '--full' option for 'mtn db info' to display some
          statistic analysis of the date certs in the database.

        - Command line options in the EDITOR and/or VISUAL environment
          variables are honored; for instance, EDITOR="emacs -nw"
          works now.  (Debian bug #320565.)

        - The `mtn_automate' lua function now correctly parses and sets
          options for executed automate commands.

        - The 'commit' command accepts a non-empty _MTN/log as the log
          message when '--message-file=_MTN/log' is given.

        Bugs fixed

        - Performance of the log command has been improved significantly.
          Previous versions of monotone loaded individual certs by name for each
          printed revision and this caused sqlite to not use the correct
          index. Now, all certs are loaded for each printed revision once and
          individual certs are selected from the full list which allows sqlite
          to use the preferred index.

        - In 0.42, a netsync writer would attempt to queue up all outgoing
          data as soon as it knew what data to send, in a single operation,
          without servicing the event loop. If there was a large amount of
          data to send, this would cause very long pauses and sometimes
          timeouts and dropped connections (for pauses over 10 minutes).
          The bug that caused this is fixed, and that operation now has a
          safety timer that should prevent it from coming back.

        - When the netsync server receives garbage over the network, it
          should be much better about only terminating the offending connection
          instead of the entire server.

        - The log command was missing '--depth' and '--exclude' options used to
          restrict revisions printed to those touching specific paths. Log now
          allows these options and uses them properly.

        - The update command previously did not clear execute permissions from
          files that had their associated 'mtn:execute' attribute cleared.

        - Several minor problems with workspace attributes have been fixed.
          Earlier versions of monotone would reset attributes such as
          mtn:execute on all files when any workspace modifying command was
          executed. Applying attribute changes to workspace files is now done
          much more selectively in the same manner that content and name changes
          are applied.

        - In certain cases, especially also on FreeBSD and Mac OS X, netsync
          called select() even after read() returned 0 bytes to indicate the
          end of the file, resulting in a confusing error message. This
          is fixed by treating EOF specially and prevent further calls
          to select() on the file handle, as recommended by the
          select_tut man page.

        - If given a filename, `mtn ssh_agent_export' now creates that
          file with the correct permissions (i.e. mode 600), creates
          directories as necessary, and does not throw an internal
          error if creation or writing fails.  (You're still on your
          own for directory creation and permissions if you take the
          key on standard output and redirect it to a file.)

        - The `p:' selector now accepts single character revision ids.

        - `mtn merge_into_workspace' no longer crashes if one tries to merge
          in an ancestor or descendant of a workspace, but gives a helpful
          error message.

        - Several bugfixes to `mtn automate stdio':

          * It now correctly distinguishs between syntax and command errors by
            returning error code 1 for the former and error code 2 for the
            latter - just as advertised in the documentation.

          * The stdio event loop no longer quits if a syntax error occurs, but
            rather discards the wrong state and accepts new (valid) commands.

          * Option errors haven't been catched properly and thus weren't encoded
            in stdio either; this has been fixed as well.

          * Global options, which were set or changed by a previously executed
            command, weren't properly reset before the next command was issued.
            It was f.e. not possible to "unignore" suspended branches for
            the `branches' command when `--ignore-suspend-certs' was given in
            a previous run. Now only those global options persist between
            executed commands which were given to stdio directly.

        Internal

        - Using 64 bit integer values to represent dates internally. This
          has no user visible effect.

        - The unit test code has been separated from the main source, thus
          building the tests no longer requires a full recompilation. Also,
          the number of modules which are linked into unit tester has
          decreased tremendously.

        - A couple of debug commands have been added to the `database'
          command group to aid performance timing. See `mtn help --hidden db'
          for a list of available commands.

        - Our internal error handling has been overhauled. N() is gone, and E()
          takes three arguments instead of 2: E(bool, origin::type, i18n_format).
          origin::type is an enum describing the source of the error, eg network,
          user, internal. Data types can publically inherit origin_aware (as the
          vocab types do) to obtain a public origin::type member named
          'made_from'; this can then be supplied to E() when sanity-checking
          that data. origin_aware and origin::type are in origin_type.hh.
          I() will throw a unrecoverable_failure, and E() will throw either a
          unrecoverable_failure or a recoverable_failure depending on the
          origin::type provided. informative_failure is gone.


Fri Dec 26 22:08:00 UTC 2008

        0.42 release.

        Changes

        - The output of 'automate show_conflicts' has been changed; a
          default resolution for file content conflicts and user resolutions
          for other conflict types has been added. 'directory_loop_created'
          changed to 'directory_loop'.

        - The French, Brazilian-Portuguese and Japanese translations were
          outdated and thus have been removed from the distribution. In case
          you care about them and want them back, drop us a note at
          monotone-devel@nongnu.org.

        Bugs fixed

        - 'mtn db kill_rev_locally' did not update the inodeprint
          cache when executed from a workspace on which the
          revision's changes where applied.

        - Some recent performance issues have been corrected:
          * since 0.40, there is much more use of hex encoding/decoding.
            These functions have been sped up considerably.
          * since 0.40, every command in an 'automate stdio' session
            would reinitialize the database. This was rather slow, so
            monotone will now keep the database open between commands.

        - The Lua-based contributed Monotone extension introduced in
          0.38 haven't been added to the tarball; this has been fixed.

        - Monotone died if _MTN/options contained an empty / not-existing
          'keydir' entry. This has been fixed. Also, invalid options are now
          better detected and give a more useful error message.

        - Monotone crashed if it was called with more than 2048 command
          line arguments. This has been fixed.

        - If vim is used as merger, it no longer prompts the user for an
          enter key press.

        - Decoding errors f.e. through to garbage from the network no longer
          results in informative failures, but in warning. This was made
          possible by introducing the concept of origin-aware sanity checks.

        - Monotone crashed if it was called with nested wildcards such as
          'a.{i.{x,y},j}'. This has been fixed.

        - The standard implementation of the 'ignore_file' hook now accepts
          windows and unix line endings in .mtn-ignore files.

        New features

        - New 'mtn ls duplicates' command which lets you list
          duplicated files in a given revision or the workspace.

        - New option --no-workspace, to make monotone ignore any
          workspace it might have been run in.

        - New command group 'mtn conflicts *'; provides asynchronous
          conflict resolutions for merge and propagate.

        - New 'automate file_merge' command which runs the internal line
          merger on two files from two revisions and outputs the result.

        - New 'automate lua' command with which lua functions, like
          monotone hooks, can be called over automate. This is particularily
          useful to get user defaults, like ignorable files, branch keys and
          passwords, which are managed through one or more monotonerc files.

        - New 'automate read_packets' command which reads data packets like
          public keys similar to 'mtn read'.

        - 'merge' and 'propagate' accept user commit messages; the
          'merge rev rev' or 'propagate branch branch' message will be
          prefixed to the user message. --no-prefix removes the prefix.

        Internal

        - Update Botan to 1.7.12.


Wed Sep  3 21:13:18 UTC 2008

        0.41 release.

        Changes

        - 'mtn clone' now takes a branch argument rather than a branch
          option which is more what people expect given the fact that
          mtn push/pull/sync do not use a branch option either.

        - 'mtn automate inventory' will show the birth revision for
          any file that has been committed.

        Bugs fixed

        - If the options '--db' or '--keydir' were previously
          specified for a command which was executed inside a
          workspace and one or both option arguments were invalid
          (f.e. invalid paths), they were still written to
          _MTN/options of the particular workspace.  This lead to
          errors on any subsequent command which used these
          options. This bug is fixed in so far that basic file type
          checks are applied on both options, so its no longer
          possible to set non-existing paths accidentally or use a
          path to a directory as option argument for '--db'.

        - If a key clash occurs on a netsync operation, i.e. two
          different keys with the same key id are encountered, mtn now
          fails cleanly and provides further guidance how to proceed.

        - It was previously not possible to clone a branch / database
          anonymously; this has been fixed.

        - If the client tries to use an unknown key, try to fall back
          to anonymous pull instead of failing immediately.

        - 'mtn automate identify' was broken in 0.40 when used over
          stdio, i.e. the output of the command did not get into the
          right output channel; this has been fixed.

        - Monotone would produce a warning if executed from the root
          directory of a Windows drive; this has been fixed.

        - The 'note_commit' hook now returns the new revision id
          hex-encoded again - the bug was introduced in 0.40.

        New features

        - New 'mtn suspend' command which lets you mark certain
          revisions and thus whole branches as discontinued
          ("suspended") by attaching a special suspend cert to the
          revision. All relevant mtn commands (f.e. mtn heads,
          mtn ls branches) honor this cert by default. To ignore it,
          simply add '--ignore-suspend-certs' to your command line.
          Suspended revisions can have children, which are in no
          way affected by the cert of their parent, i.e. suspended
          development lines or branches can simply be "unsuspended"
          by committing to them.
          This feature was already added in monotone 0.37, but was
          forgotten to be mentioned in NEWS back then.

        - New 'get_default_command_options' lua hook which lets you
          specify default options for a given, triggered command.
          Useful f.e. if you always want to have your 'mtn add'
          command executed with '-R' / '--recursive'.

        - Add 'automate show_conflicts' command.

        - Add 'automate get_workspace_root' command.

        - Add Lua hooks 'note_netsync_revision_sent',
          'note_netsync_cert_sent' and 'note_netsync_pubkey_sent'.


Fri Apr 11 22:50:44 UTC 2008

        0.40 release.

        Changes

        - The vim merger has been improved and now uses diff3 to merge
          non-conflict changes automatically before executing vimdiff.

        - Values used with the --depth option used to control recursion with
          node and path restrictions have changed. Using --depth=0 now means
          exactly the specified directories and *not* their children. Using
          --depth=1 now means the specified directories and their immediate
          children. Previously --depth=0 included children and --depth=1
          included grandchildren and it was not possible to exclude children
          using --depth.  The simple fix for anyone using --depth is to add 1 to
          the values they are using.

        - Document that ssh: and file: sync transports are not supported on
          native Win32.

        Bugs fixed

        - `commit' now uses keydir specified in _MTN/options

        - duplicate name conflicts now show a proper error message, even if
          a parent directory got renamed as well. In that case, the error
          message now shows both names for the directory and the offending
          file name.

        New features

        - The bare parent selector 'p:' can now be used in a workspace to
          query the parent(s) of the workspace' base revision. This is
          equivalent to "mtn au select p:`mtn au get_base_workspace_revision`".

        - push, pull, and sync can be run with a single argument, which looks
          like
             mtn://hostname?include_pattern/-exclude_pattern
          or
             mtn://hostname?include=include_pattern/exclude=exclude_pattern

        Internal

        - Update Botan to 1.7.4.

        - Usage of the internal app_state object has been reduced, objects
          are better encapsulated now. The database interface has been
          enhanced to ease reduction of locking contention in the future.

        - Merged the two indexes on revision_certs into a single one.

        - The database schema has been changed so that it now stores
          binary SHA1 hashes rather than their hexadecimal encoding,
          in most places where these are used.  This reduces the
          database size and speeds up operations a little.

          Users who like to fiddle with the database directly are
          advised to use the sqlite functions hex() and quote() to
          print columns that store hashes (including IDs), and the
          hexadecimal literal notation x'DEADBEEF' to input them.

        - Binary SHA1 hashes are also used for most in-memory
          processing, avoiding conversions and saving memory.

Mon Feb 25 15:55:36 UTC 2008

        0.39 release.

        Changes

        - 'mtn di' is now an alias for 'mtn diff'.

        - 'automate db_set' has been renamed to 'automate set_db_variable'.

        - 'automate db_get' has been replaced by 'automate get_db_variables'
          which returns all database variables similar to 'list vars' in
          basic_io format, optionally restricted by domain.

        - The REVID argument of 'automate get_revision' is now mandatory;
          to retrieve the current workspace revision, use the new command
          'automate get_current_revision'

        - messages describing conflicts from all of the various merge commands
          have been reworked and should be much more informative.

        - mtn show_conflicts now outputs much more detailed and descriptive
          messages, however it may report content conflicts that will be
          resolved automatically by the line merger.

        - The internal copy of PCRE has been updated to version 7.6.
          If you use the '--with-system-pcre' configure switch, it
          will insist on at least this version.

        - "emacs" has been removed from the list of dumb terminal types;
          tickers should now default to --ticker=count with emacs terminals

        - extensive section on merge conflicts and ways to resolve them
          added to the manual.

        Bugs fixed

        - for changes near the beginning of a file, mtn's unified diff
          output sometimes contained too many leading context lines.

        - the path handling of 'mtn revert' was improved and fixed two bugs:
          now a restricted revert on a node "dir1/file1" reverts only the
          content changes in "file1", but leaves renames of any of its
          ancestor nodes untouched; furthermore, if "dir0/" was renamed to
          "dir1" and "dir1/file1" was dropped, mtn now re-creates file1 at the
          proper place ("dir1/") and leaves no missing files around because
          of the non-existing "dir0/".

        - a few changes needed to build with gcc 4.3.

        New features

        - 'automate drop_db_variables' which drops one database variable
          (like the 'unset' command) or all variables within a given domain.

        - 'automate inventory' now accepts the options '--no-ignored',
          '--no-unknown', '--no-unchanged' and '--no-corresponding-renames'.
          Please consult the monotone documentation for more information about
          these new options.
          In addition, 'automate inventory' no longer recurses into ignored
          directories. The typical case of listing files that need attention
          now runs at least four times faster.

        - 'automate get_current_revision' which outputs the revision text of
           changes in the current workspace

Wed Dec 12 21:21:15 UTC 2007

        0.38 release.

        Changes

        - mtn log now prints a single dot for a project's root
          directory instead of an empty string.

        - mtn now warns if changes to a file will be ignored because
          the file has been deleted on one side of a merge.

        - mtn now errors if your chosen private key doesn't match the public
          key of the same name in your database.

        - mtn now checks for your key before a merge action takes place to
          ensure that any manually merged file isn't lost in an error case

        Bugs fixed

        - a bug introduced in 0.37 prevented an external merger from being
          executed unless the MTN_MERGE environment variable was set

        - mtn read successfully reads revision data, and cert packets again

        - mtn consistently supports certs with empty values
          (fixed 'ls certs' and 'read')

        Internal

        - Update Botan to 1.7.2.

        - Moved the gzip implementation out of the Botan directory.

        Other

        - Added the scripts of the following Lua-based contributed
          Monotone extension commands to contrib/command/:
          "mtn base", "mtn fuse", "mtn revision", "mtn conflicts".

        - Added a hooks version of the contributed ciabot script,
          contrib/ciabot_monotone_hookversion.lua

        - The monotone manual is now licensed under the GPL rather than
          the GFDL.

Fri Oct 25 22:35:33 UTC 2007

        0.37 release.

        Changes

        - mtn db kill_rev_locally now checks for an existing workspace
          before the revision is killed and tries to apply the changes
          of this particular revision back to the workspace to allow
          easy re-committing afterwards

        - the "--brief" switch for mtn annotate has been renamed to
          "--revs-only" for clarity

        - mtn help now lists the commands (and their aliases) available
          within a group, so its easier to get an overview which commands
          are available at all

        - the "MTN_MERGE=diffutils" merger (provided by std_hooks.lua)
          was improved. It now accepts a MTN_MERGE_DIFFUTILS environment
          variable which can be used to control its behaviour
          through comma-separated "key[=value]" entries. Currently
          supported entries are "partial" for doing a partial
          batch/non-modal 3-way merge conflict "resolution" which uses
          embedded content conflict markers and "diff3opts=[...]" and
          "sdiffopts=[...]" for passing arbitrary options to the used
          "diff3" and "sdiff" tools. When used in combination with "mtn
          merge_into_workspace" this way one especially can achieve a
          CVS/SVN style non-modal workspace-based merging.

        - There is a new revision selector: "p:REV" selects the
          parent(s) of revision REV.  For example, if a revision has
          one parent,

             mtn diff -r p:REV -r REV

          will show the changes made in that revision.

        - Monotone now uses the Perl-Compatible Regular Expression
          (PCRE) library for all regular expressions, instead of the
          boost::regex library.  This means that external Boost
          libraries are no longer required to build or use Monotone.
          If building from source, you will still need the Boost headers
          available somewhere.  See INSTALL for details.

          PCRE's syntax for regular expressions is a superset of
          boost::regex's syntax; it is unlikely that any existing
          .mtn-ignore files or other user uses of regexps will break.
          The manual now contains detailed documentation of the regexp
          syntax, borrowed from PCRE itself.

        - the format of "mtn automate inventory" has changed to basic_io.
          This fixes a couple of corner cases where the old format
          returned wrong information and introduces new capabilities like
          restricted output, recognized attribute changes, and more.
          For a complete overview on the new format, please take a look
          in the appropriate manual section.

        Bugs fixed

        - mtn automate heads called without a branch argument now properly
          returns the head revisions of the workspace's branch if called
          over mtn automate stdio

        - mtn commit no longer crashes if it creates a revision whose
          roster already exists, i.e. was left behind by the command
          `mtn db kill_rev_locally REV` (savannah #18990)

        Documentation changes

        - the documentation of the "--revs-only" (formerly "--brief")
          switch for the annotate command didn't match its actual
          behavior, this has been fixed

        - documentation for the "ssh_agent_add" command was missing
          and has been added

        Other

        - contrib/usher.cc has been removed. Please use the
          net.venge.monotone.contrib.usher branch instead.

        Internal

        - Update SQLite to 3.4.1.

        - Update Lua to 5.1.2 plus latest bug fixes.

        - Update Botan to 1.5.10.

        - Internal use of regular expressions has been almost eliminated.
          (Regular expressions are still used for .mtn-ignore and the
          --show-encloser feature of mtn diff, and are still available to
          Lua hooks.)



Fri Aug  3 06:08:36 UTC 2007

        0.36 release.

        Changes

        - The help command is now able to show documentation on subcommands
          (such as 'attr set').

        - The help command now shows a brief abstract of each command,
          instead of only listing their names.

        - The command `list changed` now outputs the new path of any
          renamed item making it easier to copy and paste these paths
          for external program usage.

        - `automate attributes` has been renamed to `automate get_attributes`,
          also a bug has been fixed there so resurrected attributes are now
          properly outputted as "new" and not "changed".

        New features

        - Two new commands to set and drop attributes over automate:
          `automate set_attribute` and `automate drop_attribute`

        - There is a new function available to the lua hooks,
          'server_request_sync(what, address, include, exclude)', which will
          initate a netsync connection to the server at "address", with the
          given include and exclude patterns, and will sync, push, or pull,
          as given in the "what" argument. If called from a monotone instance
          which is not acting as a server, this function will do nothing.

        - There is a new hook available,
          'get_netsync_key(server, include, exclude)', which is called to
          determine which key to use for netsync operations. Note that the
          server calls this once at startup with the address it is listening
          on, "*", and "" as arguments, rather than for each connection.

        Other

        - Giving the --confdir argument will automatically set the key store
          directory to keys/ under that directory, unless --keydir is also
          given. This is a bugfix.

        - Fixed a regression in 0.35 that resulted in some databases
          becoming significantly larger when storing new revisions. Existing
          databases with this problem can be fixed by pulling into a fresh
          database using 0.36.

        - contrib/lua-mode.el, a Lua mode for GNU emacs.

        - contrib/monotone-buildbot-notification.lua, a netsync hook to have a
          server notify a buildbot when new changes have arrived.  Useful for
          anyone who uses a buildbot with monotone as source.

        - contrib/monotone-cluster-push.lua, a netsync hook script to have
          arriving changes be forwarded to other servers automatically.  It
          uses the new internal lua function 'server_request_sync'.

        - contrib/mtn_makepermissions, a simple script to create
          read-permissions and write-permissions from files in the directories
          read-permissions.d and write-permissions.d, Debian style.

        - contrib/Monotone.pm, a first attempt to write a Perl module to
          interface with 'monotone automate stdio'.

        - contrib/monotone-import.pl has been removed since monotone now has
          an internal import command.

        Internal

        - Commands are now defined as a tree of commands instead of a
          plain list, which allows the help system to look up information
          of a command at an level in the tree.

        - The command class, the automate class and all the associated
          macros have been cleaned up.

        - All C++ files now depend on base.hh, which includes the few things
          that are used virtually everywhere.  'make distcheck' will check for
          the presence of base.hh in all source files and will protest if
          it's not there.  This is explained further in HACKING.

        - Update the internal SQLite to version 3.4.0.

        - Updated Visual C building system, which now also builds the test
          programs.  The script visualc/runtests.bat can be used to run the
          tests.

        - Monotone can now be built successfully with Boost 1.34. Older
          versions of monotone would sometimes seem to work depending on
          the compiler used, but would have bugs in path normalization.

        - Monotone now requires Boost 1.33 or later.

        - The Boost filesystem library is no longer required.

        - The Boost unit test system is no longer required.



Mon May  7 14:08:44 UTC 2007

        0.35 release.

        Changes

        - 'mkdir --no-respect-ignore PATH' now really skips any
          ignore directives from .mtn-ignore or Lua hooks

        - Private keys are now stored more safely, using file
          permissions.

        - The editable log summary (what you get in an editor when
          committing without -m) now includes information about which
          branch the commit applies to.

        - The status command and the editable log summary now show
          the same details about the change.

        New features

        - 'automate identify', an automate version of 'mtn identify'.

        - 'automate roots', prints the roots of the revision graph,
          i.e. all revisions that have no parents.

        Other

        - You can't drop the workspace root any more.

        Internal

        - Update the internal Lua to version 5.1.2.

        - Added build files for Mac OS X.

        - Update the internal SQLite to version 3.3.17.

        - Code cleanup of app_state.



Sun Apr  1 08:23:34 UTC 2007

        0.34 release.

        The internal data format has changed with this release;
        migration is straight-forward.  To upgrade your databases,
        you must run:
               $ mtn -d mydb.mtn db migrate
        All of these operations are completely lossless, and 0.34
        remains compatible with earlier versions all the way back
        to 0.26 with regards to netsync.

        Changes

        - Text is now output at best of the environment's possibilities,
          transliterating them or substituting '?' as needed.

        - The lua hook get_author() now takes a second argument, a
          key identity, in case someone wants to create an author based
          on that and not only the branch name.

        - The command 'chkeypass' became 'passphrase'.

        - The commands 'drop', 'rename' and 'pivot_root' default to
          always perform the operation in the file system as well.
          They do not accept '--execute' any more, but will instead
          take '--bookkeep-only' in case the user only wants to affect
          bookkeeping files.

        New features

        - New hook note_mtn_startup(), which is called when monotone is
          started.

        - New Lua support function spawn_pipe(), which is used to run
          a command and get back its standard input and standard output
          file handles as well as the pid.

        - Monotone will automatically add a monotone key in a resident
          ssh-agent when it's first used, and will then use ssh-agent
          for all subsequent signing.  Thus, you will only need to give
          the password once in one session.
        - New command 'ssh_agent_export' to export a monotone key into
          an SSH key.
        - New command 'ssh_agent_add' to add a monotone key explicitly
          to a resident ssh-agent.

        - New command 'clone' that combines 'pull' and 'checkout'.

        - 'automate put_file' and 'automate put_revision' stores a file
          and a revision in the database.

        - 'automate cert', an automate version of 'mtn cert'.
        - 'automate db_set', an automate version of 'mtn set'.
        - 'automate db_get', an automate version of 'mtn ls vars' with
          a twist.

        Other

        - contrib/ciabot_monotone_hookversion.py now uses a real
          basic_io parser and thus should send more precise
          information to the cia server. Furthermore, it has become
          more careful with creating zombies.

        - contrib/monotone-log-of-pulled-revs-hook.lua, a lua hook
          to display information about incoming revisions.

        - contrib/monotone-mirror-postaction-push.sh, a post action
          script that should be executed by contrib/monotone-mirror.sh
          to automatically push data on to other servers.

        - contrib/monotone-mirror.lua, a lua hook that executes
          contrib/monotone-mirror.sh after any netsync session is done.

        - contrib/monotone-mirror.sh now takes keydir and keyid
          configuration and has better protection against overlapping
          duplicate runs.

        - contrib/monotone.bash_completion now handles signals.

        - contrib/monotone.el now includes a commit button.

        Internal

        - Date and time display has now been reimplemented internally
          to avoid Boost more.  This means that we have lowered our
          dependency from Boost 1.33.0 to 1.32.0.

        - Lots of code cleanup.

        - The heights cache got an index, making the processing faster.

        - Update the internal SQLite to version 3.3.13.

        - Algorithm to find uncommon ancestors has been rewritten, so
          'pull' and 'regenerate_caches' should be faster.


Wed Feb 28 22:02:43 UTC 2007

        0.33 release.

        The internal data format has changed with this release;
        migration is straight-forward.  To upgrade your databases,
        you must run:
               $ mtn -d mydb.mtn db migrate
        All of these operations are completely lossless, and 0.33
        remains compatible with earlier versions with regards to
        netsync.

        Changes

        - "mtn ls unknown" no longer recurses into unknown directories.

        - update will fail rather than clobbering unversioned files
          that exist in the workspace.

        - update will detect directories with unversioned files before
          attempting to drop them and will refuse to run rather than
          corrupting the workspace. such unversioned files must be
          removed manually.

        - the character set and line separator conversion hooks
          (get_system_linesep, get_charset_conv and get_linesep_conv)
          have been removed. Similar functionality (probably based on
          file type attributes) is planned and will be added in a future
          release.

        - update will switch to the branch of a given revision if it
          differs from the current workspace branch.

        - add will now accept combinations of --unknown, --recursive and
          --no-respect-ignore.

        - import now imports unknown directory trees properly.

        - use SQLite 3.3.12.

        - schema migrator rebuilt and will now properly detect and report
          if the database used is created by a newer monotone than the one
          currently used.

        - removed the man page mtn.1, as it hadn't been updated for a long
          time.

        New features

        - "mtn merge_into_workspace" (still to be documented).  This command
          will allow you to review and fix up a merge in your workspace
          before committing it to the repository.  However, the conflict
          resolution interface remains the same as that of the 'merge'
          command for now (i.e. monotone will invoke your specified merge
          tool on all files with conflicts and you must resolve them as they
          are presented).  Work on in-workspace conflict presentation and
          resolution is planned for the future.

        - "mtn log" will now print an ASCII revision graph alongside the
          usual log text.

        Speed improvements

        - "mtn annotate file" should run even faster now. it exploits
          the fact that we store deltas of rosters. by peeking at
          these deltas, it can avoid reconstruction of whole rosters
          in many cases.

        Other

        - contrib/monotone-mirror.sh and
          contrib/monotone-mirror-postaction-update.sh, two scripts
          to mirror and update directories automatically.

        - contrib/monotone-run-script-post-netsync.lua, to automatically
          update a directory as soon as new revisions or certs arrive for
          a given branch.

        - contrib/monotone.bash_completion had some improvemens.

        - contrib/monotone.el had some improvements.

        Internal

        - Internally, the concept of "projects" has been introduced.  It
          currently doesn't mean anything, but will be used later, with
          policy branches and similar.



Wed Dec 27 09:57:48 UTC 2006

        0.32 release.

        Changes

        - "mtn serve" no longer takes patterns on the command line.
          Use the permissions hooks instead.

        - the name of the option that denoted the revision from which
          "mtn log" should start logging was renamed from "--revision"
          to "--from"

        - author selectors no longer have implicit wildcarding

        - if you manually add entries to MTN/log while you are
          working, in preparation for an eventual commit, you will now
          be required to remove a "magic" template line from the file
          before the commit will succeed. This, like the test for an
          empty log file, helps to prevent accidents.

        - the "db regenerate_caches" migration command replaces the
          previous "db regenerate_rosters", generalising the task of
          rebuilding or generating cached data that may be added
          across an upgrade.  Like "db migrate", which upgrades the
          database schema, this command fills in the data for new
          features. In this release, as well as rosters, it also adds
          "heights" information used to speed up topology operations.

        Speed improvements

        - "mtn annotate file" and "mtn log file" are generally much
          faster now, dependant on the number of revisions that
          changed the file. Both commands as well as "mtn automate
          toposort" make use of data called "heights" caching the
          topological order of all revisions.  In order to create and
          use this data, the following must be run once for each db
          after upgrading:

               $ mtn -d mydb.mtn db regenerate_caches

        New features

        - "mtn automate content_diff"

        - "mtn automate get_file_of" (same as get_file, but expects
          a file path and optionally a revision)

        - "mtn import" command

        - "mtn log --to"

        - netsync_note_* hooks are given much more information,
          inlcuding a http/smtp/etc style status code

        - includedirpattern(dir, fileglob) function for hooks


        Bugs fixed

        - bug in "automate stdio" that would result in monotone
          garbling its input in some circumstances fixed

        - "mtn annotate file" and "mtn log file" are generally much
          faster now, dependant on the number of revisions that
          changed the file. Both commands as well as "mtn automate
          toposort" make use of data called "heights" caching the
          topological order of all revisions.

        - spawn_redirected hook function now understands a blank
          filename to mean not to redirect that stream

        - "mtn log" is now in proper topological order, also due to
          the use of cached "heights" data

        - reset options between "automate stdio" commands

        - another compile fix for gcc3

        - bug in localization code where option strings where not
          always properly translated


        Other

        - botan library upgraded to 1.6.0

        - accommodate changes in boost 1.34

        - documentation for "mtn automate get_option"

        - notes/ directory



Sat Nov 11 11:06:44 PST 2006

        0.31 release.  Code cleanups and bug fixes.

        New features:

        - If multiple --message (or -m) arguments are passed to
          'commit', then they will be concatenated on separate lines.

        - The validate_commit_message hook is now told what branch the
          commit is on.

        Bugs fixed:

        - The typo that prevented building with gcc 3.3 has been
          fixed.

        - Attempting to commit without a signing key available now
          fails earlier.

        - Command-line option parsing has been redone yet again; this
          should fix a number of bugs caused by the use of
          boost::program_options.  For instance, command line error
          messages are now l10nized again, "--depth=asdf" now gives a
          sensible error message instead of crashing, and --key= now
          works as an alternative to -k "".

        - A bug in the new roster caching logic that caused assertion
          failures on very large trees has been fixed.

        - A rare bug in the "epoch refinement" phase of the netsync
          protocol has been fixed.

        - Accidental (and undocumented) change to 'automate inventory'
          output format reverted; documentation is now correct again.

        - Some obscure error conditions with 'pivot_root' fixed.

        Many fixes to 'automate stdio':

        - IO handling has been rewritten, to remove some
          obscure bugs and clean up the code.

        - automate commands can now take options (even when used with
          'automate stdio').

        - The default block size has been increased to 32k (which
          should considerably reduce overhead).

        - Many automate commands were flushing their output far too
          often, causing major slowdowns when used with 'automate
          stdio'; this has been fixed.

        - Syntax errors now cause 'automate stdio' to exit, rather
          than attempting to provide usage information for the calling
          program to read.

        Other:

        - New large-coverage random testsuite for delta reconstruction
          path finding algorithm.

        - Miscellaneous code cleanups and improved error messages.

        - Enhancements to debian packaging.

        - New translation to es (Spanish).

Sun Sep 17 12:27:08 PDT 2006

        0.30 release.  Speed improvements, bug fixes, and improved
        infrastructure.

        Several internal data formats have changed with this release;
        migration is straight-forward, but slightly more complicated
        than usual:
          -- The formats used to store some cached data in the
             database have changed.  To upgrade your databases, you
             must run:
               $ mtn -d mydb.mtn db migrate
               $ mtn -d mydb.mtn db regenerate_rosters
          -- The metadata stored in _MTN in each workspace has been
             rearranged slightly.  To upgrade your workspaces, you
             must run
               $ mtn migrate_workspace
             in each workspace.
        All of these operations are completely lossless, and 0.30
        remains compatible with earlier versions with regards to
        netsync.

        Speed improvements:

        - Algorithm used to find branch heads rewritten, to use vastly
          less memory and cpu.  This not only makes 'mtn heads'
          faster, but also 'mtn commit', 'mtn update', and other
          commands, which were spending most of their time in this
          code.

        - The format used in the database to store the roster cache
          was rewritten.  This makes initial pull approximately twice
          as fast, and somewhat improves the speed of restricted log,
          annotate, and so on.

        - The xdelta algorithm was further optimized.

        - A memory leak in Botan was fixed, which was causing
          excessive memory and CPU time to be spent during 'mtn
          checkout'.

        - Monotone has fast-paths for doing character set conversion
          when the system it is running on uses plain ASCII.  These
          fast-paths now know that "646" is another name used for
          ASCII, and systems that use this name (like some BSDs) now
          benefit from the fast-paths.

        - Miscellaneous other improvements.

        Workspace format changes:

        - It is now possible to write down a multi-parent (merge)
          workspace.  However, monotone will still refuse to work with
          such a workspace, and there is no way to create one.  This
          change merely sets up infrastructure for further changes.

        - _MTN/revision no longer contains only the parent revision
          id; if you depended on this in scripts, use 'mtn automate
          get_base_revision_id' instead.  Also, _MTN/work has been
          removed.

        UI changes:

        - 'mtn status' now includes the branch name and parent
          revision id in its output.

        - The output of 'mtn annotate' and 'mtn annotate --brief' has
          been switched.  The more human-readable output is now the
          default.

        - 'mtn pluck' now gives an error message if the requested
          operation would have no effect.

        - On command line syntax errors, usage information is now
          printed to stderr instead of stdout.  (Output requested with
          --help still goes to stdout.)  This should make it easier to
          find bugs in scripts.

        Bug fixes:

        - While changelog messages have always been defined to UTF-8,
          we were not properly converting messages from the user's
          locale.  This has now been fixed.

        - An off-by-one error that caused some operations to abort
          with an error message about "cancel_size <
          pending_writes_size" has been fixed.

        - In 0.29, --help output was not localized.  This has been
          fixed.

        - In 0.29, setting merger = "emacs" would not work unless
          EDITOR was also set to "emacs" (and similar for vi).  This
          has been fixed.

        - A rare invariant violation seen when performing certain
          sequences of renames/adds in the workspace has been fixed.

        - If a user failed to resolve the conflicts in a text file, we
          would continue asking them to resolve conflicts in remaining
          files, even though the merge could not succeed.  We now exit
          immediately on failure.

        - Work around some g++ 3.3 brokenness.

        Documentation changes:

        - Imported *-merge documents into the manual (they still need
          to be cleaned up to fit in better).

        Changes to automate:

        - Bug fix in 'attributes': this command is supposed to list
          attributes that were removed from a file in the current
          revision; instead, it was listing all attributes that had
          ever been removed from that file.  Now fixed.

        - New command 'get_corresponding_path': given a revision A, a
          path P, and a revision B, looks up the file with name P in
          revision A, and states what path it had in revision B.

        - New command 'get_content_changed': given a revision A and a
          path P, gives the ancestor of A in which P was last
          modified.

        - New command 'get_option': Fetches variables from
          _MTN/options (e.g., the current workspace's branch and
          database).

        - New command 'genkey': an automate-friendly way to generate a
          new monotone key.

Sun Aug 20 15:58:08 PDT 2006

        0.29 release.  Code cleanups and bug fixes.

        New features:

        - The output of 'mtn status' has been changed significantly; the
          output formerly used by 'mtn status --brief' has become the
          default.  For output similar to the old 'mtn status', see
          'mtn automate get_revision'.

        - It is now significantly easier to control what merger
          monotone uses to resolve conflicts; for instance, to use
          emacs to resolve conflicts, add:
             merger = "emacs"
          to your .monotonerc file.  To override temporarily, you can
          also use the environment variable MTN_MERGE, which takes the
          same strings.  Currently recognized strings are "kdiff3",
          "xxdiff", "opendiff", "tortoisemerge", "emacs", "vim", and
          "meld".

        - Formerly, monotone's sync-over-ssh support required that an
          absolute path be used, with a URL like:
            ssh://venge.net/home/njs/my-db.mtn
          The following syntaxes are now supported as well:
            ssh://venge.net/~/my-db.mtn
            ssh://venge.net/~njs/my-db.mtn

        Bugs fixed:

        - The bug where monotone would sometimes respond to a control-C
          (or several other signals) by locking up and refusing to exit,
          has been fixed.

        - Monotone now properly respects SIGPIPE.  In particular, this
          means that 'mtn log | less' should now exit promptly when
          'less' is exited.

        - 'mtn log' now flushes its output after each message; this
          makes 'mtn log <FILES>' significantly more usable.

        - 'mtn log <FILES>' formerly listed irrelevant revisions (in
          particular, any revision which contained a delete of any files
          or directories, was always included).  This has been fixed.

        - If, during an update, two files both had conflicts, which,
          when resolved, resulting the two files becoming identical, the
          update would error out.  This has been fixed.

        - If _MTN/log exists and does not end in a newline, we now add a
          newline before using the log message.  This removes a problem
          where the string "MTN:" would end up appended to the last line
          of the log message.

        - We no longer buffer up an arbitrarily large number of pending
          writes in the database.  This improves speed and memory usage
          for 'commit', and fixes the problem where 'cvs_import' would
          run out of memory.

        - Monotone's tree walking code (used by 'ls unknown', 'ls
          missing', and friends) now uses much less memory, especially
          on reiserfs.

        Automate changes:

        - 'mtn automate stdio' now uses a configurable block size,
          controlled by command-line option --automate-stdio-size.  This
          is mostly useful for testing speed/memory trade-offs.

        - 'automate attributes' has a new format, which includes more
          information.

        Code cleanup:

        - We now use boost::program_options to parse command line
          options, rather than popt.  The only user-visible change
          should be that --option="" no longer works as a way to set
          some option to the empty string; use --option "".  (This
          change also removes a lot of orphaned and historically buggy
          code from monotone.)

        Other:

        - zsh completion script significantly revised and updated (see
          contrib/monotone.zsh_completion).

Sat Jul 22 01:39:51 PDT 2006

        0.28 release. Cherrypicking, a new testsuite, and some fixes
        and enhancements.

        New features:

        - Cherrypicking with the new "pluck" command. This takes (a restricted
          subset of) the changes in a revision, or between two
          revisions, and applies them to your workspace.  That this
          has happened is not recorded in history; it as if you
          happened to make some very similar changes by hand in your
          workspace.
        - New automate commands, "automate tags" and "automate branches".
        - "diff" now knows how to find enclosing function (or
          whatever) bodies, just like GNU diff's "-p" option.
          -- The regex that defines "enclosing function" can be chosen
             on a per-file basis by a hook function; the default hook
             knows about LaTeX, Texinfo, and most programming
             languages.
          -- This is enabled by default; use --no-show-encloser to
             disable.

        Enhancements:

        - When netsync fails due to permission errors, the server returns a
          semi-intelligible message before dropping the connection.
        - When merging a branch with 3 or more heads, the order in which to
          merge the heads will now automatically be chosen to minimize
          the amount of repeated work that must be done.
        - Crash dumps are now written to $CONFDIR/dump when no workspace is
          available
        - Path validation routines are faster.
        - Inodeprints should be slightly more robust now.
        - New hook get_mtn_command, used to determine the path to the
          mtn binary on a remote host, when using ssh support.
        - "diff" now accepts "-u" and "-c" as short for "--unified"
          (the default) and "--context", respectively.

        Bug fixes:

        - "revert --missing" now works when run in a subdirectory.
        - "revert --missing" now works without any additional files
          being specified.  (You don't have to say "mtn revert
          --missing .".)
        - Fix an edge case where monotone would crash if there was a
          content conflict in a merge for which there was no lca.
        - Fix a case where netsync would sometimes hang during refinement.
        - "mtn help" and "mtn --help" now exit with return code 0.

        Build environment:

        - automake 1.9 is now required.
        - The testsuite has been rewritten, and should be much faster now. It
          also no longer relies on the presence of a *nix userland.
        - Add workaround for gcc 4.1.[01] bug causing "multiple
          definition" errors.

        Internal:

        - Restrictions have been split into path_restrictions and
          node_restrictions, and generally cleaned up more.

Sat Jun 17 14:43:12 PDT 2006

        0.27 release.  Minor bug fixes and enhancements, plus ssh
        support.

        Major new features:

        - Monotone can now push/pull/synchronize over arbitrary
          bidirectional streams, not just raw TCP.
          - File-to-file synchronization is enabled out of the box,
            e.g.:
              $ mtn -d db1.mtn sync file:/path/to/db2.mtn
          - SSH synchronization is enabled out of the box, e.g.:
              $ mtn -d local.mtn sync ssh://njs@venge.net/home/njs/remote.mtn
            Note that this requires mtn be installed on the remote
            computer, and locks the remote database while running; it
            is not ideal for groups accessing a shared database.
          - New protocols can be defined with Lua hooks -- for
            example, someone could in principle make "$ mtn sync
            xmpp://njs@jabber.org" do something interesting.
          - See section "Other Transports" under "Advanced Uses" in the
            for more details.

        Minor new features:

        - Selectors now support escaping, e.g., b:foo\/bar can be used
          to refer to a branch with name "foo/bar" (normally / is a
          metacharacter that separates multiple selectors).
        - Visual C++ can now build monotone on Windows.  (Mostly
          important because it allows better Windows debugging.)
        - --quiet now turns tickers off, and does not turn warnings
          off.  New option --reallyquiet disables warnings as well.
        - New command 'automate common_ancestors'.
        - 'ls branches' now takes a pattern, e.g.:
            $ mtn ls branches "*contrib*"

        Speed improvements:

        - Bug in select() loop fixed, server should no longer pause in
          processing other clients while busy with one, but multiplex
          fairly.
        - The database has a new write buffer which gives significant
          speed improvements in initial pulls by cancelling redundant
          database writes.
        - There's been a fair bit of performance tuning all around.

        Bug fixes:

        - Merge tools that exit in failure are now detected.
        - Better reporting of operating system errors on Win32.
        - Passphrases stored in ~/.monotonerc are no longer written to
          the log file.  (Passphrases entered at the terminal were
          never written to the log file.)
        - Fix sql injection bugs in selectors, making it safe to
          expose slectors in web interfaces etc.
        - Files marked with the mtn:execute attr now respect umask.
        - 'automate' commands on Win32 now disable newline translation
          on their output; this is especially important for 'automate
          stdio'.
        - 'db check' now calls the sqlite "PRAGMA integrity_check", to
          validate the integrity of things like sqlite indices.
        - 'mtn annotate nonexistent-file' now gives a proper error
          message, instead of an assertion error.
        - 'mtn revert --missing' now works correctly when run in a
          subdirectory.
        - 'automate inventory' no longer fails when _MTN/work contains
          patch stanzas.

        Other:

        - Many, many internal code cleanups
          - Including changes to somewhat reduce the size of the
            binary
        - New tutorial on using packets added to the manual
        - Updated translations, improved error messages, etc.

        Reliability considerations:

        - In the two months since 0.26 was released, zero serious bugs
          have been reported in the new code.

Sat Apr  8 19:33:35 PDT 2006

        0.26 release.  Major enhancements and internal rewrites.
        Please read these notes carefully, as significant changes are
        described.  In particular, you _cannot_ upgrade to 0.26
        without some attention to the migration, especially if you are
        working on a project with other people.  See UPGRADE for
        details of this procedure.

        The changes are large enough that there were 3 pre-releases of
        this code; the changes that occurred in each can be seen
        below.  However, for the convenience of those following
        releases, all changes since 0.25 will be summarized in these
        release notes.  There is no need to read the pre-release notes
        individually.

        Major changes since 0.25:

        - The most user-visible change is that the default name of the
          monotone binary has changed to 'mtn'.  So, for example, you
          would now run 'mtn checkout', 'mtn diff', 'mtn commit',
          etc., instead of 'monotone checkout', 'monotone diff',
          'monotone commit'.
          - Similarly, the name of the workspace bookkeeping directory
            has changed from "MT" to "_MTN".  As workspaces will
            generally be recreated when migrating to this release,
            this should not cause any problems.
          - Similarly, built-in attrs like 'execute' have had 'mtn:'
            prepended to their names.  For example, executable files
            should now have the attr 'mtn:execute' set to 'true' on
            them.  The migration code will automatically add this
            prefix; no user intervention is needed.
          - Similarly, the name of the ignore file has changed from
            '.mt-ignore' to '.mtn-ignore'.  The migration code will
            automatically rename this file; no user intervention is
            needed.
          - Similarly, the recommended suffix for monotone db files is
            now '.mtn'.
          These changes are all purely cosmetic, and have no affect on
          functionality.

        - The most developer-visible change is that the data
          structure for representing trees has been completely
          replaced, and all related code rewritten.  The new data
          structure is called a 'roster'.  You don't really need to
          know this name; unless you are hacking on monotone or using
          various debug operations, you will never see a roster.
          It's mostly useful to know that when someone says something
          about 'roster-enabled monotone' or the like, they're
          referring to this body of new code.

          This change has a number of consequences:
          - The textual format for revisions and manifests changed.
            There is no conceptual change, they still contain the same
            information and work the same way.  The formats were
            merely cleaned up to correct various problems experience
            showed us, and allow various enhancements now and in the
            future.  However, this change means that a flag-day
            migration is required.  See UPGRADE for details.
          - Directories are now first-class objects.  You can add an
            empty directory, must drop a directory if you want it to
            go away, etc.
          - Attrs are now first-class objects.  '.mt-attrs' no longer
            exists; attrs are now described directly in the manifest,
            and changes to them appear directly in revisions.  The
            migration code will automatically convert existing
            .mt-attrs files to the new first-class attrs.  If you have
            custom attrs, those may require special handling -- if
            this is the case, then the upgrader will tell you.
          - The merge code has been rewritten completely.  The
            interface is currently the same (though this rewrite makes
            it easier to improve the interface going forward); if you
            have found merging in monotone to be easy in the past,
            then you will not notice anything different.  If you have
            run into problems, then the new merger should make your
            life substantially simpler.  It has full support for
            renames (of both directories and files), intelligent
            merging of attrs, improved handling of file content
            merges.  Is the first known merger implementation based on
            a provably correct algorithm (the "multi-*-merge"
            algorithm), has exhaustive automated tests, and generally
            should give accurate, conservative merges.
          - The new code is generally faster, though not yet as
            fast as it could be.

        Netsync changes:

        - The default netsync port has changed 5253 to 4691.  4691 is
          our official IANA-assigned port.  Please adjust firewalls
          appropriately.

        - Netsync code has also been largely reworked; new code should
          provide better opportunities for optimizations going
          forward.

        - The protocol is incompatible with earlier versions of
          monotone.  This should not be a surprise, since the data it
          carries is also incompatible (see above)...

        New features:

        - New option --brief to 'annotate', gives somewhat more
          friendly output.

        - Several enhancements to log:
          - New option --next, to display descendent revisions
            (rather than ancestor revisions).
          - When 'log -r' is given an ambiguous selector, it now just
            logs all matching revisions, instead of requiring the
            selector be disambiguated.
          - New option --no-files.

        - New command 'show_conflicts', performs a dry run merge.

        - New command 'ls changed'.

        - 'rename' (and its alias 'mv') now accept a broader range of
          syntax:
            mtn rename foo some_dir
              -> renames foo to some_dir/foo
            mtn rename foo bar baz some_dir
              -> moves foo, bar, and baz to some_dir/foo,
              some_dir/bar, and some_dir/baz

        - New hook 'validate_commit_message', which may be used to
          verify that all commit messages meet arbitrary user-defined
          rules.

        - New option --log, to log monotone's output to a file.

        - New option 'drop --recursive', to remove a directory and its
          contents in one swoop.

        - The root dir may now be renamed.  This is a somewhat exotic
          feature, but has some interesting uses related to splitting
          up or joining together projects; see new commands
          'pivot_root', 'merge_into_dir'.

        Minor bug fixes:

        - 'serve' with no --bind argument should now work on systems
          where the C library has IPv6 support, but the kernel does
          not.

        - Stricter checking on the internal version of filenames to
          ensure that they are valid UTF-8.

        - If the database is in the workspace, then it is always
          ignored.

        - Monotone no longer errors out when using a French (fr)
          locale with a non-Unicode codeset.

        Other changes:

        - Packet commands ('rdata', 'fdata', etc.) have been moved to
          'automate'.

        - Database storage now uses sqlite's blob support; database
          files should be ~1/4 smaller as a result.

        - Monotone now uses sqlite 3.3; this means that older versions
          of the command line client (e.g., an 'sqlite3' command built
          against sqlite version 3.2) cannot be used to poke at a
          monotone 0.26 database.  Solution is to upgrade your sqlite3
          program.  Hopefully this is irrelevant to most users...

        - Translations updated, and 3 new translations added (de, it,
          sv).

        Reliability considerations:

        - This new codebase has received much less testing under real
          world conditions than the codebase used in 0.25, simply
          because it is newer.  It has been in active use for monotone
          development since 8 January 2006, and only a small number of
          bugs have been found; all bugs found so far have been very
          minor, and none stood any danger of corrupting data.
          Furthermore, we are much more confident in the theoretical
          underpinnings of the new approach than the old, and the test
          suite attempts to exhaustively exercise all new code paths.

          However, none of this is or can be a substitute for real
          world experience.  We advise caution in upgrading to this
          version of monotone, and suggest that (especially) those who
          upgrade aggressively should pay extra attention to the
          monotone mailing list before and after doing so.

Wed Mar 29 05:20:10 PST 2006

        0.26pre3 release.  This release may be considered a "release
        candidate", in that while we need to write some tests and make
        sure some bugs are fixed, all features are in and we hope that
        no further bug fixes will be needed either.  It is still a
        pre-release for testing.  Do not package it.  DO NOT USE THIS
        RELEASE UNLESS YOU WANT TO BE A DAREDEVIL.

        But, PLEASE PLEASE TEST this release.  There are some
        non-trivial changes since 0.26pre2, and this is your last
        chance!

        Major changes since 0.26pre2:

        - The name of the monotone binary has changed to 'mtn'.
          - Similarly, the name of the bookkeeping directory in
            workspaces has changed from 'MT' to '_MTN' (if you have an
            existing 0.26-line workspace, just rename the MT directory
            to _MTN).
          - Similarly, the name of the ignore file has changed from
            ".mt-ignore" to ".mtn-ignore".  'rosterify' will rename
            these automatically (if you have already rosterified, you
            get to rename them by hand).
          - Similarly, the recommended suffix for monotone db files is
            now ".mtn".

        - We now perform stricter checking to make sure that filenames
          are valid UTF-8.  It is in principle possible that this
          stricter checking will cause histories that used to work to
          break; if you have non-ascii filenames, it is strongly
          recommended to test with this release.

        - Root dir renaming is now supported.  See new commands
          'pivot_root', 'merge_into_dir'.
          - As a side-effect, it is now possible to run 'rosterify' on
            histories in which two independent lines of history were
            merged.

        - The security fix released in 0.25.2 has been forward-ported
          to this release; this prevents some security exposure to
          people running monotone as a client on case-insensitive file
          systems.

        Minor change since 0.26pre2:

        - Database now uses sqlite blobs for storage; should be ~1/4
          smaller.
        - New command: show_conflicts, does a dry-run merge.
        - New option 'drop --recursive', to remove a directory and all
          its contents in one swoop.
        - Changes to 'log':
          - New option --no-files
          - Including merges is again the default (i.e., it now acts
            like 0.25, and not like 0.26pre2).
          - When 'log -r' is given an ambiguous selector, it now just
            logs all matching revisions, instead of requiring the
            selector be disambiguated.
        - New option --log, to log monotone output to a file.
        - Netsync changes:
          - Was sending far too much data in some cases; now does not.
          - Several bugs that caused it to lock up fixed
          - Tweak to allow 'usher' proxy to transparently redirect
            based on client's protocol version, to ease migration
            between incompatible protocol versions.
        - Packet commands have been moved to 'automate'.
        - Fixed bugs in 'db kill_rev_locally', should no longer leave
          an inconsistent db behind.
        - Translation updates

        Other projects receiving notable work:

        - Monotone's "dumb server" support (repo distribution over
          HTTP/FTP/SFTP etc.) has been ported to 0.26, a first command
          line version written, etc.
        - The 'usher' netsync proxy used for hosting many databases on
          a single machine has received significant cleanups, and the
          'webhost' project to provide a simple interface to shared
          monotone hosting providers has received even more work.

Sat Feb 11 13:32:51 PST 2006

        0.26pre2 release.  Inching towards 0.26.  If you are using
        0.25 or earlier, then make sure to read the very important
        notes for 0.26pre1, below.  In particular, like 0.26pre1, this
        is a pre-release for testing.  Do not package it.  DO NOT USE
        THIS RELEASE UNLESS YOU WANT TO BE A DAREDEVIL.

        (Though, in fact, in a month of usage, only one bug has been
        found in the new history code, and it was both minor and
        harmless.  It has additionally been fixed.)

        Database changes:

        - SQLite 3.3.3 has been imported.  3.3 introduces a new database
          format that is not backwards compatible with earlier 3.x releases.
          New databases will be created using this new format.  Existing
          databases remain compatible, and are not converted automatically.
          Existing databases can be converted by performing a database
          vacuum ('monotone db execute vacuum').

        New features:

        - New hook validate_commit_message -- use to verify that all
          commit messages meet arbitrary user-defined rules.

        UI improvements:

        - rename (and mv) commands now accept a broader range of
          syntax:
            monotone rename foo some_dir
              -> renames foo to some_dir/foo
            monotone rename foo bar baz some_dir
              -> moves foo, bar, and baz to some_dir/foo,
                 some_dir/bar, and some_dir/baz
        - Print a warning if it looks like a user has made a quoting
          mistake on push/pull/sync/serve (windows cmd.exe has
          confusing rules here).
        - New command "ls changed".
        - New option "--next" to log, which displays descendents of
          the start revision.
        - Updating to an arbitrary revision now works again (as it did
          in 0.25 and earlier).  This allows one to, for instance,
          switch a working copy to another head, or back up to an
          earlier version, while preserving uncommitted changes.
        - New option --brief to annotate, gives somewhat more friendly
          output.
        - Fixed bug that made ticker output from netsync inaccurate.
        - In 'log', --no-merges is now the default, use --merges to
          override.
        - If the database is in the working copy, then it is always
          ignored.

        Bugs:

        - 'serve' with no --bind should now work on systems where the
          C library has IPv6 support, but the kernel does not.
        - Compile fixes for GCC 4.1 pre-releases.

        Other:
        - Better detection when users have not run "rosterify", and
          more helpful suggestions on what to do in this case.
        - Documentation, translation, error message,
          etc. improvements.
        - Updates to contrib/mtbrowse.sh, simple shell-based monotone
          interface.
        - Updates to many other contrib/ files, mostly to maintain
          compatibility with monotone changes.

Sun Jan  8 01:08:56 PST 2006

        0.26pre1 release.  Massive rewrites, released for shakedown.
        This release is also dedicated to Shweta Narayan.

        This release includes massive changes compared to 0.25.  The
        core versioning code has all been replaced with a completely
        different mechanism.  Data formats and the netsync protocol
        have changed in incompatible ways.

        Migration to 0.26pre1 or later is irreversible and requires a
        flag day for your project.  See UPGRADE for details.  Note
        that we DO NOT recommend upgrading at this time; see below.

        If you have been following the development list for the last
        few months, you may have heard about "rosters" -- this is the
        name for the new core data structure we use.  While the code
        is completely different, the user experience should not be
        very different.  You will never see a roster, unless you are
        debugging monotone itself; everything still revolves around
        revisions, manifests, and certs.

        While this new code has extensive tests, because of these
        incompatibilities, it has never been used for real work.  The
        purpose of this release is to make a version available for the
        monotone developers to begin using for day-to-day work, to
        shake out bugs.

        Let's say that again in caps: THIS CODE IS PROBABLY BUGGY, DO
        NOT USE IT IN PRODUCTION UNLESS YOU WANT TO BE A DAREDEVIL.

        However, testing of this version with real databases is a good
        idea, and we'd very much appreciate hearing about your
        experiences.

        Some of the many changes:
        - New textual format for revisions and manifests; they remain
          conceptually the same, but have been tweaked. Manifests
          now use the same "basic_io" format as everything else in
          monotone, and contain entries for directories, revisions
          record file adds slightly differently and record directory
          adds for the first time, etc.  Because of this format
          change, revision hashes are now different; converting
          rosters requires a full history rebuild and reissue of certs.
        - Directories are now first class.  To get rid of a directory
          you must remove it; to create a directory, you must add it.
          You can add an empty directory.
        - Attrs are now first class.  The .mt-attrs file is gone;
          attributes are now stored directly in the manifest.
        - New merge algorithm, based on "multi-*-merge", and more
          aggressive, less buggy merge ancestor selection code
        - Netsync's core has been largely rewritten.  Code is now much
          clearer and more reliable, and now includes the ability to
          resume interrupted partial transfers. The netsync protocol
          version number has been bumped, and netsync now runs on the
          IANA-assigned port 4691 by default.
        - 100% fewer change_set.cc related bugs.  100% more roster.cc
          related bugs.  But the idea of touching roster.cc does not
          terrify people.

Thu Dec 29 23:10:03 PST 2005

        0.25 release.

        Incompatible command line changes:
        - 'monotone revert' now requires an argument.  To revert your
          entire working copy,
            $ monotone revert
          no longer works; instead, go to the root of your working
          copy and run
            $ monotone revert .

        New features:
        - Netsync now supports IPv6 (where OS support exists)

        Bugs fixed:
        - 'revert' gives feedback describing what it changes
        - Database locking further tweaked, to allow more concurrent
          access in situations where this is safe.
        - On win32, ticker display was fixed, so that it no longer
          prints a new line at each update.
        - 'read' can now understand (and migrate) privkey packets
          generated by monotone version 0.23 or earlier.
        - 'log --diffs <files>' now prints only diffs for the given
          files (previously, it would print only revisions in which
          the given files changed, but would print all diffs for those
          revisions).
        - Win9x and WinNT 4 compatibility fixes.

        New translations:
        - pt_BR

Sat Nov 27 22:29:38 PST 2005

        0.24 release.

        Configuration change (Windows only):
        - Configuration directory on Windows has changed.  It used to
          be some complicated and varying function of %HOME%,
          %USERPROFILE%, %HOMEDRIVE%\%HOMEPATH%, whether you were
          running in mingw/cygwin, etc.  It is now, always,
          %APPDATA%\monotone.  For instance, if your configuration
          file used to be named
           ...\Documents and Settings\user\.monotone\monotonerc
          it will now be named
           ...\Documents and Settings\user\Application Data\monotone\monotonerc
          Please rename files appropriately.

        Major key management changes:
        - Private keys are no longer stored in your database.  They
          are stored in ~/.monotone/keys/ (Unix, OS X) or
          %APPDATA%\monotone\keys\ (Windows).  'db migrate' will
          automatically move your keys out of your database and into
          their proper location.  Consequences:
          - 'genkey' no longer requires a database.  Simply run it
            once when you first start using monotone, even before you
            have created a database.
          - Running 'genkey' once will suffice to give all databases
            on one computer access to your key.  No more fiddling with
            'read'.
          - When you want to make your key available on another
            computer, simply copy over the appropriate file from your
            'keys' directory to the corresponding directory on the new
            computer.
        - Private keys also use a more standard on-disk envelope
          encoding ("PBE-PKCS5v20(SHA-1,TripleDES/CBC)") instead of
          previous ARC4.  More secure, and with extra crypto karma.

        Netsync changes:
        - Command line syntax for 'serve' changed; administrators WILL
          have to adjust scripts.
            monotone serve my.host.com "*"
          becomes
            monotone serve --bind=my.host.com "*"
          or simply
            monotone serve "*"
          (to serve on the default port, on all interfaces).
        - Speaking of which, we can now bind to all interfaces; run
          'serve' without passing --bind, or with passing
          --bind=:port, and monotone will listen on all interfaces.
        - New option '--key-to-push' for 'push', 'sync', allows
          administrator to push a new user's public key into a running
          server without restarting it.
        - Netsync permission hooks have new defaults that read a
          description of allowed access out of a standard,
          basic_io-based textfile (the same stanza-based format that
          revisions use).  Current hooks will continue to work, but
          users may prefer to transition to this format; see manual
          for details.
        - Between these, it is now straightforward to change
          permissions and add users without restarting your server.
        - Improvements to experimental "usher" facility.

        UI improvements:
        - New convenience options "add --unknown", "drop --missing",
          "revert --missing" do what you'd expect -- add all
          non-ignored non-versioned files, drop all
          deleted-but-undropped files, and restore all
          deleted-but-undropped files, respectively.
        - New selector "h:" to select heads of a branch.  "h:" means
          heads of current branch, "h:mybranch" means heads of
          mybranch.
        - Similarly, "b:" selector with no argument now refers to
          current branch.
        - Commit messages now have a blank line at the top so you can
          start typing directly.
        - No more obscure error messages when multiple monotone
          processes attempt to access a single database at the same
          time; we now fail early with a more sensible error message.
          (Concurrent access has never caused database corruption;
          this simply makes the corruption prevention less frustrating
          for the user.)
        - New handlers for SIGTERM, SIGINT to rollback database
          transactions.  Not visible to users (unless you're really
          looking carefully).  (Again, killing monotone has never been
          able to cause database corruption; this simply causes the
          transactions to be rolled back immediately, rather than the
          next time monotone runs, which improves robustness in some
          theoretical way.)

        Changes in 'automate':
        - New command 'automate keys' to get information on existing
          keys in basic_io format.

        Updated translations:
        - fr

        Smaller changes:
        - Improved handling of multibyte characters in message
          displays.
        - Fixes to Botan's memory allocator, to avoid pathological
          slowdowns in some rare cases.
        - Fix bug in delta-storage code; we were not being as aggressive
          about delta-compressing files and manifests as we should
          have been.
        - Minor bugs fixed, error messages improved.

                - Upgrading from 0.23: You must run 'db migrate' and
                  provide your password, for each database.

Fri Sep 30 02:50:05 PDT 2005

        0.23 release.

        Possibly incompatible changes:
        - hook_note_commit and hook_note_netsync_revision_received
          take a new argument containing the text of the revision that
          was received.  (Timothy Brownawell <tbrownaw@gmail.com>)
        - 'cat FILENAME' now acts like the old 'cat file REV
          FILENAME'; use new commands 'automate get_revision',
          'automate get_manifest', 'automate get_file' to fetch
          objects by hash.  (Grahame Bowland <grahame@angrygoats.net>)

        General improvements:
        - .mt-ignore support (Martin Dvorak
          <jezek2@advel.cz>, Timothy Brownawell <tbrownaw@gmail.com>)
        - much work on making monotone more i18n friendly (Benoît
          Dejean <benoit@placenet.org>, Matt Johnston
          <matt@ucc.asn.au>)
        - support for more interactive merge tools:
          - FileMerge.app (comes with OS X) (Marcel van der Boom
            <marcel@hsdev.com>)
          - TortoiseMerge (Win32; comes with TortoiseSVN) (Matthew
            Gregan <kinetik@orcon.net.nz>)
        - rename and drop now actually perform the specified rename or
          deletion when the argument --execute is passed.  (Richard
          Levitte <richard@levitte.org>)
        - 'help' command, same as --help (Matt Johnston
          <matt@ucc.asn.au>).
        - 'usher' support: experimental method for proxying multiple
          netsync servers through a single port (similar concept to
          vhosts) (Timothy Brownawell <tbrownaw@gmail.com>)
        - support long passphrases (Matt Johnston <matt@ucc.asn.au>)
        - Faster binary file detection (Eric Anderson
          <anderse-monotone@cello.hpl.hp.com>)
        - netsync speedups:
          - when handling large files (Eric Anderson
            <anderse-monotone@cello.hpl.hp.com>)
          - when handling many branches (Marcel van der Boom
            <marcel@hsdev.com>)
        - new system to allow crash logs to contain not just execution
          traces, but also dumps of data being handled when the error
          was detected -- greatly improves debuggability of user
          crashes.
        - complete rework of path handling code, for clarity,
          robustness, and speed.  No user visible changes, except for
          the many bugs fixed.  (Special thanks to Matthew Gregan
          <kinetik@orcon.net.nz> and Grahame Bowland
          <grahame@angrygoats.net>.)
          - however, if you have non-normalized paths in your history
            (symptom: fresh pulls with 0.18 work, but fresh pulls with
            0.19 do not), then 0.23 will report an error and refuse to
            handle the affected revisions.  Since it is believed this
            only affects one project, and to conserve core developer
            time, implementing a migration was put off for now.  If
            this causes problems or for more details, please send an
            email to monotone-devel@nongnu.org.
        - as always, many small bug fixes, speedups, and improved
          messages.

        New translations:
        - fr (Benoît Dejean <benoit@placenet.org>)
        - ja (Satoru SATOH <ss@gnome.gr.jp>)

        Other new monotone-related projects since 0.22:
        - mtsh by Timothy Brownawell:
            https://netfiles.uiuc.edu/brownawe/www/mtsh/
          GTK+ wrapper for monotone focusing on working copy
          operations -- add/drop/revert/rename/commit/update/diff and
          browsing.  Has a mechanism for per-file commit comments.

        - "dumb server" support by Nathaniel Smith (share your
          monotone repositories via HTTP/FTP, no netsync daemon
          needed):
            http://viewmtn.angrygoats.net//branch.psp?branch=net.venge.monotone.dumb
          Still needs a command-line frontend to be usable, among
          other things.  Help wanted.  In python.

        - m7 by Larry Hastings <larry@hastings.org>
            http://www.midwinter.com/~lch/programming/m7/
          Experimental drop-in command-line wrapper for monotone.
          Uses certs to add local incrementing version numbers, and an
          enhanced annotate front-end.

Mon Aug  8 23:23:53 PDT 2005

        0.22 release.  new crypto library, bug fixes, ui improvements

        - switch from crypto++ to botan as underlying crypto library.
          this should not cause any user-visible changes; let us know
          if it does.  special thanks to Matt Johnston
          <matt@ucc.asn.au>, Kaushik Veeraraghavan
          <kaushikv@gmail.com>, Matthew Gregan
          <kinetik@orcon.net.nz>.
        - incompatible change to netsync permission hooks: the
          get_netsync_anonymous_read_permitted hook has been removed;
          instead, get_netsync_read_permitted will be called with a
          key name of nil.  server administrators should update/review
          their configuration
        - new option for merge and propagate: --lca.  Until we get a
          long-term solution to the various 3-way merge problems, this
          should be more convenient than using explicit_merge.
        - many small improvements to error messages, fixes of minor
          annoyances, netsync tickers more accurate, etc.

Sun Jul 17 16:48:26 PDT 2005

        0.21 release.  bug fixes, performance improvements, and ui
        improvements.

        - fixes a number of major performance bugs in 0.20's netsync
          implementation.  special thanks to Matt Johnston
          <matt@ucc.asn.au>.
        - fixes a number of major bugs in 0.20's (rewritten)
          cvs_import command.
        - configury kluges to work around g++ 4.0/boost 1.32
          incompatibilities.  special thanks to Christof Petig
          <christof@petig-baender.de>, Matthew Gregan
          <kinetik@orcon.net.nz>, Jordan Breeding
          <jordan.breeding@mac.com>.
        - ui enhancements:
          - new netsync option "--exclude": branches are included if
            they match any of the given globs, unless they match any
            of the given --exclude globs.  special thanks to Timothy
            Brownawell <tbrownaw@gmail.com>.
          - new netsync option client "--set-default": makes it easy
            to change default server/branches.
          - "diff" now takes options "--context" and "--external", to
            output context diffs and to invoke an external diff
            program for full control over output formatting.  new
            option "--diff-args" pass arguments to external diff
            program; new hook "external_diff" allows further
            configuration.  special thanks to Vladimir Vukicevic
            <vladimirv@gmail.com>.
          - b: and t: selectors now match exactly, instead of matching
            as substrings.  globbing is supported for inexact
            matching.  special thanks to Brian Downing
            <bdowning@lavos.net>, Jordan Breeding
            <jordan.breeding@mac.com>.
          - new command 'db kill_tag_locally'.  special thanks to Jordan
            Breeding <jordan.breeding@mac.com>.
        - now uses sqlite3 prepared statements.  special thanks to
          Derek Scherger <derek@echologic.com>.
        - 'db migrate' is now a complete no-op if there is no
          migration to do; automated scripts can now call it
          optimistically and cheaply to guarantee up-to-dateness.
        - new hash correctness tests.  special thanks to Kaushik
          Veeraraghavan <kaushikv@gmail.com>.

                - upgrading from 0.20: you must run 'monotone db
                  migrate' once against each of your databases, to add
                  new sql indexes.

Tue Jul  5 23:57:10 PDT 2005

        0.20 release.  features, ui improvements, performance
        improvements, and bug fixes.

        - major changes in netsync UI: serve/sync/push/pull now take a
          list of globs; clients can request arbitrary sets of
          branches, not just predefined "collections".  write
          permissions are now granted on a per-db level (they were
          before anyway).
                - where you used to say, e.g., "monotone pull
                  net.venge.monotone", you should instead say
                  "monotone pull net.venge.monotone*".  This may
                  require shell-quoting.
                - 'get_netsync_write_permitted' hooks must be changed
                  to take only one argument, the 'identity'.
                  'get_netsync_{read,anonymous_read}_permitted' hooks
                  now take a branch argument instead of a collection,
                  and will be called for each branch that a client
                  requests.
                - 0.19 clients cannot talk to 0.20 servers, and vice-versa.
                - special thanks to Timothy Brownawell
                  <tbrownaw@gmail.com>, Richard Levitte
                  <richard@levitte.org>.
        - other major changes:
                - cvs_import re-written; many bugs fixed.  now
                  supports tags.
        - many minor netsync changes:
                - netsync traffic is now cryptographically authenticated
                  against corruption and man-in-the-middle attacks.
                  special thanks to Ethan Blanton <elb@elitists.net>,
                  Matt Johnston <matt@ucc.asn.au>.
                - new hooks that are called when server receives data:
                  note_netsync_*_received.  special thanks to Timothy
                  Brownawell <tbrownaw@gmail.com>.
                - ancestry graphs that pass outside the given branch
                  are now synchronized correctly.  special thanks to
                  Timothy Brownawell <tbrownaw@gmail.com>.
        - UI improvements:
                - 'log' options changed: --depth has become --last;
                  new options --no-merges, --diffs, --brief.
                - 'status' has new option --brief.  special thanks to
                  Derek Scherger <derek@echologic.com>.
                - 'serve' has new option --pid-file.  special thanks
                  to Matthew Gregan <kinetik@orcon.net.nz>.
                - all commands taking restrictions now take option
                  --depth, to limit recursion through subdirectories.
                  special thanks to Joel Reed <joelwreed@comcast.com>.
                - merge command all take --author, --date now.
                - 'checkout', 'update' take --revision, instead of
                  using positional arguments.  special thanks to Derek
                  Scherger <derek@echologic.com>, Richard Levitte
                  <richard@levitte.org>.
                - 'commit' takes new --message-file option.
        - new features:
                - new commands: "db kill_branch_locally", "db
                  kill_revision_locally", useful for correcting some
                  mistakes.  special thanks to Brian Campbell
                  <brian.p.campbell@dartmouth.edu>, Sebastian Spaeth
                  <Sebastian@sspaeth.de>.
                - new file attribute 'manual_merge', to prevent invocation of
                  merger on binary files.  hook added to guess correct
                  value at 'add' time.  special thanks to Riccardo
                  Ghetta <birrachiara@tin.it>.
                - new 'earlier than', 'later than' selectors.  special
                  thanks to Riccardo Ghetta <birrachiara@tin.it>.
        - new automate commands:
                - 'stdio', for efficient use by
                  front-ends.  special thanks to Timothy Brownawell
                  <tbrownaw@gmail.com>.
                - 'certs', for fetching certs on a revision in a
                  parseable (basic io-based) format.  special thanks
                  to Grahame Bowland <grahame@angrygoats.net>.
                - 'inventory' output changed incompatibly; should be
                  much more usable now, and stable.  special thanks to
                  Derek Scherger <derek@echologic.com>.
        - better memory/performance when handling large files.
          special thanks to Eric Anderson
          <anderse-monotone@cello.hpl.hp.com>, Timothy Brownawell
          <tbrownaw@gmail.com>, Matt Johnston <matt@ucc.asn.au>,
          Matthew Gregan <kinetik@orcon.net.nz>.
        - new text mode browser in contrib/mtbrowse.sh, by Henry
          Nestler <Henry@BigFoot.de>.
        - improved zsh completion in contrib/monotone.zsh_completion,
          by Joel Reed <joelwreed@comcast.com>.

                - upgrading from 0.19: database and working copies are
                  fully compatible.  netsync clients and servers need
                  to be upgraded together, as described above.  the
                  many ui changes may require script updates.

Tue May  3 00:31:37 PDT 2005

        0.19 release.  performance improvements, features, ui
        improvements, and bug fixes.

        - many operations sped up by another factor of 2 or better.
                - special thanks to Matt Johnston <matt@ucc.asn.au>.
                - first steps towards automated benchmarking.  Thanks
                  to Timothy Brownawell <tbrownaw@gmail.com>.
        - new major features:
                - "annotate" command; still requires optimization.
                  Thanks to Emile Snyder <emile@alumni.reed.edu>.
                - "inodeprints" for fast change detection in large
                  working dirs now fully supported; see manual for
                  details.
        - new minor features:
                - new selector "c:name=value" for selecting on
                  arbitrary certs.  Thanks to Richard Levitte
                  <richard@levitte.org>.
                - new hooks to automatically initialize attributes on
                  add; monotone now automatically sets execute bit on
                  executables.  Thanks to Joel Reed
                  <joelwreed@comcast.net>.
                - new automate command "select", to do selector
                  expansion.  Thanks to Richard Levitte
                  <richard@levitte.org>.
                - new automate commands "graph", "parents",
                  "children", "ancestors", to easily inspect history.
                  Special thanks to Sebastian Spaeth
                  <Sebastian@SSpaeth.de>.
                - new command "db kill_rev_locally".  Thanks to
                  Sebastian Spaeth <Sebastian@sspaeth.de>.
                - new arguments to "commit": --author, --date; useful
                  for patch attribution and importing history.
                - new automate command "inventory" (output format will
                  change in next release, however).  Thanks to Derek
                  Scherger <derek@echologic.com>.
        - ui improvements:
                - netsync progress ticker in kilobytes/megabytes.
                  Thanks to Matt Johnston <matt@ucc.asn.au> and
                  Sebastian Spaeth <Sebastian@sspaeth.de>.
                - tickers do not cause annoying scrolling when wider
                  than window.  Special thanks to Matthew Gregan
                  <kinetik@orcon.net.nz>.
                - warn users when a commit creates divergence, and
                  when an update ignores it.  Thanks to Jeremy Cowgar
                  <jeremy@cowgar.com>.
                - support for command-specific options (there is still
                  no rule that such options must appear after the
                  command on the command line, though).  Thanks to
                  Richard Levitte <richard@levitte.org>.
        - bug fixes:
                - many cvs_import bugs fixed.  Special thanks to Jon
                  Bright <jon@siliconcircus.com>, Emile Snyder
                  <emile@alumni.reed.edu>, Hansjoerg Lipp
                  <hjlipp@web.de>, Matthew Gregan
                  <kinetik@orcon.net.nz>.
                - windows/unix working copy line ending conversion now
                  works correctly.  Thanks to Emile Snyder
                  <emile@alumni.reed.edu>.
                - many fixes to i18n-ized filename support
                - "drop" and "rename" now affect file attributes as
                  well.  Thanks to Richard Levitte
                  <richard@levitte.org> and Joel Reed
                  <joelwreed@comcast.com>.
                - better error reporting in netsync.  Thanks to
                  Grahame Bowland <grahame@angrygoats.net>.
                - only set working directory's default branch on some
                  commands (update, commit).  Thanks to Florian Weimer
                  <fw@deneb.enyo.de>.
                - "db check" now sets exit status correctly, for use
                  in scripts.  Thanks to Derek Scherger
                  <derek@echologic.com>.
                - many others...
        - fantastic emacs integration in contrib/monotone.el.  Thanks
          to Harley Gorrell <harley@panix.com>.
        - 45 new integration tests.  total line coverage: ~84%.

                - upgrading from 0.18: database and working copies are
                  fully compatible.  NOTE that the configuration file
                  is now ~/.monotone/monotonerc, rather than old
                  ~/.monotonerc.  Simply create ~/.monotone, and
                  rename any existing configuration file.

Sun Apr 10 17:49:25 PDT 2005

        0.18 release.  performance improvements, features, and bug fixes.
    This release is dedicated to Shweta Narayan.

        - most operations sped up by a factor of 2 or better; many sped up
      by up several orders of magnitude.
                - special thanks to Matt Johnston <matt@ucc.asn.au>, Derek
                  Scherger <derek@echologic.com>, Linus Torvalds
                  <torvalds@osdl.org>.
        - new concept: "database vars".  Used in several features below.
        - new features:
                - new file "MT/log" can be edited while you work,
                  sets default changelog.  (no change in behaviour if
                  you do not edit it.)  Thanks to Jeremy Cowgar
                  <jeremy@cowgar.com>.
                - monotone now stores default netsync
                  server/collection, initialized on first use of
                  netsync.
                - you no longer need to manually import server
                  keys, monotone will fetch the key from the server on
                  first netsync.
                - monotone keeps track of keys of servers you have
                  previously synced with, to prevent man-in-the-middle
                  attacks.
                - several powerful new "automate" commands added.
        - new command 'ls known', lists files that are under version
          control.  Thanks to Florian Weimer <fw@deneb.enyo.de>.
        - preliminary "inodeprints" functionality -- speeds up diff,
          status, etc.  No UI or documentation yet -- in a working
          copy, 'touch MT/inodeprints' to enable, then commit or
          update to populate cache.
        - UI improvements:
                - Added short options -r, -b, -k, -m.
                - default to 'dot' ticker-style when stderr is
                  not a tty, thanks to Derek Scherger
                  <derek@echologic.com>.
                - New "-@/--xargs" option, helpful when using new
                  automate commands.  Thanks to Richard Levitte
                  <richard@levitte.org>.
                - New "--depth" argument to 'log'.  Thanks to Richard
                  Levitte <richard@levitte.org>.
                - 'db info' gives statistics on space usage.
                - new command 'dropkey'.  Thanks to Jeremy Cowgar
                  <jeremy@cowgar.com>.
        - robustness improvement: if monotone crashes in a working
          directory and --dump and --debug were not specified, saves
          debug dump to "MT/debug" for analysis, instead of
          discarding.
        - new contributed scripts: CIA (cia.navi.cx) notification,
          email notification, Bash completion.
        - 33 new integration tests.  total line coverage: ~82%.
        - many bug fixes
        - Special thanks to Matt Johnston <matt@ucc.asn.au>,
          for going above and beyond to track down the last
          release blocker.

                - upgrading from 0.17 requires only a 'db migrate'.

Fri Mar 18 15:38:52 PST 2005

        0.17 release. bug fixes and features.

        - many, many robustness improvements
                - more careful checking everywhere
                - much more thorough test suite
                - all revisions subject to careful checks before
                  entering database
                        - not yet fully optimized; "pull" may be very
                          slow and use lots of cpu
                - support for "epochs", to safely manage future
                  rebuilds, hash migration, etc.
                - new "db check" command, thanks to Derek Scherger
                  <derek@echologic.com>.
        - now uses sqlite3, thanks to Christof Petig
          <christof@petig-baender.de>.
                - removes most former size limitations
        - "restrictions" support, thanks to Derek Scherger
          <derek@echologic.com>.
                - most commands now take a list of files to limit
                  their actions to
                - monotone can now be run from anywhere in the working
                  directory (not just the root)
                - new command "monotone setup" required to create a
                  working directory for a new project
        - important security fix -- don't use shell when calling
          external merge commands.
        - format change for "MT/options", ".mt-attrs"; you may have to
          edit these files
                - new command "attr" for managing .mt-attrs.
        - builds merkle tries in-memory -- netsync starts up many
          times faster
        - start of new "automate" interface, for shell scripts and
          others.
        - new command "cdiff": generates context diffs.
        - remove most of now-obsolete manifest/file cert support.
        - 60+ new integration tests.
        - many portability fixes
                - in particular, major win32 cleanups, thanks to Jon
                  Bright <jon@siliconcircus.com>.  win32 is once again
                  fully and natively supported.
        - many bug fixes

                - several incompatible changes: see file UPGRADE for
                  migration information

Thu Dec 30 01:37:54 EST 2004

    0.16 release. bug fixes.

    - 50+ new integration tests
    - many NetBSD portability fixes
    - release build on gcc 3.4 / FC3
    - masses of changeset bugs in 0.15 fixed

        - some bogus changesets were generated
          in the 0.16 development cycle. you will
          need to rebuild revision graph.


Sun Nov  7 14:06:03 EST 2004

    0.15 release. major changes.

    - overhauled the internal representation of changes. see
      README.changesets for details
    - fixed bugs in merkle trie synchronization code
    - fixed echoing and progress UI bugs
      (helps when using in emacs)
    - upgraded cryptopp to 5.2.1
    - fixed bug 8715, diff hunk coordinate reporting
    - added figures, new tutorial to manual
    - improve accuracy of log command
    - several build, configure, and linkage fixes
    - some OSX / PPC portability fixes

Sat Jul 31 15:38:02 EDT 2004

    0.14 release. bug fixes.

    - some compile fixes for g++ 3.4
    - made --dump=FILE option for saving traces,
      otherwise failures just print reason (no trace)
    - some things disabled, as scheduled for replacement
      by upcoming changeset branch work
        - disabled "disapprove" command due to bad semantics
        - removed "bump" and .mt-nonce machinery
    - several critical rename-merging bugs fixed
        - renames vs. deletes
        - renames vs. deltas
        - parallel renames
    - bugs fixed from savannah bug tracker:
        - 9223 argv overflow
        - 9075 empty commits
        - 8919 rename --verbose to --debug
        - 8958 rename debug to db execute
        - 8920 empty passphrase message
        - 8917 connection refused message
        - 8913 testresult argument
        - 8912 passphrase read on serve
        - 8472 approve into branch
        - 8428 duplicate key warning
        - 8928 nonce uses too many bits

Thu May 20 22:26:27 EDT 2004

    0.13 release. bug fixes.

    - remove (file|manifest) in several commands
    - "list missing" command
    - fixed bugs:
        - (critical) empty data netsync crash
        - mkstemp, platform lua
        - runtime error reporting chatter
        - non-posix database names
        - non-posix dirnames
        - non-posix merge names
        - 2-way merge algorithm and hook
        - single-character filenames
        - multiple password reads
        - .svn ignore pattern

Sun May  2 21:03:38 EDT 2004

    0.12 release. win32 port, bug fixes and optimizations.

    - ported to native win32 (mingw)
    - implemented human friendly version selectors
    - added post-commit hook for change notification
    - removed spirit-based parsers, reduced compile costs
    - many netsync bugs removed, pipeline performance improved
    - removed old, deprecated networking system
    - several minor CVS import bugs fixed
    - upgraded bundled netxx

Sun Mar 28 12:41:07 EST 2004

    0.11 release. bug fixes and optimizations.

    NOTE: this release expands the sqlite page size. YOU WILL NEED
    to dump existing databases before upgrading and reload it
    after upgrading, otherwise monotone will complain that the
    database image appears malformed. this condition cannot
    unfortunately be distinguished from a real malformed image on
    disk. for example:

        $ monotone --db=my.db db dump >dump.sql
        $ <upgrade to new monotone>
        $ mv my.db my.db.backup
        $ monotone --db=my.db db load <dump.sql

    - fixed bugs:
        - aliasing bug on debian (-O2 now works)
        - netsync ppc portability / checksums
        - sha1 whitespace bug
        - netsync broken formatter
        - broken symlink handling
        - merger execution pessimism
        - LCA bitset calculation pessimism
        - static object initialization order
        - CVS single-version import
        - CVS first-version changelog
        - CVS branch inference and topology
    - cryptographic SSE2 paths enabled on linux/x86.
    - builds against boost 1.31.0.
    - removed boost::socket
    - removed documentation about old networking system.
    - "officially" deprecated old networking system.
    - enable building with system-local libraries.
    - upgraded bundled sqlite.
    - changed sqlite page size from 1k -> 8k

Mon Mar  1 00:32:07 EST 2004

    0.10 release. new "netsync" protocol implemented, allowing
    direct monotone-to-monotone database synchronization. random
    number underflow problem fixed. more tests added. database
    schema changed, must migrate schema. added new QA logic to
    update and merge algorithms (testresult / approval).

Thu Jan  1 18:23:06 EST 2004

    0.9 release. support international users (non-ASCII character
    sets, locales). some corrections to update algorithm. line
    merging algorithm reimplemented. support working copy
    MT/monotonerc file. broke format compatibility with MT/work
    files; commit any pending work before upgrading. permit
    spaces, colons, other "funny" characters in filenames. support
    HTTP 1.1, HTTP proxies, handle some corner cases in ancestry
    graph and database faults.

Fri Nov 21 20:25:26 EST 2003

    0.8 release. row size increased to 16mb. more performance
    improvements in cvs importer. cvs branch tags imported now.
    minor UI improvements. new commands: SQL dump and load, vcheck
    for enhanced collision detection, queue addtree for recursive
    queueing. improved networking scalability. historical rename
    certs and .mt-attrs file format changed to accomodate upcoming
    i18n work.

Sun Nov  2 23:38:09 EST 2003

    0.7 release. many critical merge and patch set calculation
    bugs fixed. groups merged with URLs, "monotone db migrate"
    necessary. directory renames and explicit rename certs
    supported. added SMTP support. incorporated adns library,
    avoiding gethostbyname(). new queue commands.

Sat Oct 18 22:10:09 EDT 2003

    0.6 release. more stability and bug fixing, including fix to
    some silent failures in LCA calculation. some minor new
    features: persistent attributes (eg. 'the execute bit'),
    rename and log commands. performance of cvs importer greatly
    improved, lua system upgraded to 5.0, much expanded
    documentation.

Sat Sep 27 11:50:08 EDT 2003

    0.5 release. stability and bug fixing. many UI issues
    addressed, including SHA1 completion, persistent options, new
    revert command and new diff modes. database migration,
    inspection and debugging interfaces added. LCS algorithm and
    line-merger overhauled. several multi-depot bugs
    fixed. existing depot databases should be migrated (depot.cgi
    migratedb).

Thu Sep  4 15:40:07 EDT 2003

    0.4 release. monotone is now self-hosting. database
    compatibility broken since 0.3. depot uses RSA signatures now,
    not mac keys. many bugs removed. depot database compatibility
    broken. database schemas should now remain stable (or be
    provided with safe schema-upgrading function).

Mon Aug 25 18:00:37 EDT 2003

    0.3 release. database compatibility broken. packet format
    compatibility broken. dropped boost sandbox library dependency.
    redid networking to support private HTTP+CGI depots along with
    netnews. wrote depot. added 'propagate' command to move changes
    between branches asymmetrically. rewrote testsuite in autotest.
    cleaned up command line processing. expanded testsuite. improved
    user-friendly error reporting.

Fri Aug  8 10:20:01 EDT 2003

    0.2 release. database compatibility broken. dropped many
    library dependencies. hand-reimplemented xdelta, parts of
    nana. incorporated subset of cryptopp and sqlite into
    sources. added RCS and CVS importer. switched to piecewise
    reconstruction. generally much more robust storage system.
    scalability tests against real world CVS archives show
    performance gap with CVS closing, but still present.

Sun Apr 6 20:20:42 EDT 2003

    initial release<|MERGE_RESOLUTION|>--- conflicted
+++ resolved
@@ -5,6 +5,10 @@
         Changes
 
         New Features
+
+        - The commands 'clone', 'pull', 'automate clone' and 'automate pull'
+          now take the option '--anonymous' for temporary anonymous pulls.
+          Note that this doesn't change any options stored in _MTN/options.
 
         Bugs fixed
 
@@ -514,19 +518,6 @@
           function available since 0.47, which can be used to let a monotone
           server exit gracefully instead of having to be killed.
 
-<<<<<<< HEAD
-        - Default include and exclude patterns are now remembered per server.
-          This means that you can have for example one server that you sync
-          everything to, and one that you only sync some branches to, and you
-          don't have to worry about forgetting to give the include pattern and
-          accidentally trying to sync everything to the second server.
-
-        - The commands 'clone', 'pull', 'automate clone' and 'automate pull'
-          now take the option '--anonymous' for temporary anonymous pulls.
-          Note that this doesn't change any options stored in _MTN/options.
-
-=======
->>>>>>> aa6d03b0
         Bugs fixed
 
         - A regression in 0.47 prevent successful execution of push / pull /
