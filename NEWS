<<<<<<< HEAD
??? ??? ?? ???????? UTC 2008

        0.41 release

        Bugs fixed

        - If the options --db or --keydir were previously specified for a 
          command which was executed inside a workspace and one or both
          option arguments were invalid (f.e. invalid paths), they were 
          still written to _MTN/options of the particular workspace.
          This lead to errors on any subsequent command which used these 
          options. This bug is fixed in so far that basic file type
          checks are applied on both options, so its no longer possible
          to set non-existing paths accidently or use a path to a directory
          as option argument for --db.
=======
??? ??? ?? ??:??:?? UTC ????

        0.41 release.

        Changes

        Bugs fixed

        New features

        - Add 'automate show_conflicts' command

        Internal
>>>>>>> 5adf1f35

Fri Apr 11 22:50:44 UTC 2008

        0.40 release.

        Changes

        - The vim merger has been improved and now uses diff3 to merge
          non-conflict changes automatically before executing vimdiff.

        - Values used with the --depth option used to control recursion with
          node and path restrictions have changed. Using --depth=0 now means
          exactly the specified directories and *not* their children. Using
          --depth=1 now means the specified directories and their immediate
          children. Previously --depth=0 included children and --depth=1
          included grandchildren and it was not possible to exclude children
          using --depth.  The simple fix for anyone using --depth is to add 1 to
          the values they are using.

        - Document that ssh: and file: sync transports are not supported on
          native Win32.

        Bugs fixed

        - `commit' now uses keydir specified in _MTN/options

        - duplicate name conflicts now show a proper error message, even if
          a parent directory got renamed as well. In that case, the error
          message now shows both names for the directory and the offending
          file name.

        New features

        - The bare parent selector 'p:' can now be used in a workspace to
          query the parent(s) of the workspace' base revision. This is
          equivalent to "mtn au select p:`mtn au get_base_workspace_revision`".

        - push, pull, and sync can be run with a single argument, which looks
          like
             mtn://hostname?include_pattern/-exclude_pattern
          or
             mtn://hostname?include=include_pattern/exclude=exclude_pattern

        Internal

        - Update Botan to 1.7.4.

        - Usage of the internal app_state object has been reduced, objects
          are better encapsulated now. The database interface has been
          enhanced to ease reduction of locking contention in the future.

        - Merged the two indexes on revision_certs into a single one.

        - The database schema has been changed so that it now stores
          binary SHA1 hashes rather than their hexadecimal encoding,
          in most places where these are used.  This reduces the
          database size and speeds up operations a little.

          Users who like to fiddle with the database directly are
          advised to use the sqlite functions hex() and quote() to
          print columns that store hashes (including IDs), and the
          hexadecimal literal notation x'DEADBEEF' to input them.

        - Binary SHA1 hashes are also used for most in-memory
          processing, avoiding conversions and saving memory.

Mon Feb 25 15:55:36 UTC 2008

        0.39 release.

        Changes

        - 'mtn di' is now an alias for 'mtn diff'.

        - 'automate db_set' has been renamed to 'automate set_db_variable'.

        - 'automate db_get' has been replaced by 'automate get_db_variables'
          which returns all database variables similar to 'list vars' in
          basic_io format, optionally restricted by domain.

        - The REVID argument of 'automate get_revision' is now mandatory;
          to retrieve the current workspace revision, use the new command
          'automate get_current_revision'

        - messages describing conflicts from all of the various merge commands
          have been reworked and should be much more informative.

        - mtn show_conflicts now outputs much more detailed and descriptive
          messages, however it may report content conflicts that will be
          resolved automatically by the line merger.

        - The internal copy of PCRE has been updated to version 7.6.
          If you use the '--with-system-pcre' configure switch, it
          will insist on at least this version.

        - "emacs" has been removed from the list of dumb terminal types;
          tickers should now default to --ticker=count with emacs terminals

        - extensive section on merge conflicts and ways to resolve them
          added to the manual.

        Bugs fixed

        - for changes near the beginning of a file, mtn's unified diff
          output sometimes contained too many leading context lines.

        - the path handling of 'mtn revert' was improved and fixed two bugs:
          now a restricted revert on a node "dir1/file1" reverts only the
          content changes in "file1", but leaves renames of any of its
          ancestor nodes untouched; furthermore, if "dir0/" was renamed to
          "dir1" and "dir1/file1" was dropped, mtn now re-creates file1 at the
          proper place ("dir1/") and leaves no missing files around because
          of the non-existing "dir0/".

        - a few changes needed to build with gcc 4.3.

        New features

        - 'automate drop_db_variables' which drops one database variable
          (like the 'unset' command) or all variables within a given domain.

        - 'automate inventory' now accepts the options '--no-ignored',
          '--no-unknown', '--no-unchanged' and '--no-corresponding-renames'.
          Please consult the monotone documentation for more information about
          these new options.
          In addition, 'automate inventory' no longer recurses into ignored
          directories. The typical case of listing files that need attention
          now runs at least four times faster.

        - 'automate get_current_revision' which outputs the revision text of
           changes in the current workspace

Wed Dec 12 21:21:15 UTC 2007

        0.38 release.

        Changes

        - mtn log now prints a single dot for a project's root
          directory instead of an empty string.

        - mtn now warns if changes to a file will be ignored because
          the file has been deleted on one side of a merge.

        - mtn now errors if your chosen private key doesn't match the public
          key of the same name in your database.

        - mtn now checks for your key before a merge action takes place to
          ensure that any manually merged file isn't lost in an error case

        Bugs fixed

        - a bug introduced in 0.37 prevented an external merger from being
          executed unless the MTN_MERGE environment variable was set

        - mtn read successfully reads revision data, and cert packets again

        - mtn consistently supports certs with empty values
          (fixed 'ls certs' and 'read')

        Internal

        - Update Botan to 1.7.2.

        - Moved the gzip implementation out of the Botan directory.

        Other

        - Added the scripts of the following Lua-based contributed
          Monotone extension commands to contrib/command/:
          "mtn base", "mtn fuse", "mtn revision", "mtn conflicts".

        - Added a hooks version of the contributed ciabot script,
          contrib/ciabot_monotone_hookversion.lua

        - The monotone manual is now licensed under the GPL rather than
          the GFDL.

Fri Oct 25 22:35:33 UTC 2007

        0.37 release.

        Changes

        - mtn db kill_rev_locally now checks for an existing workspace
          before the revision is killed and tries to apply the changes
          of this particular revision back to the workspace to allow
          easy re-committing afterwards

        - the "--brief" switch for mtn annotate has been renamed to
          "--revs-only" for clarity

        - mtn help now lists the commands (and their aliases) available
          within a group, so its easier to get an overview which commands
          are available at all

        - the "MTN_MERGE=diffutils" merger (provided by std_hooks.lua)
          was improved. It now accepts a MTN_MERGE_DIFFUTILS environment
          variable which can be used to control its behaviour
          through comma-separated "key[=value]" entries. Currently
          supported entries are "partial" for doing a partial
          batch/non-modal 3-way merge conflict "resolution" which uses
          embedded content conflict markers and "diff3opts=[...]" and
          "sdiffopts=[...]" for passing arbitrary options to the used
          "diff3" and "sdiff" tools. When used in combination with "mtn
          merge_into_workspace" this way one especially can achieve a
          CVS/SVN style non-modal workspace-based merging.

        - There is a new revision selector: "p:REV" selects the
          parent(s) of revision REV.  For example, if a revision has
          one parent,

             mtn diff -r p:REV -r REV

          will show the changes made in that revision.

        - Monotone now uses the Perl-Compatible Regular Expression
          (PCRE) library for all regular expressions, instead of the
          boost::regex library.  This means that external Boost
          libraries are no longer required to build or use Monotone.
          If building from source, you will still need the Boost headers
          available somewhere.  See INSTALL for details.

          PCRE's syntax for regular expressions is a superset of
          boost::regex's syntax; it is unlikely that any existing
          .mtn-ignore files or other user uses of regexps will break.
          The manual now contains detailed documentation of the regexp
          syntax, borrowed from PCRE itself.

        - the format of "mtn automate inventory" has changed to basic_io.
          This fixes a couple of corner cases where the old format
          returned wrong information and introduces new capabilities like
          restricted output, recognized attribute changes, and more.
          For a complete overview on the new format, please take a look
          in the appropriate manual section.

        Bugs fixed

        - mtn automate heads called without a branch argument now properly
          returns the head revisions of the workspace's branch if called
          over mtn automate stdio

        - mtn commit no longer crashes if it creates a revision whose
          roster already exists, i.e. was left behind by the command
          `mtn db kill_rev_locally REV` (savannah #18990)

        Documentation changes

        - the documentation of the "--revs-only" (formerly "--brief")
          switch for the annotate command didn't match its actual
          behavior, this has been fixed

        - documentation for the "ssh_agent_add" command was missing
          and has been added

        Other

        - contrib/usher.cc has been removed. Please use the
          net.venge.monotone.contrib.usher branch instead.

        Internal

        - Update SQLite to 3.4.1.

        - Update Lua to 5.1.2 plus latest bug fixes.

        - Update Botan to 1.5.10.

        - Internal use of regular expressions has been almost eliminated.
          (Regular expressions are still used for .mtn-ignore and the
          --show-encloser feature of mtn diff, and are still available to
          Lua hooks.)



Fri Aug  3 06:08:36 UTC 2007

        0.36 release.

        Changes

        - The help command is now able to show documentation on subcommands
          (such as 'attr set').

        - The help command now shows a brief abstract of each command,
          instead of only listing their names.

        - The command `list changed` now outputs the new path of any
          renamed item making it easier to copy and paste these paths
          for external program usage.

        - `automate attributes` has been renamed to `automate get_attributes`,
          also a bug has been fixed there so resurrected attributes are now
          properly outputted as "new" and not "changed".

        New features

        - Two new commands to set and drop attributes over automate:
          `automate set_attribute` and `automate drop_attribute`

        - There is a new function available to the lua hooks,
          'server_request_sync(what, address, include, exclude)', which will
          initate a netsync connection to the server at "address", with the
          given include and exclude patterns, and will sync, push, or pull,
          as given in the "what" argument. If called from a monotone instance
          which is not acting as a server, this function will do nothing.

        - There is a new hook available,
          'get_netsync_key(server, include, exclude)', which is called to
          determine which key to use for netsync operations. Note that the
          server calls this once at startup with the address it is listening
          on, "*", and "" as arguments, rather than for each connection.

        Other

        - Giving the --confdir argument will automatically set the key store
          directory to keys/ under that directory, unless --keydir is also
          given. This is a bugfix.

        - Fixed a regression in 0.35 that resulted in some databases
          becoming significantly larger when storing new revisions. Existing
          databases with this problem can be fixed by pulling into a fresh
          database using 0.36.

        - contrib/lua-mode.el, a Lua mode for GNU emacs.

        - contrib/monotone-buildbot-notification.lua, a netsync hook to have a
          server notify a buildbot when new changes have arrived.  Useful for
          anyone who uses a buildbot with monotone as source.

        - contrib/monotone-cluster-push.lua, a netsync hook script to have
          arriving changes be forwarded to other servers automatically.  It
          uses the new internal lua function 'server_request_sync'.

        - contrib/mtn_makepermissions, a simple script to create
          read-permissions and write-permissions from files in the directories
          read-permissions.d and write-permissions.d, Debian style.

        - contrib/Monotone.pm, a first attempt to write a Perl module to
          interface with 'monotone automate stdio'.

        - contrib/monotone-import.pl has been removed since monotone now has
          an internal import command.

        Internal

        - Commands are now defined as a tree of commands instead of a
          plain list, which allows the help system to look up information
          of a command at an level in the tree.

        - The command class, the automate class and all the associated
          macros have been cleaned up.

        - All C++ files now depend on base.hh, which includes the few things
          that are used virtually everywhere.  'make distcheck' will check for
          the presence of base.hh in all source files and will protest if
          it's not there.  This is explained further in HACKING.

        - Update the internal SQLite to version 3.4.0.

        - Updated Visual C building system, which now also builds the test
          programs.  The script visualc/runtests.bat can be used to run the
          tests.

        - Monotone can now be built successfully with Boost 1.34. Older
          versions of monotone would sometimes seem to work depending on
          the compiler used, but would have bugs in path normalization.

        - Monotone now requires Boost 1.33 or later.

        - The Boost filesystem library is no longer required.

        - The Boost unit test system is no longer required.



Mon May  7 14:08:44 UTC 2007

        0.35 release.

        Changes

        - 'mkdir --no-respect-ignore PATH' now really skips any
          ignore directives from .mtn-ignore or Lua hooks

        - Private keys are now stored more safely, using file
          permissions.

        - The editable log summary (what you get in an editor when
          committing without -m) now includes information about which
          branch the commit applies to.

        - The status command and the editable log summary now show
          the same details about the change.

        New features

        - 'automate identify', an automate version of 'mtn identify'.

        - 'automate roots', prints the roots of the revision graph,
          i.e. all revisions that have no parents.

        Other

        - You can't drop the workspace root any more.

        Internal

        - Update the internal Lua to version 5.1.2.

        - Added build files for Mac OS X.

        - Update the internal SQLite to version 3.3.17.

        - Code cleanup of app_state.



Sun Apr  1 08:23:34 UTC 2007

        0.34 release.

        The internal data format has changed with this release;
        migration is straight-forward.  To upgrade your databases,
        you must run:
               $ mtn -d mydb.mtn db migrate
        All of these operations are completely lossless, and 0.34
        remains compatible with earlier versions all the way back
        to 0.26 with regards to netsync.

        Changes

        - Text is now output at best of the environment's possibilities,
          transliterating them or substituting '?' as needed.

        - The lua hook get_author() now takes a second argument, a
          key identity, in case someone wants to create an author based
          on that and not only the branch name.

        - The command 'chkeypass' became 'passphrase'.

        - The commands 'drop', 'rename' and 'pivot_root' default to
          always perform the operation in the file system as well.
          They do not accept '--execute' any more, but will instead
          take '--bookkeep-only' in case the user only wants to affect
          bookkeeping files.

        New features

        - New hook note_mtn_startup(), which is called when monotone is
          started.

        - New Lua support function spawn_pipe(), which is used to run
          a command and get back its standard input and standard output
          file handles as well as the pid.

        - Monotone will automatically add a monotone key in a resident
          ssh-agent when it's first used, and will then use ssh-agent
          for all subsequent signing.  Thus, you will only need to give
          the password once in one session.
        - New command 'ssh_agent_export' to export a monotone key into
          an SSH key.
        - New command 'ssh_agent_add' to add a monotone key explicitly
          to a resident ssh-agent.

        - New command 'clone' that combines 'pull' and 'checkout'.

        - 'automate put_file' and 'automate put_revision' stores a file
          and a revision in the database.

        - 'automate cert', an automate version of 'mtn cert'.
        - 'automate db_set', an automate version of 'mtn set'.
        - 'automate db_get', an automate version of 'mtn ls vars' with
          a twist.

        Other

        - contrib/ciabot_monotone_hookversion.py now uses a real
          basic_io parser and thus should send more precise
          information to the cia server. Furthermore, it has become
          more careful with creating zombies.

        - contrib/monotone-log-of-pulled-revs-hook.lua, a lua hook
          to display information about incoming revisions.

        - contrib/monotone-mirror-postaction-push.sh, a post action
          script that should be executed by contrib/monotone-mirror.sh
          to automatically push data on to other servers.

        - contrib/monotone-mirror.lua, a lua hook that executes
          contrib/monotone-mirror.sh after any netsync session is done.

        - contrib/monotone-mirror.sh now takes keydir and keyid
          configuration and has better protection against overlapping
          duplicate runs.

        - contrib/monotone.bash_completion now handles signals.

        - contrib/monotone.el now includes a commit button.

        Internal

        - Date and time display has now been reimplemented internally
          to avoid Boost more.  This means that we have lowered our
          dependency from Boost 1.33.0 to 1.32.0.

        - Lots of code cleanup.

        - The heights cache got an index, making the processing faster.

        - Update the internal SQLite to version 3.3.13.

        - Algorithm to find uncommon ancestors has been rewritten, so
          'pull' and 'regenerate_caches' should be faster.


Wed Feb 28 22:02:43 UTC 2007

        0.33 release.

        The internal data format has changed with this release;
        migration is straight-forward.  To upgrade your databases,
        you must run:
               $ mtn -d mydb.mtn db migrate
        All of these operations are completely lossless, and 0.33
        remains compatible with earlier versions with regards to
        netsync.

        Changes

        - "mtn ls unknown" no longer recurses into unknown directories.

        - update will fail rather than clobbering unversioned files
          that exist in the workspace.

        - update will detect directories with unversioned files before
          attempting to drop them and will refuse to run rather than
          corrupting the workspace. such unversioned files must be
          removed manually.

        - the character set and line separator conversion hooks
          (get_system_linesep, get_charset_conv and get_linesep_conv)
          have been removed. Similar functionality (probably based on
          file type attributes) is planned and will be added in a future
          release.

        - update will switch to the branch of a given revision if it
          differs from the current workspace branch.

        - add will now accept combinations of --unknown, --recursive and
          --no-respect-ignore.

        - import now imports unknown directory trees properly.

        - use SQLite 3.3.12.

        - schema migrator rebuilt and will now properly detect and report
          if the database used is created by a newer monotone than the one
          currently used.

        - removed the man page mtn.1, as it hadn't been updated for a long
          time.

        New features

        - "mtn merge_into_workspace" (still to be documented).  This command
          will allow you to review and fix up a merge in your workspace
          before committing it to the repository.  However, the conflict
          resolution interface remains the same as that of the 'merge'
          command for now (i.e. monotone will invoke your specified merge
          tool on all files with conflicts and you must resolve them as they
          are presented).  Work on in-workspace conflict presentation and
          resolution is planned for the future.

        - "mtn log" will now print an ASCII revision graph alongside the
          usual log text.

        Speed improvements

        - "mtn annotate file" should run even faster now. it exploits
          the fact that we store deltas of rosters. by peeking at
          these deltas, it can avoid reconstruction of whole rosters
          in many cases.

        Other

        - contrib/monotone-mirror.sh and
          contrib/monotone-mirror-postaction-update.sh, two scripts
          to mirror and update directories automatically.

        - contrib/monotone-run-script-post-netsync.lua, to automatically
          update a directory as soon as new revisions or certs arrive for
          a given branch.

        - contrib/monotone.bash_completion had some improvemens.

        - contrib/monotone.el had some improvements.

        Internal

        - Internally, the concept of "projects" has been introduced.  It
          currently doesn't mean anything, but will be used later, with
          policy branches and similar.



Wed Dec 27 09:57:48 UTC 2006

        0.32 release.

        Changes

        - "mtn serve" no longer takes patterns on the command line.
          Use the permissions hooks instead.

        - the name of the option that denoted the revision from which
          "mtn log" should start logging was renamed from "--revision"
          to "--from"

        - author selectors no longer have implicit wildcarding

        - if you manually add entries to MTN/log while you are
          working, in preparation for an eventual commit, you will now
          be required to remove a "magic" template line from the file
          before the commit will succeed. This, like the test for an
          empty log file, helps to prevent accidents.

        - the "db regenerate_caches" migration command replaces the
          previous "db regenerate_rosters", generalising the task of
          rebuilding or generating cached data that may be added
          across an upgrade.  Like "db migrate", which upgrades the
          database schema, this command fills in the data for new
          features. In this release, as well as rosters, it also adds
          "heights" information used to speed up topology operations.

        Speed improvements

        - "mtn annotate file" and "mtn log file" are generally much
          faster now, dependant on the number of revisions that
          changed the file. Both commands as well as "mtn automate
          toposort" make use of data called "heights" caching the
          topological order of all revisions.  In order to create and
          use this data, the following must be run once for each db
          after upgrading:

               $ mtn -d mydb.mtn db regenerate_caches

        New features

        - "mtn automate content_diff"

        - "mtn automate get_file_of" (same as get_file, but expects
          a file path and optionally a revision)

        - "mtn import" command

        - "mtn log --to"

        - netsync_note_* hooks are given much more information,
          inlcuding a http/smtp/etc style status code

        - includedirpattern(dir, fileglob) function for hooks


        Bugs fixed

        - bug in "automate stdio" that would result in monotone
          garbling its input in some circumstances fixed

        - "mtn annotate file" and "mtn log file" are generally much
          faster now, dependant on the number of revisions that
          changed the file. Both commands as well as "mtn automate
          toposort" make use of data called "heights" caching the
          topological order of all revisions.

        - spawn_redirected hook function now understands a blank
          filename to mean not to redirect that stream

        - "mtn log" is now in proper topological order, also due to
          the use of cached "heights" data

        - reset options between "automate stdio" commands

        - another compile fix for gcc3

        - bug in localization code where option strings where not
          always properly translated


        Other

        - botan library upgraded to 1.6.0

        - accommodate changes in boost 1.34

        - documentation for "mtn automate get_option"

        - notes/ directory



Sat Nov 11 11:06:44 PST 2006

        0.31 release.  Code cleanups and bug fixes.

        New features:

        - If multiple --message (or -m) arguments are passed to
          'commit', then they will be concatenated on separate lines.

        - The validate_commit_message hook is now told what branch the
          commit is on.

        Bugs fixed:

        - The typo that prevented building with gcc 3.3 has been
          fixed.

        - Attempting to commit without a signing key available now
          fails earlier.

        - Command-line option parsing has been redone yet again; this
          should fix a number of bugs caused by the use of
          boost::program_options.  For instance, command line error
          messages are now l10nized again, "--depth=asdf" now gives a
          sensible error message instead of crashing, and --key= now
          works as an alternative to -k "".

        - A bug in the new roster caching logic that caused assertion
          failures on very large trees has been fixed.

        - A rare bug in the "epoch refinement" phase of the netsync
          protocol has been fixed.

        - Accidental (and undocumented) change to 'automate inventory'
          output format reverted; documentation is now correct again.

        - Some obscure error conditions with 'pivot_root' fixed.

        Many fixes to 'automate stdio':

        - IO handling has been rewritten, to remove some
          obscure bugs and clean up the code.

        - automate commands can now take options (even when used with
          'automate stdio').

        - The default block size has been increased to 32k (which
          should considerably reduce overhead).

        - Many automate commands were flushing their output far too
          often, causing major slowdowns when used with 'automate
          stdio'; this has been fixed.

        - Syntax errors now cause 'automate stdio' to exit, rather
          than attempting to provide usage information for the calling
          program to read.

        Other:

        - New large-coverage random testsuite for delta reconstruction
          path finding algorithm.

        - Miscellaneous code cleanups and improved error messages.

        - Enhancements to debian packaging.

        - New translation to es (Spanish).

Sun Sep 17 12:27:08 PDT 2006

        0.30 release.  Speed improvements, bug fixes, and improved
        infrastructure.

        Several internal data formats have changed with this release;
        migration is straight-forward, but slightly more complicated
        than usual:
          -- The formats used to store some cached data in the
             database have changed.  To upgrade your databases, you
             must run:
               $ mtn -d mydb.mtn db migrate
               $ mtn -d mydb.mtn db regenerate_rosters
          -- The metadata stored in _MTN in each workspace has been
             rearranged slightly.  To upgrade your workspaces, you
             must run
               $ mtn migrate_workspace
             in each workspace.
        All of these operations are completely lossless, and 0.30
        remains compatible with earlier versions with regards to
        netsync.

        Speed improvements:

        - Algorithm used to find branch heads rewritten, to use vastly
          less memory and cpu.  This not only makes 'mtn heads'
          faster, but also 'mtn commit', 'mtn update', and other
          commands, which were spending most of their time in this
          code.

        - The format used in the database to store the roster cache
          was rewritten.  This makes initial pull approximately twice
          as fast, and somewhat improves the speed of restricted log,
          annotate, and so on.

        - The xdelta algorithm was further optimized.

        - A memory leak in Botan was fixed, which was causing
          excessive memory and CPU time to be spent during 'mtn
          checkout'.

        - Monotone has fast-paths for doing character set conversion
          when the system it is running on uses plain ASCII.  These
          fast-paths now know that "646" is another name used for
          ASCII, and systems that use this name (like some BSDs) now
          benefit from the fast-paths.

        - Miscellaneous other improvements.

        Workspace format changes:

        - It is now possible to write down a multi-parent (merge)
          workspace.  However, monotone will still refuse to work with
          such a workspace, and there is no way to create one.  This
          change merely sets up infrastructure for further changes.

        - _MTN/revision no longer contains only the parent revision
          id; if you depended on this in scripts, use 'mtn automate
          get_base_revision_id' instead.  Also, _MTN/work has been
          removed.

        UI changes:

        - 'mtn status' now includes the branch name and parent
          revision id in its output.

        - The output of 'mtn annotate' and 'mtn annotate --brief' has
          been switched.  The more human-readable output is now the
          default.

        - 'mtn pluck' now gives an error message if the requested
          operation would have no effect.

        - On command line syntax errors, usage information is now
          printed to stderr instead of stdout.  (Output requested with
          --help still goes to stdout.)  This should make it easier to
          find bugs in scripts.

        Bug fixes:

        - While changelog messages have always been defined to UTF-8,
          we were not properly converting messages from the user's
          locale.  This has now been fixed.

        - An off-by-one error that caused some operations to abort
          with an error message about "cancel_size <
          pending_writes_size" has been fixed.

        - In 0.29, --help output was not localized.  This has been
          fixed.

        - In 0.29, setting merger = "emacs" would not work unless
          EDITOR was also set to "emacs" (and similar for vi).  This
          has been fixed.

        - A rare invariant violation seen when performing certain
          sequences of renames/adds in the workspace has been fixed.

        - If a user failed to resolve the conflicts in a text file, we
          would continue asking them to resolve conflicts in remaining
          files, even though the merge could not succeed.  We now exit
          immediately on failure.

        - Work around some g++ 3.3 brokenness.

        Documentation changes:

        - Imported *-merge documents into the manual (they still need
          to be cleaned up to fit in better).

        Changes to automate:

        - Bug fix in 'attributes': this command is supposed to list
          attributes that were removed from a file in the current
          revision; instead, it was listing all attributes that had
          ever been removed from that file.  Now fixed.

        - New command 'get_corresponding_path': given a revision A, a
          path P, and a revision B, looks up the file with name P in
          revision A, and states what path it had in revision B.

        - New command 'get_content_changed': given a revision A and a
          path P, gives the ancestor of A in which P was last
          modified.

        - New command 'get_option': Fetches variables from
          _MTN/options (e.g., the current workspace's branch and
          database).

        - New command 'genkey': an automate-friendly way to generate a
          new monotone key.

Sun Aug 20 15:58:08 PDT 2006

        0.29 release.  Code cleanups and bug fixes.

        New features:

        - The output of 'mtn status' has been changed significantly; the
          output formerly used by 'mtn status --brief' has become the
          default.  For output similar to the old 'mtn status', see
          'mtn automate get_revision'.

        - It is now significantly easier to control what merger
          monotone uses to resolve conflicts; for instance, to use
          emacs to resolve conflicts, add:
             merger = "emacs"
          to your .monotonerc file.  To override temporarily, you can
          also use the environment variable MTN_MERGE, which takes the
          same strings.  Currently recognized strings are "kdiff3",
          "xxdiff", "opendiff", "tortoisemerge", "emacs", "vim", and
          "meld".

        - Formerly, monotone's sync-over-ssh support required that an
          absolute path be used, with a URL like:
            ssh://venge.net/home/njs/my-db.mtn
          The following syntaxes are now supported as well:
            ssh://venge.net/~/my-db.mtn
            ssh://venge.net/~njs/my-db.mtn

        Bugs fixed:

        - The bug where monotone would sometimes respond to a control-C
          (or several other signals) by locking up and refusing to exit,
          has been fixed.

        - Monotone now properly respects SIGPIPE.  In particular, this
          means that 'mtn log | less' should now exit promptly when
          'less' is exited.

        - 'mtn log' now flushes its output after each message; this
          makes 'mtn log <FILES>' significantly more usable.

        - 'mtn log <FILES>' formerly listed irrelevant revisions (in
          particular, any revision which contained a delete of any files
          or directories, was always included).  This has been fixed.

        - If, during an update, two files both had conflicts, which,
          when resolved, resulting the two files becoming identical, the
          update would error out.  This has been fixed.

        - If _MTN/log exists and does not end in a newline, we now add a
          newline before using the log message.  This removes a problem
          where the string "MTN:" would end up appended to the last line
          of the log message.

        - We no longer buffer up an arbitrarily large number of pending
          writes in the database.  This improves speed and memory usage
          for 'commit', and fixes the problem where 'cvs_import' would
          run out of memory.

        - Monotone's tree walking code (used by 'ls unknown', 'ls
          missing', and friends) now uses much less memory, especially
          on reiserfs.

        Automate changes:

        - 'mtn automate stdio' now uses a configurable block size,
          controlled by command-line option --automate-stdio-size.  This
          is mostly useful for testing speed/memory trade-offs.

        - 'automate attributes' has a new format, which includes more
          information.

        Code cleanup:

        - We now use boost::program_options to parse command line
          options, rather than popt.  The only user-visible change
          should be that --option="" no longer works as a way to set
          some option to the empty string; use --option "".  (This
          change also removes a lot of orphaned and historically buggy
          code from monotone.)

        Other:

        - zsh completion script significantly revised and updated (see
          contrib/monotone.zsh_completion).

Sat Jul 22 01:39:51 PDT 2006

        0.28 release. Cherrypicking, a new testsuite, and some fixes
        and enhancements.

        New features:

        - Cherrypicking with the new "pluck" command. This takes (a restricted
          subset of) the changes in a revision, or between two
          revisions, and applies them to your workspace.  That this
          has happened is not recorded in history; it as if you
          happened to make some very similar changes by hand in your
          workspace.
        - New automate commands, "automate tags" and "automate branches".
        - "diff" now knows how to find enclosing function (or
          whatever) bodies, just like GNU diff's "-p" option.
          -- The regex that defines "enclosing function" can be chosen
             on a per-file basis by a hook function; the default hook
             knows about LaTeX, Texinfo, and most programming
             languages.
          -- This is enabled by default; use --no-show-encloser to
             disable.

        Enhancements:

        - When netsync fails due to permission errors, the server returns a
          semi-intelligible message before dropping the connection.
        - When merging a branch with 3 or more heads, the order in which to
          merge the heads will now automatically be chosen to minimize
          the amount of repeated work that must be done.
        - Crash dumps are now written to $CONFDIR/dump when no workspace is
          available
        - Path validation routines are faster.
        - Inodeprints should be slightly more robust now.
        - New hook get_mtn_command, used to determine the path to the
          mtn binary on a remote host, when using ssh support.
        - "diff" now accepts "-u" and "-c" as short for "--unified"
          (the default) and "--context", respectively.

        Bug fixes:

        - "revert --missing" now works when run in a subdirectory.
        - "revert --missing" now works without any additional files
          being specified.  (You don't have to say "mtn revert
          --missing .".)
        - Fix an edge case where monotone would crash if there was a
          content conflict in a merge for which there was no lca.
        - Fix a case where netsync would sometimes hang during refinement.
        - "mtn help" and "mtn --help" now exit with return code 0.

        Build environment:

        - automake 1.9 is now required.
        - The testsuite has been rewritten, and should be much faster now. It
          also no longer relies on the presence of a *nix userland.
        - Add workaround for gcc 4.1.[01] bug causing "multiple
          definition" errors.

        Internal:

        - Restrictions have been split into path_restrictions and
          node_restrictions, and generally cleaned up more.

Sat Jun 17 14:43:12 PDT 2006

        0.27 release.  Minor bug fixes and enhancements, plus ssh
        support.

        Major new features:

        - Monotone can now push/pull/synchronize over arbitrary
          bidirectional streams, not just raw TCP.
          - File-to-file synchronization is enabled out of the box,
            e.g.:
              $ mtn -d db1.mtn sync file:/path/to/db2.mtn
          - SSH synchronization is enabled out of the box, e.g.:
              $ mtn -d local.mtn sync ssh://njs@venge.net/home/njs/remote.mtn
            Note that this requires mtn be installed on the remote
            computer, and locks the remote database while running; it
            is not ideal for groups accessing a shared database.
          - New protocols can be defined with Lua hooks -- for
            example, someone could in principle make "$ mtn sync
            xmpp://njs@jabber.org" do something interesting.
          - See section "Other Transports" under "Advanced Uses" in the
            for more details.

        Minor new features:

        - Selectors now support escaping, e.g., b:foo\/bar can be used
          to refer to a branch with name "foo/bar" (normally / is a
          metacharacter that separates multiple selectors).
        - Visual C++ can now build monotone on Windows.  (Mostly
          important because it allows better Windows debugging.)
        - --quiet now turns tickers off, and does not turn warnings
          off.  New option --reallyquiet disables warnings as well.
        - New command 'automate common_ancestors'.
        - 'ls branches' now takes a pattern, e.g.:
            $ mtn ls branches "*contrib*"

        Speed improvements:

        - Bug in select() loop fixed, server should no longer pause in
          processing other clients while busy with one, but multiplex
          fairly.
        - The database has a new write buffer which gives significant
          speed improvements in initial pulls by cancelling redundant
          database writes.
        - There's been a fair bit of performance tuning all around.

        Bug fixes:

        - Merge tools that exit in failure are now detected.
        - Better reporting of operating system errors on Win32.
        - Passphrases stored in ~/.monotonerc are no longer written to
          the log file.  (Passphrases entered at the terminal were
          never written to the log file.)
        - Fix sql injection bugs in selectors, making it safe to
          expose slectors in web interfaces etc.
        - Files marked with the mtn:execute attr now respect umask.
        - 'automate' commands on Win32 now disable newline translation
          on their output; this is especially important for 'automate
          stdio'.
        - 'db check' now calls the sqlite "PRAGMA integrity_check", to
          validate the integrity of things like sqlite indices.
        - 'mtn annotate nonexistent-file' now gives a proper error
          message, instead of an assertion error.
        - 'mtn revert --missing' now works correctly when run in a
          subdirectory.
        - 'automate inventory' no longer fails when _MTN/work contains
          patch stanzas.

        Other:

        - Many, many internal code cleanups
          - Including changes to somewhat reduce the size of the
            binary
        - New tutorial on using packets added to the manual
        - Updated translations, improved error messages, etc.

        Reliability considerations:

        - In the two months since 0.26 was released, zero serious bugs
          have been reported in the new code.

Sat Apr  8 19:33:35 PDT 2006

        0.26 release.  Major enhancements and internal rewrites.
        Please read these notes carefully, as significant changes are
        described.  In particular, you _cannot_ upgrade to 0.26
        without some attention to the migration, especially if you are
        working on a project with other people.  See UPGRADE for
        details of this procedure.

        The changes are large enough that there were 3 pre-releases of
        this code; the changes that occurred in each can be seen
        below.  However, for the convenience of those following
        releases, all changes since 0.25 will be summarized in these
        release notes.  There is no need to read the pre-release notes
        individually.

        Major changes since 0.25:

        - The most user-visible change is that the default name of the
          monotone binary has changed to 'mtn'.  So, for example, you
          would now run 'mtn checkout', 'mtn diff', 'mtn commit',
          etc., instead of 'monotone checkout', 'monotone diff',
          'monotone commit'.
          - Similarly, the name of the workspace bookkeeping directory
            has changed from "MT" to "_MTN".  As workspaces will
            generally be recreated when migrating to this release,
            this should not cause any problems.
          - Similarly, built-in attrs like 'execute' have had 'mtn:'
            prepended to their names.  For example, executable files
            should now have the attr 'mtn:execute' set to 'true' on
            them.  The migration code will automatically add this
            prefix; no user intervention is needed.
          - Similarly, the name of the ignore file has changed from
            '.mt-ignore' to '.mtn-ignore'.  The migration code will
            automatically rename this file; no user intervention is
            needed.
          - Similarly, the recommended suffix for monotone db files is
            now '.mtn'.
          These changes are all purely cosmetic, and have no affect on
          functionality.

        - The most developer-visible change is that the data
          structure for representing trees has been completely
          replaced, and all related code rewritten.  The new data
          structure is called a 'roster'.  You don't really need to
          know this name; unless you are hacking on monotone or using
          various debug operations, you will never see a roster.
          It's mostly useful to know that when someone says something
          about 'roster-enabled monotone' or the like, they're
          referring to this body of new code.

          This change has a number of consequences:
          - The textual format for revisions and manifests changed.
            There is no conceptual change, they still contain the same
            information and work the same way.  The formats were
            merely cleaned up to correct various problems experience
            showed us, and allow various enhancements now and in the
            future.  However, this change means that a flag-day
            migration is required.  See UPGRADE for details.
          - Directories are now first-class objects.  You can add an
            empty directory, must drop a directory if you want it to
            go away, etc.
          - Attrs are now first-class objects.  '.mt-attrs' no longer
            exists; attrs are now described directly in the manifest,
            and changes to them appear directly in revisions.  The
            migration code will automatically convert existing
            .mt-attrs files to the new first-class attrs.  If you have
            custom attrs, those may require special handling -- if
            this is the case, then the upgrader will tell you.
          - The merge code has been rewritten completely.  The
            interface is currently the same (though this rewrite makes
            it easier to improve the interface going forward); if you
            have found merging in monotone to be easy in the past,
            then you will not notice anything different.  If you have
            run into problems, then the new merger should make your
            life substantially simpler.  It has full support for
            renames (of both directories and files), intelligent
            merging of attrs, improved handling of file content
            merges.  Is the first known merger implementation based on
            a provably correct algorithm (the "multi-*-merge"
            algorithm), has exhaustive automated tests, and generally
            should give accurate, conservative merges.
          - The new code is generally faster, though not yet as
            fast as it could be.

        Netsync changes:

        - The default netsync port has changed 5253 to 4691.  4691 is
          our official IANA-assigned port.  Please adjust firewalls
          appropriately.

        - Netsync code has also been largely reworked; new code should
          provide better opportunities for optimizations going
          forward.

        - The protocol is incompatible with earlier versions of
          monotone.  This should not be a surprise, since the data it
          carries is also incompatible (see above)...

        New features:

        - New option --brief to 'annotate', gives somewhat more
          friendly output.

        - Several enhancements to log:
          - New option --next, to display descendent revisions
            (rather than ancestor revisions).
          - When 'log -r' is given an ambiguous selector, it now just
            logs all matching revisions, instead of requiring the
            selector be disambiguated.
          - New option --no-files.

        - New command 'show_conflicts', performs a dry run merge.

        - New command 'ls changed'.

        - 'rename' (and its alias 'mv') now accept a broader range of
          syntax:
            mtn rename foo some_dir
              -> renames foo to some_dir/foo
            mtn rename foo bar baz some_dir
              -> moves foo, bar, and baz to some_dir/foo,
              some_dir/bar, and some_dir/baz

        - New hook 'validate_commit_message', which may be used to
          verify that all commit messages meet arbitrary user-defined
          rules.

        - New option --log, to log monotone's output to a file.

        - New option 'drop --recursive', to remove a directory and its
          contents in one swoop.

        - The root dir may now be renamed.  This is a somewhat exotic
          feature, but has some interesting uses related to splitting
          up or joining together projects; see new commands
          'pivot_root', 'merge_into_dir'.

        Minor bug fixes:

        - 'serve' with no --bind argument should now work on systems
          where the C library has IPv6 support, but the kernel does
          not.

        - Stricter checking on the internal version of filenames to
          ensure that they are valid UTF-8.

        - If the database is in the workspace, then it is always
          ignored.

        - Monotone no longer errors out when using a French (fr)
          locale with a non-Unicode codeset.

        Other changes:

        - Packet commands ('rdata', 'fdata', etc.) have been moved to
          'automate'.

        - Database storage now uses sqlite's blob support; database
          files should be ~1/4 smaller as a result.

        - Monotone now uses sqlite 3.3; this means that older versions
          of the command line client (e.g., an 'sqlite3' command built
          against sqlite version 3.2) cannot be used to poke at a
          monotone 0.26 database.  Solution is to upgrade your sqlite3
          program.  Hopefully this is irrelevant to most users...

        - Translations updated, and 3 new translations added (de, it,
          sv).

        Reliability considerations:

        - This new codebase has received much less testing under real
          world conditions than the codebase used in 0.25, simply
          because it is newer.  It has been in active use for monotone
          development since 8 January 2006, and only a small number of
          bugs have been found; all bugs found so far have been very
          minor, and none stood any danger of corrupting data.
          Furthermore, we are much more confident in the theoretical
          underpinnings of the new approach than the old, and the test
          suite attempts to exhaustively exercise all new code paths.

          However, none of this is or can be a substitute for real
          world experience.  We advise caution in upgrading to this
          version of monotone, and suggest that (especially) those who
          upgrade aggressively should pay extra attention to the
          monotone mailing list before and after doing so.

Wed Mar 29 05:20:10 PST 2006

        0.26pre3 release.  This release may be considered a "release
        candidate", in that while we need to write some tests and make
        sure some bugs are fixed, all features are in and we hope that
        no further bug fixes will be needed either.  It is still a
        pre-release for testing.  Do not package it.  DO NOT USE THIS
        RELEASE UNLESS YOU WANT TO BE A DAREDEVIL.

        But, PLEASE PLEASE TEST this release.  There are some
        non-trivial changes since 0.26pre2, and this is your last
        chance!

        Major changes since 0.26pre2:

        - The name of the monotone binary has changed to 'mtn'.
          - Similarly, the name of the bookkeeping directory in
            workspaces has changed from 'MT' to '_MTN' (if you have an
            existing 0.26-line workspace, just rename the MT directory
            to _MTN).
          - Similarly, the name of the ignore file has changed from
            ".mt-ignore" to ".mtn-ignore".  'rosterify' will rename
            these automatically (if you have already rosterified, you
            get to rename them by hand).
          - Similarly, the recommended suffix for monotone db files is
            now ".mtn".

        - We now perform stricter checking to make sure that filenames
          are valid UTF-8.  It is in principle possible that this
          stricter checking will cause histories that used to work to
          break; if you have non-ascii filenames, it is strongly
          recommended to test with this release.

        - Root dir renaming is now supported.  See new commands
          'pivot_root', 'merge_into_dir'.
          - As a side-effect, it is now possible to run 'rosterify' on
            histories in which two independent lines of history were
            merged.

        - The security fix released in 0.25.2 has been forward-ported
          to this release; this prevents some security exposure to
          people running monotone as a client on case-insensitive file
          systems.

        Minor change since 0.26pre2:

        - Database now uses sqlite blobs for storage; should be ~1/4
          smaller.
        - New command: show_conflicts, does a dry-run merge.
        - New option 'drop --recursive', to remove a directory and all
          its contents in one swoop.
        - Changes to 'log':
          - New option --no-files
          - Including merges is again the default (i.e., it now acts
            like 0.25, and not like 0.26pre2).
          - When 'log -r' is given an ambiguous selector, it now just
            logs all matching revisions, instead of requiring the
            selector be disambiguated.
        - New option --log, to log monotone output to a file.
        - Netsync changes:
          - Was sending far too much data in some cases; now does not.
          - Several bugs that caused it to lock up fixed
          - Tweak to allow 'usher' proxy to transparently redirect
            based on client's protocol version, to ease migration
            between incompatible protocol versions.
        - Packet commands have been moved to 'automate'.
        - Fixed bugs in 'db kill_rev_locally', should no longer leave
          an inconsistent db behind.
        - Translation updates

        Other projects receiving notable work:

        - Monotone's "dumb server" support (repo distribution over
          HTTP/FTP/SFTP etc.) has been ported to 0.26, a first command
          line version written, etc.
        - The 'usher' netsync proxy used for hosting many databases on
          a single machine has received significant cleanups, and the
          'webhost' project to provide a simple interface to shared
          monotone hosting providers has received even more work.

Sat Feb 11 13:32:51 PST 2006

        0.26pre2 release.  Inching towards 0.26.  If you are using
        0.25 or earlier, then make sure to read the very important
        notes for 0.26pre1, below.  In particular, like 0.26pre1, this
        is a pre-release for testing.  Do not package it.  DO NOT USE
        THIS RELEASE UNLESS YOU WANT TO BE A DAREDEVIL.

        (Though, in fact, in a month of usage, only one bug has been
        found in the new history code, and it was both minor and
        harmless.  It has additionally been fixed.)

        Database changes:

        - SQLite 3.3.3 has been imported.  3.3 introduces a new database
          format that is not backwards compatible with earlier 3.x releases.
          New databases will be created using this new format.  Existing
          databases remain compatible, and are not converted automatically.
          Existing databases can be converted by performing a database
          vacuum ('monotone db execute vacuum').

        New features:

        - New hook validate_commit_message -- use to verify that all
          commit messages meet arbitrary user-defined rules.

        UI improvements:

        - rename (and mv) commands now accept a broader range of
          syntax:
            monotone rename foo some_dir
              -> renames foo to some_dir/foo
            monotone rename foo bar baz some_dir
              -> moves foo, bar, and baz to some_dir/foo,
                 some_dir/bar, and some_dir/baz
        - Print a warning if it looks like a user has made a quoting
          mistake on push/pull/sync/serve (windows cmd.exe has
          confusing rules here).
        - New command "ls changed".
        - New option "--next" to log, which displays descendents of
          the start revision.
        - Updating to an arbitrary revision now works again (as it did
          in 0.25 and earlier).  This allows one to, for instance,
          switch a working copy to another head, or back up to an
          earlier version, while preserving uncommitted changes.
        - New option --brief to annotate, gives somewhat more friendly
          output.
        - Fixed bug that made ticker output from netsync inaccurate.
        - In 'log', --no-merges is now the default, use --merges to
          override.
        - If the database is in the working copy, then it is always
          ignored.

        Bugs:

        - 'serve' with no --bind should now work on systems where the
          C library has IPv6 support, but the kernel does not.
        - Compile fixes for GCC 4.1 pre-releases.

        Other:
        - Better detection when users have not run "rosterify", and
          more helpful suggestions on what to do in this case.
        - Documentation, translation, error message,
          etc. improvements.
        - Updates to contrib/mtbrowse.sh, simple shell-based monotone
          interface.
        - Updates to many other contrib/ files, mostly to maintain
          compatibility with monotone changes.

Sun Jan  8 01:08:56 PST 2006

        0.26pre1 release.  Massive rewrites, released for shakedown.
        This release is also dedicated to Shweta Narayan.

        This release includes massive changes compared to 0.25.  The
        core versioning code has all been replaced with a completely
        different mechanism.  Data formats and the netsync protocol
        have changed in incompatible ways.

        Migration to 0.26pre1 or later is irreversible and requires a
        flag day for your project.  See UPGRADE for details.  Note
        that we DO NOT recommend upgrading at this time; see below.

        If you have been following the development list for the last
        few months, you may have heard about "rosters" -- this is the
        name for the new core data structure we use.  While the code
        is completely different, the user experience should not be
        very different.  You will never see a roster, unless you are
        debugging monotone itself; everything still revolves around
        revisions, manifests, and certs.

        While this new code has extensive tests, because of these
        incompatibilities, it has never been used for real work.  The
        purpose of this release is to make a version available for the
        monotone developers to begin using for day-to-day work, to
        shake out bugs.

        Let's say that again in caps: THIS CODE IS PROBABLY BUGGY, DO
        NOT USE IT IN PRODUCTION UNLESS YOU WANT TO BE A DAREDEVIL.

        However, testing of this version with real databases is a good
        idea, and we'd very much appreciate hearing about your
        experiences.

        Some of the many changes:
        - New textual format for revisions and manifests; they remain
          conceptually the same, but have been tweaked. Manifests
          now use the same "basic_io" format as everything else in
          monotone, and contain entries for directories, revisions
          record file adds slightly differently and record directory
          adds for the first time, etc.  Because of this format
          change, revision hashes are now different; converting
          rosters requires a full history rebuild and reissue of certs.
        - Directories are now first class.  To get rid of a directory
          you must remove it; to create a directory, you must add it.
          You can add an empty directory.
        - Attrs are now first class.  The .mt-attrs file is gone;
          attributes are now stored directly in the manifest.
        - New merge algorithm, based on "multi-*-merge", and more
          aggressive, less buggy merge ancestor selection code
        - Netsync's core has been largely rewritten.  Code is now much
          clearer and more reliable, and now includes the ability to
          resume interrupted partial transfers. The netsync protocol
          version number has been bumped, and netsync now runs on the
          IANA-assigned port 4691 by default.
        - 100% fewer change_set.cc related bugs.  100% more roster.cc
          related bugs.  But the idea of touching roster.cc does not
          terrify people.

Thu Dec 29 23:10:03 PST 2005

        0.25 release.

        Incompatible command line changes:
        - 'monotone revert' now requires an argument.  To revert your
          entire working copy,
            $ monotone revert
          no longer works; instead, go to the root of your working
          copy and run
            $ monotone revert .

        New features:
        - Netsync now supports IPv6 (where OS support exists)

        Bugs fixed:
        - 'revert' gives feedback describing what it changes
        - Database locking further tweaked, to allow more concurrent
          access in situations where this is safe.
        - On win32, ticker display was fixed, so that it no longer
          prints a new line at each update.
        - 'read' can now understand (and migrate) privkey packets
          generated by monotone version 0.23 or earlier.
        - 'log --diffs <files>' now prints only diffs for the given
          files (previously, it would print only revisions in which
          the given files changed, but would print all diffs for those
          revisions).
        - Win9x and WinNT 4 compatibility fixes.

        New translations:
        - pt_BR

Sat Nov 27 22:29:38 PST 2005

        0.24 release.

        Configuration change (Windows only):
        - Configuration directory on Windows has changed.  It used to
          be some complicated and varying function of %HOME%,
          %USERPROFILE%, %HOMEDRIVE%\%HOMEPATH%, whether you were
          running in mingw/cygwin, etc.  It is now, always,
          %APPDATA%\monotone.  For instance, if your configuration
          file used to be named
           ...\Documents and Settings\user\.monotone\monotonerc
          it will now be named
           ...\Documents and Settings\user\Application Data\monotone\monotonerc
          Please rename files appropriately.

        Major key management changes:
        - Private keys are no longer stored in your database.  They
          are stored in ~/.monotone/keys/ (Unix, OS X) or
          %APPDATA%\monotone\keys\ (Windows).  'db migrate' will
          automatically move your keys out of your database and into
          their proper location.  Consequences:
          - 'genkey' no longer requires a database.  Simply run it
            once when you first start using monotone, even before you
            have created a database.
          - Running 'genkey' once will suffice to give all databases
            on one computer access to your key.  No more fiddling with
            'read'.
          - When you want to make your key available on another
            computer, simply copy over the appropriate file from your
            'keys' directory to the corresponding directory on the new
            computer.
        - Private keys also use a more standard on-disk envelope
          encoding ("PBE-PKCS5v20(SHA-1,TripleDES/CBC)") instead of
          previous ARC4.  More secure, and with extra crypto karma.

        Netsync changes:
        - Command line syntax for 'serve' changed; administrators WILL
          have to adjust scripts.
            monotone serve my.host.com "*"
          becomes
            monotone serve --bind=my.host.com "*"
          or simply
            monotone serve "*"
          (to serve on the default port, on all interfaces).
        - Speaking of which, we can now bind to all interfaces; run
          'serve' without passing --bind, or with passing
          --bind=:port, and monotone will listen on all interfaces.
        - New option '--key-to-push' for 'push', 'sync', allows
          administrator to push a new user's public key into a running
          server without restarting it.
        - Netsync permission hooks have new defaults that read a
          description of allowed access out of a standard,
          basic_io-based textfile (the same stanza-based format that
          revisions use).  Current hooks will continue to work, but
          users may prefer to transition to this format; see manual
          for details.
        - Between these, it is now straightforward to change
          permissions and add users without restarting your server.
        - Improvements to experimental "usher" facility.

        UI improvements:
        - New convenience options "add --unknown", "drop --missing",
          "revert --missing" do what you'd expect -- add all
          non-ignored non-versioned files, drop all
          deleted-but-undropped files, and restore all
          deleted-but-undropped files, respectively.
        - New selector "h:" to select heads of a branch.  "h:" means
          heads of current branch, "h:mybranch" means heads of
          mybranch.
        - Similarly, "b:" selector with no argument now refers to
          current branch.
        - Commit messages now have a blank line at the top so you can
          start typing directly.
        - No more obscure error messages when multiple monotone
          processes attempt to access a single database at the same
          time; we now fail early with a more sensible error message.
          (Concurrent access has never caused database corruption;
          this simply makes the corruption prevention less frustrating
          for the user.)
        - New handlers for SIGTERM, SIGINT to rollback database
          transactions.  Not visible to users (unless you're really
          looking carefully).  (Again, killing monotone has never been
          able to cause database corruption; this simply causes the
          transactions to be rolled back immediately, rather than the
          next time monotone runs, which improves robustness in some
          theoretical way.)

        Changes in 'automate':
        - New command 'automate keys' to get information on existing
          keys in basic_io format.

        Updated translations:
        - fr

        Smaller changes:
        - Improved handling of multibyte characters in message
          displays.
        - Fixes to Botan's memory allocator, to avoid pathological
          slowdowns in some rare cases.
        - Fix bug in delta-storage code; we were not being as aggressive
          about delta-compressing files and manifests as we should
          have been.
        - Minor bugs fixed, error messages improved.

                - Upgrading from 0.23: You must run 'db migrate' and
                  provide your password, for each database.

Fri Sep 30 02:50:05 PDT 2005

        0.23 release.

        Possibly incompatible changes:
        - hook_note_commit and hook_note_netsync_revision_received
          take a new argument containing the text of the revision that
          was received.  (Timothy Brownawell <tbrownaw@gmail.com>)
        - 'cat FILENAME' now acts like the old 'cat file REV
          FILENAME'; use new commands 'automate get_revision',
          'automate get_manifest', 'automate get_file' to fetch
          objects by hash.  (Grahame Bowland <grahame@angrygoats.net>)

        General improvements:
        - .mt-ignore support (Martin Dvorak
          <jezek2@advel.cz>, Timothy Brownawell <tbrownaw@gmail.com>)
        - much work on making monotone more i18n friendly (Benoît
          Dejean <benoit@placenet.org>, Matt Johnston
          <matt@ucc.asn.au>)
        - support for more interactive merge tools:
          - FileMerge.app (comes with OS X) (Marcel van der Boom
            <marcel@hsdev.com>)
          - TortoiseMerge (Win32; comes with TortoiseSVN) (Matthew
            Gregan <kinetik@orcon.net.nz>)
        - rename and drop now actually perform the specified rename or
          deletion when the argument --execute is passed.  (Richard
          Levitte <richard@levitte.org>)
        - 'help' command, same as --help (Matt Johnston
          <matt@ucc.asn.au>).
        - 'usher' support: experimental method for proxying multiple
          netsync servers through a single port (similar concept to
          vhosts) (Timothy Brownawell <tbrownaw@gmail.com>)
        - support long passphrases (Matt Johnston <matt@ucc.asn.au>)
        - Faster binary file detection (Eric Anderson
          <anderse-monotone@cello.hpl.hp.com>)
        - netsync speedups:
          - when handling large files (Eric Anderson
            <anderse-monotone@cello.hpl.hp.com>)
          - when handling many branches (Marcel van der Boom
            <marcel@hsdev.com>)
        - new system to allow crash logs to contain not just execution
          traces, but also dumps of data being handled when the error
          was detected -- greatly improves debuggability of user
          crashes.
        - complete rework of path handling code, for clarity,
          robustness, and speed.  No user visible changes, except for
          the many bugs fixed.  (Special thanks to Matthew Gregan
          <kinetik@orcon.net.nz> and Grahame Bowland
          <grahame@angrygoats.net>.)
          - however, if you have non-normalized paths in your history
            (symptom: fresh pulls with 0.18 work, but fresh pulls with
            0.19 do not), then 0.23 will report an error and refuse to
            handle the affected revisions.  Since it is believed this
            only affects one project, and to conserve core developer
            time, implementing a migration was put off for now.  If
            this causes problems or for more details, please send an
            email to monotone-devel@nongnu.org.
        - as always, many small bug fixes, speedups, and improved
          messages.

        New translations:
        - fr (Benoît Dejean <benoit@placenet.org>)
        - ja (Satoru SATOH <ss@gnome.gr.jp>)

        Other new monotone-related projects since 0.22:
        - mtsh by Timothy Brownawell:
            https://netfiles.uiuc.edu/brownawe/www/mtsh/
          GTK+ wrapper for monotone focusing on working copy
          operations -- add/drop/revert/rename/commit/update/diff and
          browsing.  Has a mechanism for per-file commit comments.

        - "dumb server" support by Nathaniel Smith (share your
          monotone repositories via HTTP/FTP, no netsync daemon
          needed):
            http://viewmtn.angrygoats.net//branch.psp?branch=net.venge.monotone.dumb
          Still needs a command-line frontend to be usable, among
          other things.  Help wanted.  In python.

        - m7 by Larry Hastings <larry@hastings.org>
            http://www.midwinter.com/~lch/programming/m7/
          Experimental drop-in command-line wrapper for monotone.
          Uses certs to add local incrementing version numbers, and an
          enhanced annotate front-end.

Mon Aug  8 23:23:53 PDT 2005

        0.22 release.  new crypto library, bug fixes, ui improvements

        - switch from crypto++ to botan as underlying crypto library.
          this should not cause any user-visible changes; let us know
          if it does.  special thanks to Matt Johnston
          <matt@ucc.asn.au>, Kaushik Veeraraghavan
          <kaushikv@gmail.com>, Matthew Gregan
          <kinetik@orcon.net.nz>.
        - incompatible change to netsync permission hooks: the
          get_netsync_anonymous_read_permitted hook has been removed;
          instead, get_netsync_read_permitted will be called with a
          key name of nil.  server administrators should update/review
          their configuration
        - new option for merge and propagate: --lca.  Until we get a
          long-term solution to the various 3-way merge problems, this
          should be more convenient than using explicit_merge.
        - many small improvements to error messages, fixes of minor
          annoyances, netsync tickers more accurate, etc.

Sun Jul 17 16:48:26 PDT 2005

        0.21 release.  bug fixes, performance improvements, and ui
        improvements.

        - fixes a number of major performance bugs in 0.20's netsync
          implementation.  special thanks to Matt Johnston
          <matt@ucc.asn.au>.
        - fixes a number of major bugs in 0.20's (rewritten)
          cvs_import command.
        - configury kluges to work around g++ 4.0/boost 1.32
          incompatibilities.  special thanks to Christof Petig
          <christof@petig-baender.de>, Matthew Gregan
          <kinetik@orcon.net.nz>, Jordan Breeding
          <jordan.breeding@mac.com>.
        - ui enhancements:
          - new netsync option "--exclude": branches are included if
            they match any of the given globs, unless they match any
            of the given --exclude globs.  special thanks to Timothy
            Brownawell <tbrownaw@gmail.com>.
          - new netsync option client "--set-default": makes it easy
            to change default server/branches.
          - "diff" now takes options "--context" and "--external", to
            output context diffs and to invoke an external diff
            program for full control over output formatting.  new
            option "--diff-args" pass arguments to external diff
            program; new hook "external_diff" allows further
            configuration.  special thanks to Vladimir Vukicevic
            <vladimirv@gmail.com>.
          - b: and t: selectors now match exactly, instead of matching
            as substrings.  globbing is supported for inexact
            matching.  special thanks to Brian Downing
            <bdowning@lavos.net>, Jordan Breeding
            <jordan.breeding@mac.com>.
          - new command 'db kill_tag_locally'.  special thanks to Jordan
            Breeding <jordan.breeding@mac.com>.
        - now uses sqlite3 prepared statements.  special thanks to
          Derek Scherger <derek@echologic.com>.
        - 'db migrate' is now a complete no-op if there is no
          migration to do; automated scripts can now call it
          optimistically and cheaply to guarantee up-to-dateness.
        - new hash correctness tests.  special thanks to Kaushik
          Veeraraghavan <kaushikv@gmail.com>.

                - upgrading from 0.20: you must run 'monotone db
                  migrate' once against each of your databases, to add
                  new sql indexes.

Tue Jul  5 23:57:10 PDT 2005

        0.20 release.  features, ui improvements, performance
        improvements, and bug fixes.

        - major changes in netsync UI: serve/sync/push/pull now take a
          list of globs; clients can request arbitrary sets of
          branches, not just predefined "collections".  write
          permissions are now granted on a per-db level (they were
          before anyway).
                - where you used to say, e.g., "monotone pull
                  net.venge.monotone", you should instead say
                  "monotone pull net.venge.monotone*".  This may
                  require shell-quoting.
                - 'get_netsync_write_permitted' hooks must be changed
                  to take only one argument, the 'identity'.
                  'get_netsync_{read,anonymous_read}_permitted' hooks
                  now take a branch argument instead of a collection,
                  and will be called for each branch that a client
                  requests.
                - 0.19 clients cannot talk to 0.20 servers, and vice-versa.
                - special thanks to Timothy Brownawell
                  <tbrownaw@gmail.com>, Richard Levitte
                  <richard@levitte.org>.
        - other major changes:
                - cvs_import re-written; many bugs fixed.  now
                  supports tags.
        - many minor netsync changes:
                - netsync traffic is now cryptographically authenticated
                  against corruption and man-in-the-middle attacks.
                  special thanks to Ethan Blanton <elb@elitists.net>,
                  Matt Johnston <matt@ucc.asn.au>.
                - new hooks that are called when server receives data:
                  note_netsync_*_received.  special thanks to Timothy
                  Brownawell <tbrownaw@gmail.com>.
                - ancestry graphs that pass outside the given branch
                  are now synchronized correctly.  special thanks to
                  Timothy Brownawell <tbrownaw@gmail.com>.
        - UI improvements:
                - 'log' options changed: --depth has become --last;
                  new options --no-merges, --diffs, --brief.
                - 'status' has new option --brief.  special thanks to
                  Derek Scherger <derek@echologic.com>.
                - 'serve' has new option --pid-file.  special thanks
                  to Matthew Gregan <kinetik@orcon.net.nz>.
                - all commands taking restrictions now take option
                  --depth, to limit recursion through subdirectories.
                  special thanks to Joel Reed <joelwreed@comcast.com>.
                - merge command all take --author, --date now.
                - 'checkout', 'update' take --revision, instead of
                  using positional arguments.  special thanks to Derek
                  Scherger <derek@echologic.com>, Richard Levitte
                  <richard@levitte.org>.
                - 'commit' takes new --message-file option.
        - new features:
                - new commands: "db kill_branch_locally", "db
                  kill_revision_locally", useful for correcting some
                  mistakes.  special thanks to Brian Campbell
                  <brian.p.campbell@dartmouth.edu>, Sebastian Spaeth
                  <Sebastian@sspaeth.de>.
                - new file attribute 'manual_merge', to prevent invocation of
                  merger on binary files.  hook added to guess correct
                  value at 'add' time.  special thanks to Riccardo
                  Ghetta <birrachiara@tin.it>.
                - new 'earlier than', 'later than' selectors.  special
                  thanks to Riccardo Ghetta <birrachiara@tin.it>.
        - new automate commands:
                - 'stdio', for efficient use by
                  front-ends.  special thanks to Timothy Brownawell
                  <tbrownaw@gmail.com>.
                - 'certs', for fetching certs on a revision in a
                  parseable (basic io-based) format.  special thanks
                  to Grahame Bowland <grahame@angrygoats.net>.
                - 'inventory' output changed incompatibly; should be
                  much more usable now, and stable.  special thanks to
                  Derek Scherger <derek@echologic.com>.
        - better memory/performance when handling large files.
          special thanks to Eric Anderson
          <anderse-monotone@cello.hpl.hp.com>, Timothy Brownawell
          <tbrownaw@gmail.com>, Matt Johnston <matt@ucc.asn.au>,
          Matthew Gregan <kinetik@orcon.net.nz>.
        - new text mode browser in contrib/mtbrowse.sh, by Henry
          Nestler <Henry@BigFoot.de>.
        - improved zsh completion in contrib/monotone.zsh_completion,
          by Joel Reed <joelwreed@comcast.com>.

                - upgrading from 0.19: database and working copies are
                  fully compatible.  netsync clients and servers need
                  to be upgraded together, as described above.  the
                  many ui changes may require script updates.

Tue May  3 00:31:37 PDT 2005

        0.19 release.  performance improvements, features, ui
        improvements, and bug fixes.

        - many operations sped up by another factor of 2 or better.
                - special thanks to Matt Johnston <matt@ucc.asn.au>.
                - first steps towards automated benchmarking.  Thanks
                  to Timothy Brownawell <tbrownaw@gmail.com>.
        - new major features:
                - "annotate" command; still requires optimization.
                  Thanks to Emile Snyder <emile@alumni.reed.edu>.
                - "inodeprints" for fast change detection in large
                  working dirs now fully supported; see manual for
                  details.
        - new minor features:
                - new selector "c:name=value" for selecting on
                  arbitrary certs.  Thanks to Richard Levitte
                  <richard@levitte.org>.
                - new hooks to automatically initialize attributes on
                  add; monotone now automatically sets execute bit on
                  executables.  Thanks to Joel Reed
                  <joelwreed@comcast.net>.
                - new automate command "select", to do selector
                  expansion.  Thanks to Richard Levitte
                  <richard@levitte.org>.
                - new automate commands "graph", "parents",
                  "children", "ancestors", to easily inspect history.
                  Special thanks to Sebastian Spaeth
                  <Sebastian@SSpaeth.de>.
                - new command "db kill_rev_locally".  Thanks to
                  Sebastian Spaeth <Sebastian@sspaeth.de>.
                - new arguments to "commit": --author, --date; useful
                  for patch attribution and importing history.
                - new automate command "inventory" (output format will
                  change in next release, however).  Thanks to Derek
                  Scherger <derek@echologic.com>.
        - ui improvements:
                - netsync progress ticker in kilobytes/megabytes.
                  Thanks to Matt Johnston <matt@ucc.asn.au> and
                  Sebastian Spaeth <Sebastian@sspaeth.de>.
                - tickers do not cause annoying scrolling when wider
                  than window.  Special thanks to Matthew Gregan
                  <kinetik@orcon.net.nz>.
                - warn users when a commit creates divergence, and
                  when an update ignores it.  Thanks to Jeremy Cowgar
                  <jeremy@cowgar.com>.
                - support for command-specific options (there is still
                  no rule that such options must appear after the
                  command on the command line, though).  Thanks to
                  Richard Levitte <richard@levitte.org>.
        - bug fixes:
                - many cvs_import bugs fixed.  Special thanks to Jon
                  Bright <jon@siliconcircus.com>, Emile Snyder
                  <emile@alumni.reed.edu>, Hansjoerg Lipp
                  <hjlipp@web.de>, Matthew Gregan
                  <kinetik@orcon.net.nz>.
                - windows/unix working copy line ending conversion now
                  works correctly.  Thanks to Emile Snyder
                  <emile@alumni.reed.edu>.
                - many fixes to i18n-ized filename support
                - "drop" and "rename" now affect file attributes as
                  well.  Thanks to Richard Levitte
                  <richard@levitte.org> and Joel Reed
                  <joelwreed@comcast.com>.
                - better error reporting in netsync.  Thanks to
                  Grahame Bowland <grahame@angrygoats.net>.
                - only set working directory's default branch on some
                  commands (update, commit).  Thanks to Florian Weimer
                  <fw@deneb.enyo.de>.
                - "db check" now sets exit status correctly, for use
                  in scripts.  Thanks to Derek Scherger
                  <derek@echologic.com>.
                - many others...
        - fantastic emacs integration in contrib/monotone.el.  Thanks
          to Harley Gorrell <harley@panix.com>.
        - 45 new integration tests.  total line coverage: ~84%.

                - upgrading from 0.18: database and working copies are
                  fully compatible.  NOTE that the configuration file
                  is now ~/.monotone/monotonerc, rather than old
                  ~/.monotonerc.  Simply create ~/.monotone, and
                  rename any existing configuration file.

Sun Apr 10 17:49:25 PDT 2005

        0.18 release.  performance improvements, features, and bug fixes.
    This release is dedicated to Shweta Narayan.

        - most operations sped up by a factor of 2 or better; many sped up
      by up several orders of magnitude.
                - special thanks to Matt Johnston <matt@ucc.asn.au>, Derek
                  Scherger <derek@echologic.com>, Linus Torvalds
                  <torvalds@osdl.org>.
        - new concept: "database vars".  Used in several features below.
        - new features:
                - new file "MT/log" can be edited while you work,
                  sets default changelog.  (no change in behaviour if
                  you do not edit it.)  Thanks to Jeremy Cowgar
                  <jeremy@cowgar.com>.
                - monotone now stores default netsync
                  server/collection, initialized on first use of
                  netsync.
                - you no longer need to manually import server
                  keys, monotone will fetch the key from the server on
                  first netsync.
                - monotone keeps track of keys of servers you have
                  previously synced with, to prevent man-in-the-middle
                  attacks.
                - several powerful new "automate" commands added.
        - new command 'ls known', lists files that are under version
          control.  Thanks to Florian Weimer <fw@deneb.enyo.de>.
        - preliminary "inodeprints" functionality -- speeds up diff,
          status, etc.  No UI or documentation yet -- in a working
          copy, 'touch MT/inodeprints' to enable, then commit or
          update to populate cache.
        - UI improvements:
                - Added short options -r, -b, -k, -m.
                - default to 'dot' ticker-style when stderr is
                  not a tty, thanks to Derek Scherger
                  <derek@echologic.com>.
                - New "-@/--xargs" option, helpful when using new
                  automate commands.  Thanks to Richard Levitte
                  <richard@levitte.org>.
                - New "--depth" argument to 'log'.  Thanks to Richard
                  Levitte <richard@levitte.org>.
                - 'db info' gives statistics on space usage.
                - new command 'dropkey'.  Thanks to Jeremy Cowgar
                  <jeremy@cowgar.com>.
        - robustness improvement: if monotone crashes in a working
          directory and --dump and --debug were not specified, saves
          debug dump to "MT/debug" for analysis, instead of
          discarding.
        - new contributed scripts: CIA (cia.navi.cx) notification,
          email notification, Bash completion.
        - 33 new integration tests.  total line coverage: ~82%.
        - many bug fixes
        - Special thanks to Matt Johnston <matt@ucc.asn.au>,
          for going above and beyond to track down the last
          release blocker.

                - upgrading from 0.17 requires only a 'db migrate'.

Fri Mar 18 15:38:52 PST 2005

        0.17 release. bug fixes and features.

        - many, many robustness improvements
                - more careful checking everywhere
                - much more thorough test suite
                - all revisions subject to careful checks before
                  entering database
                        - not yet fully optimized; "pull" may be very
                          slow and use lots of cpu
                - support for "epochs", to safely manage future
                  rebuilds, hash migration, etc.
                - new "db check" command, thanks to Derek Scherger
                  <derek@echologic.com>.
        - now uses sqlite3, thanks to Christof Petig
          <christof@petig-baender.de>.
                - removes most former size limitations
        - "restrictions" support, thanks to Derek Scherger
          <derek@echologic.com>.
                - most commands now take a list of files to limit
                  their actions to
                - monotone can now be run from anywhere in the working
                  directory (not just the root)
                - new command "monotone setup" required to create a
                  working directory for a new project
        - important security fix -- don't use shell when calling
          external merge commands.
        - format change for "MT/options", ".mt-attrs"; you may have to
          edit these files
                - new command "attr" for managing .mt-attrs.
        - builds merkle tries in-memory -- netsync starts up many
          times faster
        - start of new "automate" interface, for shell scripts and
          others.
        - new command "cdiff": generates context diffs.
        - remove most of now-obsolete manifest/file cert support.
        - 60+ new integration tests.
        - many portability fixes
                - in particular, major win32 cleanups, thanks to Jon
                  Bright <jon@siliconcircus.com>.  win32 is once again
                  fully and natively supported.
        - many bug fixes

                - several incompatible changes: see file UPGRADE for
                  migration information

Thu Dec 30 01:37:54 EST 2004

    0.16 release. bug fixes.

    - 50+ new integration tests
    - many NetBSD portability fixes
    - release build on gcc 3.4 / FC3
    - masses of changeset bugs in 0.15 fixed

        - some bogus changesets were generated
          in the 0.16 development cycle. you will
          need to rebuild revision graph.


Sun Nov  7 14:06:03 EST 2004

    0.15 release. major changes.

    - overhauled the internal representation of changes. see
      README.changesets for details
    - fixed bugs in merkle trie synchronization code
    - fixed echoing and progress UI bugs
      (helps when using in emacs)
    - upgraded cryptopp to 5.2.1
    - fixed bug 8715, diff hunk coordinate reporting
    - added figures, new tutorial to manual
    - improve accuracy of log command
    - several build, configure, and linkage fixes
    - some OSX / PPC portability fixes

Sat Jul 31 15:38:02 EDT 2004

    0.14 release. bug fixes.

    - some compile fixes for g++ 3.4
    - made --dump=FILE option for saving traces,
      otherwise failures just print reason (no trace)
    - some things disabled, as scheduled for replacement
      by upcoming changeset branch work
        - disabled "disapprove" command due to bad semantics
        - removed "bump" and .mt-nonce machinery
    - several critical rename-merging bugs fixed
        - renames vs. deletes
        - renames vs. deltas
        - parallel renames
    - bugs fixed from savannah bug tracker:
        - 9223 argv overflow
        - 9075 empty commits
        - 8919 rename --verbose to --debug
        - 8958 rename debug to db execute
        - 8920 empty passphrase message
        - 8917 connection refused message
        - 8913 testresult argument
        - 8912 passphrase read on serve
        - 8472 approve into branch
        - 8428 duplicate key warning
        - 8928 nonce uses too many bits

Thu May 20 22:26:27 EDT 2004

    0.13 release. bug fixes.

    - remove (file|manifest) in several commands
    - "list missing" command
    - fixed bugs:
        - (critical) empty data netsync crash
        - mkstemp, platform lua
        - runtime error reporting chatter
        - non-posix database names
        - non-posix dirnames
        - non-posix merge names
        - 2-way merge algorithm and hook
        - single-character filenames
        - multiple password reads
        - .svn ignore pattern

Sun May  2 21:03:38 EDT 2004

    0.12 release. win32 port, bug fixes and optimizations.

    - ported to native win32 (mingw)
    - implemented human friendly version selectors
    - added post-commit hook for change notification
    - removed spirit-based parsers, reduced compile costs
    - many netsync bugs removed, pipeline performance improved
    - removed old, deprecated networking system
    - several minor CVS import bugs fixed
    - upgraded bundled netxx

Sun Mar 28 12:41:07 EST 2004

    0.11 release. bug fixes and optimizations.

    NOTE: this release expands the sqlite page size. YOU WILL NEED
    to dump existing databases before upgrading and reload it
    after upgrading, otherwise monotone will complain that the
    database image appears malformed. this condition cannot
    unfortunately be distinguished from a real malformed image on
    disk. for example:

        $ monotone --db=my.db db dump >dump.sql
        $ <upgrade to new monotone>
        $ mv my.db my.db.backup
        $ monotone --db=my.db db load <dump.sql

    - fixed bugs:
        - aliasing bug on debian (-O2 now works)
        - netsync ppc portability / checksums
        - sha1 whitespace bug
        - netsync broken formatter
        - broken symlink handling
        - merger execution pessimism
        - LCA bitset calculation pessimism
        - static object initialization order
        - CVS single-version import
        - CVS first-version changelog
        - CVS branch inference and topology
    - cryptographic SSE2 paths enabled on linux/x86.
    - builds against boost 1.31.0.
    - removed boost::socket
    - removed documentation about old networking system.
    - "officially" deprecated old networking system.
    - enable building with system-local libraries.
    - upgraded bundled sqlite.
    - changed sqlite page size from 1k -> 8k

Mon Mar  1 00:32:07 EST 2004

    0.10 release. new "netsync" protocol implemented, allowing
    direct monotone-to-monotone database synchronization. random
    number underflow problem fixed. more tests added. database
    schema changed, must migrate schema. added new QA logic to
    update and merge algorithms (testresult / approval).

Thu Jan  1 18:23:06 EST 2004

    0.9 release. support international users (non-ASCII character
    sets, locales). some corrections to update algorithm. line
    merging algorithm reimplemented. support working copy
    MT/monotonerc file. broke format compatibility with MT/work
    files; commit any pending work before upgrading. permit
    spaces, colons, other "funny" characters in filenames. support
    HTTP 1.1, HTTP proxies, handle some corner cases in ancestry
    graph and database faults.

Fri Nov 21 20:25:26 EST 2003

    0.8 release. row size increased to 16mb. more performance
    improvements in cvs importer. cvs branch tags imported now.
    minor UI improvements. new commands: SQL dump and load, vcheck
    for enhanced collision detection, queue addtree for recursive
    queueing. improved networking scalability. historical rename
    certs and .mt-attrs file format changed to accomodate upcoming
    i18n work.

Sun Nov  2 23:38:09 EST 2003

    0.7 release. many critical merge and patch set calculation
    bugs fixed. groups merged with URLs, "monotone db migrate"
    necessary. directory renames and explicit rename certs
    supported. added SMTP support. incorporated adns library,
    avoiding gethostbyname(). new queue commands.

Sat Oct 18 22:10:09 EDT 2003

    0.6 release. more stability and bug fixing, including fix to
    some silent failures in LCA calculation. some minor new
    features: persistent attributes (eg. 'the execute bit'),
    rename and log commands. performance of cvs importer greatly
    improved, lua system upgraded to 5.0, much expanded
    documentation.

Sat Sep 27 11:50:08 EDT 2003

    0.5 release. stability and bug fixing. many UI issues
    addressed, including SHA1 completion, persistent options, new
    revert command and new diff modes. database migration,
    inspection and debugging interfaces added. LCS algorithm and
    line-merger overhauled. several multi-depot bugs
    fixed. existing depot databases should be migrated (depot.cgi
    migratedb).

Thu Sep  4 15:40:07 EDT 2003

    0.4 release. monotone is now self-hosting. database
    compatibility broken since 0.3. depot uses RSA signatures now,
    not mac keys. many bugs removed. depot database compatibility
    broken. database schemas should now remain stable (or be
    provided with safe schema-upgrading function).

Mon Aug 25 18:00:37 EDT 2003

    0.3 release. database compatibility broken. packet format
    compatibility broken. dropped boost sandbox library dependency.
    redid networking to support private HTTP+CGI depots along with
    netnews. wrote depot. added 'propagate' command to move changes
    between branches asymmetrically. rewrote testsuite in autotest.
    cleaned up command line processing. expanded testsuite. improved
    user-friendly error reporting.

Fri Aug  8 10:20:01 EDT 2003

    0.2 release. database compatibility broken. dropped many
    library dependencies. hand-reimplemented xdelta, parts of
    nana. incorporated subset of cryptopp and sqlite into
    sources. added RCS and CVS importer. switched to piecewise
    reconstruction. generally much more robust storage system.
    scalability tests against real world CVS archives show
    performance gap with CVS closing, but still present.

Sun Apr 6 20:20:42 EDT 2003

    initial release<|MERGE_RESOLUTION|>--- conflicted
+++ resolved
@@ -1,7 +1,8 @@
-<<<<<<< HEAD
-??? ??? ?? ???????? UTC 2008
-
-        0.41 release
+??? ??? ?? ??:??:?? UTC ????
+
+        0.41 release.
+
+        Changes
 
         Bugs fixed
 
@@ -14,21 +15,12 @@
           checks are applied on both options, so its no longer possible
           to set non-existing paths accidently or use a path to a directory
           as option argument for --db.
-=======
-??? ??? ?? ??:??:?? UTC ????
-
-        0.41 release.
-
-        Changes
-
-        Bugs fixed
 
         New features
 
         - Add 'automate show_conflicts' command
 
         Internal
->>>>>>> 5adf1f35
 
 Fri Apr 11 22:50:44 UTC 2008
 
