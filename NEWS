Xxx Xxx 99 99:99:99 UTC 2010

        0.99 release.

        Changes

        - 'automate genkey' is renamed to 'automate generate_key'

        - Selectors are much more powerful now, and the characters '(',
          ')', and ';' need to be quoted if mean literally (just like
          '/'). See section 3.2 in the documentation for details.
          (fixes monotone bug #18302).

        - The command 'db kill_rev_locally' has been renamed to
          'local kill_revision', and 'db kill_tag_locally' and
          'db kill_branch_certs_locally' have been replaced with a more
          flexible command 'local kill_certs'.

        - The 'cert' command can now operate on multiple revisions at once.

        - The SERVER [BRANCH] call syntax for network-related commands
          has been deprecated in favour of the existing, universal
          URI syntax.  Additionally, file:// and ssh:// URIs are now
          parsed for include and exclude patterns just as the native
          mtn:// URIs.

          The possibility to specify include patterns by using
          "include=" and exclude patterns by using "exclude="
          in the query string has been removed.

          Monotone's native protocol (mtn://) is still the default
          protocol if nothing is specified.

          The format for the server part of the `default-server`,
          `known-server`, `server-include` and `server-exclude`
          database variables has been changed and now always includes
          the complete (normalized) URI resource, consisting of the
          used protocol, user, host, port and path parts.  Older entries
          in existing databases which do not match the new format are
          preserved and not changed by monotone.

          Please check the manual section 5.3 for more details on the
          URI syntax.

        - Naturally, the `clone` command now also accepts mtn:// URIs,
          though the use of branch globs is forbidden unless a branch is
          specified separately with the new --branch option.

          To avoid confusion with an existing workspace, clone no longer
          looks for and loads the options of such a workspace, therefor
          it now also falls back to the configured default database and
          no longer to the database used in the workspace if no explicit
          database is given.

        - Server defaults for netsync operations are now only saved if
          the exchange was successful.  The progress messages which have
          been issued for this previously have been removed, since they
          would come up now unexpectedly and would clutter the output of
          commands such as `clone`, `automate remote` and
          `automate remote_stdio`.

        - The following characters have been deprecated in branch names

                ?,*%+{}[]!^

          as they denote either meta characters in monotone's URI syntax
          or are used in globs to resolve branch patterns.
          Furthermore, branch names should no longer start with a dash
          (-), since this character is used to denote an exclude pattern
          in the aforementioned URI syntax.

          monotone warns on the creation of branches which violate these
          restrictions and gives further directions.

        - The `import` command now keeps the created bookkeeping root if
          --dry-run is not specified.  This makes it possible to re-use
          the import directory as workspace and is also more closely
          to what our documentation states, when it says that import
          is basically "setup with a twist".

        - monotone no longer passes syntactically correct, but non-existent
          revision ids through the selector machinery.  The most visible
          place for this change is `automate select`, which no longer
          echoes every possible 40 hex-byte string.

        New Features

<<<<<<< HEAD
        - New automate commands 'put_public_key', 'get_public_key' and
          'drop_public_key'. Closes bug 30345.
=======
        - New automate commands 'get_public_key' and
          'drop_public_key'. (closes monotone bug #30345)
>>>>>>> 105bc150

        - The 'disapprove' command now accepts a revision range in
          addition to a single revision.

        - New 'k:' selector type to query revisions where at least one
          certificate was signed with the given key.

        - New automation command 'log' which behaves identical to the
          normal 'log' command, except that it only outputs the
          revision ids.

        Bugs Fixed

        - the 'mv' command now warns when a source is being renamed onto
          itself or one of its children (fixes monotone bug #29484).

        - the 'mv' command now handles this usage properly, where
          'foo' is a directory:
          mv foo bar
          mtn mv --bookkeep-only foo bar

        - monotone no longer asks to pick a branch from a set of branches
          of a revision in which all but one branch have been suspended
          (fixes monotone bug #29843)

        - The annotate command no longer fails if it should print out
          empty or untrusted date cert values
          (fixes monotone bug #30150)

        - monotone now tries harder to find the cancel hint in a commit
          message and only aborts if it can't find it anywhere
          (fixes monotone bug #30215)

        - The import command no longer warns about not being able
          to write out _MTN/options on --dry-run
          (fixes monotone bug #30225)

        - `automate remote' and `automate remote_stdio' can now be used
          without transport authentication (e.g. on file:// or ssh://
          transports) as well as anonymously over netsync
          (fixes monotone bug #30237)

        - monotone does no longer warn about missing implicit includes
          when dealing with restricted file sets
          (fixes monotone bug #30291)

        - The 'passphrase' and 'dropkey' commands now handle private keys
          in old-style key files (without the hash part in the file name)
          properly.
          monotone also makes it very sure now that the key file of a
          private key which is about to be deleted really and only
          contains the key which should be deleted and nothing else
          (fixes monotone bug #30376)

        - monotone no longer throws an unrecoverable error if a public or
          private key is addressed with some non-existing key id
          (fixes monotone bug #30462)

        - A regression in 0.48 made a path-restricted `mtn log' show
          revisions, in which not the picked path(s), but one of its parents
          were changed.  This has been fixed.

        - `mtn trusted` will no longer accept single bogus revision ids,
          but instead validates if the given revision really exists in the
          current database.

        - `mtn read` (and also `mtn automate read_packets`) now tests public
          and private key data more thoroughly and aborts if it encounters
          invalid data.

        - `mtn conflicts store` now gives a nice error message when
          run outside a workspace (fixes bug #30473)

        Other

Sun Jun 13 22:13:53 UTC 2010

        0.48 release.

        Changes

        - Much more information is now passed to the editor when composing a
          commit message for a new revision. The Author, Date, Branch and
          Changelog values may now all be changed directly in the editor
          allowing new branches to be created without using the --branch option.
          Changes to other lines of this information must not be made or the
          commit will abort.

        - The edit_comment lua hook now only takes one argument which is the
          text to be passed to the editor to edit a commit. Existing hooks that
          override the default hook will need to be changed to work properly.

        - The long date/time format used by 'status', 'commit' and 'log' must
          be sufficient to preserve a date through a formatting and parsing
          cycle. The 'status' command now checks for this and warns if the
          format is unsuitable and 'commit' will refuse to operate with an
          unsuitable format.

        - The output of the 'status' and 'log' commands has changed to align
          with the new information displayed by 'commit' so that all three
          commands display revisions similarly.

        - The 'setup' as well as the 'clone' command check if no managed default
          database exists and if no database is given either as command line
          or as workspace option and eventually create a new default database
          outside of the bookkeeping directory of the new workspace (see below
          for more information on the new management features).

        - The output of monotone diff has changed to use /dev/null as the source
          for added files and as the target for deleted files. This is
          compatible with patch(1) and will cause it to add and delete files
          where appropriate. As part of this change diff will now include the
          removed contents of deleted files which were omitted in earlier
          versions of monotone.

        - Monotone will only warn about bad certs if there are not also matching
          trusted certs. So if someone commits a bad branch cert, monotone will
          only warn about that bad cert until someone else approves that
          revision into the same branch (fixes monotone bug #8033).

        - 'db check' now checks for errors in the branch heads cache,
          and 'db regenerate_caches' fixes them.

        - The output of the Lua functions print() and io.write() is now
          redirected to the standard progress message stream of monotone.
          See chapter 6.3 in the documentation for details.

        New features

        - Monotone has now database management capabilities: If you place your
          databases in one or more specific locations (defaults to
          %APPDIR%/monotone/databases on Windows and $HOME/.monotone/databases
          on Linux, configurable by a hook), it is able to discover these
          databases and access them only by giving the (base) name of their
          filename, for example ":my-database.mtn".

          You can also directly create new databases in the first found default
          location by issuing 'mtn db init -d ":my-database.mtn".

          Some commands, like 'setup' and 'clone' automatically fall back to
          a default database (":default.mtn", also configurable by a hook) if
          no database option is explicitely given.

          Additionally, monotone remembers checked out workspaces for every
          managed database and displays these "known" registered paths together
          with other information in the new 'list databases' command
          (closes monotone bug #8916).

        - A set of accompanying management commands - 'register_workspace',
          'unregister_workspace' and 'cleanup_workspace_list' - to handle moved
          or removed workspaces for managed databases have been added.

        - Many commands that change the heads of a branch (approve, disapprove,
          pull, merge, etc) can now take an option "--update". If run from
          a workspace which is based on a head of the branch and has no local
          changes, this option makes these commands update that workspace to
          the new head. If you always want this behavior, you can define the
             get_default_command_options(cmd)
          hook in your monotonerc (fixes monotone bug #17878).

        - New command 'undrop' which undoes a 'drop' done by mistake
          (fixes monotone bug #13604).

        - New automation command 'update' which behaves identical to
          the normal 'update' command.

        - 'ls tags' now outputs the branch name(s) a tagged revision is on.
          The revision id is shortened to the first ten characters to get some
          more space for this (fixes monotone bug #12773).

        - Default include and exclude patterns are now remembered per server.
          This means that you can have for example one server that you sync
          everything to, and one that you only sync some branches to, and you
          don't have to worry about forgetting to give the include pattern and
          accidentally trying to sync everything to the second server.

        - A new Lua extension function change_workspace(directory) has been
          added. This should be most useful for custom commands which need
          to work on multiple workspaces from the same monotone instance.

        - There is also the new server_set_listening(bool) Lua extention
          function available since 0.47, which can be used to let a monotone
          server exit gracefully instead of having to be killed.

        Bugs fixed

        - A regression in 0.47 prevent successful execution of push / pull /
          sync over pipes (Debian bug 574512); this has been fixed.

        - A bug in 0.46 and 0.47 could lead to pulls or possibly commits taking
          approximately forever, if any of the previous branch heads was not a
          "close" relation of the new head. This has been fixed.

        - Several bugs related to restrictions not including the required parent
          directories of included files have been fixed. It is now possible to
          say 'mtn add a/b/c' followed by 'mtn commit a/b/c' and have the commit
          succeed. See the restrictions section in the manual for more details
          (fixes monotone bugs #15994, #17499, #20447 and #22044).

        - monotone no longer saves changed options from the command line back
          to _MTN/options in case the command execution was unsuccessful
          (fixes monotone bug #22928).

        - When monotone reads packets from files, like f.e. keys in a directory
          given by the --keydir option, and these files are large and do
          not contain packet data at all, monotone no longer uses an excessive
          amount of time and memory to figure this out
          (fixes monotone bug #28799).

        - The 'log' command no longer crashes if it is executed in a workspace
          whose parent revision(s) do not exist in the specified database
          (fixes monotone bug #29677).

        - The 'clone' command no longer removes an existing bookkeeping
          directory if the target directory "." points to a workspace
          (fixes monotone bug #29927).

        - The commands in monotone's help output are now sorted alphabetically.

        - monotone on Windows will now have a non-zero exit code when
          interrupted (^C). This was broken in 0.47 when it was fixed to not
          throw an exception on being interrupted.

        - In 0.46 and 0.47, monotone could sometimes get confused
          about which revisions were the heads of a particular branch.
          This would happen when a new branch cert was added to a
          revision that was an ancestor of one or more of the current
          heads of the branch, most commonly during netsync when
          multiple people had performed identical merges. This is
          fixed now. 'db check' will identify the problem; if your
          database currently gives incorrect 'heads' results, or 'mtn
          bug' on 'merge', you can fix it by running 'mtn db
          regenerate_caches'.

        - In 0.46, spurious network disconnects could occur when transferring
          sufficiently large items (files, diffs, revisions). This was fixed
          in 0.47 but not noted in the release notes at that time
          (fixes monotone bug #28991).

        - monotone on Windows will now have a non-zero exit code when
          interrupted (^C). This was broken in 0.47 when it was fixed to not
          throw an exception on being interrupted.

        - the 'mv' command now warns when a source is being renamed onto
          itself (fixes monotone bug #29484).

        Other

        - Support for the diffuse merger (http://diffuse.sourceforge.net)
          has been added.

Sun Mar 14 21:15:06 UTC 2010

        0.47 release.

        Changes

        - The default '<unknown>' author used by the git_export command has
          changed to 'Unknown <unknown>' and must be changed in existing author
          map files. The old '<unknown>' author will be rejected by the new
          validate_git_author lua hook.

        - The 'git_export' command now validates all git author and committer
          values using a new 'validate_git_author' lua hook before they are
          written to the output stream. The export will fail if any value is
          rejected by this hook.

        - The 'git_export' command now calls a new 'unmapped_git_author' lua
          hook for all git author values not found in the author map file. The
          default implementation of this hook attempts to produce valid git
          authors using several default pattern replacements.

        - The 'get_date_format_spec' lua hook now has an additional parameter
          which hints at the wanted format (f.e. a short date or a long date
          time). The default implementation now returns '%x' for short and
          long dates, '%X' for short and long times (currently unused) and
          '%x %X' for short and long date times.

        - The options '--date-format' and '--no-format-dates' are no longer
          specific to the 'log' command, but can now be used globally.

        - monotone now prompts only three times for a key password.

        New features

        - Added portuguese translation (thanks to Américo Monteiro)

        Bugs fixed

        - 'passphrase' now allows an empty new password to be given
          (fixes monotone bug #28809)

        - 'automate remote' and 'automate remote_stdio' no longer
          require an existing database (fixes monotone bug #28885)

        - monotone no longer throws an exception on Windows if it is
          interrupted (^C); a couple of other bug have been fixed for this
          platform as well which generally improve the compatibility.

        - The annotation of 'annotate' is now localized.

        - The various occurrences where a revision is described by its
          certs now come with proper localized date output.

        - Fix problems with newer Lua versions especially when
          LUA_COMPAT_VARARG not set.

        Other

        - Roster handling has been sped up significantly, and roster cache
          performance has been fixed for the case of overly large rosters.
          This should be mostly noticable when digging through history
          (especially initial pulls, since those send so many revisions),
          and be more noticable for projects with larger trees.

          The most significant internal change from this is that rosters and
          marking_maps are now copy-on-write. A longer overview of the internal
          changes is at:
          http://lists.gnu.org/archive/html/monotone-devel/2010-02/msg00043.html

        - Improve the compatibility with newer Botan versions.

Sun Jan 17 21:40:35 UTC 2010

        0.46 release.

        Changes

        - "automate stdio" (and "automate remote_stdio", see below)
          use separate streams to encode out-of-band information like
          informational messages, warnings or tickers. A special
          "header" section has been added to the standard output to
          identify future stdio version changes. The error codes used
          in the output of both stdio and remote_stdio, have also
          slightly changed: errors which are the result of a wrong
          call (unknown command, invalid options, parsing errors, ...)
          are returned with code 1, while errors which happened while
          the actual command executed are returned with code 2. Error
          codes are no longer echoed with every packet, but only as
          the payload of the final 'l' ("last") packet.

          Please consult the manual section "mtn automate stdio" for a
          detailed description of the new format.

        - The 'heads' command should be significantly faster now (not
          that it was particularly slow before). This probably isn't
          terribly noticable unless you're in the habit of using "h:*"
          (heads of all branches) as a selector, it's primarily meant
          to enable future changes that will depend on fast 'heads'.

          The database schema has been changed, so you will need to
          run 'mtn db migrate' (preferably after making a backup copy
          of your db).

        - the 'status' command now includes the current (to be committed)
          revision number and will indicate when the branch option in
          _MTN/options has been changed and does not match one of the
          revision's parent branches.

        - Cert labels in the output of the 'log' command are now
          localized.

        New features

        - There's a new command "automate remote_stdio" that makes it
          possible to execute automate commands on a remote server
          (for example, to permit a single database to be used both
          for serving netsync connections and for running a viewmtn
          instance). This requires that the server be running monotone
          0.46 or later. Access control on the server uses a new lua
          hook "get_remote_automate_permitted(identity, command_line,
          options)".

        - There's also a new command "automate remote" that's very much
          the same, but executes only a single command and does not
          stdio-encode the output.

        - A new 'bisect' command has been added to allow searching for a
          specific revision within a range of revisions. This can be useful for
          locating the exact revision that broke something or removed a
          particular feature.

        - Three new commands - 'push', 'pull' and 'sync' - have been added
          to the automation interface. They work just as their non-automate
          counterparts.

        - The global option '--timestamps' has been added which prefixes
          the current local timestamp before diagnostic messages such as
          warnings, progress messages, errors and tickers.  For example,
          this option can be used to log the date and time when clients
          connect to a monotone server.

        Bugs fixed

        - A regression from 0.45's key migration prevented the proper
          output of the `committer` field in 'git_export'.

        - 'db info --full' no longer crashes when executed on a database
          with only one revision.

        - The mtn_automate Lua function which can be used for custom
          commands now properly handles binary data.

        - `db info` now returns a correct byte count for certs again.

        - If a public key was read in via the `read` or
          `automate read_packets`, an invariant was triggered if the
          key was already existing in the database. This has been fixed.

        - `annotate` no longer crashes if the annotated file is empty.

        Other

        - Added the script of the Lua-based contributed Monotone
          extension command "mtn remote_export" to contrib/command/
          with which a remote revision can be exported locally without
          having to fetch all of the history before.


Fri Sep 11 20:50:00 UTC 2009

        0.45 release.

        Changes

        - Certs now link to the key that signed them by the key's
          hash, instead of its name.  This should provide some
          security and usability improvements.

          The database schema has been changed, so you will need to
          run 'mtn db migrate' (preferably after making a backup copy
          of your db).

          The netsync protocol version has also changed. However, we
          found space to implement full protocol version negotiation,
          so no flag day is needed.  If your particular project has a
          situation where there are multiple keys with the same name,
          you will receive errors when trying to sync certs signed by
          those keys to older netsync peers.

          A number of commands have slightly different output now,
          particularly 'ls certs', 'ls tags', 'automate keys',
          'automate tags' and 'automate certs'.  There is a new Lua
          hook associated with these changes,
          'get_local_key_name(identity)', and all Lua hooks that used
          to take a key name as an argument now instead take a table
          with several fields.

          Commands which previously accepted a key name now also
          accept the key's hash or local name, which is a local alias
          for equally named keys.  'read-permissions' and
          'write-permissions' accept either the key name or the hash.

          There is also a new 'db fix_certs' command which fixes wrong
          key assignments in migrated databases if you have the correct
          key available.

        - The 'resolved_user' conflict resolution is no longer
          reported by 'automate show_conflicts' for file content
          conflicts; 'resolved_user_left' is used instead.

        - 'format_version' was removed from 'automate tags' and
          'automate get_attributes' which both do not need this
          additional versioning information.

        New features

        - The 'log' command now, by default, converts all dates it
          prints to your timezone instead of leaving them in UTC, and
          uses a somewhat more friendly format for the dates.

          You can customize the date format with the new
          "get_date_format_spec" Lua hook, which returns a strftime(3)
          format string.  You can also override the format for one
          command with the new --date-format option, disable date
          conversion for one command with --no-format-dates, or
          disable it by default by having the above Lua hook return an
          empty string.

        - The 'diff' and 'automate content_diff' commands take a
          '--reverse' option when one revision is specified, to
          control the order of the diff with the workspace.

        - The 'update', 'checkout', 'pluck', and 'pivot_root' commands
          take an option '--move-conflicting-paths', to handle
          unversioned files that are blocking the action. The
          unversioned files are moved to
          _MTN/resolutions/<workspace_path>, so the action can
          succeed, and the user can recover the files if necessary.

        - Resolution of orphaned file conflicts is now supported by
          'merge --resolve-conflicts' and the 'conflicts' commands.

        - Duplicate name conflicts now support the 'keep' resolution.

        - Monotone now accepts ':memory:' as argument to the --db option
          and sets up a memory-only SQLite database.

        - 'clone' allows cloning into the current directory when
          '.' is given as argument.

        Bugs fixed

        - Monotone now sanely skips paths with invalid characters
          it encounters during 'add' or 'automate inventory'.

        - Key names, cert names, and var domains with non-ASCII
          characters should work properly now.  Previously, they would
          be (usually) converted to punycode on input, and not decoded
          on output. They will now not be converted to punycode at
          all.

        - The 'conflict' commands can now handle duplicate name
          conflicts for directories.

        - 'cvs_import' now properly parses CVS timestamps (again).

        - Windows' cmd.exe is recognized as smart terminal and thus
          monotone should create more readable output in
          netsync operations.


Tue May 12 20:44:00 UTC 2009

        0.44 release.

        Changes

        - Private keys no longer have a separate hash from the associated
          public key. This changes the hashes output by 'ls keys', and also
          changes the format of 'automate keys' and 'automate genkey'.

        New features

        - New 'w:' selector type for selecting the revision the workspace
          is based on.

        Bugs fixed

        - C++ exceptions in Lua extension functions are now converted into
          Lua errors catchable with pcall, instead of causing a crash.

        - In 0.43 revert became excessively noisy and would report changes to
          all attributes on included files and directories regardless of whether
          the attributes had been changed or not. This has been silenced.
          Monotone will now specifically report changes to execute permissions
          only when they occur.

        - In 0.43 monotone would lose execute permissions on all files modified
          during an update operation. Execute permissions are now reset on
          updated files that have the mtn:execute attribute set to true.

        - Invalid revision selectors now cause an immediate error instead of
          being dropped from the selection.  The old behavior could produce
          undesired effects from typoed commands, such as spewing a list of
          all revisions in the database.

        - If "automate stdio" is in use, invalid selectors are reported via
          the automate protocol rather than on stderr.

        - "Best-effort" character set conversions now work again; 'mtn log'
          will not crash just because there is a change log entry with a
          character not representable in your locale.  However, if your system
          iconv(3) implementation does not support the //TRANSLIT extension,
          you may see garbage characters in the above scenario.

        Internal

        - Various small code changes to make monotone compile under (Open)
          Solaris using Sun Studio, and under Windows with Visual C++.

        - monotone.spec has been removed from the distribution.


Sun Mar 22 22:26:00 UTC 2009

        0.43 release.

        Changes

        - The Monotone source distribution no longer includes copies of
          several third-party libraries.  This means they must be downloaded
          and built separately, before building monotone.  See INSTALL for a
          complete list of necessary libraries.

          This allows monotone's developers to concentrate on monotone
          itself, rather than tracking external library updates, which in
          practice did not happen.  By way of illustration, we were still
          shipping sqlite 3.4.1, which is years out of date.  This has also
          been a long-standing request of various redistributors of binary
          packages, who prefer the use of globally shared libraries.

        - There is a new db var "database delta-direction", which can have
          values "reverse" (default), "forward", and "both". This controls
          what kind of deltas are stored for new file versions. Forward
          deltas are very fast for netsync, but slow for most other uses.
          Set this to "both" (or perhaps "forward" if you're very short on
          disk space) on an empty db and pull everything into it, to get a
          database which will be much faster for server usage (especially
          initial pulls).

        - 'mtn help <command_or_group>' or 'mtn <command_or_group> --help' no
          longer print global options, thus making the output of specific help
          requests more compact. You still see all available global options
          by executing 'mtn help' without any arguments.

        - 'mtn automate get_current_revision' now returns an empty changeset
          instead of an error if a workspace contains no changes.

        New features

        - A monotone database may be exported in the git fast-import format
          using the git_export command. The output from this command may be
          piped into git fast-import or other tools supporting this format.

        - Additional 'u:' and 'm:' selector types for selecting the revision the
          workspace was last updated from and revisions matching specified
          message globs in changelog and comment certs.

        - Additional '--revision' option for 'mtn log' allows logging of
          selected sets of revisions.

        - Additional '--full' option for 'mtn db info' to display some
          statistic analysis of the date certs in the database.

        - Command line options in the EDITOR and/or VISUAL environment
          variables are honored; for instance, EDITOR="emacs -nw"
          works now.  (Debian bug #320565.)

        - The `mtn_automate' lua function now correctly parses and sets
          options for executed automate commands.

        - The 'commit' command accepts a non-empty _MTN/log as the log
          message when '--message-file=_MTN/log' is given.

        Bugs fixed

        - Performance of the log command has been improved significantly.
          Previous versions of monotone loaded individual certs by name for each
          printed revision and this caused sqlite to not use the correct
          index. Now, all certs are loaded for each printed revision once and
          individual certs are selected from the full list which allows sqlite
          to use the preferred index.

        - In 0.42, a netsync writer would attempt to queue up all outgoing
          data as soon as it knew what data to send, in a single operation,
          without servicing the event loop. If there was a large amount of
          data to send, this would cause very long pauses and sometimes
          timeouts and dropped connections (for pauses over 10 minutes).
          The bug that caused this is fixed, and that operation now has a
          safety timer that should prevent it from coming back.

        - When the netsync server receives garbage over the network, it
          should be much better about only terminating the offending connection
          instead of the entire server.

        - The log command was missing '--depth' and '--exclude' options used to
          restrict revisions printed to those touching specific paths. Log now
          allows these options and uses them properly.

        - The update command previously did not clear execute permissions from
          files that had their associated 'mtn:execute' attribute cleared.

        - Several minor problems with workspace attributes have been fixed.
          Earlier versions of monotone would reset attributes such as
          mtn:execute on all files when any workspace modifying command was
          executed. Applying attribute changes to workspace files is now done
          much more selectively in the same manner that content and name changes
          are applied.

        - In certain cases, especially also on FreeBSD and Mac OS X, netsync
          called select() even after read() returned 0 bytes to indicate the
          end of the file, resulting in a confusing error message. This
          is fixed by treating EOF specially and prevent further calls
          to select() on the file handle, as recommended by the
          select_tut man page.

        - If given a filename, `mtn ssh_agent_export' now creates that
          file with the correct permissions (i.e. mode 600), creates
          directories as necessary, and does not throw an internal
          error if creation or writing fails.  (You're still on your
          own for directory creation and permissions if you take the
          key on standard output and redirect it to a file.)

        - The `p:' selector now accepts single character revision ids.

        - `mtn merge_into_workspace' no longer crashes if one tries to merge
          in an ancestor or descendant of a workspace, but gives a helpful
          error message.

        - Several bugfixes to `mtn automate stdio':

          * It now correctly distinguishs between syntax and command errors by
            returning error code 1 for the former and error code 2 for the
            latter - just as advertised in the documentation.

          * The stdio event loop no longer quits if a syntax error occurs, but
            rather discards the wrong state and accepts new (valid) commands.

          * Option errors haven't been catched properly and thus weren't encoded
            in stdio either; this has been fixed as well.

          * Global options, which were set or changed by a previously executed
            command, weren't properly reset before the next command was issued.
            It was f.e. not possible to "unignore" suspended branches for
            the `branches' command when `--ignore-suspend-certs' was given in
            a previous run. Now only those global options persist between
            executed commands which were given to stdio directly.

        Internal

        - Using 64 bit integer values to represent dates internally. This
          has no user visible effect.

        - The unit test code has been separated from the main source, thus
          building the tests no longer requires a full recompilation. Also,
          the number of modules which are linked into unit tester has
          decreased tremendously.

        - A couple of debug commands have been added to the `database'
          command group to aid performance timing. See `mtn help --hidden db'
          for a list of available commands.

        - Our internal error handling has been overhauled. N() is gone, and E()
          takes three arguments instead of 2: E(bool, origin::type, i18n_format).
          origin::type is an enum describing the source of the error, eg network,
          user, internal. Data types can publically inherit origin_aware (as the
          vocab types do) to obtain a public origin::type member named
          'made_from'; this can then be supplied to E() when sanity-checking
          that data. origin_aware and origin::type are in origin_type.hh.
          I() will throw a unrecoverable_failure, and E() will throw either a
          unrecoverable_failure or a recoverable_failure depending on the
          origin::type provided. informative_failure is gone.


Fri Dec 26 22:08:00 UTC 2008

        0.42 release.

        Changes

        - The output of 'automate show_conflicts' has been changed; a
          default resolution for file content conflicts and user resolutions
          for other conflict types has been added. 'directory_loop_created'
          changed to 'directory_loop'.

        - The French, Brazilian-Portuguese and Japanese translations were
          outdated and thus have been removed from the distribution. In case
          you care about them and want them back, drop us a note at
          monotone-devel@nongnu.org.

        Bugs fixed

        - 'mtn db kill_rev_locally' did not update the inodeprint
          cache when executed from a workspace on which the
          revision's changes where applied.

        - Some recent performance issues have been corrected:
          * since 0.40, there is much more use of hex encoding/decoding.
            These functions have been sped up considerably.
          * since 0.40, every command in an 'automate stdio' session
            would reinitialize the database. This was rather slow, so
            monotone will now keep the database open between commands.

        - The Lua-based contributed Monotone extension introduced in
          0.38 haven't been added to the tarball; this has been fixed.

        - Monotone died if _MTN/options contained an empty / not-existing
          'keydir' entry. This has been fixed. Also, invalid options are now
          better detected and give a more useful error message.

        - Monotone crashed if it was called with more than 2048 command
          line arguments. This has been fixed.

        - If vim is used as merger, it no longer prompts the user for an
          enter key press.

        - Decoding errors f.e. through to garbage from the network no longer
          results in informative failures, but in warning. This was made
          possible by introducing the concept of origin-aware sanity checks.

        - Monotone crashed if it was called with nested wildcards such as
          'a.{i.{x,y},j}'. This has been fixed.

        - The standard implementation of the 'ignore_file' hook now accepts
          windows and unix line endings in .mtn-ignore files.

        New features

        - New 'mtn ls duplicates' command which lets you list
          duplicated files in a given revision or the workspace.

        - New option --no-workspace, to make monotone ignore any
          workspace it might have been run in.

        - New command group 'mtn conflicts *'; provides asynchronous
          conflict resolutions for merge and propagate.

        - New 'automate file_merge' command which runs the internal line
          merger on two files from two revisions and outputs the result.

        - New 'automate lua' command with which lua functions, like
          monotone hooks, can be called over automate. This is particularily
          useful to get user defaults, like ignorable files, branch keys and
          passwords, which are managed through one or more monotonerc files.

        - New 'automate read_packets' command which reads data packets like
          public keys similar to 'mtn read'.

        - 'merge' and 'propagate' accept user commit messages; the
          'merge rev rev' or 'propagate branch branch' message will be
          prefixed to the user message. --no-prefix removes the prefix.

        Internal

        - Update Botan to 1.7.12.


Wed Sep  3 21:13:18 UTC 2008

        0.41 release.

        Changes

        - 'mtn clone' now takes a branch argument rather than a branch
          option which is more what people expect given the fact that
          mtn push/pull/sync do not use a branch option either.

        - 'mtn automate inventory' will show the birth revision for
          any file that has been committed.

        Bugs fixed

        - If the options '--db' or '--keydir' were previously
          specified for a command which was executed inside a
          workspace and one or both option arguments were invalid
          (f.e. invalid paths), they were still written to
          _MTN/options of the particular workspace.  This lead to
          errors on any subsequent command which used these
          options. This bug is fixed in so far that basic file type
          checks are applied on both options, so its no longer
          possible to set non-existing paths accidentally or use a
          path to a directory as option argument for '--db'.

        - If a key clash occurs on a netsync operation, i.e. two
          different keys with the same key id are encountered, mtn now
          fails cleanly and provides further guidance how to proceed.

        - It was previously not possible to clone a branch / database
          anonymously; this has been fixed.

        - If the client tries to use an unknown key, try to fall back
          to anonymous pull instead of failing immediately.

        - 'mtn automate identify' was broken in 0.40 when used over
          stdio, i.e. the output of the command did not get into the
          right output channel; this has been fixed.

        - Monotone would produce a warning if executed from the root
          directory of a Windows drive; this has been fixed.

        - The 'note_commit' hook now returns the new revision id
          hex-encoded again - the bug was introduced in 0.40.

        New features

        - New 'mtn suspend' command which lets you mark certain
          revisions and thus whole branches as discontinued
          ("suspended") by attaching a special suspend cert to the
          revision. All relevant mtn commands (f.e. mtn heads,
          mtn ls branches) honor this cert by default. To ignore it,
          simply add '--ignore-suspend-certs' to your command line.
          Suspended revisions can have children, which are in no
          way affected by the cert of their parent, i.e. suspended
          development lines or branches can simply be "unsuspended"
          by committing to them.
          This feature was already added in monotone 0.37, but was
          forgotten to be mentioned in NEWS back then.

        - New 'get_default_command_options' lua hook which lets you
          specify default options for a given, triggered command.
          Useful f.e. if you always want to have your 'mtn add'
          command executed with '-R' / '--recursive'.

        - Add 'automate show_conflicts' command.

        - Add 'automate get_workspace_root' command.

        - Add Lua hooks 'note_netsync_revision_sent',
          'note_netsync_cert_sent' and 'note_netsync_pubkey_sent'.


Fri Apr 11 22:50:44 UTC 2008

        0.40 release.

        Changes

        - The vim merger has been improved and now uses diff3 to merge
          non-conflict changes automatically before executing vimdiff.

        - Values used with the --depth option used to control recursion with
          node and path restrictions have changed. Using --depth=0 now means
          exactly the specified directories and *not* their children. Using
          --depth=1 now means the specified directories and their immediate
          children. Previously --depth=0 included children and --depth=1
          included grandchildren and it was not possible to exclude children
          using --depth.  The simple fix for anyone using --depth is to add 1 to
          the values they are using.

        - Document that ssh: and file: sync transports are not supported on
          native Win32.

        Bugs fixed

        - `commit' now uses keydir specified in _MTN/options

        - duplicate name conflicts now show a proper error message, even if
          a parent directory got renamed as well. In that case, the error
          message now shows both names for the directory and the offending
          file name.

        New features

        - The bare parent selector 'p:' can now be used in a workspace to
          query the parent(s) of the workspace' base revision. This is
          equivalent to "mtn au select p:`mtn au get_base_workspace_revision`".

        - push, pull, and sync can be run with a single argument, which looks
          like
             mtn://hostname?include_pattern/-exclude_pattern
          or
             mtn://hostname?include=include_pattern/exclude=exclude_pattern

        Internal

        - Update Botan to 1.7.4.

        - Usage of the internal app_state object has been reduced, objects
          are better encapsulated now. The database interface has been
          enhanced to ease reduction of locking contention in the future.

        - Merged the two indexes on revision_certs into a single one.

        - The database schema has been changed so that it now stores
          binary SHA1 hashes rather than their hexadecimal encoding,
          in most places where these are used.  This reduces the
          database size and speeds up operations a little.

          Users who like to fiddle with the database directly are
          advised to use the sqlite functions hex() and quote() to
          print columns that store hashes (including IDs), and the
          hexadecimal literal notation x'DEADBEEF' to input them.

        - Binary SHA1 hashes are also used for most in-memory
          processing, avoiding conversions and saving memory.

Mon Feb 25 15:55:36 UTC 2008

        0.39 release.

        Changes

        - 'mtn di' is now an alias for 'mtn diff'.

        - 'automate db_set' has been renamed to 'automate set_db_variable'.

        - 'automate db_get' has been replaced by 'automate get_db_variables'
          which returns all database variables similar to 'list vars' in
          basic_io format, optionally restricted by domain.

        - The REVID argument of 'automate get_revision' is now mandatory;
          to retrieve the current workspace revision, use the new command
          'automate get_current_revision'

        - messages describing conflicts from all of the various merge commands
          have been reworked and should be much more informative.

        - mtn show_conflicts now outputs much more detailed and descriptive
          messages, however it may report content conflicts that will be
          resolved automatically by the line merger.

        - The internal copy of PCRE has been updated to version 7.6.
          If you use the '--with-system-pcre' configure switch, it
          will insist on at least this version.

        - "emacs" has been removed from the list of dumb terminal types;
          tickers should now default to --ticker=count with emacs terminals

        - extensive section on merge conflicts and ways to resolve them
          added to the manual.

        Bugs fixed

        - for changes near the beginning of a file, mtn's unified diff
          output sometimes contained too many leading context lines.

        - the path handling of 'mtn revert' was improved and fixed two bugs:
          now a restricted revert on a node "dir1/file1" reverts only the
          content changes in "file1", but leaves renames of any of its
          ancestor nodes untouched; furthermore, if "dir0/" was renamed to
          "dir1" and "dir1/file1" was dropped, mtn now re-creates file1 at the
          proper place ("dir1/") and leaves no missing files around because
          of the non-existing "dir0/".

        - a few changes needed to build with gcc 4.3.

        New features

        - 'automate drop_db_variables' which drops one database variable
          (like the 'unset' command) or all variables within a given domain.

        - 'automate inventory' now accepts the options '--no-ignored',
          '--no-unknown', '--no-unchanged' and '--no-corresponding-renames'.
          Please consult the monotone documentation for more information about
          these new options.
          In addition, 'automate inventory' no longer recurses into ignored
          directories. The typical case of listing files that need attention
          now runs at least four times faster.

        - 'automate get_current_revision' which outputs the revision text of
           changes in the current workspace

Wed Dec 12 21:21:15 UTC 2007

        0.38 release.

        Changes

        - mtn log now prints a single dot for a project's root
          directory instead of an empty string.

        - mtn now warns if changes to a file will be ignored because
          the file has been deleted on one side of a merge.

        - mtn now errors if your chosen private key doesn't match the public
          key of the same name in your database.

        - mtn now checks for your key before a merge action takes place to
          ensure that any manually merged file isn't lost in an error case

        Bugs fixed

        - a bug introduced in 0.37 prevented an external merger from being
          executed unless the MTN_MERGE environment variable was set

        - mtn read successfully reads revision data, and cert packets again

        - mtn consistently supports certs with empty values
          (fixed 'ls certs' and 'read')

        Internal

        - Update Botan to 1.7.2.

        - Moved the gzip implementation out of the Botan directory.

        Other

        - Added the scripts of the following Lua-based contributed
          Monotone extension commands to contrib/command/:
          "mtn base", "mtn fuse", "mtn revision", "mtn conflicts".

        - Added a hooks version of the contributed ciabot script,
          contrib/ciabot_monotone_hookversion.lua

        - The monotone manual is now licensed under the GPL rather than
          the GFDL.

Fri Oct 25 22:35:33 UTC 2007

        0.37 release.

        Changes

        - mtn db kill_rev_locally now checks for an existing workspace
          before the revision is killed and tries to apply the changes
          of this particular revision back to the workspace to allow
          easy re-committing afterwards

        - the "--brief" switch for mtn annotate has been renamed to
          "--revs-only" for clarity

        - mtn help now lists the commands (and their aliases) available
          within a group, so its easier to get an overview which commands
          are available at all

        - the "MTN_MERGE=diffutils" merger (provided by std_hooks.lua)
          was improved. It now accepts a MTN_MERGE_DIFFUTILS environment
          variable which can be used to control its behaviour
          through comma-separated "key[=value]" entries. Currently
          supported entries are "partial" for doing a partial
          batch/non-modal 3-way merge conflict "resolution" which uses
          embedded content conflict markers and "diff3opts=[...]" and
          "sdiffopts=[...]" for passing arbitrary options to the used
          "diff3" and "sdiff" tools. When used in combination with "mtn
          merge_into_workspace" this way one especially can achieve a
          CVS/SVN style non-modal workspace-based merging.

        - There is a new revision selector: "p:REV" selects the
          parent(s) of revision REV.  For example, if a revision has
          one parent,

             mtn diff -r p:REV -r REV

          will show the changes made in that revision.

        - Monotone now uses the Perl-Compatible Regular Expression
          (PCRE) library for all regular expressions, instead of the
          boost::regex library.  This means that external Boost
          libraries are no longer required to build or use Monotone.
          If building from source, you will still need the Boost headers
          available somewhere.  See INSTALL for details.

          PCRE's syntax for regular expressions is a superset of
          boost::regex's syntax; it is unlikely that any existing
          .mtn-ignore files or other user uses of regexps will break.
          The manual now contains detailed documentation of the regexp
          syntax, borrowed from PCRE itself.

        - the format of "mtn automate inventory" has changed to basic_io.
          This fixes a couple of corner cases where the old format
          returned wrong information and introduces new capabilities like
          restricted output, recognized attribute changes, and more.
          For a complete overview on the new format, please take a look
          in the appropriate manual section.

        Bugs fixed

        - mtn automate heads called without a branch argument now properly
          returns the head revisions of the workspace's branch if called
          over mtn automate stdio

        - mtn commit no longer crashes if it creates a revision whose
          roster already exists, i.e. was left behind by the command
          `mtn db kill_rev_locally REV` (savannah #18990)

        Documentation changes

        - the documentation of the "--revs-only" (formerly "--brief")
          switch for the annotate command didn't match its actual
          behavior, this has been fixed

        - documentation for the "ssh_agent_add" command was missing
          and has been added

        Other

        - contrib/usher.cc has been removed. Please use the
          net.venge.monotone.contrib.usher branch instead.

        Internal

        - Update SQLite to 3.4.1.

        - Update Lua to 5.1.2 plus latest bug fixes.

        - Update Botan to 1.5.10.

        - Internal use of regular expressions has been almost eliminated.
          (Regular expressions are still used for .mtn-ignore and the
          --show-encloser feature of mtn diff, and are still available to
          Lua hooks.)



Fri Aug  3 06:08:36 UTC 2007

        0.36 release.

        Changes

        - The help command is now able to show documentation on subcommands
          (such as 'attr set').

        - The help command now shows a brief abstract of each command,
          instead of only listing their names.

        - The command `list changed` now outputs the new path of any
          renamed item making it easier to copy and paste these paths
          for external program usage.

        - `automate attributes` has been renamed to `automate get_attributes`,
          also a bug has been fixed there so resurrected attributes are now
          properly outputted as "new" and not "changed".

        New features

        - Two new commands to set and drop attributes over automate:
          `automate set_attribute` and `automate drop_attribute`

        - There is a new function available to the lua hooks,
          'server_request_sync(what, address, include, exclude)', which will
          initate a netsync connection to the server at "address", with the
          given include and exclude patterns, and will sync, push, or pull,
          as given in the "what" argument. If called from a monotone instance
          which is not acting as a server, this function will do nothing.

        - There is a new hook available,
          'get_netsync_key(server, include, exclude)', which is called to
          determine which key to use for netsync operations. Note that the
          server calls this once at startup with the address it is listening
          on, "*", and "" as arguments, rather than for each connection.

        Other

        - Giving the --confdir argument will automatically set the key store
          directory to keys/ under that directory, unless --keydir is also
          given. This is a bugfix.

        - Fixed a regression in 0.35 that resulted in some databases
          becoming significantly larger when storing new revisions. Existing
          databases with this problem can be fixed by pulling into a fresh
          database using 0.36.

        - contrib/lua-mode.el, a Lua mode for GNU emacs.

        - contrib/monotone-buildbot-notification.lua, a netsync hook to have a
          server notify a buildbot when new changes have arrived.  Useful for
          anyone who uses a buildbot with monotone as source.

        - contrib/monotone-cluster-push.lua, a netsync hook script to have
          arriving changes be forwarded to other servers automatically.  It
          uses the new internal lua function 'server_request_sync'.

        - contrib/mtn_makepermissions, a simple script to create
          read-permissions and write-permissions from files in the directories
          read-permissions.d and write-permissions.d, Debian style.

        - contrib/Monotone.pm, a first attempt to write a Perl module to
          interface with 'monotone automate stdio'.

        - contrib/monotone-import.pl has been removed since monotone now has
          an internal import command.

        Internal

        - Commands are now defined as a tree of commands instead of a
          plain list, which allows the help system to look up information
          of a command at an level in the tree.

        - The command class, the automate class and all the associated
          macros have been cleaned up.

        - All C++ files now depend on base.hh, which includes the few things
          that are used virtually everywhere.  'make distcheck' will check for
          the presence of base.hh in all source files and will protest if
          it's not there.  This is explained further in HACKING.

        - Update the internal SQLite to version 3.4.0.

        - Updated Visual C building system, which now also builds the test
          programs.  The script visualc/runtests.bat can be used to run the
          tests.

        - Monotone can now be built successfully with Boost 1.34. Older
          versions of monotone would sometimes seem to work depending on
          the compiler used, but would have bugs in path normalization.

        - Monotone now requires Boost 1.33 or later.

        - The Boost filesystem library is no longer required.

        - The Boost unit test system is no longer required.



Mon May  7 14:08:44 UTC 2007

        0.35 release.

        Changes

        - 'mkdir --no-respect-ignore PATH' now really skips any
          ignore directives from .mtn-ignore or Lua hooks

        - Private keys are now stored more safely, using file
          permissions.

        - The editable log summary (what you get in an editor when
          committing without -m) now includes information about which
          branch the commit applies to.

        - The status command and the editable log summary now show
          the same details about the change.

        New features

        - 'automate identify', an automate version of 'mtn identify'.

        - 'automate roots', prints the roots of the revision graph,
          i.e. all revisions that have no parents.

        Other

        - You can't drop the workspace root any more.

        Internal

        - Update the internal Lua to version 5.1.2.

        - Added build files for Mac OS X.

        - Update the internal SQLite to version 3.3.17.

        - Code cleanup of app_state.



Sun Apr  1 08:23:34 UTC 2007

        0.34 release.

        The internal data format has changed with this release;
        migration is straight-forward.  To upgrade your databases,
        you must run:
               $ mtn -d mydb.mtn db migrate
        All of these operations are completely lossless, and 0.34
        remains compatible with earlier versions all the way back
        to 0.26 with regards to netsync.

        Changes

        - Text is now output at best of the environment's possibilities,
          transliterating them or substituting '?' as needed.

        - The lua hook get_author() now takes a second argument, a
          key identity, in case someone wants to create an author based
          on that and not only the branch name.

        - The command 'chkeypass' became 'passphrase'.

        - The commands 'drop', 'rename' and 'pivot_root' default to
          always perform the operation in the file system as well.
          They do not accept '--execute' any more, but will instead
          take '--bookkeep-only' in case the user only wants to affect
          bookkeeping files.

        New features

        - New hook note_mtn_startup(), which is called when monotone is
          started.

        - New Lua support function spawn_pipe(), which is used to run
          a command and get back its standard input and standard output
          file handles as well as the pid.

        - Monotone will automatically add a monotone key in a resident
          ssh-agent when it's first used, and will then use ssh-agent
          for all subsequent signing.  Thus, you will only need to give
          the password once in one session.
        - New command 'ssh_agent_export' to export a monotone key into
          an SSH key.
        - New command 'ssh_agent_add' to add a monotone key explicitly
          to a resident ssh-agent.

        - New command 'clone' that combines 'pull' and 'checkout'.

        - 'automate put_file' and 'automate put_revision' stores a file
          and a revision in the database.

        - 'automate cert', an automate version of 'mtn cert'.
        - 'automate db_set', an automate version of 'mtn set'.
        - 'automate db_get', an automate version of 'mtn ls vars' with
          a twist.

        Other

        - contrib/ciabot_monotone_hookversion.py now uses a real
          basic_io parser and thus should send more precise
          information to the cia server. Furthermore, it has become
          more careful with creating zombies.

        - contrib/monotone-log-of-pulled-revs-hook.lua, a lua hook
          to display information about incoming revisions.

        - contrib/monotone-mirror-postaction-push.sh, a post action
          script that should be executed by contrib/monotone-mirror.sh
          to automatically push data on to other servers.

        - contrib/monotone-mirror.lua, a lua hook that executes
          contrib/monotone-mirror.sh after any netsync session is done.

        - contrib/monotone-mirror.sh now takes keydir and keyid
          configuration and has better protection against overlapping
          duplicate runs.

        - contrib/monotone.bash_completion now handles signals.

        - contrib/monotone.el now includes a commit button.

        Internal

        - Date and time display has now been reimplemented internally
          to avoid Boost more.  This means that we have lowered our
          dependency from Boost 1.33.0 to 1.32.0.

        - Lots of code cleanup.

        - The heights cache got an index, making the processing faster.

        - Update the internal SQLite to version 3.3.13.

        - Algorithm to find uncommon ancestors has been rewritten, so
          'pull' and 'regenerate_caches' should be faster.


Wed Feb 28 22:02:43 UTC 2007

        0.33 release.

        The internal data format has changed with this release;
        migration is straight-forward.  To upgrade your databases,
        you must run:
               $ mtn -d mydb.mtn db migrate
        All of these operations are completely lossless, and 0.33
        remains compatible with earlier versions with regards to
        netsync.

        Changes

        - "mtn ls unknown" no longer recurses into unknown directories.

        - update will fail rather than clobbering unversioned files
          that exist in the workspace.

        - update will detect directories with unversioned files before
          attempting to drop them and will refuse to run rather than
          corrupting the workspace. such unversioned files must be
          removed manually.

        - the character set and line separator conversion hooks
          (get_system_linesep, get_charset_conv and get_linesep_conv)
          have been removed. Similar functionality (probably based on
          file type attributes) is planned and will be added in a future
          release.

        - update will switch to the branch of a given revision if it
          differs from the current workspace branch.

        - add will now accept combinations of --unknown, --recursive and
          --no-respect-ignore.

        - import now imports unknown directory trees properly.

        - use SQLite 3.3.12.

        - schema migrator rebuilt and will now properly detect and report
          if the database used is created by a newer monotone than the one
          currently used.

        - removed the man page mtn.1, as it hadn't been updated for a long
          time.

        New features

        - "mtn merge_into_workspace" (still to be documented).  This command
          will allow you to review and fix up a merge in your workspace
          before committing it to the repository.  However, the conflict
          resolution interface remains the same as that of the 'merge'
          command for now (i.e. monotone will invoke your specified merge
          tool on all files with conflicts and you must resolve them as they
          are presented).  Work on in-workspace conflict presentation and
          resolution is planned for the future.

        - "mtn log" will now print an ASCII revision graph alongside the
          usual log text.

        Speed improvements

        - "mtn annotate file" should run even faster now. it exploits
          the fact that we store deltas of rosters. by peeking at
          these deltas, it can avoid reconstruction of whole rosters
          in many cases.

        Other

        - contrib/monotone-mirror.sh and
          contrib/monotone-mirror-postaction-update.sh, two scripts
          to mirror and update directories automatically.

        - contrib/monotone-run-script-post-netsync.lua, to automatically
          update a directory as soon as new revisions or certs arrive for
          a given branch.

        - contrib/monotone.bash_completion had some improvemens.

        - contrib/monotone.el had some improvements.

        Internal

        - Internally, the concept of "projects" has been introduced.  It
          currently doesn't mean anything, but will be used later, with
          policy branches and similar.



Wed Dec 27 09:57:48 UTC 2006

        0.32 release.

        Changes

        - "mtn serve" no longer takes patterns on the command line.
          Use the permissions hooks instead.

        - the name of the option that denoted the revision from which
          "mtn log" should start logging was renamed from "--revision"
          to "--from"

        - author selectors no longer have implicit wildcarding

        - if you manually add entries to MTN/log while you are
          working, in preparation for an eventual commit, you will now
          be required to remove a "magic" template line from the file
          before the commit will succeed. This, like the test for an
          empty log file, helps to prevent accidents.

        - the "db regenerate_caches" migration command replaces the
          previous "db regenerate_rosters", generalising the task of
          rebuilding or generating cached data that may be added
          across an upgrade.  Like "db migrate", which upgrades the
          database schema, this command fills in the data for new
          features. In this release, as well as rosters, it also adds
          "heights" information used to speed up topology operations.

        Speed improvements

        - "mtn annotate file" and "mtn log file" are generally much
          faster now, dependant on the number of revisions that
          changed the file. Both commands as well as "mtn automate
          toposort" make use of data called "heights" caching the
          topological order of all revisions.  In order to create and
          use this data, the following must be run once for each db
          after upgrading:

               $ mtn -d mydb.mtn db regenerate_caches

        New features

        - "mtn automate content_diff"

        - "mtn automate get_file_of" (same as get_file, but expects
          a file path and optionally a revision)

        - "mtn import" command

        - "mtn log --to"

        - netsync_note_* hooks are given much more information,
          inlcuding a http/smtp/etc style status code

        - includedirpattern(dir, fileglob) function for hooks


        Bugs fixed

        - bug in "automate stdio" that would result in monotone
          garbling its input in some circumstances fixed

        - "mtn annotate file" and "mtn log file" are generally much
          faster now, dependant on the number of revisions that
          changed the file. Both commands as well as "mtn automate
          toposort" make use of data called "heights" caching the
          topological order of all revisions.

        - spawn_redirected hook function now understands a blank
          filename to mean not to redirect that stream

        - "mtn log" is now in proper topological order, also due to
          the use of cached "heights" data

        - reset options between "automate stdio" commands

        - another compile fix for gcc3

        - bug in localization code where option strings where not
          always properly translated


        Other

        - botan library upgraded to 1.6.0

        - accommodate changes in boost 1.34

        - documentation for "mtn automate get_option"

        - notes/ directory



Sat Nov 11 11:06:44 PST 2006

        0.31 release.  Code cleanups and bug fixes.

        New features:

        - If multiple --message (or -m) arguments are passed to
          'commit', then they will be concatenated on separate lines.

        - The validate_commit_message hook is now told what branch the
          commit is on.

        Bugs fixed:

        - The typo that prevented building with gcc 3.3 has been
          fixed.

        - Attempting to commit without a signing key available now
          fails earlier.

        - Command-line option parsing has been redone yet again; this
          should fix a number of bugs caused by the use of
          boost::program_options.  For instance, command line error
          messages are now l10nized again, "--depth=asdf" now gives a
          sensible error message instead of crashing, and --key= now
          works as an alternative to -k "".

        - A bug in the new roster caching logic that caused assertion
          failures on very large trees has been fixed.

        - A rare bug in the "epoch refinement" phase of the netsync
          protocol has been fixed.

        - Accidental (and undocumented) change to 'automate inventory'
          output format reverted; documentation is now correct again.

        - Some obscure error conditions with 'pivot_root' fixed.

        Many fixes to 'automate stdio':

        - IO handling has been rewritten, to remove some
          obscure bugs and clean up the code.

        - automate commands can now take options (even when used with
          'automate stdio').

        - The default block size has been increased to 32k (which
          should considerably reduce overhead).

        - Many automate commands were flushing their output far too
          often, causing major slowdowns when used with 'automate
          stdio'; this has been fixed.

        - Syntax errors now cause 'automate stdio' to exit, rather
          than attempting to provide usage information for the calling
          program to read.

        Other:

        - New large-coverage random testsuite for delta reconstruction
          path finding algorithm.

        - Miscellaneous code cleanups and improved error messages.

        - Enhancements to debian packaging.

        - New translation to es (Spanish).

Sun Sep 17 12:27:08 PDT 2006

        0.30 release.  Speed improvements, bug fixes, and improved
        infrastructure.

        Several internal data formats have changed with this release;
        migration is straight-forward, but slightly more complicated
        than usual:
          -- The formats used to store some cached data in the
             database have changed.  To upgrade your databases, you
             must run:
               $ mtn -d mydb.mtn db migrate
               $ mtn -d mydb.mtn db regenerate_rosters
          -- The metadata stored in _MTN in each workspace has been
             rearranged slightly.  To upgrade your workspaces, you
             must run
               $ mtn migrate_workspace
             in each workspace.
        All of these operations are completely lossless, and 0.30
        remains compatible with earlier versions with regards to
        netsync.

        Speed improvements:

        - Algorithm used to find branch heads rewritten, to use vastly
          less memory and cpu.  This not only makes 'mtn heads'
          faster, but also 'mtn commit', 'mtn update', and other
          commands, which were spending most of their time in this
          code.

        - The format used in the database to store the roster cache
          was rewritten.  This makes initial pull approximately twice
          as fast, and somewhat improves the speed of restricted log,
          annotate, and so on.

        - The xdelta algorithm was further optimized.

        - A memory leak in Botan was fixed, which was causing
          excessive memory and CPU time to be spent during 'mtn
          checkout'.

        - Monotone has fast-paths for doing character set conversion
          when the system it is running on uses plain ASCII.  These
          fast-paths now know that "646" is another name used for
          ASCII, and systems that use this name (like some BSDs) now
          benefit from the fast-paths.

        - Miscellaneous other improvements.

        Workspace format changes:

        - It is now possible to write down a multi-parent (merge)
          workspace.  However, monotone will still refuse to work with
          such a workspace, and there is no way to create one.  This
          change merely sets up infrastructure for further changes.

        - _MTN/revision no longer contains only the parent revision
          id; if you depended on this in scripts, use 'mtn automate
          get_base_revision_id' instead.  Also, _MTN/work has been
          removed.

        UI changes:

        - 'mtn status' now includes the branch name and parent
          revision id in its output.

        - The output of 'mtn annotate' and 'mtn annotate --brief' has
          been switched.  The more human-readable output is now the
          default.

        - 'mtn pluck' now gives an error message if the requested
          operation would have no effect.

        - On command line syntax errors, usage information is now
          printed to stderr instead of stdout.  (Output requested with
          --help still goes to stdout.)  This should make it easier to
          find bugs in scripts.

        Bug fixes:

        - While changelog messages have always been defined to UTF-8,
          we were not properly converting messages from the user's
          locale.  This has now been fixed.

        - An off-by-one error that caused some operations to abort
          with an error message about "cancel_size <
          pending_writes_size" has been fixed.

        - In 0.29, --help output was not localized.  This has been
          fixed.

        - In 0.29, setting merger = "emacs" would not work unless
          EDITOR was also set to "emacs" (and similar for vi).  This
          has been fixed.

        - A rare invariant violation seen when performing certain
          sequences of renames/adds in the workspace has been fixed.

        - If a user failed to resolve the conflicts in a text file, we
          would continue asking them to resolve conflicts in remaining
          files, even though the merge could not succeed.  We now exit
          immediately on failure.

        - Work around some g++ 3.3 brokenness.

        Documentation changes:

        - Imported *-merge documents into the manual (they still need
          to be cleaned up to fit in better).

        Changes to automate:

        - Bug fix in 'attributes': this command is supposed to list
          attributes that were removed from a file in the current
          revision; instead, it was listing all attributes that had
          ever been removed from that file.  Now fixed.

        - New command 'get_corresponding_path': given a revision A, a
          path P, and a revision B, looks up the file with name P in
          revision A, and states what path it had in revision B.

        - New command 'get_content_changed': given a revision A and a
          path P, gives the ancestor of A in which P was last
          modified.

        - New command 'get_option': Fetches variables from
          _MTN/options (e.g., the current workspace's branch and
          database).

        - New command 'genkey': an automate-friendly way to generate a
          new monotone key.

Sun Aug 20 15:58:08 PDT 2006

        0.29 release.  Code cleanups and bug fixes.

        New features:

        - The output of 'mtn status' has been changed significantly; the
          output formerly used by 'mtn status --brief' has become the
          default.  For output similar to the old 'mtn status', see
          'mtn automate get_revision'.

        - It is now significantly easier to control what merger
          monotone uses to resolve conflicts; for instance, to use
          emacs to resolve conflicts, add:
             merger = "emacs"
          to your .monotonerc file.  To override temporarily, you can
          also use the environment variable MTN_MERGE, which takes the
          same strings.  Currently recognized strings are "kdiff3",
          "xxdiff", "opendiff", "tortoisemerge", "emacs", "vim", and
          "meld".

        - Formerly, monotone's sync-over-ssh support required that an
          absolute path be used, with a URL like:
            ssh://venge.net/home/njs/my-db.mtn
          The following syntaxes are now supported as well:
            ssh://venge.net/~/my-db.mtn
            ssh://venge.net/~njs/my-db.mtn

        Bugs fixed:

        - The bug where monotone would sometimes respond to a control-C
          (or several other signals) by locking up and refusing to exit,
          has been fixed.

        - Monotone now properly respects SIGPIPE.  In particular, this
          means that 'mtn log | less' should now exit promptly when
          'less' is exited.

        - 'mtn log' now flushes its output after each message; this
          makes 'mtn log <FILES>' significantly more usable.

        - 'mtn log <FILES>' formerly listed irrelevant revisions (in
          particular, any revision which contained a delete of any files
          or directories, was always included).  This has been fixed.

        - If, during an update, two files both had conflicts, which,
          when resolved, resulting the two files becoming identical, the
          update would error out.  This has been fixed.

        - If _MTN/log exists and does not end in a newline, we now add a
          newline before using the log message.  This removes a problem
          where the string "MTN:" would end up appended to the last line
          of the log message.

        - We no longer buffer up an arbitrarily large number of pending
          writes in the database.  This improves speed and memory usage
          for 'commit', and fixes the problem where 'cvs_import' would
          run out of memory.

        - Monotone's tree walking code (used by 'ls unknown', 'ls
          missing', and friends) now uses much less memory, especially
          on reiserfs.

        Automate changes:

        - 'mtn automate stdio' now uses a configurable block size,
          controlled by command-line option --automate-stdio-size.  This
          is mostly useful for testing speed/memory trade-offs.

        - 'automate attributes' has a new format, which includes more
          information.

        Code cleanup:

        - We now use boost::program_options to parse command line
          options, rather than popt.  The only user-visible change
          should be that --option="" no longer works as a way to set
          some option to the empty string; use --option "".  (This
          change also removes a lot of orphaned and historically buggy
          code from monotone.)

        Other:

        - zsh completion script significantly revised and updated (see
          contrib/monotone.zsh_completion).

Sat Jul 22 01:39:51 PDT 2006

        0.28 release. Cherrypicking, a new testsuite, and some fixes
        and enhancements.

        New features:

        - Cherrypicking with the new "pluck" command. This takes (a restricted
          subset of) the changes in a revision, or between two
          revisions, and applies them to your workspace.  That this
          has happened is not recorded in history; it as if you
          happened to make some very similar changes by hand in your
          workspace.
        - New automate commands, "automate tags" and "automate branches".
        - "diff" now knows how to find enclosing function (or
          whatever) bodies, just like GNU diff's "-p" option.
          -- The regex that defines "enclosing function" can be chosen
             on a per-file basis by a hook function; the default hook
             knows about LaTeX, Texinfo, and most programming
             languages.
          -- This is enabled by default; use --no-show-encloser to
             disable.

        Enhancements:

        - When netsync fails due to permission errors, the server returns a
          semi-intelligible message before dropping the connection.
        - When merging a branch with 3 or more heads, the order in which to
          merge the heads will now automatically be chosen to minimize
          the amount of repeated work that must be done.
        - Crash dumps are now written to $CONFDIR/dump when no workspace is
          available
        - Path validation routines are faster.
        - Inodeprints should be slightly more robust now.
        - New hook get_mtn_command, used to determine the path to the
          mtn binary on a remote host, when using ssh support.
        - "diff" now accepts "-u" and "-c" as short for "--unified"
          (the default) and "--context", respectively.

        Bug fixes:

        - "revert --missing" now works when run in a subdirectory.
        - "revert --missing" now works without any additional files
          being specified.  (You don't have to say "mtn revert
          --missing .".)
        - Fix an edge case where monotone would crash if there was a
          content conflict in a merge for which there was no lca.
        - Fix a case where netsync would sometimes hang during refinement.
        - "mtn help" and "mtn --help" now exit with return code 0.

        Build environment:

        - automake 1.9 is now required.
        - The testsuite has been rewritten, and should be much faster now. It
          also no longer relies on the presence of a *nix userland.
        - Add workaround for gcc 4.1.[01] bug causing "multiple
          definition" errors.

        Internal:

        - Restrictions have been split into path_restrictions and
          node_restrictions, and generally cleaned up more.

Sat Jun 17 14:43:12 PDT 2006

        0.27 release.  Minor bug fixes and enhancements, plus ssh
        support.

        Major new features:

        - Monotone can now push/pull/synchronize over arbitrary
          bidirectional streams, not just raw TCP.
          - File-to-file synchronization is enabled out of the box,
            e.g.:
              $ mtn -d db1.mtn sync file:/path/to/db2.mtn
          - SSH synchronization is enabled out of the box, e.g.:
              $ mtn -d local.mtn sync ssh://njs@venge.net/home/njs/remote.mtn
            Note that this requires mtn be installed on the remote
            computer, and locks the remote database while running; it
            is not ideal for groups accessing a shared database.
          - New protocols can be defined with Lua hooks -- for
            example, someone could in principle make "$ mtn sync
            xmpp://njs@jabber.org" do something interesting.
          - See section "Other Transports" under "Advanced Uses" in the
            for more details.

        Minor new features:

        - Selectors now support escaping, e.g., b:foo\/bar can be used
          to refer to a branch with name "foo/bar" (normally / is a
          metacharacter that separates multiple selectors).
        - Visual C++ can now build monotone on Windows.  (Mostly
          important because it allows better Windows debugging.)
        - --quiet now turns tickers off, and does not turn warnings
          off.  New option --reallyquiet disables warnings as well.
        - New command 'automate common_ancestors'.
        - 'ls branches' now takes a pattern, e.g.:
            $ mtn ls branches "*contrib*"

        Speed improvements:

        - Bug in select() loop fixed, server should no longer pause in
          processing other clients while busy with one, but multiplex
          fairly.
        - The database has a new write buffer which gives significant
          speed improvements in initial pulls by cancelling redundant
          database writes.
        - There's been a fair bit of performance tuning all around.

        Bug fixes:

        - Merge tools that exit in failure are now detected.
        - Better reporting of operating system errors on Win32.
        - Passphrases stored in ~/.monotonerc are no longer written to
          the log file.  (Passphrases entered at the terminal were
          never written to the log file.)
        - Fix sql injection bugs in selectors, making it safe to
          expose slectors in web interfaces etc.
        - Files marked with the mtn:execute attr now respect umask.
        - 'automate' commands on Win32 now disable newline translation
          on their output; this is especially important for 'automate
          stdio'.
        - 'db check' now calls the sqlite "PRAGMA integrity_check", to
          validate the integrity of things like sqlite indices.
        - 'mtn annotate nonexistent-file' now gives a proper error
          message, instead of an assertion error.
        - 'mtn revert --missing' now works correctly when run in a
          subdirectory.
        - 'automate inventory' no longer fails when _MTN/work contains
          patch stanzas.

        Other:

        - Many, many internal code cleanups
          - Including changes to somewhat reduce the size of the
            binary
        - New tutorial on using packets added to the manual
        - Updated translations, improved error messages, etc.

        Reliability considerations:

        - In the two months since 0.26 was released, zero serious bugs
          have been reported in the new code.

Sat Apr  8 19:33:35 PDT 2006

        0.26 release.  Major enhancements and internal rewrites.
        Please read these notes carefully, as significant changes are
        described.  In particular, you _cannot_ upgrade to 0.26
        without some attention to the migration, especially if you are
        working on a project with other people.  See UPGRADE for
        details of this procedure.

        The changes are large enough that there were 3 pre-releases of
        this code; the changes that occurred in each can be seen
        below.  However, for the convenience of those following
        releases, all changes since 0.25 will be summarized in these
        release notes.  There is no need to read the pre-release notes
        individually.

        Major changes since 0.25:

        - The most user-visible change is that the default name of the
          monotone binary has changed to 'mtn'.  So, for example, you
          would now run 'mtn checkout', 'mtn diff', 'mtn commit',
          etc., instead of 'monotone checkout', 'monotone diff',
          'monotone commit'.
          - Similarly, the name of the workspace bookkeeping directory
            has changed from "MT" to "_MTN".  As workspaces will
            generally be recreated when migrating to this release,
            this should not cause any problems.
          - Similarly, built-in attrs like 'execute' have had 'mtn:'
            prepended to their names.  For example, executable files
            should now have the attr 'mtn:execute' set to 'true' on
            them.  The migration code will automatically add this
            prefix; no user intervention is needed.
          - Similarly, the name of the ignore file has changed from
            '.mt-ignore' to '.mtn-ignore'.  The migration code will
            automatically rename this file; no user intervention is
            needed.
          - Similarly, the recommended suffix for monotone db files is
            now '.mtn'.
          These changes are all purely cosmetic, and have no affect on
          functionality.

        - The most developer-visible change is that the data
          structure for representing trees has been completely
          replaced, and all related code rewritten.  The new data
          structure is called a 'roster'.  You don't really need to
          know this name; unless you are hacking on monotone or using
          various debug operations, you will never see a roster.
          It's mostly useful to know that when someone says something
          about 'roster-enabled monotone' or the like, they're
          referring to this body of new code.

          This change has a number of consequences:
          - The textual format for revisions and manifests changed.
            There is no conceptual change, they still contain the same
            information and work the same way.  The formats were
            merely cleaned up to correct various problems experience
            showed us, and allow various enhancements now and in the
            future.  However, this change means that a flag-day
            migration is required.  See UPGRADE for details.
          - Directories are now first-class objects.  You can add an
            empty directory, must drop a directory if you want it to
            go away, etc.
          - Attrs are now first-class objects.  '.mt-attrs' no longer
            exists; attrs are now described directly in the manifest,
            and changes to them appear directly in revisions.  The
            migration code will automatically convert existing
            .mt-attrs files to the new first-class attrs.  If you have
            custom attrs, those may require special handling -- if
            this is the case, then the upgrader will tell you.
          - The merge code has been rewritten completely.  The
            interface is currently the same (though this rewrite makes
            it easier to improve the interface going forward); if you
            have found merging in monotone to be easy in the past,
            then you will not notice anything different.  If you have
            run into problems, then the new merger should make your
            life substantially simpler.  It has full support for
            renames (of both directories and files), intelligent
            merging of attrs, improved handling of file content
            merges.  Is the first known merger implementation based on
            a provably correct algorithm (the "multi-*-merge"
            algorithm), has exhaustive automated tests, and generally
            should give accurate, conservative merges.
          - The new code is generally faster, though not yet as
            fast as it could be.

        Netsync changes:

        - The default netsync port has changed 5253 to 4691.  4691 is
          our official IANA-assigned port.  Please adjust firewalls
          appropriately.

        - Netsync code has also been largely reworked; new code should
          provide better opportunities for optimizations going
          forward.

        - The protocol is incompatible with earlier versions of
          monotone.  This should not be a surprise, since the data it
          carries is also incompatible (see above)...

        New features:

        - New option --brief to 'annotate', gives somewhat more
          friendly output.

        - Several enhancements to log:
          - New option --next, to display descendent revisions
            (rather than ancestor revisions).
          - When 'log -r' is given an ambiguous selector, it now just
            logs all matching revisions, instead of requiring the
            selector be disambiguated.
          - New option --no-files.

        - New command 'show_conflicts', performs a dry run merge.

        - New command 'ls changed'.

        - 'rename' (and its alias 'mv') now accept a broader range of
          syntax:
            mtn rename foo some_dir
              -> renames foo to some_dir/foo
            mtn rename foo bar baz some_dir
              -> moves foo, bar, and baz to some_dir/foo,
              some_dir/bar, and some_dir/baz

        - New hook 'validate_commit_message', which may be used to
          verify that all commit messages meet arbitrary user-defined
          rules.

        - New option --log, to log monotone's output to a file.

        - New option 'drop --recursive', to remove a directory and its
          contents in one swoop.

        - The root dir may now be renamed.  This is a somewhat exotic
          feature, but has some interesting uses related to splitting
          up or joining together projects; see new commands
          'pivot_root', 'merge_into_dir'.

        Minor bug fixes:

        - 'serve' with no --bind argument should now work on systems
          where the C library has IPv6 support, but the kernel does
          not.

        - Stricter checking on the internal version of filenames to
          ensure that they are valid UTF-8.

        - If the database is in the workspace, then it is always
          ignored.

        - Monotone no longer errors out when using a French (fr)
          locale with a non-Unicode codeset.

        Other changes:

        - Packet commands ('rdata', 'fdata', etc.) have been moved to
          'automate'.

        - Database storage now uses sqlite's blob support; database
          files should be ~1/4 smaller as a result.

        - Monotone now uses sqlite 3.3; this means that older versions
          of the command line client (e.g., an 'sqlite3' command built
          against sqlite version 3.2) cannot be used to poke at a
          monotone 0.26 database.  Solution is to upgrade your sqlite3
          program.  Hopefully this is irrelevant to most users...

        - Translations updated, and 3 new translations added (de, it,
          sv).

        Reliability considerations:

        - This new codebase has received much less testing under real
          world conditions than the codebase used in 0.25, simply
          because it is newer.  It has been in active use for monotone
          development since 8 January 2006, and only a small number of
          bugs have been found; all bugs found so far have been very
          minor, and none stood any danger of corrupting data.
          Furthermore, we are much more confident in the theoretical
          underpinnings of the new approach than the old, and the test
          suite attempts to exhaustively exercise all new code paths.

          However, none of this is or can be a substitute for real
          world experience.  We advise caution in upgrading to this
          version of monotone, and suggest that (especially) those who
          upgrade aggressively should pay extra attention to the
          monotone mailing list before and after doing so.

Wed Mar 29 05:20:10 PST 2006

        0.26pre3 release.  This release may be considered a "release
        candidate", in that while we need to write some tests and make
        sure some bugs are fixed, all features are in and we hope that
        no further bug fixes will be needed either.  It is still a
        pre-release for testing.  Do not package it.  DO NOT USE THIS
        RELEASE UNLESS YOU WANT TO BE A DAREDEVIL.

        But, PLEASE PLEASE TEST this release.  There are some
        non-trivial changes since 0.26pre2, and this is your last
        chance!

        Major changes since 0.26pre2:

        - The name of the monotone binary has changed to 'mtn'.
          - Similarly, the name of the bookkeeping directory in
            workspaces has changed from 'MT' to '_MTN' (if you have an
            existing 0.26-line workspace, just rename the MT directory
            to _MTN).
          - Similarly, the name of the ignore file has changed from
            ".mt-ignore" to ".mtn-ignore".  'rosterify' will rename
            these automatically (if you have already rosterified, you
            get to rename them by hand).
          - Similarly, the recommended suffix for monotone db files is
            now ".mtn".

        - We now perform stricter checking to make sure that filenames
          are valid UTF-8.  It is in principle possible that this
          stricter checking will cause histories that used to work to
          break; if you have non-ascii filenames, it is strongly
          recommended to test with this release.

        - Root dir renaming is now supported.  See new commands
          'pivot_root', 'merge_into_dir'.
          - As a side-effect, it is now possible to run 'rosterify' on
            histories in which two independent lines of history were
            merged.

        - The security fix released in 0.25.2 has been forward-ported
          to this release; this prevents some security exposure to
          people running monotone as a client on case-insensitive file
          systems.

        Minor change since 0.26pre2:

        - Database now uses sqlite blobs for storage; should be ~1/4
          smaller.
        - New command: show_conflicts, does a dry-run merge.
        - New option 'drop --recursive', to remove a directory and all
          its contents in one swoop.
        - Changes to 'log':
          - New option --no-files
          - Including merges is again the default (i.e., it now acts
            like 0.25, and not like 0.26pre2).
          - When 'log -r' is given an ambiguous selector, it now just
            logs all matching revisions, instead of requiring the
            selector be disambiguated.
        - New option --log, to log monotone output to a file.
        - Netsync changes:
          - Was sending far too much data in some cases; now does not.
          - Several bugs that caused it to lock up fixed
          - Tweak to allow 'usher' proxy to transparently redirect
            based on client's protocol version, to ease migration
            between incompatible protocol versions.
        - Packet commands have been moved to 'automate'.
        - Fixed bugs in 'db kill_rev_locally', should no longer leave
          an inconsistent db behind.
        - Translation updates

        Other projects receiving notable work:

        - Monotone's "dumb server" support (repo distribution over
          HTTP/FTP/SFTP etc.) has been ported to 0.26, a first command
          line version written, etc.
        - The 'usher' netsync proxy used for hosting many databases on
          a single machine has received significant cleanups, and the
          'webhost' project to provide a simple interface to shared
          monotone hosting providers has received even more work.

Sat Feb 11 13:32:51 PST 2006

        0.26pre2 release.  Inching towards 0.26.  If you are using
        0.25 or earlier, then make sure to read the very important
        notes for 0.26pre1, below.  In particular, like 0.26pre1, this
        is a pre-release for testing.  Do not package it.  DO NOT USE
        THIS RELEASE UNLESS YOU WANT TO BE A DAREDEVIL.

        (Though, in fact, in a month of usage, only one bug has been
        found in the new history code, and it was both minor and
        harmless.  It has additionally been fixed.)

        Database changes:

        - SQLite 3.3.3 has been imported.  3.3 introduces a new database
          format that is not backwards compatible with earlier 3.x releases.
          New databases will be created using this new format.  Existing
          databases remain compatible, and are not converted automatically.
          Existing databases can be converted by performing a database
          vacuum ('monotone db execute vacuum').

        New features:

        - New hook validate_commit_message -- use to verify that all
          commit messages meet arbitrary user-defined rules.

        UI improvements:

        - rename (and mv) commands now accept a broader range of
          syntax:
            monotone rename foo some_dir
              -> renames foo to some_dir/foo
            monotone rename foo bar baz some_dir
              -> moves foo, bar, and baz to some_dir/foo,
                 some_dir/bar, and some_dir/baz
        - Print a warning if it looks like a user has made a quoting
          mistake on push/pull/sync/serve (windows cmd.exe has
          confusing rules here).
        - New command "ls changed".
        - New option "--next" to log, which displays descendents of
          the start revision.
        - Updating to an arbitrary revision now works again (as it did
          in 0.25 and earlier).  This allows one to, for instance,
          switch a working copy to another head, or back up to an
          earlier version, while preserving uncommitted changes.
        - New option --brief to annotate, gives somewhat more friendly
          output.
        - Fixed bug that made ticker output from netsync inaccurate.
        - In 'log', --no-merges is now the default, use --merges to
          override.
        - If the database is in the working copy, then it is always
          ignored.

        Bugs:

        - 'serve' with no --bind should now work on systems where the
          C library has IPv6 support, but the kernel does not.
        - Compile fixes for GCC 4.1 pre-releases.

        Other:
        - Better detection when users have not run "rosterify", and
          more helpful suggestions on what to do in this case.
        - Documentation, translation, error message,
          etc. improvements.
        - Updates to contrib/mtbrowse.sh, simple shell-based monotone
          interface.
        - Updates to many other contrib/ files, mostly to maintain
          compatibility with monotone changes.

Sun Jan  8 01:08:56 PST 2006

        0.26pre1 release.  Massive rewrites, released for shakedown.
        This release is also dedicated to Shweta Narayan.

        This release includes massive changes compared to 0.25.  The
        core versioning code has all been replaced with a completely
        different mechanism.  Data formats and the netsync protocol
        have changed in incompatible ways.

        Migration to 0.26pre1 or later is irreversible and requires a
        flag day for your project.  See UPGRADE for details.  Note
        that we DO NOT recommend upgrading at this time; see below.

        If you have been following the development list for the last
        few months, you may have heard about "rosters" -- this is the
        name for the new core data structure we use.  While the code
        is completely different, the user experience should not be
        very different.  You will never see a roster, unless you are
        debugging monotone itself; everything still revolves around
        revisions, manifests, and certs.

        While this new code has extensive tests, because of these
        incompatibilities, it has never been used for real work.  The
        purpose of this release is to make a version available for the
        monotone developers to begin using for day-to-day work, to
        shake out bugs.

        Let's say that again in caps: THIS CODE IS PROBABLY BUGGY, DO
        NOT USE IT IN PRODUCTION UNLESS YOU WANT TO BE A DAREDEVIL.

        However, testing of this version with real databases is a good
        idea, and we'd very much appreciate hearing about your
        experiences.

        Some of the many changes:
        - New textual format for revisions and manifests; they remain
          conceptually the same, but have been tweaked. Manifests
          now use the same "basic_io" format as everything else in
          monotone, and contain entries for directories, revisions
          record file adds slightly differently and record directory
          adds for the first time, etc.  Because of this format
          change, revision hashes are now different; converting
          rosters requires a full history rebuild and reissue of certs.
        - Directories are now first class.  To get rid of a directory
          you must remove it; to create a directory, you must add it.
          You can add an empty directory.
        - Attrs are now first class.  The .mt-attrs file is gone;
          attributes are now stored directly in the manifest.
        - New merge algorithm, based on "multi-*-merge", and more
          aggressive, less buggy merge ancestor selection code
        - Netsync's core has been largely rewritten.  Code is now much
          clearer and more reliable, and now includes the ability to
          resume interrupted partial transfers. The netsync protocol
          version number has been bumped, and netsync now runs on the
          IANA-assigned port 4691 by default.
        - 100% fewer change_set.cc related bugs.  100% more roster.cc
          related bugs.  But the idea of touching roster.cc does not
          terrify people.

Thu Dec 29 23:10:03 PST 2005

        0.25 release.

        Incompatible command line changes:
        - 'monotone revert' now requires an argument.  To revert your
          entire working copy,
            $ monotone revert
          no longer works; instead, go to the root of your working
          copy and run
            $ monotone revert .

        New features:
        - Netsync now supports IPv6 (where OS support exists)

        Bugs fixed:
        - 'revert' gives feedback describing what it changes
        - Database locking further tweaked, to allow more concurrent
          access in situations where this is safe.
        - On win32, ticker display was fixed, so that it no longer
          prints a new line at each update.
        - 'read' can now understand (and migrate) privkey packets
          generated by monotone version 0.23 or earlier.
        - 'log --diffs <files>' now prints only diffs for the given
          files (previously, it would print only revisions in which
          the given files changed, but would print all diffs for those
          revisions).
        - Win9x and WinNT 4 compatibility fixes.

        New translations:
        - pt_BR

Sat Nov 27 22:29:38 PST 2005

        0.24 release.

        Configuration change (Windows only):
        - Configuration directory on Windows has changed.  It used to
          be some complicated and varying function of %HOME%,
          %USERPROFILE%, %HOMEDRIVE%\%HOMEPATH%, whether you were
          running in mingw/cygwin, etc.  It is now, always,
          %APPDATA%\monotone.  For instance, if your configuration
          file used to be named
           ...\Documents and Settings\user\.monotone\monotonerc
          it will now be named
           ...\Documents and Settings\user\Application Data\monotone\monotonerc
          Please rename files appropriately.

        Major key management changes:
        - Private keys are no longer stored in your database.  They
          are stored in ~/.monotone/keys/ (Unix, OS X) or
          %APPDATA%\monotone\keys\ (Windows).  'db migrate' will
          automatically move your keys out of your database and into
          their proper location.  Consequences:
          - 'genkey' no longer requires a database.  Simply run it
            once when you first start using monotone, even before you
            have created a database.
          - Running 'genkey' once will suffice to give all databases
            on one computer access to your key.  No more fiddling with
            'read'.
          - When you want to make your key available on another
            computer, simply copy over the appropriate file from your
            'keys' directory to the corresponding directory on the new
            computer.
        - Private keys also use a more standard on-disk envelope
          encoding ("PBE-PKCS5v20(SHA-1,TripleDES/CBC)") instead of
          previous ARC4.  More secure, and with extra crypto karma.

        Netsync changes:
        - Command line syntax for 'serve' changed; administrators WILL
          have to adjust scripts.
            monotone serve my.host.com "*"
          becomes
            monotone serve --bind=my.host.com "*"
          or simply
            monotone serve "*"
          (to serve on the default port, on all interfaces).
        - Speaking of which, we can now bind to all interfaces; run
          'serve' without passing --bind, or with passing
          --bind=:port, and monotone will listen on all interfaces.
        - New option '--key-to-push' for 'push', 'sync', allows
          administrator to push a new user's public key into a running
          server without restarting it.
        - Netsync permission hooks have new defaults that read a
          description of allowed access out of a standard,
          basic_io-based textfile (the same stanza-based format that
          revisions use).  Current hooks will continue to work, but
          users may prefer to transition to this format; see manual
          for details.
        - Between these, it is now straightforward to change
          permissions and add users without restarting your server.
        - Improvements to experimental "usher" facility.

        UI improvements:
        - New convenience options "add --unknown", "drop --missing",
          "revert --missing" do what you'd expect -- add all
          non-ignored non-versioned files, drop all
          deleted-but-undropped files, and restore all
          deleted-but-undropped files, respectively.
        - New selector "h:" to select heads of a branch.  "h:" means
          heads of current branch, "h:mybranch" means heads of
          mybranch.
        - Similarly, "b:" selector with no argument now refers to
          current branch.
        - Commit messages now have a blank line at the top so you can
          start typing directly.
        - No more obscure error messages when multiple monotone
          processes attempt to access a single database at the same
          time; we now fail early with a more sensible error message.
          (Concurrent access has never caused database corruption;
          this simply makes the corruption prevention less frustrating
          for the user.)
        - New handlers for SIGTERM, SIGINT to rollback database
          transactions.  Not visible to users (unless you're really
          looking carefully).  (Again, killing monotone has never been
          able to cause database corruption; this simply causes the
          transactions to be rolled back immediately, rather than the
          next time monotone runs, which improves robustness in some
          theoretical way.)

        Changes in 'automate':
        - New command 'automate keys' to get information on existing
          keys in basic_io format.

        Updated translations:
        - fr

        Smaller changes:
        - Improved handling of multibyte characters in message
          displays.
        - Fixes to Botan's memory allocator, to avoid pathological
          slowdowns in some rare cases.
        - Fix bug in delta-storage code; we were not being as aggressive
          about delta-compressing files and manifests as we should
          have been.
        - Minor bugs fixed, error messages improved.

                - Upgrading from 0.23: You must run 'db migrate' and
                  provide your password, for each database.

Fri Sep 30 02:50:05 PDT 2005

        0.23 release.

        Possibly incompatible changes:
        - hook_note_commit and hook_note_netsync_revision_received
          take a new argument containing the text of the revision that
          was received.  (Timothy Brownawell <tbrownaw@gmail.com>)
        - 'cat FILENAME' now acts like the old 'cat file REV
          FILENAME'; use new commands 'automate get_revision',
          'automate get_manifest', 'automate get_file' to fetch
          objects by hash.  (Grahame Bowland <grahame@angrygoats.net>)

        General improvements:
        - .mt-ignore support (Martin Dvorak
          <jezek2@advel.cz>, Timothy Brownawell <tbrownaw@gmail.com>)
        - much work on making monotone more i18n friendly (Benoît
          Dejean <benoit@placenet.org>, Matt Johnston
          <matt@ucc.asn.au>)
        - support for more interactive merge tools:
          - FileMerge.app (comes with OS X) (Marcel van der Boom
            <marcel@hsdev.com>)
          - TortoiseMerge (Win32; comes with TortoiseSVN) (Matthew
            Gregan <kinetik@orcon.net.nz>)
        - rename and drop now actually perform the specified rename or
          deletion when the argument --execute is passed.  (Richard
          Levitte <richard@levitte.org>)
        - 'help' command, same as --help (Matt Johnston
          <matt@ucc.asn.au>).
        - 'usher' support: experimental method for proxying multiple
          netsync servers through a single port (similar concept to
          vhosts) (Timothy Brownawell <tbrownaw@gmail.com>)
        - support long passphrases (Matt Johnston <matt@ucc.asn.au>)
        - Faster binary file detection (Eric Anderson
          <anderse-monotone@cello.hpl.hp.com>)
        - netsync speedups:
          - when handling large files (Eric Anderson
            <anderse-monotone@cello.hpl.hp.com>)
          - when handling many branches (Marcel van der Boom
            <marcel@hsdev.com>)
        - new system to allow crash logs to contain not just execution
          traces, but also dumps of data being handled when the error
          was detected -- greatly improves debuggability of user
          crashes.
        - complete rework of path handling code, for clarity,
          robustness, and speed.  No user visible changes, except for
          the many bugs fixed.  (Special thanks to Matthew Gregan
          <kinetik@orcon.net.nz> and Grahame Bowland
          <grahame@angrygoats.net>.)
          - however, if you have non-normalized paths in your history
            (symptom: fresh pulls with 0.18 work, but fresh pulls with
            0.19 do not), then 0.23 will report an error and refuse to
            handle the affected revisions.  Since it is believed this
            only affects one project, and to conserve core developer
            time, implementing a migration was put off for now.  If
            this causes problems or for more details, please send an
            email to monotone-devel@nongnu.org.
        - as always, many small bug fixes, speedups, and improved
          messages.

        New translations:
        - fr (Benoît Dejean <benoit@placenet.org>)
        - ja (Satoru SATOH <ss@gnome.gr.jp>)

        Other new monotone-related projects since 0.22:
        - mtsh by Timothy Brownawell:
            https://netfiles.uiuc.edu/brownawe/www/mtsh/
          GTK+ wrapper for monotone focusing on working copy
          operations -- add/drop/revert/rename/commit/update/diff and
          browsing.  Has a mechanism for per-file commit comments.

        - "dumb server" support by Nathaniel Smith (share your
          monotone repositories via HTTP/FTP, no netsync daemon
          needed):
            http://viewmtn.angrygoats.net//branch.psp?branch=net.venge.monotone.dumb
          Still needs a command-line frontend to be usable, among
          other things.  Help wanted.  In python.

        - m7 by Larry Hastings <larry@hastings.org>
            http://www.midwinter.com/~lch/programming/m7/
          Experimental drop-in command-line wrapper for monotone.
          Uses certs to add local incrementing version numbers, and an
          enhanced annotate front-end.

Mon Aug  8 23:23:53 PDT 2005

        0.22 release.  new crypto library, bug fixes, ui improvements

        - switch from crypto++ to botan as underlying crypto library.
          this should not cause any user-visible changes; let us know
          if it does.  special thanks to Matt Johnston
          <matt@ucc.asn.au>, Kaushik Veeraraghavan
          <kaushikv@gmail.com>, Matthew Gregan
          <kinetik@orcon.net.nz>.
        - incompatible change to netsync permission hooks: the
          get_netsync_anonymous_read_permitted hook has been removed;
          instead, get_netsync_read_permitted will be called with a
          key name of nil.  server administrators should update/review
          their configuration
        - new option for merge and propagate: --lca.  Until we get a
          long-term solution to the various 3-way merge problems, this
          should be more convenient than using explicit_merge.
        - many small improvements to error messages, fixes of minor
          annoyances, netsync tickers more accurate, etc.

Sun Jul 17 16:48:26 PDT 2005

        0.21 release.  bug fixes, performance improvements, and ui
        improvements.

        - fixes a number of major performance bugs in 0.20's netsync
          implementation.  special thanks to Matt Johnston
          <matt@ucc.asn.au>.
        - fixes a number of major bugs in 0.20's (rewritten)
          cvs_import command.
        - configury kluges to work around g++ 4.0/boost 1.32
          incompatibilities.  special thanks to Christof Petig
          <christof@petig-baender.de>, Matthew Gregan
          <kinetik@orcon.net.nz>, Jordan Breeding
          <jordan.breeding@mac.com>.
        - ui enhancements:
          - new netsync option "--exclude": branches are included if
            they match any of the given globs, unless they match any
            of the given --exclude globs.  special thanks to Timothy
            Brownawell <tbrownaw@gmail.com>.
          - new netsync option client "--set-default": makes it easy
            to change default server/branches.
          - "diff" now takes options "--context" and "--external", to
            output context diffs and to invoke an external diff
            program for full control over output formatting.  new
            option "--diff-args" pass arguments to external diff
            program; new hook "external_diff" allows further
            configuration.  special thanks to Vladimir Vukicevic
            <vladimirv@gmail.com>.
          - b: and t: selectors now match exactly, instead of matching
            as substrings.  globbing is supported for inexact
            matching.  special thanks to Brian Downing
            <bdowning@lavos.net>, Jordan Breeding
            <jordan.breeding@mac.com>.
          - new command 'db kill_tag_locally'.  special thanks to Jordan
            Breeding <jordan.breeding@mac.com>.
        - now uses sqlite3 prepared statements.  special thanks to
          Derek Scherger <derek@echologic.com>.
        - 'db migrate' is now a complete no-op if there is no
          migration to do; automated scripts can now call it
          optimistically and cheaply to guarantee up-to-dateness.
        - new hash correctness tests.  special thanks to Kaushik
          Veeraraghavan <kaushikv@gmail.com>.

                - upgrading from 0.20: you must run 'monotone db
                  migrate' once against each of your databases, to add
                  new sql indexes.

Tue Jul  5 23:57:10 PDT 2005

        0.20 release.  features, ui improvements, performance
        improvements, and bug fixes.

        - major changes in netsync UI: serve/sync/push/pull now take a
          list of globs; clients can request arbitrary sets of
          branches, not just predefined "collections".  write
          permissions are now granted on a per-db level (they were
          before anyway).
                - where you used to say, e.g., "monotone pull
                  net.venge.monotone", you should instead say
                  "monotone pull net.venge.monotone*".  This may
                  require shell-quoting.
                - 'get_netsync_write_permitted' hooks must be changed
                  to take only one argument, the 'identity'.
                  'get_netsync_{read,anonymous_read}_permitted' hooks
                  now take a branch argument instead of a collection,
                  and will be called for each branch that a client
                  requests.
                - 0.19 clients cannot talk to 0.20 servers, and vice-versa.
                - special thanks to Timothy Brownawell
                  <tbrownaw@gmail.com>, Richard Levitte
                  <richard@levitte.org>.
        - other major changes:
                - cvs_import re-written; many bugs fixed.  now
                  supports tags.
        - many minor netsync changes:
                - netsync traffic is now cryptographically authenticated
                  against corruption and man-in-the-middle attacks.
                  special thanks to Ethan Blanton <elb@elitists.net>,
                  Matt Johnston <matt@ucc.asn.au>.
                - new hooks that are called when server receives data:
                  note_netsync_*_received.  special thanks to Timothy
                  Brownawell <tbrownaw@gmail.com>.
                - ancestry graphs that pass outside the given branch
                  are now synchronized correctly.  special thanks to
                  Timothy Brownawell <tbrownaw@gmail.com>.
        - UI improvements:
                - 'log' options changed: --depth has become --last;
                  new options --no-merges, --diffs, --brief.
                - 'status' has new option --brief.  special thanks to
                  Derek Scherger <derek@echologic.com>.
                - 'serve' has new option --pid-file.  special thanks
                  to Matthew Gregan <kinetik@orcon.net.nz>.
                - all commands taking restrictions now take option
                  --depth, to limit recursion through subdirectories.
                  special thanks to Joel Reed <joelwreed@comcast.com>.
                - merge command all take --author, --date now.
                - 'checkout', 'update' take --revision, instead of
                  using positional arguments.  special thanks to Derek
                  Scherger <derek@echologic.com>, Richard Levitte
                  <richard@levitte.org>.
                - 'commit' takes new --message-file option.
        - new features:
                - new commands: "db kill_branch_locally", "db
                  kill_revision_locally", useful for correcting some
                  mistakes.  special thanks to Brian Campbell
                  <brian.p.campbell@dartmouth.edu>, Sebastian Spaeth
                  <Sebastian@sspaeth.de>.
                - new file attribute 'manual_merge', to prevent invocation of
                  merger on binary files.  hook added to guess correct
                  value at 'add' time.  special thanks to Riccardo
                  Ghetta <birrachiara@tin.it>.
                - new 'earlier than', 'later than' selectors.  special
                  thanks to Riccardo Ghetta <birrachiara@tin.it>.
        - new automate commands:
                - 'stdio', for efficient use by
                  front-ends.  special thanks to Timothy Brownawell
                  <tbrownaw@gmail.com>.
                - 'certs', for fetching certs on a revision in a
                  parseable (basic io-based) format.  special thanks
                  to Grahame Bowland <grahame@angrygoats.net>.
                - 'inventory' output changed incompatibly; should be
                  much more usable now, and stable.  special thanks to
                  Derek Scherger <derek@echologic.com>.
        - better memory/performance when handling large files.
          special thanks to Eric Anderson
          <anderse-monotone@cello.hpl.hp.com>, Timothy Brownawell
          <tbrownaw@gmail.com>, Matt Johnston <matt@ucc.asn.au>,
          Matthew Gregan <kinetik@orcon.net.nz>.
        - new text mode browser in contrib/mtbrowse.sh, by Henry
          Nestler <Henry@BigFoot.de>.
        - improved zsh completion in contrib/monotone.zsh_completion,
          by Joel Reed <joelwreed@comcast.com>.

                - upgrading from 0.19: database and working copies are
                  fully compatible.  netsync clients and servers need
                  to be upgraded together, as described above.  the
                  many ui changes may require script updates.

Tue May  3 00:31:37 PDT 2005

        0.19 release.  performance improvements, features, ui
        improvements, and bug fixes.

        - many operations sped up by another factor of 2 or better.
                - special thanks to Matt Johnston <matt@ucc.asn.au>.
                - first steps towards automated benchmarking.  Thanks
                  to Timothy Brownawell <tbrownaw@gmail.com>.
        - new major features:
                - "annotate" command; still requires optimization.
                  Thanks to Emile Snyder <emile@alumni.reed.edu>.
                - "inodeprints" for fast change detection in large
                  working dirs now fully supported; see manual for
                  details.
        - new minor features:
                - new selector "c:name=value" for selecting on
                  arbitrary certs.  Thanks to Richard Levitte
                  <richard@levitte.org>.
                - new hooks to automatically initialize attributes on
                  add; monotone now automatically sets execute bit on
                  executables.  Thanks to Joel Reed
                  <joelwreed@comcast.net>.
                - new automate command "select", to do selector
                  expansion.  Thanks to Richard Levitte
                  <richard@levitte.org>.
                - new automate commands "graph", "parents",
                  "children", "ancestors", to easily inspect history.
                  Special thanks to Sebastian Spaeth
                  <Sebastian@SSpaeth.de>.
                - new command "db kill_rev_locally".  Thanks to
                  Sebastian Spaeth <Sebastian@sspaeth.de>.
                - new arguments to "commit": --author, --date; useful
                  for patch attribution and importing history.
                - new automate command "inventory" (output format will
                  change in next release, however).  Thanks to Derek
                  Scherger <derek@echologic.com>.
        - ui improvements:
                - netsync progress ticker in kilobytes/megabytes.
                  Thanks to Matt Johnston <matt@ucc.asn.au> and
                  Sebastian Spaeth <Sebastian@sspaeth.de>.
                - tickers do not cause annoying scrolling when wider
                  than window.  Special thanks to Matthew Gregan
                  <kinetik@orcon.net.nz>.
                - warn users when a commit creates divergence, and
                  when an update ignores it.  Thanks to Jeremy Cowgar
                  <jeremy@cowgar.com>.
                - support for command-specific options (there is still
                  no rule that such options must appear after the
                  command on the command line, though).  Thanks to
                  Richard Levitte <richard@levitte.org>.
        - bug fixes:
                - many cvs_import bugs fixed.  Special thanks to Jon
                  Bright <jon@siliconcircus.com>, Emile Snyder
                  <emile@alumni.reed.edu>, Hansjoerg Lipp
                  <hjlipp@web.de>, Matthew Gregan
                  <kinetik@orcon.net.nz>.
                - windows/unix working copy line ending conversion now
                  works correctly.  Thanks to Emile Snyder
                  <emile@alumni.reed.edu>.
                - many fixes to i18n-ized filename support
                - "drop" and "rename" now affect file attributes as
                  well.  Thanks to Richard Levitte
                  <richard@levitte.org> and Joel Reed
                  <joelwreed@comcast.com>.
                - better error reporting in netsync.  Thanks to
                  Grahame Bowland <grahame@angrygoats.net>.
                - only set working directory's default branch on some
                  commands (update, commit).  Thanks to Florian Weimer
                  <fw@deneb.enyo.de>.
                - "db check" now sets exit status correctly, for use
                  in scripts.  Thanks to Derek Scherger
                  <derek@echologic.com>.
                - many others...
        - fantastic emacs integration in contrib/monotone.el.  Thanks
          to Harley Gorrell <harley@panix.com>.
        - 45 new integration tests.  total line coverage: ~84%.

                - upgrading from 0.18: database and working copies are
                  fully compatible.  NOTE that the configuration file
                  is now ~/.monotone/monotonerc, rather than old
                  ~/.monotonerc.  Simply create ~/.monotone, and
                  rename any existing configuration file.

Sun Apr 10 17:49:25 PDT 2005

        0.18 release.  performance improvements, features, and bug fixes.
    This release is dedicated to Shweta Narayan.

        - most operations sped up by a factor of 2 or better; many sped up
      by up several orders of magnitude.
                - special thanks to Matt Johnston <matt@ucc.asn.au>, Derek
                  Scherger <derek@echologic.com>, Linus Torvalds
                  <torvalds@osdl.org>.
        - new concept: "database vars".  Used in several features below.
        - new features:
                - new file "MT/log" can be edited while you work,
                  sets default changelog.  (no change in behaviour if
                  you do not edit it.)  Thanks to Jeremy Cowgar
                  <jeremy@cowgar.com>.
                - monotone now stores default netsync
                  server/collection, initialized on first use of
                  netsync.
                - you no longer need to manually import server
                  keys, monotone will fetch the key from the server on
                  first netsync.
                - monotone keeps track of keys of servers you have
                  previously synced with, to prevent man-in-the-middle
                  attacks.
                - several powerful new "automate" commands added.
        - new command 'ls known', lists files that are under version
          control.  Thanks to Florian Weimer <fw@deneb.enyo.de>.
        - preliminary "inodeprints" functionality -- speeds up diff,
          status, etc.  No UI or documentation yet -- in a working
          copy, 'touch MT/inodeprints' to enable, then commit or
          update to populate cache.
        - UI improvements:
                - Added short options -r, -b, -k, -m.
                - default to 'dot' ticker-style when stderr is
                  not a tty, thanks to Derek Scherger
                  <derek@echologic.com>.
                - New "-@/--xargs" option, helpful when using new
                  automate commands.  Thanks to Richard Levitte
                  <richard@levitte.org>.
                - New "--depth" argument to 'log'.  Thanks to Richard
                  Levitte <richard@levitte.org>.
                - 'db info' gives statistics on space usage.
                - new command 'dropkey'.  Thanks to Jeremy Cowgar
                  <jeremy@cowgar.com>.
        - robustness improvement: if monotone crashes in a working
          directory and --dump and --debug were not specified, saves
          debug dump to "MT/debug" for analysis, instead of
          discarding.
        - new contributed scripts: CIA (cia.navi.cx) notification,
          email notification, Bash completion.
        - 33 new integration tests.  total line coverage: ~82%.
        - many bug fixes
        - Special thanks to Matt Johnston <matt@ucc.asn.au>,
          for going above and beyond to track down the last
          release blocker.

                - upgrading from 0.17 requires only a 'db migrate'.

Fri Mar 18 15:38:52 PST 2005

        0.17 release. bug fixes and features.

        - many, many robustness improvements
                - more careful checking everywhere
                - much more thorough test suite
                - all revisions subject to careful checks before
                  entering database
                        - not yet fully optimized; "pull" may be very
                          slow and use lots of cpu
                - support for "epochs", to safely manage future
                  rebuilds, hash migration, etc.
                - new "db check" command, thanks to Derek Scherger
                  <derek@echologic.com>.
        - now uses sqlite3, thanks to Christof Petig
          <christof@petig-baender.de>.
                - removes most former size limitations
        - "restrictions" support, thanks to Derek Scherger
          <derek@echologic.com>.
                - most commands now take a list of files to limit
                  their actions to
                - monotone can now be run from anywhere in the working
                  directory (not just the root)
                - new command "monotone setup" required to create a
                  working directory for a new project
        - important security fix -- don't use shell when calling
          external merge commands.
        - format change for "MT/options", ".mt-attrs"; you may have to
          edit these files
                - new command "attr" for managing .mt-attrs.
        - builds merkle tries in-memory -- netsync starts up many
          times faster
        - start of new "automate" interface, for shell scripts and
          others.
        - new command "cdiff": generates context diffs.
        - remove most of now-obsolete manifest/file cert support.
        - 60+ new integration tests.
        - many portability fixes
                - in particular, major win32 cleanups, thanks to Jon
                  Bright <jon@siliconcircus.com>.  win32 is once again
                  fully and natively supported.
        - many bug fixes

                - several incompatible changes: see file UPGRADE for
                  migration information

Thu Dec 30 01:37:54 EST 2004

    0.16 release. bug fixes.

    - 50+ new integration tests
    - many NetBSD portability fixes
    - release build on gcc 3.4 / FC3
    - masses of changeset bugs in 0.15 fixed

        - some bogus changesets were generated
          in the 0.16 development cycle. you will
          need to rebuild revision graph.


Sun Nov  7 14:06:03 EST 2004

    0.15 release. major changes.

    - overhauled the internal representation of changes. see
      README.changesets for details
    - fixed bugs in merkle trie synchronization code
    - fixed echoing and progress UI bugs
      (helps when using in emacs)
    - upgraded cryptopp to 5.2.1
    - fixed bug 8715, diff hunk coordinate reporting
    - added figures, new tutorial to manual
    - improve accuracy of log command
    - several build, configure, and linkage fixes
    - some OSX / PPC portability fixes

Sat Jul 31 15:38:02 EDT 2004

    0.14 release. bug fixes.

    - some compile fixes for g++ 3.4
    - made --dump=FILE option for saving traces,
      otherwise failures just print reason (no trace)
    - some things disabled, as scheduled for replacement
      by upcoming changeset branch work
        - disabled "disapprove" command due to bad semantics
        - removed "bump" and .mt-nonce machinery
    - several critical rename-merging bugs fixed
        - renames vs. deletes
        - renames vs. deltas
        - parallel renames
    - bugs fixed from savannah bug tracker:
        - 9223 argv overflow
        - 9075 empty commits
        - 8919 rename --verbose to --debug
        - 8958 rename debug to db execute
        - 8920 empty passphrase message
        - 8917 connection refused message
        - 8913 testresult argument
        - 8912 passphrase read on serve
        - 8472 approve into branch
        - 8428 duplicate key warning
        - 8928 nonce uses too many bits

Thu May 20 22:26:27 EDT 2004

    0.13 release. bug fixes.

    - remove (file|manifest) in several commands
    - "list missing" command
    - fixed bugs:
        - (critical) empty data netsync crash
        - mkstemp, platform lua
        - runtime error reporting chatter
        - non-posix database names
        - non-posix dirnames
        - non-posix merge names
        - 2-way merge algorithm and hook
        - single-character filenames
        - multiple password reads
        - .svn ignore pattern

Sun May  2 21:03:38 EDT 2004

    0.12 release. win32 port, bug fixes and optimizations.

    - ported to native win32 (mingw)
    - implemented human friendly version selectors
    - added post-commit hook for change notification
    - removed spirit-based parsers, reduced compile costs
    - many netsync bugs removed, pipeline performance improved
    - removed old, deprecated networking system
    - several minor CVS import bugs fixed
    - upgraded bundled netxx

Sun Mar 28 12:41:07 EST 2004

    0.11 release. bug fixes and optimizations.

    NOTE: this release expands the sqlite page size. YOU WILL NEED
    to dump existing databases before upgrading and reload it
    after upgrading, otherwise monotone will complain that the
    database image appears malformed. this condition cannot
    unfortunately be distinguished from a real malformed image on
    disk. for example:

        $ monotone --db=my.db db dump >dump.sql
        $ <upgrade to new monotone>
        $ mv my.db my.db.backup
        $ monotone --db=my.db db load <dump.sql

    - fixed bugs:
        - aliasing bug on debian (-O2 now works)
        - netsync ppc portability / checksums
        - sha1 whitespace bug
        - netsync broken formatter
        - broken symlink handling
        - merger execution pessimism
        - LCA bitset calculation pessimism
        - static object initialization order
        - CVS single-version import
        - CVS first-version changelog
        - CVS branch inference and topology
    - cryptographic SSE2 paths enabled on linux/x86.
    - builds against boost 1.31.0.
    - removed boost::socket
    - removed documentation about old networking system.
    - "officially" deprecated old networking system.
    - enable building with system-local libraries.
    - upgraded bundled sqlite.
    - changed sqlite page size from 1k -> 8k

Mon Mar  1 00:32:07 EST 2004

    0.10 release. new "netsync" protocol implemented, allowing
    direct monotone-to-monotone database synchronization. random
    number underflow problem fixed. more tests added. database
    schema changed, must migrate schema. added new QA logic to
    update and merge algorithms (testresult / approval).

Thu Jan  1 18:23:06 EST 2004

    0.9 release. support international users (non-ASCII character
    sets, locales). some corrections to update algorithm. line
    merging algorithm reimplemented. support working copy
    MT/monotonerc file. broke format compatibility with MT/work
    files; commit any pending work before upgrading. permit
    spaces, colons, other "funny" characters in filenames. support
    HTTP 1.1, HTTP proxies, handle some corner cases in ancestry
    graph and database faults.

Fri Nov 21 20:25:26 EST 2003

    0.8 release. row size increased to 16mb. more performance
    improvements in cvs importer. cvs branch tags imported now.
    minor UI improvements. new commands: SQL dump and load, vcheck
    for enhanced collision detection, queue addtree for recursive
    queueing. improved networking scalability. historical rename
    certs and .mt-attrs file format changed to accomodate upcoming
    i18n work.

Sun Nov  2 23:38:09 EST 2003

    0.7 release. many critical merge and patch set calculation
    bugs fixed. groups merged with URLs, "monotone db migrate"
    necessary. directory renames and explicit rename certs
    supported. added SMTP support. incorporated adns library,
    avoiding gethostbyname(). new queue commands.

Sat Oct 18 22:10:09 EDT 2003

    0.6 release. more stability and bug fixing, including fix to
    some silent failures in LCA calculation. some minor new
    features: persistent attributes (eg. 'the execute bit'),
    rename and log commands. performance of cvs importer greatly
    improved, lua system upgraded to 5.0, much expanded
    documentation.

Sat Sep 27 11:50:08 EDT 2003

    0.5 release. stability and bug fixing. many UI issues
    addressed, including SHA1 completion, persistent options, new
    revert command and new diff modes. database migration,
    inspection and debugging interfaces added. LCS algorithm and
    line-merger overhauled. several multi-depot bugs
    fixed. existing depot databases should be migrated (depot.cgi
    migratedb).

Thu Sep  4 15:40:07 EDT 2003

    0.4 release. monotone is now self-hosting. database
    compatibility broken since 0.3. depot uses RSA signatures now,
    not mac keys. many bugs removed. depot database compatibility
    broken. database schemas should now remain stable (or be
    provided with safe schema-upgrading function).

Mon Aug 25 18:00:37 EDT 2003

    0.3 release. database compatibility broken. packet format
    compatibility broken. dropped boost sandbox library dependency.
    redid networking to support private HTTP+CGI depots along with
    netnews. wrote depot. added 'propagate' command to move changes
    between branches asymmetrically. rewrote testsuite in autotest.
    cleaned up command line processing. expanded testsuite. improved
    user-friendly error reporting.

Fri Aug  8 10:20:01 EDT 2003

    0.2 release. database compatibility broken. dropped many
    library dependencies. hand-reimplemented xdelta, parts of
    nana. incorporated subset of cryptopp and sqlite into
    sources. added RCS and CVS importer. switched to piecewise
    reconstruction. generally much more robust storage system.
    scalability tests against real world CVS archives show
    performance gap with CVS closing, but still present.

Sun Apr 6 20:20:42 EDT 2003

    initial release<|MERGE_RESOLUTION|>--- conflicted
+++ resolved
@@ -85,13 +85,8 @@
 
         New Features
 
-<<<<<<< HEAD
         - New automate commands 'put_public_key', 'get_public_key' and
-          'drop_public_key'. Closes bug 30345.
-=======
-        - New automate commands 'get_public_key' and
           'drop_public_key'. (closes monotone bug #30345)
->>>>>>> 105bc150
 
         - The 'disapprove' command now accepts a revision range in
           addition to a single revision.
