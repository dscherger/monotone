??? ???  ? ??:??:?? UTC 2008

        0.42 release.

        Changes

	- Monotone is now compiled against external libraries and does no
          longer ship included variants. This means monotone now requires
          these libraries:

             * botan (1.7.8 or newer)
             * lua5.1
             * sqlite (3.3.8 or newer)
             * pcre (7.6 or newer)

          This reduces maintenance of third-party libraries for monotone
          developers and allows us to concentrate on monotone itself. For
          the user this means faster adoption of improvements in those
          libraries. For example, monotone can now be build against an up
          to date sqlite 3.6.3, botan 1.7.17 and pcre 7.8, whereas we
          shipped with sqlite 3.4.1, botan 1.7.4 and pcre 7.6 before.

        Bugs fixed

        - 'mtn db kill_rev_locally' did not update the inodeprint
          cache when executed from a workspace on which the
          revision's changes where applied.

        - Some recent performance issues have been corrected:
          * since 0.40, there is much more use of hex encoding/decoding.
            These functions have been sped up considerably.
          * since 0.40, every command in an 'automate stdio' session
            would reinitialize the database. This was rather slow, so
            monotone will now keep the database open between commands.

	- The Lua-based contributed Monotone extension introduced in
	  0.38 haven't been added to the tarball; this has been fixed.

        New features

        - New 'mtn ls duplicates' command which lets you list
          duplicated files in a given revision or the workspace.

        - New option --no-workspace, to make monotone ignore any
          workspace it might have been run in.

<<<<<<< HEAD
        - New command group 'mtn conflicts *'; provides asynchronous
          conflict resolutions for merge and propagate.

        - 'merge' and 'propagate' accept user commit messages; the
          'merge rev rev' or 'propagate branch branch' message will be
          prefixed to the user message. --no-prefix removes the prefix.

        Internal

        - Update Botan to 1.7.12.

=======
>>>>>>> 23d28850

Wed Sep  3 21:13:18 UTC 2008

        0.41 release.

        Changes

        - 'mtn clone' now takes a branch argument rather than a branch
          option which is more what people expect given the fact that
          mtn push/pull/sync do not use a branch option either.

        - 'mtn automate inventory' will show the birth revision for
          any file that has been committed.

        Bugs fixed

        - If the options '--db' or '--keydir' were previously
          specified for a command which was executed inside a
          workspace and one or both option arguments were invalid
          (f.e. invalid paths), they were still written to
          _MTN/options of the particular workspace.  This lead to
          errors on any subsequent command which used these
          options. This bug is fixed in so far that basic file type
          checks are applied on both options, so its no longer
          possible to set non-existing paths accidentally or use a
          path to a directory as option argument for '--db'.

        - If a key clash occurs on a netsync operation, i.e. two
          different keys with the same key id are encountered, mtn now
          fails cleanly and provides further guidance how to proceed.

        - It was previously not possible to clone a branch / database
          anonymously; this has been fixed.

        - If the client tries to use an unknown key, try to fall back
          to anonymous pull instead of failing immediately.

        - 'mtn automate identify' was broken in 0.40 when used over
          stdio, i.e. the output of the command did not get into the
          right output channel; this has been fixed.

        - Monotone would produce a warning if executed from the root
          directory of a Windows drive; this has been fixed.

        - The 'note_commit' hook now returns the new revision id
          hex-encoded again - the bug was introduced in 0.40.

        New features

        - New 'mtn suspend' command which lets you mark certain
          revisions and thus whole branches as discontinued
          ("suspended") by attaching a special suspend cert to the
          revision. All relevant mtn commands (f.e. mtn heads,
          mtn ls branches) honor this cert by default. To ignore it,
          simply add '--ignore-suspend-certs' to your command line.
          Suspended revisions can have children, which are in no
          way affected by the cert of their parent, i.e. suspended
          development lines or branches can simply be "unsuspended"
          by committing to them.
          This feature was already added in monotone 0.37, but was
          forgotten to be mentioned in NEWS back then.

        - New 'get_default_command_options' lua hook which lets you
          specify default options for a given, triggered command.
          Useful f.e. if you always want to have your 'mtn add'
          command executed with '-R' / '--recursive'.

        - Add 'automate show_conflicts' command.

        - Add 'automate get_workspace_root' command.

        - Add Lua hooks 'note_netsync_revision_sent',
          'note_netsync_cert_sent' and 'note_netsync_pubkey_sent'.


Fri Apr 11 22:50:44 UTC 2008

        0.40 release.

        Changes

        - The vim merger has been improved and now uses diff3 to merge
          non-conflict changes automatically before executing vimdiff.

        - Values used with the --depth option used to control recursion with
          node and path restrictions have changed. Using --depth=0 now means
          exactly the specified directories and *not* their children. Using
          --depth=1 now means the specified directories and their immediate
          children. Previously --depth=0 included children and --depth=1
          included grandchildren and it was not possible to exclude children
          using --depth.  The simple fix for anyone using --depth is to add 1 to
          the values they are using.

        - Document that ssh: and file: sync transports are not supported on
          native Win32.

        Bugs fixed

        - `commit' now uses keydir specified in _MTN/options

        - duplicate name conflicts now show a proper error message, even if
          a parent directory got renamed as well. In that case, the error
          message now shows both names for the directory and the offending
          file name.

        New features

        - The bare parent selector 'p:' can now be used in a workspace to
          query the parent(s) of the workspace' base revision. This is
          equivalent to "mtn au select p:`mtn au get_base_workspace_revision`".

        - push, pull, and sync can be run with a single argument, which looks
          like
             mtn://hostname?include_pattern/-exclude_pattern
          or
             mtn://hostname?include=include_pattern/exclude=exclude_pattern

        Internal

        - Update Botan to 1.7.4.

        - Usage of the internal app_state object has been reduced, objects
          are better encapsulated now. The database interface has been
          enhanced to ease reduction of locking contention in the future.

        - Merged the two indexes on revision_certs into a single one.

        - The database schema has been changed so that it now stores
          binary SHA1 hashes rather than their hexadecimal encoding,
          in most places where these are used.  This reduces the
          database size and speeds up operations a little.

          Users who like to fiddle with the database directly are
          advised to use the sqlite functions hex() and quote() to
          print columns that store hashes (including IDs), and the
          hexadecimal literal notation x'DEADBEEF' to input them.

        - Binary SHA1 hashes are also used for most in-memory
          processing, avoiding conversions and saving memory.

Mon Feb 25 15:55:36 UTC 2008

        0.39 release.

        Changes

        - 'mtn di' is now an alias for 'mtn diff'.

        - 'automate db_set' has been renamed to 'automate set_db_variable'.

        - 'automate db_get' has been replaced by 'automate get_db_variables'
          which returns all database variables similar to 'list vars' in
          basic_io format, optionally restricted by domain.

        - The REVID argument of 'automate get_revision' is now mandatory;
          to retrieve the current workspace revision, use the new command
          'automate get_current_revision'

        - messages describing conflicts from all of the various merge commands
          have been reworked and should be much more informative.

        - mtn show_conflicts now outputs much more detailed and descriptive
          messages, however it may report content conflicts that will be
          resolved automatically by the line merger.

        - The internal copy of PCRE has been updated to version 7.6.
          If you use the '--with-system-pcre' configure switch, it
          will insist on at least this version.

        - "emacs" has been removed from the list of dumb terminal types;
          tickers should now default to --ticker=count with emacs terminals

        - extensive section on merge conflicts and ways to resolve them
          added to the manual.

        Bugs fixed

        - for changes near the beginning of a file, mtn's unified diff
          output sometimes contained too many leading context lines.

        - the path handling of 'mtn revert' was improved and fixed two bugs:
          now a restricted revert on a node "dir1/file1" reverts only the
          content changes in "file1", but leaves renames of any of its
          ancestor nodes untouched; furthermore, if "dir0/" was renamed to
          "dir1" and "dir1/file1" was dropped, mtn now re-creates file1 at the
          proper place ("dir1/") and leaves no missing files around because
          of the non-existing "dir0/".

        - a few changes needed to build with gcc 4.3.

        New features

        - 'automate drop_db_variables' which drops one database variable
          (like the 'unset' command) or all variables within a given domain.

        - 'automate inventory' now accepts the options '--no-ignored',
          '--no-unknown', '--no-unchanged' and '--no-corresponding-renames'.
          Please consult the monotone documentation for more information about
          these new options.
          In addition, 'automate inventory' no longer recurses into ignored
          directories. The typical case of listing files that need attention
          now runs at least four times faster.

        - 'automate get_current_revision' which outputs the revision text of
           changes in the current workspace

Wed Dec 12 21:21:15 UTC 2007

        0.38 release.

        Changes

        - mtn log now prints a single dot for a project's root
          directory instead of an empty string.

        - mtn now warns if changes to a file will be ignored because
          the file has been deleted on one side of a merge.

        - mtn now errors if your chosen private key doesn't match the public
          key of the same name in your database.

        - mtn now checks for your key before a merge action takes place to
          ensure that any manually merged file isn't lost in an error case

        Bugs fixed

        - a bug introduced in 0.37 prevented an external merger from being
          executed unless the MTN_MERGE environment variable was set

        - mtn read successfully reads revision data, and cert packets again

        - mtn consistently supports certs with empty values
          (fixed 'ls certs' and 'read')

        Internal

        - Update Botan to 1.7.2.

        - Moved the gzip implementation out of the Botan directory.

        Other

        - Added the scripts of the following Lua-based contributed
          Monotone extension commands to contrib/command/:
          "mtn base", "mtn fuse", "mtn revision", "mtn conflicts".

        - Added a hooks version of the contributed ciabot script,
          contrib/ciabot_monotone_hookversion.lua

        - The monotone manual is now licensed under the GPL rather than
          the GFDL.

Fri Oct 25 22:35:33 UTC 2007

        0.37 release.

        Changes

        - mtn db kill_rev_locally now checks for an existing workspace
          before the revision is killed and tries to apply the changes
          of this particular revision back to the workspace to allow
          easy re-committing afterwards

        - the "--brief" switch for mtn annotate has been renamed to
          "--revs-only" for clarity

        - mtn help now lists the commands (and their aliases) available
          within a group, so its easier to get an overview which commands
          are available at all

        - the "MTN_MERGE=diffutils" merger (provided by std_hooks.lua)
          was improved. It now accepts a MTN_MERGE_DIFFUTILS environment
          variable which can be used to control its behaviour
          through comma-separated "key[=value]" entries. Currently
          supported entries are "partial" for doing a partial
          batch/non-modal 3-way merge conflict "resolution" which uses
          embedded content conflict markers and "diff3opts=[...]" and
          "sdiffopts=[...]" for passing arbitrary options to the used
          "diff3" and "sdiff" tools. When used in combination with "mtn
          merge_into_workspace" this way one especially can achieve a
          CVS/SVN style non-modal workspace-based merging.

        - There is a new revision selector: "p:REV" selects the
          parent(s) of revision REV.  For example, if a revision has
          one parent,

             mtn diff -r p:REV -r REV

          will show the changes made in that revision.

        - Monotone now uses the Perl-Compatible Regular Expression
          (PCRE) library for all regular expressions, instead of the
          boost::regex library.  This means that external Boost
          libraries are no longer required to build or use Monotone.
          If building from source, you will still need the Boost headers
          available somewhere.  See INSTALL for details.

          PCRE's syntax for regular expressions is a superset of
          boost::regex's syntax; it is unlikely that any existing
          .mtn-ignore files or other user uses of regexps will break.
          The manual now contains detailed documentation of the regexp
          syntax, borrowed from PCRE itself.

        - the format of "mtn automate inventory" has changed to basic_io.
          This fixes a couple of corner cases where the old format
          returned wrong information and introduces new capabilities like
          restricted output, recognized attribute changes, and more.
          For a complete overview on the new format, please take a look
          in the appropriate manual section.

        Bugs fixed

        - mtn automate heads called without a branch argument now properly
          returns the head revisions of the workspace's branch if called
          over mtn automate stdio

        - mtn commit no longer crashes if it creates a revision whose
          roster already exists, i.e. was left behind by the command
          `mtn db kill_rev_locally REV` (savannah #18990)

        Documentation changes

        - the documentation of the "--revs-only" (formerly "--brief")
          switch for the annotate command didn't match its actual
          behavior, this has been fixed

        - documentation for the "ssh_agent_add" command was missing
          and has been added

        Other

        - contrib/usher.cc has been removed. Please use the
          net.venge.monotone.contrib.usher branch instead.

        Internal

        - Update SQLite to 3.4.1.

        - Update Lua to 5.1.2 plus latest bug fixes.

        - Update Botan to 1.5.10.

        - Internal use of regular expressions has been almost eliminated.
          (Regular expressions are still used for .mtn-ignore and the
          --show-encloser feature of mtn diff, and are still available to
          Lua hooks.)



Fri Aug  3 06:08:36 UTC 2007

        0.36 release.

        Changes

        - The help command is now able to show documentation on subcommands
          (such as 'attr set').

        - The help command now shows a brief abstract of each command,
          instead of only listing their names.

        - The command `list changed` now outputs the new path of any
          renamed item making it easier to copy and paste these paths
          for external program usage.

        - `automate attributes` has been renamed to `automate get_attributes`,
          also a bug has been fixed there so resurrected attributes are now
          properly outputted as "new" and not "changed".

        New features

        - Two new commands to set and drop attributes over automate:
          `automate set_attribute` and `automate drop_attribute`

        - There is a new function available to the lua hooks,
          'server_request_sync(what, address, include, exclude)', which will
          initate a netsync connection to the server at "address", with the
          given include and exclude patterns, and will sync, push, or pull,
          as given in the "what" argument. If called from a monotone instance
          which is not acting as a server, this function will do nothing.

        - There is a new hook available,
          'get_netsync_key(server, include, exclude)', which is called to
          determine which key to use for netsync operations. Note that the
          server calls this once at startup with the address it is listening
          on, "*", and "" as arguments, rather than for each connection.

        Other

        - Giving the --confdir argument will automatically set the key store
          directory to keys/ under that directory, unless --keydir is also
          given. This is a bugfix.

        - Fixed a regression in 0.35 that resulted in some databases
          becoming significantly larger when storing new revisions. Existing
          databases with this problem can be fixed by pulling into a fresh
          database using 0.36.

        - contrib/lua-mode.el, a Lua mode for GNU emacs.

        - contrib/monotone-buildbot-notification.lua, a netsync hook to have a
          server notify a buildbot when new changes have arrived.  Useful for
          anyone who uses a buildbot with monotone as source.

        - contrib/monotone-cluster-push.lua, a netsync hook script to have
          arriving changes be forwarded to other servers automatically.  It
          uses the new internal lua function 'server_request_sync'.

        - contrib/mtn_makepermissions, a simple script to create
          read-permissions and write-permissions from files in the directories
          read-permissions.d and write-permissions.d, Debian style.

        - contrib/Monotone.pm, a first attempt to write a Perl module to
          interface with 'monotone automate stdio'.

        - contrib/monotone-import.pl has been removed since monotone now has
          an internal import command.

        Internal

        - Commands are now defined as a tree of commands instead of a
          plain list, which allows the help system to look up information
          of a command at an level in the tree.

        - The command class, the automate class and all the associated
          macros have been cleaned up.

        - All C++ files now depend on base.hh, which includes the few things
          that are used virtually everywhere.  'make distcheck' will check for
          the presence of base.hh in all source files and will protest if
          it's not there.  This is explained further in HACKING.

        - Update the internal SQLite to version 3.4.0.

        - Updated Visual C building system, which now also builds the test
          programs.  The script visualc/runtests.bat can be used to run the
          tests.

        - Monotone can now be built successfully with Boost 1.34. Older
          versions of monotone would sometimes seem to work depending on
          the compiler used, but would have bugs in path normalization.

        - Monotone now requires Boost 1.33 or later.

        - The Boost filesystem library is no longer required.

        - The Boost unit test system is no longer required.



Mon May  7 14:08:44 UTC 2007

        0.35 release.

        Changes

        - 'mkdir --no-respect-ignore PATH' now really skips any
          ignore directives from .mtn-ignore or Lua hooks

        - Private keys are now stored more safely, using file
          permissions.

        - The editable log summary (what you get in an editor when
          committing without -m) now includes information about which
          branch the commit applies to.

        - The status command and the editable log summary now show
          the same details about the change.

        New features

        - 'automate identify', an automate version of 'mtn identify'.

        - 'automate roots', prints the roots of the revision graph,
          i.e. all revisions that have no parents.

        Other

        - You can't drop the workspace root any more.

        Internal

        - Update the internal Lua to version 5.1.2.

        - Added build files for Mac OS X.

        - Update the internal SQLite to version 3.3.17.

        - Code cleanup of app_state.



Sun Apr  1 08:23:34 UTC 2007

        0.34 release.

        The internal data format has changed with this release;
        migration is straight-forward.  To upgrade your databases,
        you must run:
               $ mtn -d mydb.mtn db migrate
        All of these operations are completely lossless, and 0.34
        remains compatible with earlier versions all the way back
        to 0.26 with regards to netsync.

        Changes

        - Text is now output at best of the environment's possibilities,
          transliterating them or substituting '?' as needed.

        - The lua hook get_author() now takes a second argument, a
          key identity, in case someone wants to create an author based
          on that and not only the branch name.

        - The command 'chkeypass' became 'passphrase'.

        - The commands 'drop', 'rename' and 'pivot_root' default to
          always perform the operation in the file system as well.
          They do not accept '--execute' any more, but will instead
          take '--bookkeep-only' in case the user only wants to affect
          bookkeeping files.

        New features

        - New hook note_mtn_startup(), which is called when monotone is
          started.

        - New Lua support function spawn_pipe(), which is used to run
          a command and get back its standard input and standard output
          file handles as well as the pid.

        - Monotone will automatically add a monotone key in a resident
          ssh-agent when it's first used, and will then use ssh-agent
          for all subsequent signing.  Thus, you will only need to give
          the password once in one session.
        - New command 'ssh_agent_export' to export a monotone key into
          an SSH key.
        - New command 'ssh_agent_add' to add a monotone key explicitly
          to a resident ssh-agent.

        - New command 'clone' that combines 'pull' and 'checkout'.

        - 'automate put_file' and 'automate put_revision' stores a file
          and a revision in the database.

        - 'automate cert', an automate version of 'mtn cert'.
        - 'automate db_set', an automate version of 'mtn set'.
        - 'automate db_get', an automate version of 'mtn ls vars' with
          a twist.

        Other

        - contrib/ciabot_monotone_hookversion.py now uses a real
          basic_io parser and thus should send more precise
          information to the cia server. Furthermore, it has become
          more careful with creating zombies.

        - contrib/monotone-log-of-pulled-revs-hook.lua, a lua hook
          to display information about incoming revisions.

        - contrib/monotone-mirror-postaction-push.sh, a post action
          script that should be executed by contrib/monotone-mirror.sh
          to automatically push data on to other servers.

        - contrib/monotone-mirror.lua, a lua hook that executes
          contrib/monotone-mirror.sh after any netsync session is done.

        - contrib/monotone-mirror.sh now takes keydir and keyid
          configuration and has better protection against overlapping
          duplicate runs.

        - contrib/monotone.bash_completion now handles signals.

        - contrib/monotone.el now includes a commit button.

        Internal

        - Date and time display has now been reimplemented internally
          to avoid Boost more.  This means that we have lowered our
          dependency from Boost 1.33.0 to 1.32.0.

        - Lots of code cleanup.

        - The heights cache got an index, making the processing faster.

        - Update the internal SQLite to version 3.3.13.

        - Algorithm to find uncommon ancestors has been rewritten, so
          'pull' and 'regenerate_caches' should be faster.


Wed Feb 28 22:02:43 UTC 2007

        0.33 release.

        The internal data format has changed with this release;
        migration is straight-forward.  To upgrade your databases,
        you must run:
               $ mtn -d mydb.mtn db migrate
        All of these operations are completely lossless, and 0.33
        remains compatible with earlier versions with regards to
        netsync.

        Changes

        - "mtn ls unknown" no longer recurses into unknown directories.

        - update will fail rather than clobbering unversioned files
          that exist in the workspace.

        - update will detect directories with unversioned files before
          attempting to drop them and will refuse to run rather than
          corrupting the workspace. such unversioned files must be
          removed manually.

        - the character set and line separator conversion hooks
          (get_system_linesep, get_charset_conv and get_linesep_conv)
          have been removed. Similar functionality (probably based on
          file type attributes) is planned and will be added in a future
          release.

        - update will switch to the branch of a given revision if it
          differs from the current workspace branch.

        - add will now accept combinations of --unknown, --recursive and
          --no-respect-ignore.

        - import now imports unknown directory trees properly.

        - use SQLite 3.3.12.

        - schema migrator rebuilt and will now properly detect and report
          if the database used is created by a newer monotone than the one
          currently used.

        - removed the man page mtn.1, as it hadn't been updated for a long
          time.

        New features

        - "mtn merge_into_workspace" (still to be documented).  This command
          will allow you to review and fix up a merge in your workspace
          before committing it to the repository.  However, the conflict
          resolution interface remains the same as that of the 'merge'
          command for now (i.e. monotone will invoke your specified merge
          tool on all files with conflicts and you must resolve them as they
          are presented).  Work on in-workspace conflict presentation and
          resolution is planned for the future.

        - "mtn log" will now print an ASCII revision graph alongside the
          usual log text.

        Speed improvements

        - "mtn annotate file" should run even faster now. it exploits
          the fact that we store deltas of rosters. by peeking at
          these deltas, it can avoid reconstruction of whole rosters
          in many cases.

        Other

        - contrib/monotone-mirror.sh and
          contrib/monotone-mirror-postaction-update.sh, two scripts
          to mirror and update directories automatically.

        - contrib/monotone-run-script-post-netsync.lua, to automatically
          update a directory as soon as new revisions or certs arrive for
          a given branch.

        - contrib/monotone.bash_completion had some improvemens.

        - contrib/monotone.el had some improvements.

        Internal

        - Internally, the concept of "projects" has been introduced.  It
          currently doesn't mean anything, but will be used later, with
          policy branches and similar.



Wed Dec 27 09:57:48 UTC 2006

        0.32 release.

        Changes

        - "mtn serve" no longer takes patterns on the command line.
          Use the permissions hooks instead.

        - the name of the option that denoted the revision from which
          "mtn log" should start logging was renamed from "--revision"
          to "--from"

        - author selectors no longer have implicit wildcarding

        - if you manually add entries to MTN/log while you are
          working, in preparation for an eventual commit, you will now
          be required to remove a "magic" template line from the file
          before the commit will succeed. This, like the test for an
          empty log file, helps to prevent accidents.

        - the "db regenerate_caches" migration command replaces the
          previous "db regenerate_rosters", generalising the task of
          rebuilding or generating cached data that may be added
          across an upgrade.  Like "db migrate", which upgrades the
          database schema, this command fills in the data for new
          features. In this release, as well as rosters, it also adds
          "heights" information used to speed up topology operations.

        Speed improvements

        - "mtn annotate file" and "mtn log file" are generally much
          faster now, dependant on the number of revisions that
          changed the file. Both commands as well as "mtn automate
          toposort" make use of data called "heights" caching the
          topological order of all revisions.  In order to create and
          use this data, the following must be run once for each db
          after upgrading:

               $ mtn -d mydb.mtn db regenerate_caches

        New features

        - "mtn automate content_diff"

        - "mtn automate get_file_of" (same as get_file, but expects
          a file path and optionally a revision)

        - "mtn import" command

        - "mtn log --to"

        - netsync_note_* hooks are given much more information,
          inlcuding a http/smtp/etc style status code

        - includedirpattern(dir, fileglob) function for hooks


        Bugs fixed

        - bug in "automate stdio" that would result in monotone
          garbling its input in some circumstances fixed

        - "mtn annotate file" and "mtn log file" are generally much
          faster now, dependant on the number of revisions that
          changed the file. Both commands as well as "mtn automate
          toposort" make use of data called "heights" caching the
          topological order of all revisions.

        - spawn_redirected hook function now understands a blank
          filename to mean not to redirect that stream

        - "mtn log" is now in proper topological order, also due to
          the use of cached "heights" data

        - reset options between "automate stdio" commands

        - another compile fix for gcc3

        - bug in localization code where option strings where not
          always properly translated


        Other

        - botan library upgraded to 1.6.0

        - accommodate changes in boost 1.34

        - documentation for "mtn automate get_option"

        - notes/ directory



Sat Nov 11 11:06:44 PST 2006

        0.31 release.  Code cleanups and bug fixes.

        New features:

        - If multiple --message (or -m) arguments are passed to
          'commit', then they will be concatenated on separate lines.

        - The validate_commit_message hook is now told what branch the
          commit is on.

        Bugs fixed:

        - The typo that prevented building with gcc 3.3 has been
          fixed.

        - Attempting to commit without a signing key available now
          fails earlier.

        - Command-line option parsing has been redone yet again; this
          should fix a number of bugs caused by the use of
          boost::program_options.  For instance, command line error
          messages are now l10nized again, "--depth=asdf" now gives a
          sensible error message instead of crashing, and --key= now
          works as an alternative to -k "".

        - A bug in the new roster caching logic that caused assertion
          failures on very large trees has been fixed.

        - A rare bug in the "epoch refinement" phase of the netsync
          protocol has been fixed.

        - Accidental (and undocumented) change to 'automate inventory'
          output format reverted; documentation is now correct again.

        - Some obscure error conditions with 'pivot_root' fixed.

        Many fixes to 'automate stdio':

        - IO handling has been rewritten, to remove some
          obscure bugs and clean up the code.

        - automate commands can now take options (even when used with
          'automate stdio').

        - The default block size has been increased to 32k (which
          should considerably reduce overhead).

        - Many automate commands were flushing their output far too
          often, causing major slowdowns when used with 'automate
          stdio'; this has been fixed.

        - Syntax errors now cause 'automate stdio' to exit, rather
          than attempting to provide usage information for the calling
          program to read.

        Other:

        - New large-coverage random testsuite for delta reconstruction
          path finding algorithm.

        - Miscellaneous code cleanups and improved error messages.

        - Enhancements to debian packaging.

        - New translation to es (Spanish).

Sun Sep 17 12:27:08 PDT 2006

        0.30 release.  Speed improvements, bug fixes, and improved
        infrastructure.

        Several internal data formats have changed with this release;
        migration is straight-forward, but slightly more complicated
        than usual:
          -- The formats used to store some cached data in the
             database have changed.  To upgrade your databases, you
             must run:
               $ mtn -d mydb.mtn db migrate
               $ mtn -d mydb.mtn db regenerate_rosters
          -- The metadata stored in _MTN in each workspace has been
             rearranged slightly.  To upgrade your workspaces, you
             must run
               $ mtn migrate_workspace
             in each workspace.
        All of these operations are completely lossless, and 0.30
        remains compatible with earlier versions with regards to
        netsync.

        Speed improvements:

        - Algorithm used to find branch heads rewritten, to use vastly
          less memory and cpu.  This not only makes 'mtn heads'
          faster, but also 'mtn commit', 'mtn update', and other
          commands, which were spending most of their time in this
          code.

        - The format used in the database to store the roster cache
          was rewritten.  This makes initial pull approximately twice
          as fast, and somewhat improves the speed of restricted log,
          annotate, and so on.

        - The xdelta algorithm was further optimized.

        - A memory leak in Botan was fixed, which was causing
          excessive memory and CPU time to be spent during 'mtn
          checkout'.

        - Monotone has fast-paths for doing character set conversion
          when the system it is running on uses plain ASCII.  These
          fast-paths now know that "646" is another name used for
          ASCII, and systems that use this name (like some BSDs) now
          benefit from the fast-paths.

        - Miscellaneous other improvements.

        Workspace format changes:

        - It is now possible to write down a multi-parent (merge)
          workspace.  However, monotone will still refuse to work with
          such a workspace, and there is no way to create one.  This
          change merely sets up infrastructure for further changes.

        - _MTN/revision no longer contains only the parent revision
          id; if you depended on this in scripts, use 'mtn automate
          get_base_revision_id' instead.  Also, _MTN/work has been
          removed.

        UI changes:

        - 'mtn status' now includes the branch name and parent
          revision id in its output.

        - The output of 'mtn annotate' and 'mtn annotate --brief' has
          been switched.  The more human-readable output is now the
          default.

        - 'mtn pluck' now gives an error message if the requested
          operation would have no effect.

        - On command line syntax errors, usage information is now
          printed to stderr instead of stdout.  (Output requested with
          --help still goes to stdout.)  This should make it easier to
          find bugs in scripts.

        Bug fixes:

        - While changelog messages have always been defined to UTF-8,
          we were not properly converting messages from the user's
          locale.  This has now been fixed.

        - An off-by-one error that caused some operations to abort
          with an error message about "cancel_size <
          pending_writes_size" has been fixed.

        - In 0.29, --help output was not localized.  This has been
          fixed.

        - In 0.29, setting merger = "emacs" would not work unless
          EDITOR was also set to "emacs" (and similar for vi).  This
          has been fixed.

        - A rare invariant violation seen when performing certain
          sequences of renames/adds in the workspace has been fixed.

        - If a user failed to resolve the conflicts in a text file, we
          would continue asking them to resolve conflicts in remaining
          files, even though the merge could not succeed.  We now exit
          immediately on failure.

        - Work around some g++ 3.3 brokenness.

        Documentation changes:

        - Imported *-merge documents into the manual (they still need
          to be cleaned up to fit in better).

        Changes to automate:

        - Bug fix in 'attributes': this command is supposed to list
          attributes that were removed from a file in the current
          revision; instead, it was listing all attributes that had
          ever been removed from that file.  Now fixed.

        - New command 'get_corresponding_path': given a revision A, a
          path P, and a revision B, looks up the file with name P in
          revision A, and states what path it had in revision B.

        - New command 'get_content_changed': given a revision A and a
          path P, gives the ancestor of A in which P was last
          modified.

        - New command 'get_option': Fetches variables from
          _MTN/options (e.g., the current workspace's branch and
          database).

        - New command 'genkey': an automate-friendly way to generate a
          new monotone key.

Sun Aug 20 15:58:08 PDT 2006

        0.29 release.  Code cleanups and bug fixes.

        New features:

        - The output of 'mtn status' has been changed significantly; the
          output formerly used by 'mtn status --brief' has become the
          default.  For output similar to the old 'mtn status', see
          'mtn automate get_revision'.

        - It is now significantly easier to control what merger
          monotone uses to resolve conflicts; for instance, to use
          emacs to resolve conflicts, add:
             merger = "emacs"
          to your .monotonerc file.  To override temporarily, you can
          also use the environment variable MTN_MERGE, which takes the
          same strings.  Currently recognized strings are "kdiff3",
          "xxdiff", "opendiff", "tortoisemerge", "emacs", "vim", and
          "meld".

        - Formerly, monotone's sync-over-ssh support required that an
          absolute path be used, with a URL like:
            ssh://venge.net/home/njs/my-db.mtn
          The following syntaxes are now supported as well:
            ssh://venge.net/~/my-db.mtn
            ssh://venge.net/~njs/my-db.mtn

        Bugs fixed:

        - The bug where monotone would sometimes respond to a control-C
          (or several other signals) by locking up and refusing to exit,
          has been fixed.

        - Monotone now properly respects SIGPIPE.  In particular, this
          means that 'mtn log | less' should now exit promptly when
          'less' is exited.

        - 'mtn log' now flushes its output after each message; this
          makes 'mtn log <FILES>' significantly more usable.

        - 'mtn log <FILES>' formerly listed irrelevant revisions (in
          particular, any revision which contained a delete of any files
          or directories, was always included).  This has been fixed.

        - If, during an update, two files both had conflicts, which,
          when resolved, resulting the two files becoming identical, the
          update would error out.  This has been fixed.

        - If _MTN/log exists and does not end in a newline, we now add a
          newline before using the log message.  This removes a problem
          where the string "MTN:" would end up appended to the last line
          of the log message.

        - We no longer buffer up an arbitrarily large number of pending
          writes in the database.  This improves speed and memory usage
          for 'commit', and fixes the problem where 'cvs_import' would
          run out of memory.

        - Monotone's tree walking code (used by 'ls unknown', 'ls
          missing', and friends) now uses much less memory, especially
          on reiserfs.

        Automate changes:

        - 'mtn automate stdio' now uses a configurable block size,
          controlled by command-line option --automate-stdio-size.  This
          is mostly useful for testing speed/memory trade-offs.

        - 'automate attributes' has a new format, which includes more
          information.

        Code cleanup:

        - We now use boost::program_options to parse command line
          options, rather than popt.  The only user-visible change
          should be that --option="" no longer works as a way to set
          some option to the empty string; use --option "".  (This
          change also removes a lot of orphaned and historically buggy
          code from monotone.)

        Other:

        - zsh completion script significantly revised and updated (see
          contrib/monotone.zsh_completion).

Sat Jul 22 01:39:51 PDT 2006

        0.28 release. Cherrypicking, a new testsuite, and some fixes
        and enhancements.

        New features:

        - Cherrypicking with the new "pluck" command. This takes (a restricted
          subset of) the changes in a revision, or between two
          revisions, and applies them to your workspace.  That this
          has happened is not recorded in history; it as if you
          happened to make some very similar changes by hand in your
          workspace.
        - New automate commands, "automate tags" and "automate branches".
        - "diff" now knows how to find enclosing function (or
          whatever) bodies, just like GNU diff's "-p" option.
          -- The regex that defines "enclosing function" can be chosen
             on a per-file basis by a hook function; the default hook
             knows about LaTeX, Texinfo, and most programming
             languages.
          -- This is enabled by default; use --no-show-encloser to
             disable.

        Enhancements:

        - When netsync fails due to permission errors, the server returns a
          semi-intelligible message before dropping the connection.
        - When merging a branch with 3 or more heads, the order in which to
          merge the heads will now automatically be chosen to minimize
          the amount of repeated work that must be done.
        - Crash dumps are now written to $CONFDIR/dump when no workspace is
          available
        - Path validation routines are faster.
        - Inodeprints should be slightly more robust now.
        - New hook get_mtn_command, used to determine the path to the
          mtn binary on a remote host, when using ssh support.
        - "diff" now accepts "-u" and "-c" as short for "--unified"
          (the default) and "--context", respectively.

        Bug fixes:

        - "revert --missing" now works when run in a subdirectory.
        - "revert --missing" now works without any additional files
          being specified.  (You don't have to say "mtn revert
          --missing .".)
        - Fix an edge case where monotone would crash if there was a
          content conflict in a merge for which there was no lca.
        - Fix a case where netsync would sometimes hang during refinement.
        - "mtn help" and "mtn --help" now exit with return code 0.

        Build environment:

        - automake 1.9 is now required.
        - The testsuite has been rewritten, and should be much faster now. It
          also no longer relies on the presence of a *nix userland.
        - Add workaround for gcc 4.1.[01] bug causing "multiple
          definition" errors.

        Internal:

        - Restrictions have been split into path_restrictions and
          node_restrictions, and generally cleaned up more.

Sat Jun 17 14:43:12 PDT 2006

        0.27 release.  Minor bug fixes and enhancements, plus ssh
        support.

        Major new features:

        - Monotone can now push/pull/synchronize over arbitrary
          bidirectional streams, not just raw TCP.
          - File-to-file synchronization is enabled out of the box,
            e.g.:
              $ mtn -d db1.mtn sync file:/path/to/db2.mtn
          - SSH synchronization is enabled out of the box, e.g.:
              $ mtn -d local.mtn sync ssh://njs@venge.net/home/njs/remote.mtn
            Note that this requires mtn be installed on the remote
            computer, and locks the remote database while running; it
            is not ideal for groups accessing a shared database.
          - New protocols can be defined with Lua hooks -- for
            example, someone could in principle make "$ mtn sync
            xmpp://njs@jabber.org" do something interesting.
          - See section "Other Transports" under "Advanced Uses" in the
            for more details.

        Minor new features:

        - Selectors now support escaping, e.g., b:foo\/bar can be used
          to refer to a branch with name "foo/bar" (normally / is a
          metacharacter that separates multiple selectors).
        - Visual C++ can now build monotone on Windows.  (Mostly
          important because it allows better Windows debugging.)
        - --quiet now turns tickers off, and does not turn warnings
          off.  New option --reallyquiet disables warnings as well.
        - New command 'automate common_ancestors'.
        - 'ls branches' now takes a pattern, e.g.:
            $ mtn ls branches "*contrib*"

        Speed improvements:

        - Bug in select() loop fixed, server should no longer pause in
          processing other clients while busy with one, but multiplex
          fairly.
        - The database has a new write buffer which gives significant
          speed improvements in initial pulls by cancelling redundant
          database writes.
        - There's been a fair bit of performance tuning all around.

        Bug fixes:

        - Merge tools that exit in failure are now detected.
        - Better reporting of operating system errors on Win32.
        - Passphrases stored in ~/.monotonerc are no longer written to
          the log file.  (Passphrases entered at the terminal were
          never written to the log file.)
        - Fix sql injection bugs in selectors, making it safe to
          expose slectors in web interfaces etc.
        - Files marked with the mtn:execute attr now respect umask.
        - 'automate' commands on Win32 now disable newline translation
          on their output; this is especially important for 'automate
          stdio'.
        - 'db check' now calls the sqlite "PRAGMA integrity_check", to
          validate the integrity of things like sqlite indices.
        - 'mtn annotate nonexistent-file' now gives a proper error
          message, instead of an assertion error.
        - 'mtn revert --missing' now works correctly when run in a
          subdirectory.
        - 'automate inventory' no longer fails when _MTN/work contains
          patch stanzas.

        Other:

        - Many, many internal code cleanups
          - Including changes to somewhat reduce the size of the
            binary
        - New tutorial on using packets added to the manual
        - Updated translations, improved error messages, etc.

        Reliability considerations:

        - In the two months since 0.26 was released, zero serious bugs
          have been reported in the new code.

Sat Apr  8 19:33:35 PDT 2006

        0.26 release.  Major enhancements and internal rewrites.
        Please read these notes carefully, as significant changes are
        described.  In particular, you _cannot_ upgrade to 0.26
        without some attention to the migration, especially if you are
        working on a project with other people.  See UPGRADE for
        details of this procedure.

        The changes are large enough that there were 3 pre-releases of
        this code; the changes that occurred in each can be seen
        below.  However, for the convenience of those following
        releases, all changes since 0.25 will be summarized in these
        release notes.  There is no need to read the pre-release notes
        individually.

        Major changes since 0.25:

        - The most user-visible change is that the default name of the
          monotone binary has changed to 'mtn'.  So, for example, you
          would now run 'mtn checkout', 'mtn diff', 'mtn commit',
          etc., instead of 'monotone checkout', 'monotone diff',
          'monotone commit'.
          - Similarly, the name of the workspace bookkeeping directory
            has changed from "MT" to "_MTN".  As workspaces will
            generally be recreated when migrating to this release,
            this should not cause any problems.
          - Similarly, built-in attrs like 'execute' have had 'mtn:'
            prepended to their names.  For example, executable files
            should now have the attr 'mtn:execute' set to 'true' on
            them.  The migration code will automatically add this
            prefix; no user intervention is needed.
          - Similarly, the name of the ignore file has changed from
            '.mt-ignore' to '.mtn-ignore'.  The migration code will
            automatically rename this file; no user intervention is
            needed.
          - Similarly, the recommended suffix for monotone db files is
            now '.mtn'.
          These changes are all purely cosmetic, and have no affect on
          functionality.

        - The most developer-visible change is that the data
          structure for representing trees has been completely
          replaced, and all related code rewritten.  The new data
          structure is called a 'roster'.  You don't really need to
          know this name; unless you are hacking on monotone or using
          various debug operations, you will never see a roster.
          It's mostly useful to know that when someone says something
          about 'roster-enabled monotone' or the like, they're
          referring to this body of new code.

          This change has a number of consequences:
          - The textual format for revisions and manifests changed.
            There is no conceptual change, they still contain the same
            information and work the same way.  The formats were
            merely cleaned up to correct various problems experience
            showed us, and allow various enhancements now and in the
            future.  However, this change means that a flag-day
            migration is required.  See UPGRADE for details.
          - Directories are now first-class objects.  You can add an
            empty directory, must drop a directory if you want it to
            go away, etc.
          - Attrs are now first-class objects.  '.mt-attrs' no longer
            exists; attrs are now described directly in the manifest,
            and changes to them appear directly in revisions.  The
            migration code will automatically convert existing
            .mt-attrs files to the new first-class attrs.  If you have
            custom attrs, those may require special handling -- if
            this is the case, then the upgrader will tell you.
          - The merge code has been rewritten completely.  The
            interface is currently the same (though this rewrite makes
            it easier to improve the interface going forward); if you
            have found merging in monotone to be easy in the past,
            then you will not notice anything different.  If you have
            run into problems, then the new merger should make your
            life substantially simpler.  It has full support for
            renames (of both directories and files), intelligent
            merging of attrs, improved handling of file content
            merges.  Is the first known merger implementation based on
            a provably correct algorithm (the "multi-*-merge"
            algorithm), has exhaustive automated tests, and generally
            should give accurate, conservative merges.
          - The new code is generally faster, though not yet as
            fast as it could be.

        Netsync changes:

        - The default netsync port has changed 5253 to 4691.  4691 is
          our official IANA-assigned port.  Please adjust firewalls
          appropriately.

        - Netsync code has also been largely reworked; new code should
          provide better opportunities for optimizations going
          forward.

        - The protocol is incompatible with earlier versions of
          monotone.  This should not be a surprise, since the data it
          carries is also incompatible (see above)...

        New features:

        - New option --brief to 'annotate', gives somewhat more
          friendly output.

        - Several enhancements to log:
          - New option --next, to display descendent revisions
            (rather than ancestor revisions).
          - When 'log -r' is given an ambiguous selector, it now just
            logs all matching revisions, instead of requiring the
            selector be disambiguated.
          - New option --no-files.

        - New command 'show_conflicts', performs a dry run merge.

        - New command 'ls changed'.

        - 'rename' (and its alias 'mv') now accept a broader range of
          syntax:
            mtn rename foo some_dir
              -> renames foo to some_dir/foo
            mtn rename foo bar baz some_dir
              -> moves foo, bar, and baz to some_dir/foo,
              some_dir/bar, and some_dir/baz

        - New hook 'validate_commit_message', which may be used to
          verify that all commit messages meet arbitrary user-defined
          rules.

        - New option --log, to log monotone's output to a file.

        - New option 'drop --recursive', to remove a directory and its
          contents in one swoop.

        - The root dir may now be renamed.  This is a somewhat exotic
          feature, but has some interesting uses related to splitting
          up or joining together projects; see new commands
          'pivot_root', 'merge_into_dir'.

        Minor bug fixes:

        - 'serve' with no --bind argument should now work on systems
          where the C library has IPv6 support, but the kernel does
          not.

        - Stricter checking on the internal version of filenames to
          ensure that they are valid UTF-8.

        - If the database is in the workspace, then it is always
          ignored.

        - Monotone no longer errors out when using a French (fr)
          locale with a non-Unicode codeset.

        Other changes:

        - Packet commands ('rdata', 'fdata', etc.) have been moved to
          'automate'.

        - Database storage now uses sqlite's blob support; database
          files should be ~1/4 smaller as a result.

        - Monotone now uses sqlite 3.3; this means that older versions
          of the command line client (e.g., an 'sqlite3' command built
          against sqlite version 3.2) cannot be used to poke at a
          monotone 0.26 database.  Solution is to upgrade your sqlite3
          program.  Hopefully this is irrelevant to most users...

        - Translations updated, and 3 new translations added (de, it,
          sv).

        Reliability considerations:

        - This new codebase has received much less testing under real
          world conditions than the codebase used in 0.25, simply
          because it is newer.  It has been in active use for monotone
          development since 8 January 2006, and only a small number of
          bugs have been found; all bugs found so far have been very
          minor, and none stood any danger of corrupting data.
          Furthermore, we are much more confident in the theoretical
          underpinnings of the new approach than the old, and the test
          suite attempts to exhaustively exercise all new code paths.

          However, none of this is or can be a substitute for real
          world experience.  We advise caution in upgrading to this
          version of monotone, and suggest that (especially) those who
          upgrade aggressively should pay extra attention to the
          monotone mailing list before and after doing so.

Wed Mar 29 05:20:10 PST 2006

        0.26pre3 release.  This release may be considered a "release
        candidate", in that while we need to write some tests and make
        sure some bugs are fixed, all features are in and we hope that
        no further bug fixes will be needed either.  It is still a
        pre-release for testing.  Do not package it.  DO NOT USE THIS
        RELEASE UNLESS YOU WANT TO BE A DAREDEVIL.

        But, PLEASE PLEASE TEST this release.  There are some
        non-trivial changes since 0.26pre2, and this is your last
        chance!

        Major changes since 0.26pre2:

        - The name of the monotone binary has changed to 'mtn'.
          - Similarly, the name of the bookkeeping directory in
            workspaces has changed from 'MT' to '_MTN' (if you have an
            existing 0.26-line workspace, just rename the MT directory
            to _MTN).
          - Similarly, the name of the ignore file has changed from
            ".mt-ignore" to ".mtn-ignore".  'rosterify' will rename
            these automatically (if you have already rosterified, you
            get to rename them by hand).
          - Similarly, the recommended suffix for monotone db files is
            now ".mtn".

        - We now perform stricter checking to make sure that filenames
          are valid UTF-8.  It is in principle possible that this
          stricter checking will cause histories that used to work to
          break; if you have non-ascii filenames, it is strongly
          recommended to test with this release.

        - Root dir renaming is now supported.  See new commands
          'pivot_root', 'merge_into_dir'.
          - As a side-effect, it is now possible to run 'rosterify' on
            histories in which two independent lines of history were
            merged.

        - The security fix released in 0.25.2 has been forward-ported
          to this release; this prevents some security exposure to
          people running monotone as a client on case-insensitive file
          systems.

        Minor change since 0.26pre2:

        - Database now uses sqlite blobs for storage; should be ~1/4
          smaller.
        - New command: show_conflicts, does a dry-run merge.
        - New option 'drop --recursive', to remove a directory and all
          its contents in one swoop.
        - Changes to 'log':
          - New option --no-files
          - Including merges is again the default (i.e., it now acts
            like 0.25, and not like 0.26pre2).
          - When 'log -r' is given an ambiguous selector, it now just
            logs all matching revisions, instead of requiring the
            selector be disambiguated.
        - New option --log, to log monotone output to a file.
        - Netsync changes:
          - Was sending far too much data in some cases; now does not.
          - Several bugs that caused it to lock up fixed
          - Tweak to allow 'usher' proxy to transparently redirect
            based on client's protocol version, to ease migration
            between incompatible protocol versions.
        - Packet commands have been moved to 'automate'.
        - Fixed bugs in 'db kill_rev_locally', should no longer leave
          an inconsistent db behind.
        - Translation updates

        Other projects receiving notable work:

        - Monotone's "dumb server" support (repo distribution over
          HTTP/FTP/SFTP etc.) has been ported to 0.26, a first command
          line version written, etc.
        - The 'usher' netsync proxy used for hosting many databases on
          a single machine has received significant cleanups, and the
          'webhost' project to provide a simple interface to shared
          monotone hosting providers has received even more work.

Sat Feb 11 13:32:51 PST 2006

        0.26pre2 release.  Inching towards 0.26.  If you are using
        0.25 or earlier, then make sure to read the very important
        notes for 0.26pre1, below.  In particular, like 0.26pre1, this
        is a pre-release for testing.  Do not package it.  DO NOT USE
        THIS RELEASE UNLESS YOU WANT TO BE A DAREDEVIL.

        (Though, in fact, in a month of usage, only one bug has been
        found in the new history code, and it was both minor and
        harmless.  It has additionally been fixed.)

        Database changes:

        - SQLite 3.3.3 has been imported.  3.3 introduces a new database
          format that is not backwards compatible with earlier 3.x releases.
          New databases will be created using this new format.  Existing
          databases remain compatible, and are not converted automatically.
          Existing databases can be converted by performing a database
          vacuum ('monotone db execute vacuum').

        New features:

        - New hook validate_commit_message -- use to verify that all
          commit messages meet arbitrary user-defined rules.

        UI improvements:

        - rename (and mv) commands now accept a broader range of
          syntax:
            monotone rename foo some_dir
              -> renames foo to some_dir/foo
            monotone rename foo bar baz some_dir
              -> moves foo, bar, and baz to some_dir/foo,
                 some_dir/bar, and some_dir/baz
        - Print a warning if it looks like a user has made a quoting
          mistake on push/pull/sync/serve (windows cmd.exe has
          confusing rules here).
        - New command "ls changed".
        - New option "--next" to log, which displays descendents of
          the start revision.
        - Updating to an arbitrary revision now works again (as it did
          in 0.25 and earlier).  This allows one to, for instance,
          switch a working copy to another head, or back up to an
          earlier version, while preserving uncommitted changes.
        - New option --brief to annotate, gives somewhat more friendly
          output.
        - Fixed bug that made ticker output from netsync inaccurate.
        - In 'log', --no-merges is now the default, use --merges to
          override.
        - If the database is in the working copy, then it is always
          ignored.

        Bugs:

        - 'serve' with no --bind should now work on systems where the
          C library has IPv6 support, but the kernel does not.
        - Compile fixes for GCC 4.1 pre-releases.

        Other:
        - Better detection when users have not run "rosterify", and
          more helpful suggestions on what to do in this case.
        - Documentation, translation, error message,
          etc. improvements.
        - Updates to contrib/mtbrowse.sh, simple shell-based monotone
          interface.
        - Updates to many other contrib/ files, mostly to maintain
          compatibility with monotone changes.

Sun Jan  8 01:08:56 PST 2006

        0.26pre1 release.  Massive rewrites, released for shakedown.
        This release is also dedicated to Shweta Narayan.

        This release includes massive changes compared to 0.25.  The
        core versioning code has all been replaced with a completely
        different mechanism.  Data formats and the netsync protocol
        have changed in incompatible ways.

        Migration to 0.26pre1 or later is irreversible and requires a
        flag day for your project.  See UPGRADE for details.  Note
        that we DO NOT recommend upgrading at this time; see below.

        If you have been following the development list for the last
        few months, you may have heard about "rosters" -- this is the
        name for the new core data structure we use.  While the code
        is completely different, the user experience should not be
        very different.  You will never see a roster, unless you are
        debugging monotone itself; everything still revolves around
        revisions, manifests, and certs.

        While this new code has extensive tests, because of these
        incompatibilities, it has never been used for real work.  The
        purpose of this release is to make a version available for the
        monotone developers to begin using for day-to-day work, to
        shake out bugs.

        Let's say that again in caps: THIS CODE IS PROBABLY BUGGY, DO
        NOT USE IT IN PRODUCTION UNLESS YOU WANT TO BE A DAREDEVIL.

        However, testing of this version with real databases is a good
        idea, and we'd very much appreciate hearing about your
        experiences.

        Some of the many changes:
        - New textual format for revisions and manifests; they remain
          conceptually the same, but have been tweaked. Manifests
          now use the same "basic_io" format as everything else in
          monotone, and contain entries for directories, revisions
          record file adds slightly differently and record directory
          adds for the first time, etc.  Because of this format
          change, revision hashes are now different; converting
          rosters requires a full history rebuild and reissue of certs.
        - Directories are now first class.  To get rid of a directory
          you must remove it; to create a directory, you must add it.
          You can add an empty directory.
        - Attrs are now first class.  The .mt-attrs file is gone;
          attributes are now stored directly in the manifest.
        - New merge algorithm, based on "multi-*-merge", and more
          aggressive, less buggy merge ancestor selection code
        - Netsync's core has been largely rewritten.  Code is now much
          clearer and more reliable, and now includes the ability to
          resume interrupted partial transfers. The netsync protocol
          version number has been bumped, and netsync now runs on the
          IANA-assigned port 4691 by default.
        - 100% fewer change_set.cc related bugs.  100% more roster.cc
          related bugs.  But the idea of touching roster.cc does not
          terrify people.

Thu Dec 29 23:10:03 PST 2005

        0.25 release.

        Incompatible command line changes:
        - 'monotone revert' now requires an argument.  To revert your
          entire working copy,
            $ monotone revert
          no longer works; instead, go to the root of your working
          copy and run
            $ monotone revert .

        New features:
        - Netsync now supports IPv6 (where OS support exists)

        Bugs fixed:
        - 'revert' gives feedback describing what it changes
        - Database locking further tweaked, to allow more concurrent
          access in situations where this is safe.
        - On win32, ticker display was fixed, so that it no longer
          prints a new line at each update.
        - 'read' can now understand (and migrate) privkey packets
          generated by monotone version 0.23 or earlier.
        - 'log --diffs <files>' now prints only diffs for the given
          files (previously, it would print only revisions in which
          the given files changed, but would print all diffs for those
          revisions).
        - Win9x and WinNT 4 compatibility fixes.

        New translations:
        - pt_BR

Sat Nov 27 22:29:38 PST 2005

        0.24 release.

        Configuration change (Windows only):
        - Configuration directory on Windows has changed.  It used to
          be some complicated and varying function of %HOME%,
          %USERPROFILE%, %HOMEDRIVE%\%HOMEPATH%, whether you were
          running in mingw/cygwin, etc.  It is now, always,
          %APPDATA%\monotone.  For instance, if your configuration
          file used to be named
           ...\Documents and Settings\user\.monotone\monotonerc
          it will now be named
           ...\Documents and Settings\user\Application Data\monotone\monotonerc
          Please rename files appropriately.

        Major key management changes:
        - Private keys are no longer stored in your database.  They
          are stored in ~/.monotone/keys/ (Unix, OS X) or
          %APPDATA%\monotone\keys\ (Windows).  'db migrate' will
          automatically move your keys out of your database and into
          their proper location.  Consequences:
          - 'genkey' no longer requires a database.  Simply run it
            once when you first start using monotone, even before you
            have created a database.
          - Running 'genkey' once will suffice to give all databases
            on one computer access to your key.  No more fiddling with
            'read'.
          - When you want to make your key available on another
            computer, simply copy over the appropriate file from your
            'keys' directory to the corresponding directory on the new
            computer.
        - Private keys also use a more standard on-disk envelope
          encoding ("PBE-PKCS5v20(SHA-1,TripleDES/CBC)") instead of
          previous ARC4.  More secure, and with extra crypto karma.

        Netsync changes:
        - Command line syntax for 'serve' changed; administrators WILL
          have to adjust scripts.
            monotone serve my.host.com "*"
          becomes
            monotone serve --bind=my.host.com "*"
          or simply
            monotone serve "*"
          (to serve on the default port, on all interfaces).
        - Speaking of which, we can now bind to all interfaces; run
          'serve' without passing --bind, or with passing
          --bind=:port, and monotone will listen on all interfaces.
        - New option '--key-to-push' for 'push', 'sync', allows
          administrator to push a new user's public key into a running
          server without restarting it.
        - Netsync permission hooks have new defaults that read a
          description of allowed access out of a standard,
          basic_io-based textfile (the same stanza-based format that
          revisions use).  Current hooks will continue to work, but
          users may prefer to transition to this format; see manual
          for details.
        - Between these, it is now straightforward to change
          permissions and add users without restarting your server.
        - Improvements to experimental "usher" facility.

        UI improvements:
        - New convenience options "add --unknown", "drop --missing",
          "revert --missing" do what you'd expect -- add all
          non-ignored non-versioned files, drop all
          deleted-but-undropped files, and restore all
          deleted-but-undropped files, respectively.
        - New selector "h:" to select heads of a branch.  "h:" means
          heads of current branch, "h:mybranch" means heads of
          mybranch.
        - Similarly, "b:" selector with no argument now refers to
          current branch.
        - Commit messages now have a blank line at the top so you can
          start typing directly.
        - No more obscure error messages when multiple monotone
          processes attempt to access a single database at the same
          time; we now fail early with a more sensible error message.
          (Concurrent access has never caused database corruption;
          this simply makes the corruption prevention less frustrating
          for the user.)
        - New handlers for SIGTERM, SIGINT to rollback database
          transactions.  Not visible to users (unless you're really
          looking carefully).  (Again, killing monotone has never been
          able to cause database corruption; this simply causes the
          transactions to be rolled back immediately, rather than the
          next time monotone runs, which improves robustness in some
          theoretical way.)

        Changes in 'automate':
        - New command 'automate keys' to get information on existing
          keys in basic_io format.

        Updated translations:
        - fr

        Smaller changes:
        - Improved handling of multibyte characters in message
          displays.
        - Fixes to Botan's memory allocator, to avoid pathological
          slowdowns in some rare cases.
        - Fix bug in delta-storage code; we were not being as aggressive
          about delta-compressing files and manifests as we should
          have been.
        - Minor bugs fixed, error messages improved.

                - Upgrading from 0.23: You must run 'db migrate' and
                  provide your password, for each database.

Fri Sep 30 02:50:05 PDT 2005

        0.23 release.

        Possibly incompatible changes:
        - hook_note_commit and hook_note_netsync_revision_received
          take a new argument containing the text of the revision that
          was received.  (Timothy Brownawell <tbrownaw@gmail.com>)
        - 'cat FILENAME' now acts like the old 'cat file REV
          FILENAME'; use new commands 'automate get_revision',
          'automate get_manifest', 'automate get_file' to fetch
          objects by hash.  (Grahame Bowland <grahame@angrygoats.net>)

        General improvements:
        - .mt-ignore support (Martin Dvorak
          <jezek2@advel.cz>, Timothy Brownawell <tbrownaw@gmail.com>)
        - much work on making monotone more i18n friendly (Benoît
          Dejean <benoit@placenet.org>, Matt Johnston
          <matt@ucc.asn.au>)
        - support for more interactive merge tools:
          - FileMerge.app (comes with OS X) (Marcel van der Boom
            <marcel@hsdev.com>)
          - TortoiseMerge (Win32; comes with TortoiseSVN) (Matthew
            Gregan <kinetik@orcon.net.nz>)
        - rename and drop now actually perform the specified rename or
          deletion when the argument --execute is passed.  (Richard
          Levitte <richard@levitte.org>)
        - 'help' command, same as --help (Matt Johnston
          <matt@ucc.asn.au>).
        - 'usher' support: experimental method for proxying multiple
          netsync servers through a single port (similar concept to
          vhosts) (Timothy Brownawell <tbrownaw@gmail.com>)
        - support long passphrases (Matt Johnston <matt@ucc.asn.au>)
        - Faster binary file detection (Eric Anderson
          <anderse-monotone@cello.hpl.hp.com>)
        - netsync speedups:
          - when handling large files (Eric Anderson
            <anderse-monotone@cello.hpl.hp.com>)
          - when handling many branches (Marcel van der Boom
            <marcel@hsdev.com>)
        - new system to allow crash logs to contain not just execution
          traces, but also dumps of data being handled when the error
          was detected -- greatly improves debuggability of user
          crashes.
        - complete rework of path handling code, for clarity,
          robustness, and speed.  No user visible changes, except for
          the many bugs fixed.  (Special thanks to Matthew Gregan
          <kinetik@orcon.net.nz> and Grahame Bowland
          <grahame@angrygoats.net>.)
          - however, if you have non-normalized paths in your history
            (symptom: fresh pulls with 0.18 work, but fresh pulls with
            0.19 do not), then 0.23 will report an error and refuse to
            handle the affected revisions.  Since it is believed this
            only affects one project, and to conserve core developer
            time, implementing a migration was put off for now.  If
            this causes problems or for more details, please send an
            email to monotone-devel@nongnu.org.
        - as always, many small bug fixes, speedups, and improved
          messages.

        New translations:
        - fr (Benoît Dejean <benoit@placenet.org>)
        - ja (Satoru SATOH <ss@gnome.gr.jp>)

        Other new monotone-related projects since 0.22:
        - mtsh by Timothy Brownawell:
            https://netfiles.uiuc.edu/brownawe/www/mtsh/
          GTK+ wrapper for monotone focusing on working copy
          operations -- add/drop/revert/rename/commit/update/diff and
          browsing.  Has a mechanism for per-file commit comments.

        - "dumb server" support by Nathaniel Smith (share your
          monotone repositories via HTTP/FTP, no netsync daemon
          needed):
            http://viewmtn.angrygoats.net//branch.psp?branch=net.venge.monotone.dumb
          Still needs a command-line frontend to be usable, among
          other things.  Help wanted.  In python.

        - m7 by Larry Hastings <larry@hastings.org>
            http://www.midwinter.com/~lch/programming/m7/
          Experimental drop-in command-line wrapper for monotone.
          Uses certs to add local incrementing version numbers, and an
          enhanced annotate front-end.

Mon Aug  8 23:23:53 PDT 2005

        0.22 release.  new crypto library, bug fixes, ui improvements

        - switch from crypto++ to botan as underlying crypto library.
          this should not cause any user-visible changes; let us know
          if it does.  special thanks to Matt Johnston
          <matt@ucc.asn.au>, Kaushik Veeraraghavan
          <kaushikv@gmail.com>, Matthew Gregan
          <kinetik@orcon.net.nz>.
        - incompatible change to netsync permission hooks: the
          get_netsync_anonymous_read_permitted hook has been removed;
          instead, get_netsync_read_permitted will be called with a
          key name of nil.  server administrators should update/review
          their configuration
        - new option for merge and propagate: --lca.  Until we get a
          long-term solution to the various 3-way merge problems, this
          should be more convenient than using explicit_merge.
        - many small improvements to error messages, fixes of minor
          annoyances, netsync tickers more accurate, etc.

Sun Jul 17 16:48:26 PDT 2005

        0.21 release.  bug fixes, performance improvements, and ui
        improvements.

        - fixes a number of major performance bugs in 0.20's netsync
          implementation.  special thanks to Matt Johnston
          <matt@ucc.asn.au>.
        - fixes a number of major bugs in 0.20's (rewritten)
          cvs_import command.
        - configury kluges to work around g++ 4.0/boost 1.32
          incompatibilities.  special thanks to Christof Petig
          <christof@petig-baender.de>, Matthew Gregan
          <kinetik@orcon.net.nz>, Jordan Breeding
          <jordan.breeding@mac.com>.
        - ui enhancements:
          - new netsync option "--exclude": branches are included if
            they match any of the given globs, unless they match any
            of the given --exclude globs.  special thanks to Timothy
            Brownawell <tbrownaw@gmail.com>.
          - new netsync option client "--set-default": makes it easy
            to change default server/branches.
          - "diff" now takes options "--context" and "--external", to
            output context diffs and to invoke an external diff
            program for full control over output formatting.  new
            option "--diff-args" pass arguments to external diff
            program; new hook "external_diff" allows further
            configuration.  special thanks to Vladimir Vukicevic
            <vladimirv@gmail.com>.
          - b: and t: selectors now match exactly, instead of matching
            as substrings.  globbing is supported for inexact
            matching.  special thanks to Brian Downing
            <bdowning@lavos.net>, Jordan Breeding
            <jordan.breeding@mac.com>.
          - new command 'db kill_tag_locally'.  special thanks to Jordan
            Breeding <jordan.breeding@mac.com>.
        - now uses sqlite3 prepared statements.  special thanks to
          Derek Scherger <derek@echologic.com>.
        - 'db migrate' is now a complete no-op if there is no
          migration to do; automated scripts can now call it
          optimistically and cheaply to guarantee up-to-dateness.
        - new hash correctness tests.  special thanks to Kaushik
          Veeraraghavan <kaushikv@gmail.com>.

                - upgrading from 0.20: you must run 'monotone db
                  migrate' once against each of your databases, to add
                  new sql indexes.

Tue Jul  5 23:57:10 PDT 2005

        0.20 release.  features, ui improvements, performance
        improvements, and bug fixes.

        - major changes in netsync UI: serve/sync/push/pull now take a
          list of globs; clients can request arbitrary sets of
          branches, not just predefined "collections".  write
          permissions are now granted on a per-db level (they were
          before anyway).
                - where you used to say, e.g., "monotone pull
                  net.venge.monotone", you should instead say
                  "monotone pull net.venge.monotone*".  This may
                  require shell-quoting.
                - 'get_netsync_write_permitted' hooks must be changed
                  to take only one argument, the 'identity'.
                  'get_netsync_{read,anonymous_read}_permitted' hooks
                  now take a branch argument instead of a collection,
                  and will be called for each branch that a client
                  requests.
                - 0.19 clients cannot talk to 0.20 servers, and vice-versa.
                - special thanks to Timothy Brownawell
                  <tbrownaw@gmail.com>, Richard Levitte
                  <richard@levitte.org>.
        - other major changes:
                - cvs_import re-written; many bugs fixed.  now
                  supports tags.
        - many minor netsync changes:
                - netsync traffic is now cryptographically authenticated
                  against corruption and man-in-the-middle attacks.
                  special thanks to Ethan Blanton <elb@elitists.net>,
                  Matt Johnston <matt@ucc.asn.au>.
                - new hooks that are called when server receives data:
                  note_netsync_*_received.  special thanks to Timothy
                  Brownawell <tbrownaw@gmail.com>.
                - ancestry graphs that pass outside the given branch
                  are now synchronized correctly.  special thanks to
                  Timothy Brownawell <tbrownaw@gmail.com>.
        - UI improvements:
                - 'log' options changed: --depth has become --last;
                  new options --no-merges, --diffs, --brief.
                - 'status' has new option --brief.  special thanks to
                  Derek Scherger <derek@echologic.com>.
                - 'serve' has new option --pid-file.  special thanks
                  to Matthew Gregan <kinetik@orcon.net.nz>.
                - all commands taking restrictions now take option
                  --depth, to limit recursion through subdirectories.
                  special thanks to Joel Reed <joelwreed@comcast.com>.
                - merge command all take --author, --date now.
                - 'checkout', 'update' take --revision, instead of
                  using positional arguments.  special thanks to Derek
                  Scherger <derek@echologic.com>, Richard Levitte
                  <richard@levitte.org>.
                - 'commit' takes new --message-file option.
        - new features:
                - new commands: "db kill_branch_locally", "db
                  kill_revision_locally", useful for correcting some
                  mistakes.  special thanks to Brian Campbell
                  <brian.p.campbell@dartmouth.edu>, Sebastian Spaeth
                  <Sebastian@sspaeth.de>.
                - new file attribute 'manual_merge', to prevent invocation of
                  merger on binary files.  hook added to guess correct
                  value at 'add' time.  special thanks to Riccardo
                  Ghetta <birrachiara@tin.it>.
                - new 'earlier than', 'later than' selectors.  special
                  thanks to Riccardo Ghetta <birrachiara@tin.it>.
        - new automate commands:
                - 'stdio', for efficient use by
                  front-ends.  special thanks to Timothy Brownawell
                  <tbrownaw@gmail.com>.
                - 'certs', for fetching certs on a revision in a
                  parseable (basic io-based) format.  special thanks
                  to Grahame Bowland <grahame@angrygoats.net>.
                - 'inventory' output changed incompatibly; should be
                  much more usable now, and stable.  special thanks to
                  Derek Scherger <derek@echologic.com>.
        - better memory/performance when handling large files.
          special thanks to Eric Anderson
          <anderse-monotone@cello.hpl.hp.com>, Timothy Brownawell
          <tbrownaw@gmail.com>, Matt Johnston <matt@ucc.asn.au>,
          Matthew Gregan <kinetik@orcon.net.nz>.
        - new text mode browser in contrib/mtbrowse.sh, by Henry
          Nestler <Henry@BigFoot.de>.
        - improved zsh completion in contrib/monotone.zsh_completion,
          by Joel Reed <joelwreed@comcast.com>.

                - upgrading from 0.19: database and working copies are
                  fully compatible.  netsync clients and servers need
                  to be upgraded together, as described above.  the
                  many ui changes may require script updates.

Tue May  3 00:31:37 PDT 2005

        0.19 release.  performance improvements, features, ui
        improvements, and bug fixes.

        - many operations sped up by another factor of 2 or better.
                - special thanks to Matt Johnston <matt@ucc.asn.au>.
                - first steps towards automated benchmarking.  Thanks
                  to Timothy Brownawell <tbrownaw@gmail.com>.
        - new major features:
                - "annotate" command; still requires optimization.
                  Thanks to Emile Snyder <emile@alumni.reed.edu>.
                - "inodeprints" for fast change detection in large
                  working dirs now fully supported; see manual for
                  details.
        - new minor features:
                - new selector "c:name=value" for selecting on
                  arbitrary certs.  Thanks to Richard Levitte
                  <richard@levitte.org>.
                - new hooks to automatically initialize attributes on
                  add; monotone now automatically sets execute bit on
                  executables.  Thanks to Joel Reed
                  <joelwreed@comcast.net>.
                - new automate command "select", to do selector
                  expansion.  Thanks to Richard Levitte
                  <richard@levitte.org>.
                - new automate commands "graph", "parents",
                  "children", "ancestors", to easily inspect history.
                  Special thanks to Sebastian Spaeth
                  <Sebastian@SSpaeth.de>.
                - new command "db kill_rev_locally".  Thanks to
                  Sebastian Spaeth <Sebastian@sspaeth.de>.
                - new arguments to "commit": --author, --date; useful
                  for patch attribution and importing history.
                - new automate command "inventory" (output format will
                  change in next release, however).  Thanks to Derek
                  Scherger <derek@echologic.com>.
        - ui improvements:
                - netsync progress ticker in kilobytes/megabytes.
                  Thanks to Matt Johnston <matt@ucc.asn.au> and
                  Sebastian Spaeth <Sebastian@sspaeth.de>.
                - tickers do not cause annoying scrolling when wider
                  than window.  Special thanks to Matthew Gregan
                  <kinetik@orcon.net.nz>.
                - warn users when a commit creates divergence, and
                  when an update ignores it.  Thanks to Jeremy Cowgar
                  <jeremy@cowgar.com>.
                - support for command-specific options (there is still
                  no rule that such options must appear after the
                  command on the command line, though).  Thanks to
                  Richard Levitte <richard@levitte.org>.
        - bug fixes:
                - many cvs_import bugs fixed.  Special thanks to Jon
                  Bright <jon@siliconcircus.com>, Emile Snyder
                  <emile@alumni.reed.edu>, Hansjoerg Lipp
                  <hjlipp@web.de>, Matthew Gregan
                  <kinetik@orcon.net.nz>.
                - windows/unix working copy line ending conversion now
                  works correctly.  Thanks to Emile Snyder
                  <emile@alumni.reed.edu>.
                - many fixes to i18n-ized filename support
                - "drop" and "rename" now affect file attributes as
                  well.  Thanks to Richard Levitte
                  <richard@levitte.org> and Joel Reed
                  <joelwreed@comcast.com>.
                - better error reporting in netsync.  Thanks to
                  Grahame Bowland <grahame@angrygoats.net>.
                - only set working directory's default branch on some
                  commands (update, commit).  Thanks to Florian Weimer
                  <fw@deneb.enyo.de>.
                - "db check" now sets exit status correctly, for use
                  in scripts.  Thanks to Derek Scherger
                  <derek@echologic.com>.
                - many others...
        - fantastic emacs integration in contrib/monotone.el.  Thanks
          to Harley Gorrell <harley@panix.com>.
        - 45 new integration tests.  total line coverage: ~84%.

                - upgrading from 0.18: database and working copies are
                  fully compatible.  NOTE that the configuration file
                  is now ~/.monotone/monotonerc, rather than old
                  ~/.monotonerc.  Simply create ~/.monotone, and
                  rename any existing configuration file.

Sun Apr 10 17:49:25 PDT 2005

        0.18 release.  performance improvements, features, and bug fixes.
    This release is dedicated to Shweta Narayan.

        - most operations sped up by a factor of 2 or better; many sped up
      by up several orders of magnitude.
                - special thanks to Matt Johnston <matt@ucc.asn.au>, Derek
                  Scherger <derek@echologic.com>, Linus Torvalds
                  <torvalds@osdl.org>.
        - new concept: "database vars".  Used in several features below.
        - new features:
                - new file "MT/log" can be edited while you work,
                  sets default changelog.  (no change in behaviour if
                  you do not edit it.)  Thanks to Jeremy Cowgar
                  <jeremy@cowgar.com>.
                - monotone now stores default netsync
                  server/collection, initialized on first use of
                  netsync.
                - you no longer need to manually import server
                  keys, monotone will fetch the key from the server on
                  first netsync.
                - monotone keeps track of keys of servers you have
                  previously synced with, to prevent man-in-the-middle
                  attacks.
                - several powerful new "automate" commands added.
        - new command 'ls known', lists files that are under version
          control.  Thanks to Florian Weimer <fw@deneb.enyo.de>.
        - preliminary "inodeprints" functionality -- speeds up diff,
          status, etc.  No UI or documentation yet -- in a working
          copy, 'touch MT/inodeprints' to enable, then commit or
          update to populate cache.
        - UI improvements:
                - Added short options -r, -b, -k, -m.
                - default to 'dot' ticker-style when stderr is
                  not a tty, thanks to Derek Scherger
                  <derek@echologic.com>.
                - New "-@/--xargs" option, helpful when using new
                  automate commands.  Thanks to Richard Levitte
                  <richard@levitte.org>.
                - New "--depth" argument to 'log'.  Thanks to Richard
                  Levitte <richard@levitte.org>.
                - 'db info' gives statistics on space usage.
                - new command 'dropkey'.  Thanks to Jeremy Cowgar
                  <jeremy@cowgar.com>.
        - robustness improvement: if monotone crashes in a working
          directory and --dump and --debug were not specified, saves
          debug dump to "MT/debug" for analysis, instead of
          discarding.
        - new contributed scripts: CIA (cia.navi.cx) notification,
          email notification, Bash completion.
        - 33 new integration tests.  total line coverage: ~82%.
        - many bug fixes
        - Special thanks to Matt Johnston <matt@ucc.asn.au>,
          for going above and beyond to track down the last
          release blocker.

                - upgrading from 0.17 requires only a 'db migrate'.

Fri Mar 18 15:38:52 PST 2005

        0.17 release. bug fixes and features.

        - many, many robustness improvements
                - more careful checking everywhere
                - much more thorough test suite
                - all revisions subject to careful checks before
                  entering database
                        - not yet fully optimized; "pull" may be very
                          slow and use lots of cpu
                - support for "epochs", to safely manage future
                  rebuilds, hash migration, etc.
                - new "db check" command, thanks to Derek Scherger
                  <derek@echologic.com>.
        - now uses sqlite3, thanks to Christof Petig
          <christof@petig-baender.de>.
                - removes most former size limitations
        - "restrictions" support, thanks to Derek Scherger
          <derek@echologic.com>.
                - most commands now take a list of files to limit
                  their actions to
                - monotone can now be run from anywhere in the working
                  directory (not just the root)
                - new command "monotone setup" required to create a
                  working directory for a new project
        - important security fix -- don't use shell when calling
          external merge commands.
        - format change for "MT/options", ".mt-attrs"; you may have to
          edit these files
                - new command "attr" for managing .mt-attrs.
        - builds merkle tries in-memory -- netsync starts up many
          times faster
        - start of new "automate" interface, for shell scripts and
          others.
        - new command "cdiff": generates context diffs.
        - remove most of now-obsolete manifest/file cert support.
        - 60+ new integration tests.
        - many portability fixes
                - in particular, major win32 cleanups, thanks to Jon
                  Bright <jon@siliconcircus.com>.  win32 is once again
                  fully and natively supported.
        - many bug fixes

                - several incompatible changes: see file UPGRADE for
                  migration information

Thu Dec 30 01:37:54 EST 2004

    0.16 release. bug fixes.

    - 50+ new integration tests
    - many NetBSD portability fixes
    - release build on gcc 3.4 / FC3
    - masses of changeset bugs in 0.15 fixed

        - some bogus changesets were generated
          in the 0.16 development cycle. you will
          need to rebuild revision graph.


Sun Nov  7 14:06:03 EST 2004

    0.15 release. major changes.

    - overhauled the internal representation of changes. see
      README.changesets for details
    - fixed bugs in merkle trie synchronization code
    - fixed echoing and progress UI bugs
      (helps when using in emacs)
    - upgraded cryptopp to 5.2.1
    - fixed bug 8715, diff hunk coordinate reporting
    - added figures, new tutorial to manual
    - improve accuracy of log command
    - several build, configure, and linkage fixes
    - some OSX / PPC portability fixes

Sat Jul 31 15:38:02 EDT 2004

    0.14 release. bug fixes.

    - some compile fixes for g++ 3.4
    - made --dump=FILE option for saving traces,
      otherwise failures just print reason (no trace)
    - some things disabled, as scheduled for replacement
      by upcoming changeset branch work
        - disabled "disapprove" command due to bad semantics
        - removed "bump" and .mt-nonce machinery
    - several critical rename-merging bugs fixed
        - renames vs. deletes
        - renames vs. deltas
        - parallel renames
    - bugs fixed from savannah bug tracker:
        - 9223 argv overflow
        - 9075 empty commits
        - 8919 rename --verbose to --debug
        - 8958 rename debug to db execute
        - 8920 empty passphrase message
        - 8917 connection refused message
        - 8913 testresult argument
        - 8912 passphrase read on serve
        - 8472 approve into branch
        - 8428 duplicate key warning
        - 8928 nonce uses too many bits

Thu May 20 22:26:27 EDT 2004

    0.13 release. bug fixes.

    - remove (file|manifest) in several commands
    - "list missing" command
    - fixed bugs:
        - (critical) empty data netsync crash
        - mkstemp, platform lua
        - runtime error reporting chatter
        - non-posix database names
        - non-posix dirnames
        - non-posix merge names
        - 2-way merge algorithm and hook
        - single-character filenames
        - multiple password reads
        - .svn ignore pattern

Sun May  2 21:03:38 EDT 2004

    0.12 release. win32 port, bug fixes and optimizations.

    - ported to native win32 (mingw)
    - implemented human friendly version selectors
    - added post-commit hook for change notification
    - removed spirit-based parsers, reduced compile costs
    - many netsync bugs removed, pipeline performance improved
    - removed old, deprecated networking system
    - several minor CVS import bugs fixed
    - upgraded bundled netxx

Sun Mar 28 12:41:07 EST 2004

    0.11 release. bug fixes and optimizations.

    NOTE: this release expands the sqlite page size. YOU WILL NEED
    to dump existing databases before upgrading and reload it
    after upgrading, otherwise monotone will complain that the
    database image appears malformed. this condition cannot
    unfortunately be distinguished from a real malformed image on
    disk. for example:

        $ monotone --db=my.db db dump >dump.sql
        $ <upgrade to new monotone>
        $ mv my.db my.db.backup
        $ monotone --db=my.db db load <dump.sql

    - fixed bugs:
        - aliasing bug on debian (-O2 now works)
        - netsync ppc portability / checksums
        - sha1 whitespace bug
        - netsync broken formatter
        - broken symlink handling
        - merger execution pessimism
        - LCA bitset calculation pessimism
        - static object initialization order
        - CVS single-version import
        - CVS first-version changelog
        - CVS branch inference and topology
    - cryptographic SSE2 paths enabled on linux/x86.
    - builds against boost 1.31.0.
    - removed boost::socket
    - removed documentation about old networking system.
    - "officially" deprecated old networking system.
    - enable building with system-local libraries.
    - upgraded bundled sqlite.
    - changed sqlite page size from 1k -> 8k

Mon Mar  1 00:32:07 EST 2004

    0.10 release. new "netsync" protocol implemented, allowing
    direct monotone-to-monotone database synchronization. random
    number underflow problem fixed. more tests added. database
    schema changed, must migrate schema. added new QA logic to
    update and merge algorithms (testresult / approval).

Thu Jan  1 18:23:06 EST 2004

    0.9 release. support international users (non-ASCII character
    sets, locales). some corrections to update algorithm. line
    merging algorithm reimplemented. support working copy
    MT/monotonerc file. broke format compatibility with MT/work
    files; commit any pending work before upgrading. permit
    spaces, colons, other "funny" characters in filenames. support
    HTTP 1.1, HTTP proxies, handle some corner cases in ancestry
    graph and database faults.

Fri Nov 21 20:25:26 EST 2003

    0.8 release. row size increased to 16mb. more performance
    improvements in cvs importer. cvs branch tags imported now.
    minor UI improvements. new commands: SQL dump and load, vcheck
    for enhanced collision detection, queue addtree for recursive
    queueing. improved networking scalability. historical rename
    certs and .mt-attrs file format changed to accomodate upcoming
    i18n work.

Sun Nov  2 23:38:09 EST 2003

    0.7 release. many critical merge and patch set calculation
    bugs fixed. groups merged with URLs, "monotone db migrate"
    necessary. directory renames and explicit rename certs
    supported. added SMTP support. incorporated adns library,
    avoiding gethostbyname(). new queue commands.

Sat Oct 18 22:10:09 EDT 2003

    0.6 release. more stability and bug fixing, including fix to
    some silent failures in LCA calculation. some minor new
    features: persistent attributes (eg. 'the execute bit'),
    rename and log commands. performance of cvs importer greatly
    improved, lua system upgraded to 5.0, much expanded
    documentation.

Sat Sep 27 11:50:08 EDT 2003

    0.5 release. stability and bug fixing. many UI issues
    addressed, including SHA1 completion, persistent options, new
    revert command and new diff modes. database migration,
    inspection and debugging interfaces added. LCS algorithm and
    line-merger overhauled. several multi-depot bugs
    fixed. existing depot databases should be migrated (depot.cgi
    migratedb).

Thu Sep  4 15:40:07 EDT 2003

    0.4 release. monotone is now self-hosting. database
    compatibility broken since 0.3. depot uses RSA signatures now,
    not mac keys. many bugs removed. depot database compatibility
    broken. database schemas should now remain stable (or be
    provided with safe schema-upgrading function).

Mon Aug 25 18:00:37 EDT 2003

    0.3 release. database compatibility broken. packet format
    compatibility broken. dropped boost sandbox library dependency.
    redid networking to support private HTTP+CGI depots along with
    netnews. wrote depot. added 'propagate' command to move changes
    between branches asymmetrically. rewrote testsuite in autotest.
    cleaned up command line processing. expanded testsuite. improved
    user-friendly error reporting.

Fri Aug  8 10:20:01 EDT 2003

    0.2 release. database compatibility broken. dropped many
    library dependencies. hand-reimplemented xdelta, parts of
    nana. incorporated subset of cryptopp and sqlite into
    sources. added RCS and CVS importer. switched to piecewise
    reconstruction. generally much more robust storage system.
    scalability tests against real world CVS archives show
    performance gap with CVS closing, but still present.

Sun Apr 6 20:20:42 EDT 2003

    initial release<|MERGE_RESOLUTION|>--- conflicted
+++ resolved
@@ -44,7 +44,6 @@
         - New option --no-workspace, to make monotone ignore any
           workspace it might have been run in.
 
-<<<<<<< HEAD
         - New command group 'mtn conflicts *'; provides asynchronous
           conflict resolutions for merge and propagate.
 
@@ -52,12 +51,6 @@
           'merge rev rev' or 'propagate branch branch' message will be
           prefixed to the user message. --no-prefix removes the prefix.
 
-        Internal
-
-        - Update Botan to 1.7.12.
-
-=======
->>>>>>> 23d28850
 
 Wed Sep  3 21:13:18 UTC 2008
 
