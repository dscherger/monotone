??? ?? ?? ??:??:?? UTC ????

	0.45 release.

        FIXME - bump automate major version, fix commands documented as
        being updated in version FIXME

	Changes

        - Certs now link to the key that signed them by the key's
          hash, instead of its name. This should provide some security
          and usability improvements.

          This requires a flag day, because the netsync protocol version
          has been bumped. The database schema has also been changed, so
          you will need to run 'mtn db migrate' (preferably after making
          a backup copy of your db).

          A number of commands have slightly different output now, particularly
          'ls certs', 'ls tags', 'automate keys', and 'automate certs'.
           There is a new Lua hook associated with these changes,
          "get_local_key_name(identity)", and all lua hooks that used to take
          a key name as an argument now instead take a table with several fields.

        - The 'resolved_user' conflict resolution is no longer
          reported by 'automate show_conflicts' for file content
          conflicts; 'resolved_user_left' is used instead.

	New features

	- The 'log' command now, by default, converts all dates it
	  prints to your timezone instead of leaving them in UTC, and
	  uses a somewhat more friendly format for the dates.

	  You can customize the date format with the new
	  "get_date_format_spec" Lua hook, which returns a strftime(3)
	  format string.  You can also override the format for one
	  command with the new --date-format option, disable date
	  conversion for one command with --no-format-dates, or
	  disable it by default by having the above Lua hook return an
	  empty string.

        - The 'diff' and 'automate content_diff' commands take a
          '--reverse' option when one revision is specified, to
          control the order of the diff with the workspace.

        - The 'update', 'checkout', 'pluck', and 'pivot_root' commands
	  take an option '--move-conflicting-paths', to handle
	  unversioned files that are blocking the action. The
	  unversioned files are moved to
	  _MTN/resolutions/<workspace_path>, so the action can
	  succeed, and the user can recover the files if necessary.

        - Resolution of orphaned file conflicts is now supported by
          'merge --resolve-conflicts' and the 'conflicts' commands.

        - Duplicate name conflicts now support the 'keep' resolution.
        
	Bugs fixed

        - Monotone now sanely skips paths with invalid characters
          it encounters during 'add' or 'automate inventory'.

<<<<<<< HEAD
        - Key names, cert names, and var domains with non-ASCII characters
          should work properly now. Previously, they would be (usually)
          converted to punycode on input, and not decoded on output. They
          will now not be converted to punycode at all.
=======
        - The 'conflict' commands can now handle duplicate name
          conflicts for directories.
>>>>>>> 458ed330

	Internal

Tue May 12 20:44:00 UTC 2009

        0.44 release.

        Changes

        - Private keys no longer have a separate hash from the associated
          public key. This changes the hashes output by 'ls keys', and also
          changes the format of 'automate keys' and 'automate genkey'.

        New features

        - New 'w:' selector type for selecting the revision the workspace
          is based on.

        Bugs fixed

        - C++ exceptions in Lua extension functions are now converted into
          Lua errors catchable with pcall, instead of causing a crash.

        - In 0.43 revert became excessively noisy and would report changes to
          all attributes on included files and directories regardless of whether
          the attributes had been changed or not. This has been silenced.
          Monotone will now specifically report changes to execute permissions
          only when they occur.

        - In 0.43 monotone would lose execute permissions on all files modified
          during an update operation. Execute permissions are now reset on
          updated files that have the mtn:execute attribute set to true.

        - Invalid revision selectors now cause an immediate error instead of
          being dropped from the selection.  The old behavior could produce
          undesired effects from typoed commands, such as spewing a list of
          all revisions in the database.

        - If "automate stdio" is in use, invalid selectors are reported via
          the automate protocol rather than on stderr.

        - "Best-effort" character set conversions now work again; 'mtn log'
          will not crash just because there is a change log entry with a
          character not representable in your locale.  However, if your system
          iconv(3) implementation does not support the //TRANSLIT extension,
          you may see garbage characters in the above scenario.

        Internal

        - Various small code changes to make monotone compile under (Open)
          Solaris using Sun Studio, and under Windows with Visual C++.

        - monotone.spec has been removed from the distribution.


Sun Mar 22 22:26:00 UTC 2009

        0.43 release.

        Changes

        - The Monotone source distribution no longer includes copies of
          several third-party libraries.  This means they must be downloaded
          and built separately, before building monotone.  See INSTALL for a
          complete list of necessary libraries.

          This allows monotone's developers to concentrate on monotone
          itself, rather than tracking external library updates, which in
          practice did not happen.  By way of illustration, we were still
          shipping sqlite 3.4.1, which is years out of date.  This has also
          been a long-standing request of various redistributors of binary
          packages, who prefer the use of globally shared libraries.

        - There is a new db var "database delta-direction", which can have
          values "reverse" (default), "forward", and "both". This controls
          what kind of deltas are stored for new file versions. Forward
          deltas are very fast for netsync, but slow for most other uses.
          Set this to "both" (or perhaps "forward" if you're very short on
          disk space) on an empty db and pull everything into it, to get a
          database which will be much faster for server usage (especially
          initial pulls).

        - 'mtn help <command_or_group>' or 'mtn <command_or_group> --help' no
          longer print global options, thus making the output of specific help
          requests more compact. You still see all available global options
          by executing 'mtn help' without any arguments.

        - 'mtn automate get_current_revision' now returns an empty changeset
          instead of an error if a workspace contains no changes.

        New features

        - A monotone database may be exported in the git fast-import format
          using the git_export command. The output from this command may be
          piped into git fast-import or other tools supporting this format.

        - Additional 'u:' and 'm:' selector types for selecting the revision the
          workspace was last updated from and revisions matching specified
          message globs in changelog and comment certs.

        - Additional '--revision' option for 'mtn log' allows logging of
          selected sets of revisions.

        - Additional '--full' option for 'mtn db info' to display some
          statistic analysis of the date certs in the database.

        - Command line options in the EDITOR and/or VISUAL environment
          variables are honored; for instance, EDITOR="emacs -nw"
          works now.  (Debian bug #320565.)

        - The `mtn_automate' lua function now correctly parses and sets
          options for executed automate commands.

        - The 'commit' command accepts a non-empty _MTN/log as the log
          message when '--message-file=_MTN/log' is given.

        Bugs fixed

        - Performance of the log command has been improved significantly.
          Previous versions of monotone loaded individual certs by name for each
          printed revision and this caused sqlite to not use the correct
          index. Now, all certs are loaded for each printed revision once and
          individual certs are selected from the full list which allows sqlite
          to use the preferred index.

        - In 0.42, a netsync writer would attempt to queue up all outgoing
          data as soon as it knew what data to send, in a single operation,
          without servicing the event loop. If there was a large amount of
          data to send, this would cause very long pauses and sometimes
          timeouts and dropped connections (for pauses over 10 minutes).
          The bug that caused this is fixed, and that operation now has a
          safety timer that should prevent it from coming back.

        - When the netsync server receives garbage over the network, it
          should be much better about only terminating the offending connection
          instead of the entire server.

        - The log command was missing '--depth' and '--exclude' options used to
          restrict revisions printed to those touching specific paths. Log now
          allows these options and uses them properly.

        - The update command previously did not clear execute permissions from
          files that had their associated 'mtn:execute' attribute cleared.

        - Several minor problems with workspace attributes have been fixed.
          Earlier versions of monotone would reset attributes such as
          mtn:execute on all files when any workspace modifying command was
          executed. Applying attribute changes to workspace files is now done
          much more selectively in the same manner that content and name changes
          are applied.

        - In certain cases, especially also on FreeBSD and Mac OS X, netsync
          called select() even after read() returned 0 bytes to indicate the
          end of the file, resulting in a confusing error message. This
          is fixed by treating EOF specially and prevent further calls
          to select() on the file handle, as recommended by the
          select_tut man page.

        - If given a filename, `mtn ssh_agent_export' now creates that
          file with the correct permissions (i.e. mode 600), creates
          directories as necessary, and does not throw an internal
          error if creation or writing fails.  (You're still on your
          own for directory creation and permissions if you take the
          key on standard output and redirect it to a file.)

        - The `p:' selector now accepts single character revision ids.

        - `mtn merge_into_workspace' no longer crashes if one tries to merge
          in an ancestor or descendant of a workspace, but gives a helpful
          error message.

        - Several bugfixes to `mtn automate stdio':

          * It now correctly distinguishs between syntax and command errors by
            returning error code 1 for the former and error code 2 for the
            latter - just as advertised in the documentation.

          * The stdio event loop no longer quits if a syntax error occurs, but
            rather discards the wrong state and accepts new (valid) commands.

          * Option errors haven't been catched properly and thus weren't encoded
            in stdio either; this has been fixed as well.

          * Global options, which were set or changed by a previously executed
            command, weren't properly reset before the next command was issued.
            It was f.e. not possible to "unignore" suspended branches for
            the `branches' command when `--ignore-suspend-certs' was given in
            a previous run. Now only those global options persist between
            executed commands which were given to stdio directly.

        Internal

        - Using 64 bit integer values to represent dates internally. This
          has no user visible effect.

        - The unit test code has been separated from the main source, thus
          building the tests no longer requires a full recompilation. Also,
          the number of modules which are linked into unit tester has
          decreased tremendously.

        - A couple of debug commands have been added to the `database'
          command group to aid performance timing. See `mtn help --hidden db'
          for a list of available commands.

        - Our internal error handling has been overhauled. N() is gone, and E()
          takes three arguments instead of 2: E(bool, origin::type, i18n_format).
          origin::type is an enum describing the source of the error, eg network,
          user, internal. Data types can publically inherit origin_aware (as the
          vocab types do) to obtain a public origin::type member named
          'made_from'; this can then be supplied to E() when sanity-checking
          that data. origin_aware and origin::type are in origin_type.hh.
          I() will throw a unrecoverable_failure, and E() will throw either a
          unrecoverable_failure or a recoverable_failure depending on the
          origin::type provided. informative_failure is gone.


Fri Dec 26 22:08:00 UTC 2008

        0.42 release.

        Changes

        - The output of 'automate show_conflicts' has been changed; a
          default resolution for file content conflicts and user resolutions
          for other conflict types has been added. 'directory_loop_created'
          changed to 'directory_loop'.

        - The French, Brazilian-Portuguese and Japanese translations were
          outdated and thus have been removed from the distribution. In case
          you care about them and want them back, drop us a note at
          monotone-devel@nongnu.org.

        Bugs fixed

        - 'mtn db kill_rev_locally' did not update the inodeprint
          cache when executed from a workspace on which the
          revision's changes where applied.

        - Some recent performance issues have been corrected:
          * since 0.40, there is much more use of hex encoding/decoding.
            These functions have been sped up considerably.
          * since 0.40, every command in an 'automate stdio' session
            would reinitialize the database. This was rather slow, so
            monotone will now keep the database open between commands.

        - The Lua-based contributed Monotone extension introduced in
          0.38 haven't been added to the tarball; this has been fixed.

        - Monotone died if _MTN/options contained an empty / not-existing
          'keydir' entry. This has been fixed. Also, invalid options are now
          better detected and give a more useful error message.

        - Monotone crashed if it was called with more than 2048 command
          line arguments. This has been fixed.

        - If vim is used as merger, it no longer prompts the user for an
          enter key press.

        - Decoding errors f.e. through to garbage from the network no longer
          results in informative failures, but in warning. This was made
          possible by introducing the concept of origin-aware sanity checks.

        - Monotone crashed if it was called with nested wildcards such as
          'a.{i.{x,y},j}'. This has been fixed.

        - The standard implementation of the 'ignore_file' hook now accepts
          windows and unix line endings in .mtn-ignore files.

        New features

        - New 'mtn ls duplicates' command which lets you list
          duplicated files in a given revision or the workspace.

        - New option --no-workspace, to make monotone ignore any
          workspace it might have been run in.

        - New command group 'mtn conflicts *'; provides asynchronous
          conflict resolutions for merge and propagate.

        - New 'automate file_merge' command which runs the internal line
          merger on two files from two revisions and outputs the result.

        - New 'automate lua' command with which lua functions, like
          monotone hooks, can be called over automate. This is particularily
          useful to get user defaults, like ignorable files, branch keys and
          passwords, which are managed through one or more monotonerc files.

        - New 'automate read_packets' command which reads data packets like
          public keys similar to 'mtn read'.

        - 'merge' and 'propagate' accept user commit messages; the
          'merge rev rev' or 'propagate branch branch' message will be
          prefixed to the user message. --no-prefix removes the prefix.

        Internal

        - Update Botan to 1.7.12.


Wed Sep  3 21:13:18 UTC 2008

        0.41 release.

        Changes

        - 'mtn clone' now takes a branch argument rather than a branch
          option which is more what people expect given the fact that
          mtn push/pull/sync do not use a branch option either.

        - 'mtn automate inventory' will show the birth revision for
          any file that has been committed.

        Bugs fixed

        - If the options '--db' or '--keydir' were previously
          specified for a command which was executed inside a
          workspace and one or both option arguments were invalid
          (f.e. invalid paths), they were still written to
          _MTN/options of the particular workspace.  This lead to
          errors on any subsequent command which used these
          options. This bug is fixed in so far that basic file type
          checks are applied on both options, so its no longer
          possible to set non-existing paths accidentally or use a
          path to a directory as option argument for '--db'.

        - If a key clash occurs on a netsync operation, i.e. two
          different keys with the same key id are encountered, mtn now
          fails cleanly and provides further guidance how to proceed.

        - It was previously not possible to clone a branch / database
          anonymously; this has been fixed.

        - If the client tries to use an unknown key, try to fall back
          to anonymous pull instead of failing immediately.

        - 'mtn automate identify' was broken in 0.40 when used over
          stdio, i.e. the output of the command did not get into the
          right output channel; this has been fixed.

        - Monotone would produce a warning if executed from the root
          directory of a Windows drive; this has been fixed.

        - The 'note_commit' hook now returns the new revision id
          hex-encoded again - the bug was introduced in 0.40.

        New features

        - New 'mtn suspend' command which lets you mark certain
          revisions and thus whole branches as discontinued
          ("suspended") by attaching a special suspend cert to the
          revision. All relevant mtn commands (f.e. mtn heads,
          mtn ls branches) honor this cert by default. To ignore it,
          simply add '--ignore-suspend-certs' to your command line.
          Suspended revisions can have children, which are in no
          way affected by the cert of their parent, i.e. suspended
          development lines or branches can simply be "unsuspended"
          by committing to them.
          This feature was already added in monotone 0.37, but was
          forgotten to be mentioned in NEWS back then.

        - New 'get_default_command_options' lua hook which lets you
          specify default options for a given, triggered command.
          Useful f.e. if you always want to have your 'mtn add'
          command executed with '-R' / '--recursive'.

        - Add 'automate show_conflicts' command.

        - Add 'automate get_workspace_root' command.

        - Add Lua hooks 'note_netsync_revision_sent',
          'note_netsync_cert_sent' and 'note_netsync_pubkey_sent'.


Fri Apr 11 22:50:44 UTC 2008

        0.40 release.

        Changes

        - The vim merger has been improved and now uses diff3 to merge
          non-conflict changes automatically before executing vimdiff.

        - Values used with the --depth option used to control recursion with
          node and path restrictions have changed. Using --depth=0 now means
          exactly the specified directories and *not* their children. Using
          --depth=1 now means the specified directories and their immediate
          children. Previously --depth=0 included children and --depth=1
          included grandchildren and it was not possible to exclude children
          using --depth.  The simple fix for anyone using --depth is to add 1 to
          the values they are using.

        - Document that ssh: and file: sync transports are not supported on
          native Win32.

        Bugs fixed

        - `commit' now uses keydir specified in _MTN/options

        - duplicate name conflicts now show a proper error message, even if
          a parent directory got renamed as well. In that case, the error
          message now shows both names for the directory and the offending
          file name.

        New features

        - The bare parent selector 'p:' can now be used in a workspace to
          query the parent(s) of the workspace' base revision. This is
          equivalent to "mtn au select p:`mtn au get_base_workspace_revision`".

        - push, pull, and sync can be run with a single argument, which looks
          like
             mtn://hostname?include_pattern/-exclude_pattern
          or
             mtn://hostname?include=include_pattern/exclude=exclude_pattern

        Internal

        - Update Botan to 1.7.4.

        - Usage of the internal app_state object has been reduced, objects
          are better encapsulated now. The database interface has been
          enhanced to ease reduction of locking contention in the future.

        - Merged the two indexes on revision_certs into a single one.

        - The database schema has been changed so that it now stores
          binary SHA1 hashes rather than their hexadecimal encoding,
          in most places where these are used.  This reduces the
          database size and speeds up operations a little.

          Users who like to fiddle with the database directly are
          advised to use the sqlite functions hex() and quote() to
          print columns that store hashes (including IDs), and the
          hexadecimal literal notation x'DEADBEEF' to input them.

        - Binary SHA1 hashes are also used for most in-memory
          processing, avoiding conversions and saving memory.

Mon Feb 25 15:55:36 UTC 2008

        0.39 release.

        Changes

        - 'mtn di' is now an alias for 'mtn diff'.

        - 'automate db_set' has been renamed to 'automate set_db_variable'.

        - 'automate db_get' has been replaced by 'automate get_db_variables'
          which returns all database variables similar to 'list vars' in
          basic_io format, optionally restricted by domain.

        - The REVID argument of 'automate get_revision' is now mandatory;
          to retrieve the current workspace revision, use the new command
          'automate get_current_revision'

        - messages describing conflicts from all of the various merge commands
          have been reworked and should be much more informative.

        - mtn show_conflicts now outputs much more detailed and descriptive
          messages, however it may report content conflicts that will be
          resolved automatically by the line merger.

        - The internal copy of PCRE has been updated to version 7.6.
          If you use the '--with-system-pcre' configure switch, it
          will insist on at least this version.

        - "emacs" has been removed from the list of dumb terminal types;
          tickers should now default to --ticker=count with emacs terminals

        - extensive section on merge conflicts and ways to resolve them
          added to the manual.

        Bugs fixed

        - for changes near the beginning of a file, mtn's unified diff
          output sometimes contained too many leading context lines.

        - the path handling of 'mtn revert' was improved and fixed two bugs:
          now a restricted revert on a node "dir1/file1" reverts only the
          content changes in "file1", but leaves renames of any of its
          ancestor nodes untouched; furthermore, if "dir0/" was renamed to
          "dir1" and "dir1/file1" was dropped, mtn now re-creates file1 at the
          proper place ("dir1/") and leaves no missing files around because
          of the non-existing "dir0/".

        - a few changes needed to build with gcc 4.3.

        New features

        - 'automate drop_db_variables' which drops one database variable
          (like the 'unset' command) or all variables within a given domain.

        - 'automate inventory' now accepts the options '--no-ignored',
          '--no-unknown', '--no-unchanged' and '--no-corresponding-renames'.
          Please consult the monotone documentation for more information about
          these new options.
          In addition, 'automate inventory' no longer recurses into ignored
          directories. The typical case of listing files that need attention
          now runs at least four times faster.

        - 'automate get_current_revision' which outputs the revision text of
           changes in the current workspace

Wed Dec 12 21:21:15 UTC 2007

        0.38 release.

        Changes

        - mtn log now prints a single dot for a project's root
          directory instead of an empty string.

        - mtn now warns if changes to a file will be ignored because
          the file has been deleted on one side of a merge.

        - mtn now errors if your chosen private key doesn't match the public
          key of the same name in your database.

        - mtn now checks for your key before a merge action takes place to
          ensure that any manually merged file isn't lost in an error case

        Bugs fixed

        - a bug introduced in 0.37 prevented an external merger from being
          executed unless the MTN_MERGE environment variable was set

        - mtn read successfully reads revision data, and cert packets again

        - mtn consistently supports certs with empty values
          (fixed 'ls certs' and 'read')

        Internal

        - Update Botan to 1.7.2.

        - Moved the gzip implementation out of the Botan directory.

        Other

        - Added the scripts of the following Lua-based contributed
          Monotone extension commands to contrib/command/:
          "mtn base", "mtn fuse", "mtn revision", "mtn conflicts".

        - Added a hooks version of the contributed ciabot script,
          contrib/ciabot_monotone_hookversion.lua

        - The monotone manual is now licensed under the GPL rather than
          the GFDL.

Fri Oct 25 22:35:33 UTC 2007

        0.37 release.

        Changes

        - mtn db kill_rev_locally now checks for an existing workspace
          before the revision is killed and tries to apply the changes
          of this particular revision back to the workspace to allow
          easy re-committing afterwards

        - the "--brief" switch for mtn annotate has been renamed to
          "--revs-only" for clarity

        - mtn help now lists the commands (and their aliases) available
          within a group, so its easier to get an overview which commands
          are available at all

        - the "MTN_MERGE=diffutils" merger (provided by std_hooks.lua)
          was improved. It now accepts a MTN_MERGE_DIFFUTILS environment
          variable which can be used to control its behaviour
          through comma-separated "key[=value]" entries. Currently
          supported entries are "partial" for doing a partial
          batch/non-modal 3-way merge conflict "resolution" which uses
          embedded content conflict markers and "diff3opts=[...]" and
          "sdiffopts=[...]" for passing arbitrary options to the used
          "diff3" and "sdiff" tools. When used in combination with "mtn
          merge_into_workspace" this way one especially can achieve a
          CVS/SVN style non-modal workspace-based merging.

        - There is a new revision selector: "p:REV" selects the
          parent(s) of revision REV.  For example, if a revision has
          one parent,

             mtn diff -r p:REV -r REV

          will show the changes made in that revision.

        - Monotone now uses the Perl-Compatible Regular Expression
          (PCRE) library for all regular expressions, instead of the
          boost::regex library.  This means that external Boost
          libraries are no longer required to build or use Monotone.
          If building from source, you will still need the Boost headers
          available somewhere.  See INSTALL for details.

          PCRE's syntax for regular expressions is a superset of
          boost::regex's syntax; it is unlikely that any existing
          .mtn-ignore files or other user uses of regexps will break.
          The manual now contains detailed documentation of the regexp
          syntax, borrowed from PCRE itself.

        - the format of "mtn automate inventory" has changed to basic_io.
          This fixes a couple of corner cases where the old format
          returned wrong information and introduces new capabilities like
          restricted output, recognized attribute changes, and more.
          For a complete overview on the new format, please take a look
          in the appropriate manual section.

        Bugs fixed

        - mtn automate heads called without a branch argument now properly
          returns the head revisions of the workspace's branch if called
          over mtn automate stdio

        - mtn commit no longer crashes if it creates a revision whose
          roster already exists, i.e. was left behind by the command
          `mtn db kill_rev_locally REV` (savannah #18990)

        Documentation changes

        - the documentation of the "--revs-only" (formerly "--brief")
          switch for the annotate command didn't match its actual
          behavior, this has been fixed

        - documentation for the "ssh_agent_add" command was missing
          and has been added

        Other

        - contrib/usher.cc has been removed. Please use the
          net.venge.monotone.contrib.usher branch instead.

        Internal

        - Update SQLite to 3.4.1.

        - Update Lua to 5.1.2 plus latest bug fixes.

        - Update Botan to 1.5.10.

        - Internal use of regular expressions has been almost eliminated.
          (Regular expressions are still used for .mtn-ignore and the
          --show-encloser feature of mtn diff, and are still available to
          Lua hooks.)



Fri Aug  3 06:08:36 UTC 2007

        0.36 release.

        Changes

        - The help command is now able to show documentation on subcommands
          (such as 'attr set').

        - The help command now shows a brief abstract of each command,
          instead of only listing their names.

        - The command `list changed` now outputs the new path of any
          renamed item making it easier to copy and paste these paths
          for external program usage.

        - `automate attributes` has been renamed to `automate get_attributes`,
          also a bug has been fixed there so resurrected attributes are now
          properly outputted as "new" and not "changed".

        New features

        - Two new commands to set and drop attributes over automate:
          `automate set_attribute` and `automate drop_attribute`

        - There is a new function available to the lua hooks,
          'server_request_sync(what, address, include, exclude)', which will
          initate a netsync connection to the server at "address", with the
          given include and exclude patterns, and will sync, push, or pull,
          as given in the "what" argument. If called from a monotone instance
          which is not acting as a server, this function will do nothing.

        - There is a new hook available,
          'get_netsync_key(server, include, exclude)', which is called to
          determine which key to use for netsync operations. Note that the
          server calls this once at startup with the address it is listening
          on, "*", and "" as arguments, rather than for each connection.

        Other

        - Giving the --confdir argument will automatically set the key store
          directory to keys/ under that directory, unless --keydir is also
          given. This is a bugfix.

        - Fixed a regression in 0.35 that resulted in some databases
          becoming significantly larger when storing new revisions. Existing
          databases with this problem can be fixed by pulling into a fresh
          database using 0.36.

        - contrib/lua-mode.el, a Lua mode for GNU emacs.

        - contrib/monotone-buildbot-notification.lua, a netsync hook to have a
          server notify a buildbot when new changes have arrived.  Useful for
          anyone who uses a buildbot with monotone as source.

        - contrib/monotone-cluster-push.lua, a netsync hook script to have
          arriving changes be forwarded to other servers automatically.  It
          uses the new internal lua function 'server_request_sync'.

        - contrib/mtn_makepermissions, a simple script to create
          read-permissions and write-permissions from files in the directories
          read-permissions.d and write-permissions.d, Debian style.

        - contrib/Monotone.pm, a first attempt to write a Perl module to
          interface with 'monotone automate stdio'.

        - contrib/monotone-import.pl has been removed since monotone now has
          an internal import command.

        Internal

        - Commands are now defined as a tree of commands instead of a
          plain list, which allows the help system to look up information
          of a command at an level in the tree.

        - The command class, the automate class and all the associated
          macros have been cleaned up.

        - All C++ files now depend on base.hh, which includes the few things
          that are used virtually everywhere.  'make distcheck' will check for
          the presence of base.hh in all source files and will protest if
          it's not there.  This is explained further in HACKING.

        - Update the internal SQLite to version 3.4.0.

        - Updated Visual C building system, which now also builds the test
          programs.  The script visualc/runtests.bat can be used to run the
          tests.

        - Monotone can now be built successfully with Boost 1.34. Older
          versions of monotone would sometimes seem to work depending on
          the compiler used, but would have bugs in path normalization.

        - Monotone now requires Boost 1.33 or later.

        - The Boost filesystem library is no longer required.

        - The Boost unit test system is no longer required.



Mon May  7 14:08:44 UTC 2007

        0.35 release.

        Changes

        - 'mkdir --no-respect-ignore PATH' now really skips any
          ignore directives from .mtn-ignore or Lua hooks

        - Private keys are now stored more safely, using file
          permissions.

        - The editable log summary (what you get in an editor when
          committing without -m) now includes information about which
          branch the commit applies to.

        - The status command and the editable log summary now show
          the same details about the change.

        New features

        - 'automate identify', an automate version of 'mtn identify'.

        - 'automate roots', prints the roots of the revision graph,
          i.e. all revisions that have no parents.

        Other

        - You can't drop the workspace root any more.

        Internal

        - Update the internal Lua to version 5.1.2.

        - Added build files for Mac OS X.

        - Update the internal SQLite to version 3.3.17.

        - Code cleanup of app_state.



Sun Apr  1 08:23:34 UTC 2007

        0.34 release.

        The internal data format has changed with this release;
        migration is straight-forward.  To upgrade your databases,
        you must run:
               $ mtn -d mydb.mtn db migrate
        All of these operations are completely lossless, and 0.34
        remains compatible with earlier versions all the way back
        to 0.26 with regards to netsync.

        Changes

        - Text is now output at best of the environment's possibilities,
          transliterating them or substituting '?' as needed.

        - The lua hook get_author() now takes a second argument, a
          key identity, in case someone wants to create an author based
          on that and not only the branch name.

        - The command 'chkeypass' became 'passphrase'.

        - The commands 'drop', 'rename' and 'pivot_root' default to
          always perform the operation in the file system as well.
          They do not accept '--execute' any more, but will instead
          take '--bookkeep-only' in case the user only wants to affect
          bookkeeping files.

        New features

        - New hook note_mtn_startup(), which is called when monotone is
          started.

        - New Lua support function spawn_pipe(), which is used to run
          a command and get back its standard input and standard output
          file handles as well as the pid.

        - Monotone will automatically add a monotone key in a resident
          ssh-agent when it's first used, and will then use ssh-agent
          for all subsequent signing.  Thus, you will only need to give
          the password once in one session.
        - New command 'ssh_agent_export' to export a monotone key into
          an SSH key.
        - New command 'ssh_agent_add' to add a monotone key explicitly
          to a resident ssh-agent.

        - New command 'clone' that combines 'pull' and 'checkout'.

        - 'automate put_file' and 'automate put_revision' stores a file
          and a revision in the database.

        - 'automate cert', an automate version of 'mtn cert'.
        - 'automate db_set', an automate version of 'mtn set'.
        - 'automate db_get', an automate version of 'mtn ls vars' with
          a twist.

        Other

        - contrib/ciabot_monotone_hookversion.py now uses a real
          basic_io parser and thus should send more precise
          information to the cia server. Furthermore, it has become
          more careful with creating zombies.

        - contrib/monotone-log-of-pulled-revs-hook.lua, a lua hook
          to display information about incoming revisions.

        - contrib/monotone-mirror-postaction-push.sh, a post action
          script that should be executed by contrib/monotone-mirror.sh
          to automatically push data on to other servers.

        - contrib/monotone-mirror.lua, a lua hook that executes
          contrib/monotone-mirror.sh after any netsync session is done.

        - contrib/monotone-mirror.sh now takes keydir and keyid
          configuration and has better protection against overlapping
          duplicate runs.

        - contrib/monotone.bash_completion now handles signals.

        - contrib/monotone.el now includes a commit button.

        Internal

        - Date and time display has now been reimplemented internally
          to avoid Boost more.  This means that we have lowered our
          dependency from Boost 1.33.0 to 1.32.0.

        - Lots of code cleanup.

        - The heights cache got an index, making the processing faster.

        - Update the internal SQLite to version 3.3.13.

        - Algorithm to find uncommon ancestors has been rewritten, so
          'pull' and 'regenerate_caches' should be faster.


Wed Feb 28 22:02:43 UTC 2007

        0.33 release.

        The internal data format has changed with this release;
        migration is straight-forward.  To upgrade your databases,
        you must run:
               $ mtn -d mydb.mtn db migrate
        All of these operations are completely lossless, and 0.33
        remains compatible with earlier versions with regards to
        netsync.

        Changes

        - "mtn ls unknown" no longer recurses into unknown directories.

        - update will fail rather than clobbering unversioned files
          that exist in the workspace.

        - update will detect directories with unversioned files before
          attempting to drop them and will refuse to run rather than
          corrupting the workspace. such unversioned files must be
          removed manually.

        - the character set and line separator conversion hooks
          (get_system_linesep, get_charset_conv and get_linesep_conv)
          have been removed. Similar functionality (probably based on
          file type attributes) is planned and will be added in a future
          release.

        - update will switch to the branch of a given revision if it
          differs from the current workspace branch.

        - add will now accept combinations of --unknown, --recursive and
          --no-respect-ignore.

        - import now imports unknown directory trees properly.

        - use SQLite 3.3.12.

        - schema migrator rebuilt and will now properly detect and report
          if the database used is created by a newer monotone than the one
          currently used.

        - removed the man page mtn.1, as it hadn't been updated for a long
          time.

        New features

        - "mtn merge_into_workspace" (still to be documented).  This command
          will allow you to review and fix up a merge in your workspace
          before committing it to the repository.  However, the conflict
          resolution interface remains the same as that of the 'merge'
          command for now (i.e. monotone will invoke your specified merge
          tool on all files with conflicts and you must resolve them as they
          are presented).  Work on in-workspace conflict presentation and
          resolution is planned for the future.

        - "mtn log" will now print an ASCII revision graph alongside the
          usual log text.

        Speed improvements

        - "mtn annotate file" should run even faster now. it exploits
          the fact that we store deltas of rosters. by peeking at
          these deltas, it can avoid reconstruction of whole rosters
          in many cases.

        Other

        - contrib/monotone-mirror.sh and
          contrib/monotone-mirror-postaction-update.sh, two scripts
          to mirror and update directories automatically.

        - contrib/monotone-run-script-post-netsync.lua, to automatically
          update a directory as soon as new revisions or certs arrive for
          a given branch.

        - contrib/monotone.bash_completion had some improvemens.

        - contrib/monotone.el had some improvements.

        Internal

        - Internally, the concept of "projects" has been introduced.  It
          currently doesn't mean anything, but will be used later, with
          policy branches and similar.



Wed Dec 27 09:57:48 UTC 2006

        0.32 release.

        Changes

        - "mtn serve" no longer takes patterns on the command line.
          Use the permissions hooks instead.

        - the name of the option that denoted the revision from which
          "mtn log" should start logging was renamed from "--revision"
          to "--from"

        - author selectors no longer have implicit wildcarding

        - if you manually add entries to MTN/log while you are
          working, in preparation for an eventual commit, you will now
          be required to remove a "magic" template line from the file
          before the commit will succeed. This, like the test for an
          empty log file, helps to prevent accidents.

        - the "db regenerate_caches" migration command replaces the
          previous "db regenerate_rosters", generalising the task of
          rebuilding or generating cached data that may be added
          across an upgrade.  Like "db migrate", which upgrades the
          database schema, this command fills in the data for new
          features. In this release, as well as rosters, it also adds
          "heights" information used to speed up topology operations.

        Speed improvements

        - "mtn annotate file" and "mtn log file" are generally much
          faster now, dependant on the number of revisions that
          changed the file. Both commands as well as "mtn automate
          toposort" make use of data called "heights" caching the
          topological order of all revisions.  In order to create and
          use this data, the following must be run once for each db
          after upgrading:

               $ mtn -d mydb.mtn db regenerate_caches

        New features

        - "mtn automate content_diff"

        - "mtn automate get_file_of" (same as get_file, but expects
          a file path and optionally a revision)

        - "mtn import" command

        - "mtn log --to"

        - netsync_note_* hooks are given much more information,
          inlcuding a http/smtp/etc style status code

        - includedirpattern(dir, fileglob) function for hooks


        Bugs fixed

        - bug in "automate stdio" that would result in monotone
          garbling its input in some circumstances fixed

        - "mtn annotate file" and "mtn log file" are generally much
          faster now, dependant on the number of revisions that
          changed the file. Both commands as well as "mtn automate
          toposort" make use of data called "heights" caching the
          topological order of all revisions.

        - spawn_redirected hook function now understands a blank
          filename to mean not to redirect that stream

        - "mtn log" is now in proper topological order, also due to
          the use of cached "heights" data

        - reset options between "automate stdio" commands

        - another compile fix for gcc3

        - bug in localization code where option strings where not
          always properly translated


        Other

        - botan library upgraded to 1.6.0

        - accommodate changes in boost 1.34

        - documentation for "mtn automate get_option"

        - notes/ directory



Sat Nov 11 11:06:44 PST 2006

        0.31 release.  Code cleanups and bug fixes.

        New features:

        - If multiple --message (or -m) arguments are passed to
          'commit', then they will be concatenated on separate lines.

        - The validate_commit_message hook is now told what branch the
          commit is on.

        Bugs fixed:

        - The typo that prevented building with gcc 3.3 has been
          fixed.

        - Attempting to commit without a signing key available now
          fails earlier.

        - Command-line option parsing has been redone yet again; this
          should fix a number of bugs caused by the use of
          boost::program_options.  For instance, command line error
          messages are now l10nized again, "--depth=asdf" now gives a
          sensible error message instead of crashing, and --key= now
          works as an alternative to -k "".

        - A bug in the new roster caching logic that caused assertion
          failures on very large trees has been fixed.

        - A rare bug in the "epoch refinement" phase of the netsync
          protocol has been fixed.

        - Accidental (and undocumented) change to 'automate inventory'
          output format reverted; documentation is now correct again.

        - Some obscure error conditions with 'pivot_root' fixed.

        Many fixes to 'automate stdio':

        - IO handling has been rewritten, to remove some
          obscure bugs and clean up the code.

        - automate commands can now take options (even when used with
          'automate stdio').

        - The default block size has been increased to 32k (which
          should considerably reduce overhead).

        - Many automate commands were flushing their output far too
          often, causing major slowdowns when used with 'automate
          stdio'; this has been fixed.

        - Syntax errors now cause 'automate stdio' to exit, rather
          than attempting to provide usage information for the calling
          program to read.

        Other:

        - New large-coverage random testsuite for delta reconstruction
          path finding algorithm.

        - Miscellaneous code cleanups and improved error messages.

        - Enhancements to debian packaging.

        - New translation to es (Spanish).

Sun Sep 17 12:27:08 PDT 2006

        0.30 release.  Speed improvements, bug fixes, and improved
        infrastructure.

        Several internal data formats have changed with this release;
        migration is straight-forward, but slightly more complicated
        than usual:
          -- The formats used to store some cached data in the
             database have changed.  To upgrade your databases, you
             must run:
               $ mtn -d mydb.mtn db migrate
               $ mtn -d mydb.mtn db regenerate_rosters
          -- The metadata stored in _MTN in each workspace has been
             rearranged slightly.  To upgrade your workspaces, you
             must run
               $ mtn migrate_workspace
             in each workspace.
        All of these operations are completely lossless, and 0.30
        remains compatible with earlier versions with regards to
        netsync.

        Speed improvements:

        - Algorithm used to find branch heads rewritten, to use vastly
          less memory and cpu.  This not only makes 'mtn heads'
          faster, but also 'mtn commit', 'mtn update', and other
          commands, which were spending most of their time in this
          code.

        - The format used in the database to store the roster cache
          was rewritten.  This makes initial pull approximately twice
          as fast, and somewhat improves the speed of restricted log,
          annotate, and so on.

        - The xdelta algorithm was further optimized.

        - A memory leak in Botan was fixed, which was causing
          excessive memory and CPU time to be spent during 'mtn
          checkout'.

        - Monotone has fast-paths for doing character set conversion
          when the system it is running on uses plain ASCII.  These
          fast-paths now know that "646" is another name used for
          ASCII, and systems that use this name (like some BSDs) now
          benefit from the fast-paths.

        - Miscellaneous other improvements.

        Workspace format changes:

        - It is now possible to write down a multi-parent (merge)
          workspace.  However, monotone will still refuse to work with
          such a workspace, and there is no way to create one.  This
          change merely sets up infrastructure for further changes.

        - _MTN/revision no longer contains only the parent revision
          id; if you depended on this in scripts, use 'mtn automate
          get_base_revision_id' instead.  Also, _MTN/work has been
          removed.

        UI changes:

        - 'mtn status' now includes the branch name and parent
          revision id in its output.

        - The output of 'mtn annotate' and 'mtn annotate --brief' has
          been switched.  The more human-readable output is now the
          default.

        - 'mtn pluck' now gives an error message if the requested
          operation would have no effect.

        - On command line syntax errors, usage information is now
          printed to stderr instead of stdout.  (Output requested with
          --help still goes to stdout.)  This should make it easier to
          find bugs in scripts.

        Bug fixes:

        - While changelog messages have always been defined to UTF-8,
          we were not properly converting messages from the user's
          locale.  This has now been fixed.

        - An off-by-one error that caused some operations to abort
          with an error message about "cancel_size <
          pending_writes_size" has been fixed.

        - In 0.29, --help output was not localized.  This has been
          fixed.

        - In 0.29, setting merger = "emacs" would not work unless
          EDITOR was also set to "emacs" (and similar for vi).  This
          has been fixed.

        - A rare invariant violation seen when performing certain
          sequences of renames/adds in the workspace has been fixed.

        - If a user failed to resolve the conflicts in a text file, we
          would continue asking them to resolve conflicts in remaining
          files, even though the merge could not succeed.  We now exit
          immediately on failure.

        - Work around some g++ 3.3 brokenness.

        Documentation changes:

        - Imported *-merge documents into the manual (they still need
          to be cleaned up to fit in better).

        Changes to automate:

        - Bug fix in 'attributes': this command is supposed to list
          attributes that were removed from a file in the current
          revision; instead, it was listing all attributes that had
          ever been removed from that file.  Now fixed.

        - New command 'get_corresponding_path': given a revision A, a
          path P, and a revision B, looks up the file with name P in
          revision A, and states what path it had in revision B.

        - New command 'get_content_changed': given a revision A and a
          path P, gives the ancestor of A in which P was last
          modified.

        - New command 'get_option': Fetches variables from
          _MTN/options (e.g., the current workspace's branch and
          database).

        - New command 'genkey': an automate-friendly way to generate a
          new monotone key.

Sun Aug 20 15:58:08 PDT 2006

        0.29 release.  Code cleanups and bug fixes.

        New features:

        - The output of 'mtn status' has been changed significantly; the
          output formerly used by 'mtn status --brief' has become the
          default.  For output similar to the old 'mtn status', see
          'mtn automate get_revision'.

        - It is now significantly easier to control what merger
          monotone uses to resolve conflicts; for instance, to use
          emacs to resolve conflicts, add:
             merger = "emacs"
          to your .monotonerc file.  To override temporarily, you can
          also use the environment variable MTN_MERGE, which takes the
          same strings.  Currently recognized strings are "kdiff3",
          "xxdiff", "opendiff", "tortoisemerge", "emacs", "vim", and
          "meld".

        - Formerly, monotone's sync-over-ssh support required that an
          absolute path be used, with a URL like:
            ssh://venge.net/home/njs/my-db.mtn
          The following syntaxes are now supported as well:
            ssh://venge.net/~/my-db.mtn
            ssh://venge.net/~njs/my-db.mtn

        Bugs fixed:

        - The bug where monotone would sometimes respond to a control-C
          (or several other signals) by locking up and refusing to exit,
          has been fixed.

        - Monotone now properly respects SIGPIPE.  In particular, this
          means that 'mtn log | less' should now exit promptly when
          'less' is exited.

        - 'mtn log' now flushes its output after each message; this
          makes 'mtn log <FILES>' significantly more usable.

        - 'mtn log <FILES>' formerly listed irrelevant revisions (in
          particular, any revision which contained a delete of any files
          or directories, was always included).  This has been fixed.

        - If, during an update, two files both had conflicts, which,
          when resolved, resulting the two files becoming identical, the
          update would error out.  This has been fixed.

        - If _MTN/log exists and does not end in a newline, we now add a
          newline before using the log message.  This removes a problem
          where the string "MTN:" would end up appended to the last line
          of the log message.

        - We no longer buffer up an arbitrarily large number of pending
          writes in the database.  This improves speed and memory usage
          for 'commit', and fixes the problem where 'cvs_import' would
          run out of memory.

        - Monotone's tree walking code (used by 'ls unknown', 'ls
          missing', and friends) now uses much less memory, especially
          on reiserfs.

        Automate changes:

        - 'mtn automate stdio' now uses a configurable block size,
          controlled by command-line option --automate-stdio-size.  This
          is mostly useful for testing speed/memory trade-offs.

        - 'automate attributes' has a new format, which includes more
          information.

        Code cleanup:

        - We now use boost::program_options to parse command line
          options, rather than popt.  The only user-visible change
          should be that --option="" no longer works as a way to set
          some option to the empty string; use --option "".  (This
          change also removes a lot of orphaned and historically buggy
          code from monotone.)

        Other:

        - zsh completion script significantly revised and updated (see
          contrib/monotone.zsh_completion).

Sat Jul 22 01:39:51 PDT 2006

        0.28 release. Cherrypicking, a new testsuite, and some fixes
        and enhancements.

        New features:

        - Cherrypicking with the new "pluck" command. This takes (a restricted
          subset of) the changes in a revision, or between two
          revisions, and applies them to your workspace.  That this
          has happened is not recorded in history; it as if you
          happened to make some very similar changes by hand in your
          workspace.
        - New automate commands, "automate tags" and "automate branches".
        - "diff" now knows how to find enclosing function (or
          whatever) bodies, just like GNU diff's "-p" option.
          -- The regex that defines "enclosing function" can be chosen
             on a per-file basis by a hook function; the default hook
             knows about LaTeX, Texinfo, and most programming
             languages.
          -- This is enabled by default; use --no-show-encloser to
             disable.

        Enhancements:

        - When netsync fails due to permission errors, the server returns a
          semi-intelligible message before dropping the connection.
        - When merging a branch with 3 or more heads, the order in which to
          merge the heads will now automatically be chosen to minimize
          the amount of repeated work that must be done.
        - Crash dumps are now written to $CONFDIR/dump when no workspace is
          available
        - Path validation routines are faster.
        - Inodeprints should be slightly more robust now.
        - New hook get_mtn_command, used to determine the path to the
          mtn binary on a remote host, when using ssh support.
        - "diff" now accepts "-u" and "-c" as short for "--unified"
          (the default) and "--context", respectively.

        Bug fixes:

        - "revert --missing" now works when run in a subdirectory.
        - "revert --missing" now works without any additional files
          being specified.  (You don't have to say "mtn revert
          --missing .".)
        - Fix an edge case where monotone would crash if there was a
          content conflict in a merge for which there was no lca.
        - Fix a case where netsync would sometimes hang during refinement.
        - "mtn help" and "mtn --help" now exit with return code 0.

        Build environment:

        - automake 1.9 is now required.
        - The testsuite has been rewritten, and should be much faster now. It
          also no longer relies on the presence of a *nix userland.
        - Add workaround for gcc 4.1.[01] bug causing "multiple
          definition" errors.

        Internal:

        - Restrictions have been split into path_restrictions and
          node_restrictions, and generally cleaned up more.

Sat Jun 17 14:43:12 PDT 2006

        0.27 release.  Minor bug fixes and enhancements, plus ssh
        support.

        Major new features:

        - Monotone can now push/pull/synchronize over arbitrary
          bidirectional streams, not just raw TCP.
          - File-to-file synchronization is enabled out of the box,
            e.g.:
              $ mtn -d db1.mtn sync file:/path/to/db2.mtn
          - SSH synchronization is enabled out of the box, e.g.:
              $ mtn -d local.mtn sync ssh://njs@venge.net/home/njs/remote.mtn
            Note that this requires mtn be installed on the remote
            computer, and locks the remote database while running; it
            is not ideal for groups accessing a shared database.
          - New protocols can be defined with Lua hooks -- for
            example, someone could in principle make "$ mtn sync
            xmpp://njs@jabber.org" do something interesting.
          - See section "Other Transports" under "Advanced Uses" in the
            for more details.

        Minor new features:

        - Selectors now support escaping, e.g., b:foo\/bar can be used
          to refer to a branch with name "foo/bar" (normally / is a
          metacharacter that separates multiple selectors).
        - Visual C++ can now build monotone on Windows.  (Mostly
          important because it allows better Windows debugging.)
        - --quiet now turns tickers off, and does not turn warnings
          off.  New option --reallyquiet disables warnings as well.
        - New command 'automate common_ancestors'.
        - 'ls branches' now takes a pattern, e.g.:
            $ mtn ls branches "*contrib*"

        Speed improvements:

        - Bug in select() loop fixed, server should no longer pause in
          processing other clients while busy with one, but multiplex
          fairly.
        - The database has a new write buffer which gives significant
          speed improvements in initial pulls by cancelling redundant
          database writes.
        - There's been a fair bit of performance tuning all around.

        Bug fixes:

        - Merge tools that exit in failure are now detected.
        - Better reporting of operating system errors on Win32.
        - Passphrases stored in ~/.monotonerc are no longer written to
          the log file.  (Passphrases entered at the terminal were
          never written to the log file.)
        - Fix sql injection bugs in selectors, making it safe to
          expose slectors in web interfaces etc.
        - Files marked with the mtn:execute attr now respect umask.
        - 'automate' commands on Win32 now disable newline translation
          on their output; this is especially important for 'automate
          stdio'.
        - 'db check' now calls the sqlite "PRAGMA integrity_check", to
          validate the integrity of things like sqlite indices.
        - 'mtn annotate nonexistent-file' now gives a proper error
          message, instead of an assertion error.
        - 'mtn revert --missing' now works correctly when run in a
          subdirectory.
        - 'automate inventory' no longer fails when _MTN/work contains
          patch stanzas.

        Other:

        - Many, many internal code cleanups
          - Including changes to somewhat reduce the size of the
            binary
        - New tutorial on using packets added to the manual
        - Updated translations, improved error messages, etc.

        Reliability considerations:

        - In the two months since 0.26 was released, zero serious bugs
          have been reported in the new code.

Sat Apr  8 19:33:35 PDT 2006

        0.26 release.  Major enhancements and internal rewrites.
        Please read these notes carefully, as significant changes are
        described.  In particular, you _cannot_ upgrade to 0.26
        without some attention to the migration, especially if you are
        working on a project with other people.  See UPGRADE for
        details of this procedure.

        The changes are large enough that there were 3 pre-releases of
        this code; the changes that occurred in each can be seen
        below.  However, for the convenience of those following
        releases, all changes since 0.25 will be summarized in these
        release notes.  There is no need to read the pre-release notes
        individually.

        Major changes since 0.25:

        - The most user-visible change is that the default name of the
          monotone binary has changed to 'mtn'.  So, for example, you
          would now run 'mtn checkout', 'mtn diff', 'mtn commit',
          etc., instead of 'monotone checkout', 'monotone diff',
          'monotone commit'.
          - Similarly, the name of the workspace bookkeeping directory
            has changed from "MT" to "_MTN".  As workspaces will
            generally be recreated when migrating to this release,
            this should not cause any problems.
          - Similarly, built-in attrs like 'execute' have had 'mtn:'
            prepended to their names.  For example, executable files
            should now have the attr 'mtn:execute' set to 'true' on
            them.  The migration code will automatically add this
            prefix; no user intervention is needed.
          - Similarly, the name of the ignore file has changed from
            '.mt-ignore' to '.mtn-ignore'.  The migration code will
            automatically rename this file; no user intervention is
            needed.
          - Similarly, the recommended suffix for monotone db files is
            now '.mtn'.
          These changes are all purely cosmetic, and have no affect on
          functionality.

        - The most developer-visible change is that the data
          structure for representing trees has been completely
          replaced, and all related code rewritten.  The new data
          structure is called a 'roster'.  You don't really need to
          know this name; unless you are hacking on monotone or using
          various debug operations, you will never see a roster.
          It's mostly useful to know that when someone says something
          about 'roster-enabled monotone' or the like, they're
          referring to this body of new code.

          This change has a number of consequences:
          - The textual format for revisions and manifests changed.
            There is no conceptual change, they still contain the same
            information and work the same way.  The formats were
            merely cleaned up to correct various problems experience
            showed us, and allow various enhancements now and in the
            future.  However, this change means that a flag-day
            migration is required.  See UPGRADE for details.
          - Directories are now first-class objects.  You can add an
            empty directory, must drop a directory if you want it to
            go away, etc.
          - Attrs are now first-class objects.  '.mt-attrs' no longer
            exists; attrs are now described directly in the manifest,
            and changes to them appear directly in revisions.  The
            migration code will automatically convert existing
            .mt-attrs files to the new first-class attrs.  If you have
            custom attrs, those may require special handling -- if
            this is the case, then the upgrader will tell you.
          - The merge code has been rewritten completely.  The
            interface is currently the same (though this rewrite makes
            it easier to improve the interface going forward); if you
            have found merging in monotone to be easy in the past,
            then you will not notice anything different.  If you have
            run into problems, then the new merger should make your
            life substantially simpler.  It has full support for
            renames (of both directories and files), intelligent
            merging of attrs, improved handling of file content
            merges.  Is the first known merger implementation based on
            a provably correct algorithm (the "multi-*-merge"
            algorithm), has exhaustive automated tests, and generally
            should give accurate, conservative merges.
          - The new code is generally faster, though not yet as
            fast as it could be.

        Netsync changes:

        - The default netsync port has changed 5253 to 4691.  4691 is
          our official IANA-assigned port.  Please adjust firewalls
          appropriately.

        - Netsync code has also been largely reworked; new code should
          provide better opportunities for optimizations going
          forward.

        - The protocol is incompatible with earlier versions of
          monotone.  This should not be a surprise, since the data it
          carries is also incompatible (see above)...

        New features:

        - New option --brief to 'annotate', gives somewhat more
          friendly output.

        - Several enhancements to log:
          - New option --next, to display descendent revisions
            (rather than ancestor revisions).
          - When 'log -r' is given an ambiguous selector, it now just
            logs all matching revisions, instead of requiring the
            selector be disambiguated.
          - New option --no-files.

        - New command 'show_conflicts', performs a dry run merge.

        - New command 'ls changed'.

        - 'rename' (and its alias 'mv') now accept a broader range of
          syntax:
            mtn rename foo some_dir
              -> renames foo to some_dir/foo
            mtn rename foo bar baz some_dir
              -> moves foo, bar, and baz to some_dir/foo,
              some_dir/bar, and some_dir/baz

        - New hook 'validate_commit_message', which may be used to
          verify that all commit messages meet arbitrary user-defined
          rules.

        - New option --log, to log monotone's output to a file.

        - New option 'drop --recursive', to remove a directory and its
          contents in one swoop.

        - The root dir may now be renamed.  This is a somewhat exotic
          feature, but has some interesting uses related to splitting
          up or joining together projects; see new commands
          'pivot_root', 'merge_into_dir'.

        Minor bug fixes:

        - 'serve' with no --bind argument should now work on systems
          where the C library has IPv6 support, but the kernel does
          not.

        - Stricter checking on the internal version of filenames to
          ensure that they are valid UTF-8.

        - If the database is in the workspace, then it is always
          ignored.

        - Monotone no longer errors out when using a French (fr)
          locale with a non-Unicode codeset.

        Other changes:

        - Packet commands ('rdata', 'fdata', etc.) have been moved to
          'automate'.

        - Database storage now uses sqlite's blob support; database
          files should be ~1/4 smaller as a result.

        - Monotone now uses sqlite 3.3; this means that older versions
          of the command line client (e.g., an 'sqlite3' command built
          against sqlite version 3.2) cannot be used to poke at a
          monotone 0.26 database.  Solution is to upgrade your sqlite3
          program.  Hopefully this is irrelevant to most users...

        - Translations updated, and 3 new translations added (de, it,
          sv).

        Reliability considerations:

        - This new codebase has received much less testing under real
          world conditions than the codebase used in 0.25, simply
          because it is newer.  It has been in active use for monotone
          development since 8 January 2006, and only a small number of
          bugs have been found; all bugs found so far have been very
          minor, and none stood any danger of corrupting data.
          Furthermore, we are much more confident in the theoretical
          underpinnings of the new approach than the old, and the test
          suite attempts to exhaustively exercise all new code paths.

          However, none of this is or can be a substitute for real
          world experience.  We advise caution in upgrading to this
          version of monotone, and suggest that (especially) those who
          upgrade aggressively should pay extra attention to the
          monotone mailing list before and after doing so.

Wed Mar 29 05:20:10 PST 2006

        0.26pre3 release.  This release may be considered a "release
        candidate", in that while we need to write some tests and make
        sure some bugs are fixed, all features are in and we hope that
        no further bug fixes will be needed either.  It is still a
        pre-release for testing.  Do not package it.  DO NOT USE THIS
        RELEASE UNLESS YOU WANT TO BE A DAREDEVIL.

        But, PLEASE PLEASE TEST this release.  There are some
        non-trivial changes since 0.26pre2, and this is your last
        chance!

        Major changes since 0.26pre2:

        - The name of the monotone binary has changed to 'mtn'.
          - Similarly, the name of the bookkeeping directory in
            workspaces has changed from 'MT' to '_MTN' (if you have an
            existing 0.26-line workspace, just rename the MT directory
            to _MTN).
          - Similarly, the name of the ignore file has changed from
            ".mt-ignore" to ".mtn-ignore".  'rosterify' will rename
            these automatically (if you have already rosterified, you
            get to rename them by hand).
          - Similarly, the recommended suffix for monotone db files is
            now ".mtn".

        - We now perform stricter checking to make sure that filenames
          are valid UTF-8.  It is in principle possible that this
          stricter checking will cause histories that used to work to
          break; if you have non-ascii filenames, it is strongly
          recommended to test with this release.

        - Root dir renaming is now supported.  See new commands
          'pivot_root', 'merge_into_dir'.
          - As a side-effect, it is now possible to run 'rosterify' on
            histories in which two independent lines of history were
            merged.

        - The security fix released in 0.25.2 has been forward-ported
          to this release; this prevents some security exposure to
          people running monotone as a client on case-insensitive file
          systems.

        Minor change since 0.26pre2:

        - Database now uses sqlite blobs for storage; should be ~1/4
          smaller.
        - New command: show_conflicts, does a dry-run merge.
        - New option 'drop --recursive', to remove a directory and all
          its contents in one swoop.
        - Changes to 'log':
          - New option --no-files
          - Including merges is again the default (i.e., it now acts
            like 0.25, and not like 0.26pre2).
          - When 'log -r' is given an ambiguous selector, it now just
            logs all matching revisions, instead of requiring the
            selector be disambiguated.
        - New option --log, to log monotone output to a file.
        - Netsync changes:
          - Was sending far too much data in some cases; now does not.
          - Several bugs that caused it to lock up fixed
          - Tweak to allow 'usher' proxy to transparently redirect
            based on client's protocol version, to ease migration
            between incompatible protocol versions.
        - Packet commands have been moved to 'automate'.
        - Fixed bugs in 'db kill_rev_locally', should no longer leave
          an inconsistent db behind.
        - Translation updates

        Other projects receiving notable work:

        - Monotone's "dumb server" support (repo distribution over
          HTTP/FTP/SFTP etc.) has been ported to 0.26, a first command
          line version written, etc.
        - The 'usher' netsync proxy used for hosting many databases on
          a single machine has received significant cleanups, and the
          'webhost' project to provide a simple interface to shared
          monotone hosting providers has received even more work.

Sat Feb 11 13:32:51 PST 2006

        0.26pre2 release.  Inching towards 0.26.  If you are using
        0.25 or earlier, then make sure to read the very important
        notes for 0.26pre1, below.  In particular, like 0.26pre1, this
        is a pre-release for testing.  Do not package it.  DO NOT USE
        THIS RELEASE UNLESS YOU WANT TO BE A DAREDEVIL.

        (Though, in fact, in a month of usage, only one bug has been
        found in the new history code, and it was both minor and
        harmless.  It has additionally been fixed.)

        Database changes:

        - SQLite 3.3.3 has been imported.  3.3 introduces a new database
          format that is not backwards compatible with earlier 3.x releases.
          New databases will be created using this new format.  Existing
          databases remain compatible, and are not converted automatically.
          Existing databases can be converted by performing a database
          vacuum ('monotone db execute vacuum').

        New features:

        - New hook validate_commit_message -- use to verify that all
          commit messages meet arbitrary user-defined rules.

        UI improvements:

        - rename (and mv) commands now accept a broader range of
          syntax:
            monotone rename foo some_dir
              -> renames foo to some_dir/foo
            monotone rename foo bar baz some_dir
              -> moves foo, bar, and baz to some_dir/foo,
                 some_dir/bar, and some_dir/baz
        - Print a warning if it looks like a user has made a quoting
          mistake on push/pull/sync/serve (windows cmd.exe has
          confusing rules here).
        - New command "ls changed".
        - New option "--next" to log, which displays descendents of
          the start revision.
        - Updating to an arbitrary revision now works again (as it did
          in 0.25 and earlier).  This allows one to, for instance,
          switch a working copy to another head, or back up to an
          earlier version, while preserving uncommitted changes.
        - New option --brief to annotate, gives somewhat more friendly
          output.
        - Fixed bug that made ticker output from netsync inaccurate.
        - In 'log', --no-merges is now the default, use --merges to
          override.
        - If the database is in the working copy, then it is always
          ignored.

        Bugs:

        - 'serve' with no --bind should now work on systems where the
          C library has IPv6 support, but the kernel does not.
        - Compile fixes for GCC 4.1 pre-releases.

        Other:
        - Better detection when users have not run "rosterify", and
          more helpful suggestions on what to do in this case.
        - Documentation, translation, error message,
          etc. improvements.
        - Updates to contrib/mtbrowse.sh, simple shell-based monotone
          interface.
        - Updates to many other contrib/ files, mostly to maintain
          compatibility with monotone changes.

Sun Jan  8 01:08:56 PST 2006

        0.26pre1 release.  Massive rewrites, released for shakedown.
        This release is also dedicated to Shweta Narayan.

        This release includes massive changes compared to 0.25.  The
        core versioning code has all been replaced with a completely
        different mechanism.  Data formats and the netsync protocol
        have changed in incompatible ways.

        Migration to 0.26pre1 or later is irreversible and requires a
        flag day for your project.  See UPGRADE for details.  Note
        that we DO NOT recommend upgrading at this time; see below.

        If you have been following the development list for the last
        few months, you may have heard about "rosters" -- this is the
        name for the new core data structure we use.  While the code
        is completely different, the user experience should not be
        very different.  You will never see a roster, unless you are
        debugging monotone itself; everything still revolves around
        revisions, manifests, and certs.

        While this new code has extensive tests, because of these
        incompatibilities, it has never been used for real work.  The
        purpose of this release is to make a version available for the
        monotone developers to begin using for day-to-day work, to
        shake out bugs.

        Let's say that again in caps: THIS CODE IS PROBABLY BUGGY, DO
        NOT USE IT IN PRODUCTION UNLESS YOU WANT TO BE A DAREDEVIL.

        However, testing of this version with real databases is a good
        idea, and we'd very much appreciate hearing about your
        experiences.

        Some of the many changes:
        - New textual format for revisions and manifests; they remain
          conceptually the same, but have been tweaked. Manifests
          now use the same "basic_io" format as everything else in
          monotone, and contain entries for directories, revisions
          record file adds slightly differently and record directory
          adds for the first time, etc.  Because of this format
          change, revision hashes are now different; converting
          rosters requires a full history rebuild and reissue of certs.
        - Directories are now first class.  To get rid of a directory
          you must remove it; to create a directory, you must add it.
          You can add an empty directory.
        - Attrs are now first class.  The .mt-attrs file is gone;
          attributes are now stored directly in the manifest.
        - New merge algorithm, based on "multi-*-merge", and more
          aggressive, less buggy merge ancestor selection code
        - Netsync's core has been largely rewritten.  Code is now much
          clearer and more reliable, and now includes the ability to
          resume interrupted partial transfers. The netsync protocol
          version number has been bumped, and netsync now runs on the
          IANA-assigned port 4691 by default.
        - 100% fewer change_set.cc related bugs.  100% more roster.cc
          related bugs.  But the idea of touching roster.cc does not
          terrify people.

Thu Dec 29 23:10:03 PST 2005

        0.25 release.

        Incompatible command line changes:
        - 'monotone revert' now requires an argument.  To revert your
          entire working copy,
            $ monotone revert
          no longer works; instead, go to the root of your working
          copy and run
            $ monotone revert .

        New features:
        - Netsync now supports IPv6 (where OS support exists)

        Bugs fixed:
        - 'revert' gives feedback describing what it changes
        - Database locking further tweaked, to allow more concurrent
          access in situations where this is safe.
        - On win32, ticker display was fixed, so that it no longer
          prints a new line at each update.
        - 'read' can now understand (and migrate) privkey packets
          generated by monotone version 0.23 or earlier.
        - 'log --diffs <files>' now prints only diffs for the given
          files (previously, it would print only revisions in which
          the given files changed, but would print all diffs for those
          revisions).
        - Win9x and WinNT 4 compatibility fixes.

        New translations:
        - pt_BR

Sat Nov 27 22:29:38 PST 2005

        0.24 release.

        Configuration change (Windows only):
        - Configuration directory on Windows has changed.  It used to
          be some complicated and varying function of %HOME%,
          %USERPROFILE%, %HOMEDRIVE%\%HOMEPATH%, whether you were
          running in mingw/cygwin, etc.  It is now, always,
          %APPDATA%\monotone.  For instance, if your configuration
          file used to be named
           ...\Documents and Settings\user\.monotone\monotonerc
          it will now be named
           ...\Documents and Settings\user\Application Data\monotone\monotonerc
          Please rename files appropriately.

        Major key management changes:
        - Private keys are no longer stored in your database.  They
          are stored in ~/.monotone/keys/ (Unix, OS X) or
          %APPDATA%\monotone\keys\ (Windows).  'db migrate' will
          automatically move your keys out of your database and into
          their proper location.  Consequences:
          - 'genkey' no longer requires a database.  Simply run it
            once when you first start using monotone, even before you
            have created a database.
          - Running 'genkey' once will suffice to give all databases
            on one computer access to your key.  No more fiddling with
            'read'.
          - When you want to make your key available on another
            computer, simply copy over the appropriate file from your
            'keys' directory to the corresponding directory on the new
            computer.
        - Private keys also use a more standard on-disk envelope
          encoding ("PBE-PKCS5v20(SHA-1,TripleDES/CBC)") instead of
          previous ARC4.  More secure, and with extra crypto karma.

        Netsync changes:
        - Command line syntax for 'serve' changed; administrators WILL
          have to adjust scripts.
            monotone serve my.host.com "*"
          becomes
            monotone serve --bind=my.host.com "*"
          or simply
            monotone serve "*"
          (to serve on the default port, on all interfaces).
        - Speaking of which, we can now bind to all interfaces; run
          'serve' without passing --bind, or with passing
          --bind=:port, and monotone will listen on all interfaces.
        - New option '--key-to-push' for 'push', 'sync', allows
          administrator to push a new user's public key into a running
          server without restarting it.
        - Netsync permission hooks have new defaults that read a
          description of allowed access out of a standard,
          basic_io-based textfile (the same stanza-based format that
          revisions use).  Current hooks will continue to work, but
          users may prefer to transition to this format; see manual
          for details.
        - Between these, it is now straightforward to change
          permissions and add users without restarting your server.
        - Improvements to experimental "usher" facility.

        UI improvements:
        - New convenience options "add --unknown", "drop --missing",
          "revert --missing" do what you'd expect -- add all
          non-ignored non-versioned files, drop all
          deleted-but-undropped files, and restore all
          deleted-but-undropped files, respectively.
        - New selector "h:" to select heads of a branch.  "h:" means
          heads of current branch, "h:mybranch" means heads of
          mybranch.
        - Similarly, "b:" selector with no argument now refers to
          current branch.
        - Commit messages now have a blank line at the top so you can
          start typing directly.
        - No more obscure error messages when multiple monotone
          processes attempt to access a single database at the same
          time; we now fail early with a more sensible error message.
          (Concurrent access has never caused database corruption;
          this simply makes the corruption prevention less frustrating
          for the user.)
        - New handlers for SIGTERM, SIGINT to rollback database
          transactions.  Not visible to users (unless you're really
          looking carefully).  (Again, killing monotone has never been
          able to cause database corruption; this simply causes the
          transactions to be rolled back immediately, rather than the
          next time monotone runs, which improves robustness in some
          theoretical way.)

        Changes in 'automate':
        - New command 'automate keys' to get information on existing
          keys in basic_io format.

        Updated translations:
        - fr

        Smaller changes:
        - Improved handling of multibyte characters in message
          displays.
        - Fixes to Botan's memory allocator, to avoid pathological
          slowdowns in some rare cases.
        - Fix bug in delta-storage code; we were not being as aggressive
          about delta-compressing files and manifests as we should
          have been.
        - Minor bugs fixed, error messages improved.

                - Upgrading from 0.23: You must run 'db migrate' and
                  provide your password, for each database.

Fri Sep 30 02:50:05 PDT 2005

        0.23 release.

        Possibly incompatible changes:
        - hook_note_commit and hook_note_netsync_revision_received
          take a new argument containing the text of the revision that
          was received.  (Timothy Brownawell <tbrownaw@gmail.com>)
        - 'cat FILENAME' now acts like the old 'cat file REV
          FILENAME'; use new commands 'automate get_revision',
          'automate get_manifest', 'automate get_file' to fetch
          objects by hash.  (Grahame Bowland <grahame@angrygoats.net>)

        General improvements:
        - .mt-ignore support (Martin Dvorak
          <jezek2@advel.cz>, Timothy Brownawell <tbrownaw@gmail.com>)
        - much work on making monotone more i18n friendly (Benoît
          Dejean <benoit@placenet.org>, Matt Johnston
          <matt@ucc.asn.au>)
        - support for more interactive merge tools:
          - FileMerge.app (comes with OS X) (Marcel van der Boom
            <marcel@hsdev.com>)
          - TortoiseMerge (Win32; comes with TortoiseSVN) (Matthew
            Gregan <kinetik@orcon.net.nz>)
        - rename and drop now actually perform the specified rename or
          deletion when the argument --execute is passed.  (Richard
          Levitte <richard@levitte.org>)
        - 'help' command, same as --help (Matt Johnston
          <matt@ucc.asn.au>).
        - 'usher' support: experimental method for proxying multiple
          netsync servers through a single port (similar concept to
          vhosts) (Timothy Brownawell <tbrownaw@gmail.com>)
        - support long passphrases (Matt Johnston <matt@ucc.asn.au>)
        - Faster binary file detection (Eric Anderson
          <anderse-monotone@cello.hpl.hp.com>)
        - netsync speedups:
          - when handling large files (Eric Anderson
            <anderse-monotone@cello.hpl.hp.com>)
          - when handling many branches (Marcel van der Boom
            <marcel@hsdev.com>)
        - new system to allow crash logs to contain not just execution
          traces, but also dumps of data being handled when the error
          was detected -- greatly improves debuggability of user
          crashes.
        - complete rework of path handling code, for clarity,
          robustness, and speed.  No user visible changes, except for
          the many bugs fixed.  (Special thanks to Matthew Gregan
          <kinetik@orcon.net.nz> and Grahame Bowland
          <grahame@angrygoats.net>.)
          - however, if you have non-normalized paths in your history
            (symptom: fresh pulls with 0.18 work, but fresh pulls with
            0.19 do not), then 0.23 will report an error and refuse to
            handle the affected revisions.  Since it is believed this
            only affects one project, and to conserve core developer
            time, implementing a migration was put off for now.  If
            this causes problems or for more details, please send an
            email to monotone-devel@nongnu.org.
        - as always, many small bug fixes, speedups, and improved
          messages.

        New translations:
        - fr (Benoît Dejean <benoit@placenet.org>)
        - ja (Satoru SATOH <ss@gnome.gr.jp>)

        Other new monotone-related projects since 0.22:
        - mtsh by Timothy Brownawell:
            https://netfiles.uiuc.edu/brownawe/www/mtsh/
          GTK+ wrapper for monotone focusing on working copy
          operations -- add/drop/revert/rename/commit/update/diff and
          browsing.  Has a mechanism for per-file commit comments.

        - "dumb server" support by Nathaniel Smith (share your
          monotone repositories via HTTP/FTP, no netsync daemon
          needed):
            http://viewmtn.angrygoats.net//branch.psp?branch=net.venge.monotone.dumb
          Still needs a command-line frontend to be usable, among
          other things.  Help wanted.  In python.

        - m7 by Larry Hastings <larry@hastings.org>
            http://www.midwinter.com/~lch/programming/m7/
          Experimental drop-in command-line wrapper for monotone.
          Uses certs to add local incrementing version numbers, and an
          enhanced annotate front-end.

Mon Aug  8 23:23:53 PDT 2005

        0.22 release.  new crypto library, bug fixes, ui improvements

        - switch from crypto++ to botan as underlying crypto library.
          this should not cause any user-visible changes; let us know
          if it does.  special thanks to Matt Johnston
          <matt@ucc.asn.au>, Kaushik Veeraraghavan
          <kaushikv@gmail.com>, Matthew Gregan
          <kinetik@orcon.net.nz>.
        - incompatible change to netsync permission hooks: the
          get_netsync_anonymous_read_permitted hook has been removed;
          instead, get_netsync_read_permitted will be called with a
          key name of nil.  server administrators should update/review
          their configuration
        - new option for merge and propagate: --lca.  Until we get a
          long-term solution to the various 3-way merge problems, this
          should be more convenient than using explicit_merge.
        - many small improvements to error messages, fixes of minor
          annoyances, netsync tickers more accurate, etc.

Sun Jul 17 16:48:26 PDT 2005

        0.21 release.  bug fixes, performance improvements, and ui
        improvements.

        - fixes a number of major performance bugs in 0.20's netsync
          implementation.  special thanks to Matt Johnston
          <matt@ucc.asn.au>.
        - fixes a number of major bugs in 0.20's (rewritten)
          cvs_import command.
        - configury kluges to work around g++ 4.0/boost 1.32
          incompatibilities.  special thanks to Christof Petig
          <christof@petig-baender.de>, Matthew Gregan
          <kinetik@orcon.net.nz>, Jordan Breeding
          <jordan.breeding@mac.com>.
        - ui enhancements:
          - new netsync option "--exclude": branches are included if
            they match any of the given globs, unless they match any
            of the given --exclude globs.  special thanks to Timothy
            Brownawell <tbrownaw@gmail.com>.
          - new netsync option client "--set-default": makes it easy
            to change default server/branches.
          - "diff" now takes options "--context" and "--external", to
            output context diffs and to invoke an external diff
            program for full control over output formatting.  new
            option "--diff-args" pass arguments to external diff
            program; new hook "external_diff" allows further
            configuration.  special thanks to Vladimir Vukicevic
            <vladimirv@gmail.com>.
          - b: and t: selectors now match exactly, instead of matching
            as substrings.  globbing is supported for inexact
            matching.  special thanks to Brian Downing
            <bdowning@lavos.net>, Jordan Breeding
            <jordan.breeding@mac.com>.
          - new command 'db kill_tag_locally'.  special thanks to Jordan
            Breeding <jordan.breeding@mac.com>.
        - now uses sqlite3 prepared statements.  special thanks to
          Derek Scherger <derek@echologic.com>.
        - 'db migrate' is now a complete no-op if there is no
          migration to do; automated scripts can now call it
          optimistically and cheaply to guarantee up-to-dateness.
        - new hash correctness tests.  special thanks to Kaushik
          Veeraraghavan <kaushikv@gmail.com>.

                - upgrading from 0.20: you must run 'monotone db
                  migrate' once against each of your databases, to add
                  new sql indexes.

Tue Jul  5 23:57:10 PDT 2005

        0.20 release.  features, ui improvements, performance
        improvements, and bug fixes.

        - major changes in netsync UI: serve/sync/push/pull now take a
          list of globs; clients can request arbitrary sets of
          branches, not just predefined "collections".  write
          permissions are now granted on a per-db level (they were
          before anyway).
                - where you used to say, e.g., "monotone pull
                  net.venge.monotone", you should instead say
                  "monotone pull net.venge.monotone*".  This may
                  require shell-quoting.
                - 'get_netsync_write_permitted' hooks must be changed
                  to take only one argument, the 'identity'.
                  'get_netsync_{read,anonymous_read}_permitted' hooks
                  now take a branch argument instead of a collection,
                  and will be called for each branch that a client
                  requests.
                - 0.19 clients cannot talk to 0.20 servers, and vice-versa.
                - special thanks to Timothy Brownawell
                  <tbrownaw@gmail.com>, Richard Levitte
                  <richard@levitte.org>.
        - other major changes:
                - cvs_import re-written; many bugs fixed.  now
                  supports tags.
        - many minor netsync changes:
                - netsync traffic is now cryptographically authenticated
                  against corruption and man-in-the-middle attacks.
                  special thanks to Ethan Blanton <elb@elitists.net>,
                  Matt Johnston <matt@ucc.asn.au>.
                - new hooks that are called when server receives data:
                  note_netsync_*_received.  special thanks to Timothy
                  Brownawell <tbrownaw@gmail.com>.
                - ancestry graphs that pass outside the given branch
                  are now synchronized correctly.  special thanks to
                  Timothy Brownawell <tbrownaw@gmail.com>.
        - UI improvements:
                - 'log' options changed: --depth has become --last;
                  new options --no-merges, --diffs, --brief.
                - 'status' has new option --brief.  special thanks to
                  Derek Scherger <derek@echologic.com>.
                - 'serve' has new option --pid-file.  special thanks
                  to Matthew Gregan <kinetik@orcon.net.nz>.
                - all commands taking restrictions now take option
                  --depth, to limit recursion through subdirectories.
                  special thanks to Joel Reed <joelwreed@comcast.com>.
                - merge command all take --author, --date now.
                - 'checkout', 'update' take --revision, instead of
                  using positional arguments.  special thanks to Derek
                  Scherger <derek@echologic.com>, Richard Levitte
                  <richard@levitte.org>.
                - 'commit' takes new --message-file option.
        - new features:
                - new commands: "db kill_branch_locally", "db
                  kill_revision_locally", useful for correcting some
                  mistakes.  special thanks to Brian Campbell
                  <brian.p.campbell@dartmouth.edu>, Sebastian Spaeth
                  <Sebastian@sspaeth.de>.
                - new file attribute 'manual_merge', to prevent invocation of
                  merger on binary files.  hook added to guess correct
                  value at 'add' time.  special thanks to Riccardo
                  Ghetta <birrachiara@tin.it>.
                - new 'earlier than', 'later than' selectors.  special
                  thanks to Riccardo Ghetta <birrachiara@tin.it>.
        - new automate commands:
                - 'stdio', for efficient use by
                  front-ends.  special thanks to Timothy Brownawell
                  <tbrownaw@gmail.com>.
                - 'certs', for fetching certs on a revision in a
                  parseable (basic io-based) format.  special thanks
                  to Grahame Bowland <grahame@angrygoats.net>.
                - 'inventory' output changed incompatibly; should be
                  much more usable now, and stable.  special thanks to
                  Derek Scherger <derek@echologic.com>.
        - better memory/performance when handling large files.
          special thanks to Eric Anderson
          <anderse-monotone@cello.hpl.hp.com>, Timothy Brownawell
          <tbrownaw@gmail.com>, Matt Johnston <matt@ucc.asn.au>,
          Matthew Gregan <kinetik@orcon.net.nz>.
        - new text mode browser in contrib/mtbrowse.sh, by Henry
          Nestler <Henry@BigFoot.de>.
        - improved zsh completion in contrib/monotone.zsh_completion,
          by Joel Reed <joelwreed@comcast.com>.

                - upgrading from 0.19: database and working copies are
                  fully compatible.  netsync clients and servers need
                  to be upgraded together, as described above.  the
                  many ui changes may require script updates.

Tue May  3 00:31:37 PDT 2005

        0.19 release.  performance improvements, features, ui
        improvements, and bug fixes.

        - many operations sped up by another factor of 2 or better.
                - special thanks to Matt Johnston <matt@ucc.asn.au>.
                - first steps towards automated benchmarking.  Thanks
                  to Timothy Brownawell <tbrownaw@gmail.com>.
        - new major features:
                - "annotate" command; still requires optimization.
                  Thanks to Emile Snyder <emile@alumni.reed.edu>.
                - "inodeprints" for fast change detection in large
                  working dirs now fully supported; see manual for
                  details.
        - new minor features:
                - new selector "c:name=value" for selecting on
                  arbitrary certs.  Thanks to Richard Levitte
                  <richard@levitte.org>.
                - new hooks to automatically initialize attributes on
                  add; monotone now automatically sets execute bit on
                  executables.  Thanks to Joel Reed
                  <joelwreed@comcast.net>.
                - new automate command "select", to do selector
                  expansion.  Thanks to Richard Levitte
                  <richard@levitte.org>.
                - new automate commands "graph", "parents",
                  "children", "ancestors", to easily inspect history.
                  Special thanks to Sebastian Spaeth
                  <Sebastian@SSpaeth.de>.
                - new command "db kill_rev_locally".  Thanks to
                  Sebastian Spaeth <Sebastian@sspaeth.de>.
                - new arguments to "commit": --author, --date; useful
                  for patch attribution and importing history.
                - new automate command "inventory" (output format will
                  change in next release, however).  Thanks to Derek
                  Scherger <derek@echologic.com>.
        - ui improvements:
                - netsync progress ticker in kilobytes/megabytes.
                  Thanks to Matt Johnston <matt@ucc.asn.au> and
                  Sebastian Spaeth <Sebastian@sspaeth.de>.
                - tickers do not cause annoying scrolling when wider
                  than window.  Special thanks to Matthew Gregan
                  <kinetik@orcon.net.nz>.
                - warn users when a commit creates divergence, and
                  when an update ignores it.  Thanks to Jeremy Cowgar
                  <jeremy@cowgar.com>.
                - support for command-specific options (there is still
                  no rule that such options must appear after the
                  command on the command line, though).  Thanks to
                  Richard Levitte <richard@levitte.org>.
        - bug fixes:
                - many cvs_import bugs fixed.  Special thanks to Jon
                  Bright <jon@siliconcircus.com>, Emile Snyder
                  <emile@alumni.reed.edu>, Hansjoerg Lipp
                  <hjlipp@web.de>, Matthew Gregan
                  <kinetik@orcon.net.nz>.
                - windows/unix working copy line ending conversion now
                  works correctly.  Thanks to Emile Snyder
                  <emile@alumni.reed.edu>.
                - many fixes to i18n-ized filename support
                - "drop" and "rename" now affect file attributes as
                  well.  Thanks to Richard Levitte
                  <richard@levitte.org> and Joel Reed
                  <joelwreed@comcast.com>.
                - better error reporting in netsync.  Thanks to
                  Grahame Bowland <grahame@angrygoats.net>.
                - only set working directory's default branch on some
                  commands (update, commit).  Thanks to Florian Weimer
                  <fw@deneb.enyo.de>.
                - "db check" now sets exit status correctly, for use
                  in scripts.  Thanks to Derek Scherger
                  <derek@echologic.com>.
                - many others...
        - fantastic emacs integration in contrib/monotone.el.  Thanks
          to Harley Gorrell <harley@panix.com>.
        - 45 new integration tests.  total line coverage: ~84%.

                - upgrading from 0.18: database and working copies are
                  fully compatible.  NOTE that the configuration file
                  is now ~/.monotone/monotonerc, rather than old
                  ~/.monotonerc.  Simply create ~/.monotone, and
                  rename any existing configuration file.

Sun Apr 10 17:49:25 PDT 2005

        0.18 release.  performance improvements, features, and bug fixes.
    This release is dedicated to Shweta Narayan.

        - most operations sped up by a factor of 2 or better; many sped up
      by up several orders of magnitude.
                - special thanks to Matt Johnston <matt@ucc.asn.au>, Derek
                  Scherger <derek@echologic.com>, Linus Torvalds
                  <torvalds@osdl.org>.
        - new concept: "database vars".  Used in several features below.
        - new features:
                - new file "MT/log" can be edited while you work,
                  sets default changelog.  (no change in behaviour if
                  you do not edit it.)  Thanks to Jeremy Cowgar
                  <jeremy@cowgar.com>.
                - monotone now stores default netsync
                  server/collection, initialized on first use of
                  netsync.
                - you no longer need to manually import server
                  keys, monotone will fetch the key from the server on
                  first netsync.
                - monotone keeps track of keys of servers you have
                  previously synced with, to prevent man-in-the-middle
                  attacks.
                - several powerful new "automate" commands added.
        - new command 'ls known', lists files that are under version
          control.  Thanks to Florian Weimer <fw@deneb.enyo.de>.
        - preliminary "inodeprints" functionality -- speeds up diff,
          status, etc.  No UI or documentation yet -- in a working
          copy, 'touch MT/inodeprints' to enable, then commit or
          update to populate cache.
        - UI improvements:
                - Added short options -r, -b, -k, -m.
                - default to 'dot' ticker-style when stderr is
                  not a tty, thanks to Derek Scherger
                  <derek@echologic.com>.
                - New "-@/--xargs" option, helpful when using new
                  automate commands.  Thanks to Richard Levitte
                  <richard@levitte.org>.
                - New "--depth" argument to 'log'.  Thanks to Richard
                  Levitte <richard@levitte.org>.
                - 'db info' gives statistics on space usage.
                - new command 'dropkey'.  Thanks to Jeremy Cowgar
                  <jeremy@cowgar.com>.
        - robustness improvement: if monotone crashes in a working
          directory and --dump and --debug were not specified, saves
          debug dump to "MT/debug" for analysis, instead of
          discarding.
        - new contributed scripts: CIA (cia.navi.cx) notification,
          email notification, Bash completion.
        - 33 new integration tests.  total line coverage: ~82%.
        - many bug fixes
        - Special thanks to Matt Johnston <matt@ucc.asn.au>,
          for going above and beyond to track down the last
          release blocker.

                - upgrading from 0.17 requires only a 'db migrate'.

Fri Mar 18 15:38:52 PST 2005

        0.17 release. bug fixes and features.

        - many, many robustness improvements
                - more careful checking everywhere
                - much more thorough test suite
                - all revisions subject to careful checks before
                  entering database
                        - not yet fully optimized; "pull" may be very
                          slow and use lots of cpu
                - support for "epochs", to safely manage future
                  rebuilds, hash migration, etc.
                - new "db check" command, thanks to Derek Scherger
                  <derek@echologic.com>.
        - now uses sqlite3, thanks to Christof Petig
          <christof@petig-baender.de>.
                - removes most former size limitations
        - "restrictions" support, thanks to Derek Scherger
          <derek@echologic.com>.
                - most commands now take a list of files to limit
                  their actions to
                - monotone can now be run from anywhere in the working
                  directory (not just the root)
                - new command "monotone setup" required to create a
                  working directory for a new project
        - important security fix -- don't use shell when calling
          external merge commands.
        - format change for "MT/options", ".mt-attrs"; you may have to
          edit these files
                - new command "attr" for managing .mt-attrs.
        - builds merkle tries in-memory -- netsync starts up many
          times faster
        - start of new "automate" interface, for shell scripts and
          others.
        - new command "cdiff": generates context diffs.
        - remove most of now-obsolete manifest/file cert support.
        - 60+ new integration tests.
        - many portability fixes
                - in particular, major win32 cleanups, thanks to Jon
                  Bright <jon@siliconcircus.com>.  win32 is once again
                  fully and natively supported.
        - many bug fixes

                - several incompatible changes: see file UPGRADE for
                  migration information

Thu Dec 30 01:37:54 EST 2004

    0.16 release. bug fixes.

    - 50+ new integration tests
    - many NetBSD portability fixes
    - release build on gcc 3.4 / FC3
    - masses of changeset bugs in 0.15 fixed

        - some bogus changesets were generated
          in the 0.16 development cycle. you will
          need to rebuild revision graph.


Sun Nov  7 14:06:03 EST 2004

    0.15 release. major changes.

    - overhauled the internal representation of changes. see
      README.changesets for details
    - fixed bugs in merkle trie synchronization code
    - fixed echoing and progress UI bugs
      (helps when using in emacs)
    - upgraded cryptopp to 5.2.1
    - fixed bug 8715, diff hunk coordinate reporting
    - added figures, new tutorial to manual
    - improve accuracy of log command
    - several build, configure, and linkage fixes
    - some OSX / PPC portability fixes

Sat Jul 31 15:38:02 EDT 2004

    0.14 release. bug fixes.

    - some compile fixes for g++ 3.4
    - made --dump=FILE option for saving traces,
      otherwise failures just print reason (no trace)
    - some things disabled, as scheduled for replacement
      by upcoming changeset branch work
        - disabled "disapprove" command due to bad semantics
        - removed "bump" and .mt-nonce machinery
    - several critical rename-merging bugs fixed
        - renames vs. deletes
        - renames vs. deltas
        - parallel renames
    - bugs fixed from savannah bug tracker:
        - 9223 argv overflow
        - 9075 empty commits
        - 8919 rename --verbose to --debug
        - 8958 rename debug to db execute
        - 8920 empty passphrase message
        - 8917 connection refused message
        - 8913 testresult argument
        - 8912 passphrase read on serve
        - 8472 approve into branch
        - 8428 duplicate key warning
        - 8928 nonce uses too many bits

Thu May 20 22:26:27 EDT 2004

    0.13 release. bug fixes.

    - remove (file|manifest) in several commands
    - "list missing" command
    - fixed bugs:
        - (critical) empty data netsync crash
        - mkstemp, platform lua
        - runtime error reporting chatter
        - non-posix database names
        - non-posix dirnames
        - non-posix merge names
        - 2-way merge algorithm and hook
        - single-character filenames
        - multiple password reads
        - .svn ignore pattern

Sun May  2 21:03:38 EDT 2004

    0.12 release. win32 port, bug fixes and optimizations.

    - ported to native win32 (mingw)
    - implemented human friendly version selectors
    - added post-commit hook for change notification
    - removed spirit-based parsers, reduced compile costs
    - many netsync bugs removed, pipeline performance improved
    - removed old, deprecated networking system
    - several minor CVS import bugs fixed
    - upgraded bundled netxx

Sun Mar 28 12:41:07 EST 2004

    0.11 release. bug fixes and optimizations.

    NOTE: this release expands the sqlite page size. YOU WILL NEED
    to dump existing databases before upgrading and reload it
    after upgrading, otherwise monotone will complain that the
    database image appears malformed. this condition cannot
    unfortunately be distinguished from a real malformed image on
    disk. for example:

        $ monotone --db=my.db db dump >dump.sql
        $ <upgrade to new monotone>
        $ mv my.db my.db.backup
        $ monotone --db=my.db db load <dump.sql

    - fixed bugs:
        - aliasing bug on debian (-O2 now works)
        - netsync ppc portability / checksums
        - sha1 whitespace bug
        - netsync broken formatter
        - broken symlink handling
        - merger execution pessimism
        - LCA bitset calculation pessimism
        - static object initialization order
        - CVS single-version import
        - CVS first-version changelog
        - CVS branch inference and topology
    - cryptographic SSE2 paths enabled on linux/x86.
    - builds against boost 1.31.0.
    - removed boost::socket
    - removed documentation about old networking system.
    - "officially" deprecated old networking system.
    - enable building with system-local libraries.
    - upgraded bundled sqlite.
    - changed sqlite page size from 1k -> 8k

Mon Mar  1 00:32:07 EST 2004

    0.10 release. new "netsync" protocol implemented, allowing
    direct monotone-to-monotone database synchronization. random
    number underflow problem fixed. more tests added. database
    schema changed, must migrate schema. added new QA logic to
    update and merge algorithms (testresult / approval).

Thu Jan  1 18:23:06 EST 2004

    0.9 release. support international users (non-ASCII character
    sets, locales). some corrections to update algorithm. line
    merging algorithm reimplemented. support working copy
    MT/monotonerc file. broke format compatibility with MT/work
    files; commit any pending work before upgrading. permit
    spaces, colons, other "funny" characters in filenames. support
    HTTP 1.1, HTTP proxies, handle some corner cases in ancestry
    graph and database faults.

Fri Nov 21 20:25:26 EST 2003

    0.8 release. row size increased to 16mb. more performance
    improvements in cvs importer. cvs branch tags imported now.
    minor UI improvements. new commands: SQL dump and load, vcheck
    for enhanced collision detection, queue addtree for recursive
    queueing. improved networking scalability. historical rename
    certs and .mt-attrs file format changed to accomodate upcoming
    i18n work.

Sun Nov  2 23:38:09 EST 2003

    0.7 release. many critical merge and patch set calculation
    bugs fixed. groups merged with URLs, "monotone db migrate"
    necessary. directory renames and explicit rename certs
    supported. added SMTP support. incorporated adns library,
    avoiding gethostbyname(). new queue commands.

Sat Oct 18 22:10:09 EDT 2003

    0.6 release. more stability and bug fixing, including fix to
    some silent failures in LCA calculation. some minor new
    features: persistent attributes (eg. 'the execute bit'),
    rename and log commands. performance of cvs importer greatly
    improved, lua system upgraded to 5.0, much expanded
    documentation.

Sat Sep 27 11:50:08 EDT 2003

    0.5 release. stability and bug fixing. many UI issues
    addressed, including SHA1 completion, persistent options, new
    revert command and new diff modes. database migration,
    inspection and debugging interfaces added. LCS algorithm and
    line-merger overhauled. several multi-depot bugs
    fixed. existing depot databases should be migrated (depot.cgi
    migratedb).

Thu Sep  4 15:40:07 EDT 2003

    0.4 release. monotone is now self-hosting. database
    compatibility broken since 0.3. depot uses RSA signatures now,
    not mac keys. many bugs removed. depot database compatibility
    broken. database schemas should now remain stable (or be
    provided with safe schema-upgrading function).

Mon Aug 25 18:00:37 EDT 2003

    0.3 release. database compatibility broken. packet format
    compatibility broken. dropped boost sandbox library dependency.
    redid networking to support private HTTP+CGI depots along with
    netnews. wrote depot. added 'propagate' command to move changes
    between branches asymmetrically. rewrote testsuite in autotest.
    cleaned up command line processing. expanded testsuite. improved
    user-friendly error reporting.

Fri Aug  8 10:20:01 EDT 2003

    0.2 release. database compatibility broken. dropped many
    library dependencies. hand-reimplemented xdelta, parts of
    nana. incorporated subset of cryptopp and sqlite into
    sources. added RCS and CVS importer. switched to piecewise
    reconstruction. generally much more robust storage system.
    scalability tests against real world CVS archives show
    performance gap with CVS closing, but still present.

Sun Apr 6 20:20:42 EDT 2003

    initial release<|MERGE_RESOLUTION|>--- conflicted
+++ resolved
@@ -61,15 +61,13 @@
         - Monotone now sanely skips paths with invalid characters
           it encounters during 'add' or 'automate inventory'.
 
-<<<<<<< HEAD
         - Key names, cert names, and var domains with non-ASCII characters
           should work properly now. Previously, they would be (usually)
           converted to punycode on input, and not decoded on output. They
           will now not be converted to punycode at all.
-=======
+
         - The 'conflict' commands can now handle duplicate name
           conflicts for directories.
->>>>>>> 458ed330
 
 	Internal
 
