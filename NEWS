??? ??? ?? ??:??:?? UTC 2009

        0.43 release.

        Changes

        Bugs fixed

<<<<<<< HEAD
        - Several bugfixes to `mtn automate stdio':
          * it now correctly distinguishs between syntax and command errors by
            returning error code 1 for the former and error code 2 for the
            latter - just as advertised in the documentation.
          * the stdio event loop no longer quits if a syntax error occurs, but
            rather discards the wrong state and accepts new (valid) commands.
          * option errors haven't been catched properly and thus weren't encoded
            in stdio either; this has been fixed as well.
=======
        - In certain cases, especially also on FreeBSD, netsync called
          select() even after read() returned 0 bytes to indicate the
          end of the file, resulting in a confusing error message. This
          is fixed by treating EOF specially and prevent further calls
          to select() on the file handle, as recommended by the
          select_tut man page.
>>>>>>> 9e461ae2

        New features

        - The `mtn_automate' lua function now correctly parses and sets
          options for executed automate commands.

        Internal


Fri Dec 26 22:08:00 UTC 2008

        0.42 release.

        Changes

        - The output of 'automate show_conflicts' has been changed; a
          default resolution for file content conflicts and user resolutions
          for other conflict types has been added. 'directory_loop_created'
          changed to 'directory_loop'.

        - The French, Brazilian-Portuguese and Japanese translations were
          outdated and thus have been removed from the distribution. In case
          you care about them and want them back, drop us a note at
          monotone-devel@nongnu.org.

        Bugs fixed

        - 'mtn db kill_rev_locally' did not update the inodeprint
          cache when executed from a workspace on which the
          revision's changes where applied.

        - Some recent performance issues have been corrected:
          * since 0.40, there is much more use of hex encoding/decoding.
            These functions have been sped up considerably.
          * since 0.40, every command in an 'automate stdio' session
            would reinitialize the database. This was rather slow, so
            monotone will now keep the database open between commands.

        - The Lua-based contributed Monotone extension introduced in
          0.38 haven't been added to the tarball; this has been fixed.

        - Monotone died if _MTN/options contained an empty / not-existing
          'keydir' entry. This has been fixed. Also, invalid options are now
          better detected and give a more useful error message.

        - Monotone crashed if it was called with more than 2048 command
          line arguments. This has been fixed.

        - If vim is used as merger, it no longer prompts the user for an
          enter key press.

        - Decoding errors f.e. through to garbage from the network no longer
          results in informative failures, but in warning. This was made
          possible by introducing the concept of origin-aware sanity checks.

        - Monotone crashed if it was called with nested wildcards such as
          'a.{i.{x,y},j}'. This has been fixed.

        - The standard implementation of the 'ignore_file' hook now accepts
          windows and unix line endings in .mtn-ignore files.

        New features

        - New 'mtn ls duplicates' command which lets you list
          duplicated files in a given revision or the workspace.

        - New option --no-workspace, to make monotone ignore any
          workspace it might have been run in.

        - New command group 'mtn conflicts *'; provides asynchronous
          conflict resolutions for merge and propagate.

        - New 'automate file_merge' command which runs the internal line
          merger on two files from two revisions and outputs the result.

        - New 'automate lua' command with which lua functions, like
          monotone hooks, can be called over automate. This is particularily
          useful to get user defaults, like ignorable files, branch keys and
          passwords, which are managed through one or more monotonerc files.

        - New 'automate read_packets' command which reads data packets like
          public keys similar to 'mtn read'.

        - 'merge' and 'propagate' accept user commit messages; the
          'merge rev rev' or 'propagate branch branch' message will be
          prefixed to the user message. --no-prefix removes the prefix.

        Internal

        - Update Botan to 1.7.12.


Wed Sep  3 21:13:18 UTC 2008

        0.41 release.

        Changes

        - 'mtn clone' now takes a branch argument rather than a branch
          option which is more what people expect given the fact that
          mtn push/pull/sync do not use a branch option either.

        - 'mtn automate inventory' will show the birth revision for
          any file that has been committed.

        Bugs fixed

        - If the options '--db' or '--keydir' were previously
          specified for a command which was executed inside a
          workspace and one or both option arguments were invalid
          (f.e. invalid paths), they were still written to
          _MTN/options of the particular workspace.  This lead to
          errors on any subsequent command which used these
          options. This bug is fixed in so far that basic file type
          checks are applied on both options, so its no longer
          possible to set non-existing paths accidentally or use a
          path to a directory as option argument for '--db'.

        - If a key clash occurs on a netsync operation, i.e. two
          different keys with the same key id are encountered, mtn now
          fails cleanly and provides further guidance how to proceed.

        - It was previously not possible to clone a branch / database
          anonymously; this has been fixed.

        - If the client tries to use an unknown key, try to fall back
          to anonymous pull instead of failing immediately.

        - 'mtn automate identify' was broken in 0.40 when used over
          stdio, i.e. the output of the command did not get into the
          right output channel; this has been fixed.

        - Monotone would produce a warning if executed from the root
          directory of a Windows drive; this has been fixed.

        - The 'note_commit' hook now returns the new revision id
          hex-encoded again - the bug was introduced in 0.40.

        New features

        - New 'mtn suspend' command which lets you mark certain
          revisions and thus whole branches as discontinued
          ("suspended") by attaching a special suspend cert to the
          revision. All relevant mtn commands (f.e. mtn heads,
          mtn ls branches) honor this cert by default. To ignore it,
          simply add '--ignore-suspend-certs' to your command line.
          Suspended revisions can have children, which are in no
          way affected by the cert of their parent, i.e. suspended
          development lines or branches can simply be "unsuspended"
          by committing to them.
          This feature was already added in monotone 0.37, but was
          forgotten to be mentioned in NEWS back then.

        - New 'get_default_command_options' lua hook which lets you
          specify default options for a given, triggered command.
          Useful f.e. if you always want to have your 'mtn add'
          command executed with '-R' / '--recursive'.

        - Add 'automate show_conflicts' command.

        - Add 'automate get_workspace_root' command.

        - Add Lua hooks 'note_netsync_revision_sent',
          'note_netsync_cert_sent' and 'note_netsync_pubkey_sent'.


Fri Apr 11 22:50:44 UTC 2008

        0.40 release.

        Changes

        - The vim merger has been improved and now uses diff3 to merge
          non-conflict changes automatically before executing vimdiff.

        - Values used with the --depth option used to control recursion with
          node and path restrictions have changed. Using --depth=0 now means
          exactly the specified directories and *not* their children. Using
          --depth=1 now means the specified directories and their immediate
          children. Previously --depth=0 included children and --depth=1
          included grandchildren and it was not possible to exclude children
          using --depth.  The simple fix for anyone using --depth is to add 1 to
          the values they are using.

        - Document that ssh: and file: sync transports are not supported on
          native Win32.

        Bugs fixed

        - `commit' now uses keydir specified in _MTN/options

        - duplicate name conflicts now show a proper error message, even if
          a parent directory got renamed as well. In that case, the error
          message now shows both names for the directory and the offending
          file name.

        New features

        - The bare parent selector 'p:' can now be used in a workspace to
          query the parent(s) of the workspace' base revision. This is
          equivalent to "mtn au select p:`mtn au get_base_workspace_revision`".

        - push, pull, and sync can be run with a single argument, which looks
          like
             mtn://hostname?include_pattern/-exclude_pattern
          or
             mtn://hostname?include=include_pattern/exclude=exclude_pattern

        Internal

        - Update Botan to 1.7.4.

        - Usage of the internal app_state object has been reduced, objects
          are better encapsulated now. The database interface has been
          enhanced to ease reduction of locking contention in the future.

        - Merged the two indexes on revision_certs into a single one.

        - The database schema has been changed so that it now stores
          binary SHA1 hashes rather than their hexadecimal encoding,
          in most places where these are used.  This reduces the
          database size and speeds up operations a little.

          Users who like to fiddle with the database directly are
          advised to use the sqlite functions hex() and quote() to
          print columns that store hashes (including IDs), and the
          hexadecimal literal notation x'DEADBEEF' to input them.

        - Binary SHA1 hashes are also used for most in-memory
          processing, avoiding conversions and saving memory.

Mon Feb 25 15:55:36 UTC 2008

        0.39 release.

        Changes

        - 'mtn di' is now an alias for 'mtn diff'.

        - 'automate db_set' has been renamed to 'automate set_db_variable'.

        - 'automate db_get' has been replaced by 'automate get_db_variables'
          which returns all database variables similar to 'list vars' in
          basic_io format, optionally restricted by domain.

        - The REVID argument of 'automate get_revision' is now mandatory;
          to retrieve the current workspace revision, use the new command
          'automate get_current_revision'

        - messages describing conflicts from all of the various merge commands
          have been reworked and should be much more informative.

        - mtn show_conflicts now outputs much more detailed and descriptive
          messages, however it may report content conflicts that will be
          resolved automatically by the line merger.

        - The internal copy of PCRE has been updated to version 7.6.
          If you use the '--with-system-pcre' configure switch, it
          will insist on at least this version.

        - "emacs" has been removed from the list of dumb terminal types;
          tickers should now default to --ticker=count with emacs terminals

        - extensive section on merge conflicts and ways to resolve them
          added to the manual.

        Bugs fixed

        - for changes near the beginning of a file, mtn's unified diff
          output sometimes contained too many leading context lines.

        - the path handling of 'mtn revert' was improved and fixed two bugs:
          now a restricted revert on a node "dir1/file1" reverts only the
          content changes in "file1", but leaves renames of any of its
          ancestor nodes untouched; furthermore, if "dir0/" was renamed to
          "dir1" and "dir1/file1" was dropped, mtn now re-creates file1 at the
          proper place ("dir1/") and leaves no missing files around because
          of the non-existing "dir0/".

        - a few changes needed to build with gcc 4.3.

        New features

        - 'automate drop_db_variables' which drops one database variable
          (like the 'unset' command) or all variables within a given domain.

        - 'automate inventory' now accepts the options '--no-ignored',
          '--no-unknown', '--no-unchanged' and '--no-corresponding-renames'.
          Please consult the monotone documentation for more information about
          these new options.
          In addition, 'automate inventory' no longer recurses into ignored
          directories. The typical case of listing files that need attention
          now runs at least four times faster.

        - 'automate get_current_revision' which outputs the revision text of
           changes in the current workspace

Wed Dec 12 21:21:15 UTC 2007

        0.38 release.

        Changes

        - mtn log now prints a single dot for a project's root
          directory instead of an empty string.

        - mtn now warns if changes to a file will be ignored because
          the file has been deleted on one side of a merge.

        - mtn now errors if your chosen private key doesn't match the public
          key of the same name in your database.

        - mtn now checks for your key before a merge action takes place to
          ensure that any manually merged file isn't lost in an error case

        Bugs fixed

        - a bug introduced in 0.37 prevented an external merger from being
          executed unless the MTN_MERGE environment variable was set

        - mtn read successfully reads revision data, and cert packets again

        - mtn consistently supports certs with empty values
          (fixed 'ls certs' and 'read')

        Internal

        - Update Botan to 1.7.2.

        - Moved the gzip implementation out of the Botan directory.

        Other

        - Added the scripts of the following Lua-based contributed
          Monotone extension commands to contrib/command/:
          "mtn base", "mtn fuse", "mtn revision", "mtn conflicts".

        - Added a hooks version of the contributed ciabot script,
          contrib/ciabot_monotone_hookversion.lua

        - The monotone manual is now licensed under the GPL rather than
          the GFDL.

Fri Oct 25 22:35:33 UTC 2007

        0.37 release.

        Changes

        - mtn db kill_rev_locally now checks for an existing workspace
          before the revision is killed and tries to apply the changes
          of this particular revision back to the workspace to allow
          easy re-committing afterwards

        - the "--brief" switch for mtn annotate has been renamed to
          "--revs-only" for clarity

        - mtn help now lists the commands (and their aliases) available
          within a group, so its easier to get an overview which commands
          are available at all

        - the "MTN_MERGE=diffutils" merger (provided by std_hooks.lua)
          was improved. It now accepts a MTN_MERGE_DIFFUTILS environment
          variable which can be used to control its behaviour
          through comma-separated "key[=value]" entries. Currently
          supported entries are "partial" for doing a partial
          batch/non-modal 3-way merge conflict "resolution" which uses
          embedded content conflict markers and "diff3opts=[...]" and
          "sdiffopts=[...]" for passing arbitrary options to the used
          "diff3" and "sdiff" tools. When used in combination with "mtn
          merge_into_workspace" this way one especially can achieve a
          CVS/SVN style non-modal workspace-based merging.

        - There is a new revision selector: "p:REV" selects the
          parent(s) of revision REV.  For example, if a revision has
          one parent,

             mtn diff -r p:REV -r REV

          will show the changes made in that revision.

        - Monotone now uses the Perl-Compatible Regular Expression
          (PCRE) library for all regular expressions, instead of the
          boost::regex library.  This means that external Boost
          libraries are no longer required to build or use Monotone.
          If building from source, you will still need the Boost headers
          available somewhere.  See INSTALL for details.

          PCRE's syntax for regular expressions is a superset of
          boost::regex's syntax; it is unlikely that any existing
          .mtn-ignore files or other user uses of regexps will break.
          The manual now contains detailed documentation of the regexp
          syntax, borrowed from PCRE itself.

        - the format of "mtn automate inventory" has changed to basic_io.
          This fixes a couple of corner cases where the old format
          returned wrong information and introduces new capabilities like
          restricted output, recognized attribute changes, and more.
          For a complete overview on the new format, please take a look
          in the appropriate manual section.

        Bugs fixed

        - mtn automate heads called without a branch argument now properly
          returns the head revisions of the workspace's branch if called
          over mtn automate stdio

        - mtn commit no longer crashes if it creates a revision whose
          roster already exists, i.e. was left behind by the command
          `mtn db kill_rev_locally REV` (savannah #18990)

        Documentation changes

        - the documentation of the "--revs-only" (formerly "--brief")
          switch for the annotate command didn't match its actual
          behavior, this has been fixed

        - documentation for the "ssh_agent_add" command was missing
          and has been added

        Other

        - contrib/usher.cc has been removed. Please use the
          net.venge.monotone.contrib.usher branch instead.

        Internal

        - Update SQLite to 3.4.1.

        - Update Lua to 5.1.2 plus latest bug fixes.

        - Update Botan to 1.5.10.

        - Internal use of regular expressions has been almost eliminated.
          (Regular expressions are still used for .mtn-ignore and the
          --show-encloser feature of mtn diff, and are still available to
          Lua hooks.)



Fri Aug  3 06:08:36 UTC 2007

        0.36 release.

        Changes

        - The help command is now able to show documentation on subcommands
          (such as 'attr set').

        - The help command now shows a brief abstract of each command,
          instead of only listing their names.

        - The command `list changed` now outputs the new path of any
          renamed item making it easier to copy and paste these paths
          for external program usage.

        - `automate attributes` has been renamed to `automate get_attributes`,
          also a bug has been fixed there so resurrected attributes are now
          properly outputted as "new" and not "changed".

        New features

        - Two new commands to set and drop attributes over automate:
          `automate set_attribute` and `automate drop_attribute`

        - There is a new function available to the lua hooks,
          'server_request_sync(what, address, include, exclude)', which will
          initate a netsync connection to the server at "address", with the
          given include and exclude patterns, and will sync, push, or pull,
          as given in the "what" argument. If called from a monotone instance
          which is not acting as a server, this function will do nothing.

        - There is a new hook available,
          'get_netsync_key(server, include, exclude)', which is called to
          determine which key to use for netsync operations. Note that the
          server calls this once at startup with the address it is listening
          on, "*", and "" as arguments, rather than for each connection.

        Other

        - Giving the --confdir argument will automatically set the key store
          directory to keys/ under that directory, unless --keydir is also
          given. This is a bugfix.

        - Fixed a regression in 0.35 that resulted in some databases
          becoming significantly larger when storing new revisions. Existing
          databases with this problem can be fixed by pulling into a fresh
          database using 0.36.

        - contrib/lua-mode.el, a Lua mode for GNU emacs.

        - contrib/monotone-buildbot-notification.lua, a netsync hook to have a
          server notify a buildbot when new changes have arrived.  Useful for
          anyone who uses a buildbot with monotone as source.

        - contrib/monotone-cluster-push.lua, a netsync hook script to have
          arriving changes be forwarded to other servers automatically.  It
          uses the new internal lua function 'server_request_sync'.

        - contrib/mtn_makepermissions, a simple script to create
          read-permissions and write-permissions from files in the directories
          read-permissions.d and write-permissions.d, Debian style.

        - contrib/Monotone.pm, a first attempt to write a Perl module to
          interface with 'monotone automate stdio'.

        - contrib/monotone-import.pl has been removed since monotone now has
          an internal import command.

        Internal

        - Commands are now defined as a tree of commands instead of a
          plain list, which allows the help system to look up information
          of a command at an level in the tree.

        - The command class, the automate class and all the associated
          macros have been cleaned up.

        - All C++ files now depend on base.hh, which includes the few things
          that are used virtually everywhere.  'make distcheck' will check for
          the presence of base.hh in all source files and will protest if
          it's not there.  This is explained further in HACKING.

        - Update the internal SQLite to version 3.4.0.

        - Updated Visual C building system, which now also builds the test
          programs.  The script visualc/runtests.bat can be used to run the
          tests.

        - Monotone can now be built successfully with Boost 1.34. Older
          versions of monotone would sometimes seem to work depending on
          the compiler used, but would have bugs in path normalization.

        - Monotone now requires Boost 1.33 or later.

        - The Boost filesystem library is no longer required.

        - The Boost unit test system is no longer required.



Mon May  7 14:08:44 UTC 2007

        0.35 release.

        Changes

        - 'mkdir --no-respect-ignore PATH' now really skips any
          ignore directives from .mtn-ignore or Lua hooks

        - Private keys are now stored more safely, using file
          permissions.

        - The editable log summary (what you get in an editor when
          committing without -m) now includes information about which
          branch the commit applies to.

        - The status command and the editable log summary now show
          the same details about the change.

        New features

        - 'automate identify', an automate version of 'mtn identify'.

        - 'automate roots', prints the roots of the revision graph,
          i.e. all revisions that have no parents.

        Other

        - You can't drop the workspace root any more.

        Internal

        - Update the internal Lua to version 5.1.2.

        - Added build files for Mac OS X.

        - Update the internal SQLite to version 3.3.17.

        - Code cleanup of app_state.



Sun Apr  1 08:23:34 UTC 2007

        0.34 release.

        The internal data format has changed with this release;
        migration is straight-forward.  To upgrade your databases,
        you must run:
               $ mtn -d mydb.mtn db migrate
        All of these operations are completely lossless, and 0.34
        remains compatible with earlier versions all the way back
        to 0.26 with regards to netsync.

        Changes

        - Text is now output at best of the environment's possibilities,
          transliterating them or substituting '?' as needed.

        - The lua hook get_author() now takes a second argument, a
          key identity, in case someone wants to create an author based
          on that and not only the branch name.

        - The command 'chkeypass' became 'passphrase'.

        - The commands 'drop', 'rename' and 'pivot_root' default to
          always perform the operation in the file system as well.
          They do not accept '--execute' any more, but will instead
          take '--bookkeep-only' in case the user only wants to affect
          bookkeeping files.

        New features

        - New hook note_mtn_startup(), which is called when monotone is
          started.

        - New Lua support function spawn_pipe(), which is used to run
          a command and get back its standard input and standard output
          file handles as well as the pid.

        - Monotone will automatically add a monotone key in a resident
          ssh-agent when it's first used, and will then use ssh-agent
          for all subsequent signing.  Thus, you will only need to give
          the password once in one session.
        - New command 'ssh_agent_export' to export a monotone key into
          an SSH key.
        - New command 'ssh_agent_add' to add a monotone key explicitly
          to a resident ssh-agent.

        - New command 'clone' that combines 'pull' and 'checkout'.

        - 'automate put_file' and 'automate put_revision' stores a file
          and a revision in the database.

        - 'automate cert', an automate version of 'mtn cert'.
        - 'automate db_set', an automate version of 'mtn set'.
        - 'automate db_get', an automate version of 'mtn ls vars' with
          a twist.

        Other

        - contrib/ciabot_monotone_hookversion.py now uses a real
          basic_io parser and thus should send more precise
          information to the cia server. Furthermore, it has become
          more careful with creating zombies.

        - contrib/monotone-log-of-pulled-revs-hook.lua, a lua hook
          to display information about incoming revisions.

        - contrib/monotone-mirror-postaction-push.sh, a post action
          script that should be executed by contrib/monotone-mirror.sh
          to automatically push data on to other servers.

        - contrib/monotone-mirror.lua, a lua hook that executes
          contrib/monotone-mirror.sh after any netsync session is done.

        - contrib/monotone-mirror.sh now takes keydir and keyid
          configuration and has better protection against overlapping
          duplicate runs.

        - contrib/monotone.bash_completion now handles signals.

        - contrib/monotone.el now includes a commit button.

        Internal

        - Date and time display has now been reimplemented internally
          to avoid Boost more.  This means that we have lowered our
          dependency from Boost 1.33.0 to 1.32.0.

        - Lots of code cleanup.

        - The heights cache got an index, making the processing faster.

        - Update the internal SQLite to version 3.3.13.

        - Algorithm to find uncommon ancestors has been rewritten, so
          'pull' and 'regenerate_caches' should be faster.


Wed Feb 28 22:02:43 UTC 2007

        0.33 release.

        The internal data format has changed with this release;
        migration is straight-forward.  To upgrade your databases,
        you must run:
               $ mtn -d mydb.mtn db migrate
        All of these operations are completely lossless, and 0.33
        remains compatible with earlier versions with regards to
        netsync.

        Changes

        - "mtn ls unknown" no longer recurses into unknown directories.

        - update will fail rather than clobbering unversioned files
          that exist in the workspace.

        - update will detect directories with unversioned files before
          attempting to drop them and will refuse to run rather than
          corrupting the workspace. such unversioned files must be
          removed manually.

        - the character set and line separator conversion hooks
          (get_system_linesep, get_charset_conv and get_linesep_conv)
          have been removed. Similar functionality (probably based on
          file type attributes) is planned and will be added in a future
          release.

        - update will switch to the branch of a given revision if it
          differs from the current workspace branch.

        - add will now accept combinations of --unknown, --recursive and
          --no-respect-ignore.

        - import now imports unknown directory trees properly.

        - use SQLite 3.3.12.

        - schema migrator rebuilt and will now properly detect and report
          if the database used is created by a newer monotone than the one
          currently used.

        - removed the man page mtn.1, as it hadn't been updated for a long
          time.

        New features

        - "mtn merge_into_workspace" (still to be documented).  This command
          will allow you to review and fix up a merge in your workspace
          before committing it to the repository.  However, the conflict
          resolution interface remains the same as that of the 'merge'
          command for now (i.e. monotone will invoke your specified merge
          tool on all files with conflicts and you must resolve them as they
          are presented).  Work on in-workspace conflict presentation and
          resolution is planned for the future.

        - "mtn log" will now print an ASCII revision graph alongside the
          usual log text.

        Speed improvements

        - "mtn annotate file" should run even faster now. it exploits
          the fact that we store deltas of rosters. by peeking at
          these deltas, it can avoid reconstruction of whole rosters
          in many cases.

        Other

        - contrib/monotone-mirror.sh and
          contrib/monotone-mirror-postaction-update.sh, two scripts
          to mirror and update directories automatically.

        - contrib/monotone-run-script-post-netsync.lua, to automatically
          update a directory as soon as new revisions or certs arrive for
          a given branch.

        - contrib/monotone.bash_completion had some improvemens.

        - contrib/monotone.el had some improvements.

        Internal

        - Internally, the concept of "projects" has been introduced.  It
          currently doesn't mean anything, but will be used later, with
          policy branches and similar.



Wed Dec 27 09:57:48 UTC 2006

        0.32 release.

        Changes

        - "mtn serve" no longer takes patterns on the command line.
          Use the permissions hooks instead.

        - the name of the option that denoted the revision from which
          "mtn log" should start logging was renamed from "--revision"
          to "--from"

        - author selectors no longer have implicit wildcarding

        - if you manually add entries to MTN/log while you are
          working, in preparation for an eventual commit, you will now
          be required to remove a "magic" template line from the file
          before the commit will succeed. This, like the test for an
          empty log file, helps to prevent accidents.

        - the "db regenerate_caches" migration command replaces the
          previous "db regenerate_rosters", generalising the task of
          rebuilding or generating cached data that may be added
          across an upgrade.  Like "db migrate", which upgrades the
          database schema, this command fills in the data for new
          features. In this release, as well as rosters, it also adds
          "heights" information used to speed up topology operations.

        Speed improvements

        - "mtn annotate file" and "mtn log file" are generally much
          faster now, dependant on the number of revisions that
          changed the file. Both commands as well as "mtn automate
          toposort" make use of data called "heights" caching the
          topological order of all revisions.  In order to create and
          use this data, the following must be run once for each db
          after upgrading:

               $ mtn -d mydb.mtn db regenerate_caches

        New features

        - "mtn automate content_diff"

        - "mtn automate get_file_of" (same as get_file, but expects
          a file path and optionally a revision)

        - "mtn import" command

        - "mtn log --to"

        - netsync_note_* hooks are given much more information,
          inlcuding a http/smtp/etc style status code

        - includedirpattern(dir, fileglob) function for hooks


        Bugs fixed

        - bug in "automate stdio" that would result in monotone
          garbling its input in some circumstances fixed

        - "mtn annotate file" and "mtn log file" are generally much
          faster now, dependant on the number of revisions that
          changed the file. Both commands as well as "mtn automate
          toposort" make use of data called "heights" caching the
          topological order of all revisions.

        - spawn_redirected hook function now understands a blank
          filename to mean not to redirect that stream

        - "mtn log" is now in proper topological order, also due to
          the use of cached "heights" data

        - reset options between "automate stdio" commands

        - another compile fix for gcc3

        - bug in localization code where option strings where not
          always properly translated


        Other

        - botan library upgraded to 1.6.0

        - accommodate changes in boost 1.34

        - documentation for "mtn automate get_option"

        - notes/ directory



Sat Nov 11 11:06:44 PST 2006

        0.31 release.  Code cleanups and bug fixes.

        New features:

        - If multiple --message (or -m) arguments are passed to
          'commit', then they will be concatenated on separate lines.

        - The validate_commit_message hook is now told what branch the
          commit is on.

        Bugs fixed:

        - The typo that prevented building with gcc 3.3 has been
          fixed.

        - Attempting to commit without a signing key available now
          fails earlier.

        - Command-line option parsing has been redone yet again; this
          should fix a number of bugs caused by the use of
          boost::program_options.  For instance, command line error
          messages are now l10nized again, "--depth=asdf" now gives a
          sensible error message instead of crashing, and --key= now
          works as an alternative to -k "".

        - A bug in the new roster caching logic that caused assertion
          failures on very large trees has been fixed.

        - A rare bug in the "epoch refinement" phase of the netsync
          protocol has been fixed.

        - Accidental (and undocumented) change to 'automate inventory'
          output format reverted; documentation is now correct again.

        - Some obscure error conditions with 'pivot_root' fixed.

        Many fixes to 'automate stdio':

        - IO handling has been rewritten, to remove some
          obscure bugs and clean up the code.

        - automate commands can now take options (even when used with
          'automate stdio').

        - The default block size has been increased to 32k (which
          should considerably reduce overhead).

        - Many automate commands were flushing their output far too
          often, causing major slowdowns when used with 'automate
          stdio'; this has been fixed.

        - Syntax errors now cause 'automate stdio' to exit, rather
          than attempting to provide usage information for the calling
          program to read.

        Other:

        - New large-coverage random testsuite for delta reconstruction
          path finding algorithm.

        - Miscellaneous code cleanups and improved error messages.

        - Enhancements to debian packaging.

        - New translation to es (Spanish).

Sun Sep 17 12:27:08 PDT 2006

        0.30 release.  Speed improvements, bug fixes, and improved
        infrastructure.

        Several internal data formats have changed with this release;
        migration is straight-forward, but slightly more complicated
        than usual:
          -- The formats used to store some cached data in the
             database have changed.  To upgrade your databases, you
             must run:
               $ mtn -d mydb.mtn db migrate
               $ mtn -d mydb.mtn db regenerate_rosters
          -- The metadata stored in _MTN in each workspace has been
             rearranged slightly.  To upgrade your workspaces, you
             must run
               $ mtn migrate_workspace
             in each workspace.
        All of these operations are completely lossless, and 0.30
        remains compatible with earlier versions with regards to
        netsync.

        Speed improvements:

        - Algorithm used to find branch heads rewritten, to use vastly
          less memory and cpu.  This not only makes 'mtn heads'
          faster, but also 'mtn commit', 'mtn update', and other
          commands, which were spending most of their time in this
          code.

        - The format used in the database to store the roster cache
          was rewritten.  This makes initial pull approximately twice
          as fast, and somewhat improves the speed of restricted log,
          annotate, and so on.

        - The xdelta algorithm was further optimized.

        - A memory leak in Botan was fixed, which was causing
          excessive memory and CPU time to be spent during 'mtn
          checkout'.

        - Monotone has fast-paths for doing character set conversion
          when the system it is running on uses plain ASCII.  These
          fast-paths now know that "646" is another name used for
          ASCII, and systems that use this name (like some BSDs) now
          benefit from the fast-paths.

        - Miscellaneous other improvements.

        Workspace format changes:

        - It is now possible to write down a multi-parent (merge)
          workspace.  However, monotone will still refuse to work with
          such a workspace, and there is no way to create one.  This
          change merely sets up infrastructure for further changes.

        - _MTN/revision no longer contains only the parent revision
          id; if you depended on this in scripts, use 'mtn automate
          get_base_revision_id' instead.  Also, _MTN/work has been
          removed.

        UI changes:

        - 'mtn status' now includes the branch name and parent
          revision id in its output.

        - The output of 'mtn annotate' and 'mtn annotate --brief' has
          been switched.  The more human-readable output is now the
          default.

        - 'mtn pluck' now gives an error message if the requested
          operation would have no effect.

        - On command line syntax errors, usage information is now
          printed to stderr instead of stdout.  (Output requested with
          --help still goes to stdout.)  This should make it easier to
          find bugs in scripts.

        Bug fixes:

        - While changelog messages have always been defined to UTF-8,
          we were not properly converting messages from the user's
          locale.  This has now been fixed.

        - An off-by-one error that caused some operations to abort
          with an error message about "cancel_size <
          pending_writes_size" has been fixed.

        - In 0.29, --help output was not localized.  This has been
          fixed.

        - In 0.29, setting merger = "emacs" would not work unless
          EDITOR was also set to "emacs" (and similar for vi).  This
          has been fixed.

        - A rare invariant violation seen when performing certain
          sequences of renames/adds in the workspace has been fixed.

        - If a user failed to resolve the conflicts in a text file, we
          would continue asking them to resolve conflicts in remaining
          files, even though the merge could not succeed.  We now exit
          immediately on failure.

        - Work around some g++ 3.3 brokenness.

        Documentation changes:

        - Imported *-merge documents into the manual (they still need
          to be cleaned up to fit in better).

        Changes to automate:

        - Bug fix in 'attributes': this command is supposed to list
          attributes that were removed from a file in the current
          revision; instead, it was listing all attributes that had
          ever been removed from that file.  Now fixed.

        - New command 'get_corresponding_path': given a revision A, a
          path P, and a revision B, looks up the file with name P in
          revision A, and states what path it had in revision B.

        - New command 'get_content_changed': given a revision A and a
          path P, gives the ancestor of A in which P was last
          modified.

        - New command 'get_option': Fetches variables from
          _MTN/options (e.g., the current workspace's branch and
          database).

        - New command 'genkey': an automate-friendly way to generate a
          new monotone key.

Sun Aug 20 15:58:08 PDT 2006

        0.29 release.  Code cleanups and bug fixes.

        New features:

        - The output of 'mtn status' has been changed significantly; the
          output formerly used by 'mtn status --brief' has become the
          default.  For output similar to the old 'mtn status', see
          'mtn automate get_revision'.

        - It is now significantly easier to control what merger
          monotone uses to resolve conflicts; for instance, to use
          emacs to resolve conflicts, add:
             merger = "emacs"
          to your .monotonerc file.  To override temporarily, you can
          also use the environment variable MTN_MERGE, which takes the
          same strings.  Currently recognized strings are "kdiff3",
          "xxdiff", "opendiff", "tortoisemerge", "emacs", "vim", and
          "meld".

        - Formerly, monotone's sync-over-ssh support required that an
          absolute path be used, with a URL like:
            ssh://venge.net/home/njs/my-db.mtn
          The following syntaxes are now supported as well:
            ssh://venge.net/~/my-db.mtn
            ssh://venge.net/~njs/my-db.mtn

        Bugs fixed:

        - The bug where monotone would sometimes respond to a control-C
          (or several other signals) by locking up and refusing to exit,
          has been fixed.

        - Monotone now properly respects SIGPIPE.  In particular, this
          means that 'mtn log | less' should now exit promptly when
          'less' is exited.

        - 'mtn log' now flushes its output after each message; this
          makes 'mtn log <FILES>' significantly more usable.

        - 'mtn log <FILES>' formerly listed irrelevant revisions (in
          particular, any revision which contained a delete of any files
          or directories, was always included).  This has been fixed.

        - If, during an update, two files both had conflicts, which,
          when resolved, resulting the two files becoming identical, the
          update would error out.  This has been fixed.

        - If _MTN/log exists and does not end in a newline, we now add a
          newline before using the log message.  This removes a problem
          where the string "MTN:" would end up appended to the last line
          of the log message.

        - We no longer buffer up an arbitrarily large number of pending
          writes in the database.  This improves speed and memory usage
          for 'commit', and fixes the problem where 'cvs_import' would
          run out of memory.

        - Monotone's tree walking code (used by 'ls unknown', 'ls
          missing', and friends) now uses much less memory, especially
          on reiserfs.

        Automate changes:

        - 'mtn automate stdio' now uses a configurable block size,
          controlled by command-line option --automate-stdio-size.  This
          is mostly useful for testing speed/memory trade-offs.

        - 'automate attributes' has a new format, which includes more
          information.

        Code cleanup:

        - We now use boost::program_options to parse command line
          options, rather than popt.  The only user-visible change
          should be that --option="" no longer works as a way to set
          some option to the empty string; use --option "".  (This
          change also removes a lot of orphaned and historically buggy
          code from monotone.)

        Other:

        - zsh completion script significantly revised and updated (see
          contrib/monotone.zsh_completion).

Sat Jul 22 01:39:51 PDT 2006

        0.28 release. Cherrypicking, a new testsuite, and some fixes
        and enhancements.

        New features:

        - Cherrypicking with the new "pluck" command. This takes (a restricted
          subset of) the changes in a revision, or between two
          revisions, and applies them to your workspace.  That this
          has happened is not recorded in history; it as if you
          happened to make some very similar changes by hand in your
          workspace.
        - New automate commands, "automate tags" and "automate branches".
        - "diff" now knows how to find enclosing function (or
          whatever) bodies, just like GNU diff's "-p" option.
          -- The regex that defines "enclosing function" can be chosen
             on a per-file basis by a hook function; the default hook
             knows about LaTeX, Texinfo, and most programming
             languages.
          -- This is enabled by default; use --no-show-encloser to
             disable.

        Enhancements:

        - When netsync fails due to permission errors, the server returns a
          semi-intelligible message before dropping the connection.
        - When merging a branch with 3 or more heads, the order in which to
          merge the heads will now automatically be chosen to minimize
          the amount of repeated work that must be done.
        - Crash dumps are now written to $CONFDIR/dump when no workspace is
          available
        - Path validation routines are faster.
        - Inodeprints should be slightly more robust now.
        - New hook get_mtn_command, used to determine the path to the
          mtn binary on a remote host, when using ssh support.
        - "diff" now accepts "-u" and "-c" as short for "--unified"
          (the default) and "--context", respectively.

        Bug fixes:

        - "revert --missing" now works when run in a subdirectory.
        - "revert --missing" now works without any additional files
          being specified.  (You don't have to say "mtn revert
          --missing .".)
        - Fix an edge case where monotone would crash if there was a
          content conflict in a merge for which there was no lca.
        - Fix a case where netsync would sometimes hang during refinement.
        - "mtn help" and "mtn --help" now exit with return code 0.

        Build environment:

        - automake 1.9 is now required.
        - The testsuite has been rewritten, and should be much faster now. It
          also no longer relies on the presence of a *nix userland.
        - Add workaround for gcc 4.1.[01] bug causing "multiple
          definition" errors.

        Internal:

        - Restrictions have been split into path_restrictions and
          node_restrictions, and generally cleaned up more.

Sat Jun 17 14:43:12 PDT 2006

        0.27 release.  Minor bug fixes and enhancements, plus ssh
        support.

        Major new features:

        - Monotone can now push/pull/synchronize over arbitrary
          bidirectional streams, not just raw TCP.
          - File-to-file synchronization is enabled out of the box,
            e.g.:
              $ mtn -d db1.mtn sync file:/path/to/db2.mtn
          - SSH synchronization is enabled out of the box, e.g.:
              $ mtn -d local.mtn sync ssh://njs@venge.net/home/njs/remote.mtn
            Note that this requires mtn be installed on the remote
            computer, and locks the remote database while running; it
            is not ideal for groups accessing a shared database.
          - New protocols can be defined with Lua hooks -- for
            example, someone could in principle make "$ mtn sync
            xmpp://njs@jabber.org" do something interesting.
          - See section "Other Transports" under "Advanced Uses" in the
            for more details.

        Minor new features:

        - Selectors now support escaping, e.g., b:foo\/bar can be used
          to refer to a branch with name "foo/bar" (normally / is a
          metacharacter that separates multiple selectors).
        - Visual C++ can now build monotone on Windows.  (Mostly
          important because it allows better Windows debugging.)
        - --quiet now turns tickers off, and does not turn warnings
          off.  New option --reallyquiet disables warnings as well.
        - New command 'automate common_ancestors'.
        - 'ls branches' now takes a pattern, e.g.:
            $ mtn ls branches "*contrib*"

        Speed improvements:

        - Bug in select() loop fixed, server should no longer pause in
          processing other clients while busy with one, but multiplex
          fairly.
        - The database has a new write buffer which gives significant
          speed improvements in initial pulls by cancelling redundant
          database writes.
        - There's been a fair bit of performance tuning all around.

        Bug fixes:

        - Merge tools that exit in failure are now detected.
        - Better reporting of operating system errors on Win32.
        - Passphrases stored in ~/.monotonerc are no longer written to
          the log file.  (Passphrases entered at the terminal were
          never written to the log file.)
        - Fix sql injection bugs in selectors, making it safe to
          expose slectors in web interfaces etc.
        - Files marked with the mtn:execute attr now respect umask.
        - 'automate' commands on Win32 now disable newline translation
          on their output; this is especially important for 'automate
          stdio'.
        - 'db check' now calls the sqlite "PRAGMA integrity_check", to
          validate the integrity of things like sqlite indices.
        - 'mtn annotate nonexistent-file' now gives a proper error
          message, instead of an assertion error.
        - 'mtn revert --missing' now works correctly when run in a
          subdirectory.
        - 'automate inventory' no longer fails when _MTN/work contains
          patch stanzas.

        Other:

        - Many, many internal code cleanups
          - Including changes to somewhat reduce the size of the
            binary
        - New tutorial on using packets added to the manual
        - Updated translations, improved error messages, etc.

        Reliability considerations:

        - In the two months since 0.26 was released, zero serious bugs
          have been reported in the new code.

Sat Apr  8 19:33:35 PDT 2006

        0.26 release.  Major enhancements and internal rewrites.
        Please read these notes carefully, as significant changes are
        described.  In particular, you _cannot_ upgrade to 0.26
        without some attention to the migration, especially if you are
        working on a project with other people.  See UPGRADE for
        details of this procedure.

        The changes are large enough that there were 3 pre-releases of
        this code; the changes that occurred in each can be seen
        below.  However, for the convenience of those following
        releases, all changes since 0.25 will be summarized in these
        release notes.  There is no need to read the pre-release notes
        individually.

        Major changes since 0.25:

        - The most user-visible change is that the default name of the
          monotone binary has changed to 'mtn'.  So, for example, you
          would now run 'mtn checkout', 'mtn diff', 'mtn commit',
          etc., instead of 'monotone checkout', 'monotone diff',
          'monotone commit'.
          - Similarly, the name of the workspace bookkeeping directory
            has changed from "MT" to "_MTN".  As workspaces will
            generally be recreated when migrating to this release,
            this should not cause any problems.
          - Similarly, built-in attrs like 'execute' have had 'mtn:'
            prepended to their names.  For example, executable files
            should now have the attr 'mtn:execute' set to 'true' on
            them.  The migration code will automatically add this
            prefix; no user intervention is needed.
          - Similarly, the name of the ignore file has changed from
            '.mt-ignore' to '.mtn-ignore'.  The migration code will
            automatically rename this file; no user intervention is
            needed.
          - Similarly, the recommended suffix for monotone db files is
            now '.mtn'.
          These changes are all purely cosmetic, and have no affect on
          functionality.

        - The most developer-visible change is that the data
          structure for representing trees has been completely
          replaced, and all related code rewritten.  The new data
          structure is called a 'roster'.  You don't really need to
          know this name; unless you are hacking on monotone or using
          various debug operations, you will never see a roster.
          It's mostly useful to know that when someone says something
          about 'roster-enabled monotone' or the like, they're
          referring to this body of new code.

          This change has a number of consequences:
          - The textual format for revisions and manifests changed.
            There is no conceptual change, they still contain the same
            information and work the same way.  The formats were
            merely cleaned up to correct various problems experience
            showed us, and allow various enhancements now and in the
            future.  However, this change means that a flag-day
            migration is required.  See UPGRADE for details.
          - Directories are now first-class objects.  You can add an
            empty directory, must drop a directory if you want it to
            go away, etc.
          - Attrs are now first-class objects.  '.mt-attrs' no longer
            exists; attrs are now described directly in the manifest,
            and changes to them appear directly in revisions.  The
            migration code will automatically convert existing
            .mt-attrs files to the new first-class attrs.  If you have
            custom attrs, those may require special handling -- if
            this is the case, then the upgrader will tell you.
          - The merge code has been rewritten completely.  The
            interface is currently the same (though this rewrite makes
            it easier to improve the interface going forward); if you
            have found merging in monotone to be easy in the past,
            then you will not notice anything different.  If you have
            run into problems, then the new merger should make your
            life substantially simpler.  It has full support for
            renames (of both directories and files), intelligent
            merging of attrs, improved handling of file content
            merges.  Is the first known merger implementation based on
            a provably correct algorithm (the "multi-*-merge"
            algorithm), has exhaustive automated tests, and generally
            should give accurate, conservative merges.
          - The new code is generally faster, though not yet as
            fast as it could be.

        Netsync changes:

        - The default netsync port has changed 5253 to 4691.  4691 is
          our official IANA-assigned port.  Please adjust firewalls
          appropriately.

        - Netsync code has also been largely reworked; new code should
          provide better opportunities for optimizations going
          forward.

        - The protocol is incompatible with earlier versions of
          monotone.  This should not be a surprise, since the data it
          carries is also incompatible (see above)...

        New features:

        - New option --brief to 'annotate', gives somewhat more
          friendly output.

        - Several enhancements to log:
          - New option --next, to display descendent revisions
            (rather than ancestor revisions).
          - When 'log -r' is given an ambiguous selector, it now just
            logs all matching revisions, instead of requiring the
            selector be disambiguated.
          - New option --no-files.

        - New command 'show_conflicts', performs a dry run merge.

        - New command 'ls changed'.

        - 'rename' (and its alias 'mv') now accept a broader range of
          syntax:
            mtn rename foo some_dir
              -> renames foo to some_dir/foo
            mtn rename foo bar baz some_dir
              -> moves foo, bar, and baz to some_dir/foo,
              some_dir/bar, and some_dir/baz

        - New hook 'validate_commit_message', which may be used to
          verify that all commit messages meet arbitrary user-defined
          rules.

        - New option --log, to log monotone's output to a file.

        - New option 'drop --recursive', to remove a directory and its
          contents in one swoop.

        - The root dir may now be renamed.  This is a somewhat exotic
          feature, but has some interesting uses related to splitting
          up or joining together projects; see new commands
          'pivot_root', 'merge_into_dir'.

        Minor bug fixes:

        - 'serve' with no --bind argument should now work on systems
          where the C library has IPv6 support, but the kernel does
          not.

        - Stricter checking on the internal version of filenames to
          ensure that they are valid UTF-8.

        - If the database is in the workspace, then it is always
          ignored.

        - Monotone no longer errors out when using a French (fr)
          locale with a non-Unicode codeset.

        Other changes:

        - Packet commands ('rdata', 'fdata', etc.) have been moved to
          'automate'.

        - Database storage now uses sqlite's blob support; database
          files should be ~1/4 smaller as a result.

        - Monotone now uses sqlite 3.3; this means that older versions
          of the command line client (e.g., an 'sqlite3' command built
          against sqlite version 3.2) cannot be used to poke at a
          monotone 0.26 database.  Solution is to upgrade your sqlite3
          program.  Hopefully this is irrelevant to most users...

        - Translations updated, and 3 new translations added (de, it,
          sv).

        Reliability considerations:

        - This new codebase has received much less testing under real
          world conditions than the codebase used in 0.25, simply
          because it is newer.  It has been in active use for monotone
          development since 8 January 2006, and only a small number of
          bugs have been found; all bugs found so far have been very
          minor, and none stood any danger of corrupting data.
          Furthermore, we are much more confident in the theoretical
          underpinnings of the new approach than the old, and the test
          suite attempts to exhaustively exercise all new code paths.

          However, none of this is or can be a substitute for real
          world experience.  We advise caution in upgrading to this
          version of monotone, and suggest that (especially) those who
          upgrade aggressively should pay extra attention to the
          monotone mailing list before and after doing so.

Wed Mar 29 05:20:10 PST 2006

        0.26pre3 release.  This release may be considered a "release
        candidate", in that while we need to write some tests and make
        sure some bugs are fixed, all features are in and we hope that
        no further bug fixes will be needed either.  It is still a
        pre-release for testing.  Do not package it.  DO NOT USE THIS
        RELEASE UNLESS YOU WANT TO BE A DAREDEVIL.

        But, PLEASE PLEASE TEST this release.  There are some
        non-trivial changes since 0.26pre2, and this is your last
        chance!

        Major changes since 0.26pre2:

        - The name of the monotone binary has changed to 'mtn'.
          - Similarly, the name of the bookkeeping directory in
            workspaces has changed from 'MT' to '_MTN' (if you have an
            existing 0.26-line workspace, just rename the MT directory
            to _MTN).
          - Similarly, the name of the ignore file has changed from
            ".mt-ignore" to ".mtn-ignore".  'rosterify' will rename
            these automatically (if you have already rosterified, you
            get to rename them by hand).
          - Similarly, the recommended suffix for monotone db files is
            now ".mtn".

        - We now perform stricter checking to make sure that filenames
          are valid UTF-8.  It is in principle possible that this
          stricter checking will cause histories that used to work to
          break; if you have non-ascii filenames, it is strongly
          recommended to test with this release.

        - Root dir renaming is now supported.  See new commands
          'pivot_root', 'merge_into_dir'.
          - As a side-effect, it is now possible to run 'rosterify' on
            histories in which two independent lines of history were
            merged.

        - The security fix released in 0.25.2 has been forward-ported
          to this release; this prevents some security exposure to
          people running monotone as a client on case-insensitive file
          systems.

        Minor change since 0.26pre2:

        - Database now uses sqlite blobs for storage; should be ~1/4
          smaller.
        - New command: show_conflicts, does a dry-run merge.
        - New option 'drop --recursive', to remove a directory and all
          its contents in one swoop.
        - Changes to 'log':
          - New option --no-files
          - Including merges is again the default (i.e., it now acts
            like 0.25, and not like 0.26pre2).
          - When 'log -r' is given an ambiguous selector, it now just
            logs all matching revisions, instead of requiring the
            selector be disambiguated.
        - New option --log, to log monotone output to a file.
        - Netsync changes:
          - Was sending far too much data in some cases; now does not.
          - Several bugs that caused it to lock up fixed
          - Tweak to allow 'usher' proxy to transparently redirect
            based on client's protocol version, to ease migration
            between incompatible protocol versions.
        - Packet commands have been moved to 'automate'.
        - Fixed bugs in 'db kill_rev_locally', should no longer leave
          an inconsistent db behind.
        - Translation updates

        Other projects receiving notable work:

        - Monotone's "dumb server" support (repo distribution over
          HTTP/FTP/SFTP etc.) has been ported to 0.26, a first command
          line version written, etc.
        - The 'usher' netsync proxy used for hosting many databases on
          a single machine has received significant cleanups, and the
          'webhost' project to provide a simple interface to shared
          monotone hosting providers has received even more work.

Sat Feb 11 13:32:51 PST 2006

        0.26pre2 release.  Inching towards 0.26.  If you are using
        0.25 or earlier, then make sure to read the very important
        notes for 0.26pre1, below.  In particular, like 0.26pre1, this
        is a pre-release for testing.  Do not package it.  DO NOT USE
        THIS RELEASE UNLESS YOU WANT TO BE A DAREDEVIL.

        (Though, in fact, in a month of usage, only one bug has been
        found in the new history code, and it was both minor and
        harmless.  It has additionally been fixed.)

        Database changes:

        - SQLite 3.3.3 has been imported.  3.3 introduces a new database
          format that is not backwards compatible with earlier 3.x releases.
          New databases will be created using this new format.  Existing
          databases remain compatible, and are not converted automatically.
          Existing databases can be converted by performing a database
          vacuum ('monotone db execute vacuum').

        New features:

        - New hook validate_commit_message -- use to verify that all
          commit messages meet arbitrary user-defined rules.

        UI improvements:

        - rename (and mv) commands now accept a broader range of
          syntax:
            monotone rename foo some_dir
              -> renames foo to some_dir/foo
            monotone rename foo bar baz some_dir
              -> moves foo, bar, and baz to some_dir/foo,
                 some_dir/bar, and some_dir/baz
        - Print a warning if it looks like a user has made a quoting
          mistake on push/pull/sync/serve (windows cmd.exe has
          confusing rules here).
        - New command "ls changed".
        - New option "--next" to log, which displays descendents of
          the start revision.
        - Updating to an arbitrary revision now works again (as it did
          in 0.25 and earlier).  This allows one to, for instance,
          switch a working copy to another head, or back up to an
          earlier version, while preserving uncommitted changes.
        - New option --brief to annotate, gives somewhat more friendly
          output.
        - Fixed bug that made ticker output from netsync inaccurate.
        - In 'log', --no-merges is now the default, use --merges to
          override.
        - If the database is in the working copy, then it is always
          ignored.

        Bugs:

        - 'serve' with no --bind should now work on systems where the
          C library has IPv6 support, but the kernel does not.
        - Compile fixes for GCC 4.1 pre-releases.

        Other:
        - Better detection when users have not run "rosterify", and
          more helpful suggestions on what to do in this case.
        - Documentation, translation, error message,
          etc. improvements.
        - Updates to contrib/mtbrowse.sh, simple shell-based monotone
          interface.
        - Updates to many other contrib/ files, mostly to maintain
          compatibility with monotone changes.

Sun Jan  8 01:08:56 PST 2006

        0.26pre1 release.  Massive rewrites, released for shakedown.
        This release is also dedicated to Shweta Narayan.

        This release includes massive changes compared to 0.25.  The
        core versioning code has all been replaced with a completely
        different mechanism.  Data formats and the netsync protocol
        have changed in incompatible ways.

        Migration to 0.26pre1 or later is irreversible and requires a
        flag day for your project.  See UPGRADE for details.  Note
        that we DO NOT recommend upgrading at this time; see below.

        If you have been following the development list for the last
        few months, you may have heard about "rosters" -- this is the
        name for the new core data structure we use.  While the code
        is completely different, the user experience should not be
        very different.  You will never see a roster, unless you are
        debugging monotone itself; everything still revolves around
        revisions, manifests, and certs.

        While this new code has extensive tests, because of these
        incompatibilities, it has never been used for real work.  The
        purpose of this release is to make a version available for the
        monotone developers to begin using for day-to-day work, to
        shake out bugs.

        Let's say that again in caps: THIS CODE IS PROBABLY BUGGY, DO
        NOT USE IT IN PRODUCTION UNLESS YOU WANT TO BE A DAREDEVIL.

        However, testing of this version with real databases is a good
        idea, and we'd very much appreciate hearing about your
        experiences.

        Some of the many changes:
        - New textual format for revisions and manifests; they remain
          conceptually the same, but have been tweaked. Manifests
          now use the same "basic_io" format as everything else in
          monotone, and contain entries for directories, revisions
          record file adds slightly differently and record directory
          adds for the first time, etc.  Because of this format
          change, revision hashes are now different; converting
          rosters requires a full history rebuild and reissue of certs.
        - Directories are now first class.  To get rid of a directory
          you must remove it; to create a directory, you must add it.
          You can add an empty directory.
        - Attrs are now first class.  The .mt-attrs file is gone;
          attributes are now stored directly in the manifest.
        - New merge algorithm, based on "multi-*-merge", and more
          aggressive, less buggy merge ancestor selection code
        - Netsync's core has been largely rewritten.  Code is now much
          clearer and more reliable, and now includes the ability to
          resume interrupted partial transfers. The netsync protocol
          version number has been bumped, and netsync now runs on the
          IANA-assigned port 4691 by default.
        - 100% fewer change_set.cc related bugs.  100% more roster.cc
          related bugs.  But the idea of touching roster.cc does not
          terrify people.

Thu Dec 29 23:10:03 PST 2005

        0.25 release.

        Incompatible command line changes:
        - 'monotone revert' now requires an argument.  To revert your
          entire working copy,
            $ monotone revert
          no longer works; instead, go to the root of your working
          copy and run
            $ monotone revert .

        New features:
        - Netsync now supports IPv6 (where OS support exists)

        Bugs fixed:
        - 'revert' gives feedback describing what it changes
        - Database locking further tweaked, to allow more concurrent
          access in situations where this is safe.
        - On win32, ticker display was fixed, so that it no longer
          prints a new line at each update.
        - 'read' can now understand (and migrate) privkey packets
          generated by monotone version 0.23 or earlier.
        - 'log --diffs <files>' now prints only diffs for the given
          files (previously, it would print only revisions in which
          the given files changed, but would print all diffs for those
          revisions).
        - Win9x and WinNT 4 compatibility fixes.

        New translations:
        - pt_BR

Sat Nov 27 22:29:38 PST 2005

        0.24 release.

        Configuration change (Windows only):
        - Configuration directory on Windows has changed.  It used to
          be some complicated and varying function of %HOME%,
          %USERPROFILE%, %HOMEDRIVE%\%HOMEPATH%, whether you were
          running in mingw/cygwin, etc.  It is now, always,
          %APPDATA%\monotone.  For instance, if your configuration
          file used to be named
           ...\Documents and Settings\user\.monotone\monotonerc
          it will now be named
           ...\Documents and Settings\user\Application Data\monotone\monotonerc
          Please rename files appropriately.

        Major key management changes:
        - Private keys are no longer stored in your database.  They
          are stored in ~/.monotone/keys/ (Unix, OS X) or
          %APPDATA%\monotone\keys\ (Windows).  'db migrate' will
          automatically move your keys out of your database and into
          their proper location.  Consequences:
          - 'genkey' no longer requires a database.  Simply run it
            once when you first start using monotone, even before you
            have created a database.
          - Running 'genkey' once will suffice to give all databases
            on one computer access to your key.  No more fiddling with
            'read'.
          - When you want to make your key available on another
            computer, simply copy over the appropriate file from your
            'keys' directory to the corresponding directory on the new
            computer.
        - Private keys also use a more standard on-disk envelope
          encoding ("PBE-PKCS5v20(SHA-1,TripleDES/CBC)") instead of
          previous ARC4.  More secure, and with extra crypto karma.

        Netsync changes:
        - Command line syntax for 'serve' changed; administrators WILL
          have to adjust scripts.
            monotone serve my.host.com "*"
          becomes
            monotone serve --bind=my.host.com "*"
          or simply
            monotone serve "*"
          (to serve on the default port, on all interfaces).
        - Speaking of which, we can now bind to all interfaces; run
          'serve' without passing --bind, or with passing
          --bind=:port, and monotone will listen on all interfaces.
        - New option '--key-to-push' for 'push', 'sync', allows
          administrator to push a new user's public key into a running
          server without restarting it.
        - Netsync permission hooks have new defaults that read a
          description of allowed access out of a standard,
          basic_io-based textfile (the same stanza-based format that
          revisions use).  Current hooks will continue to work, but
          users may prefer to transition to this format; see manual
          for details.
        - Between these, it is now straightforward to change
          permissions and add users without restarting your server.
        - Improvements to experimental "usher" facility.

        UI improvements:
        - New convenience options "add --unknown", "drop --missing",
          "revert --missing" do what you'd expect -- add all
          non-ignored non-versioned files, drop all
          deleted-but-undropped files, and restore all
          deleted-but-undropped files, respectively.
        - New selector "h:" to select heads of a branch.  "h:" means
          heads of current branch, "h:mybranch" means heads of
          mybranch.
        - Similarly, "b:" selector with no argument now refers to
          current branch.
        - Commit messages now have a blank line at the top so you can
          start typing directly.
        - No more obscure error messages when multiple monotone
          processes attempt to access a single database at the same
          time; we now fail early with a more sensible error message.
          (Concurrent access has never caused database corruption;
          this simply makes the corruption prevention less frustrating
          for the user.)
        - New handlers for SIGTERM, SIGINT to rollback database
          transactions.  Not visible to users (unless you're really
          looking carefully).  (Again, killing monotone has never been
          able to cause database corruption; this simply causes the
          transactions to be rolled back immediately, rather than the
          next time monotone runs, which improves robustness in some
          theoretical way.)

        Changes in 'automate':
        - New command 'automate keys' to get information on existing
          keys in basic_io format.

        Updated translations:
        - fr

        Smaller changes:
        - Improved handling of multibyte characters in message
          displays.
        - Fixes to Botan's memory allocator, to avoid pathological
          slowdowns in some rare cases.
        - Fix bug in delta-storage code; we were not being as aggressive
          about delta-compressing files and manifests as we should
          have been.
        - Minor bugs fixed, error messages improved.

                - Upgrading from 0.23: You must run 'db migrate' and
                  provide your password, for each database.

Fri Sep 30 02:50:05 PDT 2005

        0.23 release.

        Possibly incompatible changes:
        - hook_note_commit and hook_note_netsync_revision_received
          take a new argument containing the text of the revision that
          was received.  (Timothy Brownawell <tbrownaw@gmail.com>)
        - 'cat FILENAME' now acts like the old 'cat file REV
          FILENAME'; use new commands 'automate get_revision',
          'automate get_manifest', 'automate get_file' to fetch
          objects by hash.  (Grahame Bowland <grahame@angrygoats.net>)

        General improvements:
        - .mt-ignore support (Martin Dvorak
          <jezek2@advel.cz>, Timothy Brownawell <tbrownaw@gmail.com>)
        - much work on making monotone more i18n friendly (Benoît
          Dejean <benoit@placenet.org>, Matt Johnston
          <matt@ucc.asn.au>)
        - support for more interactive merge tools:
          - FileMerge.app (comes with OS X) (Marcel van der Boom
            <marcel@hsdev.com>)
          - TortoiseMerge (Win32; comes with TortoiseSVN) (Matthew
            Gregan <kinetik@orcon.net.nz>)
        - rename and drop now actually perform the specified rename or
          deletion when the argument --execute is passed.  (Richard
          Levitte <richard@levitte.org>)
        - 'help' command, same as --help (Matt Johnston
          <matt@ucc.asn.au>).
        - 'usher' support: experimental method for proxying multiple
          netsync servers through a single port (similar concept to
          vhosts) (Timothy Brownawell <tbrownaw@gmail.com>)
        - support long passphrases (Matt Johnston <matt@ucc.asn.au>)
        - Faster binary file detection (Eric Anderson
          <anderse-monotone@cello.hpl.hp.com>)
        - netsync speedups:
          - when handling large files (Eric Anderson
            <anderse-monotone@cello.hpl.hp.com>)
          - when handling many branches (Marcel van der Boom
            <marcel@hsdev.com>)
        - new system to allow crash logs to contain not just execution
          traces, but also dumps of data being handled when the error
          was detected -- greatly improves debuggability of user
          crashes.
        - complete rework of path handling code, for clarity,
          robustness, and speed.  No user visible changes, except for
          the many bugs fixed.  (Special thanks to Matthew Gregan
          <kinetik@orcon.net.nz> and Grahame Bowland
          <grahame@angrygoats.net>.)
          - however, if you have non-normalized paths in your history
            (symptom: fresh pulls with 0.18 work, but fresh pulls with
            0.19 do not), then 0.23 will report an error and refuse to
            handle the affected revisions.  Since it is believed this
            only affects one project, and to conserve core developer
            time, implementing a migration was put off for now.  If
            this causes problems or for more details, please send an
            email to monotone-devel@nongnu.org.
        - as always, many small bug fixes, speedups, and improved
          messages.

        New translations:
        - fr (Benoît Dejean <benoit@placenet.org>)
        - ja (Satoru SATOH <ss@gnome.gr.jp>)

        Other new monotone-related projects since 0.22:
        - mtsh by Timothy Brownawell:
            https://netfiles.uiuc.edu/brownawe/www/mtsh/
          GTK+ wrapper for monotone focusing on working copy
          operations -- add/drop/revert/rename/commit/update/diff and
          browsing.  Has a mechanism for per-file commit comments.

        - "dumb server" support by Nathaniel Smith (share your
          monotone repositories via HTTP/FTP, no netsync daemon
          needed):
            http://viewmtn.angrygoats.net//branch.psp?branch=net.venge.monotone.dumb
          Still needs a command-line frontend to be usable, among
          other things.  Help wanted.  In python.

        - m7 by Larry Hastings <larry@hastings.org>
            http://www.midwinter.com/~lch/programming/m7/
          Experimental drop-in command-line wrapper for monotone.
          Uses certs to add local incrementing version numbers, and an
          enhanced annotate front-end.

Mon Aug  8 23:23:53 PDT 2005

        0.22 release.  new crypto library, bug fixes, ui improvements

        - switch from crypto++ to botan as underlying crypto library.
          this should not cause any user-visible changes; let us know
          if it does.  special thanks to Matt Johnston
          <matt@ucc.asn.au>, Kaushik Veeraraghavan
          <kaushikv@gmail.com>, Matthew Gregan
          <kinetik@orcon.net.nz>.
        - incompatible change to netsync permission hooks: the
          get_netsync_anonymous_read_permitted hook has been removed;
          instead, get_netsync_read_permitted will be called with a
          key name of nil.  server administrators should update/review
          their configuration
        - new option for merge and propagate: --lca.  Until we get a
          long-term solution to the various 3-way merge problems, this
          should be more convenient than using explicit_merge.
        - many small improvements to error messages, fixes of minor
          annoyances, netsync tickers more accurate, etc.

Sun Jul 17 16:48:26 PDT 2005

        0.21 release.  bug fixes, performance improvements, and ui
        improvements.

        - fixes a number of major performance bugs in 0.20's netsync
          implementation.  special thanks to Matt Johnston
          <matt@ucc.asn.au>.
        - fixes a number of major bugs in 0.20's (rewritten)
          cvs_import command.
        - configury kluges to work around g++ 4.0/boost 1.32
          incompatibilities.  special thanks to Christof Petig
          <christof@petig-baender.de>, Matthew Gregan
          <kinetik@orcon.net.nz>, Jordan Breeding
          <jordan.breeding@mac.com>.
        - ui enhancements:
          - new netsync option "--exclude": branches are included if
            they match any of the given globs, unless they match any
            of the given --exclude globs.  special thanks to Timothy
            Brownawell <tbrownaw@gmail.com>.
          - new netsync option client "--set-default": makes it easy
            to change default server/branches.
          - "diff" now takes options "--context" and "--external", to
            output context diffs and to invoke an external diff
            program for full control over output formatting.  new
            option "--diff-args" pass arguments to external diff
            program; new hook "external_diff" allows further
            configuration.  special thanks to Vladimir Vukicevic
            <vladimirv@gmail.com>.
          - b: and t: selectors now match exactly, instead of matching
            as substrings.  globbing is supported for inexact
            matching.  special thanks to Brian Downing
            <bdowning@lavos.net>, Jordan Breeding
            <jordan.breeding@mac.com>.
          - new command 'db kill_tag_locally'.  special thanks to Jordan
            Breeding <jordan.breeding@mac.com>.
        - now uses sqlite3 prepared statements.  special thanks to
          Derek Scherger <derek@echologic.com>.
        - 'db migrate' is now a complete no-op if there is no
          migration to do; automated scripts can now call it
          optimistically and cheaply to guarantee up-to-dateness.
        - new hash correctness tests.  special thanks to Kaushik
          Veeraraghavan <kaushikv@gmail.com>.

                - upgrading from 0.20: you must run 'monotone db
                  migrate' once against each of your databases, to add
                  new sql indexes.

Tue Jul  5 23:57:10 PDT 2005

        0.20 release.  features, ui improvements, performance
        improvements, and bug fixes.

        - major changes in netsync UI: serve/sync/push/pull now take a
          list of globs; clients can request arbitrary sets of
          branches, not just predefined "collections".  write
          permissions are now granted on a per-db level (they were
          before anyway).
                - where you used to say, e.g., "monotone pull
                  net.venge.monotone", you should instead say
                  "monotone pull net.venge.monotone*".  This may
                  require shell-quoting.
                - 'get_netsync_write_permitted' hooks must be changed
                  to take only one argument, the 'identity'.
                  'get_netsync_{read,anonymous_read}_permitted' hooks
                  now take a branch argument instead of a collection,
                  and will be called for each branch that a client
                  requests.
                - 0.19 clients cannot talk to 0.20 servers, and vice-versa.
                - special thanks to Timothy Brownawell
                  <tbrownaw@gmail.com>, Richard Levitte
                  <richard@levitte.org>.
        - other major changes:
                - cvs_import re-written; many bugs fixed.  now
                  supports tags.
        - many minor netsync changes:
                - netsync traffic is now cryptographically authenticated
                  against corruption and man-in-the-middle attacks.
                  special thanks to Ethan Blanton <elb@elitists.net>,
                  Matt Johnston <matt@ucc.asn.au>.
                - new hooks that are called when server receives data:
                  note_netsync_*_received.  special thanks to Timothy
                  Brownawell <tbrownaw@gmail.com>.
                - ancestry graphs that pass outside the given branch
                  are now synchronized correctly.  special thanks to
                  Timothy Brownawell <tbrownaw@gmail.com>.
        - UI improvements:
                - 'log' options changed: --depth has become --last;
                  new options --no-merges, --diffs, --brief.
                - 'status' has new option --brief.  special thanks to
                  Derek Scherger <derek@echologic.com>.
                - 'serve' has new option --pid-file.  special thanks
                  to Matthew Gregan <kinetik@orcon.net.nz>.
                - all commands taking restrictions now take option
                  --depth, to limit recursion through subdirectories.
                  special thanks to Joel Reed <joelwreed@comcast.com>.
                - merge command all take --author, --date now.
                - 'checkout', 'update' take --revision, instead of
                  using positional arguments.  special thanks to Derek
                  Scherger <derek@echologic.com>, Richard Levitte
                  <richard@levitte.org>.
                - 'commit' takes new --message-file option.
        - new features:
                - new commands: "db kill_branch_locally", "db
                  kill_revision_locally", useful for correcting some
                  mistakes.  special thanks to Brian Campbell
                  <brian.p.campbell@dartmouth.edu>, Sebastian Spaeth
                  <Sebastian@sspaeth.de>.
                - new file attribute 'manual_merge', to prevent invocation of
                  merger on binary files.  hook added to guess correct
                  value at 'add' time.  special thanks to Riccardo
                  Ghetta <birrachiara@tin.it>.
                - new 'earlier than', 'later than' selectors.  special
                  thanks to Riccardo Ghetta <birrachiara@tin.it>.
        - new automate commands:
                - 'stdio', for efficient use by
                  front-ends.  special thanks to Timothy Brownawell
                  <tbrownaw@gmail.com>.
                - 'certs', for fetching certs on a revision in a
                  parseable (basic io-based) format.  special thanks
                  to Grahame Bowland <grahame@angrygoats.net>.
                - 'inventory' output changed incompatibly; should be
                  much more usable now, and stable.  special thanks to
                  Derek Scherger <derek@echologic.com>.
        - better memory/performance when handling large files.
          special thanks to Eric Anderson
          <anderse-monotone@cello.hpl.hp.com>, Timothy Brownawell
          <tbrownaw@gmail.com>, Matt Johnston <matt@ucc.asn.au>,
          Matthew Gregan <kinetik@orcon.net.nz>.
        - new text mode browser in contrib/mtbrowse.sh, by Henry
          Nestler <Henry@BigFoot.de>.
        - improved zsh completion in contrib/monotone.zsh_completion,
          by Joel Reed <joelwreed@comcast.com>.

                - upgrading from 0.19: database and working copies are
                  fully compatible.  netsync clients and servers need
                  to be upgraded together, as described above.  the
                  many ui changes may require script updates.

Tue May  3 00:31:37 PDT 2005

        0.19 release.  performance improvements, features, ui
        improvements, and bug fixes.

        - many operations sped up by another factor of 2 or better.
                - special thanks to Matt Johnston <matt@ucc.asn.au>.
                - first steps towards automated benchmarking.  Thanks
                  to Timothy Brownawell <tbrownaw@gmail.com>.
        - new major features:
                - "annotate" command; still requires optimization.
                  Thanks to Emile Snyder <emile@alumni.reed.edu>.
                - "inodeprints" for fast change detection in large
                  working dirs now fully supported; see manual for
                  details.
        - new minor features:
                - new selector "c:name=value" for selecting on
                  arbitrary certs.  Thanks to Richard Levitte
                  <richard@levitte.org>.
                - new hooks to automatically initialize attributes on
                  add; monotone now automatically sets execute bit on
                  executables.  Thanks to Joel Reed
                  <joelwreed@comcast.net>.
                - new automate command "select", to do selector
                  expansion.  Thanks to Richard Levitte
                  <richard@levitte.org>.
                - new automate commands "graph", "parents",
                  "children", "ancestors", to easily inspect history.
                  Special thanks to Sebastian Spaeth
                  <Sebastian@SSpaeth.de>.
                - new command "db kill_rev_locally".  Thanks to
                  Sebastian Spaeth <Sebastian@sspaeth.de>.
                - new arguments to "commit": --author, --date; useful
                  for patch attribution and importing history.
                - new automate command "inventory" (output format will
                  change in next release, however).  Thanks to Derek
                  Scherger <derek@echologic.com>.
        - ui improvements:
                - netsync progress ticker in kilobytes/megabytes.
                  Thanks to Matt Johnston <matt@ucc.asn.au> and
                  Sebastian Spaeth <Sebastian@sspaeth.de>.
                - tickers do not cause annoying scrolling when wider
                  than window.  Special thanks to Matthew Gregan
                  <kinetik@orcon.net.nz>.
                - warn users when a commit creates divergence, and
                  when an update ignores it.  Thanks to Jeremy Cowgar
                  <jeremy@cowgar.com>.
                - support for command-specific options (there is still
                  no rule that such options must appear after the
                  command on the command line, though).  Thanks to
                  Richard Levitte <richard@levitte.org>.
        - bug fixes:
                - many cvs_import bugs fixed.  Special thanks to Jon
                  Bright <jon@siliconcircus.com>, Emile Snyder
                  <emile@alumni.reed.edu>, Hansjoerg Lipp
                  <hjlipp@web.de>, Matthew Gregan
                  <kinetik@orcon.net.nz>.
                - windows/unix working copy line ending conversion now
                  works correctly.  Thanks to Emile Snyder
                  <emile@alumni.reed.edu>.
                - many fixes to i18n-ized filename support
                - "drop" and "rename" now affect file attributes as
                  well.  Thanks to Richard Levitte
                  <richard@levitte.org> and Joel Reed
                  <joelwreed@comcast.com>.
                - better error reporting in netsync.  Thanks to
                  Grahame Bowland <grahame@angrygoats.net>.
                - only set working directory's default branch on some
                  commands (update, commit).  Thanks to Florian Weimer
                  <fw@deneb.enyo.de>.
                - "db check" now sets exit status correctly, for use
                  in scripts.  Thanks to Derek Scherger
                  <derek@echologic.com>.
                - many others...
        - fantastic emacs integration in contrib/monotone.el.  Thanks
          to Harley Gorrell <harley@panix.com>.
        - 45 new integration tests.  total line coverage: ~84%.

                - upgrading from 0.18: database and working copies are
                  fully compatible.  NOTE that the configuration file
                  is now ~/.monotone/monotonerc, rather than old
                  ~/.monotonerc.  Simply create ~/.monotone, and
                  rename any existing configuration file.

Sun Apr 10 17:49:25 PDT 2005

        0.18 release.  performance improvements, features, and bug fixes.
    This release is dedicated to Shweta Narayan.

        - most operations sped up by a factor of 2 or better; many sped up
      by up several orders of magnitude.
                - special thanks to Matt Johnston <matt@ucc.asn.au>, Derek
                  Scherger <derek@echologic.com>, Linus Torvalds
                  <torvalds@osdl.org>.
        - new concept: "database vars".  Used in several features below.
        - new features:
                - new file "MT/log" can be edited while you work,
                  sets default changelog.  (no change in behaviour if
                  you do not edit it.)  Thanks to Jeremy Cowgar
                  <jeremy@cowgar.com>.
                - monotone now stores default netsync
                  server/collection, initialized on first use of
                  netsync.
                - you no longer need to manually import server
                  keys, monotone will fetch the key from the server on
                  first netsync.
                - monotone keeps track of keys of servers you have
                  previously synced with, to prevent man-in-the-middle
                  attacks.
                - several powerful new "automate" commands added.
        - new command 'ls known', lists files that are under version
          control.  Thanks to Florian Weimer <fw@deneb.enyo.de>.
        - preliminary "inodeprints" functionality -- speeds up diff,
          status, etc.  No UI or documentation yet -- in a working
          copy, 'touch MT/inodeprints' to enable, then commit or
          update to populate cache.
        - UI improvements:
                - Added short options -r, -b, -k, -m.
                - default to 'dot' ticker-style when stderr is
                  not a tty, thanks to Derek Scherger
                  <derek@echologic.com>.
                - New "-@/--xargs" option, helpful when using new
                  automate commands.  Thanks to Richard Levitte
                  <richard@levitte.org>.
                - New "--depth" argument to 'log'.  Thanks to Richard
                  Levitte <richard@levitte.org>.
                - 'db info' gives statistics on space usage.
                - new command 'dropkey'.  Thanks to Jeremy Cowgar
                  <jeremy@cowgar.com>.
        - robustness improvement: if monotone crashes in a working
          directory and --dump and --debug were not specified, saves
          debug dump to "MT/debug" for analysis, instead of
          discarding.
        - new contributed scripts: CIA (cia.navi.cx) notification,
          email notification, Bash completion.
        - 33 new integration tests.  total line coverage: ~82%.
        - many bug fixes
        - Special thanks to Matt Johnston <matt@ucc.asn.au>,
          for going above and beyond to track down the last
          release blocker.

                - upgrading from 0.17 requires only a 'db migrate'.

Fri Mar 18 15:38:52 PST 2005

        0.17 release. bug fixes and features.

        - many, many robustness improvements
                - more careful checking everywhere
                - much more thorough test suite
                - all revisions subject to careful checks before
                  entering database
                        - not yet fully optimized; "pull" may be very
                          slow and use lots of cpu
                - support for "epochs", to safely manage future
                  rebuilds, hash migration, etc.
                - new "db check" command, thanks to Derek Scherger
                  <derek@echologic.com>.
        - now uses sqlite3, thanks to Christof Petig
          <christof@petig-baender.de>.
                - removes most former size limitations
        - "restrictions" support, thanks to Derek Scherger
          <derek@echologic.com>.
                - most commands now take a list of files to limit
                  their actions to
                - monotone can now be run from anywhere in the working
                  directory (not just the root)
                - new command "monotone setup" required to create a
                  working directory for a new project
        - important security fix -- don't use shell when calling
          external merge commands.
        - format change for "MT/options", ".mt-attrs"; you may have to
          edit these files
                - new command "attr" for managing .mt-attrs.
        - builds merkle tries in-memory -- netsync starts up many
          times faster
        - start of new "automate" interface, for shell scripts and
          others.
        - new command "cdiff": generates context diffs.
        - remove most of now-obsolete manifest/file cert support.
        - 60+ new integration tests.
        - many portability fixes
                - in particular, major win32 cleanups, thanks to Jon
                  Bright <jon@siliconcircus.com>.  win32 is once again
                  fully and natively supported.
        - many bug fixes

                - several incompatible changes: see file UPGRADE for
                  migration information

Thu Dec 30 01:37:54 EST 2004

    0.16 release. bug fixes.

    - 50+ new integration tests
    - many NetBSD portability fixes
    - release build on gcc 3.4 / FC3
    - masses of changeset bugs in 0.15 fixed

        - some bogus changesets were generated
          in the 0.16 development cycle. you will
          need to rebuild revision graph.


Sun Nov  7 14:06:03 EST 2004

    0.15 release. major changes.

    - overhauled the internal representation of changes. see
      README.changesets for details
    - fixed bugs in merkle trie synchronization code
    - fixed echoing and progress UI bugs
      (helps when using in emacs)
    - upgraded cryptopp to 5.2.1
    - fixed bug 8715, diff hunk coordinate reporting
    - added figures, new tutorial to manual
    - improve accuracy of log command
    - several build, configure, and linkage fixes
    - some OSX / PPC portability fixes

Sat Jul 31 15:38:02 EDT 2004

    0.14 release. bug fixes.

    - some compile fixes for g++ 3.4
    - made --dump=FILE option for saving traces,
      otherwise failures just print reason (no trace)
    - some things disabled, as scheduled for replacement
      by upcoming changeset branch work
        - disabled "disapprove" command due to bad semantics
        - removed "bump" and .mt-nonce machinery
    - several critical rename-merging bugs fixed
        - renames vs. deletes
        - renames vs. deltas
        - parallel renames
    - bugs fixed from savannah bug tracker:
        - 9223 argv overflow
        - 9075 empty commits
        - 8919 rename --verbose to --debug
        - 8958 rename debug to db execute
        - 8920 empty passphrase message
        - 8917 connection refused message
        - 8913 testresult argument
        - 8912 passphrase read on serve
        - 8472 approve into branch
        - 8428 duplicate key warning
        - 8928 nonce uses too many bits

Thu May 20 22:26:27 EDT 2004

    0.13 release. bug fixes.

    - remove (file|manifest) in several commands
    - "list missing" command
    - fixed bugs:
        - (critical) empty data netsync crash
        - mkstemp, platform lua
        - runtime error reporting chatter
        - non-posix database names
        - non-posix dirnames
        - non-posix merge names
        - 2-way merge algorithm and hook
        - single-character filenames
        - multiple password reads
        - .svn ignore pattern

Sun May  2 21:03:38 EDT 2004

    0.12 release. win32 port, bug fixes and optimizations.

    - ported to native win32 (mingw)
    - implemented human friendly version selectors
    - added post-commit hook for change notification
    - removed spirit-based parsers, reduced compile costs
    - many netsync bugs removed, pipeline performance improved
    - removed old, deprecated networking system
    - several minor CVS import bugs fixed
    - upgraded bundled netxx

Sun Mar 28 12:41:07 EST 2004

    0.11 release. bug fixes and optimizations.

    NOTE: this release expands the sqlite page size. YOU WILL NEED
    to dump existing databases before upgrading and reload it
    after upgrading, otherwise monotone will complain that the
    database image appears malformed. this condition cannot
    unfortunately be distinguished from a real malformed image on
    disk. for example:

        $ monotone --db=my.db db dump >dump.sql
        $ <upgrade to new monotone>
        $ mv my.db my.db.backup
        $ monotone --db=my.db db load <dump.sql

    - fixed bugs:
        - aliasing bug on debian (-O2 now works)
        - netsync ppc portability / checksums
        - sha1 whitespace bug
        - netsync broken formatter
        - broken symlink handling
        - merger execution pessimism
        - LCA bitset calculation pessimism
        - static object initialization order
        - CVS single-version import
        - CVS first-version changelog
        - CVS branch inference and topology
    - cryptographic SSE2 paths enabled on linux/x86.
    - builds against boost 1.31.0.
    - removed boost::socket
    - removed documentation about old networking system.
    - "officially" deprecated old networking system.
    - enable building with system-local libraries.
    - upgraded bundled sqlite.
    - changed sqlite page size from 1k -> 8k

Mon Mar  1 00:32:07 EST 2004

    0.10 release. new "netsync" protocol implemented, allowing
    direct monotone-to-monotone database synchronization. random
    number underflow problem fixed. more tests added. database
    schema changed, must migrate schema. added new QA logic to
    update and merge algorithms (testresult / approval).

Thu Jan  1 18:23:06 EST 2004

    0.9 release. support international users (non-ASCII character
    sets, locales). some corrections to update algorithm. line
    merging algorithm reimplemented. support working copy
    MT/monotonerc file. broke format compatibility with MT/work
    files; commit any pending work before upgrading. permit
    spaces, colons, other "funny" characters in filenames. support
    HTTP 1.1, HTTP proxies, handle some corner cases in ancestry
    graph and database faults.

Fri Nov 21 20:25:26 EST 2003

    0.8 release. row size increased to 16mb. more performance
    improvements in cvs importer. cvs branch tags imported now.
    minor UI improvements. new commands: SQL dump and load, vcheck
    for enhanced collision detection, queue addtree for recursive
    queueing. improved networking scalability. historical rename
    certs and .mt-attrs file format changed to accomodate upcoming
    i18n work.

Sun Nov  2 23:38:09 EST 2003

    0.7 release. many critical merge and patch set calculation
    bugs fixed. groups merged with URLs, "monotone db migrate"
    necessary. directory renames and explicit rename certs
    supported. added SMTP support. incorporated adns library,
    avoiding gethostbyname(). new queue commands.

Sat Oct 18 22:10:09 EDT 2003

    0.6 release. more stability and bug fixing, including fix to
    some silent failures in LCA calculation. some minor new
    features: persistent attributes (eg. 'the execute bit'),
    rename and log commands. performance of cvs importer greatly
    improved, lua system upgraded to 5.0, much expanded
    documentation.

Sat Sep 27 11:50:08 EDT 2003

    0.5 release. stability and bug fixing. many UI issues
    addressed, including SHA1 completion, persistent options, new
    revert command and new diff modes. database migration,
    inspection and debugging interfaces added. LCS algorithm and
    line-merger overhauled. several multi-depot bugs
    fixed. existing depot databases should be migrated (depot.cgi
    migratedb).

Thu Sep  4 15:40:07 EDT 2003

    0.4 release. monotone is now self-hosting. database
    compatibility broken since 0.3. depot uses RSA signatures now,
    not mac keys. many bugs removed. depot database compatibility
    broken. database schemas should now remain stable (or be
    provided with safe schema-upgrading function).

Mon Aug 25 18:00:37 EDT 2003

    0.3 release. database compatibility broken. packet format
    compatibility broken. dropped boost sandbox library dependency.
    redid networking to support private HTTP+CGI depots along with
    netnews. wrote depot. added 'propagate' command to move changes
    between branches asymmetrically. rewrote testsuite in autotest.
    cleaned up command line processing. expanded testsuite. improved
    user-friendly error reporting.

Fri Aug  8 10:20:01 EDT 2003

    0.2 release. database compatibility broken. dropped many
    library dependencies. hand-reimplemented xdelta, parts of
    nana. incorporated subset of cryptopp and sqlite into
    sources. added RCS and CVS importer. switched to piecewise
    reconstruction. generally much more robust storage system.
    scalability tests against real world CVS archives show
    performance gap with CVS closing, but still present.

Sun Apr 6 20:20:42 EDT 2003

    initial release<|MERGE_RESOLUTION|>--- conflicted
+++ resolved
@@ -6,7 +6,6 @@
 
         Bugs fixed
 
-<<<<<<< HEAD
         - Several bugfixes to `mtn automate stdio':
           * it now correctly distinguishs between syntax and command errors by
             returning error code 1 for the former and error code 2 for the
@@ -15,14 +14,13 @@
             rather discards the wrong state and accepts new (valid) commands.
           * option errors haven't been catched properly and thus weren't encoded
             in stdio either; this has been fixed as well.
-=======
-        - In certain cases, especially also on FreeBSD, netsync called
-          select() even after read() returned 0 bytes to indicate the
+
+        - In certain cases, especially also on FreeBSD and Mac OS X, netsync 
+          called select() even after read() returned 0 bytes to indicate the
           end of the file, resulting in a confusing error message. This
           is fixed by treating EOF specially and prevent further calls
           to select() on the file handle, as recommended by the
           select_tut man page.
->>>>>>> 9e461ae2
 
         New features
 
