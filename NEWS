??? ??? ?? ??:??:?? UTC ????

        0.46 release.

        *** Fix automate commands documented as added in version FIXME
        *** bump automate major version

        Changes

        - Cert labels in the output of the 'log' command are now
          localized.

<<<<<<< HEAD
        - "automate stdio" (and "automate remote_stdio", see below) use
          separate streams to encode out-of-band information like 
          informational messages, warnings or tickers. Please consult 
          the manual of "mtn automate stdio" for a detailed description
          of the new format.
	  The error codes used in the output of both commands also 
          slightly changed: errors which are the result of a wrong 
	  call (unknown command, invalid options, parsing errors, ...)
          are returned with code 1, while errors which happened while
	  the actual command executed are returned with code 2.
=======
        - The 'heads' command should be significantly faster now (not
          that it was particularly slow before). This probably isn't
          terribly noticable unless you're in the habit of using "h:*"
          (heads of all branches) as a selector, it's primarily meant
          to enable future changes that will depend on fast 'heads'.

          The database schema has been changed, so you will need to
          run 'mtn db migrate' (preferably after making a backup copy
          of your db).
>>>>>>> bdc536aa

        New features

        - There's a new command "automate remote_stdio" that makes it
          possible to execute automate commands on a remote server (for
          example, to permit a single database to be used both for serving
          netsync connections and for running a viewmtn instance). This
          requires that the server be running monotone 0.46 or later.
          Access control on the server is uses a new lua hook
          "get_remote_automate_permitted(identity, command_line, options)".

        - There's also a new command "automate remote" that's very much
          the same, but executes only a single command and does not
          stdio-encode the output.

        - The global option '--timestamps' has been added which prefixes
          the current local timestamp before diagnostic messages such as
          warnings, progress messages, errors and tickers.  For example,
          this option can be used to log the date and time when clients
          connect to a monotone server.

        Bugs fixed

        - A regression from 0.45's key migration prevented the proper
          output of the `committer` field in 'git_export'.

        - 'db info --full' no longer crashes when executed on a database
          with only one revision.

        - The mtn_automate Lua function which can be used for custom
          commands now properly handles binary data.

        Other

        - Added the script of the Lua-based contributed Monotone 
          extension command "mtn remote_export" to contrib/command/
          with which a remote revision can be exported locally without
          having to fetch all of the history before.


Fri Sep 11 20:50:00 UTC 2009

        0.45 release.

        Changes

        - Certs now link to the key that signed them by the key's
          hash, instead of its name.  This should provide some
          security and usability improvements.

          The database schema has been changed, so you will need to
          run 'mtn db migrate' (preferably after making a backup copy
          of your db).

          The netsync protocol version has also changed. However, we
          found space to implement full protocol version negotiation,
          so no flag day is needed.  If your particular project has a
          situation where there are multiple keys with the same name,
          you will receive errors when trying to sync certs signed by
          those keys to older netsync peers.

          A number of commands have slightly different output now,
          particularly 'ls certs', 'ls tags', 'automate keys',
          'automate tags' and 'automate certs'.  There is a new Lua
          hook associated with these changes,
          'get_local_key_name(identity)', and all Lua hooks that used
          to take a key name as an argument now instead take a table
          with several fields.

          Commands which previously accepted a key name now also
          accept the key's hash or local name, which is a local alias
          for equally named keys.  'read-permissions' and
          'write-permissions' accept either the key name or the hash.

          There is also a new 'db fix_certs' command which fixes wrong
          key assignments in migrated databases if you have the correct
          key available.

        - The 'resolved_user' conflict resolution is no longer
          reported by 'automate show_conflicts' for file content
          conflicts; 'resolved_user_left' is used instead.

        - 'format_version' was removed from 'automate tags' and
          'automate get_attributes' which both do not need this
          additional versioning information.

        New features

        - The 'log' command now, by default, converts all dates it
          prints to your timezone instead of leaving them in UTC, and
          uses a somewhat more friendly format for the dates.

          You can customize the date format with the new
          "get_date_format_spec" Lua hook, which returns a strftime(3)
          format string.  You can also override the format for one
          command with the new --date-format option, disable date
          conversion for one command with --no-format-dates, or
          disable it by default by having the above Lua hook return an
          empty string.

        - The 'diff' and 'automate content_diff' commands take a
          '--reverse' option when one revision is specified, to
          control the order of the diff with the workspace.

        - The 'update', 'checkout', 'pluck', and 'pivot_root' commands
          take an option '--move-conflicting-paths', to handle
          unversioned files that are blocking the action. The
          unversioned files are moved to
          _MTN/resolutions/<workspace_path>, so the action can
          succeed, and the user can recover the files if necessary.

        - Resolution of orphaned file conflicts is now supported by
          'merge --resolve-conflicts' and the 'conflicts' commands.

        - Duplicate name conflicts now support the 'keep' resolution.

        - Monotone now accepts ':memory:' as argument to the --db option
          and sets up a memory-only SQLite database.

        - 'clone' allows cloning into the current directory when
          '.' is given as argument.

        Bugs fixed

        - Monotone now sanely skips paths with invalid characters
          it encounters during 'add' or 'automate inventory'.

        - Key names, cert names, and var domains with non-ASCII
          characters should work properly now.  Previously, they would
          be (usually) converted to punycode on input, and not decoded
          on output. They will now not be converted to punycode at
          all.

        - The 'conflict' commands can now handle duplicate name
          conflicts for directories.

        - 'cvs_import' now properly parses CVS timestamps (again).

        - Windows' cmd.exe is recognized as smart terminal and thus
          monotone should create more readable output in
          netsync operations.


Tue May 12 20:44:00 UTC 2009

        0.44 release.

        Changes

        - Private keys no longer have a separate hash from the associated
          public key. This changes the hashes output by 'ls keys', and also
          changes the format of 'automate keys' and 'automate genkey'.

        New features

        - New 'w:' selector type for selecting the revision the workspace
          is based on.

        Bugs fixed

        - C++ exceptions in Lua extension functions are now converted into
          Lua errors catchable with pcall, instead of causing a crash.

        - In 0.43 revert became excessively noisy and would report changes to
          all attributes on included files and directories regardless of whether
          the attributes had been changed or not. This has been silenced.
          Monotone will now specifically report changes to execute permissions
          only when they occur.

        - In 0.43 monotone would lose execute permissions on all files modified
          during an update operation. Execute permissions are now reset on
          updated files that have the mtn:execute attribute set to true.

        - Invalid revision selectors now cause an immediate error instead of
          being dropped from the selection.  The old behavior could produce
          undesired effects from typoed commands, such as spewing a list of
          all revisions in the database.

        - If "automate stdio" is in use, invalid selectors are reported via
          the automate protocol rather than on stderr.

        - "Best-effort" character set conversions now work again; 'mtn log'
          will not crash just because there is a change log entry with a
          character not representable in your locale.  However, if your system
          iconv(3) implementation does not support the //TRANSLIT extension,
          you may see garbage characters in the above scenario.

        Internal

        - Various small code changes to make monotone compile under (Open)
          Solaris using Sun Studio, and under Windows with Visual C++.

        - monotone.spec has been removed from the distribution.


Sun Mar 22 22:26:00 UTC 2009

        0.43 release.

        Changes

        - The Monotone source distribution no longer includes copies of
          several third-party libraries.  This means they must be downloaded
          and built separately, before building monotone.  See INSTALL for a
          complete list of necessary libraries.

          This allows monotone's developers to concentrate on monotone
          itself, rather than tracking external library updates, which in
          practice did not happen.  By way of illustration, we were still
          shipping sqlite 3.4.1, which is years out of date.  This has also
          been a long-standing request of various redistributors of binary
          packages, who prefer the use of globally shared libraries.

        - There is a new db var "database delta-direction", which can have
          values "reverse" (default), "forward", and "both". This controls
          what kind of deltas are stored for new file versions. Forward
          deltas are very fast for netsync, but slow for most other uses.
          Set this to "both" (or perhaps "forward" if you're very short on
          disk space) on an empty db and pull everything into it, to get a
          database which will be much faster for server usage (especially
          initial pulls).

        - 'mtn help <command_or_group>' or 'mtn <command_or_group> --help' no
          longer print global options, thus making the output of specific help
          requests more compact. You still see all available global options
          by executing 'mtn help' without any arguments.

        - 'mtn automate get_current_revision' now returns an empty changeset
          instead of an error if a workspace contains no changes.

        New features

        - A monotone database may be exported in the git fast-import format
          using the git_export command. The output from this command may be
          piped into git fast-import or other tools supporting this format.

        - Additional 'u:' and 'm:' selector types for selecting the revision the
          workspace was last updated from and revisions matching specified
          message globs in changelog and comment certs.

        - Additional '--revision' option for 'mtn log' allows logging of
          selected sets of revisions.

        - Additional '--full' option for 'mtn db info' to display some
          statistic analysis of the date certs in the database.

        - Command line options in the EDITOR and/or VISUAL environment
          variables are honored; for instance, EDITOR="emacs -nw"
          works now.  (Debian bug #320565.)

        - The `mtn_automate' lua function now correctly parses and sets
          options for executed automate commands.

        - The 'commit' command accepts a non-empty _MTN/log as the log
          message when '--message-file=_MTN/log' is given.

        Bugs fixed

        - Performance of the log command has been improved significantly.
          Previous versions of monotone loaded individual certs by name for each
          printed revision and this caused sqlite to not use the correct
          index. Now, all certs are loaded for each printed revision once and
          individual certs are selected from the full list which allows sqlite
          to use the preferred index.

        - In 0.42, a netsync writer would attempt to queue up all outgoing
          data as soon as it knew what data to send, in a single operation,
          without servicing the event loop. If there was a large amount of
          data to send, this would cause very long pauses and sometimes
          timeouts and dropped connections (for pauses over 10 minutes).
          The bug that caused this is fixed, and that operation now has a
          safety timer that should prevent it from coming back.

        - When the netsync server receives garbage over the network, it
          should be much better about only terminating the offending connection
          instead of the entire server.

        - The log command was missing '--depth' and '--exclude' options used to
          restrict revisions printed to those touching specific paths. Log now
          allows these options and uses them properly.

        - The update command previously did not clear execute permissions from
          files that had their associated 'mtn:execute' attribute cleared.

        - Several minor problems with workspace attributes have been fixed.
          Earlier versions of monotone would reset attributes such as
          mtn:execute on all files when any workspace modifying command was
          executed. Applying attribute changes to workspace files is now done
          much more selectively in the same manner that content and name changes
          are applied.

        - In certain cases, especially also on FreeBSD and Mac OS X, netsync
          called select() even after read() returned 0 bytes to indicate the
          end of the file, resulting in a confusing error message. This
          is fixed by treating EOF specially and prevent further calls
          to select() on the file handle, as recommended by the
          select_tut man page.

        - If given a filename, `mtn ssh_agent_export' now creates that
          file with the correct permissions (i.e. mode 600), creates
          directories as necessary, and does not throw an internal
          error if creation or writing fails.  (You're still on your
          own for directory creation and permissions if you take the
          key on standard output and redirect it to a file.)

        - The `p:' selector now accepts single character revision ids.

        - `mtn merge_into_workspace' no longer crashes if one tries to merge
          in an ancestor or descendant of a workspace, but gives a helpful
          error message.

        - Several bugfixes to `mtn automate stdio':

          * It now correctly distinguishs between syntax and command errors by
            returning error code 1 for the former and error code 2 for the
            latter - just as advertised in the documentation.

          * The stdio event loop no longer quits if a syntax error occurs, but
            rather discards the wrong state and accepts new (valid) commands.

          * Option errors haven't been catched properly and thus weren't encoded
            in stdio either; this has been fixed as well.

          * Global options, which were set or changed by a previously executed
            command, weren't properly reset before the next command was issued.
            It was f.e. not possible to "unignore" suspended branches for
            the `branches' command when `--ignore-suspend-certs' was given in
            a previous run. Now only those global options persist between
            executed commands which were given to stdio directly.

        Internal

        - Using 64 bit integer values to represent dates internally. This
          has no user visible effect.

        - The unit test code has been separated from the main source, thus
          building the tests no longer requires a full recompilation. Also,
          the number of modules which are linked into unit tester has
          decreased tremendously.

        - A couple of debug commands have been added to the `database'
          command group to aid performance timing. See `mtn help --hidden db'
          for a list of available commands.

        - Our internal error handling has been overhauled. N() is gone, and E()
          takes three arguments instead of 2: E(bool, origin::type, i18n_format).
          origin::type is an enum describing the source of the error, eg network,
          user, internal. Data types can publically inherit origin_aware (as the
          vocab types do) to obtain a public origin::type member named
          'made_from'; this can then be supplied to E() when sanity-checking
          that data. origin_aware and origin::type are in origin_type.hh.
          I() will throw a unrecoverable_failure, and E() will throw either a
          unrecoverable_failure or a recoverable_failure depending on the
          origin::type provided. informative_failure is gone.


Fri Dec 26 22:08:00 UTC 2008

        0.42 release.

        Changes

        - The output of 'automate show_conflicts' has been changed; a
          default resolution for file content conflicts and user resolutions
          for other conflict types has been added. 'directory_loop_created'
          changed to 'directory_loop'.

        - The French, Brazilian-Portuguese and Japanese translations were
          outdated and thus have been removed from the distribution. In case
          you care about them and want them back, drop us a note at
          monotone-devel@nongnu.org.

        Bugs fixed

        - 'mtn db kill_rev_locally' did not update the inodeprint
          cache when executed from a workspace on which the
          revision's changes where applied.

        - Some recent performance issues have been corrected:
          * since 0.40, there is much more use of hex encoding/decoding.
            These functions have been sped up considerably.
          * since 0.40, every command in an 'automate stdio' session
            would reinitialize the database. This was rather slow, so
            monotone will now keep the database open between commands.

        - The Lua-based contributed Monotone extension introduced in
          0.38 haven't been added to the tarball; this has been fixed.

        - Monotone died if _MTN/options contained an empty / not-existing
          'keydir' entry. This has been fixed. Also, invalid options are now
          better detected and give a more useful error message.

        - Monotone crashed if it was called with more than 2048 command
          line arguments. This has been fixed.

        - If vim is used as merger, it no longer prompts the user for an
          enter key press.

        - Decoding errors f.e. through to garbage from the network no longer
          results in informative failures, but in warning. This was made
          possible by introducing the concept of origin-aware sanity checks.

        - Monotone crashed if it was called with nested wildcards such as
          'a.{i.{x,y},j}'. This has been fixed.

        - The standard implementation of the 'ignore_file' hook now accepts
          windows and unix line endings in .mtn-ignore files.

        New features

        - New 'mtn ls duplicates' command which lets you list
          duplicated files in a given revision or the workspace.

        - New option --no-workspace, to make monotone ignore any
          workspace it might have been run in.

        - New command group 'mtn conflicts *'; provides asynchronous
          conflict resolutions for merge and propagate.

        - New 'automate file_merge' command which runs the internal line
          merger on two files from two revisions and outputs the result.

        - New 'automate lua' command with which lua functions, like
          monotone hooks, can be called over automate. This is particularily
          useful to get user defaults, like ignorable files, branch keys and
          passwords, which are managed through one or more monotonerc files.

        - New 'automate read_packets' command which reads data packets like
          public keys similar to 'mtn read'.

        - 'merge' and 'propagate' accept user commit messages; the
          'merge rev rev' or 'propagate branch branch' message will be
          prefixed to the user message. --no-prefix removes the prefix.

        Internal

        - Update Botan to 1.7.12.


Wed Sep  3 21:13:18 UTC 2008

        0.41 release.

        Changes

        - 'mtn clone' now takes a branch argument rather than a branch
          option which is more what people expect given the fact that
          mtn push/pull/sync do not use a branch option either.

        - 'mtn automate inventory' will show the birth revision for
          any file that has been committed.

        Bugs fixed

        - If the options '--db' or '--keydir' were previously
          specified for a command which was executed inside a
          workspace and one or both option arguments were invalid
          (f.e. invalid paths), they were still written to
          _MTN/options of the particular workspace.  This lead to
          errors on any subsequent command which used these
          options. This bug is fixed in so far that basic file type
          checks are applied on both options, so its no longer
          possible to set non-existing paths accidentally or use a
          path to a directory as option argument for '--db'.

        - If a key clash occurs on a netsync operation, i.e. two
          different keys with the same key id are encountered, mtn now
          fails cleanly and provides further guidance how to proceed.

        - It was previously not possible to clone a branch / database
          anonymously; this has been fixed.

        - If the client tries to use an unknown key, try to fall back
          to anonymous pull instead of failing immediately.

        - 'mtn automate identify' was broken in 0.40 when used over
          stdio, i.e. the output of the command did not get into the
          right output channel; this has been fixed.

        - Monotone would produce a warning if executed from the root
          directory of a Windows drive; this has been fixed.

        - The 'note_commit' hook now returns the new revision id
          hex-encoded again - the bug was introduced in 0.40.

        New features

        - New 'mtn suspend' command which lets you mark certain
          revisions and thus whole branches as discontinued
          ("suspended") by attaching a special suspend cert to the
          revision. All relevant mtn commands (f.e. mtn heads,
          mtn ls branches) honor this cert by default. To ignore it,
          simply add '--ignore-suspend-certs' to your command line.
          Suspended revisions can have children, which are in no
          way affected by the cert of their parent, i.e. suspended
          development lines or branches can simply be "unsuspended"
          by committing to them.
          This feature was already added in monotone 0.37, but was
          forgotten to be mentioned in NEWS back then.

        - New 'get_default_command_options' lua hook which lets you
          specify default options for a given, triggered command.
          Useful f.e. if you always want to have your 'mtn add'
          command executed with '-R' / '--recursive'.

        - Add 'automate show_conflicts' command.

        - Add 'automate get_workspace_root' command.

        - Add Lua hooks 'note_netsync_revision_sent',
          'note_netsync_cert_sent' and 'note_netsync_pubkey_sent'.


Fri Apr 11 22:50:44 UTC 2008

        0.40 release.

        Changes

        - The vim merger has been improved and now uses diff3 to merge
          non-conflict changes automatically before executing vimdiff.

        - Values used with the --depth option used to control recursion with
          node and path restrictions have changed. Using --depth=0 now means
          exactly the specified directories and *not* their children. Using
          --depth=1 now means the specified directories and their immediate
          children. Previously --depth=0 included children and --depth=1
          included grandchildren and it was not possible to exclude children
          using --depth.  The simple fix for anyone using --depth is to add 1 to
          the values they are using.

        - Document that ssh: and file: sync transports are not supported on
          native Win32.

        Bugs fixed

        - `commit' now uses keydir specified in _MTN/options

        - duplicate name conflicts now show a proper error message, even if
          a parent directory got renamed as well. In that case, the error
          message now shows both names for the directory and the offending
          file name.

        New features

        - The bare parent selector 'p:' can now be used in a workspace to
          query the parent(s) of the workspace' base revision. This is
          equivalent to "mtn au select p:`mtn au get_base_workspace_revision`".

        - push, pull, and sync can be run with a single argument, which looks
          like
             mtn://hostname?include_pattern/-exclude_pattern
          or
             mtn://hostname?include=include_pattern/exclude=exclude_pattern

        Internal

        - Update Botan to 1.7.4.

        - Usage of the internal app_state object has been reduced, objects
          are better encapsulated now. The database interface has been
          enhanced to ease reduction of locking contention in the future.

        - Merged the two indexes on revision_certs into a single one.

        - The database schema has been changed so that it now stores
          binary SHA1 hashes rather than their hexadecimal encoding,
          in most places where these are used.  This reduces the
          database size and speeds up operations a little.

          Users who like to fiddle with the database directly are
          advised to use the sqlite functions hex() and quote() to
          print columns that store hashes (including IDs), and the
          hexadecimal literal notation x'DEADBEEF' to input them.

        - Binary SHA1 hashes are also used for most in-memory
          processing, avoiding conversions and saving memory.

Mon Feb 25 15:55:36 UTC 2008

        0.39 release.

        Changes

        - 'mtn di' is now an alias for 'mtn diff'.

        - 'automate db_set' has been renamed to 'automate set_db_variable'.

        - 'automate db_get' has been replaced by 'automate get_db_variables'
          which returns all database variables similar to 'list vars' in
          basic_io format, optionally restricted by domain.

        - The REVID argument of 'automate get_revision' is now mandatory;
          to retrieve the current workspace revision, use the new command
          'automate get_current_revision'

        - messages describing conflicts from all of the various merge commands
          have been reworked and should be much more informative.

        - mtn show_conflicts now outputs much more detailed and descriptive
          messages, however it may report content conflicts that will be
          resolved automatically by the line merger.

        - The internal copy of PCRE has been updated to version 7.6.
          If you use the '--with-system-pcre' configure switch, it
          will insist on at least this version.

        - "emacs" has been removed from the list of dumb terminal types;
          tickers should now default to --ticker=count with emacs terminals

        - extensive section on merge conflicts and ways to resolve them
          added to the manual.

        Bugs fixed

        - for changes near the beginning of a file, mtn's unified diff
          output sometimes contained too many leading context lines.

        - the path handling of 'mtn revert' was improved and fixed two bugs:
          now a restricted revert on a node "dir1/file1" reverts only the
          content changes in "file1", but leaves renames of any of its
          ancestor nodes untouched; furthermore, if "dir0/" was renamed to
          "dir1" and "dir1/file1" was dropped, mtn now re-creates file1 at the
          proper place ("dir1/") and leaves no missing files around because
          of the non-existing "dir0/".

        - a few changes needed to build with gcc 4.3.

        New features

        - 'automate drop_db_variables' which drops one database variable
          (like the 'unset' command) or all variables within a given domain.

        - 'automate inventory' now accepts the options '--no-ignored',
          '--no-unknown', '--no-unchanged' and '--no-corresponding-renames'.
          Please consult the monotone documentation for more information about
          these new options.
          In addition, 'automate inventory' no longer recurses into ignored
          directories. The typical case of listing files that need attention
          now runs at least four times faster.

        - 'automate get_current_revision' which outputs the revision text of
           changes in the current workspace

Wed Dec 12 21:21:15 UTC 2007

        0.38 release.

        Changes

        - mtn log now prints a single dot for a project's root
          directory instead of an empty string.

        - mtn now warns if changes to a file will be ignored because
          the file has been deleted on one side of a merge.

        - mtn now errors if your chosen private key doesn't match the public
          key of the same name in your database.

        - mtn now checks for your key before a merge action takes place to
          ensure that any manually merged file isn't lost in an error case

        Bugs fixed

        - a bug introduced in 0.37 prevented an external merger from being
          executed unless the MTN_MERGE environment variable was set

        - mtn read successfully reads revision data, and cert packets again

        - mtn consistently supports certs with empty values
          (fixed 'ls certs' and 'read')

        Internal

        - Update Botan to 1.7.2.

        - Moved the gzip implementation out of the Botan directory.

        Other

        - Added the scripts of the following Lua-based contributed
          Monotone extension commands to contrib/command/:
          "mtn base", "mtn fuse", "mtn revision", "mtn conflicts".

        - Added a hooks version of the contributed ciabot script,
          contrib/ciabot_monotone_hookversion.lua

        - The monotone manual is now licensed under the GPL rather than
          the GFDL.

Fri Oct 25 22:35:33 UTC 2007

        0.37 release.

        Changes

        - mtn db kill_rev_locally now checks for an existing workspace
          before the revision is killed and tries to apply the changes
          of this particular revision back to the workspace to allow
          easy re-committing afterwards

        - the "--brief" switch for mtn annotate has been renamed to
          "--revs-only" for clarity

        - mtn help now lists the commands (and their aliases) available
          within a group, so its easier to get an overview which commands
          are available at all

        - the "MTN_MERGE=diffutils" merger (provided by std_hooks.lua)
          was improved. It now accepts a MTN_MERGE_DIFFUTILS environment
          variable which can be used to control its behaviour
          through comma-separated "key[=value]" entries. Currently
          supported entries are "partial" for doing a partial
          batch/non-modal 3-way merge conflict "resolution" which uses
          embedded content conflict markers and "diff3opts=[...]" and
          "sdiffopts=[...]" for passing arbitrary options to the used
          "diff3" and "sdiff" tools. When used in combination with "mtn
          merge_into_workspace" this way one especially can achieve a
          CVS/SVN style non-modal workspace-based merging.

        - There is a new revision selector: "p:REV" selects the
          parent(s) of revision REV.  For example, if a revision has
          one parent,

             mtn diff -r p:REV -r REV

          will show the changes made in that revision.

        - Monotone now uses the Perl-Compatible Regular Expression
          (PCRE) library for all regular expressions, instead of the
          boost::regex library.  This means that external Boost
          libraries are no longer required to build or use Monotone.
          If building from source, you will still need the Boost headers
          available somewhere.  See INSTALL for details.

          PCRE's syntax for regular expressions is a superset of
          boost::regex's syntax; it is unlikely that any existing
          .mtn-ignore files or other user uses of regexps will break.
          The manual now contains detailed documentation of the regexp
          syntax, borrowed from PCRE itself.

        - the format of "mtn automate inventory" has changed to basic_io.
          This fixes a couple of corner cases where the old format
          returned wrong information and introduces new capabilities like
          restricted output, recognized attribute changes, and more.
          For a complete overview on the new format, please take a look
          in the appropriate manual section.

        Bugs fixed

        - mtn automate heads called without a branch argument now properly
          returns the head revisions of the workspace's branch if called
          over mtn automate stdio

        - mtn commit no longer crashes if it creates a revision whose
          roster already exists, i.e. was left behind by the command
          `mtn db kill_rev_locally REV` (savannah #18990)

        Documentation changes

        - the documentation of the "--revs-only" (formerly "--brief")
          switch for the annotate command didn't match its actual
          behavior, this has been fixed

        - documentation for the "ssh_agent_add" command was missing
          and has been added

        Other

        - contrib/usher.cc has been removed. Please use the
          net.venge.monotone.contrib.usher branch instead.

        Internal

        - Update SQLite to 3.4.1.

        - Update Lua to 5.1.2 plus latest bug fixes.

        - Update Botan to 1.5.10.

        - Internal use of regular expressions has been almost eliminated.
          (Regular expressions are still used for .mtn-ignore and the
          --show-encloser feature of mtn diff, and are still available to
          Lua hooks.)



Fri Aug  3 06:08:36 UTC 2007

        0.36 release.

        Changes

        - The help command is now able to show documentation on subcommands
          (such as 'attr set').

        - The help command now shows a brief abstract of each command,
          instead of only listing their names.

        - The command `list changed` now outputs the new path of any
          renamed item making it easier to copy and paste these paths
          for external program usage.

        - `automate attributes` has been renamed to `automate get_attributes`,
          also a bug has been fixed there so resurrected attributes are now
          properly outputted as "new" and not "changed".

        New features

        - Two new commands to set and drop attributes over automate:
          `automate set_attribute` and `automate drop_attribute`

        - There is a new function available to the lua hooks,
          'server_request_sync(what, address, include, exclude)', which will
          initate a netsync connection to the server at "address", with the
          given include and exclude patterns, and will sync, push, or pull,
          as given in the "what" argument. If called from a monotone instance
          which is not acting as a server, this function will do nothing.

        - There is a new hook available,
          'get_netsync_key(server, include, exclude)', which is called to
          determine which key to use for netsync operations. Note that the
          server calls this once at startup with the address it is listening
          on, "*", and "" as arguments, rather than for each connection.

        Other

        - Giving the --confdir argument will automatically set the key store
          directory to keys/ under that directory, unless --keydir is also
          given. This is a bugfix.

        - Fixed a regression in 0.35 that resulted in some databases
          becoming significantly larger when storing new revisions. Existing
          databases with this problem can be fixed by pulling into a fresh
          database using 0.36.

        - contrib/lua-mode.el, a Lua mode for GNU emacs.

        - contrib/monotone-buildbot-notification.lua, a netsync hook to have a
          server notify a buildbot when new changes have arrived.  Useful for
          anyone who uses a buildbot with monotone as source.

        - contrib/monotone-cluster-push.lua, a netsync hook script to have
          arriving changes be forwarded to other servers automatically.  It
          uses the new internal lua function 'server_request_sync'.

        - contrib/mtn_makepermissions, a simple script to create
          read-permissions and write-permissions from files in the directories
          read-permissions.d and write-permissions.d, Debian style.

        - contrib/Monotone.pm, a first attempt to write a Perl module to
          interface with 'monotone automate stdio'.

        - contrib/monotone-import.pl has been removed since monotone now has
          an internal import command.

        Internal

        - Commands are now defined as a tree of commands instead of a
          plain list, which allows the help system to look up information
          of a command at an level in the tree.

        - The command class, the automate class and all the associated
          macros have been cleaned up.

        - All C++ files now depend on base.hh, which includes the few things
          that are used virtually everywhere.  'make distcheck' will check for
          the presence of base.hh in all source files and will protest if
          it's not there.  This is explained further in HACKING.

        - Update the internal SQLite to version 3.4.0.

        - Updated Visual C building system, which now also builds the test
          programs.  The script visualc/runtests.bat can be used to run the
          tests.

        - Monotone can now be built successfully with Boost 1.34. Older
          versions of monotone would sometimes seem to work depending on
          the compiler used, but would have bugs in path normalization.

        - Monotone now requires Boost 1.33 or later.

        - The Boost filesystem library is no longer required.

        - The Boost unit test system is no longer required.



Mon May  7 14:08:44 UTC 2007

        0.35 release.

        Changes

        - 'mkdir --no-respect-ignore PATH' now really skips any
          ignore directives from .mtn-ignore or Lua hooks

        - Private keys are now stored more safely, using file
          permissions.

        - The editable log summary (what you get in an editor when
          committing without -m) now includes information about which
          branch the commit applies to.

        - The status command and the editable log summary now show
          the same details about the change.

        New features

        - 'automate identify', an automate version of 'mtn identify'.

        - 'automate roots', prints the roots of the revision graph,
          i.e. all revisions that have no parents.

        Other

        - You can't drop the workspace root any more.

        Internal

        - Update the internal Lua to version 5.1.2.

        - Added build files for Mac OS X.

        - Update the internal SQLite to version 3.3.17.

        - Code cleanup of app_state.



Sun Apr  1 08:23:34 UTC 2007

        0.34 release.

        The internal data format has changed with this release;
        migration is straight-forward.  To upgrade your databases,
        you must run:
               $ mtn -d mydb.mtn db migrate
        All of these operations are completely lossless, and 0.34
        remains compatible with earlier versions all the way back
        to 0.26 with regards to netsync.

        Changes

        - Text is now output at best of the environment's possibilities,
          transliterating them or substituting '?' as needed.

        - The lua hook get_author() now takes a second argument, a
          key identity, in case someone wants to create an author based
          on that and not only the branch name.

        - The command 'chkeypass' became 'passphrase'.

        - The commands 'drop', 'rename' and 'pivot_root' default to
          always perform the operation in the file system as well.
          They do not accept '--execute' any more, but will instead
          take '--bookkeep-only' in case the user only wants to affect
          bookkeeping files.

        New features

        - New hook note_mtn_startup(), which is called when monotone is
          started.

        - New Lua support function spawn_pipe(), which is used to run
          a command and get back its standard input and standard output
          file handles as well as the pid.

        - Monotone will automatically add a monotone key in a resident
          ssh-agent when it's first used, and will then use ssh-agent
          for all subsequent signing.  Thus, you will only need to give
          the password once in one session.
        - New command 'ssh_agent_export' to export a monotone key into
          an SSH key.
        - New command 'ssh_agent_add' to add a monotone key explicitly
          to a resident ssh-agent.

        - New command 'clone' that combines 'pull' and 'checkout'.

        - 'automate put_file' and 'automate put_revision' stores a file
          and a revision in the database.

        - 'automate cert', an automate version of 'mtn cert'.
        - 'automate db_set', an automate version of 'mtn set'.
        - 'automate db_get', an automate version of 'mtn ls vars' with
          a twist.

        Other

        - contrib/ciabot_monotone_hookversion.py now uses a real
          basic_io parser and thus should send more precise
          information to the cia server. Furthermore, it has become
          more careful with creating zombies.

        - contrib/monotone-log-of-pulled-revs-hook.lua, a lua hook
          to display information about incoming revisions.

        - contrib/monotone-mirror-postaction-push.sh, a post action
          script that should be executed by contrib/monotone-mirror.sh
          to automatically push data on to other servers.

        - contrib/monotone-mirror.lua, a lua hook that executes
          contrib/monotone-mirror.sh after any netsync session is done.

        - contrib/monotone-mirror.sh now takes keydir and keyid
          configuration and has better protection against overlapping
          duplicate runs.

        - contrib/monotone.bash_completion now handles signals.

        - contrib/monotone.el now includes a commit button.

        Internal

        - Date and time display has now been reimplemented internally
          to avoid Boost more.  This means that we have lowered our
          dependency from Boost 1.33.0 to 1.32.0.

        - Lots of code cleanup.

        - The heights cache got an index, making the processing faster.

        - Update the internal SQLite to version 3.3.13.

        - Algorithm to find uncommon ancestors has been rewritten, so
          'pull' and 'regenerate_caches' should be faster.


Wed Feb 28 22:02:43 UTC 2007

        0.33 release.

        The internal data format has changed with this release;
        migration is straight-forward.  To upgrade your databases,
        you must run:
               $ mtn -d mydb.mtn db migrate
        All of these operations are completely lossless, and 0.33
        remains compatible with earlier versions with regards to
        netsync.

        Changes

        - "mtn ls unknown" no longer recurses into unknown directories.

        - update will fail rather than clobbering unversioned files
          that exist in the workspace.

        - update will detect directories with unversioned files before
          attempting to drop them and will refuse to run rather than
          corrupting the workspace. such unversioned files must be
          removed manually.

        - the character set and line separator conversion hooks
          (get_system_linesep, get_charset_conv and get_linesep_conv)
          have been removed. Similar functionality (probably based on
          file type attributes) is planned and will be added in a future
          release.

        - update will switch to the branch of a given revision if it
          differs from the current workspace branch.

        - add will now accept combinations of --unknown, --recursive and
          --no-respect-ignore.

        - import now imports unknown directory trees properly.

        - use SQLite 3.3.12.

        - schema migrator rebuilt and will now properly detect and report
          if the database used is created by a newer monotone than the one
          currently used.

        - removed the man page mtn.1, as it hadn't been updated for a long
          time.

        New features

        - "mtn merge_into_workspace" (still to be documented).  This command
          will allow you to review and fix up a merge in your workspace
          before committing it to the repository.  However, the conflict
          resolution interface remains the same as that of the 'merge'
          command for now (i.e. monotone will invoke your specified merge
          tool on all files with conflicts and you must resolve them as they
          are presented).  Work on in-workspace conflict presentation and
          resolution is planned for the future.

        - "mtn log" will now print an ASCII revision graph alongside the
          usual log text.

        Speed improvements

        - "mtn annotate file" should run even faster now. it exploits
          the fact that we store deltas of rosters. by peeking at
          these deltas, it can avoid reconstruction of whole rosters
          in many cases.

        Other

        - contrib/monotone-mirror.sh and
          contrib/monotone-mirror-postaction-update.sh, two scripts
          to mirror and update directories automatically.

        - contrib/monotone-run-script-post-netsync.lua, to automatically
          update a directory as soon as new revisions or certs arrive for
          a given branch.

        - contrib/monotone.bash_completion had some improvemens.

        - contrib/monotone.el had some improvements.

        Internal

        - Internally, the concept of "projects" has been introduced.  It
          currently doesn't mean anything, but will be used later, with
          policy branches and similar.



Wed Dec 27 09:57:48 UTC 2006

        0.32 release.

        Changes

        - "mtn serve" no longer takes patterns on the command line.
          Use the permissions hooks instead.

        - the name of the option that denoted the revision from which
          "mtn log" should start logging was renamed from "--revision"
          to "--from"

        - author selectors no longer have implicit wildcarding

        - if you manually add entries to MTN/log while you are
          working, in preparation for an eventual commit, you will now
          be required to remove a "magic" template line from the file
          before the commit will succeed. This, like the test for an
          empty log file, helps to prevent accidents.

        - the "db regenerate_caches" migration command replaces the
          previous "db regenerate_rosters", generalising the task of
          rebuilding or generating cached data that may be added
          across an upgrade.  Like "db migrate", which upgrades the
          database schema, this command fills in the data for new
          features. In this release, as well as rosters, it also adds
          "heights" information used to speed up topology operations.

        Speed improvements

        - "mtn annotate file" and "mtn log file" are generally much
          faster now, dependant on the number of revisions that
          changed the file. Both commands as well as "mtn automate
          toposort" make use of data called "heights" caching the
          topological order of all revisions.  In order to create and
          use this data, the following must be run once for each db
          after upgrading:

               $ mtn -d mydb.mtn db regenerate_caches

        New features

        - "mtn automate content_diff"

        - "mtn automate get_file_of" (same as get_file, but expects
          a file path and optionally a revision)

        - "mtn import" command

        - "mtn log --to"

        - netsync_note_* hooks are given much more information,
          inlcuding a http/smtp/etc style status code

        - includedirpattern(dir, fileglob) function for hooks


        Bugs fixed

        - bug in "automate stdio" that would result in monotone
          garbling its input in some circumstances fixed

        - "mtn annotate file" and "mtn log file" are generally much
          faster now, dependant on the number of revisions that
          changed the file. Both commands as well as "mtn automate
          toposort" make use of data called "heights" caching the
          topological order of all revisions.

        - spawn_redirected hook function now understands a blank
          filename to mean not to redirect that stream

        - "mtn log" is now in proper topological order, also due to
          the use of cached "heights" data

        - reset options between "automate stdio" commands

        - another compile fix for gcc3

        - bug in localization code where option strings where not
          always properly translated


        Other

        - botan library upgraded to 1.6.0

        - accommodate changes in boost 1.34

        - documentation for "mtn automate get_option"

        - notes/ directory



Sat Nov 11 11:06:44 PST 2006

        0.31 release.  Code cleanups and bug fixes.

        New features:

        - If multiple --message (or -m) arguments are passed to
          'commit', then they will be concatenated on separate lines.

        - The validate_commit_message hook is now told what branch the
          commit is on.

        Bugs fixed:

        - The typo that prevented building with gcc 3.3 has been
          fixed.

        - Attempting to commit without a signing key available now
          fails earlier.

        - Command-line option parsing has been redone yet again; this
          should fix a number of bugs caused by the use of
          boost::program_options.  For instance, command line error
          messages are now l10nized again, "--depth=asdf" now gives a
          sensible error message instead of crashing, and --key= now
          works as an alternative to -k "".

        - A bug in the new roster caching logic that caused assertion
          failures on very large trees has been fixed.

        - A rare bug in the "epoch refinement" phase of the netsync
          protocol has been fixed.

        - Accidental (and undocumented) change to 'automate inventory'
          output format reverted; documentation is now correct again.

        - Some obscure error conditions with 'pivot_root' fixed.

        Many fixes to 'automate stdio':

        - IO handling has been rewritten, to remove some
          obscure bugs and clean up the code.

        - automate commands can now take options (even when used with
          'automate stdio').

        - The default block size has been increased to 32k (which
          should considerably reduce overhead).

        - Many automate commands were flushing their output far too
          often, causing major slowdowns when used with 'automate
          stdio'; this has been fixed.

        - Syntax errors now cause 'automate stdio' to exit, rather
          than attempting to provide usage information for the calling
          program to read.

        Other:

        - New large-coverage random testsuite for delta reconstruction
          path finding algorithm.

        - Miscellaneous code cleanups and improved error messages.

        - Enhancements to debian packaging.

        - New translation to es (Spanish).

Sun Sep 17 12:27:08 PDT 2006

        0.30 release.  Speed improvements, bug fixes, and improved
        infrastructure.

        Several internal data formats have changed with this release;
        migration is straight-forward, but slightly more complicated
        than usual:
          -- The formats used to store some cached data in the
             database have changed.  To upgrade your databases, you
             must run:
               $ mtn -d mydb.mtn db migrate
               $ mtn -d mydb.mtn db regenerate_rosters
          -- The metadata stored in _MTN in each workspace has been
             rearranged slightly.  To upgrade your workspaces, you
             must run
               $ mtn migrate_workspace
             in each workspace.
        All of these operations are completely lossless, and 0.30
        remains compatible with earlier versions with regards to
        netsync.

        Speed improvements:

        - Algorithm used to find branch heads rewritten, to use vastly
          less memory and cpu.  This not only makes 'mtn heads'
          faster, but also 'mtn commit', 'mtn update', and other
          commands, which were spending most of their time in this
          code.

        - The format used in the database to store the roster cache
          was rewritten.  This makes initial pull approximately twice
          as fast, and somewhat improves the speed of restricted log,
          annotate, and so on.

        - The xdelta algorithm was further optimized.

        - A memory leak in Botan was fixed, which was causing
          excessive memory and CPU time to be spent during 'mtn
          checkout'.

        - Monotone has fast-paths for doing character set conversion
          when the system it is running on uses plain ASCII.  These
          fast-paths now know that "646" is another name used for
          ASCII, and systems that use this name (like some BSDs) now
          benefit from the fast-paths.

        - Miscellaneous other improvements.

        Workspace format changes:

        - It is now possible to write down a multi-parent (merge)
          workspace.  However, monotone will still refuse to work with
          such a workspace, and there is no way to create one.  This
          change merely sets up infrastructure for further changes.

        - _MTN/revision no longer contains only the parent revision
          id; if you depended on this in scripts, use 'mtn automate
          get_base_revision_id' instead.  Also, _MTN/work has been
          removed.

        UI changes:

        - 'mtn status' now includes the branch name and parent
          revision id in its output.

        - The output of 'mtn annotate' and 'mtn annotate --brief' has
          been switched.  The more human-readable output is now the
          default.

        - 'mtn pluck' now gives an error message if the requested
          operation would have no effect.

        - On command line syntax errors, usage information is now
          printed to stderr instead of stdout.  (Output requested with
          --help still goes to stdout.)  This should make it easier to
          find bugs in scripts.

        Bug fixes:

        - While changelog messages have always been defined to UTF-8,
          we were not properly converting messages from the user's
          locale.  This has now been fixed.

        - An off-by-one error that caused some operations to abort
          with an error message about "cancel_size <
          pending_writes_size" has been fixed.

        - In 0.29, --help output was not localized.  This has been
          fixed.

        - In 0.29, setting merger = "emacs" would not work unless
          EDITOR was also set to "emacs" (and similar for vi).  This
          has been fixed.

        - A rare invariant violation seen when performing certain
          sequences of renames/adds in the workspace has been fixed.

        - If a user failed to resolve the conflicts in a text file, we
          would continue asking them to resolve conflicts in remaining
          files, even though the merge could not succeed.  We now exit
          immediately on failure.

        - Work around some g++ 3.3 brokenness.

        Documentation changes:

        - Imported *-merge documents into the manual (they still need
          to be cleaned up to fit in better).

        Changes to automate:

        - Bug fix in 'attributes': this command is supposed to list
          attributes that were removed from a file in the current
          revision; instead, it was listing all attributes that had
          ever been removed from that file.  Now fixed.

        - New command 'get_corresponding_path': given a revision A, a
          path P, and a revision B, looks up the file with name P in
          revision A, and states what path it had in revision B.

        - New command 'get_content_changed': given a revision A and a
          path P, gives the ancestor of A in which P was last
          modified.

        - New command 'get_option': Fetches variables from
          _MTN/options (e.g., the current workspace's branch and
          database).

        - New command 'genkey': an automate-friendly way to generate a
          new monotone key.

Sun Aug 20 15:58:08 PDT 2006

        0.29 release.  Code cleanups and bug fixes.

        New features:

        - The output of 'mtn status' has been changed significantly; the
          output formerly used by 'mtn status --brief' has become the
          default.  For output similar to the old 'mtn status', see
          'mtn automate get_revision'.

        - It is now significantly easier to control what merger
          monotone uses to resolve conflicts; for instance, to use
          emacs to resolve conflicts, add:
             merger = "emacs"
          to your .monotonerc file.  To override temporarily, you can
          also use the environment variable MTN_MERGE, which takes the
          same strings.  Currently recognized strings are "kdiff3",
          "xxdiff", "opendiff", "tortoisemerge", "emacs", "vim", and
          "meld".

        - Formerly, monotone's sync-over-ssh support required that an
          absolute path be used, with a URL like:
            ssh://venge.net/home/njs/my-db.mtn
          The following syntaxes are now supported as well:
            ssh://venge.net/~/my-db.mtn
            ssh://venge.net/~njs/my-db.mtn

        Bugs fixed:

        - The bug where monotone would sometimes respond to a control-C
          (or several other signals) by locking up and refusing to exit,
          has been fixed.

        - Monotone now properly respects SIGPIPE.  In particular, this
          means that 'mtn log | less' should now exit promptly when
          'less' is exited.

        - 'mtn log' now flushes its output after each message; this
          makes 'mtn log <FILES>' significantly more usable.

        - 'mtn log <FILES>' formerly listed irrelevant revisions (in
          particular, any revision which contained a delete of any files
          or directories, was always included).  This has been fixed.

        - If, during an update, two files both had conflicts, which,
          when resolved, resulting the two files becoming identical, the
          update would error out.  This has been fixed.

        - If _MTN/log exists and does not end in a newline, we now add a
          newline before using the log message.  This removes a problem
          where the string "MTN:" would end up appended to the last line
          of the log message.

        - We no longer buffer up an arbitrarily large number of pending
          writes in the database.  This improves speed and memory usage
          for 'commit', and fixes the problem where 'cvs_import' would
          run out of memory.

        - Monotone's tree walking code (used by 'ls unknown', 'ls
          missing', and friends) now uses much less memory, especially
          on reiserfs.

        Automate changes:

        - 'mtn automate stdio' now uses a configurable block size,
          controlled by command-line option --automate-stdio-size.  This
          is mostly useful for testing speed/memory trade-offs.

        - 'automate attributes' has a new format, which includes more
          information.

        Code cleanup:

        - We now use boost::program_options to parse command line
          options, rather than popt.  The only user-visible change
          should be that --option="" no longer works as a way to set
          some option to the empty string; use --option "".  (This
          change also removes a lot of orphaned and historically buggy
          code from monotone.)

        Other:

        - zsh completion script significantly revised and updated (see
          contrib/monotone.zsh_completion).

Sat Jul 22 01:39:51 PDT 2006

        0.28 release. Cherrypicking, a new testsuite, and some fixes
        and enhancements.

        New features:

        - Cherrypicking with the new "pluck" command. This takes (a restricted
          subset of) the changes in a revision, or between two
          revisions, and applies them to your workspace.  That this
          has happened is not recorded in history; it as if you
          happened to make some very similar changes by hand in your
          workspace.
        - New automate commands, "automate tags" and "automate branches".
        - "diff" now knows how to find enclosing function (or
          whatever) bodies, just like GNU diff's "-p" option.
          -- The regex that defines "enclosing function" can be chosen
             on a per-file basis by a hook function; the default hook
             knows about LaTeX, Texinfo, and most programming
             languages.
          -- This is enabled by default; use --no-show-encloser to
             disable.

        Enhancements:

        - When netsync fails due to permission errors, the server returns a
          semi-intelligible message before dropping the connection.
        - When merging a branch with 3 or more heads, the order in which to
          merge the heads will now automatically be chosen to minimize
          the amount of repeated work that must be done.
        - Crash dumps are now written to $CONFDIR/dump when no workspace is
          available
        - Path validation routines are faster.
        - Inodeprints should be slightly more robust now.
        - New hook get_mtn_command, used to determine the path to the
          mtn binary on a remote host, when using ssh support.
        - "diff" now accepts "-u" and "-c" as short for "--unified"
          (the default) and "--context", respectively.

        Bug fixes:

        - "revert --missing" now works when run in a subdirectory.
        - "revert --missing" now works without any additional files
          being specified.  (You don't have to say "mtn revert
          --missing .".)
        - Fix an edge case where monotone would crash if there was a
          content conflict in a merge for which there was no lca.
        - Fix a case where netsync would sometimes hang during refinement.
        - "mtn help" and "mtn --help" now exit with return code 0.

        Build environment:

        - automake 1.9 is now required.
        - The testsuite has been rewritten, and should be much faster now. It
          also no longer relies on the presence of a *nix userland.
        - Add workaround for gcc 4.1.[01] bug causing "multiple
          definition" errors.

        Internal:

        - Restrictions have been split into path_restrictions and
          node_restrictions, and generally cleaned up more.

Sat Jun 17 14:43:12 PDT 2006

        0.27 release.  Minor bug fixes and enhancements, plus ssh
        support.

        Major new features:

        - Monotone can now push/pull/synchronize over arbitrary
          bidirectional streams, not just raw TCP.
          - File-to-file synchronization is enabled out of the box,
            e.g.:
              $ mtn -d db1.mtn sync file:/path/to/db2.mtn
          - SSH synchronization is enabled out of the box, e.g.:
              $ mtn -d local.mtn sync ssh://njs@venge.net/home/njs/remote.mtn
            Note that this requires mtn be installed on the remote
            computer, and locks the remote database while running; it
            is not ideal for groups accessing a shared database.
          - New protocols can be defined with Lua hooks -- for
            example, someone could in principle make "$ mtn sync
            xmpp://njs@jabber.org" do something interesting.
          - See section "Other Transports" under "Advanced Uses" in the
            for more details.

        Minor new features:

        - Selectors now support escaping, e.g., b:foo\/bar can be used
          to refer to a branch with name "foo/bar" (normally / is a
          metacharacter that separates multiple selectors).
        - Visual C++ can now build monotone on Windows.  (Mostly
          important because it allows better Windows debugging.)
        - --quiet now turns tickers off, and does not turn warnings
          off.  New option --reallyquiet disables warnings as well.
        - New command 'automate common_ancestors'.
        - 'ls branches' now takes a pattern, e.g.:
            $ mtn ls branches "*contrib*"

        Speed improvements:

        - Bug in select() loop fixed, server should no longer pause in
          processing other clients while busy with one, but multiplex
          fairly.
        - The database has a new write buffer which gives significant
          speed improvements in initial pulls by cancelling redundant
          database writes.
        - There's been a fair bit of performance tuning all around.

        Bug fixes:

        - Merge tools that exit in failure are now detected.
        - Better reporting of operating system errors on Win32.
        - Passphrases stored in ~/.monotonerc are no longer written to
          the log file.  (Passphrases entered at the terminal were
          never written to the log file.)
        - Fix sql injection bugs in selectors, making it safe to
          expose slectors in web interfaces etc.
        - Files marked with the mtn:execute attr now respect umask.
        - 'automate' commands on Win32 now disable newline translation
          on their output; this is especially important for 'automate
          stdio'.
        - 'db check' now calls the sqlite "PRAGMA integrity_check", to
          validate the integrity of things like sqlite indices.
        - 'mtn annotate nonexistent-file' now gives a proper error
          message, instead of an assertion error.
        - 'mtn revert --missing' now works correctly when run in a
          subdirectory.
        - 'automate inventory' no longer fails when _MTN/work contains
          patch stanzas.

        Other:

        - Many, many internal code cleanups
          - Including changes to somewhat reduce the size of the
            binary
        - New tutorial on using packets added to the manual
        - Updated translations, improved error messages, etc.

        Reliability considerations:

        - In the two months since 0.26 was released, zero serious bugs
          have been reported in the new code.

Sat Apr  8 19:33:35 PDT 2006

        0.26 release.  Major enhancements and internal rewrites.
        Please read these notes carefully, as significant changes are
        described.  In particular, you _cannot_ upgrade to 0.26
        without some attention to the migration, especially if you are
        working on a project with other people.  See UPGRADE for
        details of this procedure.

        The changes are large enough that there were 3 pre-releases of
        this code; the changes that occurred in each can be seen
        below.  However, for the convenience of those following
        releases, all changes since 0.25 will be summarized in these
        release notes.  There is no need to read the pre-release notes
        individually.

        Major changes since 0.25:

        - The most user-visible change is that the default name of the
          monotone binary has changed to 'mtn'.  So, for example, you
          would now run 'mtn checkout', 'mtn diff', 'mtn commit',
          etc., instead of 'monotone checkout', 'monotone diff',
          'monotone commit'.
          - Similarly, the name of the workspace bookkeeping directory
            has changed from "MT" to "_MTN".  As workspaces will
            generally be recreated when migrating to this release,
            this should not cause any problems.
          - Similarly, built-in attrs like 'execute' have had 'mtn:'
            prepended to their names.  For example, executable files
            should now have the attr 'mtn:execute' set to 'true' on
            them.  The migration code will automatically add this
            prefix; no user intervention is needed.
          - Similarly, the name of the ignore file has changed from
            '.mt-ignore' to '.mtn-ignore'.  The migration code will
            automatically rename this file; no user intervention is
            needed.
          - Similarly, the recommended suffix for monotone db files is
            now '.mtn'.
          These changes are all purely cosmetic, and have no affect on
          functionality.

        - The most developer-visible change is that the data
          structure for representing trees has been completely
          replaced, and all related code rewritten.  The new data
          structure is called a 'roster'.  You don't really need to
          know this name; unless you are hacking on monotone or using
          various debug operations, you will never see a roster.
          It's mostly useful to know that when someone says something
          about 'roster-enabled monotone' or the like, they're
          referring to this body of new code.

          This change has a number of consequences:
          - The textual format for revisions and manifests changed.
            There is no conceptual change, they still contain the same
            information and work the same way.  The formats were
            merely cleaned up to correct various problems experience
            showed us, and allow various enhancements now and in the
            future.  However, this change means that a flag-day
            migration is required.  See UPGRADE for details.
          - Directories are now first-class objects.  You can add an
            empty directory, must drop a directory if you want it to
            go away, etc.
          - Attrs are now first-class objects.  '.mt-attrs' no longer
            exists; attrs are now described directly in the manifest,
            and changes to them appear directly in revisions.  The
            migration code will automatically convert existing
            .mt-attrs files to the new first-class attrs.  If you have
            custom attrs, those may require special handling -- if
            this is the case, then the upgrader will tell you.
          - The merge code has been rewritten completely.  The
            interface is currently the same (though this rewrite makes
            it easier to improve the interface going forward); if you
            have found merging in monotone to be easy in the past,
            then you will not notice anything different.  If you have
            run into problems, then the new merger should make your
            life substantially simpler.  It has full support for
            renames (of both directories and files), intelligent
            merging of attrs, improved handling of file content
            merges.  Is the first known merger implementation based on
            a provably correct algorithm (the "multi-*-merge"
            algorithm), has exhaustive automated tests, and generally
            should give accurate, conservative merges.
          - The new code is generally faster, though not yet as
            fast as it could be.

        Netsync changes:

        - The default netsync port has changed 5253 to 4691.  4691 is
          our official IANA-assigned port.  Please adjust firewalls
          appropriately.

        - Netsync code has also been largely reworked; new code should
          provide better opportunities for optimizations going
          forward.

        - The protocol is incompatible with earlier versions of
          monotone.  This should not be a surprise, since the data it
          carries is also incompatible (see above)...

        New features:

        - New option --brief to 'annotate', gives somewhat more
          friendly output.

        - Several enhancements to log:
          - New option --next, to display descendent revisions
            (rather than ancestor revisions).
          - When 'log -r' is given an ambiguous selector, it now just
            logs all matching revisions, instead of requiring the
            selector be disambiguated.
          - New option --no-files.

        - New command 'show_conflicts', performs a dry run merge.

        - New command 'ls changed'.

        - 'rename' (and its alias 'mv') now accept a broader range of
          syntax:
            mtn rename foo some_dir
              -> renames foo to some_dir/foo
            mtn rename foo bar baz some_dir
              -> moves foo, bar, and baz to some_dir/foo,
              some_dir/bar, and some_dir/baz

        - New hook 'validate_commit_message', which may be used to
          verify that all commit messages meet arbitrary user-defined
          rules.

        - New option --log, to log monotone's output to a file.

        - New option 'drop --recursive', to remove a directory and its
          contents in one swoop.

        - The root dir may now be renamed.  This is a somewhat exotic
          feature, but has some interesting uses related to splitting
          up or joining together projects; see new commands
          'pivot_root', 'merge_into_dir'.

        Minor bug fixes:

        - 'serve' with no --bind argument should now work on systems
          where the C library has IPv6 support, but the kernel does
          not.

        - Stricter checking on the internal version of filenames to
          ensure that they are valid UTF-8.

        - If the database is in the workspace, then it is always
          ignored.

        - Monotone no longer errors out when using a French (fr)
          locale with a non-Unicode codeset.

        Other changes:

        - Packet commands ('rdata', 'fdata', etc.) have been moved to
          'automate'.

        - Database storage now uses sqlite's blob support; database
          files should be ~1/4 smaller as a result.

        - Monotone now uses sqlite 3.3; this means that older versions
          of the command line client (e.g., an 'sqlite3' command built
          against sqlite version 3.2) cannot be used to poke at a
          monotone 0.26 database.  Solution is to upgrade your sqlite3
          program.  Hopefully this is irrelevant to most users...

        - Translations updated, and 3 new translations added (de, it,
          sv).

        Reliability considerations:

        - This new codebase has received much less testing under real
          world conditions than the codebase used in 0.25, simply
          because it is newer.  It has been in active use for monotone
          development since 8 January 2006, and only a small number of
          bugs have been found; all bugs found so far have been very
          minor, and none stood any danger of corrupting data.
          Furthermore, we are much more confident in the theoretical
          underpinnings of the new approach than the old, and the test
          suite attempts to exhaustively exercise all new code paths.

          However, none of this is or can be a substitute for real
          world experience.  We advise caution in upgrading to this
          version of monotone, and suggest that (especially) those who
          upgrade aggressively should pay extra attention to the
          monotone mailing list before and after doing so.

Wed Mar 29 05:20:10 PST 2006

        0.26pre3 release.  This release may be considered a "release
        candidate", in that while we need to write some tests and make
        sure some bugs are fixed, all features are in and we hope that
        no further bug fixes will be needed either.  It is still a
        pre-release for testing.  Do not package it.  DO NOT USE THIS
        RELEASE UNLESS YOU WANT TO BE A DAREDEVIL.

        But, PLEASE PLEASE TEST this release.  There are some
        non-trivial changes since 0.26pre2, and this is your last
        chance!

        Major changes since 0.26pre2:

        - The name of the monotone binary has changed to 'mtn'.
          - Similarly, the name of the bookkeeping directory in
            workspaces has changed from 'MT' to '_MTN' (if you have an
            existing 0.26-line workspace, just rename the MT directory
            to _MTN).
          - Similarly, the name of the ignore file has changed from
            ".mt-ignore" to ".mtn-ignore".  'rosterify' will rename
            these automatically (if you have already rosterified, you
            get to rename them by hand).
          - Similarly, the recommended suffix for monotone db files is
            now ".mtn".

        - We now perform stricter checking to make sure that filenames
          are valid UTF-8.  It is in principle possible that this
          stricter checking will cause histories that used to work to
          break; if you have non-ascii filenames, it is strongly
          recommended to test with this release.

        - Root dir renaming is now supported.  See new commands
          'pivot_root', 'merge_into_dir'.
          - As a side-effect, it is now possible to run 'rosterify' on
            histories in which two independent lines of history were
            merged.

        - The security fix released in 0.25.2 has been forward-ported
          to this release; this prevents some security exposure to
          people running monotone as a client on case-insensitive file
          systems.

        Minor change since 0.26pre2:

        - Database now uses sqlite blobs for storage; should be ~1/4
          smaller.
        - New command: show_conflicts, does a dry-run merge.
        - New option 'drop --recursive', to remove a directory and all
          its contents in one swoop.
        - Changes to 'log':
          - New option --no-files
          - Including merges is again the default (i.e., it now acts
            like 0.25, and not like 0.26pre2).
          - When 'log -r' is given an ambiguous selector, it now just
            logs all matching revisions, instead of requiring the
            selector be disambiguated.
        - New option --log, to log monotone output to a file.
        - Netsync changes:
          - Was sending far too much data in some cases; now does not.
          - Several bugs that caused it to lock up fixed
          - Tweak to allow 'usher' proxy to transparently redirect
            based on client's protocol version, to ease migration
            between incompatible protocol versions.
        - Packet commands have been moved to 'automate'.
        - Fixed bugs in 'db kill_rev_locally', should no longer leave
          an inconsistent db behind.
        - Translation updates

        Other projects receiving notable work:

        - Monotone's "dumb server" support (repo distribution over
          HTTP/FTP/SFTP etc.) has been ported to 0.26, a first command
          line version written, etc.
        - The 'usher' netsync proxy used for hosting many databases on
          a single machine has received significant cleanups, and the
          'webhost' project to provide a simple interface to shared
          monotone hosting providers has received even more work.

Sat Feb 11 13:32:51 PST 2006

        0.26pre2 release.  Inching towards 0.26.  If you are using
        0.25 or earlier, then make sure to read the very important
        notes for 0.26pre1, below.  In particular, like 0.26pre1, this
        is a pre-release for testing.  Do not package it.  DO NOT USE
        THIS RELEASE UNLESS YOU WANT TO BE A DAREDEVIL.

        (Though, in fact, in a month of usage, only one bug has been
        found in the new history code, and it was both minor and
        harmless.  It has additionally been fixed.)

        Database changes:

        - SQLite 3.3.3 has been imported.  3.3 introduces a new database
          format that is not backwards compatible with earlier 3.x releases.
          New databases will be created using this new format.  Existing
          databases remain compatible, and are not converted automatically.
          Existing databases can be converted by performing a database
          vacuum ('monotone db execute vacuum').

        New features:

        - New hook validate_commit_message -- use to verify that all
          commit messages meet arbitrary user-defined rules.

        UI improvements:

        - rename (and mv) commands now accept a broader range of
          syntax:
            monotone rename foo some_dir
              -> renames foo to some_dir/foo
            monotone rename foo bar baz some_dir
              -> moves foo, bar, and baz to some_dir/foo,
                 some_dir/bar, and some_dir/baz
        - Print a warning if it looks like a user has made a quoting
          mistake on push/pull/sync/serve (windows cmd.exe has
          confusing rules here).
        - New command "ls changed".
        - New option "--next" to log, which displays descendents of
          the start revision.
        - Updating to an arbitrary revision now works again (as it did
          in 0.25 and earlier).  This allows one to, for instance,
          switch a working copy to another head, or back up to an
          earlier version, while preserving uncommitted changes.
        - New option --brief to annotate, gives somewhat more friendly
          output.
        - Fixed bug that made ticker output from netsync inaccurate.
        - In 'log', --no-merges is now the default, use --merges to
          override.
        - If the database is in the working copy, then it is always
          ignored.

        Bugs:

        - 'serve' with no --bind should now work on systems where the
          C library has IPv6 support, but the kernel does not.
        - Compile fixes for GCC 4.1 pre-releases.

        Other:
        - Better detection when users have not run "rosterify", and
          more helpful suggestions on what to do in this case.
        - Documentation, translation, error message,
          etc. improvements.
        - Updates to contrib/mtbrowse.sh, simple shell-based monotone
          interface.
        - Updates to many other contrib/ files, mostly to maintain
          compatibility with monotone changes.

Sun Jan  8 01:08:56 PST 2006

        0.26pre1 release.  Massive rewrites, released for shakedown.
        This release is also dedicated to Shweta Narayan.

        This release includes massive changes compared to 0.25.  The
        core versioning code has all been replaced with a completely
        different mechanism.  Data formats and the netsync protocol
        have changed in incompatible ways.

        Migration to 0.26pre1 or later is irreversible and requires a
        flag day for your project.  See UPGRADE for details.  Note
        that we DO NOT recommend upgrading at this time; see below.

        If you have been following the development list for the last
        few months, you may have heard about "rosters" -- this is the
        name for the new core data structure we use.  While the code
        is completely different, the user experience should not be
        very different.  You will never see a roster, unless you are
        debugging monotone itself; everything still revolves around
        revisions, manifests, and certs.

        While this new code has extensive tests, because of these
        incompatibilities, it has never been used for real work.  The
        purpose of this release is to make a version available for the
        monotone developers to begin using for day-to-day work, to
        shake out bugs.

        Let's say that again in caps: THIS CODE IS PROBABLY BUGGY, DO
        NOT USE IT IN PRODUCTION UNLESS YOU WANT TO BE A DAREDEVIL.

        However, testing of this version with real databases is a good
        idea, and we'd very much appreciate hearing about your
        experiences.

        Some of the many changes:
        - New textual format for revisions and manifests; they remain
          conceptually the same, but have been tweaked. Manifests
          now use the same "basic_io" format as everything else in
          monotone, and contain entries for directories, revisions
          record file adds slightly differently and record directory
          adds for the first time, etc.  Because of this format
          change, revision hashes are now different; converting
          rosters requires a full history rebuild and reissue of certs.
        - Directories are now first class.  To get rid of a directory
          you must remove it; to create a directory, you must add it.
          You can add an empty directory.
        - Attrs are now first class.  The .mt-attrs file is gone;
          attributes are now stored directly in the manifest.
        - New merge algorithm, based on "multi-*-merge", and more
          aggressive, less buggy merge ancestor selection code
        - Netsync's core has been largely rewritten.  Code is now much
          clearer and more reliable, and now includes the ability to
          resume interrupted partial transfers. The netsync protocol
          version number has been bumped, and netsync now runs on the
          IANA-assigned port 4691 by default.
        - 100% fewer change_set.cc related bugs.  100% more roster.cc
          related bugs.  But the idea of touching roster.cc does not
          terrify people.

Thu Dec 29 23:10:03 PST 2005

        0.25 release.

        Incompatible command line changes:
        - 'monotone revert' now requires an argument.  To revert your
          entire working copy,
            $ monotone revert
          no longer works; instead, go to the root of your working
          copy and run
            $ monotone revert .

        New features:
        - Netsync now supports IPv6 (where OS support exists)

        Bugs fixed:
        - 'revert' gives feedback describing what it changes
        - Database locking further tweaked, to allow more concurrent
          access in situations where this is safe.
        - On win32, ticker display was fixed, so that it no longer
          prints a new line at each update.
        - 'read' can now understand (and migrate) privkey packets
          generated by monotone version 0.23 or earlier.
        - 'log --diffs <files>' now prints only diffs for the given
          files (previously, it would print only revisions in which
          the given files changed, but would print all diffs for those
          revisions).
        - Win9x and WinNT 4 compatibility fixes.

        New translations:
        - pt_BR

Sat Nov 27 22:29:38 PST 2005

        0.24 release.

        Configuration change (Windows only):
        - Configuration directory on Windows has changed.  It used to
          be some complicated and varying function of %HOME%,
          %USERPROFILE%, %HOMEDRIVE%\%HOMEPATH%, whether you were
          running in mingw/cygwin, etc.  It is now, always,
          %APPDATA%\monotone.  For instance, if your configuration
          file used to be named
           ...\Documents and Settings\user\.monotone\monotonerc
          it will now be named
           ...\Documents and Settings\user\Application Data\monotone\monotonerc
          Please rename files appropriately.

        Major key management changes:
        - Private keys are no longer stored in your database.  They
          are stored in ~/.monotone/keys/ (Unix, OS X) or
          %APPDATA%\monotone\keys\ (Windows).  'db migrate' will
          automatically move your keys out of your database and into
          their proper location.  Consequences:
          - 'genkey' no longer requires a database.  Simply run it
            once when you first start using monotone, even before you
            have created a database.
          - Running 'genkey' once will suffice to give all databases
            on one computer access to your key.  No more fiddling with
            'read'.
          - When you want to make your key available on another
            computer, simply copy over the appropriate file from your
            'keys' directory to the corresponding directory on the new
            computer.
        - Private keys also use a more standard on-disk envelope
          encoding ("PBE-PKCS5v20(SHA-1,TripleDES/CBC)") instead of
          previous ARC4.  More secure, and with extra crypto karma.

        Netsync changes:
        - Command line syntax for 'serve' changed; administrators WILL
          have to adjust scripts.
            monotone serve my.host.com "*"
          becomes
            monotone serve --bind=my.host.com "*"
          or simply
            monotone serve "*"
          (to serve on the default port, on all interfaces).
        - Speaking of which, we can now bind to all interfaces; run
          'serve' without passing --bind, or with passing
          --bind=:port, and monotone will listen on all interfaces.
        - New option '--key-to-push' for 'push', 'sync', allows
          administrator to push a new user's public key into a running
          server without restarting it.
        - Netsync permission hooks have new defaults that read a
          description of allowed access out of a standard,
          basic_io-based textfile (the same stanza-based format that
          revisions use).  Current hooks will continue to work, but
          users may prefer to transition to this format; see manual
          for details.
        - Between these, it is now straightforward to change
          permissions and add users without restarting your server.
        - Improvements to experimental "usher" facility.

        UI improvements:
        - New convenience options "add --unknown", "drop --missing",
          "revert --missing" do what you'd expect -- add all
          non-ignored non-versioned files, drop all
          deleted-but-undropped files, and restore all
          deleted-but-undropped files, respectively.
        - New selector "h:" to select heads of a branch.  "h:" means
          heads of current branch, "h:mybranch" means heads of
          mybranch.
        - Similarly, "b:" selector with no argument now refers to
          current branch.
        - Commit messages now have a blank line at the top so you can
          start typing directly.
        - No more obscure error messages when multiple monotone
          processes attempt to access a single database at the same
          time; we now fail early with a more sensible error message.
          (Concurrent access has never caused database corruption;
          this simply makes the corruption prevention less frustrating
          for the user.)
        - New handlers for SIGTERM, SIGINT to rollback database
          transactions.  Not visible to users (unless you're really
          looking carefully).  (Again, killing monotone has never been
          able to cause database corruption; this simply causes the
          transactions to be rolled back immediately, rather than the
          next time monotone runs, which improves robustness in some
          theoretical way.)

        Changes in 'automate':
        - New command 'automate keys' to get information on existing
          keys in basic_io format.

        Updated translations:
        - fr

        Smaller changes:
        - Improved handling of multibyte characters in message
          displays.
        - Fixes to Botan's memory allocator, to avoid pathological
          slowdowns in some rare cases.
        - Fix bug in delta-storage code; we were not being as aggressive
          about delta-compressing files and manifests as we should
          have been.
        - Minor bugs fixed, error messages improved.

                - Upgrading from 0.23: You must run 'db migrate' and
                  provide your password, for each database.

Fri Sep 30 02:50:05 PDT 2005

        0.23 release.

        Possibly incompatible changes:
        - hook_note_commit and hook_note_netsync_revision_received
          take a new argument containing the text of the revision that
          was received.  (Timothy Brownawell <tbrownaw@gmail.com>)
        - 'cat FILENAME' now acts like the old 'cat file REV
          FILENAME'; use new commands 'automate get_revision',
          'automate get_manifest', 'automate get_file' to fetch
          objects by hash.  (Grahame Bowland <grahame@angrygoats.net>)

        General improvements:
        - .mt-ignore support (Martin Dvorak
          <jezek2@advel.cz>, Timothy Brownawell <tbrownaw@gmail.com>)
        - much work on making monotone more i18n friendly (Benoît
          Dejean <benoit@placenet.org>, Matt Johnston
          <matt@ucc.asn.au>)
        - support for more interactive merge tools:
          - FileMerge.app (comes with OS X) (Marcel van der Boom
            <marcel@hsdev.com>)
          - TortoiseMerge (Win32; comes with TortoiseSVN) (Matthew
            Gregan <kinetik@orcon.net.nz>)
        - rename and drop now actually perform the specified rename or
          deletion when the argument --execute is passed.  (Richard
          Levitte <richard@levitte.org>)
        - 'help' command, same as --help (Matt Johnston
          <matt@ucc.asn.au>).
        - 'usher' support: experimental method for proxying multiple
          netsync servers through a single port (similar concept to
          vhosts) (Timothy Brownawell <tbrownaw@gmail.com>)
        - support long passphrases (Matt Johnston <matt@ucc.asn.au>)
        - Faster binary file detection (Eric Anderson
          <anderse-monotone@cello.hpl.hp.com>)
        - netsync speedups:
          - when handling large files (Eric Anderson
            <anderse-monotone@cello.hpl.hp.com>)
          - when handling many branches (Marcel van der Boom
            <marcel@hsdev.com>)
        - new system to allow crash logs to contain not just execution
          traces, but also dumps of data being handled when the error
          was detected -- greatly improves debuggability of user
          crashes.
        - complete rework of path handling code, for clarity,
          robustness, and speed.  No user visible changes, except for
          the many bugs fixed.  (Special thanks to Matthew Gregan
          <kinetik@orcon.net.nz> and Grahame Bowland
          <grahame@angrygoats.net>.)
          - however, if you have non-normalized paths in your history
            (symptom: fresh pulls with 0.18 work, but fresh pulls with
            0.19 do not), then 0.23 will report an error and refuse to
            handle the affected revisions.  Since it is believed this
            only affects one project, and to conserve core developer
            time, implementing a migration was put off for now.  If
            this causes problems or for more details, please send an
            email to monotone-devel@nongnu.org.
        - as always, many small bug fixes, speedups, and improved
          messages.

        New translations:
        - fr (Benoît Dejean <benoit@placenet.org>)
        - ja (Satoru SATOH <ss@gnome.gr.jp>)

        Other new monotone-related projects since 0.22:
        - mtsh by Timothy Brownawell:
            https://netfiles.uiuc.edu/brownawe/www/mtsh/
          GTK+ wrapper for monotone focusing on working copy
          operations -- add/drop/revert/rename/commit/update/diff and
          browsing.  Has a mechanism for per-file commit comments.

        - "dumb server" support by Nathaniel Smith (share your
          monotone repositories via HTTP/FTP, no netsync daemon
          needed):
            http://viewmtn.angrygoats.net//branch.psp?branch=net.venge.monotone.dumb
          Still needs a command-line frontend to be usable, among
          other things.  Help wanted.  In python.

        - m7 by Larry Hastings <larry@hastings.org>
            http://www.midwinter.com/~lch/programming/m7/
          Experimental drop-in command-line wrapper for monotone.
          Uses certs to add local incrementing version numbers, and an
          enhanced annotate front-end.

Mon Aug  8 23:23:53 PDT 2005

        0.22 release.  new crypto library, bug fixes, ui improvements

        - switch from crypto++ to botan as underlying crypto library.
          this should not cause any user-visible changes; let us know
          if it does.  special thanks to Matt Johnston
          <matt@ucc.asn.au>, Kaushik Veeraraghavan
          <kaushikv@gmail.com>, Matthew Gregan
          <kinetik@orcon.net.nz>.
        - incompatible change to netsync permission hooks: the
          get_netsync_anonymous_read_permitted hook has been removed;
          instead, get_netsync_read_permitted will be called with a
          key name of nil.  server administrators should update/review
          their configuration
        - new option for merge and propagate: --lca.  Until we get a
          long-term solution to the various 3-way merge problems, this
          should be more convenient than using explicit_merge.
        - many small improvements to error messages, fixes of minor
          annoyances, netsync tickers more accurate, etc.

Sun Jul 17 16:48:26 PDT 2005

        0.21 release.  bug fixes, performance improvements, and ui
        improvements.

        - fixes a number of major performance bugs in 0.20's netsync
          implementation.  special thanks to Matt Johnston
          <matt@ucc.asn.au>.
        - fixes a number of major bugs in 0.20's (rewritten)
          cvs_import command.
        - configury kluges to work around g++ 4.0/boost 1.32
          incompatibilities.  special thanks to Christof Petig
          <christof@petig-baender.de>, Matthew Gregan
          <kinetik@orcon.net.nz>, Jordan Breeding
          <jordan.breeding@mac.com>.
        - ui enhancements:
          - new netsync option "--exclude": branches are included if
            they match any of the given globs, unless they match any
            of the given --exclude globs.  special thanks to Timothy
            Brownawell <tbrownaw@gmail.com>.
          - new netsync option client "--set-default": makes it easy
            to change default server/branches.
          - "diff" now takes options "--context" and "--external", to
            output context diffs and to invoke an external diff
            program for full control over output formatting.  new
            option "--diff-args" pass arguments to external diff
            program; new hook "external_diff" allows further
            configuration.  special thanks to Vladimir Vukicevic
            <vladimirv@gmail.com>.
          - b: and t: selectors now match exactly, instead of matching
            as substrings.  globbing is supported for inexact
            matching.  special thanks to Brian Downing
            <bdowning@lavos.net>, Jordan Breeding
            <jordan.breeding@mac.com>.
          - new command 'db kill_tag_locally'.  special thanks to Jordan
            Breeding <jordan.breeding@mac.com>.
        - now uses sqlite3 prepared statements.  special thanks to
          Derek Scherger <derek@echologic.com>.
        - 'db migrate' is now a complete no-op if there is no
          migration to do; automated scripts can now call it
          optimistically and cheaply to guarantee up-to-dateness.
        - new hash correctness tests.  special thanks to Kaushik
          Veeraraghavan <kaushikv@gmail.com>.

                - upgrading from 0.20: you must run 'monotone db
                  migrate' once against each of your databases, to add
                  new sql indexes.

Tue Jul  5 23:57:10 PDT 2005

        0.20 release.  features, ui improvements, performance
        improvements, and bug fixes.

        - major changes in netsync UI: serve/sync/push/pull now take a
          list of globs; clients can request arbitrary sets of
          branches, not just predefined "collections".  write
          permissions are now granted on a per-db level (they were
          before anyway).
                - where you used to say, e.g., "monotone pull
                  net.venge.monotone", you should instead say
                  "monotone pull net.venge.monotone*".  This may
                  require shell-quoting.
                - 'get_netsync_write_permitted' hooks must be changed
                  to take only one argument, the 'identity'.
                  'get_netsync_{read,anonymous_read}_permitted' hooks
                  now take a branch argument instead of a collection,
                  and will be called for each branch that a client
                  requests.
                - 0.19 clients cannot talk to 0.20 servers, and vice-versa.
                - special thanks to Timothy Brownawell
                  <tbrownaw@gmail.com>, Richard Levitte
                  <richard@levitte.org>.
        - other major changes:
                - cvs_import re-written; many bugs fixed.  now
                  supports tags.
        - many minor netsync changes:
                - netsync traffic is now cryptographically authenticated
                  against corruption and man-in-the-middle attacks.
                  special thanks to Ethan Blanton <elb@elitists.net>,
                  Matt Johnston <matt@ucc.asn.au>.
                - new hooks that are called when server receives data:
                  note_netsync_*_received.  special thanks to Timothy
                  Brownawell <tbrownaw@gmail.com>.
                - ancestry graphs that pass outside the given branch
                  are now synchronized correctly.  special thanks to
                  Timothy Brownawell <tbrownaw@gmail.com>.
        - UI improvements:
                - 'log' options changed: --depth has become --last;
                  new options --no-merges, --diffs, --brief.
                - 'status' has new option --brief.  special thanks to
                  Derek Scherger <derek@echologic.com>.
                - 'serve' has new option --pid-file.  special thanks
                  to Matthew Gregan <kinetik@orcon.net.nz>.
                - all commands taking restrictions now take option
                  --depth, to limit recursion through subdirectories.
                  special thanks to Joel Reed <joelwreed@comcast.com>.
                - merge command all take --author, --date now.
                - 'checkout', 'update' take --revision, instead of
                  using positional arguments.  special thanks to Derek
                  Scherger <derek@echologic.com>, Richard Levitte
                  <richard@levitte.org>.
                - 'commit' takes new --message-file option.
        - new features:
                - new commands: "db kill_branch_locally", "db
                  kill_revision_locally", useful for correcting some
                  mistakes.  special thanks to Brian Campbell
                  <brian.p.campbell@dartmouth.edu>, Sebastian Spaeth
                  <Sebastian@sspaeth.de>.
                - new file attribute 'manual_merge', to prevent invocation of
                  merger on binary files.  hook added to guess correct
                  value at 'add' time.  special thanks to Riccardo
                  Ghetta <birrachiara@tin.it>.
                - new 'earlier than', 'later than' selectors.  special
                  thanks to Riccardo Ghetta <birrachiara@tin.it>.
        - new automate commands:
                - 'stdio', for efficient use by
                  front-ends.  special thanks to Timothy Brownawell
                  <tbrownaw@gmail.com>.
                - 'certs', for fetching certs on a revision in a
                  parseable (basic io-based) format.  special thanks
                  to Grahame Bowland <grahame@angrygoats.net>.
                - 'inventory' output changed incompatibly; should be
                  much more usable now, and stable.  special thanks to
                  Derek Scherger <derek@echologic.com>.
        - better memory/performance when handling large files.
          special thanks to Eric Anderson
          <anderse-monotone@cello.hpl.hp.com>, Timothy Brownawell
          <tbrownaw@gmail.com>, Matt Johnston <matt@ucc.asn.au>,
          Matthew Gregan <kinetik@orcon.net.nz>.
        - new text mode browser in contrib/mtbrowse.sh, by Henry
          Nestler <Henry@BigFoot.de>.
        - improved zsh completion in contrib/monotone.zsh_completion,
          by Joel Reed <joelwreed@comcast.com>.

                - upgrading from 0.19: database and working copies are
                  fully compatible.  netsync clients and servers need
                  to be upgraded together, as described above.  the
                  many ui changes may require script updates.

Tue May  3 00:31:37 PDT 2005

        0.19 release.  performance improvements, features, ui
        improvements, and bug fixes.

        - many operations sped up by another factor of 2 or better.
                - special thanks to Matt Johnston <matt@ucc.asn.au>.
                - first steps towards automated benchmarking.  Thanks
                  to Timothy Brownawell <tbrownaw@gmail.com>.
        - new major features:
                - "annotate" command; still requires optimization.
                  Thanks to Emile Snyder <emile@alumni.reed.edu>.
                - "inodeprints" for fast change detection in large
                  working dirs now fully supported; see manual for
                  details.
        - new minor features:
                - new selector "c:name=value" for selecting on
                  arbitrary certs.  Thanks to Richard Levitte
                  <richard@levitte.org>.
                - new hooks to automatically initialize attributes on
                  add; monotone now automatically sets execute bit on
                  executables.  Thanks to Joel Reed
                  <joelwreed@comcast.net>.
                - new automate command "select", to do selector
                  expansion.  Thanks to Richard Levitte
                  <richard@levitte.org>.
                - new automate commands "graph", "parents",
                  "children", "ancestors", to easily inspect history.
                  Special thanks to Sebastian Spaeth
                  <Sebastian@SSpaeth.de>.
                - new command "db kill_rev_locally".  Thanks to
                  Sebastian Spaeth <Sebastian@sspaeth.de>.
                - new arguments to "commit": --author, --date; useful
                  for patch attribution and importing history.
                - new automate command "inventory" (output format will
                  change in next release, however).  Thanks to Derek
                  Scherger <derek@echologic.com>.
        - ui improvements:
                - netsync progress ticker in kilobytes/megabytes.
                  Thanks to Matt Johnston <matt@ucc.asn.au> and
                  Sebastian Spaeth <Sebastian@sspaeth.de>.
                - tickers do not cause annoying scrolling when wider
                  than window.  Special thanks to Matthew Gregan
                  <kinetik@orcon.net.nz>.
                - warn users when a commit creates divergence, and
                  when an update ignores it.  Thanks to Jeremy Cowgar
                  <jeremy@cowgar.com>.
                - support for command-specific options (there is still
                  no rule that such options must appear after the
                  command on the command line, though).  Thanks to
                  Richard Levitte <richard@levitte.org>.
        - bug fixes:
                - many cvs_import bugs fixed.  Special thanks to Jon
                  Bright <jon@siliconcircus.com>, Emile Snyder
                  <emile@alumni.reed.edu>, Hansjoerg Lipp
                  <hjlipp@web.de>, Matthew Gregan
                  <kinetik@orcon.net.nz>.
                - windows/unix working copy line ending conversion now
                  works correctly.  Thanks to Emile Snyder
                  <emile@alumni.reed.edu>.
                - many fixes to i18n-ized filename support
                - "drop" and "rename" now affect file attributes as
                  well.  Thanks to Richard Levitte
                  <richard@levitte.org> and Joel Reed
                  <joelwreed@comcast.com>.
                - better error reporting in netsync.  Thanks to
                  Grahame Bowland <grahame@angrygoats.net>.
                - only set working directory's default branch on some
                  commands (update, commit).  Thanks to Florian Weimer
                  <fw@deneb.enyo.de>.
                - "db check" now sets exit status correctly, for use
                  in scripts.  Thanks to Derek Scherger
                  <derek@echologic.com>.
                - many others...
        - fantastic emacs integration in contrib/monotone.el.  Thanks
          to Harley Gorrell <harley@panix.com>.
        - 45 new integration tests.  total line coverage: ~84%.

                - upgrading from 0.18: database and working copies are
                  fully compatible.  NOTE that the configuration file
                  is now ~/.monotone/monotonerc, rather than old
                  ~/.monotonerc.  Simply create ~/.monotone, and
                  rename any existing configuration file.

Sun Apr 10 17:49:25 PDT 2005

        0.18 release.  performance improvements, features, and bug fixes.
    This release is dedicated to Shweta Narayan.

        - most operations sped up by a factor of 2 or better; many sped up
      by up several orders of magnitude.
                - special thanks to Matt Johnston <matt@ucc.asn.au>, Derek
                  Scherger <derek@echologic.com>, Linus Torvalds
                  <torvalds@osdl.org>.
        - new concept: "database vars".  Used in several features below.
        - new features:
                - new file "MT/log" can be edited while you work,
                  sets default changelog.  (no change in behaviour if
                  you do not edit it.)  Thanks to Jeremy Cowgar
                  <jeremy@cowgar.com>.
                - monotone now stores default netsync
                  server/collection, initialized on first use of
                  netsync.
                - you no longer need to manually import server
                  keys, monotone will fetch the key from the server on
                  first netsync.
                - monotone keeps track of keys of servers you have
                  previously synced with, to prevent man-in-the-middle
                  attacks.
                - several powerful new "automate" commands added.
        - new command 'ls known', lists files that are under version
          control.  Thanks to Florian Weimer <fw@deneb.enyo.de>.
        - preliminary "inodeprints" functionality -- speeds up diff,
          status, etc.  No UI or documentation yet -- in a working
          copy, 'touch MT/inodeprints' to enable, then commit or
          update to populate cache.
        - UI improvements:
                - Added short options -r, -b, -k, -m.
                - default to 'dot' ticker-style when stderr is
                  not a tty, thanks to Derek Scherger
                  <derek@echologic.com>.
                - New "-@/--xargs" option, helpful when using new
                  automate commands.  Thanks to Richard Levitte
                  <richard@levitte.org>.
                - New "--depth" argument to 'log'.  Thanks to Richard
                  Levitte <richard@levitte.org>.
                - 'db info' gives statistics on space usage.
                - new command 'dropkey'.  Thanks to Jeremy Cowgar
                  <jeremy@cowgar.com>.
        - robustness improvement: if monotone crashes in a working
          directory and --dump and --debug were not specified, saves
          debug dump to "MT/debug" for analysis, instead of
          discarding.
        - new contributed scripts: CIA (cia.navi.cx) notification,
          email notification, Bash completion.
        - 33 new integration tests.  total line coverage: ~82%.
        - many bug fixes
        - Special thanks to Matt Johnston <matt@ucc.asn.au>,
          for going above and beyond to track down the last
          release blocker.

                - upgrading from 0.17 requires only a 'db migrate'.

Fri Mar 18 15:38:52 PST 2005

        0.17 release. bug fixes and features.

        - many, many robustness improvements
                - more careful checking everywhere
                - much more thorough test suite
                - all revisions subject to careful checks before
                  entering database
                        - not yet fully optimized; "pull" may be very
                          slow and use lots of cpu
                - support for "epochs", to safely manage future
                  rebuilds, hash migration, etc.
                - new "db check" command, thanks to Derek Scherger
                  <derek@echologic.com>.
        - now uses sqlite3, thanks to Christof Petig
          <christof@petig-baender.de>.
                - removes most former size limitations
        - "restrictions" support, thanks to Derek Scherger
          <derek@echologic.com>.
                - most commands now take a list of files to limit
                  their actions to
                - monotone can now be run from anywhere in the working
                  directory (not just the root)
                - new command "monotone setup" required to create a
                  working directory for a new project
        - important security fix -- don't use shell when calling
          external merge commands.
        - format change for "MT/options", ".mt-attrs"; you may have to
          edit these files
                - new command "attr" for managing .mt-attrs.
        - builds merkle tries in-memory -- netsync starts up many
          times faster
        - start of new "automate" interface, for shell scripts and
          others.
        - new command "cdiff": generates context diffs.
        - remove most of now-obsolete manifest/file cert support.
        - 60+ new integration tests.
        - many portability fixes
                - in particular, major win32 cleanups, thanks to Jon
                  Bright <jon@siliconcircus.com>.  win32 is once again
                  fully and natively supported.
        - many bug fixes

                - several incompatible changes: see file UPGRADE for
                  migration information

Thu Dec 30 01:37:54 EST 2004

    0.16 release. bug fixes.

    - 50+ new integration tests
    - many NetBSD portability fixes
    - release build on gcc 3.4 / FC3
    - masses of changeset bugs in 0.15 fixed

        - some bogus changesets were generated
          in the 0.16 development cycle. you will
          need to rebuild revision graph.


Sun Nov  7 14:06:03 EST 2004

    0.15 release. major changes.

    - overhauled the internal representation of changes. see
      README.changesets for details
    - fixed bugs in merkle trie synchronization code
    - fixed echoing and progress UI bugs
      (helps when using in emacs)
    - upgraded cryptopp to 5.2.1
    - fixed bug 8715, diff hunk coordinate reporting
    - added figures, new tutorial to manual
    - improve accuracy of log command
    - several build, configure, and linkage fixes
    - some OSX / PPC portability fixes

Sat Jul 31 15:38:02 EDT 2004

    0.14 release. bug fixes.

    - some compile fixes for g++ 3.4
    - made --dump=FILE option for saving traces,
      otherwise failures just print reason (no trace)
    - some things disabled, as scheduled for replacement
      by upcoming changeset branch work
        - disabled "disapprove" command due to bad semantics
        - removed "bump" and .mt-nonce machinery
    - several critical rename-merging bugs fixed
        - renames vs. deletes
        - renames vs. deltas
        - parallel renames
    - bugs fixed from savannah bug tracker:
        - 9223 argv overflow
        - 9075 empty commits
        - 8919 rename --verbose to --debug
        - 8958 rename debug to db execute
        - 8920 empty passphrase message
        - 8917 connection refused message
        - 8913 testresult argument
        - 8912 passphrase read on serve
        - 8472 approve into branch
        - 8428 duplicate key warning
        - 8928 nonce uses too many bits

Thu May 20 22:26:27 EDT 2004

    0.13 release. bug fixes.

    - remove (file|manifest) in several commands
    - "list missing" command
    - fixed bugs:
        - (critical) empty data netsync crash
        - mkstemp, platform lua
        - runtime error reporting chatter
        - non-posix database names
        - non-posix dirnames
        - non-posix merge names
        - 2-way merge algorithm and hook
        - single-character filenames
        - multiple password reads
        - .svn ignore pattern

Sun May  2 21:03:38 EDT 2004

    0.12 release. win32 port, bug fixes and optimizations.

    - ported to native win32 (mingw)
    - implemented human friendly version selectors
    - added post-commit hook for change notification
    - removed spirit-based parsers, reduced compile costs
    - many netsync bugs removed, pipeline performance improved
    - removed old, deprecated networking system
    - several minor CVS import bugs fixed
    - upgraded bundled netxx

Sun Mar 28 12:41:07 EST 2004

    0.11 release. bug fixes and optimizations.

    NOTE: this release expands the sqlite page size. YOU WILL NEED
    to dump existing databases before upgrading and reload it
    after upgrading, otherwise monotone will complain that the
    database image appears malformed. this condition cannot
    unfortunately be distinguished from a real malformed image on
    disk. for example:

        $ monotone --db=my.db db dump >dump.sql
        $ <upgrade to new monotone>
        $ mv my.db my.db.backup
        $ monotone --db=my.db db load <dump.sql

    - fixed bugs:
        - aliasing bug on debian (-O2 now works)
        - netsync ppc portability / checksums
        - sha1 whitespace bug
        - netsync broken formatter
        - broken symlink handling
        - merger execution pessimism
        - LCA bitset calculation pessimism
        - static object initialization order
        - CVS single-version import
        - CVS first-version changelog
        - CVS branch inference and topology
    - cryptographic SSE2 paths enabled on linux/x86.
    - builds against boost 1.31.0.
    - removed boost::socket
    - removed documentation about old networking system.
    - "officially" deprecated old networking system.
    - enable building with system-local libraries.
    - upgraded bundled sqlite.
    - changed sqlite page size from 1k -> 8k

Mon Mar  1 00:32:07 EST 2004

    0.10 release. new "netsync" protocol implemented, allowing
    direct monotone-to-monotone database synchronization. random
    number underflow problem fixed. more tests added. database
    schema changed, must migrate schema. added new QA logic to
    update and merge algorithms (testresult / approval).

Thu Jan  1 18:23:06 EST 2004

    0.9 release. support international users (non-ASCII character
    sets, locales). some corrections to update algorithm. line
    merging algorithm reimplemented. support working copy
    MT/monotonerc file. broke format compatibility with MT/work
    files; commit any pending work before upgrading. permit
    spaces, colons, other "funny" characters in filenames. support
    HTTP 1.1, HTTP proxies, handle some corner cases in ancestry
    graph and database faults.

Fri Nov 21 20:25:26 EST 2003

    0.8 release. row size increased to 16mb. more performance
    improvements in cvs importer. cvs branch tags imported now.
    minor UI improvements. new commands: SQL dump and load, vcheck
    for enhanced collision detection, queue addtree for recursive
    queueing. improved networking scalability. historical rename
    certs and .mt-attrs file format changed to accomodate upcoming
    i18n work.

Sun Nov  2 23:38:09 EST 2003

    0.7 release. many critical merge and patch set calculation
    bugs fixed. groups merged with URLs, "monotone db migrate"
    necessary. directory renames and explicit rename certs
    supported. added SMTP support. incorporated adns library,
    avoiding gethostbyname(). new queue commands.

Sat Oct 18 22:10:09 EDT 2003

    0.6 release. more stability and bug fixing, including fix to
    some silent failures in LCA calculation. some minor new
    features: persistent attributes (eg. 'the execute bit'),
    rename and log commands. performance of cvs importer greatly
    improved, lua system upgraded to 5.0, much expanded
    documentation.

Sat Sep 27 11:50:08 EDT 2003

    0.5 release. stability and bug fixing. many UI issues
    addressed, including SHA1 completion, persistent options, new
    revert command and new diff modes. database migration,
    inspection and debugging interfaces added. LCS algorithm and
    line-merger overhauled. several multi-depot bugs
    fixed. existing depot databases should be migrated (depot.cgi
    migratedb).

Thu Sep  4 15:40:07 EDT 2003

    0.4 release. monotone is now self-hosting. database
    compatibility broken since 0.3. depot uses RSA signatures now,
    not mac keys. many bugs removed. depot database compatibility
    broken. database schemas should now remain stable (or be
    provided with safe schema-upgrading function).

Mon Aug 25 18:00:37 EDT 2003

    0.3 release. database compatibility broken. packet format
    compatibility broken. dropped boost sandbox library dependency.
    redid networking to support private HTTP+CGI depots along with
    netnews. wrote depot. added 'propagate' command to move changes
    between branches asymmetrically. rewrote testsuite in autotest.
    cleaned up command line processing. expanded testsuite. improved
    user-friendly error reporting.

Fri Aug  8 10:20:01 EDT 2003

    0.2 release. database compatibility broken. dropped many
    library dependencies. hand-reimplemented xdelta, parts of
    nana. incorporated subset of cryptopp and sqlite into
    sources. added RCS and CVS importer. switched to piecewise
    reconstruction. generally much more robust storage system.
    scalability tests against real world CVS archives show
    performance gap with CVS closing, but still present.

Sun Apr 6 20:20:42 EDT 2003

    initial release<|MERGE_RESOLUTION|>--- conflicted
+++ resolved
@@ -3,6 +3,7 @@
         0.46 release.
 
         *** Fix automate commands documented as added in version FIXME
+        *** bump automate minor version?
         *** bump automate major version
 
         Changes
@@ -10,28 +11,16 @@
         - Cert labels in the output of the 'log' command are now
           localized.
 
-<<<<<<< HEAD
         - "automate stdio" (and "automate remote_stdio", see below) use
           separate streams to encode out-of-band information like 
           informational messages, warnings or tickers. Please consult 
           the manual of "mtn automate stdio" for a detailed description
           of the new format.
-	  The error codes used in the output of both commands also 
+          The error codes used in the output of both commands also 
           slightly changed: errors which are the result of a wrong 
-	  call (unknown command, invalid options, parsing errors, ...)
+          call (unknown command, invalid options, parsing errors, ...)
           are returned with code 1, while errors which happened while
-	  the actual command executed are returned with code 2.
-=======
-        - The 'heads' command should be significantly faster now (not
-          that it was particularly slow before). This probably isn't
-          terribly noticable unless you're in the habit of using "h:*"
-          (heads of all branches) as a selector, it's primarily meant
-          to enable future changes that will depend on fast 'heads'.
-
-          The database schema has been changed, so you will need to
-          run 'mtn db migrate' (preferably after making a backup copy
-          of your db).
->>>>>>> bdc536aa
+          the actual command executed are returned with code 2.
 
         New features
 
