<<<<<<< HEAD
Changes from nvm.asio, please move down when landing on mainline:

        Changes

	- Monotone now requires at least version 1.35.0 of the Boost
          headers.  This enables us to get rid of even more bundled
	  copies of externally maintained source.

Changes from nvm.stripped, please move down when landing on mainline:
??? ?? ?? ??:??:?? UTC ????
=======
XXX XXX XX XX:XX:XX UTC 201X
>>>>>>> a07f1a63

        1.1 release.

        Changes

        - '_MTN/wanted-testresults' must now have 1 hex-encoded
          signing key hash in lowercase per line.

        New features

        - 'automate atttributes' now also works without a workspace
          and returns the attributes for a specific file from the
          revision's manifest

        - New 'erase_descendants' automate command which returns all
          input revisions, except those that are a descendant of
          another revision in the input.

        - New 'min(A)' selector is now available which returns all
          revisions selected by A which are not descendants of other
          revisions selected by A.

        - New 'not(A)' selector is now available which returns all
          revisions not selected by 'A'.

        - All certs for a revision are now output by 'mtn log' with
          'suspend', 'testresult', and custom certs placed under a
          a new 'Other certs' heading.

        - New conflict 'dropped/modified' allows explicitly resolving
          the case of a file that is dropped on one side of a merge,
          and modified on the other. Previously, the modifications
          were always lost; now you have the option of re-adding the
          file with the modifications during merge conflict
          resolution.

        - New attribute 'mtn:resolve_conflict' allows specifying a
          persistent 'drop' conflict resolution for a dropped/modified
          conflict. This is useful in the case where the conflict will
          occur again in the future, for example when a file that is
          maintained in an upstream branch is not needed, and
          therefore dropped, in a local branch.

        Bugs fixed

        - Monotone now compiles against Botan 1.10.x (as well as most of
          the testing releases in 1.9.y).

        - Struct file_handle got renamed to avoid clash with newer glibc's
          fcntl.h.

        - Monotone now compiles just fine with gcc's option
          "-Werror=format-security."

        - Fixed renaming across devices, for example if parts of the
          workspace are on NFS.

        - Fixed recursive file removal on Solaris.

        - Fixed a failure to revert some files when inodeprints is
          enabled.

        - Monotone now works with Lua 5.2, even if it doesn't have
          backwards-compatibility compiled in.

        - Various fixes for compatibility with newer boost versions.

        - mtn add and mtn list are now more consistent in their use of
          --recursive and --unknown options.

        - Produce a meaningful error message when trying to disapprove a
          root.

        - Allow monotone to compile on platforms where MAXPATHLEN isn't
          defined (i.e. GNU/Hurd).

        - Allow monotone to compile on C++11-enabled g++ and clang++.

        - Allow test suite to run on systems behind broken a DNS resolver.

        Internal

        - The performance and memory usage of regular expressions has
          been improved throughout. This affects any use of the
          ".mtn-ignore" file such as "mtn ls unknown" and "mtn add",
          and any calls to "regex.search" in Lua hooks.

        Other

        - 'mtn diff' now outputs old and new revision IDs in the diff
          header when both are specified.

        - Additional Vim syntax files and an output colorization script
          in contrib.


Sat Mar 26 10:53:47 UTC 2011

        1.0 release.

        Changes

        - The database scheme was changed; please execute 'mtn db migrate'
          on all your local and remote databases.

        - In 'mtn conflicts resolve_first interactive', the result
          file name now defaults to _MTN/resolutions/<left_path>.
          (fixes monotone issue 103)

        - The French monotone translation has been updated and is
          now part of the main distribution again. Many thanks to
          Steve Petruzzello <dlist@bluewin.ch> for the outstanding
          work!

        - get_netsync_(read|write)_permitted have been extended to not
          only read the files read-permissions and write-permissions,
          but also the files in the subdirectories read-permissions.d
          and write-permissions.d.

        - monotone now also tracks the workspaces of databases which
          do not reside in a "managed" location.

        - automate now resets the locale to "POSIX" internally.  This
          means that all scripts can expect the same untranslated
          messages from mtn automate, regardless of the locale of the
          calling process.

        - The hook 'get_netsync_key' has been split up into two separate
          hooks, one for client usage ('get_netsync_client_key', with
          the same arguments as the original 'get_netsync_key') and one
          for server usage ('get_netsync_server_key', with a single table
          argument containing all the given '--bind' options).  Please
          review your custom hooks accordingly.
 
        - Short options ('-b', '-d', ...) are no longer completed.  This
          fixes an invariant failure originating from wrong option usage.
          (closes monotone issue 141)

        New Features

        - 'mtn conflicts store' now outputs a count of the conflicts,
          and the name of the conflicts file.
          (fixes monotone issue 108)

        - New 'mtn list workspaces' command which outputs all the
          known workspaces for a specific database.
          (closes monotone issue 129)

        Bugs fixed

        - The internal line merger will actually preserve your line
          endings now, instead of changing everything to "\n".

        - Improved the help and fixed the argument indexing in
          'conflicts resolve_first' (fixes monotone issue 101)

        - A regression from 0.48 prevented monotone from ordering the
          diff output of individual files alphabetically.
          (fixes monotone issue 102)

        - 'mtn privkey' did not recognize private keys solely available
          in the key store. This has been fixed.

        - Added compatibility with Botan 1.9.9 and newer.
          (fixes monotone issue 104)

        - 'mtn pull' and 'mtn sync' would always say that your workspace
          has not been updated.  Now, it only does that when you used
          the '--update' option and there were no updates.
          (fixes monotone issue 106)

        - 'mtn automate remote' and 'mtn automate remote_stdio' now use
          a given database given by an alias to read, store and validate
          a remote server's key fingerprint (fixes monotone issue 95)

        - monotone gives a proper error message now if a netsync URI
          with the 'mtn' scheme misses the required host part
          (fixes monotone issue 110)

        - Whenever a binary file was removed and one would try to get
          a diff using mtn diff, it would report that "/dev/null is
          binary".  This has been changed to it reports the actual
          name of the removed file instead.
          (fixes monotone issue 111)

        - monotone no longer wrongly falls back on a :memory: database
          when no database option is given. It also prints out an
          informational message for commands like 'setup' and 'clone'
          that fall back on the configured default database, again,
          if no database is specified for these commands.
          (fixes monotone issue 113)

        - If 'mtn serve' is called with one or more '--bind' options,
          then the arguments to these options can now be specified
          again as follows:

            '<ip-or-host>' 
                to listen to IP or host on the default port
            '<ip-or-host>:<port>'
                to listen to IP or host on the specified port  - or
            ':<port>'
                to listen on all interfaces on the specified port

          (fixes monotone issue 119)
          
        - monotone no longer enforces ".mtn" as file extension for
          managed databases.  A new Lua hook, get_default_database_glob(),
          is used instead to determine a pattern which matches
          accepted database filenames and this pattern by default
          accept files ending with both, ".mtn" and ".db".
          (fixes monotone issue 128)

        - monotone now gives a proper error message when an incomplete
          or partial identifier contains non-hex digits.
          (fixes monotone issue 143)

        - Performance of "mtn ls changed" has been improved and is now
          comparable to "mtn status". (fixes monotone issue 120)

        Internal

        - The source tree has been reorganized. Sources, tests and
          documentation now reside in specific directories and many
          smaller improvements in terms of source code cleanup,
          developer documentation and general build infrastructure
          accompany this big change.

        Other

        - Added a new directory extra/, which contains monotone hooks and
          related scripts that have been shown to work.  Most of these get
          installed, usually somewhere under $(prefix)/share/monotone.
          Please read extra/README for further information.

        - Added the mtn-cleanup Perl script that returns a workspace to its
          pristine state with the minimum amount of change. This script is
          in the extra/bin directory.


Sun Oct 31 21:51:16 UTC 2010

        0.99.1 release.

        Bugs fixed

        - monotone crashed on x86_64 when a netsync action required
          the parsing of an URL. This has been fixed.
          (closes monotone issue 100)

        - monotone's automation interface version was reported wrongly
          as 12.1, where it should have been 13.0.


Thu Oct 28 21:07:18 UTC 2010

        0.99 release.

        Changes

        - The database scheme was changed; please execute 'mtn db migrate'
          on all your local and remote databases.

        - Normal and automate sync, push, and pull now take a
          --dry-run option; no data is transferred, but the connection
          is made and a summary of what would be transferred is
          output.

        - The changelog editor format was simplified; user entered text
          is back at the top of file and the instructions have been reduced.
          The edited text is saved now even if a commit is canceled.

        - Selectors are much more powerful now and selector functions to
          calculate common sets of revisions have been introduced.
          The characters '(', ')', and ';' need to be quoted if mean literally
          (just like '/') because of this. See section 3.2 in the documentation
          for details.
          (fixes monotone bug #18302).

        - The SERVER [BRANCH] call syntax for network-related commands
          has been deprecated in favour of the existing, universal
          URI syntax.  Additionally, file:// and ssh:// URIs are now
          parsed for include and exclude patterns just as the native
          mtn:// URIs.

          The possibility to specify include patterns by using
          'include=' and exclude patterns by using 'exclude='
          in the query string has been removed. Patterns are separated
          by ';' and will be treated as include patterns unless prefixed
          with '-'. Where you could previously specify
          'mtn://host/?include=foo,exclude=bar', you would now give
          'mtn://host/?foo;-bar' instead.

          The URI parser was made a bit more standards compliant and
          treats the scheme and host in a case insensitive manner.
          The path and query parts are now automatically URL-decoded.

          We deviate from RFC 3986 however by recognizing the authority
          part in scheme-less URLs, where the standard would force us
          to recognize a path instead.  For example, for the URL

              'code.monotone.ca/monotone'

          we'd normally parse 'code.monotone.ca/monotone' as path, but our
          implementation parses 'code.monotone.ca' as authority and
          '/monotone' as path, so you are not forced to type 'mtn://' on
          command line, just as you are not forced to type 'http://' in
          your browser.  Monotone's native scheme / protocol 'mtn' is by
          the way set as default in cases like this.

          The format for the server part of the 'default-server',
          'known-server', 'server-include' and 'server-exclude'
          database variables has been changed and now always includes
          the complete (normalized) URI resource, consisting of the
          used protocol, user, host, port and path parts.  Older entries
          in existing databases which do not match the new format are
          preserved and not changed by monotone.

          Please check the manual section 5.3 for more details on the
          URI syntax.

        - Naturally, the 'clone' command now also accepts mtn:// URIs,
          though the use of branch globs is forbidden unless a branch is
          specified separately with the new --branch option.

          To avoid confusion with an existing workspace, clone no longer
          looks for and loads the options of such a workspace, therefor
          it now also falls back to the configured default database and
          no longer to the database used in the workspace if no explicit
          database is given.

        - Server defaults for netsync operations are now only saved if
          the exchange was successful.  The progress messages which have
          been issued for this previously have been removed, since they
          would come up now unexpectedly and would clutter the output of
          commands such as 'clone', 'automate remote' and
          'automate remote_stdio'.

        - The following characters have been deprecated in branch names

                ?,;*%+{}[]!^

          as they denote either meta characters in monotone's URI syntax
          or are used in globs to resolve branch patterns.
          Furthermore, branch names should no longer start with a dash
          (-), since this character is used to denote an exclude pattern
          in the aforementioned URI syntax.

          monotone warns on the creation of branches which violate these
          restrictions and gives further directions.

        - The 'cert' command can now operate on multiple revisions at once.

        - The command 'db kill_rev_locally' has been renamed to
          'local kill_revision', and 'db kill_tag_locally' and
          'db kill_branch_certs_locally' have been replaced with a more
          flexible command 'local kill_certs'.

        - The 'import' command now keeps the created bookkeeping root if
          --dry-run is not specified.  This makes it possible to re-use
          the import directory as workspace and is also more closely
          to what our documentation states, when it says that import
          is basically "setup with a twist".

        - On Win32 native, the option '--no-format-dates' which disables
          the localized date format, is now the default for 'commit', since
          dates are not parseable on Win32 native.

        - The automate commands sync, push, and pull now output information
          about each transferred revision, cert and key, in basic_io format.

        - monotone no longer passes syntactically correct, but non-existent
          revision ids through the selector machinery.  The most visible
          place for this change is 'automate select', which no longer
          echoes every possible 40 hex-byte string.

        - The 'automate genkey' command has been renamed to
          'automate generate_key'

        New features

        - Options can now be overridden; you can specify '--no-unknown
          --unknown' on the command line and effectively get back the original
          state in the application.  Similarly, you can specify '--no-unknown'
          in the 'get_default_command_options' hook and then override that
          with '--unknown' on the command line.

        - New global options:
          --no-ignore-suspend-certs     undo previous --ignore-suspend-certs
          --use-default-key             undo previous --key
          --allow-default-confdir       undo previous --no-default-confdir
          --allow-workspace             undo previous --no-workspace
          --interactive                 undo previous --non-interactive
          --no-standard-rcfiles         replaces --norc
          --standard-rcfiles            undo previous --no-standard-rcfiles
          --no-builtin-rcfile           replaces --nostd
          --builtin-rcfile              undo previous --no-builtin-rcfile
          --clear-rcfiles               undo previous --rcfile
          --verbose [-v]                increase verbosity (opposite of --quiet)

        - Global options now hidden:
          --roster-cache-performance-log

        - New command options:
          add
            --no-recursive                  undo previous --recursive
            --respect-ignore                undo previous --no-respect-ignore
            --no-unknown                    undo previous --unknown
          bisect *, checkout, pivot_root, pluck, update, automate update
            --no-move-conflicting-paths     undo previous --move-conflicting-paths
          diff
            --without-header                undo previous --with-header
            --show-encloser                 undo previous --no-show-encloser
          disapprove, suspend
            --no-update                     undo previous --update
          drop
            --no-recursive                  undo previous --recursive
          explicit_merge, merge, merge_into_dir propagate
            --no-resolve-conflicts          undo previous --resolve-conflicts
            --no-update                     undo previous --update
          log
            --no-brief                      undo previous --brief
            --no-diffs                      undo previous --diffs
            --clear-from                    undo previous --from
            --files                         undo previous --no-files
            --graph                         undo previous --no-graph
            --merges                        undo previous --no-merges
            --clear-to                      undo previous --to
          import
            --no-dry-run                    undo previous --dry-run
            --respect-ignore                undo previous --no-respect-ignore
          mkdir
            --respect-ignore                undo previous --no-respect-ignore
          serve
            --no-pid-file                   undo previous --pid-file
          sync, pull, push, automate remote_stdio, automate remote
          automate pull, automate push, automate sync
            --no-set-default                undo previous --set-default
          sync, pull, push, automate pull, automate push, automate sync
            --dry-run                       just report what would be sent/received
          automate inventory
            --corresponding-renames         undo previous --no-corresponding-renames
            --ignored                       undo previous --no-ignored
            --unchanged                     undo previous --no-unchanged
            --unknown                       undo previous --no-unknown
          automate content_diff
            --without-header                undo previous --with-header
          automate show_conflicts
            --no-ignore-suspend-certs       undo previous --ignore-suspend-certs
          automate log
            --clear-from                    undo previous --from
            --merges                        undo previous --no-merges
            --clear-to                      undo previous --to

        - Command options now hidden:
          (several commands) --no-prefix
          serve    --stdio --no-transport-auth
          (all netsync/remote commands) --min-netsync-version --max-netsync-version

        - Deprecated options:
          --norc         use --no-standard-rcfiles
          --nostd        use --no-builtin-rcfile
          --reallyquiet  use --quiet --quiet
          --debug        use --verbose

        - To aid command line typing, partial option names are tried to
          be expanded; if the expansion leads to multiple possibilities,
          all matches and an accompanying short description of the
          particular expansion are displayed.

          Two types of expansions are available: simple prefix matching
          and word abbreviation matching. Single-word options like '--update'
          are easier to expand from prefixes, as they're unique after a few
          characters, in this example '--up' already matches.

          Multi-word options like for example '--ignore-suspend-certs' might
          collide however with single-worded ones and are best expanded from
          abbreviations, in this case '--isc'.

        - The 'disapprove' command now accepts a revision range in
          addition to a single revision.

        - A new 'manpage' command has been added which dumps the monotone
          command help including all global and command specific options in
          standard troff format.  If this command is used interactively, its
          output is automatically processed through nroff and less, in case
          both are available on your system.  If not, you can change the default
          command by overwriting the 'get_man_page_formatter_command' hook.

          The 'manpage' command is also used to create a static version of
          mtn(1) which is now installed with the rest of monotone's docs.

        - New 'k:' selector type to query revisions where at least one
          certificate was signed with the given key.

        - New automate command 'log' which behaves identical to the
          normal 'log' command, except that it only outputs the
          revision ids.

        - New automate command 'checkout' which works just as its
          non-automate counterpart.

        - Monotone now tracks file size information (hence the previously
          mentioned schema change).
          File sizes are currently only queryable via the automation
          interface, directly for specific files via 'get_file_size' or
          as part of the extended manifest (see below), but these
          information may become visible as part of the user UI later on
          as well.

        - New automate command 'get_extended_manifest_of', which prints
          a beefed-up manifest format with file size and extensive marking
          information.  This can be used to easily determine when specific
          nodes have been changed or moved at last.

        - New automate commands 'put_public_key', 'get_public_key' and
          'drop_public_key'. (closes monotone bug #30345)

        Bugs fixed

        - The 'mv' command now warns when a source is being renamed onto
          itself or one of its children (fixes monotone bug #29484).

        - The 'mv' command now also handles this usage properly, where
          'foo' is a directory:

             $ mv foo bar
             $ mtn mv --bookkeep-only foo bar

        - monotone no longer asks to pick a branch from a set of branches
          of a revision in which all but one branch have been suspended
          (fixes monotone bug #29843)

        - The annotate command no longer fails if it should print out
          empty or untrusted date cert values
          (fixes monotone bug #30150)

        - monotone now tries harder to find the cancel hint in a commit
          message and only aborts if it can't find it anywhere
          (fixes monotone bug #30215)

        - The import command no longer warns about not being able
          to write out _MTN/options on --dry-run
          (fixes monotone bug #30225)

        - 'automate remote' and 'automate remote_stdio' can now be used
          without transport authentication (e.g. on file:// or ssh://
          transports) as well as anonymously over netsync
          (fixes monotone bug #30237)

        - monotone does no longer warn about missing implicit includes
          when dealing with restricted file sets
          (fixes monotone bug #30291)

        - The 'passphrase' and 'dropkey' commands now handle private keys
          in old-style key files (without the hash part in the file name)
          properly.
          monotone also makes it very sure now that the key file of a
          private key which is about to be deleted really and only
          contains the key which should be deleted and nothing else
          (fixes monotone bug #30376)

        - monotone no longer throws an unrecoverable error if a public or
          private key is addressed with some non-existing key id
          (fixes monotone bug #30462)

        - A globish that contains a bracket pair with an empty sub-pattern
          such as "{,.foo}", "{.foo,}" or even "{.foo,,.bar}" now correctly
          expands the empty target, so e.g. the branch pattern

             "net.venge.monotone{,.*}"

          now matches "net.venge.monotone" and "net.venge.monotone.*"
          as expected. (fixes monotone bug #30655)

        - A regression in 0.48 made a path-restricted 'mtn log' show
          revisions, in which not the picked path(s), but one of its parents
          were changed.  This has been fixed.

        - 'mtn trusted' will no longer accept single bogus revision ids,
          but instead validates if the given revision really exists in the
          current database.

        - 'mtn read' (and also 'mtn automate read_packets') now tests public
          and private key data more thoroughly and aborts if it encounters
          invalid data.

        - 'mtn conflicts store' now gives a proper error message when
          run outside a workspace (fixes monotone bug #30473)

        - monotone did not properly parse URIs which missed a scheme or
          which did not mark the start of the authority with a double slash.
          This has been fixed.
          (fixes monotone issue 94)


Thu Oct 21 23:45:45 UTC 2010

        0.48.1 bugfix release.

        Security related changes:

        - Running "mtn ''" or "mtn ls ''" doesn't cause an internal
          error anymore. In monotone 0.48 and earlier this behavior
          could be used to crash a server remotely (but only if it was
          configured to allow execution of remote commands).

          Therefore everyone running such a server should update as
          soon as possible.

        Other changes:

        - The --no-format-dates option is now set per default on Win32
          for the commit command, because there's no date parsing
          method in the Win32 API. In the changelog editor dates are
          thus showed and (expected to be entered) in monotone's
          internal datetime format (YYYY-MM-DDTHH:MM:SS).

        - Using mtn:// style URIs for netsync operations didn't work
          with 0.48 on systems which only have a 'monotone' entry in
          /etc/services. Failing to find a corresponding entry for the
          schema in a given URI isn't considered fatal now, instead
          mtn falls back to its default port.

        - Compilation issues on Win32 have been fixed.


Sun Jun 13 22:13:53 UTC 2010

        0.48 release.

        Changes

        - Much more information is now passed to the editor when composing a
          commit message for a new revision. The Author, Date, Branch and
          Changelog values may now all be changed directly in the editor
          allowing new branches to be created without using the --branch option.
          Changes to other lines of this information must not be made or the
          commit will abort.

        - The edit_comment lua hook now only takes one argument which is the
          text to be passed to the editor to edit a commit. Existing hooks that
          override the default hook will need to be changed to work properly.

        - The long date/time format used by 'status', 'commit' and 'log' must
          be sufficient to preserve a date through a formatting and parsing
          cycle. The 'status' command now checks for this and warns if the
          format is unsuitable and 'commit' will refuse to operate with an
          unsuitable format.

        - The output of the 'status' and 'log' commands has changed to align
          with the new information displayed by 'commit' so that all three
          commands display revisions similarly.

        - The 'setup' as well as the 'clone' command check if no managed default
          database exists and if no database is given either as command line
          or as workspace option and eventually create a new default database
          outside of the bookkeeping directory of the new workspace (see below
          for more information on the new management features).

        - The output of monotone diff has changed to use /dev/null as the source
          for added files and as the target for deleted files. This is
          compatible with patch(1) and will cause it to add and delete files
          where appropriate. As part of this change diff will now include the
          removed contents of deleted files which were omitted in earlier
          versions of monotone.

        - Monotone will only warn about bad certs if there are not also matching
          trusted certs. So if someone commits a bad branch cert, monotone will
          only warn about that bad cert until someone else approves that
          revision into the same branch (fixes monotone bug #8033).

        - 'db check' now checks for errors in the branch heads cache,
          and 'db regenerate_caches' fixes them.

        - The output of the Lua functions print() and io.write() is now
          redirected to the standard progress message stream of monotone.
          See chapter 6.3 in the documentation for details.

        New features

        - Monotone has now database management capabilities: If you place your
          databases in one or more specific locations (defaults to
          %APPDIR%/monotone/databases on Windows and $HOME/.monotone/databases
          on Linux, configurable by a hook), it is able to discover these
          databases and access them only by giving the (base) name of their
          filename, for example ":my-database.mtn".

          You can also directly create new databases in the first found default
          location by issuing 'mtn db init -d ":my-database.mtn".

          Some commands, like 'setup' and 'clone' automatically fall back to
          a default database (":default.mtn", also configurable by a hook) if
          no database option is explicitely given.

          Additionally, monotone remembers checked out workspaces for every
          managed database and displays these "known" registered paths together
          with other information in the new 'list databases' command
          (closes monotone bug #8916).

        - A set of accompanying management commands - 'register_workspace',
          'unregister_workspace' and 'cleanup_workspace_list' - to handle moved
          or removed workspaces for managed databases have been added.

        - Many commands that change the heads of a branch (approve, disapprove,
          pull, merge, etc) can now take an option "--update". If run from
          a workspace which is based on a head of the branch and has no local
          changes, this option makes these commands update that workspace to
          the new head. If you always want this behavior, you can define the
             get_default_command_options(cmd)
          hook in your monotonerc (fixes monotone bug #17878).

        - New command 'undrop' which undoes a 'drop' done by mistake
          (fixes monotone bug #13604).

        - New automation command 'update' which behaves identical to
          the normal 'update' command.

        - 'ls tags' now outputs the branch name(s) a tagged revision is on.
          The revision id is shortened to the first ten characters to get some
          more space for this (fixes monotone bug #12773).

        - Default include and exclude patterns are now remembered per server.
          This means that you can have for example one server that you sync
          everything to, and one that you only sync some branches to, and you
          don't have to worry about forgetting to give the include pattern and
          accidentally trying to sync everything to the second server.

        - A new Lua extension function change_workspace(directory) has been
          added. This should be most useful for custom commands which need
          to work on multiple workspaces from the same monotone instance.

        - There is also the new server_set_listening(bool) Lua extention
          function available since 0.47, which can be used to let a monotone
          server exit gracefully instead of having to be killed.

        Bugs fixed

        - A regression in 0.47 prevent successful execution of push / pull /
          sync over pipes (Debian bug 574512); this has been fixed.

        - A bug in 0.46 and 0.47 could lead to pulls or possibly commits taking
          approximately forever, if any of the previous branch heads was not a
          "close" relation of the new head. This has been fixed.

        - Several bugs related to restrictions not including the required parent
          directories of included files have been fixed. It is now possible to
          say 'mtn add a/b/c' followed by 'mtn commit a/b/c' and have the commit
          succeed. See the restrictions section in the manual for more details
          (fixes monotone bugs #15994, #17499, #20447 and #22044).

        - monotone no longer saves changed options from the command line back
          to _MTN/options in case the command execution was unsuccessful
          (fixes monotone bug #22928).

        - When monotone reads packets from files, like f.e. keys in a directory
          given by the --keydir option, and these files are large and do
          not contain packet data at all, monotone no longer uses an excessive
          amount of time and memory to figure this out
          (fixes monotone bug #28799).

        - The 'log' command no longer crashes if it is executed in a workspace
          whose parent revision(s) do not exist in the specified database
          (fixes monotone bug #29677).

        - The 'clone' command no longer removes an existing bookkeeping
          directory if the target directory "." points to a workspace
          (fixes monotone bug #29927).

        - The commands in monotone's help output are now sorted alphabetically.

        - monotone on Windows will now have a non-zero exit code when
          interrupted (^C). This was broken in 0.47 when it was fixed to not
          throw an exception on being interrupted.

        - In 0.46 and 0.47, monotone could sometimes get confused
          about which revisions were the heads of a particular branch.
          This would happen when a new branch cert was added to a
          revision that was an ancestor of one or more of the current
          heads of the branch, most commonly during netsync when
          multiple people had performed identical merges. This is
          fixed now. 'db check' will identify the problem; if your
          database currently gives incorrect 'heads' results, or 'mtn
          bug' on 'merge', you can fix it by running 'mtn db
          regenerate_caches'.

        - In 0.46, spurious network disconnects could occur when transferring
          sufficiently large items (files, diffs, revisions). This was fixed
          in 0.47 but not noted in the release notes at that time
          (fixes monotone bug #28991).

        - monotone on Windows will now have a non-zero exit code when
          interrupted (^C). This was broken in 0.47 when it was fixed to not
          throw an exception on being interrupted.

        - the 'mv' command now warns when a source is being renamed onto
          itself (fixes monotone bug #29484).

        Other

        - Support for the diffuse merger (http://diffuse.sourceforge.net)
          has been added.

Sun Mar 14 21:15:06 UTC 2010

        0.47 release.

        Changes

        - The default '<unknown>' author used by the git_export command has
          changed to 'Unknown <unknown>' and must be changed in existing author
          map files. The old '<unknown>' author will be rejected by the new
          validate_git_author lua hook.

        - The 'git_export' command now validates all git author and committer
          values using a new 'validate_git_author' lua hook before they are
          written to the output stream. The export will fail if any value is
          rejected by this hook.

        - The 'git_export' command now calls a new 'unmapped_git_author' lua
          hook for all git author values not found in the author map file. The
          default implementation of this hook attempts to produce valid git
          authors using several default pattern replacements.

        - The 'get_date_format_spec' lua hook now has an additional parameter
          which hints at the wanted format (f.e. a short date or a long date
          time). The default implementation now returns '%x' for short and
          long dates, '%X' for short and long times (currently unused) and
          '%x %X' for short and long date times.

        - The options '--date-format' and '--no-format-dates' are no longer
          specific to the 'log' command, but can now be used globally.

        - monotone now prompts only three times for a key password.

        New features

        - Added portuguese translation (thanks to Américo Monteiro)

        Bugs fixed

        - 'passphrase' now allows an empty new password to be given
          (fixes monotone bug #28809)

        - 'automate remote' and 'automate remote_stdio' no longer
          require an existing database (fixes monotone bug #28885)

        - monotone no longer throws an exception on Windows if it is
          interrupted (^C); a couple of other bug have been fixed for this
          platform as well which generally improve the compatibility.

        - The annotation of 'annotate' is now localized.

        - The various occurrences where a revision is described by its
          certs now come with proper localized date output.

        - Fix problems with newer Lua versions especially when
          LUA_COMPAT_VARARG not set.

        Other

        - Roster handling has been sped up significantly, and roster cache
          performance has been fixed for the case of overly large rosters.
          This should be mostly noticable when digging through history
          (especially initial pulls, since those send so many revisions),
          and be more noticable for projects with larger trees.

          The most significant internal change from this is that rosters and
          marking_maps are now copy-on-write. A longer overview of the internal
          changes is at:
          http://lists.gnu.org/archive/html/monotone-devel/2010-02/msg00043.html

        - Improve the compatibility with newer Botan versions.

Sun Jan 17 21:40:35 UTC 2010

        0.46 release.

        Changes

        - "automate stdio" (and "automate remote_stdio", see below)
          use separate streams to encode out-of-band information like
          informational messages, warnings or tickers. A special
          "header" section has been added to the standard output to
          identify future stdio version changes. The error codes used
          in the output of both stdio and remote_stdio, have also
          slightly changed: errors which are the result of a wrong
          call (unknown command, invalid options, parsing errors, ...)
          are returned with code 1, while errors which happened while
          the actual command executed are returned with code 2. Error
          codes are no longer echoed with every packet, but only as
          the payload of the final 'l' ("last") packet.

          Please consult the manual section "mtn automate stdio" for a
          detailed description of the new format.

        - The 'heads' command should be significantly faster now (not
          that it was particularly slow before). This probably isn't
          terribly noticable unless you're in the habit of using "h:*"
          (heads of all branches) as a selector, it's primarily meant
          to enable future changes that will depend on fast 'heads'.

          The database schema has been changed, so you will need to
          run 'mtn db migrate' (preferably after making a backup copy
          of your db).

        - the 'status' command now includes the current (to be committed)
          revision number and will indicate when the branch option in
          _MTN/options has been changed and does not match one of the
          revision's parent branches.

        - Cert labels in the output of the 'log' command are now
          localized.

        New features

        - There's a new command "automate remote_stdio" that makes it
          possible to execute automate commands on a remote server
          (for example, to permit a single database to be used both
          for serving netsync connections and for running a viewmtn
          instance). This requires that the server be running monotone
          0.46 or later. Access control on the server uses a new lua
          hook "get_remote_automate_permitted(identity, command_line,
          options)".

        - There's also a new command "automate remote" that's very much
          the same, but executes only a single command and does not
          stdio-encode the output.

        - A new 'bisect' command has been added to allow searching for a
          specific revision within a range of revisions. This can be useful for
          locating the exact revision that broke something or removed a
          particular feature.

        - Three new commands - 'push', 'pull' and 'sync' - have been added
          to the automation interface. They work just as their non-automate
          counterparts.

        - The global option '--timestamps' has been added which prefixes
          the current local timestamp before diagnostic messages such as
          warnings, progress messages, errors and tickers.  For example,
          this option can be used to log the date and time when clients
          connect to a monotone server.

        Bugs fixed

        - A regression from 0.45's key migration prevented the proper
          output of the `committer` field in 'git_export'.

        - 'db info --full' no longer crashes when executed on a database
          with only one revision.

        - The mtn_automate Lua function which can be used for custom
          commands now properly handles binary data.

        - `db info` now returns a correct byte count for certs again.

        - If a public key was read in via the `read` or
          `automate read_packets`, an invariant was triggered if the
          key was already existing in the database. This has been fixed.

        - `annotate` no longer crashes if the annotated file is empty.

        Other

        - Added the script of the Lua-based contributed Monotone
          extension command "mtn remote_export" to contrib/command/
          with which a remote revision can be exported locally without
          having to fetch all of the history before.


Fri Sep 11 20:50:00 UTC 2009

        0.45 release.

        Changes

        - Certs now link to the key that signed them by the key's
          hash, instead of its name.  This should provide some
          security and usability improvements.

          The database schema has been changed, so you will need to
          run 'mtn db migrate' (preferably after making a backup copy
          of your db).

          The netsync protocol version has also changed. However, we
          found space to implement full protocol version negotiation,
          so no flag day is needed.  If your particular project has a
          situation where there are multiple keys with the same name,
          you will receive errors when trying to sync certs signed by
          those keys to older netsync peers.

          A number of commands have slightly different output now,
          particularly 'ls certs', 'ls tags', 'automate keys',
          'automate tags' and 'automate certs'.  There is a new Lua
          hook associated with these changes,
          'get_local_key_name(identity)', and all Lua hooks that used
          to take a key name as an argument now instead take a table
          with several fields.

          Commands which previously accepted a key name now also
          accept the key's hash or local name, which is a local alias
          for equally named keys.  'read-permissions' and
          'write-permissions' accept either the key name or the hash.

          There is also a new 'db fix_certs' command which fixes wrong
          key assignments in migrated databases if you have the correct
          key available.

        - The 'resolved_user' conflict resolution is no longer
          reported by 'automate show_conflicts' for file content
          conflicts; 'resolved_user_left' is used instead.

        - 'format_version' was removed from 'automate tags' and
          'automate get_attributes' which both do not need this
          additional versioning information.

        New features

        - The 'log' command now, by default, converts all dates it
          prints to your timezone instead of leaving them in UTC, and
          uses a somewhat more friendly format for the dates.

          You can customize the date format with the new
          "get_date_format_spec" Lua hook, which returns a strftime(3)
          format string.  You can also override the format for one
          command with the new --date-format option, disable date
          conversion for one command with --no-format-dates, or
          disable it by default by having the above Lua hook return an
          empty string.

        - The 'diff' and 'automate content_diff' commands take a
          '--reverse' option when one revision is specified, to
          control the order of the diff with the workspace.

        - The 'update', 'checkout', 'pluck', and 'pivot_root' commands
          take an option '--move-conflicting-paths', to handle
          unversioned files that are blocking the action. The
          unversioned files are moved to
          _MTN/resolutions/<workspace_path>, so the action can
          succeed, and the user can recover the files if necessary.

        - Resolution of orphaned file conflicts is now supported by
          'merge --resolve-conflicts' and the 'conflicts' commands.

        - Duplicate name conflicts now support the 'keep' resolution.

        - Monotone now accepts ':memory:' as argument to the --db option
          and sets up a memory-only SQLite database.

        - 'clone' allows cloning into the current directory when
          '.' is given as argument.

        Bugs fixed

        - Monotone now sanely skips paths with invalid characters
          it encounters during 'add' or 'automate inventory'.

        - Key names, cert names, and var domains with non-ASCII
          characters should work properly now.  Previously, they would
          be (usually) converted to punycode on input, and not decoded
          on output. They will now not be converted to punycode at
          all.

        - The 'conflict' commands can now handle duplicate name
          conflicts for directories.

        - 'cvs_import' now properly parses CVS timestamps (again).

        - Windows' cmd.exe is recognized as smart terminal and thus
          monotone should create more readable output in
          netsync operations.


Tue May 12 20:44:00 UTC 2009

        0.44 release.

        Changes

        - Private keys no longer have a separate hash from the associated
          public key. This changes the hashes output by 'ls keys', and also
          changes the format of 'automate keys' and 'automate genkey'.

        New features

        - New 'w:' selector type for selecting the revision the workspace
          is based on.

        Bugs fixed

        - C++ exceptions in Lua extension functions are now converted into
          Lua errors catchable with pcall, instead of causing a crash.

        - In 0.43 revert became excessively noisy and would report changes to
          all attributes on included files and directories regardless of whether
          the attributes had been changed or not. This has been silenced.
          Monotone will now specifically report changes to execute permissions
          only when they occur.

        - In 0.43 monotone would lose execute permissions on all files modified
          during an update operation. Execute permissions are now reset on
          updated files that have the mtn:execute attribute set to true.

        - Invalid revision selectors now cause an immediate error instead of
          being dropped from the selection.  The old behavior could produce
          undesired effects from typoed commands, such as spewing a list of
          all revisions in the database.

        - If "automate stdio" is in use, invalid selectors are reported via
          the automate protocol rather than on stderr.

        - "Best-effort" character set conversions now work again; 'mtn log'
          will not crash just because there is a change log entry with a
          character not representable in your locale.  However, if your system
          iconv(3) implementation does not support the //TRANSLIT extension,
          you may see garbage characters in the above scenario.

        Internal

        - Various small code changes to make monotone compile under (Open)
          Solaris using Sun Studio, and under Windows with Visual C++.

        - monotone.spec has been removed from the distribution.


Sun Mar 22 22:26:00 UTC 2009

        0.43 release.

        Changes

        - The Monotone source distribution no longer includes copies of
          several third-party libraries.  This means they must be downloaded
          and built separately, before building monotone.  See INSTALL for a
          complete list of necessary libraries.

          This allows monotone's developers to concentrate on monotone
          itself, rather than tracking external library updates, which in
          practice did not happen.  By way of illustration, we were still
          shipping sqlite 3.4.1, which is years out of date.  This has also
          been a long-standing request of various redistributors of binary
          packages, who prefer the use of globally shared libraries.

        - There is a new db var "database delta-direction", which can have
          values "reverse" (default), "forward", and "both". This controls
          what kind of deltas are stored for new file versions. Forward
          deltas are very fast for netsync, but slow for most other uses.
          Set this to "both" (or perhaps "forward" if you're very short on
          disk space) on an empty db and pull everything into it, to get a
          database which will be much faster for server usage (especially
          initial pulls).

        - 'mtn help <command_or_group>' or 'mtn <command_or_group> --help' no
          longer print global options, thus making the output of specific help
          requests more compact. You still see all available global options
          by executing 'mtn help' without any arguments.

        - 'mtn automate get_current_revision' now returns an empty changeset
          instead of an error if a workspace contains no changes.

        New features

        - A monotone database may be exported in the git fast-import format
          using the git_export command. The output from this command may be
          piped into git fast-import or other tools supporting this format.

        - Additional 'u:' and 'm:' selector types for selecting the revision the
          workspace was last updated from and revisions matching specified
          message globs in changelog and comment certs.

        - Additional '--revision' option for 'mtn log' allows logging of
          selected sets of revisions.

        - Additional '--full' option for 'mtn db info' to display some
          statistic analysis of the date certs in the database.

        - Command line options in the EDITOR and/or VISUAL environment
          variables are honored; for instance, EDITOR="emacs -nw"
          works now.  (Debian bug #320565.)

        - The `mtn_automate' lua function now correctly parses and sets
          options for executed automate commands.

        - The 'commit' command accepts a non-empty _MTN/log as the log
          message when '--message-file=_MTN/log' is given.

        Bugs fixed

        - Performance of the log command has been improved significantly.
          Previous versions of monotone loaded individual certs by name for each
          printed revision and this caused sqlite to not use the correct
          index. Now, all certs are loaded for each printed revision once and
          individual certs are selected from the full list which allows sqlite
          to use the preferred index.

        - In 0.42, a netsync writer would attempt to queue up all outgoing
          data as soon as it knew what data to send, in a single operation,
          without servicing the event loop. If there was a large amount of
          data to send, this would cause very long pauses and sometimes
          timeouts and dropped connections (for pauses over 10 minutes).
          The bug that caused this is fixed, and that operation now has a
          safety timer that should prevent it from coming back.

        - When the netsync server receives garbage over the network, it
          should be much better about only terminating the offending connection
          instead of the entire server.

        - The log command was missing '--depth' and '--exclude' options used to
          restrict revisions printed to those touching specific paths. Log now
          allows these options and uses them properly.

        - The update command previously did not clear execute permissions from
          files that had their associated 'mtn:execute' attribute cleared.

        - Several minor problems with workspace attributes have been fixed.
          Earlier versions of monotone would reset attributes such as
          mtn:execute on all files when any workspace modifying command was
          executed. Applying attribute changes to workspace files is now done
          much more selectively in the same manner that content and name changes
          are applied.

        - In certain cases, especially also on FreeBSD and Mac OS X, netsync
          called select() even after read() returned 0 bytes to indicate the
          end of the file, resulting in a confusing error message. This
          is fixed by treating EOF specially and prevent further calls
          to select() on the file handle, as recommended by the
          select_tut man page.

        - If given a filename, `mtn ssh_agent_export' now creates that
          file with the correct permissions (i.e. mode 600), creates
          directories as necessary, and does not throw an internal
          error if creation or writing fails.  (You're still on your
          own for directory creation and permissions if you take the
          key on standard output and redirect it to a file.)

        - The `p:' selector now accepts single character revision ids.

        - `mtn merge_into_workspace' no longer crashes if one tries to merge
          in an ancestor or descendant of a workspace, but gives a helpful
          error message.

        - Several bugfixes to `mtn automate stdio':

          * It now correctly distinguishs between syntax and command errors by
            returning error code 1 for the former and error code 2 for the
            latter - just as advertised in the documentation.

          * The stdio event loop no longer quits if a syntax error occurs, but
            rather discards the wrong state and accepts new (valid) commands.

          * Option errors haven't been catched properly and thus weren't encoded
            in stdio either; this has been fixed as well.

          * Global options, which were set or changed by a previously executed
            command, weren't properly reset before the next command was issued.
            It was f.e. not possible to "unignore" suspended branches for
            the `branches' command when `--ignore-suspend-certs' was given in
            a previous run. Now only those global options persist between
            executed commands which were given to stdio directly.

        Internal

        - Using 64 bit integer values to represent dates internally. This
          has no user visible effect.

        - The unit test code has been separated from the main source, thus
          building the tests no longer requires a full recompilation. Also,
          the number of modules which are linked into unit tester has
          decreased tremendously.

        - A couple of debug commands have been added to the `database'
          command group to aid performance timing. See `mtn help --hidden db'
          for a list of available commands.

        - Our internal error handling has been overhauled. N() is gone, and E()
          takes three arguments instead of 2: E(bool, origin::type, i18n_format).
          origin::type is an enum describing the source of the error, eg network,
          user, internal. Data types can publically inherit origin_aware (as the
          vocab types do) to obtain a public origin::type member named
          'made_from'; this can then be supplied to E() when sanity-checking
          that data. origin_aware and origin::type are in origin_type.hh.
          I() will throw a unrecoverable_failure, and E() will throw either a
          unrecoverable_failure or a recoverable_failure depending on the
          origin::type provided. informative_failure is gone.


Fri Dec 26 22:08:00 UTC 2008

        0.42 release.

        Changes

        - The output of 'automate show_conflicts' has been changed; a
          default resolution for file content conflicts and user resolutions
          for other conflict types has been added. 'directory_loop_created'
          changed to 'directory_loop'.

        - The French, Brazilian-Portuguese and Japanese translations were
          outdated and thus have been removed from the distribution. In case
          you care about them and want them back, drop us a note at
          monotone-devel@nongnu.org.

        Bugs fixed

        - 'mtn db kill_rev_locally' did not update the inodeprint
          cache when executed from a workspace on which the
          revision's changes where applied.

        - Some recent performance issues have been corrected:
          * since 0.40, there is much more use of hex encoding/decoding.
            These functions have been sped up considerably.
          * since 0.40, every command in an 'automate stdio' session
            would reinitialize the database. This was rather slow, so
            monotone will now keep the database open between commands.

        - The Lua-based contributed Monotone extension introduced in
          0.38 haven't been added to the tarball; this has been fixed.

        - Monotone died if _MTN/options contained an empty / not-existing
          'keydir' entry. This has been fixed. Also, invalid options are now
          better detected and give a more useful error message.

        - Monotone crashed if it was called with more than 2048 command
          line arguments. This has been fixed.

        - If vim is used as merger, it no longer prompts the user for an
          enter key press.

        - Decoding errors f.e. through to garbage from the network no longer
          results in informative failures, but in warning. This was made
          possible by introducing the concept of origin-aware sanity checks.

        - Monotone crashed if it was called with nested wildcards such as
          'a.{i.{x,y},j}'. This has been fixed.

        - The standard implementation of the 'ignore_file' hook now accepts
          windows and unix line endings in .mtn-ignore files.

        New features

        - New 'mtn ls duplicates' command which lets you list
          duplicated files in a given revision or the workspace.

        - New option --no-workspace, to make monotone ignore any
          workspace it might have been run in.

        - New command group 'mtn conflicts *'; provides asynchronous
          conflict resolutions for merge and propagate.

        - New 'automate file_merge' command which runs the internal line
          merger on two files from two revisions and outputs the result.

        - New 'automate lua' command with which lua functions, like
          monotone hooks, can be called over automate. This is particularily
          useful to get user defaults, like ignorable files, branch keys and
          passwords, which are managed through one or more monotonerc files.

        - New 'automate read_packets' command which reads data packets like
          public keys similar to 'mtn read'.

        - 'merge' and 'propagate' accept user commit messages; the
          'merge rev rev' or 'propagate branch branch' message will be
          prefixed to the user message. --no-prefix removes the prefix.

        Internal

        - Update Botan to 1.7.12.


Wed Sep  3 21:13:18 UTC 2008

        0.41 release.

        Changes

        - 'mtn clone' now takes a branch argument rather than a branch
          option which is more what people expect given the fact that
          mtn push/pull/sync do not use a branch option either.

        - 'mtn automate inventory' will show the birth revision for
          any file that has been committed.

        Bugs fixed

        - If the options '--db' or '--keydir' were previously
          specified for a command which was executed inside a
          workspace and one or both option arguments were invalid
          (f.e. invalid paths), they were still written to
          _MTN/options of the particular workspace.  This lead to
          errors on any subsequent command which used these
          options. This bug is fixed in so far that basic file type
          checks are applied on both options, so its no longer
          possible to set non-existing paths accidentally or use a
          path to a directory as option argument for '--db'.

        - If a key clash occurs on a netsync operation, i.e. two
          different keys with the same key id are encountered, mtn now
          fails cleanly and provides further guidance how to proceed.

        - It was previously not possible to clone a branch / database
          anonymously; this has been fixed.

        - If the client tries to use an unknown key, try to fall back
          to anonymous pull instead of failing immediately.

        - 'mtn automate identify' was broken in 0.40 when used over
          stdio, i.e. the output of the command did not get into the
          right output channel; this has been fixed.

        - Monotone would produce a warning if executed from the root
          directory of a Windows drive; this has been fixed.

        - The 'note_commit' hook now returns the new revision id
          hex-encoded again - the bug was introduced in 0.40.

        New features

        - New 'mtn suspend' command which lets you mark certain
          revisions and thus whole branches as discontinued
          ("suspended") by attaching a special suspend cert to the
          revision. All relevant mtn commands (f.e. mtn heads,
          mtn ls branches) honor this cert by default. To ignore it,
          simply add '--ignore-suspend-certs' to your command line.
          Suspended revisions can have children, which are in no
          way affected by the cert of their parent, i.e. suspended
          development lines or branches can simply be "unsuspended"
          by committing to them.
          This feature was already added in monotone 0.37, but was
          forgotten to be mentioned in NEWS back then.

        - New 'get_default_command_options' lua hook which lets you
          specify default options for a given, triggered command.
          Useful f.e. if you always want to have your 'mtn add'
          command executed with '-R' / '--recursive'.

        - Add 'automate show_conflicts' command.

        - Add 'automate get_workspace_root' command.

        - Add Lua hooks 'note_netsync_revision_sent',
          'note_netsync_cert_sent' and 'note_netsync_pubkey_sent'.


Fri Apr 11 22:50:44 UTC 2008

        0.40 release.

        Changes

        - The vim merger has been improved and now uses diff3 to merge
          non-conflict changes automatically before executing vimdiff.

        - Values used with the --depth option used to control recursion with
          node and path restrictions have changed. Using --depth=0 now means
          exactly the specified directories and *not* their children. Using
          --depth=1 now means the specified directories and their immediate
          children. Previously --depth=0 included children and --depth=1
          included grandchildren and it was not possible to exclude children
          using --depth.  The simple fix for anyone using --depth is to add 1 to
          the values they are using.

        - Document that ssh: and file: sync transports are not supported on
          native Win32.

        Bugs fixed

        - `commit' now uses keydir specified in _MTN/options

        - duplicate name conflicts now show a proper error message, even if
          a parent directory got renamed as well. In that case, the error
          message now shows both names for the directory and the offending
          file name.

        New features

        - The bare parent selector 'p:' can now be used in a workspace to
          query the parent(s) of the workspace' base revision. This is
          equivalent to "mtn au select p:`mtn au get_base_workspace_revision`".

        - push, pull, and sync can be run with a single argument, which looks
          like
             mtn://hostname?include_pattern/-exclude_pattern
          or
             mtn://hostname?include=include_pattern/exclude=exclude_pattern

        Internal

        - Update Botan to 1.7.4.

        - Usage of the internal app_state object has been reduced, objects
          are better encapsulated now. The database interface has been
          enhanced to ease reduction of locking contention in the future.

        - Merged the two indexes on revision_certs into a single one.

        - The database schema has been changed so that it now stores
          binary SHA1 hashes rather than their hexadecimal encoding,
          in most places where these are used.  This reduces the
          database size and speeds up operations a little.

          Users who like to fiddle with the database directly are
          advised to use the sqlite functions hex() and quote() to
          print columns that store hashes (including IDs), and the
          hexadecimal literal notation x'DEADBEEF' to input them.

        - Binary SHA1 hashes are also used for most in-memory
          processing, avoiding conversions and saving memory.

Mon Feb 25 15:55:36 UTC 2008

        0.39 release.

        Changes

        - 'mtn di' is now an alias for 'mtn diff'.

        - 'automate db_set' has been renamed to 'automate set_db_variable'.

        - 'automate db_get' has been replaced by 'automate get_db_variables'
          which returns all database variables similar to 'list vars' in
          basic_io format, optionally restricted by domain.

        - The REVID argument of 'automate get_revision' is now mandatory;
          to retrieve the current workspace revision, use the new command
          'automate get_current_revision'

        - messages describing conflicts from all of the various merge commands
          have been reworked and should be much more informative.

        - mtn show_conflicts now outputs much more detailed and descriptive
          messages, however it may report content conflicts that will be
          resolved automatically by the line merger.

        - The internal copy of PCRE has been updated to version 7.6.
          If you use the '--with-system-pcre' configure switch, it
          will insist on at least this version.

        - "emacs" has been removed from the list of dumb terminal types;
          tickers should now default to --ticker=count with emacs terminals

        - extensive section on merge conflicts and ways to resolve them
          added to the manual.

        Bugs fixed

        - for changes near the beginning of a file, mtn's unified diff
          output sometimes contained too many leading context lines.

        - the path handling of 'mtn revert' was improved and fixed two bugs:
          now a restricted revert on a node "dir1/file1" reverts only the
          content changes in "file1", but leaves renames of any of its
          ancestor nodes untouched; furthermore, if "dir0/" was renamed to
          "dir1" and "dir1/file1" was dropped, mtn now re-creates file1 at the
          proper place ("dir1/") and leaves no missing files around because
          of the non-existing "dir0/".

        - a few changes needed to build with gcc 4.3.

        New features

        - 'automate drop_db_variables' which drops one database variable
          (like the 'unset' command) or all variables within a given domain.

        - 'automate inventory' now accepts the options '--no-ignored',
          '--no-unknown', '--no-unchanged' and '--no-corresponding-renames'.
          Please consult the monotone documentation for more information about
          these new options.
          In addition, 'automate inventory' no longer recurses into ignored
          directories. The typical case of listing files that need attention
          now runs at least four times faster.

        - 'automate get_current_revision' which outputs the revision text of
           changes in the current workspace

Wed Dec 12 21:21:15 UTC 2007

        0.38 release.

        Changes

        - mtn log now prints a single dot for a project's root
          directory instead of an empty string.

        - mtn now warns if changes to a file will be ignored because
          the file has been deleted on one side of a merge.

        - mtn now errors if your chosen private key doesn't match the public
          key of the same name in your database.

        - mtn now checks for your key before a merge action takes place to
          ensure that any manually merged file isn't lost in an error case

        Bugs fixed

        - a bug introduced in 0.37 prevented an external merger from being
          executed unless the MTN_MERGE environment variable was set

        - mtn read successfully reads revision data, and cert packets again

        - mtn consistently supports certs with empty values
          (fixed 'ls certs' and 'read')

        Internal

        - Update Botan to 1.7.2.

        - Moved the gzip implementation out of the Botan directory.

        Other

        - Added the scripts of the following Lua-based contributed
          Monotone extension commands to contrib/command/:
          "mtn base", "mtn fuse", "mtn revision", "mtn conflicts".

        - Added a hooks version of the contributed ciabot script,
          contrib/ciabot_monotone_hookversion.lua

        - The monotone manual is now licensed under the GPL rather than
          the GFDL.

Fri Oct 25 22:35:33 UTC 2007

        0.37 release.

        Changes

        - mtn db kill_rev_locally now checks for an existing workspace
          before the revision is killed and tries to apply the changes
          of this particular revision back to the workspace to allow
          easy re-committing afterwards

        - the "--brief" switch for mtn annotate has been renamed to
          "--revs-only" for clarity

        - mtn help now lists the commands (and their aliases) available
          within a group, so its easier to get an overview which commands
          are available at all

        - the "MTN_MERGE=diffutils" merger (provided by std_hooks.lua)
          was improved. It now accepts a MTN_MERGE_DIFFUTILS environment
          variable which can be used to control its behaviour
          through comma-separated "key[=value]" entries. Currently
          supported entries are "partial" for doing a partial
          batch/non-modal 3-way merge conflict "resolution" which uses
          embedded content conflict markers and "diff3opts=[...]" and
          "sdiffopts=[...]" for passing arbitrary options to the used
          "diff3" and "sdiff" tools. When used in combination with "mtn
          merge_into_workspace" this way one especially can achieve a
          CVS/SVN style non-modal workspace-based merging.

        - There is a new revision selector: "p:REV" selects the
          parent(s) of revision REV.  For example, if a revision has
          one parent,

             mtn diff -r p:REV -r REV

          will show the changes made in that revision.

        - Monotone now uses the Perl-Compatible Regular Expression
          (PCRE) library for all regular expressions, instead of the
          boost::regex library.  This means that external Boost
          libraries are no longer required to build or use Monotone.
          If building from source, you will still need the Boost headers
          available somewhere.  See INSTALL for details.

          PCRE's syntax for regular expressions is a superset of
          boost::regex's syntax; it is unlikely that any existing
          .mtn-ignore files or other user uses of regexps will break.
          The manual now contains detailed documentation of the regexp
          syntax, borrowed from PCRE itself.

        - the format of "mtn automate inventory" has changed to basic_io.
          This fixes a couple of corner cases where the old format
          returned wrong information and introduces new capabilities like
          restricted output, recognized attribute changes, and more.
          For a complete overview on the new format, please take a look
          in the appropriate manual section.

        Bugs fixed

        - mtn automate heads called without a branch argument now properly
          returns the head revisions of the workspace's branch if called
          over mtn automate stdio

        - mtn commit no longer crashes if it creates a revision whose
          roster already exists, i.e. was left behind by the command
          `mtn db kill_rev_locally REV` (savannah #18990)

        Documentation changes

        - the documentation of the "--revs-only" (formerly "--brief")
          switch for the annotate command didn't match its actual
          behavior, this has been fixed

        - documentation for the "ssh_agent_add" command was missing
          and has been added

        Other

        - contrib/usher.cc has been removed. Please use the
          net.venge.monotone.contrib.usher branch instead.

        Internal

        - Update SQLite to 3.4.1.

        - Update Lua to 5.1.2 plus latest bug fixes.

        - Update Botan to 1.5.10.

        - Internal use of regular expressions has been almost eliminated.
          (Regular expressions are still used for .mtn-ignore and the
          --show-encloser feature of mtn diff, and are still available to
          Lua hooks.)



Fri Aug  3 06:08:36 UTC 2007

        0.36 release.

        Changes

        - The help command is now able to show documentation on subcommands
          (such as 'attr set').

        - The help command now shows a brief abstract of each command,
          instead of only listing their names.

        - The command `list changed` now outputs the new path of any
          renamed item making it easier to copy and paste these paths
          for external program usage.

        - `automate attributes` has been renamed to `automate get_attributes`,
          also a bug has been fixed there so resurrected attributes are now
          properly outputted as "new" and not "changed".

        New features

        - Two new commands to set and drop attributes over automate:
          `automate set_attribute` and `automate drop_attribute`

        - There is a new function available to the lua hooks,
          'server_request_sync(what, address, include, exclude)', which will
          initate a netsync connection to the server at "address", with the
          given include and exclude patterns, and will sync, push, or pull,
          as given in the "what" argument. If called from a monotone instance
          which is not acting as a server, this function will do nothing.

        - There is a new hook available,
          'get_netsync_key(server, include, exclude)', which is called to
          determine which key to use for netsync operations. Note that the
          server calls this once at startup with the address it is listening
          on, "*", and "" as arguments, rather than for each connection.

        Other

        - Giving the --confdir argument will automatically set the key store
          directory to keys/ under that directory, unless --keydir is also
          given. This is a bugfix.

        - Fixed a regression in 0.35 that resulted in some databases
          becoming significantly larger when storing new revisions. Existing
          databases with this problem can be fixed by pulling into a fresh
          database using 0.36.

        - contrib/lua-mode.el, a Lua mode for GNU emacs.

        - contrib/monotone-buildbot-notification.lua, a netsync hook to have a
          server notify a buildbot when new changes have arrived.  Useful for
          anyone who uses a buildbot with monotone as source.

        - contrib/monotone-cluster-push.lua, a netsync hook script to have
          arriving changes be forwarded to other servers automatically.  It
          uses the new internal lua function 'server_request_sync'.

        - contrib/mtn_makepermissions, a simple script to create
          read-permissions and write-permissions from files in the directories
          read-permissions.d and write-permissions.d, Debian style.

        - contrib/Monotone.pm, a first attempt to write a Perl module to
          interface with 'monotone automate stdio'.

        - contrib/monotone-import.pl has been removed since monotone now has
          an internal import command.

        Internal

        - Commands are now defined as a tree of commands instead of a
          plain list, which allows the help system to look up information
          of a command at an level in the tree.

        - The command class, the automate class and all the associated
          macros have been cleaned up.

        - All C++ files now depend on base.hh, which includes the few things
          that are used virtually everywhere.  'make distcheck' will check for
          the presence of base.hh in all source files and will protest if
          it's not there.  This is explained further in HACKING.

        - Update the internal SQLite to version 3.4.0.

        - Updated Visual C building system, which now also builds the test
          programs.  The script visualc/runtests.bat can be used to run the
          tests.

        - Monotone can now be built successfully with Boost 1.34. Older
          versions of monotone would sometimes seem to work depending on
          the compiler used, but would have bugs in path normalization.

        - Monotone now requires Boost 1.33 or later.

        - The Boost filesystem library is no longer required.

        - The Boost unit test system is no longer required.



Mon May  7 14:08:44 UTC 2007

        0.35 release.

        Changes

        - 'mkdir --no-respect-ignore PATH' now really skips any
          ignore directives from .mtn-ignore or Lua hooks

        - Private keys are now stored more safely, using file
          permissions.

        - The editable log summary (what you get in an editor when
          committing without -m) now includes information about which
          branch the commit applies to.

        - The status command and the editable log summary now show
          the same details about the change.

        New features

        - 'automate identify', an automate version of 'mtn identify'.

        - 'automate roots', prints the roots of the revision graph,
          i.e. all revisions that have no parents.

        Other

        - You can't drop the workspace root any more.

        Internal

        - Update the internal Lua to version 5.1.2.

        - Added build files for Mac OS X.

        - Update the internal SQLite to version 3.3.17.

        - Code cleanup of app_state.



Sun Apr  1 08:23:34 UTC 2007

        0.34 release.

        The internal data format has changed with this release;
        migration is straight-forward.  To upgrade your databases,
        you must run:
               $ mtn -d mydb.mtn db migrate
        All of these operations are completely lossless, and 0.34
        remains compatible with earlier versions all the way back
        to 0.26 with regards to netsync.

        Changes

        - Text is now output at best of the environment's possibilities,
          transliterating them or substituting '?' as needed.

        - The lua hook get_author() now takes a second argument, a
          key identity, in case someone wants to create an author based
          on that and not only the branch name.

        - The command 'chkeypass' became 'passphrase'.

        - The commands 'drop', 'rename' and 'pivot_root' default to
          always perform the operation in the file system as well.
          They do not accept '--execute' any more, but will instead
          take '--bookkeep-only' in case the user only wants to affect
          bookkeeping files.

        New features

        - New hook note_mtn_startup(), which is called when monotone is
          started.

        - New Lua support function spawn_pipe(), which is used to run
          a command and get back its standard input and standard output
          file handles as well as the pid.

        - Monotone will automatically add a monotone key in a resident
          ssh-agent when it's first used, and will then use ssh-agent
          for all subsequent signing.  Thus, you will only need to give
          the password once in one session.
        - New command 'ssh_agent_export' to export a monotone key into
          an SSH key.
        - New command 'ssh_agent_add' to add a monotone key explicitly
          to a resident ssh-agent.

        - New command 'clone' that combines 'pull' and 'checkout'.

        - 'automate put_file' and 'automate put_revision' stores a file
          and a revision in the database.

        - 'automate cert', an automate version of 'mtn cert'.
        - 'automate db_set', an automate version of 'mtn set'.
        - 'automate db_get', an automate version of 'mtn ls vars' with
          a twist.

        Other

        - contrib/ciabot_monotone_hookversion.py now uses a real
          basic_io parser and thus should send more precise
          information to the cia server. Furthermore, it has become
          more careful with creating zombies.

        - contrib/monotone-log-of-pulled-revs-hook.lua, a lua hook
          to display information about incoming revisions.

        - contrib/monotone-mirror-postaction-push.sh, a post action
          script that should be executed by contrib/monotone-mirror.sh
          to automatically push data on to other servers.

        - contrib/monotone-mirror.lua, a lua hook that executes
          contrib/monotone-mirror.sh after any netsync session is done.

        - contrib/monotone-mirror.sh now takes keydir and keyid
          configuration and has better protection against overlapping
          duplicate runs.

        - contrib/monotone.bash_completion now handles signals.

        - contrib/monotone.el now includes a commit button.

        Internal

        - Date and time display has now been reimplemented internally
          to avoid Boost more.  This means that we have lowered our
          dependency from Boost 1.33.0 to 1.32.0.

        - Lots of code cleanup.

        - The heights cache got an index, making the processing faster.

        - Update the internal SQLite to version 3.3.13.

        - Algorithm to find uncommon ancestors has been rewritten, so
          'pull' and 'regenerate_caches' should be faster.


Wed Feb 28 22:02:43 UTC 2007

        0.33 release.

        The internal data format has changed with this release;
        migration is straight-forward.  To upgrade your databases,
        you must run:
               $ mtn -d mydb.mtn db migrate
        All of these operations are completely lossless, and 0.33
        remains compatible with earlier versions with regards to
        netsync.

        Changes

        - "mtn ls unknown" no longer recurses into unknown directories.

        - update will fail rather than clobbering unversioned files
          that exist in the workspace.

        - update will detect directories with unversioned files before
          attempting to drop them and will refuse to run rather than
          corrupting the workspace. such unversioned files must be
          removed manually.

        - the character set and line separator conversion hooks
          (get_system_linesep, get_charset_conv and get_linesep_conv)
          have been removed. Similar functionality (probably based on
          file type attributes) is planned and will be added in a future
          release.

        - update will switch to the branch of a given revision if it
          differs from the current workspace branch.

        - add will now accept combinations of --unknown, --recursive and
          --no-respect-ignore.

        - import now imports unknown directory trees properly.

        - use SQLite 3.3.12.

        - schema migrator rebuilt and will now properly detect and report
          if the database used is created by a newer monotone than the one
          currently used.

        - removed the man page mtn.1, as it hadn't been updated for a long
          time.

        New features

        - "mtn merge_into_workspace" (still to be documented).  This command
          will allow you to review and fix up a merge in your workspace
          before committing it to the repository.  However, the conflict
          resolution interface remains the same as that of the 'merge'
          command for now (i.e. monotone will invoke your specified merge
          tool on all files with conflicts and you must resolve them as they
          are presented).  Work on in-workspace conflict presentation and
          resolution is planned for the future.

        - "mtn log" will now print an ASCII revision graph alongside the
          usual log text.

        Speed improvements

        - "mtn annotate file" should run even faster now. it exploits
          the fact that we store deltas of rosters. by peeking at
          these deltas, it can avoid reconstruction of whole rosters
          in many cases.

        Other

        - contrib/monotone-mirror.sh and
          contrib/monotone-mirror-postaction-update.sh, two scripts
          to mirror and update directories automatically.

        - contrib/monotone-run-script-post-netsync.lua, to automatically
          update a directory as soon as new revisions or certs arrive for
          a given branch.

        - contrib/monotone.bash_completion had some improvemens.

        - contrib/monotone.el had some improvements.

        Internal

        - Internally, the concept of "projects" has been introduced.  It
          currently doesn't mean anything, but will be used later, with
          policy branches and similar.



Wed Dec 27 09:57:48 UTC 2006

        0.32 release.

        Changes

        - "mtn serve" no longer takes patterns on the command line.
          Use the permissions hooks instead.

        - the name of the option that denoted the revision from which
          "mtn log" should start logging was renamed from "--revision"
          to "--from"

        - author selectors no longer have implicit wildcarding

        - if you manually add entries to MTN/log while you are
          working, in preparation for an eventual commit, you will now
          be required to remove a "magic" template line from the file
          before the commit will succeed. This, like the test for an
          empty log file, helps to prevent accidents.

        - the "db regenerate_caches" migration command replaces the
          previous "db regenerate_rosters", generalising the task of
          rebuilding or generating cached data that may be added
          across an upgrade.  Like "db migrate", which upgrades the
          database schema, this command fills in the data for new
          features. In this release, as well as rosters, it also adds
          "heights" information used to speed up topology operations.

        Speed improvements

        - "mtn annotate file" and "mtn log file" are generally much
          faster now, dependant on the number of revisions that
          changed the file. Both commands as well as "mtn automate
          toposort" make use of data called "heights" caching the
          topological order of all revisions.  In order to create and
          use this data, the following must be run once for each db
          after upgrading:

               $ mtn -d mydb.mtn db regenerate_caches

        New features

        - "mtn automate content_diff"

        - "mtn automate get_file_of" (same as get_file, but expects
          a file path and optionally a revision)

        - "mtn import" command

        - "mtn log --to"

        - netsync_note_* hooks are given much more information,
          inlcuding a http/smtp/etc style status code

        - includedirpattern(dir, fileglob) function for hooks


        Bugs fixed

        - bug in "automate stdio" that would result in monotone
          garbling its input in some circumstances fixed

        - "mtn annotate file" and "mtn log file" are generally much
          faster now, dependant on the number of revisions that
          changed the file. Both commands as well as "mtn automate
          toposort" make use of data called "heights" caching the
          topological order of all revisions.

        - spawn_redirected hook function now understands a blank
          filename to mean not to redirect that stream

        - "mtn log" is now in proper topological order, also due to
          the use of cached "heights" data

        - reset options between "automate stdio" commands

        - another compile fix for gcc3

        - bug in localization code where option strings where not
          always properly translated


        Other

        - botan library upgraded to 1.6.0

        - accommodate changes in boost 1.34

        - documentation for "mtn automate get_option"

        - notes/ directory



Sat Nov 11 11:06:44 PST 2006

        0.31 release.  Code cleanups and bug fixes.

        New features:

        - If multiple --message (or -m) arguments are passed to
          'commit', then they will be concatenated on separate lines.

        - The validate_commit_message hook is now told what branch the
          commit is on.

        Bugs fixed:

        - The typo that prevented building with gcc 3.3 has been
          fixed.

        - Attempting to commit without a signing key available now
          fails earlier.

        - Command-line option parsing has been redone yet again; this
          should fix a number of bugs caused by the use of
          boost::program_options.  For instance, command line error
          messages are now l10nized again, "--depth=asdf" now gives a
          sensible error message instead of crashing, and --key= now
          works as an alternative to -k "".

        - A bug in the new roster caching logic that caused assertion
          failures on very large trees has been fixed.

        - A rare bug in the "epoch refinement" phase of the netsync
          protocol has been fixed.

        - Accidental (and undocumented) change to 'automate inventory'
          output format reverted; documentation is now correct again.

        - Some obscure error conditions with 'pivot_root' fixed.

        Many fixes to 'automate stdio':

        - IO handling has been rewritten, to remove some
          obscure bugs and clean up the code.

        - automate commands can now take options (even when used with
          'automate stdio').

        - The default block size has been increased to 32k (which
          should considerably reduce overhead).

        - Many automate commands were flushing their output far too
          often, causing major slowdowns when used with 'automate
          stdio'; this has been fixed.

        - Syntax errors now cause 'automate stdio' to exit, rather
          than attempting to provide usage information for the calling
          program to read.

        Other:

        - New large-coverage random testsuite for delta reconstruction
          path finding algorithm.

        - Miscellaneous code cleanups and improved error messages.

        - Enhancements to debian packaging.

        - New translation to es (Spanish).

Sun Sep 17 12:27:08 PDT 2006

        0.30 release.  Speed improvements, bug fixes, and improved
        infrastructure.

        Several internal data formats have changed with this release;
        migration is straight-forward, but slightly more complicated
        than usual:
          -- The formats used to store some cached data in the
             database have changed.  To upgrade your databases, you
             must run:
               $ mtn -d mydb.mtn db migrate
               $ mtn -d mydb.mtn db regenerate_rosters
          -- The metadata stored in _MTN in each workspace has been
             rearranged slightly.  To upgrade your workspaces, you
             must run
               $ mtn migrate_workspace
             in each workspace.
        All of these operations are completely lossless, and 0.30
        remains compatible with earlier versions with regards to
        netsync.

        Speed improvements:

        - Algorithm used to find branch heads rewritten, to use vastly
          less memory and cpu.  This not only makes 'mtn heads'
          faster, but also 'mtn commit', 'mtn update', and other
          commands, which were spending most of their time in this
          code.

        - The format used in the database to store the roster cache
          was rewritten.  This makes initial pull approximately twice
          as fast, and somewhat improves the speed of restricted log,
          annotate, and so on.

        - The xdelta algorithm was further optimized.

        - A memory leak in Botan was fixed, which was causing
          excessive memory and CPU time to be spent during 'mtn
          checkout'.

        - Monotone has fast-paths for doing character set conversion
          when the system it is running on uses plain ASCII.  These
          fast-paths now know that "646" is another name used for
          ASCII, and systems that use this name (like some BSDs) now
          benefit from the fast-paths.

        - Miscellaneous other improvements.

        Workspace format changes:

        - It is now possible to write down a multi-parent (merge)
          workspace.  However, monotone will still refuse to work with
          such a workspace, and there is no way to create one.  This
          change merely sets up infrastructure for further changes.

        - _MTN/revision no longer contains only the parent revision
          id; if you depended on this in scripts, use 'mtn automate
          get_base_revision_id' instead.  Also, _MTN/work has been
          removed.

        UI changes:

        - 'mtn status' now includes the branch name and parent
          revision id in its output.

        - The output of 'mtn annotate' and 'mtn annotate --brief' has
          been switched.  The more human-readable output is now the
          default.

        - 'mtn pluck' now gives an error message if the requested
          operation would have no effect.

        - On command line syntax errors, usage information is now
          printed to stderr instead of stdout.  (Output requested with
          --help still goes to stdout.)  This should make it easier to
          find bugs in scripts.

        Bug fixes:

        - While changelog messages have always been defined to UTF-8,
          we were not properly converting messages from the user's
          locale.  This has now been fixed.

        - An off-by-one error that caused some operations to abort
          with an error message about "cancel_size <
          pending_writes_size" has been fixed.

        - In 0.29, --help output was not localized.  This has been
          fixed.

        - In 0.29, setting merger = "emacs" would not work unless
          EDITOR was also set to "emacs" (and similar for vi).  This
          has been fixed.

        - A rare invariant violation seen when performing certain
          sequences of renames/adds in the workspace has been fixed.

        - If a user failed to resolve the conflicts in a text file, we
          would continue asking them to resolve conflicts in remaining
          files, even though the merge could not succeed.  We now exit
          immediately on failure.

        - Work around some g++ 3.3 brokenness.

        Documentation changes:

        - Imported *-merge documents into the manual (they still need
          to be cleaned up to fit in better).

        Changes to automate:

        - Bug fix in 'attributes': this command is supposed to list
          attributes that were removed from a file in the current
          revision; instead, it was listing all attributes that had
          ever been removed from that file.  Now fixed.

        - New command 'get_corresponding_path': given a revision A, a
          path P, and a revision B, looks up the file with name P in
          revision A, and states what path it had in revision B.

        - New command 'get_content_changed': given a revision A and a
          path P, gives the ancestor of A in which P was last
          modified.

        - New command 'get_option': Fetches variables from
          _MTN/options (e.g., the current workspace's branch and
          database).

        - New command 'genkey': an automate-friendly way to generate a
          new monotone key.

Sun Aug 20 15:58:08 PDT 2006

        0.29 release.  Code cleanups and bug fixes.

        New features:

        - The output of 'mtn status' has been changed significantly; the
          output formerly used by 'mtn status --brief' has become the
          default.  For output similar to the old 'mtn status', see
          'mtn automate get_revision'.

        - It is now significantly easier to control what merger
          monotone uses to resolve conflicts; for instance, to use
          emacs to resolve conflicts, add:
             merger = "emacs"
          to your .monotonerc file.  To override temporarily, you can
          also use the environment variable MTN_MERGE, which takes the
          same strings.  Currently recognized strings are "kdiff3",
          "xxdiff", "opendiff", "tortoisemerge", "emacs", "vim", and
          "meld".

        - Formerly, monotone's sync-over-ssh support required that an
          absolute path be used, with a URL like:
            ssh://venge.net/home/njs/my-db.mtn
          The following syntaxes are now supported as well:
            ssh://venge.net/~/my-db.mtn
            ssh://venge.net/~njs/my-db.mtn

        Bugs fixed:

        - The bug where monotone would sometimes respond to a control-C
          (or several other signals) by locking up and refusing to exit,
          has been fixed.

        - Monotone now properly respects SIGPIPE.  In particular, this
          means that 'mtn log | less' should now exit promptly when
          'less' is exited.

        - 'mtn log' now flushes its output after each message; this
          makes 'mtn log <FILES>' significantly more usable.

        - 'mtn log <FILES>' formerly listed irrelevant revisions (in
          particular, any revision which contained a delete of any files
          or directories, was always included).  This has been fixed.

        - If, during an update, two files both had conflicts, which,
          when resolved, resulting the two files becoming identical, the
          update would error out.  This has been fixed.

        - If _MTN/log exists and does not end in a newline, we now add a
          newline before using the log message.  This removes a problem
          where the string "MTN:" would end up appended to the last line
          of the log message.

        - We no longer buffer up an arbitrarily large number of pending
          writes in the database.  This improves speed and memory usage
          for 'commit', and fixes the problem where 'cvs_import' would
          run out of memory.

        - Monotone's tree walking code (used by 'ls unknown', 'ls
          missing', and friends) now uses much less memory, especially
          on reiserfs.

        Automate changes:

        - 'mtn automate stdio' now uses a configurable block size,
          controlled by command-line option --automate-stdio-size.  This
          is mostly useful for testing speed/memory trade-offs.

        - 'automate attributes' has a new format, which includes more
          information.

        Code cleanup:

        - We now use boost::program_options to parse command line
          options, rather than popt.  The only user-visible change
          should be that --option="" no longer works as a way to set
          some option to the empty string; use --option "".  (This
          change also removes a lot of orphaned and historically buggy
          code from monotone.)

        Other:

        - zsh completion script significantly revised and updated (see
          contrib/monotone.zsh_completion).

Sat Jul 22 01:39:51 PDT 2006

        0.28 release. Cherrypicking, a new testsuite, and some fixes
        and enhancements.

        New features:

        - Cherrypicking with the new "pluck" command. This takes (a restricted
          subset of) the changes in a revision, or between two
          revisions, and applies them to your workspace.  That this
          has happened is not recorded in history; it as if you
          happened to make some very similar changes by hand in your
          workspace.
        - New automate commands, "automate tags" and "automate branches".
        - "diff" now knows how to find enclosing function (or
          whatever) bodies, just like GNU diff's "-p" option.
          -- The regex that defines "enclosing function" can be chosen
             on a per-file basis by a hook function; the default hook
             knows about LaTeX, Texinfo, and most programming
             languages.
          -- This is enabled by default; use --no-show-encloser to
             disable.

        Enhancements:

        - When netsync fails due to permission errors, the server returns a
          semi-intelligible message before dropping the connection.
        - When merging a branch with 3 or more heads, the order in which to
          merge the heads will now automatically be chosen to minimize
          the amount of repeated work that must be done.
        - Crash dumps are now written to $CONFDIR/dump when no workspace is
          available
        - Path validation routines are faster.
        - Inodeprints should be slightly more robust now.
        - New hook get_mtn_command, used to determine the path to the
          mtn binary on a remote host, when using ssh support.
        - "diff" now accepts "-u" and "-c" as short for "--unified"
          (the default) and "--context", respectively.

        Bug fixes:

        - "revert --missing" now works when run in a subdirectory.
        - "revert --missing" now works without any additional files
          being specified.  (You don't have to say "mtn revert
          --missing .".)
        - Fix an edge case where monotone would crash if there was a
          content conflict in a merge for which there was no lca.
        - Fix a case where netsync would sometimes hang during refinement.
        - "mtn help" and "mtn --help" now exit with return code 0.

        Build environment:

        - automake 1.9 is now required.
        - The testsuite has been rewritten, and should be much faster now. It
          also no longer relies on the presence of a *nix userland.
        - Add workaround for gcc 4.1.[01] bug causing "multiple
          definition" errors.

        Internal:

        - Restrictions have been split into path_restrictions and
          node_restrictions, and generally cleaned up more.

Sat Jun 17 14:43:12 PDT 2006

        0.27 release.  Minor bug fixes and enhancements, plus ssh
        support.

        Major new features:

        - Monotone can now push/pull/synchronize over arbitrary
          bidirectional streams, not just raw TCP.
          - File-to-file synchronization is enabled out of the box,
            e.g.:
              $ mtn -d db1.mtn sync file:/path/to/db2.mtn
          - SSH synchronization is enabled out of the box, e.g.:
              $ mtn -d local.mtn sync ssh://njs@venge.net/home/njs/remote.mtn
            Note that this requires mtn be installed on the remote
            computer, and locks the remote database while running; it
            is not ideal for groups accessing a shared database.
          - New protocols can be defined with Lua hooks -- for
            example, someone could in principle make "$ mtn sync
            xmpp://njs@jabber.org" do something interesting.
          - See section "Other Transports" under "Advanced Uses" in the
            for more details.

        Minor new features:

        - Selectors now support escaping, e.g., b:foo\/bar can be used
          to refer to a branch with name "foo/bar" (normally / is a
          metacharacter that separates multiple selectors).
        - Visual C++ can now build monotone on Windows.  (Mostly
          important because it allows better Windows debugging.)
        - --quiet now turns tickers off, and does not turn warnings
          off.  New option --reallyquiet disables warnings as well.
        - New command 'automate common_ancestors'.
        - 'ls branches' now takes a pattern, e.g.:
            $ mtn ls branches "*contrib*"

        Speed improvements:

        - Bug in select() loop fixed, server should no longer pause in
          processing other clients while busy with one, but multiplex
          fairly.
        - The database has a new write buffer which gives significant
          speed improvements in initial pulls by cancelling redundant
          database writes.
        - There's been a fair bit of performance tuning all around.

        Bug fixes:

        - Merge tools that exit in failure are now detected.
        - Better reporting of operating system errors on Win32.
        - Passphrases stored in ~/.monotonerc are no longer written to
          the log file.  (Passphrases entered at the terminal were
          never written to the log file.)
        - Fix sql injection bugs in selectors, making it safe to
          expose slectors in web interfaces etc.
        - Files marked with the mtn:execute attr now respect umask.
        - 'automate' commands on Win32 now disable newline translation
          on their output; this is especially important for 'automate
          stdio'.
        - 'db check' now calls the sqlite "PRAGMA integrity_check", to
          validate the integrity of things like sqlite indices.
        - 'mtn annotate nonexistent-file' now gives a proper error
          message, instead of an assertion error.
        - 'mtn revert --missing' now works correctly when run in a
          subdirectory.
        - 'automate inventory' no longer fails when _MTN/work contains
          patch stanzas.

        Other:

        - Many, many internal code cleanups
          - Including changes to somewhat reduce the size of the
            binary
        - New tutorial on using packets added to the manual
        - Updated translations, improved error messages, etc.

        Reliability considerations:

        - In the two months since 0.26 was released, zero serious bugs
          have been reported in the new code.

Sat Apr  8 19:33:35 PDT 2006

        0.26 release.  Major enhancements and internal rewrites.
        Please read these notes carefully, as significant changes are
        described.  In particular, you _cannot_ upgrade to 0.26
        without some attention to the migration, especially if you are
        working on a project with other people.  See UPGRADE for
        details of this procedure.

        The changes are large enough that there were 3 pre-releases of
        this code; the changes that occurred in each can be seen
        below.  However, for the convenience of those following
        releases, all changes since 0.25 will be summarized in these
        release notes.  There is no need to read the pre-release notes
        individually.

        Major changes since 0.25:

        - The most user-visible change is that the default name of the
          monotone binary has changed to 'mtn'.  So, for example, you
          would now run 'mtn checkout', 'mtn diff', 'mtn commit',
          etc., instead of 'monotone checkout', 'monotone diff',
          'monotone commit'.
          - Similarly, the name of the workspace bookkeeping directory
            has changed from "MT" to "_MTN".  As workspaces will
            generally be recreated when migrating to this release,
            this should not cause any problems.
          - Similarly, built-in attrs like 'execute' have had 'mtn:'
            prepended to their names.  For example, executable files
            should now have the attr 'mtn:execute' set to 'true' on
            them.  The migration code will automatically add this
            prefix; no user intervention is needed.
          - Similarly, the name of the ignore file has changed from
            '.mt-ignore' to '.mtn-ignore'.  The migration code will
            automatically rename this file; no user intervention is
            needed.
          - Similarly, the recommended suffix for monotone db files is
            now '.mtn'.
          These changes are all purely cosmetic, and have no affect on
          functionality.

        - The most developer-visible change is that the data
          structure for representing trees has been completely
          replaced, and all related code rewritten.  The new data
          structure is called a 'roster'.  You don't really need to
          know this name; unless you are hacking on monotone or using
          various debug operations, you will never see a roster.
          It's mostly useful to know that when someone says something
          about 'roster-enabled monotone' or the like, they're
          referring to this body of new code.

          This change has a number of consequences:
          - The textual format for revisions and manifests changed.
            There is no conceptual change, they still contain the same
            information and work the same way.  The formats were
            merely cleaned up to correct various problems experience
            showed us, and allow various enhancements now and in the
            future.  However, this change means that a flag-day
            migration is required.  See UPGRADE for details.
          - Directories are now first-class objects.  You can add an
            empty directory, must drop a directory if you want it to
            go away, etc.
          - Attrs are now first-class objects.  '.mt-attrs' no longer
            exists; attrs are now described directly in the manifest,
            and changes to them appear directly in revisions.  The
            migration code will automatically convert existing
            .mt-attrs files to the new first-class attrs.  If you have
            custom attrs, those may require special handling -- if
            this is the case, then the upgrader will tell you.
          - The merge code has been rewritten completely.  The
            interface is currently the same (though this rewrite makes
            it easier to improve the interface going forward); if you
            have found merging in monotone to be easy in the past,
            then you will not notice anything different.  If you have
            run into problems, then the new merger should make your
            life substantially simpler.  It has full support for
            renames (of both directories and files), intelligent
            merging of attrs, improved handling of file content
            merges.  Is the first known merger implementation based on
            a provably correct algorithm (the "multi-*-merge"
            algorithm), has exhaustive automated tests, and generally
            should give accurate, conservative merges.
          - The new code is generally faster, though not yet as
            fast as it could be.

        Netsync changes:

        - The default netsync port has changed 5253 to 4691.  4691 is
          our official IANA-assigned port.  Please adjust firewalls
          appropriately.

        - Netsync code has also been largely reworked; new code should
          provide better opportunities for optimizations going
          forward.

        - The protocol is incompatible with earlier versions of
          monotone.  This should not be a surprise, since the data it
          carries is also incompatible (see above)...

        New features:

        - New option --brief to 'annotate', gives somewhat more
          friendly output.

        - Several enhancements to log:
          - New option --next, to display descendent revisions
            (rather than ancestor revisions).
          - When 'log -r' is given an ambiguous selector, it now just
            logs all matching revisions, instead of requiring the
            selector be disambiguated.
          - New option --no-files.

        - New command 'show_conflicts', performs a dry run merge.

        - New command 'ls changed'.

        - 'rename' (and its alias 'mv') now accept a broader range of
          syntax:
            mtn rename foo some_dir
              -> renames foo to some_dir/foo
            mtn rename foo bar baz some_dir
              -> moves foo, bar, and baz to some_dir/foo,
              some_dir/bar, and some_dir/baz

        - New hook 'validate_commit_message', which may be used to
          verify that all commit messages meet arbitrary user-defined
          rules.

        - New option --log, to log monotone's output to a file.

        - New option 'drop --recursive', to remove a directory and its
          contents in one swoop.

        - The root dir may now be renamed.  This is a somewhat exotic
          feature, but has some interesting uses related to splitting
          up or joining together projects; see new commands
          'pivot_root', 'merge_into_dir'.

        Minor bug fixes:

        - 'serve' with no --bind argument should now work on systems
          where the C library has IPv6 support, but the kernel does
          not.

        - Stricter checking on the internal version of filenames to
          ensure that they are valid UTF-8.

        - If the database is in the workspace, then it is always
          ignored.

        - Monotone no longer errors out when using a French (fr)
          locale with a non-Unicode codeset.

        Other changes:

        - Packet commands ('rdata', 'fdata', etc.) have been moved to
          'automate'.

        - Database storage now uses sqlite's blob support; database
          files should be ~1/4 smaller as a result.

        - Monotone now uses sqlite 3.3; this means that older versions
          of the command line client (e.g., an 'sqlite3' command built
          against sqlite version 3.2) cannot be used to poke at a
          monotone 0.26 database.  Solution is to upgrade your sqlite3
          program.  Hopefully this is irrelevant to most users...

        - Translations updated, and 3 new translations added (de, it,
          sv).

        Reliability considerations:

        - This new codebase has received much less testing under real
          world conditions than the codebase used in 0.25, simply
          because it is newer.  It has been in active use for monotone
          development since 8 January 2006, and only a small number of
          bugs have been found; all bugs found so far have been very
          minor, and none stood any danger of corrupting data.
          Furthermore, we are much more confident in the theoretical
          underpinnings of the new approach than the old, and the test
          suite attempts to exhaustively exercise all new code paths.

          However, none of this is or can be a substitute for real
          world experience.  We advise caution in upgrading to this
          version of monotone, and suggest that (especially) those who
          upgrade aggressively should pay extra attention to the
          monotone mailing list before and after doing so.

Wed Mar 29 05:20:10 PST 2006

        0.26pre3 release.  This release may be considered a "release
        candidate", in that while we need to write some tests and make
        sure some bugs are fixed, all features are in and we hope that
        no further bug fixes will be needed either.  It is still a
        pre-release for testing.  Do not package it.  DO NOT USE THIS
        RELEASE UNLESS YOU WANT TO BE A DAREDEVIL.

        But, PLEASE PLEASE TEST this release.  There are some
        non-trivial changes since 0.26pre2, and this is your last
        chance!

        Major changes since 0.26pre2:

        - The name of the monotone binary has changed to 'mtn'.
          - Similarly, the name of the bookkeeping directory in
            workspaces has changed from 'MT' to '_MTN' (if you have an
            existing 0.26-line workspace, just rename the MT directory
            to _MTN).
          - Similarly, the name of the ignore file has changed from
            ".mt-ignore" to ".mtn-ignore".  'rosterify' will rename
            these automatically (if you have already rosterified, you
            get to rename them by hand).
          - Similarly, the recommended suffix for monotone db files is
            now ".mtn".

        - We now perform stricter checking to make sure that filenames
          are valid UTF-8.  It is in principle possible that this
          stricter checking will cause histories that used to work to
          break; if you have non-ascii filenames, it is strongly
          recommended to test with this release.

        - Root dir renaming is now supported.  See new commands
          'pivot_root', 'merge_into_dir'.
          - As a side-effect, it is now possible to run 'rosterify' on
            histories in which two independent lines of history were
            merged.

        - The security fix released in 0.25.2 has been forward-ported
          to this release; this prevents some security exposure to
          people running monotone as a client on case-insensitive file
          systems.

        Minor change since 0.26pre2:

        - Database now uses sqlite blobs for storage; should be ~1/4
          smaller.
        - New command: show_conflicts, does a dry-run merge.
        - New option 'drop --recursive', to remove a directory and all
          its contents in one swoop.
        - Changes to 'log':
          - New option --no-files
          - Including merges is again the default (i.e., it now acts
            like 0.25, and not like 0.26pre2).
          - When 'log -r' is given an ambiguous selector, it now just
            logs all matching revisions, instead of requiring the
            selector be disambiguated.
        - New option --log, to log monotone output to a file.
        - Netsync changes:
          - Was sending far too much data in some cases; now does not.
          - Several bugs that caused it to lock up fixed
          - Tweak to allow 'usher' proxy to transparently redirect
            based on client's protocol version, to ease migration
            between incompatible protocol versions.
        - Packet commands have been moved to 'automate'.
        - Fixed bugs in 'db kill_rev_locally', should no longer leave
          an inconsistent db behind.
        - Translation updates

        Other projects receiving notable work:

        - Monotone's "dumb server" support (repo distribution over
          HTTP/FTP/SFTP etc.) has been ported to 0.26, a first command
          line version written, etc.
        - The 'usher' netsync proxy used for hosting many databases on
          a single machine has received significant cleanups, and the
          'webhost' project to provide a simple interface to shared
          monotone hosting providers has received even more work.

Sat Feb 11 13:32:51 PST 2006

        0.26pre2 release.  Inching towards 0.26.  If you are using
        0.25 or earlier, then make sure to read the very important
        notes for 0.26pre1, below.  In particular, like 0.26pre1, this
        is a pre-release for testing.  Do not package it.  DO NOT USE
        THIS RELEASE UNLESS YOU WANT TO BE A DAREDEVIL.

        (Though, in fact, in a month of usage, only one bug has been
        found in the new history code, and it was both minor and
        harmless.  It has additionally been fixed.)

        Database changes:

        - SQLite 3.3.3 has been imported.  3.3 introduces a new database
          format that is not backwards compatible with earlier 3.x releases.
          New databases will be created using this new format.  Existing
          databases remain compatible, and are not converted automatically.
          Existing databases can be converted by performing a database
          vacuum ('monotone db execute vacuum').

        New features:

        - New hook validate_commit_message -- use to verify that all
          commit messages meet arbitrary user-defined rules.

        UI improvements:

        - rename (and mv) commands now accept a broader range of
          syntax:
            monotone rename foo some_dir
              -> renames foo to some_dir/foo
            monotone rename foo bar baz some_dir
              -> moves foo, bar, and baz to some_dir/foo,
                 some_dir/bar, and some_dir/baz
        - Print a warning if it looks like a user has made a quoting
          mistake on push/pull/sync/serve (windows cmd.exe has
          confusing rules here).
        - New command "ls changed".
        - New option "--next" to log, which displays descendents of
          the start revision.
        - Updating to an arbitrary revision now works again (as it did
          in 0.25 and earlier).  This allows one to, for instance,
          switch a working copy to another head, or back up to an
          earlier version, while preserving uncommitted changes.
        - New option --brief to annotate, gives somewhat more friendly
          output.
        - Fixed bug that made ticker output from netsync inaccurate.
        - In 'log', --no-merges is now the default, use --merges to
          override.
        - If the database is in the working copy, then it is always
          ignored.

        Bugs:

        - 'serve' with no --bind should now work on systems where the
          C library has IPv6 support, but the kernel does not.
        - Compile fixes for GCC 4.1 pre-releases.

        Other:
        - Better detection when users have not run "rosterify", and
          more helpful suggestions on what to do in this case.
        - Documentation, translation, error message,
          etc. improvements.
        - Updates to contrib/mtbrowse.sh, simple shell-based monotone
          interface.
        - Updates to many other contrib/ files, mostly to maintain
          compatibility with monotone changes.

Sun Jan  8 01:08:56 PST 2006

        0.26pre1 release.  Massive rewrites, released for shakedown.
        This release is also dedicated to Shweta Narayan.

        This release includes massive changes compared to 0.25.  The
        core versioning code has all been replaced with a completely
        different mechanism.  Data formats and the netsync protocol
        have changed in incompatible ways.

        Migration to 0.26pre1 or later is irreversible and requires a
        flag day for your project.  See UPGRADE for details.  Note
        that we DO NOT recommend upgrading at this time; see below.

        If you have been following the development list for the last
        few months, you may have heard about "rosters" -- this is the
        name for the new core data structure we use.  While the code
        is completely different, the user experience should not be
        very different.  You will never see a roster, unless you are
        debugging monotone itself; everything still revolves around
        revisions, manifests, and certs.

        While this new code has extensive tests, because of these
        incompatibilities, it has never been used for real work.  The
        purpose of this release is to make a version available for the
        monotone developers to begin using for day-to-day work, to
        shake out bugs.

        Let's say that again in caps: THIS CODE IS PROBABLY BUGGY, DO
        NOT USE IT IN PRODUCTION UNLESS YOU WANT TO BE A DAREDEVIL.

        However, testing of this version with real databases is a good
        idea, and we'd very much appreciate hearing about your
        experiences.

        Some of the many changes:
        - New textual format for revisions and manifests; they remain
          conceptually the same, but have been tweaked. Manifests
          now use the same "basic_io" format as everything else in
          monotone, and contain entries for directories, revisions
          record file adds slightly differently and record directory
          adds for the first time, etc.  Because of this format
          change, revision hashes are now different; converting
          rosters requires a full history rebuild and reissue of certs.
        - Directories are now first class.  To get rid of a directory
          you must remove it; to create a directory, you must add it.
          You can add an empty directory.
        - Attrs are now first class.  The .mt-attrs file is gone;
          attributes are now stored directly in the manifest.
        - New merge algorithm, based on "multi-*-merge", and more
          aggressive, less buggy merge ancestor selection code
        - Netsync's core has been largely rewritten.  Code is now much
          clearer and more reliable, and now includes the ability to
          resume interrupted partial transfers. The netsync protocol
          version number has been bumped, and netsync now runs on the
          IANA-assigned port 4691 by default.
        - 100% fewer change_set.cc related bugs.  100% more roster.cc
          related bugs.  But the idea of touching roster.cc does not
          terrify people.

Thu Dec 29 23:10:03 PST 2005

        0.25 release.

        Incompatible command line changes:
        - 'monotone revert' now requires an argument.  To revert your
          entire working copy,
            $ monotone revert
          no longer works; instead, go to the root of your working
          copy and run
            $ monotone revert .

        New features:
        - Netsync now supports IPv6 (where OS support exists)

        Bugs fixed:
        - 'revert' gives feedback describing what it changes
        - Database locking further tweaked, to allow more concurrent
          access in situations where this is safe.
        - On win32, ticker display was fixed, so that it no longer
          prints a new line at each update.
        - 'read' can now understand (and migrate) privkey packets
          generated by monotone version 0.23 or earlier.
        - 'log --diffs <files>' now prints only diffs for the given
          files (previously, it would print only revisions in which
          the given files changed, but would print all diffs for those
          revisions).
        - Win9x and WinNT 4 compatibility fixes.

        New translations:
        - pt_BR

Sat Nov 27 22:29:38 PST 2005

        0.24 release.

        Configuration change (Windows only):
        - Configuration directory on Windows has changed.  It used to
          be some complicated and varying function of %HOME%,
          %USERPROFILE%, %HOMEDRIVE%\%HOMEPATH%, whether you were
          running in mingw/cygwin, etc.  It is now, always,
          %APPDATA%\monotone.  For instance, if your configuration
          file used to be named
           ...\Documents and Settings\user\.monotone\monotonerc
          it will now be named
           ...\Documents and Settings\user\Application Data\monotone\monotonerc
          Please rename files appropriately.

        Major key management changes:
        - Private keys are no longer stored in your database.  They
          are stored in ~/.monotone/keys/ (Unix, OS X) or
          %APPDATA%\monotone\keys\ (Windows).  'db migrate' will
          automatically move your keys out of your database and into
          their proper location.  Consequences:
          - 'genkey' no longer requires a database.  Simply run it
            once when you first start using monotone, even before you
            have created a database.
          - Running 'genkey' once will suffice to give all databases
            on one computer access to your key.  No more fiddling with
            'read'.
          - When you want to make your key available on another
            computer, simply copy over the appropriate file from your
            'keys' directory to the corresponding directory on the new
            computer.
        - Private keys also use a more standard on-disk envelope
          encoding ("PBE-PKCS5v20(SHA-1,TripleDES/CBC)") instead of
          previous ARC4.  More secure, and with extra crypto karma.

        Netsync changes:
        - Command line syntax for 'serve' changed; administrators WILL
          have to adjust scripts.
            monotone serve my.host.com "*"
          becomes
            monotone serve --bind=my.host.com "*"
          or simply
            monotone serve "*"
          (to serve on the default port, on all interfaces).
        - Speaking of which, we can now bind to all interfaces; run
          'serve' without passing --bind, or with passing
          --bind=:port, and monotone will listen on all interfaces.
        - New option '--key-to-push' for 'push', 'sync', allows
          administrator to push a new user's public key into a running
          server without restarting it.
        - Netsync permission hooks have new defaults that read a
          description of allowed access out of a standard,
          basic_io-based textfile (the same stanza-based format that
          revisions use).  Current hooks will continue to work, but
          users may prefer to transition to this format; see manual
          for details.
        - Between these, it is now straightforward to change
          permissions and add users without restarting your server.
        - Improvements to experimental "usher" facility.

        UI improvements:
        - New convenience options "add --unknown", "drop --missing",
          "revert --missing" do what you'd expect -- add all
          non-ignored non-versioned files, drop all
          deleted-but-undropped files, and restore all
          deleted-but-undropped files, respectively.
        - New selector "h:" to select heads of a branch.  "h:" means
          heads of current branch, "h:mybranch" means heads of
          mybranch.
        - Similarly, "b:" selector with no argument now refers to
          current branch.
        - Commit messages now have a blank line at the top so you can
          start typing directly.
        - No more obscure error messages when multiple monotone
          processes attempt to access a single database at the same
          time; we now fail early with a more sensible error message.
          (Concurrent access has never caused database corruption;
          this simply makes the corruption prevention less frustrating
          for the user.)
        - New handlers for SIGTERM, SIGINT to rollback database
          transactions.  Not visible to users (unless you're really
          looking carefully).  (Again, killing monotone has never been
          able to cause database corruption; this simply causes the
          transactions to be rolled back immediately, rather than the
          next time monotone runs, which improves robustness in some
          theoretical way.)

        Changes in 'automate':
        - New command 'automate keys' to get information on existing
          keys in basic_io format.

        Updated translations:
        - fr

        Smaller changes:
        - Improved handling of multibyte characters in message
          displays.
        - Fixes to Botan's memory allocator, to avoid pathological
          slowdowns in some rare cases.
        - Fix bug in delta-storage code; we were not being as aggressive
          about delta-compressing files and manifests as we should
          have been.
        - Minor bugs fixed, error messages improved.

                - Upgrading from 0.23: You must run 'db migrate' and
                  provide your password, for each database.

Fri Sep 30 02:50:05 PDT 2005

        0.23 release.

        Possibly incompatible changes:
        - hook_note_commit and hook_note_netsync_revision_received
          take a new argument containing the text of the revision that
          was received.  (Timothy Brownawell <tbrownaw@gmail.com>)
        - 'cat FILENAME' now acts like the old 'cat file REV
          FILENAME'; use new commands 'automate get_revision',
          'automate get_manifest', 'automate get_file' to fetch
          objects by hash.  (Grahame Bowland <grahame@angrygoats.net>)

        General improvements:
        - .mt-ignore support (Martin Dvorak
          <jezek2@advel.cz>, Timothy Brownawell <tbrownaw@gmail.com>)
        - much work on making monotone more i18n friendly (Benoît
          Dejean <benoit@placenet.org>, Matt Johnston
          <matt@ucc.asn.au>)
        - support for more interactive merge tools:
          - FileMerge.app (comes with OS X) (Marcel van der Boom
            <marcel@hsdev.com>)
          - TortoiseMerge (Win32; comes with TortoiseSVN) (Matthew
            Gregan <kinetik@orcon.net.nz>)
        - rename and drop now actually perform the specified rename or
          deletion when the argument --execute is passed.  (Richard
          Levitte <richard@levitte.org>)
        - 'help' command, same as --help (Matt Johnston
          <matt@ucc.asn.au>).
        - 'usher' support: experimental method for proxying multiple
          netsync servers through a single port (similar concept to
          vhosts) (Timothy Brownawell <tbrownaw@gmail.com>)
        - support long passphrases (Matt Johnston <matt@ucc.asn.au>)
        - Faster binary file detection (Eric Anderson
          <anderse-monotone@cello.hpl.hp.com>)
        - netsync speedups:
          - when handling large files (Eric Anderson
            <anderse-monotone@cello.hpl.hp.com>)
          - when handling many branches (Marcel van der Boom
            <marcel@hsdev.com>)
        - new system to allow crash logs to contain not just execution
          traces, but also dumps of data being handled when the error
          was detected -- greatly improves debuggability of user
          crashes.
        - complete rework of path handling code, for clarity,
          robustness, and speed.  No user visible changes, except for
          the many bugs fixed.  (Special thanks to Matthew Gregan
          <kinetik@orcon.net.nz> and Grahame Bowland
          <grahame@angrygoats.net>.)
          - however, if you have non-normalized paths in your history
            (symptom: fresh pulls with 0.18 work, but fresh pulls with
            0.19 do not), then 0.23 will report an error and refuse to
            handle the affected revisions.  Since it is believed this
            only affects one project, and to conserve core developer
            time, implementing a migration was put off for now.  If
            this causes problems or for more details, please send an
            email to monotone-devel@nongnu.org.
        - as always, many small bug fixes, speedups, and improved
          messages.

        New translations:
        - fr (Benoît Dejean <benoit@placenet.org>)
        - ja (Satoru SATOH <ss@gnome.gr.jp>)

        Other new monotone-related projects since 0.22:
        - mtsh by Timothy Brownawell:
            https://netfiles.uiuc.edu/brownawe/www/mtsh/
          GTK+ wrapper for monotone focusing on working copy
          operations -- add/drop/revert/rename/commit/update/diff and
          browsing.  Has a mechanism for per-file commit comments.

        - "dumb server" support by Nathaniel Smith (share your
          monotone repositories via HTTP/FTP, no netsync daemon
          needed):
            http://viewmtn.angrygoats.net//branch.psp?branch=net.venge.monotone.dumb
          Still needs a command-line frontend to be usable, among
          other things.  Help wanted.  In python.

        - m7 by Larry Hastings <larry@hastings.org>
            http://www.midwinter.com/~lch/programming/m7/
          Experimental drop-in command-line wrapper for monotone.
          Uses certs to add local incrementing version numbers, and an
          enhanced annotate front-end.

Mon Aug  8 23:23:53 PDT 2005

        0.22 release.  new crypto library, bug fixes, ui improvements

        - switch from crypto++ to botan as underlying crypto library.
          this should not cause any user-visible changes; let us know
          if it does.  special thanks to Matt Johnston
          <matt@ucc.asn.au>, Kaushik Veeraraghavan
          <kaushikv@gmail.com>, Matthew Gregan
          <kinetik@orcon.net.nz>.
        - incompatible change to netsync permission hooks: the
          get_netsync_anonymous_read_permitted hook has been removed;
          instead, get_netsync_read_permitted will be called with a
          key name of nil.  server administrators should update/review
          their configuration
        - new option for merge and propagate: --lca.  Until we get a
          long-term solution to the various 3-way merge problems, this
          should be more convenient than using explicit_merge.
        - many small improvements to error messages, fixes of minor
          annoyances, netsync tickers more accurate, etc.

Sun Jul 17 16:48:26 PDT 2005

        0.21 release.  bug fixes, performance improvements, and ui
        improvements.

        - fixes a number of major performance bugs in 0.20's netsync
          implementation.  special thanks to Matt Johnston
          <matt@ucc.asn.au>.
        - fixes a number of major bugs in 0.20's (rewritten)
          cvs_import command.
        - configury kluges to work around g++ 4.0/boost 1.32
          incompatibilities.  special thanks to Christof Petig
          <christof@petig-baender.de>, Matthew Gregan
          <kinetik@orcon.net.nz>, Jordan Breeding
          <jordan.breeding@mac.com>.
        - ui enhancements:
          - new netsync option "--exclude": branches are included if
            they match any of the given globs, unless they match any
            of the given --exclude globs.  special thanks to Timothy
            Brownawell <tbrownaw@gmail.com>.
          - new netsync option client "--set-default": makes it easy
            to change default server/branches.
          - "diff" now takes options "--context" and "--external", to
            output context diffs and to invoke an external diff
            program for full control over output formatting.  new
            option "--diff-args" pass arguments to external diff
            program; new hook "external_diff" allows further
            configuration.  special thanks to Vladimir Vukicevic
            <vladimirv@gmail.com>.
          - b: and t: selectors now match exactly, instead of matching
            as substrings.  globbing is supported for inexact
            matching.  special thanks to Brian Downing
            <bdowning@lavos.net>, Jordan Breeding
            <jordan.breeding@mac.com>.
          - new command 'db kill_tag_locally'.  special thanks to Jordan
            Breeding <jordan.breeding@mac.com>.
        - now uses sqlite3 prepared statements.  special thanks to
          Derek Scherger <derek@echologic.com>.
        - 'db migrate' is now a complete no-op if there is no
          migration to do; automated scripts can now call it
          optimistically and cheaply to guarantee up-to-dateness.
        - new hash correctness tests.  special thanks to Kaushik
          Veeraraghavan <kaushikv@gmail.com>.

                - upgrading from 0.20: you must run 'monotone db
                  migrate' once against each of your databases, to add
                  new sql indexes.

Tue Jul  5 23:57:10 PDT 2005

        0.20 release.  features, ui improvements, performance
        improvements, and bug fixes.

        - major changes in netsync UI: serve/sync/push/pull now take a
          list of globs; clients can request arbitrary sets of
          branches, not just predefined "collections".  write
          permissions are now granted on a per-db level (they were
          before anyway).
                - where you used to say, e.g., "monotone pull
                  net.venge.monotone", you should instead say
                  "monotone pull net.venge.monotone*".  This may
                  require shell-quoting.
                - 'get_netsync_write_permitted' hooks must be changed
                  to take only one argument, the 'identity'.
                  'get_netsync_{read,anonymous_read}_permitted' hooks
                  now take a branch argument instead of a collection,
                  and will be called for each branch that a client
                  requests.
                - 0.19 clients cannot talk to 0.20 servers, and vice-versa.
                - special thanks to Timothy Brownawell
                  <tbrownaw@gmail.com>, Richard Levitte
                  <richard@levitte.org>.
        - other major changes:
                - cvs_import re-written; many bugs fixed.  now
                  supports tags.
        - many minor netsync changes:
                - netsync traffic is now cryptographically authenticated
                  against corruption and man-in-the-middle attacks.
                  special thanks to Ethan Blanton <elb@elitists.net>,
                  Matt Johnston <matt@ucc.asn.au>.
                - new hooks that are called when server receives data:
                  note_netsync_*_received.  special thanks to Timothy
                  Brownawell <tbrownaw@gmail.com>.
                - ancestry graphs that pass outside the given branch
                  are now synchronized correctly.  special thanks to
                  Timothy Brownawell <tbrownaw@gmail.com>.
        - UI improvements:
                - 'log' options changed: --depth has become --last;
                  new options --no-merges, --diffs, --brief.
                - 'status' has new option --brief.  special thanks to
                  Derek Scherger <derek@echologic.com>.
                - 'serve' has new option --pid-file.  special thanks
                  to Matthew Gregan <kinetik@orcon.net.nz>.
                - all commands taking restrictions now take option
                  --depth, to limit recursion through subdirectories.
                  special thanks to Joel Reed <joelwreed@comcast.com>.
                - merge command all take --author, --date now.
                - 'checkout', 'update' take --revision, instead of
                  using positional arguments.  special thanks to Derek
                  Scherger <derek@echologic.com>, Richard Levitte
                  <richard@levitte.org>.
                - 'commit' takes new --message-file option.
        - new features:
                - new commands: "db kill_branch_locally", "db
                  kill_revision_locally", useful for correcting some
                  mistakes.  special thanks to Brian Campbell
                  <brian.p.campbell@dartmouth.edu>, Sebastian Spaeth
                  <Sebastian@sspaeth.de>.
                - new file attribute 'manual_merge', to prevent invocation of
                  merger on binary files.  hook added to guess correct
                  value at 'add' time.  special thanks to Riccardo
                  Ghetta <birrachiara@tin.it>.
                - new 'earlier than', 'later than' selectors.  special
                  thanks to Riccardo Ghetta <birrachiara@tin.it>.
        - new automate commands:
                - 'stdio', for efficient use by
                  front-ends.  special thanks to Timothy Brownawell
                  <tbrownaw@gmail.com>.
                - 'certs', for fetching certs on a revision in a
                  parseable (basic io-based) format.  special thanks
                  to Grahame Bowland <grahame@angrygoats.net>.
                - 'inventory' output changed incompatibly; should be
                  much more usable now, and stable.  special thanks to
                  Derek Scherger <derek@echologic.com>.
        - better memory/performance when handling large files.
          special thanks to Eric Anderson
          <anderse-monotone@cello.hpl.hp.com>, Timothy Brownawell
          <tbrownaw@gmail.com>, Matt Johnston <matt@ucc.asn.au>,
          Matthew Gregan <kinetik@orcon.net.nz>.
        - new text mode browser in contrib/mtbrowse.sh, by Henry
          Nestler <Henry@BigFoot.de>.
        - improved zsh completion in contrib/monotone.zsh_completion,
          by Joel Reed <joelwreed@comcast.com>.

                - upgrading from 0.19: database and working copies are
                  fully compatible.  netsync clients and servers need
                  to be upgraded together, as described above.  the
                  many ui changes may require script updates.

Tue May  3 00:31:37 PDT 2005

        0.19 release.  performance improvements, features, ui
        improvements, and bug fixes.

        - many operations sped up by another factor of 2 or better.
                - special thanks to Matt Johnston <matt@ucc.asn.au>.
                - first steps towards automated benchmarking.  Thanks
                  to Timothy Brownawell <tbrownaw@gmail.com>.
        - new major features:
                - "annotate" command; still requires optimization.
                  Thanks to Emile Snyder <emile@alumni.reed.edu>.
                - "inodeprints" for fast change detection in large
                  working dirs now fully supported; see manual for
                  details.
        - new minor features:
                - new selector "c:name=value" for selecting on
                  arbitrary certs.  Thanks to Richard Levitte
                  <richard@levitte.org>.
                - new hooks to automatically initialize attributes on
                  add; monotone now automatically sets execute bit on
                  executables.  Thanks to Joel Reed
                  <joelwreed@comcast.net>.
                - new automate command "select", to do selector
                  expansion.  Thanks to Richard Levitte
                  <richard@levitte.org>.
                - new automate commands "graph", "parents",
                  "children", "ancestors", to easily inspect history.
                  Special thanks to Sebastian Spaeth
                  <Sebastian@SSpaeth.de>.
                - new command "db kill_rev_locally".  Thanks to
                  Sebastian Spaeth <Sebastian@sspaeth.de>.
                - new arguments to "commit": --author, --date; useful
                  for patch attribution and importing history.
                - new automate command "inventory" (output format will
                  change in next release, however).  Thanks to Derek
                  Scherger <derek@echologic.com>.
        - ui improvements:
                - netsync progress ticker in kilobytes/megabytes.
                  Thanks to Matt Johnston <matt@ucc.asn.au> and
                  Sebastian Spaeth <Sebastian@sspaeth.de>.
                - tickers do not cause annoying scrolling when wider
                  than window.  Special thanks to Matthew Gregan
                  <kinetik@orcon.net.nz>.
                - warn users when a commit creates divergence, and
                  when an update ignores it.  Thanks to Jeremy Cowgar
                  <jeremy@cowgar.com>.
                - support for command-specific options (there is still
                  no rule that such options must appear after the
                  command on the command line, though).  Thanks to
                  Richard Levitte <richard@levitte.org>.
        - bug fixes:
                - many cvs_import bugs fixed.  Special thanks to Jon
                  Bright <jon@siliconcircus.com>, Emile Snyder
                  <emile@alumni.reed.edu>, Hansjoerg Lipp
                  <hjlipp@web.de>, Matthew Gregan
                  <kinetik@orcon.net.nz>.
                - windows/unix working copy line ending conversion now
                  works correctly.  Thanks to Emile Snyder
                  <emile@alumni.reed.edu>.
                - many fixes to i18n-ized filename support
                - "drop" and "rename" now affect file attributes as
                  well.  Thanks to Richard Levitte
                  <richard@levitte.org> and Joel Reed
                  <joelwreed@comcast.com>.
                - better error reporting in netsync.  Thanks to
                  Grahame Bowland <grahame@angrygoats.net>.
                - only set working directory's default branch on some
                  commands (update, commit).  Thanks to Florian Weimer
                  <fw@deneb.enyo.de>.
                - "db check" now sets exit status correctly, for use
                  in scripts.  Thanks to Derek Scherger
                  <derek@echologic.com>.
                - many others...
        - fantastic emacs integration in contrib/monotone.el.  Thanks
          to Harley Gorrell <harley@panix.com>.
        - 45 new integration tests.  total line coverage: ~84%.

                - upgrading from 0.18: database and working copies are
                  fully compatible.  NOTE that the configuration file
                  is now ~/.monotone/monotonerc, rather than old
                  ~/.monotonerc.  Simply create ~/.monotone, and
                  rename any existing configuration file.

Sun Apr 10 17:49:25 PDT 2005

        0.18 release.  performance improvements, features, and bug fixes.
    This release is dedicated to Shweta Narayan.

        - most operations sped up by a factor of 2 or better; many sped up
      by up several orders of magnitude.
                - special thanks to Matt Johnston <matt@ucc.asn.au>, Derek
                  Scherger <derek@echologic.com>, Linus Torvalds
                  <torvalds@osdl.org>.
        - new concept: "database vars".  Used in several features below.
        - new features:
                - new file "MT/log" can be edited while you work,
                  sets default changelog.  (no change in behaviour if
                  you do not edit it.)  Thanks to Jeremy Cowgar
                  <jeremy@cowgar.com>.
                - monotone now stores default netsync
                  server/collection, initialized on first use of
                  netsync.
                - you no longer need to manually import server
                  keys, monotone will fetch the key from the server on
                  first netsync.
                - monotone keeps track of keys of servers you have
                  previously synced with, to prevent man-in-the-middle
                  attacks.
                - several powerful new "automate" commands added.
        - new command 'ls known', lists files that are under version
          control.  Thanks to Florian Weimer <fw@deneb.enyo.de>.
        - preliminary "inodeprints" functionality -- speeds up diff,
          status, etc.  No UI or documentation yet -- in a working
          copy, 'touch MT/inodeprints' to enable, then commit or
          update to populate cache.
        - UI improvements:
                - Added short options -r, -b, -k, -m.
                - default to 'dot' ticker-style when stderr is
                  not a tty, thanks to Derek Scherger
                  <derek@echologic.com>.
                - New "-@/--xargs" option, helpful when using new
                  automate commands.  Thanks to Richard Levitte
                  <richard@levitte.org>.
                - New "--depth" argument to 'log'.  Thanks to Richard
                  Levitte <richard@levitte.org>.
                - 'db info' gives statistics on space usage.
                - new command 'dropkey'.  Thanks to Jeremy Cowgar
                  <jeremy@cowgar.com>.
        - robustness improvement: if monotone crashes in a working
          directory and --dump and --debug were not specified, saves
          debug dump to "MT/debug" for analysis, instead of
          discarding.
        - new contributed scripts: CIA (cia.navi.cx) notification,
          email notification, Bash completion.
        - 33 new integration tests.  total line coverage: ~82%.
        - many bug fixes
        - Special thanks to Matt Johnston <matt@ucc.asn.au>,
          for going above and beyond to track down the last
          release blocker.

                - upgrading from 0.17 requires only a 'db migrate'.

Fri Mar 18 15:38:52 PST 2005

        0.17 release. bug fixes and features.

        - many, many robustness improvements
                - more careful checking everywhere
                - much more thorough test suite
                - all revisions subject to careful checks before
                  entering database
                        - not yet fully optimized; "pull" may be very
                          slow and use lots of cpu
                - support for "epochs", to safely manage future
                  rebuilds, hash migration, etc.
                - new "db check" command, thanks to Derek Scherger
                  <derek@echologic.com>.
        - now uses sqlite3, thanks to Christof Petig
          <christof@petig-baender.de>.
                - removes most former size limitations
        - "restrictions" support, thanks to Derek Scherger
          <derek@echologic.com>.
                - most commands now take a list of files to limit
                  their actions to
                - monotone can now be run from anywhere in the working
                  directory (not just the root)
                - new command "monotone setup" required to create a
                  working directory for a new project
        - important security fix -- don't use shell when calling
          external merge commands.
        - format change for "MT/options", ".mt-attrs"; you may have to
          edit these files
                - new command "attr" for managing .mt-attrs.
        - builds merkle tries in-memory -- netsync starts up many
          times faster
        - start of new "automate" interface, for shell scripts and
          others.
        - new command "cdiff": generates context diffs.
        - remove most of now-obsolete manifest/file cert support.
        - 60+ new integration tests.
        - many portability fixes
                - in particular, major win32 cleanups, thanks to Jon
                  Bright <jon@siliconcircus.com>.  win32 is once again
                  fully and natively supported.
        - many bug fixes

                - several incompatible changes: see file UPGRADE for
                  migration information

Thu Dec 30 01:37:54 EST 2004

    0.16 release. bug fixes.

    - 50+ new integration tests
    - many NetBSD portability fixes
    - release build on gcc 3.4 / FC3
    - masses of changeset bugs in 0.15 fixed

        - some bogus changesets were generated
          in the 0.16 development cycle. you will
          need to rebuild revision graph.


Sun Nov  7 14:06:03 EST 2004

    0.15 release. major changes.

    - overhauled the internal representation of changes. see
      README.changesets for details
    - fixed bugs in merkle trie synchronization code
    - fixed echoing and progress UI bugs
      (helps when using in emacs)
    - upgraded cryptopp to 5.2.1
    - fixed bug 8715, diff hunk coordinate reporting
    - added figures, new tutorial to manual
    - improve accuracy of log command
    - several build, configure, and linkage fixes
    - some OSX / PPC portability fixes

Sat Jul 31 15:38:02 EDT 2004

    0.14 release. bug fixes.

    - some compile fixes for g++ 3.4
    - made --dump=FILE option for saving traces,
      otherwise failures just print reason (no trace)
    - some things disabled, as scheduled for replacement
      by upcoming changeset branch work
        - disabled "disapprove" command due to bad semantics
        - removed "bump" and .mt-nonce machinery
    - several critical rename-merging bugs fixed
        - renames vs. deletes
        - renames vs. deltas
        - parallel renames
    - bugs fixed from savannah bug tracker:
        - 9223 argv overflow
        - 9075 empty commits
        - 8919 rename --verbose to --debug
        - 8958 rename debug to db execute
        - 8920 empty passphrase message
        - 8917 connection refused message
        - 8913 testresult argument
        - 8912 passphrase read on serve
        - 8472 approve into branch
        - 8428 duplicate key warning
        - 8928 nonce uses too many bits

Thu May 20 22:26:27 EDT 2004

    0.13 release. bug fixes.

    - remove (file|manifest) in several commands
    - "list missing" command
    - fixed bugs:
        - (critical) empty data netsync crash
        - mkstemp, platform lua
        - runtime error reporting chatter
        - non-posix database names
        - non-posix dirnames
        - non-posix merge names
        - 2-way merge algorithm and hook
        - single-character filenames
        - multiple password reads
        - .svn ignore pattern

Sun May  2 21:03:38 EDT 2004

    0.12 release. win32 port, bug fixes and optimizations.

    - ported to native win32 (mingw)
    - implemented human friendly version selectors
    - added post-commit hook for change notification
    - removed spirit-based parsers, reduced compile costs
    - many netsync bugs removed, pipeline performance improved
    - removed old, deprecated networking system
    - several minor CVS import bugs fixed
    - upgraded bundled netxx

Sun Mar 28 12:41:07 EST 2004

    0.11 release. bug fixes and optimizations.

    NOTE: this release expands the sqlite page size. YOU WILL NEED
    to dump existing databases before upgrading and reload it
    after upgrading, otherwise monotone will complain that the
    database image appears malformed. this condition cannot
    unfortunately be distinguished from a real malformed image on
    disk. for example:

        $ monotone --db=my.db db dump >dump.sql
        $ <upgrade to new monotone>
        $ mv my.db my.db.backup
        $ monotone --db=my.db db load <dump.sql

    - fixed bugs:
        - aliasing bug on debian (-O2 now works)
        - netsync ppc portability / checksums
        - sha1 whitespace bug
        - netsync broken formatter
        - broken symlink handling
        - merger execution pessimism
        - LCA bitset calculation pessimism
        - static object initialization order
        - CVS single-version import
        - CVS first-version changelog
        - CVS branch inference and topology
    - cryptographic SSE2 paths enabled on linux/x86.
    - builds against boost 1.31.0.
    - removed boost::socket
    - removed documentation about old networking system.
    - "officially" deprecated old networking system.
    - enable building with system-local libraries.
    - upgraded bundled sqlite.
    - changed sqlite page size from 1k -> 8k

Mon Mar  1 00:32:07 EST 2004

    0.10 release. new "netsync" protocol implemented, allowing
    direct monotone-to-monotone database synchronization. random
    number underflow problem fixed. more tests added. database
    schema changed, must migrate schema. added new QA logic to
    update and merge algorithms (testresult / approval).

Thu Jan  1 18:23:06 EST 2004

    0.9 release. support international users (non-ASCII character
    sets, locales). some corrections to update algorithm. line
    merging algorithm reimplemented. support working copy
    MT/monotonerc file. broke format compatibility with MT/work
    files; commit any pending work before upgrading. permit
    spaces, colons, other "funny" characters in filenames. support
    HTTP 1.1, HTTP proxies, handle some corner cases in ancestry
    graph and database faults.

Fri Nov 21 20:25:26 EST 2003

    0.8 release. row size increased to 16mb. more performance
    improvements in cvs importer. cvs branch tags imported now.
    minor UI improvements. new commands: SQL dump and load, vcheck
    for enhanced collision detection, queue addtree for recursive
    queueing. improved networking scalability. historical rename
    certs and .mt-attrs file format changed to accomodate upcoming
    i18n work.

Sun Nov  2 23:38:09 EST 2003

    0.7 release. many critical merge and patch set calculation
    bugs fixed. groups merged with URLs, "monotone db migrate"
    necessary. directory renames and explicit rename certs
    supported. added SMTP support. incorporated adns library,
    avoiding gethostbyname(). new queue commands.

Sat Oct 18 22:10:09 EDT 2003

    0.6 release. more stability and bug fixing, including fix to
    some silent failures in LCA calculation. some minor new
    features: persistent attributes (eg. 'the execute bit'),
    rename and log commands. performance of cvs importer greatly
    improved, lua system upgraded to 5.0, much expanded
    documentation.

Sat Sep 27 11:50:08 EDT 2003

    0.5 release. stability and bug fixing. many UI issues
    addressed, including SHA1 completion, persistent options, new
    revert command and new diff modes. database migration,
    inspection and debugging interfaces added. LCS algorithm and
    line-merger overhauled. several multi-depot bugs
    fixed. existing depot databases should be migrated (depot.cgi
    migratedb).

Thu Sep  4 15:40:07 EDT 2003

    0.4 release. monotone is now self-hosting. database
    compatibility broken since 0.3. depot uses RSA signatures now,
    not mac keys. many bugs removed. depot database compatibility
    broken. database schemas should now remain stable (or be
    provided with safe schema-upgrading function).

Mon Aug 25 18:00:37 EDT 2003

    0.3 release. database compatibility broken. packet format
    compatibility broken. dropped boost sandbox library dependency.
    redid networking to support private HTTP+CGI depots along with
    netnews. wrote depot. added 'propagate' command to move changes
    between branches asymmetrically. rewrote testsuite in autotest.
    cleaned up command line processing. expanded testsuite. improved
    user-friendly error reporting.

Fri Aug  8 10:20:01 EDT 2003

    0.2 release. database compatibility broken. dropped many
    library dependencies. hand-reimplemented xdelta, parts of
    nana. incorporated subset of cryptopp and sqlite into
    sources. added RCS and CVS importer. switched to piecewise
    reconstruction. generally much more robust storage system.
    scalability tests against real world CVS archives show
    performance gap with CVS closing, but still present.

Sun Apr 6 20:20:42 EDT 2003

    initial release<|MERGE_RESOLUTION|>--- conflicted
+++ resolved
@@ -1,4 +1,3 @@
-<<<<<<< HEAD
 Changes from nvm.asio, please move down when landing on mainline:
 
         Changes
@@ -8,10 +7,7 @@
 	  copies of externally maintained source.
 
 Changes from nvm.stripped, please move down when landing on mainline:
-??? ?? ?? ??:??:?? UTC ????
-=======
 XXX XXX XX XX:XX:XX UTC 201X
->>>>>>> a07f1a63
 
         1.1 release.
 
