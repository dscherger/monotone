Mon Feb 25 15:55:36 UTC 2008

        0.39 release.

        Changes

        - 'mtn di' is now an alias for 'mtn diff'.

        - 'automate db_set' has been renamed to 'automate set_db_variable'.

        - 'automate db_get' has been replaced by 'automate get_db_variables'
          which returns all database variables similar to 'list vars' in
          basic_io format, optionally restricted by domain.

        - The REVID argument of 'automate get_revision' is now mandatory;
          to retrieve the current workspace revision, use the new command
          'automate get_current_revision'

        - messages describing conflicts from all of the various merge commands
          have been reworked and should be much more informative.

        - mtn show_conflicts now outputs much more detailed and descriptive
          messages, however it may report content conflicts that will be
          resolved automatically by the line merger.

        - The internal copy of PCRE has been updated to version 7.6.
          If you use the '--with-system-pcre' configure switch, it
          will insist on at least this version.

        - "emacs" has been removed from the list of dumb terminal types; 
          tickers should now default to --ticker=count with emacs terminals

        - extensive section on merge conflicts and ways to resolve them
          added to the manual.

        Bugs fixed

        - for changes near the beginning of a file, mtn's unified diff
          output sometimes contained too many leading context lines.

        - the path handling of 'mtn revert' was improved and fixed two bugs:
          now a restricted revert on a node "dir1/file1" reverts only the
          content changes in "file1", but leaves renames of any of its
          ancestor nodes untouched; furthermore, if "dir0/" was renamed to 
          "dir1" and "dir1/file1" was dropped, mtn now re-creates file1 at the
          proper place ("dir1/") and leaves no missing files around because
          of the non-existing "dir0/".

        - a few changes needed to build with gcc 4.3.
     
        New features

        - 'automate drop_db_variables' which drops one database variable
          (like the 'unset' command) or all variables within a given domain.

        - 'automate inventory' now accepts the options '--no-ignored',
          '--no-unknown', '--no-unchanged' and '--no-corresponding-renames'.
          Please consult the monotone documentation for more information about
          these new options.
          In addition, 'automate inventory' no longer recurses into ignored
          directories. The typical case of listing files that need attention
          now runs at least four times faster.

<<<<<<< HEAD
        - 'automate get_current_revision' which outputs the revision text of 
           changes in the current workspace
        
=======
        Internal

        - Update Botan to 1.7.3.

>>>>>>> 808f6067
Wed Dec 12 21:21:15 UTC 2007

        0.38 release.

        Changes

        - mtn log now prints a single dot for a project's root
          directory instead of an empty string.

        - mtn now warns if changes to a file will be ignored because
          the file has been deleted on one side of a merge.

        - mtn now errors if your chosen private key doesn't match the public
          key of the same name in your database.

        - mtn now checks for your key before a merge action takes place to
          ensure that any manually merged file isn't lost in an error case

        Bugs fixed

        - a bug introduced in 0.37 prevented an external merger from being
          executed unless the MTN_MERGE environment variable was set

        - mtn read successfully reads revision data, and cert packets again

        - mtn consistently supports certs with empty values
          (fixed 'ls certs' and 'read')

        Internal

        - Update Botan to 1.7.2.

        - Moved the gzip implementation out of the Botan directory.

        Other

        - Added the scripts of the following Lua-based contributed
          Monotone extension commands to contrib/command/:
          "mtn base", "mtn fuse", "mtn revision", "mtn conflicts".

        - Added a hooks version of the contributed ciabot script,
          contrib/ciabot_monotone_hookversion.lua

        - The monotone manual is now licensed under the GPL rather than
          the GFDL.

Fri Oct 25 22:35:33 UTC 2007

        0.37 release.

        Changes

        - mtn db kill_rev_locally now checks for an existing workspace
          before the revision is killed and tries to apply the changes
          of this particular revision back to the workspace to allow
          easy re-committing afterwards

        - the "--brief" switch for mtn annotate has been renamed to
          "--revs-only" for clarity

        - mtn help now lists the commands (and their aliases) available
          within a group, so its easier to get an overview which commands
          are available at all

        - the "MTN_MERGE=diffutils" merger (provided by std_hooks.lua)
          was improved. It now accepts a MTN_MERGE_DIFFUTILS environment
          variable which can be used to control its behaviour
          through comma-separated "key[=value]" entries. Currently
          supported entries are "partial" for doing a partial
          batch/non-modal 3-way merge conflict "resolution" which uses
          embedded content conflict markers and "diff3opts=[...]" and
          "sdiffopts=[...]" for passing arbitrary options to the used
          "diff3" and "sdiff" tools. When used in combination with "mtn
          merge_into_workspace" this way one especially can achieve a
          CVS/SVN style non-modal workspace-based merging.

        - There is a new revision selector: "p:REV" selects the
          parent(s) of revision REV.  For example, if a revision has
          one parent,

             mtn diff -r p:REV -r REV

          will show the changes made in that revision.

        - Monotone now uses the Perl-Compatible Regular Expression
          (PCRE) library for all regular expressions, instead of the
          boost::regex library.  This means that external Boost
          libraries are no longer required to build or use Monotone.
          If building from source, you will still need the Boost headers
          available somewhere.  See INSTALL for details.

          PCRE's syntax for regular expressions is a superset of
          boost::regex's syntax; it is unlikely that any existing
          .mtn-ignore files or other user uses of regexps will break.
          The manual now contains detailed documentation of the regexp
          syntax, borrowed from PCRE itself.

        - the format of "mtn automate inventory" has changed to basic_io.
          This fixes a couple of corner cases where the old format
          returned wrong information and introduces new capabilities like
          restricted output, recognized attribute changes, and more.
          For a complete overview on the new format, please take a look
          in the appropriate manual section.

        Bugs fixed

        - mtn automate heads called without a branch argument now properly
          returns the head revisions of the workspace's branch if called
          over mtn automate stdio

        - mtn commit no longer crashes if it creates a revision whose
          roster already exists, i.e. was left behind by the command
          `mtn db kill_rev_locally REV` (savannah #18990)

        Documentation changes

        - the documentation of the "--revs-only" (formerly "--brief")
          switch for the annotate command didn't match its actual
          behavior, this has been fixed

        - documentation for the "ssh_agent_add" command was missing
          and has been added

        Other

        - contrib/usher.cc has been removed. Please use the
          net.venge.monotone.contrib.usher branch instead.

        Internal

        - Update SQLite to 3.4.1.

        - Update Lua to 5.1.2 plus latest bug fixes.

        - Update Botan to 1.5.10.

        - Internal use of regular expressions has been almost eliminated.
          (Regular expressions are still used for .mtn-ignore and the
          --show-encloser feature of mtn diff, and are still available to
          Lua hooks.)



Fri Aug  3 06:08:36 UTC 2007

        0.36 release.

        Changes

        - The help command is now able to show documentation on subcommands
          (such as 'attr set').

        - The help command now shows a brief abstract of each command,
          instead of only listing their names.

        - The command `list changed` now outputs the new path of any
          renamed item making it easier to copy and paste these paths
          for external program usage.

        - `automate attributes` has been renamed to `automate get_attributes`,
          also a bug has been fixed there so resurrected attributes are now
          properly outputted as "new" and not "changed".

        New features

        - Two new commands to set and drop attributes over automate:
          `automate set_attribute` and `automate drop_attribute`

        - There is a new function available to the lua hooks,
          'server_request_sync(what, address, include, exclude)', which will
          initate a netsync connection to the server at "address", with the
          given include and exclude patterns, and will sync, push, or pull,
          as given in the "what" argument. If called from a monotone instance
          which is not acting as a server, this function will do nothing.

        - There is a new hook available,
          'get_netsync_key(server, include, exclude)', which is called to
          determine which key to use for netsync operations. Note that the
          server calls this once at startup with the address it is listening
          on, "*", and "" as arguments, rather than for each connection.

        Other

        - Giving the --confdir argument will automatically set the key store
          directory to keys/ under that directory, unless --keydir is also
          given. This is a bugfix.

        - Fixed a regression in 0.35 that resulted in some databases
          becoming significantly larger when storing new revisions. Existing
          databases with this problem can be fixed by pulling into a fresh
          database using 0.36.

        - contrib/lua-mode.el, a Lua mode for GNU emacs.

        - contrib/monotone-buildbot-notification.lua, a netsync hook to have a
          server notify a buildbot when new changes have arrived.  Useful for
          anyone who uses a buildbot with monotone as source.

        - contrib/monotone-cluster-push.lua, a netsync hook script to have
          arriving changes be forwarded to other servers automatically.  It
          uses the new internal lua function 'server_request_sync'.

        - contrib/mtn_makepermissions, a simple script to create
          read-permissions and write-permissions from files in the directories
          read-permissions.d and write-permissions.d, Debian style.

        - contrib/Monotone.pm, a first attempt to write a Perl module to
          interface with 'monotone automate stdio'.

        - contrib/monotone-import.pl has been removed since monotone now has
          an internal import command.

        Internal

        - Commands are now defined as a tree of commands instead of a
          plain list, which allows the help system to look up information
          of a command at an level in the tree.

        - The command class, the automate class and all the associated
          macros have been cleaned up.

        - All C++ files now depend on base.hh, which includes the few things
          that are used virtually everywhere.  'make distcheck' will check for
          the presence of base.hh in all source files and will protest if
          it's not there.  This is explained further in HACKING.

        - Update the internal SQLite to version 3.4.0.

        - Updated Visual C building system, which now also builds the test
          programs.  The script visualc/runtests.bat can be used to run the
          tests.

        - Monotone can now be built successfully with Boost 1.34. Older
          versions of monotone would sometimes seem to work depending on
          the compiler used, but would have bugs in path normalization.

        - Monotone now requires Boost 1.33 or later.

        - The Boost filesystem library is no longer required.

        - The Boost unit test system is no longer required.



Mon May  7 14:08:44 UTC 2007

        0.35 release.

        Changes

        - 'mkdir --no-respect-ignore PATH' now really skips any
          ignore directives from .mtn-ignore or Lua hooks

        - Private keys are now stored more safely, using file
          permissions.

        - The editable log summary (what you get in an editor when
          committing without -m) now includes information about which
          branch the commit applies to.

        - The status command and the editable log summary now show
          the same details about the change.

        New features

        - 'automate identify', an automate version of 'mtn identify'.

        - 'automate roots', prints the roots of the revision graph,
          i.e. all revisions that have no parents.

        Other

        - You can't drop the workspace root any more.

        Internal

        - Update the internal Lua to version 5.1.2.

        - Added build files for Mac OS X.

        - Update the internal SQLite to version 3.3.17.

        - Code cleanup of app_state.



Sun Apr  1 08:23:34 UTC 2007

        0.34 release.

        The internal data format has changed with this release;
        migration is straight-forward.  To upgrade your databases,
        you must run:
               $ mtn -d mydb.mtn db migrate
        All of these operations are completely lossless, and 0.34
        remains compatible with earlier versions all the way back
        to 0.26 with regards to netsync.

        Changes

        - Text is now output at best of the environment's possibilities,
          transliterating them or substituting '?' as needed.

        - The lua hook get_author() now takes a second argument, a
          key identity, in case someone wants to create an author based
          on that and not only the branch name.

        - The command 'chkeypass' became 'passphrase'.

        - The commands 'drop', 'rename' and 'pivot_root' default to
          always perform the operation in the file system as well.
          They do not accept '--execute' any more, but will instead
          take '--bookkeep-only' in case the user only wants to affect
          bookkeeping files.

        New features

        - New hook note_mtn_startup(), which is called when monotone is
          started.

        - New Lua support function spawn_pipe(), which is used to run
          a command and get back its standard input and standard output
          file handles as well as the pid.

        - Monotone will automatically add a monotone key in a resident
          ssh-agent when it's first used, and will then use ssh-agent
          for all subsequent signing.  Thus, you will only need to give
          the password once in one session.
        - New command 'ssh_agent_export' to export a monotone key into
          an SSH key.
        - New command 'ssh_agent_add' to add a monotone key explicitly
          to a resident ssh-agent.

        - New command 'clone' that combines 'pull' and 'checkout'.

        - 'automate put_file' and 'automate put_revision' stores a file
          and a revision in the database.

        - 'automate cert', an automate version of 'mtn cert'.
        - 'automate db_set', an automate version of 'mtn set'.
        - 'automate db_get', an automate version of 'mtn ls vars' with
          a twist.

        Other

        - contrib/ciabot_monotone_hookversion.py now uses a real
          basic_io parser and thus should send more precise
          information to the cia server. Furthermore, it has become
          more careful with creating zombies.

        - contrib/monotone-log-of-pulled-revs-hook.lua, a lua hook
          to display information about incoming revisions.

        - contrib/monotone-mirror-postaction-push.sh, a post action
          script that should be executed by contrib/monotone-mirror.sh
          to automatically push data on to other servers.

        - contrib/monotone-mirror.lua, a lua hook that executes
          contrib/monotone-mirror.sh after any netsync session is done.

        - contrib/monotone-mirror.sh now takes keydir and keyid
          configuration and has better protection against overlapping
          duplicate runs.

        - contrib/monotone.bash_completion now handles signals.

        - contrib/monotone.el now includes a commit button.

        Internal

        - Date and time display has now been reimplemented internally
          to avoid Boost more.  This means that we have lowered our
          dependency from Boost 1.33.0 to 1.32.0.

        - Lots of code cleanup.

        - The heights cache got an index, making the processing faster.

        - Update the internal SQLite to version 3.3.13.

        - Algorithm to find uncommon ancestors has been rewritten, so
          'pull' and 'regenerate_caches' should be faster.


Wed Feb 28 22:02:43 UTC 2007

        0.33 release.

        The internal data format has changed with this release;
        migration is straight-forward.  To upgrade your databases,
        you must run:
               $ mtn -d mydb.mtn db migrate
        All of these operations are completely lossless, and 0.33
        remains compatible with earlier versions with regards to
        netsync.

        Changes

        - "mtn ls unknown" no longer recurses into unknown directories.

        - update will fail rather than clobbering unversioned files
          that exist in the workspace.

        - update will detect directories with unversioned files before
          attempting to drop them and will refuse to run rather than
          corrupting the workspace. such unversioned files must be
          removed manually.

        - the character set and line separator conversion hooks
          (get_system_linesep, get_charset_conv and get_linesep_conv)
          have been removed. Similar functionality (probably based on
          file type attributes) is planned and will be added in a future
          release.

        - update will switch to the branch of a given revision if it
          differs from the current workspace branch.

        - add will now accept combinations of --unknown, --recursive and
          --no-respect-ignore.

        - import now imports unknown directory trees properly.

        - use SQLite 3.3.12.

        - schema migrator rebuilt and will now properly detect and report
          if the database used is created by a newer monotone than the one
          currently used.

        - removed the man page mtn.1, as it hadn't been updated for a long
          time.

        New features

        - "mtn merge_into_workspace" (still to be documented).  This command
          will allow you to review and fix up a merge in your workspace
          before committing it to the repository.  However, the conflict
          resolution interface remains the same as that of the 'merge'
          command for now (i.e. monotone will invoke your specified merge
          tool on all files with conflicts and you must resolve them as they
          are presented).  Work on in-workspace conflict presentation and
          resolution is planned for the future.

        - "mtn log" will now print an ASCII revision graph alongside the
          usual log text.

        Speed improvements

        - "mtn annotate file" should run even faster now. it exploits
          the fact that we store deltas of rosters. by peeking at
          these deltas, it can avoid reconstruction of whole rosters
          in many cases.

        Other

        - contrib/monotone-mirror.sh and
          contrib/monotone-mirror-postaction-update.sh, two scripts
          to mirror and update directories automatically.

        - contrib/monotone-run-script-post-netsync.lua, to automatically
          update a directory as soon as new revisions or certs arrive for
          a given branch.

        - contrib/monotone.bash_completion had some improvemens.

        - contrib/monotone.el had some improvements.

        Internal

        - Internally, the concept of "projects" has been introduced.  It
          currently doesn't mean anything, but will be used later, with
          policy branches and similar.



Wed Dec 27 09:57:48 UTC 2006

        0.32 release.

        Changes

        - "mtn serve" no longer takes patterns on the command line.
          Use the permissions hooks instead.

        - the name of the option that denoted the revision from which
          "mtn log" should start logging was renamed from "--revision"
          to "--from"

        - author selectors no longer have implicit wildcarding

        - if you manually add entries to MTN/log while you are
          working, in preparation for an eventual commit, you will now
          be required to remove a "magic" template line from the file
          before the commit will succeed. This, like the test for an
          empty log file, helps to prevent accidents.

        - the "db regenerate_caches" migration command replaces the
          previous "db regenerate_rosters", generalising the task of
          rebuilding or generating cached data that may be added
          across an upgrade.  Like "db migrate", which upgrades the
          database schema, this command fills in the data for new
          features. In this release, as well as rosters, it also adds
          "heights" information used to speed up topology operations.

        Speed improvements

        - "mtn annotate file" and "mtn log file" are generally much
          faster now, dependant on the number of revisions that
          changed the file. Both commands as well as "mtn automate
          toposort" make use of data called "heights" caching the
          topological order of all revisions.  In order to create and
          use this data, the following must be run once for each db
          after upgrading:

               $ mtn -d mydb.mtn db regenerate_caches

        New features

        - "mtn automate content_diff"

        - "mtn automate get_file_of" (same as get_file, but expects
          a file path and optionally a revision)

        - "mtn import" command

        - "mtn log --to"

        - netsync_note_* hooks are given much more information,
          inlcuding a http/smtp/etc style status code

        - includedirpattern(dir, fileglob) function for hooks


        Bugs fixed

        - bug in "automate stdio" that would result in monotone
          garbling its input in some circumstances fixed

        - "mtn annotate file" and "mtn log file" are generally much
          faster now, dependant on the number of revisions that
          changed the file. Both commands as well as "mtn automate
          toposort" make use of data called "heights" caching the
          topological order of all revisions.

        - spawn_redirected hook function now understands a blank
          filename to mean not to redirect that stream

        - "mtn log" is now in proper topological order, also due to
          the use of cached "heights" data

        - reset options between "automate stdio" commands

        - another compile fix for gcc3

        - bug in localization code where option strings where not
          always properly translated


        Other

        - botan library upgraded to 1.6.0

        - accommodate changes in boost 1.34

        - documentation for "mtn automate get_option"

        - notes/ directory



Sat Nov 11 11:06:44 PST 2006

        0.31 release.  Code cleanups and bug fixes.

        New features:

        - If multiple --message (or -m) arguments are passed to
          'commit', then they will be concatenated on separate lines.

        - The validate_commit_message hook is now told what branch the
          commit is on.

        Bugs fixed:

        - The typo that prevented building with gcc 3.3 has been
          fixed.

        - Attempting to commit without a signing key available now
          fails earlier.

        - Command-line option parsing has been redone yet again; this
          should fix a number of bugs caused by the use of
          boost::program_options.  For instance, command line error
          messages are now l10nized again, "--depth=asdf" now gives a
          sensible error message instead of crashing, and --key= now
          works as an alternative to -k "".

        - A bug in the new roster caching logic that caused assertion
          failures on very large trees has been fixed.

        - A rare bug in the "epoch refinement" phase of the netsync
          protocol has been fixed.

        - Accidental (and undocumented) change to 'automate inventory'
          output format reverted; documentation is now correct again.

        - Some obscure error conditions with 'pivot_root' fixed.

        Many fixes to 'automate stdio':

        - IO handling has been rewritten, to remove some
          obscure bugs and clean up the code.

        - automate commands can now take options (even when used with
          'automate stdio').

        - The default block size has been increased to 32k (which
          should considerably reduce overhead).

        - Many automate commands were flushing their output far too
          often, causing major slowdowns when used with 'automate
          stdio'; this has been fixed.

        - Syntax errors now cause 'automate stdio' to exit, rather
          than attempting to provide usage information for the calling
          program to read.

        Other:

        - New large-coverage random testsuite for delta reconstruction
          path finding algorithm.

        - Miscellaneous code cleanups and improved error messages.

        - Enhancements to debian packaging.

        - New translation to es (Spanish).

Sun Sep 17 12:27:08 PDT 2006

        0.30 release.  Speed improvements, bug fixes, and improved
        infrastructure.

        Several internal data formats have changed with this release;
        migration is straight-forward, but slightly more complicated
        than usual:
          -- The formats used to store some cached data in the
             database have changed.  To upgrade your databases, you
             must run:
               $ mtn -d mydb.mtn db migrate
               $ mtn -d mydb.mtn db regenerate_rosters
          -- The metadata stored in _MTN in each workspace has been
             rearranged slightly.  To upgrade your workspaces, you
             must run
               $ mtn migrate_workspace
             in each workspace.
        All of these operations are completely lossless, and 0.30
        remains compatible with earlier versions with regards to
        netsync.

        Speed improvements:

        - Algorithm used to find branch heads rewritten, to use vastly
          less memory and cpu.  This not only makes 'mtn heads'
          faster, but also 'mtn commit', 'mtn update', and other
          commands, which were spending most of their time in this
          code.

        - The format used in the database to store the roster cache
          was rewritten.  This makes initial pull approximately twice
          as fast, and somewhat improves the speed of restricted log,
          annotate, and so on.

        - The xdelta algorithm was further optimized.

        - A memory leak in Botan was fixed, which was causing
          excessive memory and CPU time to be spent during 'mtn
          checkout'.

        - Monotone has fast-paths for doing character set conversion
          when the system it is running on uses plain ASCII.  These
          fast-paths now know that "646" is another name used for
          ASCII, and systems that use this name (like some BSDs) now
          benefit from the fast-paths.

        - Miscellaneous other improvements.

        Workspace format changes:

        - It is now possible to write down a multi-parent (merge)
          workspace.  However, monotone will still refuse to work with
          such a workspace, and there is no way to create one.  This
          change merely sets up infrastructure for further changes.

        - _MTN/revision no longer contains only the parent revision
          id; if you depended on this in scripts, use 'mtn automate
          get_base_revision_id' instead.  Also, _MTN/work has been
          removed.

        UI changes:

        - 'mtn status' now includes the branch name and parent
          revision id in its output.

        - The output of 'mtn annotate' and 'mtn annotate --brief' has
          been switched.  The more human-readable output is now the
          default.

        - 'mtn pluck' now gives an error message if the requested
          operation would have no effect.

        - On command line syntax errors, usage information is now
          printed to stderr instead of stdout.  (Output requested with
          --help still goes to stdout.)  This should make it easier to
          find bugs in scripts.

        Bug fixes:

        - While changelog messages have always been defined to UTF-8,
          we were not properly converting messages from the user's
          locale.  This has now been fixed.

        - An off-by-one error that caused some operations to abort
          with an error message about "cancel_size <
          pending_writes_size" has been fixed.

        - In 0.29, --help output was not localized.  This has been
          fixed.

        - In 0.29, setting merger = "emacs" would not work unless
          EDITOR was also set to "emacs" (and similar for vi).  This
          has been fixed.

        - A rare invariant violation seen when performing certain
          sequences of renames/adds in the workspace has been fixed.

        - If a user failed to resolve the conflicts in a text file, we
          would continue asking them to resolve conflicts in remaining
          files, even though the merge could not succeed.  We now exit
          immediately on failure.

        - Work around some g++ 3.3 brokenness.

        Documentation changes:

        - Imported *-merge documents into the manual (they still need
          to be cleaned up to fit in better).

        Changes to automate:

        - Bug fix in 'attributes': this command is supposed to list
          attributes that were removed from a file in the current
          revision; instead, it was listing all attributes that had
          ever been removed from that file.  Now fixed.

        - New command 'get_corresponding_path': given a revision A, a
          path P, and a revision B, looks up the file with name P in
          revision A, and states what path it had in revision B.

        - New command 'get_content_changed': given a revision A and a
          path P, gives the ancestor of A in which P was last
          modified.

        - New command 'get_option': Fetches variables from
          _MTN/options (e.g., the current workspace's branch and
          database).

        - New command 'genkey': an automate-friendly way to generate a
          new monotone key.

Sun Aug 20 15:58:08 PDT 2006

        0.29 release.  Code cleanups and bug fixes.

        New features:

        - The output of 'mtn status' has been changed significantly; the
          output formerly used by 'mtn status --brief' has become the
          default.  For output similar to the old 'mtn status', see
          'mtn automate get_revision'.

        - It is now significantly easier to control what merger
          monotone uses to resolve conflicts; for instance, to use
          emacs to resolve conflicts, add:
             merger = "emacs"
          to your .monotonerc file.  To override temporarily, you can
          also use the environment variable MTN_MERGE, which takes the
          same strings.  Currently recognized strings are "kdiff3",
          "xxdiff", "opendiff", "tortoisemerge", "emacs", "vim", and
          "meld".

        - Formerly, monotone's sync-over-ssh support required that an
          absolute path be used, with a URL like:
            ssh://venge.net/home/njs/my-db.mtn
          The following syntaxes are now supported as well:
            ssh://venge.net/~/my-db.mtn
            ssh://venge.net/~njs/my-db.mtn

        Bugs fixed:

        - The bug where monotone would sometimes respond to a control-C
          (or several other signals) by locking up and refusing to exit,
          has been fixed.

        - Monotone now properly respects SIGPIPE.  In particular, this
          means that 'mtn log | less' should now exit promptly when
          'less' is exited.

        - 'mtn log' now flushes its output after each message; this
          makes 'mtn log <FILES>' significantly more usable.

        - 'mtn log <FILES>' formerly listed irrelevant revisions (in
          particular, any revision which contained a delete of any files
          or directories, was always included).  This has been fixed.

        - If, during an update, two files both had conflicts, which,
          when resolved, resulting the two files becoming identical, the
          update would error out.  This has been fixed.

        - If _MTN/log exists and does not end in a newline, we now add a
          newline before using the log message.  This removes a problem
          where the string "MTN:" would end up appended to the last line
          of the log message.

        - We no longer buffer up an arbitrarily large number of pending
          writes in the database.  This improves speed and memory usage
          for 'commit', and fixes the problem where 'cvs_import' would
          run out of memory.

        - Monotone's tree walking code (used by 'ls unknown', 'ls
          missing', and friends) now uses much less memory, especially
          on reiserfs.

        Automate changes:

        - 'mtn automate stdio' now uses a configurable block size,
          controlled by command-line option --automate-stdio-size.  This
          is mostly useful for testing speed/memory trade-offs.

        - 'automate attributes' has a new format, which includes more
          information.

        Code cleanup:

        - We now use boost::program_options to parse command line
          options, rather than popt.  The only user-visible change
          should be that --option="" no longer works as a way to set
          some option to the empty string; use --option "".  (This
          change also removes a lot of orphaned and historically buggy
          code from monotone.)

        Other:

        - zsh completion script significantly revised and updated (see
          contrib/monotone.zsh_completion).

Sat Jul 22 01:39:51 PDT 2006

        0.28 release. Cherrypicking, a new testsuite, and some fixes
        and enhancements.

        New features:

        - Cherrypicking with the new "pluck" command. This takes (a restricted
          subset of) the changes in a revision, or between two
          revisions, and applies them to your workspace.  That this
          has happened is not recorded in history; it as if you
          happened to make some very similar changes by hand in your
          workspace.
        - New automate commands, "automate tags" and "automate branches".
        - "diff" now knows how to find enclosing function (or
          whatever) bodies, just like GNU diff's "-p" option.
          -- The regex that defines "enclosing function" can be chosen
             on a per-file basis by a hook function; the default hook
             knows about LaTeX, Texinfo, and most programming
             languages.
          -- This is enabled by default; use --no-show-encloser to
             disable.

        Enhancements:

        - When netsync fails due to permission errors, the server returns a
          semi-intelligible message before dropping the connection.
        - When merging a branch with 3 or more heads, the order in which to
          merge the heads will now automatically be chosen to minimize
          the amount of repeated work that must be done.
        - Crash dumps are now written to $CONFDIR/dump when no workspace is
          available
        - Path validation routines are faster.
        - Inodeprints should be slightly more robust now.
        - New hook get_mtn_command, used to determine the path to the
          mtn binary on a remote host, when using ssh support.
        - "diff" now accepts "-u" and "-c" as short for "--unified"
          (the default) and "--context", respectively.

        Bug fixes:

        - "revert --missing" now works when run in a subdirectory.
        - "revert --missing" now works without any additional files
          being specified.  (You don't have to say "mtn revert
          --missing .".)
        - Fix an edge case where monotone would crash if there was a
          content conflict in a merge for which there was no lca.
        - Fix a case where netsync would sometimes hang during refinement.
        - "mtn help" and "mtn --help" now exit with return code 0.

        Build environment:

        - automake 1.9 is now required.
        - The testsuite has been rewritten, and should be much faster now. It
          also no longer relies on the presence of a *nix userland.
        - Add workaround for gcc 4.1.[01] bug causing "multiple
          definition" errors.

        Internal:

        - Restrictions have been split into path_restrictions and
          node_restrictions, and generally cleaned up more.

Sat Jun 17 14:43:12 PDT 2006

        0.27 release.  Minor bug fixes and enhancements, plus ssh
        support.

        Major new features:

        - Monotone can now push/pull/synchronize over arbitrary
          bidirectional streams, not just raw TCP.
          - File-to-file synchronization is enabled out of the box,
            e.g.:
              $ mtn -d db1.mtn sync file:/path/to/db2.mtn
          - SSH synchronization is enabled out of the box, e.g.:
              $ mtn -d local.mtn sync ssh://njs@venge.net/home/njs/remote.mtn
            Note that this requires mtn be installed on the remote
            computer, and locks the remote database while running; it
            is not ideal for groups accessing a shared database.
          - New protocols can be defined with Lua hooks -- for
            example, someone could in principle make "$ mtn sync
            xmpp://njs@jabber.org" do something interesting.
          - See section "Other Transports" under "Advanced Uses" in the
            for more details.

        Minor new features:

        - Selectors now support escaping, e.g., b:foo\/bar can be used
          to refer to a branch with name "foo/bar" (normally / is a
          metacharacter that separates multiple selectors).
        - Visual C++ can now build monotone on Windows.  (Mostly
          important because it allows better Windows debugging.)
        - --quiet now turns tickers off, and does not turn warnings
          off.  New option --reallyquiet disables warnings as well.
        - New command 'automate common_ancestors'.
        - 'ls branches' now takes a pattern, e.g.:
            $ mtn ls branches "*contrib*"

        Speed improvements:

        - Bug in select() loop fixed, server should no longer pause in
          processing other clients while busy with one, but multiplex
          fairly.
        - The database has a new write buffer which gives significant
          speed improvements in initial pulls by cancelling redundant
          database writes.
        - There's been a fair bit of performance tuning all around.

        Bug fixes:

        - Merge tools that exit in failure are now detected.
        - Better reporting of operating system errors on Win32.
        - Passphrases stored in ~/.monotonerc are no longer written to
          the log file.  (Passphrases entered at the terminal were
          never written to the log file.)
        - Fix sql injection bugs in selectors, making it safe to
          expose slectors in web interfaces etc.
        - Files marked with the mtn:execute attr now respect umask.
        - 'automate' commands on Win32 now disable newline translation
          on their output; this is especially important for 'automate
          stdio'.
        - 'db check' now calls the sqlite "PRAGMA integrity_check", to
          validate the integrity of things like sqlite indices.
        - 'mtn annotate nonexistent-file' now gives a proper error
          message, instead of an assertion error.
        - 'mtn revert --missing' now works correctly when run in a
          subdirectory.
        - 'automate inventory' no longer fails when _MTN/work contains
          patch stanzas.

        Other:

        - Many, many internal code cleanups
          - Including changes to somewhat reduce the size of the
            binary
        - New tutorial on using packets added to the manual
        - Updated translations, improved error messages, etc.

        Reliability considerations:

        - In the two months since 0.26 was released, zero serious bugs
          have been reported in the new code.

Sat Apr  8 19:33:35 PDT 2006

        0.26 release.  Major enhancements and internal rewrites.
        Please read these notes carefully, as significant changes are
        described.  In particular, you _cannot_ upgrade to 0.26
        without some attention to the migration, especially if you are
        working on a project with other people.  See UPGRADE for
        details of this procedure.

        The changes are large enough that there were 3 pre-releases of
        this code; the changes that occurred in each can be seen
        below.  However, for the convenience of those following
        releases, all changes since 0.25 will be summarized in these
        release notes.  There is no need to read the pre-release notes
        individually.

        Major changes since 0.25:

        - The most user-visible change is that the default name of the
          monotone binary has changed to 'mtn'.  So, for example, you
          would now run 'mtn checkout', 'mtn diff', 'mtn commit',
          etc., instead of 'monotone checkout', 'monotone diff',
          'monotone commit'.
          - Similarly, the name of the workspace bookkeeping directory
            has changed from "MT" to "_MTN".  As workspaces will
            generally be recreated when migrating to this release,
            this should not cause any problems.
          - Similarly, built-in attrs like 'execute' have had 'mtn:'
            prepended to their names.  For example, executable files
            should now have the attr 'mtn:execute' set to 'true' on
            them.  The migration code will automatically add this
            prefix; no user intervention is needed.
          - Similarly, the name of the ignore file has changed from
            '.mt-ignore' to '.mtn-ignore'.  The migration code will
            automatically rename this file; no user intervention is
            needed.
          - Similarly, the recommended suffix for monotone db files is
            now '.mtn'.
          These changes are all purely cosmetic, and have no affect on
          functionality.

        - The most developer-visible change is that the data
          structure for representing trees has been completely
          replaced, and all related code rewritten.  The new data
          structure is called a 'roster'.  You don't really need to
          know this name; unless you are hacking on monotone or using
          various debug operations, you will never see a roster.
          It's mostly useful to know that when someone says something
          about 'roster-enabled monotone' or the like, they're
          referring to this body of new code.

          This change has a number of consequences:
          - The textual format for revisions and manifests changed.
            There is no conceptual change, they still contain the same
            information and work the same way.  The formats were
            merely cleaned up to correct various problems experience
            showed us, and allow various enhancements now and in the
            future.  However, this change means that a flag-day
            migration is required.  See UPGRADE for details.
          - Directories are now first-class objects.  You can add an
            empty directory, must drop a directory if you want it to
            go away, etc.
          - Attrs are now first-class objects.  '.mt-attrs' no longer
            exists; attrs are now described directly in the manifest,
            and changes to them appear directly in revisions.  The
            migration code will automatically convert existing
            .mt-attrs files to the new first-class attrs.  If you have
            custom attrs, those may require special handling -- if
            this is the case, then the upgrader will tell you.
          - The merge code has been rewritten completely.  The
            interface is currently the same (though this rewrite makes
            it easier to improve the interface going forward); if you
            have found merging in monotone to be easy in the past,
            then you will not notice anything different.  If you have
            run into problems, then the new merger should make your
            life substantially simpler.  It has full support for
            renames (of both directories and files), intelligent
            merging of attrs, improved handling of file content
            merges.  Is the first known merger implementation based on
            a provably correct algorithm (the "multi-*-merge"
            algorithm), has exhaustive automated tests, and generally
            should give accurate, conservative merges.
          - The new code is generally faster, though not yet as
            fast as it could be.

        Netsync changes:

        - The default netsync port has changed 5253 to 4691.  4691 is
          our official IANA-assigned port.  Please adjust firewalls
          appropriately.

        - Netsync code has also been largely reworked; new code should
          provide better opportunities for optimizations going
          forward.

        - The protocol is incompatible with earlier versions of
          monotone.  This should not be a surprise, since the data it
          carries is also incompatible (see above)...

        New features:

        - New option --brief to 'annotate', gives somewhat more
          friendly output.

        - Several enhancements to log:
          - New option --next, to display descendent revisions
            (rather than ancestor revisions).
          - When 'log -r' is given an ambiguous selector, it now just
            logs all matching revisions, instead of requiring the
            selector be disambiguated.
          - New option --no-files.

        - New command 'show_conflicts', performs a dry run merge.

        - New command 'ls changed'.

        - 'rename' (and its alias 'mv') now accept a broader range of
          syntax:
            mtn rename foo some_dir
              -> renames foo to some_dir/foo
            mtn rename foo bar baz some_dir
              -> moves foo, bar, and baz to some_dir/foo,
              some_dir/bar, and some_dir/baz

        - New hook 'validate_commit_message', which may be used to
          verify that all commit messages meet arbitrary user-defined
          rules.

        - New option --log, to log monotone's output to a file.

        - New option 'drop --recursive', to remove a directory and its
          contents in one swoop.

        - The root dir may now be renamed.  This is a somewhat exotic
          feature, but has some interesting uses related to splitting
          up or joining together projects; see new commands
          'pivot_root', 'merge_into_dir'.

        Minor bug fixes:

        - 'serve' with no --bind argument should now work on systems
          where the C library has IPv6 support, but the kernel does
          not.

        - Stricter checking on the internal version of filenames to
          ensure that they are valid UTF-8.

        - If the database is in the workspace, then it is always
          ignored.

        - Monotone no longer errors out when using a French (fr)
          locale with a non-Unicode codeset.

        Other changes:

        - Packet commands ('rdata', 'fdata', etc.) have been moved to
          'automate'.

        - Database storage now uses sqlite's blob support; database
          files should be ~1/4 smaller as a result.

        - Monotone now uses sqlite 3.3; this means that older versions
          of the command line client (e.g., an 'sqlite3' command built
          against sqlite version 3.2) cannot be used to poke at a
          monotone 0.26 database.  Solution is to upgrade your sqlite3
          program.  Hopefully this is irrelevant to most users...

        - Translations updated, and 3 new translations added (de, it,
          sv).

        Reliability considerations:

        - This new codebase has received much less testing under real
          world conditions than the codebase used in 0.25, simply
          because it is newer.  It has been in active use for monotone
          development since 8 January 2006, and only a small number of
          bugs have been found; all bugs found so far have been very
          minor, and none stood any danger of corrupting data.
          Furthermore, we are much more confident in the theoretical
          underpinnings of the new approach than the old, and the test
          suite attempts to exhaustively exercise all new code paths.

          However, none of this is or can be a substitute for real
          world experience.  We advise caution in upgrading to this
          version of monotone, and suggest that (especially) those who
          upgrade aggressively should pay extra attention to the
          monotone mailing list before and after doing so.

Wed Mar 29 05:20:10 PST 2006

        0.26pre3 release.  This release may be considered a "release
        candidate", in that while we need to write some tests and make
        sure some bugs are fixed, all features are in and we hope that
        no further bug fixes will be needed either.  It is still a
        pre-release for testing.  Do not package it.  DO NOT USE THIS
        RELEASE UNLESS YOU WANT TO BE A DAREDEVIL.

        But, PLEASE PLEASE TEST this release.  There are some
        non-trivial changes since 0.26pre2, and this is your last
        chance!

        Major changes since 0.26pre2:

        - The name of the monotone binary has changed to 'mtn'.
          - Similarly, the name of the bookkeeping directory in
            workspaces has changed from 'MT' to '_MTN' (if you have an
            existing 0.26-line workspace, just rename the MT directory
            to _MTN).
          - Similarly, the name of the ignore file has changed from
            ".mt-ignore" to ".mtn-ignore".  'rosterify' will rename
            these automatically (if you have already rosterified, you
            get to rename them by hand).
          - Similarly, the recommended suffix for monotone db files is
            now ".mtn".

        - We now perform stricter checking to make sure that filenames
          are valid UTF-8.  It is in principle possible that this
          stricter checking will cause histories that used to work to
          break; if you have non-ascii filenames, it is strongly
          recommended to test with this release.

        - Root dir renaming is now supported.  See new commands
          'pivot_root', 'merge_into_dir'.
          - As a side-effect, it is now possible to run 'rosterify' on
            histories in which two independent lines of history were
            merged.

        - The security fix released in 0.25.2 has been forward-ported
          to this release; this prevents some security exposure to
          people running monotone as a client on case-insensitive file
          systems.

        Minor change since 0.26pre2:

        - Database now uses sqlite blobs for storage; should be ~1/4
          smaller.
        - New command: show_conflicts, does a dry-run merge.
        - New option 'drop --recursive', to remove a directory and all
          its contents in one swoop.
        - Changes to 'log':
          - New option --no-files
          - Including merges is again the default (i.e., it now acts
            like 0.25, and not like 0.26pre2).
          - When 'log -r' is given an ambiguous selector, it now just
            logs all matching revisions, instead of requiring the
            selector be disambiguated.
        - New option --log, to log monotone output to a file.
        - Netsync changes:
          - Was sending far too much data in some cases; now does not.
          - Several bugs that caused it to lock up fixed
          - Tweak to allow 'usher' proxy to transparently redirect
            based on client's protocol version, to ease migration
            between incompatible protocol versions.
        - Packet commands have been moved to 'automate'.
        - Fixed bugs in 'db kill_rev_locally', should no longer leave
          an inconsistent db behind.
        - Translation updates

        Other projects receiving notable work:

        - Monotone's "dumb server" support (repo distribution over
          HTTP/FTP/SFTP etc.) has been ported to 0.26, a first command
          line version written, etc.
        - The 'usher' netsync proxy used for hosting many databases on
          a single machine has received significant cleanups, and the
          'webhost' project to provide a simple interface to shared
          monotone hosting providers has received even more work.

Sat Feb 11 13:32:51 PST 2006

        0.26pre2 release.  Inching towards 0.26.  If you are using
        0.25 or earlier, then make sure to read the very important
        notes for 0.26pre1, below.  In particular, like 0.26pre1, this
        is a pre-release for testing.  Do not package it.  DO NOT USE
        THIS RELEASE UNLESS YOU WANT TO BE A DAREDEVIL.

        (Though, in fact, in a month of usage, only one bug has been
        found in the new history code, and it was both minor and
        harmless.  It has additionally been fixed.)

        Database changes:

        - SQLite 3.3.3 has been imported.  3.3 introduces a new database
          format that is not backwards compatible with earlier 3.x releases.
          New databases will be created using this new format.  Existing
          databases remain compatible, and are not converted automatically.
          Existing databases can be converted by performing a database
          vacuum ('monotone db execute vacuum').

        New features:

        - New hook validate_commit_message -- use to verify that all
          commit messages meet arbitrary user-defined rules.

        UI improvements:

        - rename (and mv) commands now accept a broader range of
          syntax:
            monotone rename foo some_dir
              -> renames foo to some_dir/foo
            monotone rename foo bar baz some_dir
              -> moves foo, bar, and baz to some_dir/foo,
                 some_dir/bar, and some_dir/baz
        - Print a warning if it looks like a user has made a quoting
          mistake on push/pull/sync/serve (windows cmd.exe has
          confusing rules here).
        - New command "ls changed".
        - New option "--next" to log, which displays descendents of
          the start revision.
        - Updating to an arbitrary revision now works again (as it did
          in 0.25 and earlier).  This allows one to, for instance,
          switch a working copy to another head, or back up to an
          earlier version, while preserving uncommitted changes.
        - New option --brief to annotate, gives somewhat more friendly
          output.
        - Fixed bug that made ticker output from netsync inaccurate.
        - In 'log', --no-merges is now the default, use --merges to
          override.
        - If the database is in the working copy, then it is always
          ignored.

        Bugs:

        - 'serve' with no --bind should now work on systems where the
          C library has IPv6 support, but the kernel does not.
        - Compile fixes for GCC 4.1 pre-releases.

        Other:
        - Better detection when users have not run "rosterify", and
          more helpful suggestions on what to do in this case.
        - Documentation, translation, error message,
          etc. improvements.
        - Updates to contrib/mtbrowse.sh, simple shell-based monotone
          interface.
        - Updates to many other contrib/ files, mostly to maintain
          compatibility with monotone changes.

Sun Jan  8 01:08:56 PST 2006

        0.26pre1 release.  Massive rewrites, released for shakedown.
        This release is also dedicated to Shweta Narayan.

        This release includes massive changes compared to 0.25.  The
        core versioning code has all been replaced with a completely
        different mechanism.  Data formats and the netsync protocol
        have changed in incompatible ways.

        Migration to 0.26pre1 or later is irreversible and requires a
        flag day for your project.  See UPGRADE for details.  Note
        that we DO NOT recommend upgrading at this time; see below.

        If you have been following the development list for the last
        few months, you may have heard about "rosters" -- this is the
        name for the new core data structure we use.  While the code
        is completely different, the user experience should not be
        very different.  You will never see a roster, unless you are
        debugging monotone itself; everything still revolves around
        revisions, manifests, and certs.

        While this new code has extensive tests, because of these
        incompatibilities, it has never been used for real work.  The
        purpose of this release is to make a version available for the
        monotone developers to begin using for day-to-day work, to
        shake out bugs.

        Let's say that again in caps: THIS CODE IS PROBABLY BUGGY, DO
        NOT USE IT IN PRODUCTION UNLESS YOU WANT TO BE A DAREDEVIL.

        However, testing of this version with real databases is a good
        idea, and we'd very much appreciate hearing about your
        experiences.

        Some of the many changes:
        - New textual format for revisions and manifests; they remain
          conceptually the same, but have been tweaked. Manifests
          now use the same "basic_io" format as everything else in
          monotone, and contain entries for directories, revisions
          record file adds slightly differently and record directory
          adds for the first time, etc.  Because of this format
          change, revision hashes are now different; converting
          rosters requires a full history rebuild and reissue of certs.
        - Directories are now first class.  To get rid of a directory
          you must remove it; to create a directory, you must add it.
          You can add an empty directory.
        - Attrs are now first class.  The .mt-attrs file is gone;
          attributes are now stored directly in the manifest.
        - New merge algorithm, based on "multi-*-merge", and more
          aggressive, less buggy merge ancestor selection code
        - Netsync's core has been largely rewritten.  Code is now much
          clearer and more reliable, and now includes the ability to
          resume interrupted partial transfers. The netsync protocol
          version number has been bumped, and netsync now runs on the
          IANA-assigned port 4691 by default.
        - 100% fewer change_set.cc related bugs.  100% more roster.cc
          related bugs.  But the idea of touching roster.cc does not
          terrify people.

Thu Dec 29 23:10:03 PST 2005

        0.25 release.

        Incompatible command line changes:
        - 'monotone revert' now requires an argument.  To revert your
          entire working copy,
            $ monotone revert
          no longer works; instead, go to the root of your working
          copy and run
            $ monotone revert .

        New features:
        - Netsync now supports IPv6 (where OS support exists)

        Bugs fixed:
        - 'revert' gives feedback describing what it changes
        - Database locking further tweaked, to allow more concurrent
          access in situations where this is safe.
        - On win32, ticker display was fixed, so that it no longer
          prints a new line at each update.
        - 'read' can now understand (and migrate) privkey packets
          generated by monotone version 0.23 or earlier.
        - 'log --diffs <files>' now prints only diffs for the given
          files (previously, it would print only revisions in which
          the given files changed, but would print all diffs for those
          revisions).
        - Win9x and WinNT 4 compatibility fixes.

        New translations:
        - pt_BR

Sat Nov 27 22:29:38 PST 2005

        0.24 release.

        Configuration change (Windows only):
        - Configuration directory on Windows has changed.  It used to
          be some complicated and varying function of %HOME%,
          %USERPROFILE%, %HOMEDRIVE%\%HOMEPATH%, whether you were
          running in mingw/cygwin, etc.  It is now, always,
          %APPDATA%\monotone.  For instance, if your configuration
          file used to be named
           ...\Documents and Settings\user\.monotone\monotonerc
          it will now be named
           ...\Documents and Settings\user\Application Data\monotone\monotonerc
          Please rename files appropriately.

        Major key management changes:
        - Private keys are no longer stored in your database.  They
          are stored in ~/.monotone/keys/ (Unix, OS X) or
          %APPDATA%\monotone\keys\ (Windows).  'db migrate' will
          automatically move your keys out of your database and into
          their proper location.  Consequences:
          - 'genkey' no longer requires a database.  Simply run it
            once when you first start using monotone, even before you
            have created a database.
          - Running 'genkey' once will suffice to give all databases
            on one computer access to your key.  No more fiddling with
            'read'.
          - When you want to make your key available on another
            computer, simply copy over the appropriate file from your
            'keys' directory to the corresponding directory on the new
            computer.
        - Private keys also use a more standard on-disk envelope
          encoding ("PBE-PKCS5v20(SHA-1,TripleDES/CBC)") instead of
          previous ARC4.  More secure, and with extra crypto karma.

        Netsync changes:
        - Command line syntax for 'serve' changed; administrators WILL
          have to adjust scripts.
            monotone serve my.host.com "*"
          becomes
            monotone serve --bind=my.host.com "*"
          or simply
            monotone serve "*"
          (to serve on the default port, on all interfaces).
        - Speaking of which, we can now bind to all interfaces; run
          'serve' without passing --bind, or with passing
          --bind=:port, and monotone will listen on all interfaces.
        - New option '--key-to-push' for 'push', 'sync', allows
          administrator to push a new user's public key into a running
          server without restarting it.
        - Netsync permission hooks have new defaults that read a
          description of allowed access out of a standard,
          basic_io-based textfile (the same stanza-based format that
          revisions use).  Current hooks will continue to work, but
          users may prefer to transition to this format; see manual
          for details.
        - Between these, it is now straightforward to change
          permissions and add users without restarting your server.
        - Improvements to experimental "usher" facility.

        UI improvements:
        - New convenience options "add --unknown", "drop --missing",
          "revert --missing" do what you'd expect -- add all
          non-ignored non-versioned files, drop all
          deleted-but-undropped files, and restore all
          deleted-but-undropped files, respectively.
        - New selector "h:" to select heads of a branch.  "h:" means
          heads of current branch, "h:mybranch" means heads of
          mybranch.
        - Similarly, "b:" selector with no argument now refers to
          current branch.
        - Commit messages now have a blank line at the top so you can
          start typing directly.
        - No more obscure error messages when multiple monotone
          processes attempt to access a single database at the same
          time; we now fail early with a more sensible error message.
          (Concurrent access has never caused database corruption;
          this simply makes the corruption prevention less frustrating
          for the user.)
        - New handlers for SIGTERM, SIGINT to rollback database
          transactions.  Not visible to users (unless you're really
          looking carefully).  (Again, killing monotone has never been
          able to cause database corruption; this simply causes the
          transactions to be rolled back immediately, rather than the
          next time monotone runs, which improves robustness in some
          theoretical way.)

        Changes in 'automate':
        - New command 'automate keys' to get information on existing
          keys in basic_io format.

        Updated translations:
        - fr

        Smaller changes:
        - Improved handling of multibyte characters in message
          displays.
        - Fixes to Botan's memory allocator, to avoid pathological
          slowdowns in some rare cases.
        - Fix bug in delta-storage code; we were not being as aggressive
          about delta-compressing files and manifests as we should
          have been.
        - Minor bugs fixed, error messages improved.

                - Upgrading from 0.23: You must run 'db migrate' and
                  provide your password, for each database.

Fri Sep 30 02:50:05 PDT 2005

        0.23 release.

        Possibly incompatible changes:
        - hook_note_commit and hook_note_netsync_revision_received
          take a new argument containing the text of the revision that
          was received.  (Timothy Brownawell <tbrownaw@gmail.com>)
        - 'cat FILENAME' now acts like the old 'cat file REV
          FILENAME'; use new commands 'automate get_revision',
          'automate get_manifest', 'automate get_file' to fetch
          objects by hash.  (Grahame Bowland <grahame@angrygoats.net>)

        General improvements:
        - .mt-ignore support (Martin Dvorak
          <jezek2@advel.cz>, Timothy Brownawell <tbrownaw@gmail.com>)
        - much work on making monotone more i18n friendly (Benoît
          Dejean <benoit@placenet.org>, Matt Johnston
          <matt@ucc.asn.au>)
        - support for more interactive merge tools:
          - FileMerge.app (comes with OS X) (Marcel van der Boom
            <marcel@hsdev.com>)
          - TortoiseMerge (Win32; comes with TortoiseSVN) (Matthew
            Gregan <kinetik@orcon.net.nz>)
        - rename and drop now actually perform the specified rename or
          deletion when the argument --execute is passed.  (Richard
          Levitte <richard@levitte.org>)
        - 'help' command, same as --help (Matt Johnston
          <matt@ucc.asn.au>).
        - 'usher' support: experimental method for proxying multiple
          netsync servers through a single port (similar concept to
          vhosts) (Timothy Brownawell <tbrownaw@gmail.com>)
        - support long passphrases (Matt Johnston <matt@ucc.asn.au>)
        - Faster binary file detection (Eric Anderson
          <anderse-monotone@cello.hpl.hp.com>)
        - netsync speedups:
          - when handling large files (Eric Anderson
            <anderse-monotone@cello.hpl.hp.com>)
          - when handling many branches (Marcel van der Boom
            <marcel@hsdev.com>)
        - new system to allow crash logs to contain not just execution
          traces, but also dumps of data being handled when the error
          was detected -- greatly improves debuggability of user
          crashes.
        - complete rework of path handling code, for clarity,
          robustness, and speed.  No user visible changes, except for
          the many bugs fixed.  (Special thanks to Matthew Gregan
          <kinetik@orcon.net.nz> and Grahame Bowland
          <grahame@angrygoats.net>.)
          - however, if you have non-normalized paths in your history
            (symptom: fresh pulls with 0.18 work, but fresh pulls with
            0.19 do not), then 0.23 will report an error and refuse to
            handle the affected revisions.  Since it is believed this
            only affects one project, and to conserve core developer
            time, implementing a migration was put off for now.  If
            this causes problems or for more details, please send an
            email to monotone-devel@nongnu.org.
        - as always, many small bug fixes, speedups, and improved
          messages.

        New translations:
        - fr (Benoît Dejean <benoit@placenet.org>)
        - ja (Satoru SATOH <ss@gnome.gr.jp>)

        Other new monotone-related projects since 0.22:
        - mtsh by Timothy Brownawell:
            https://netfiles.uiuc.edu/brownawe/www/mtsh/
          GTK+ wrapper for monotone focusing on working copy
          operations -- add/drop/revert/rename/commit/update/diff and
          browsing.  Has a mechanism for per-file commit comments.

        - "dumb server" support by Nathaniel Smith (share your
          monotone repositories via HTTP/FTP, no netsync daemon
          needed):
            http://viewmtn.angrygoats.net//branch.psp?branch=net.venge.monotone.dumb
          Still needs a command-line frontend to be usable, among
          other things.  Help wanted.  In python.

        - m7 by Larry Hastings <larry@hastings.org>
            http://www.midwinter.com/~lch/programming/m7/
          Experimental drop-in command-line wrapper for monotone.
          Uses certs to add local incrementing version numbers, and an
          enhanced annotate front-end.

Mon Aug  8 23:23:53 PDT 2005

        0.22 release.  new crypto library, bug fixes, ui improvements

        - switch from crypto++ to botan as underlying crypto library.
          this should not cause any user-visible changes; let us know
          if it does.  special thanks to Matt Johnston
          <matt@ucc.asn.au>, Kaushik Veeraraghavan
          <kaushikv@gmail.com>, Matthew Gregan
          <kinetik@orcon.net.nz>.
        - incompatible change to netsync permission hooks: the
          get_netsync_anonymous_read_permitted hook has been removed;
          instead, get_netsync_read_permitted will be called with a
          key name of nil.  server administrators should update/review
          their configuration
        - new option for merge and propagate: --lca.  Until we get a
          long-term solution to the various 3-way merge problems, this
          should be more convenient than using explicit_merge.
        - many small improvements to error messages, fixes of minor
          annoyances, netsync tickers more accurate, etc.

Sun Jul 17 16:48:26 PDT 2005

        0.21 release.  bug fixes, performance improvements, and ui
        improvements.

        - fixes a number of major performance bugs in 0.20's netsync
          implementation.  special thanks to Matt Johnston
          <matt@ucc.asn.au>.
        - fixes a number of major bugs in 0.20's (rewritten)
          cvs_import command.
        - configury kluges to work around g++ 4.0/boost 1.32
          incompatibilities.  special thanks to Christof Petig
          <christof@petig-baender.de>, Matthew Gregan
          <kinetik@orcon.net.nz>, Jordan Breeding
          <jordan.breeding@mac.com>.
        - ui enhancements:
          - new netsync option "--exclude": branches are included if
            they match any of the given globs, unless they match any
            of the given --exclude globs.  special thanks to Timothy
            Brownawell <tbrownaw@gmail.com>.
          - new netsync option client "--set-default": makes it easy
            to change default server/branches.
          - "diff" now takes options "--context" and "--external", to
            output context diffs and to invoke an external diff
            program for full control over output formatting.  new
            option "--diff-args" pass arguments to external diff
            program; new hook "external_diff" allows further
            configuration.  special thanks to Vladimir Vukicevic
            <vladimirv@gmail.com>.
          - b: and t: selectors now match exactly, instead of matching
            as substrings.  globbing is supported for inexact
            matching.  special thanks to Brian Downing
            <bdowning@lavos.net>, Jordan Breeding
            <jordan.breeding@mac.com>.
          - new command 'db kill_tag_locally'.  special thanks to Jordan
            Breeding <jordan.breeding@mac.com>.
        - now uses sqlite3 prepared statements.  special thanks to
          Derek Scherger <derek@echologic.com>.
        - 'db migrate' is now a complete no-op if there is no
          migration to do; automated scripts can now call it
          optimistically and cheaply to guarantee up-to-dateness.
        - new hash correctness tests.  special thanks to Kaushik
          Veeraraghavan <kaushikv@gmail.com>.

                - upgrading from 0.20: you must run 'monotone db
                  migrate' once against each of your databases, to add
                  new sql indexes.

Tue Jul  5 23:57:10 PDT 2005

        0.20 release.  features, ui improvements, performance
        improvements, and bug fixes.

        - major changes in netsync UI: serve/sync/push/pull now take a
          list of globs; clients can request arbitrary sets of
          branches, not just predefined "collections".  write
          permissions are now granted on a per-db level (they were
          before anyway).
                - where you used to say, e.g., "monotone pull
                  net.venge.monotone", you should instead say
                  "monotone pull net.venge.monotone*".  This may
                  require shell-quoting.
                - 'get_netsync_write_permitted' hooks must be changed
                  to take only one argument, the 'identity'.
                  'get_netsync_{read,anonymous_read}_permitted' hooks
                  now take a branch argument instead of a collection,
                  and will be called for each branch that a client
                  requests.
                - 0.19 clients cannot talk to 0.20 servers, and vice-versa.
                - special thanks to Timothy Brownawell
                  <tbrownaw@gmail.com>, Richard Levitte
                  <richard@levitte.org>.
        - other major changes:
                - cvs_import re-written; many bugs fixed.  now
                  supports tags.
        - many minor netsync changes:
                - netsync traffic is now cryptographically authenticated
                  against corruption and man-in-the-middle attacks.
                  special thanks to Ethan Blanton <elb@elitists.net>,
                  Matt Johnston <matt@ucc.asn.au>.
                - new hooks that are called when server receives data:
                  note_netsync_*_received.  special thanks to Timothy
                  Brownawell <tbrownaw@gmail.com>.
                - ancestry graphs that pass outside the given branch
                  are now synchronized correctly.  special thanks to
                  Timothy Brownawell <tbrownaw@gmail.com>.
        - UI improvements:
                - 'log' options changed: --depth has become --last;
                  new options --no-merges, --diffs, --brief.
                - 'status' has new option --brief.  special thanks to
                  Derek Scherger <derek@echologic.com>.
                - 'serve' has new option --pid-file.  special thanks
                  to Matthew Gregan <kinetik@orcon.net.nz>.
                - all commands taking restrictions now take option
                  --depth, to limit recursion through subdirectories.
                  special thanks to Joel Reed <joelwreed@comcast.com>.
                - merge command all take --author, --date now.
                - 'checkout', 'update' take --revision, instead of
                  using positional arguments.  special thanks to Derek
                  Scherger <derek@echologic.com>, Richard Levitte
                  <richard@levitte.org>.
                - 'commit' takes new --message-file option.
        - new features:
                - new commands: "db kill_branch_locally", "db
                  kill_revision_locally", useful for correcting some
                  mistakes.  special thanks to Brian Campbell
                  <brian.p.campbell@dartmouth.edu>, Sebastian Spaeth
                  <Sebastian@sspaeth.de>.
                - new file attribute 'manual_merge', to prevent invocation of
                  merger on binary files.  hook added to guess correct
                  value at 'add' time.  special thanks to Riccardo
                  Ghetta <birrachiara@tin.it>.
                - new 'earlier than', 'later than' selectors.  special
                  thanks to Riccardo Ghetta <birrachiara@tin.it>.
        - new automate commands:
                - 'stdio', for efficient use by
                  front-ends.  special thanks to Timothy Brownawell
                  <tbrownaw@gmail.com>.
                - 'certs', for fetching certs on a revision in a
                  parseable (basic io-based) format.  special thanks
                  to Grahame Bowland <grahame@angrygoats.net>.
                - 'inventory' output changed incompatibly; should be
                  much more usable now, and stable.  special thanks to
                  Derek Scherger <derek@echologic.com>.
        - better memory/performance when handling large files.
          special thanks to Eric Anderson
          <anderse-monotone@cello.hpl.hp.com>, Timothy Brownawell
          <tbrownaw@gmail.com>, Matt Johnston <matt@ucc.asn.au>,
          Matthew Gregan <kinetik@orcon.net.nz>.
        - new text mode browser in contrib/mtbrowse.sh, by Henry
          Nestler <Henry@BigFoot.de>.
        - improved zsh completion in contrib/monotone.zsh_completion,
          by Joel Reed <joelwreed@comcast.com>.

                - upgrading from 0.19: database and working copies are
                  fully compatible.  netsync clients and servers need
                  to be upgraded together, as described above.  the
                  many ui changes may require script updates.

Tue May  3 00:31:37 PDT 2005

        0.19 release.  performance improvements, features, ui
        improvements, and bug fixes.

        - many operations sped up by another factor of 2 or better.
                - special thanks to Matt Johnston <matt@ucc.asn.au>.
                - first steps towards automated benchmarking.  Thanks
                  to Timothy Brownawell <tbrownaw@gmail.com>.
        - new major features:
                - "annotate" command; still requires optimization.
                  Thanks to Emile Snyder <emile@alumni.reed.edu>.
                - "inodeprints" for fast change detection in large
                  working dirs now fully supported; see manual for
                  details.
        - new minor features:
                - new selector "c:name=value" for selecting on
                  arbitrary certs.  Thanks to Richard Levitte
                  <richard@levitte.org>.
                - new hooks to automatically initialize attributes on
                  add; monotone now automatically sets execute bit on
                  executables.  Thanks to Joel Reed
                  <joelwreed@comcast.net>.
                - new automate command "select", to do selector
                  expansion.  Thanks to Richard Levitte
                  <richard@levitte.org>.
                - new automate commands "graph", "parents",
                  "children", "ancestors", to easily inspect history.
                  Special thanks to Sebastian Spaeth
                  <Sebastian@SSpaeth.de>.
                - new command "db kill_rev_locally".  Thanks to
                  Sebastian Spaeth <Sebastian@sspaeth.de>.
                - new arguments to "commit": --author, --date; useful
                  for patch attribution and importing history.
                - new automate command "inventory" (output format will
                  change in next release, however).  Thanks to Derek
                  Scherger <derek@echologic.com>.
        - ui improvements:
                - netsync progress ticker in kilobytes/megabytes.
                  Thanks to Matt Johnston <matt@ucc.asn.au> and
                  Sebastian Spaeth <Sebastian@sspaeth.de>.
                - tickers do not cause annoying scrolling when wider
                  than window.  Special thanks to Matthew Gregan
                  <kinetik@orcon.net.nz>.
                - warn users when a commit creates divergence, and
                  when an update ignores it.  Thanks to Jeremy Cowgar
                  <jeremy@cowgar.com>.
                - support for command-specific options (there is still
                  no rule that such options must appear after the
                  command on the command line, though).  Thanks to
                  Richard Levitte <richard@levitte.org>.
        - bug fixes:
                - many cvs_import bugs fixed.  Special thanks to Jon
                  Bright <jon@siliconcircus.com>, Emile Snyder
                  <emile@alumni.reed.edu>, Hansjoerg Lipp
                  <hjlipp@web.de>, Matthew Gregan
                  <kinetik@orcon.net.nz>.
                - windows/unix working copy line ending conversion now
                  works correctly.  Thanks to Emile Snyder
                  <emile@alumni.reed.edu>.
                - many fixes to i18n-ized filename support
                - "drop" and "rename" now affect file attributes as
                  well.  Thanks to Richard Levitte
                  <richard@levitte.org> and Joel Reed
                  <joelwreed@comcast.com>.
                - better error reporting in netsync.  Thanks to
                  Grahame Bowland <grahame@angrygoats.net>.
                - only set working directory's default branch on some
                  commands (update, commit).  Thanks to Florian Weimer
                  <fw@deneb.enyo.de>.
                - "db check" now sets exit status correctly, for use
                  in scripts.  Thanks to Derek Scherger
                  <derek@echologic.com>.
                - many others...
        - fantastic emacs integration in contrib/monotone.el.  Thanks
          to Harley Gorrell <harley@panix.com>.
        - 45 new integration tests.  total line coverage: ~84%.

                - upgrading from 0.18: database and working copies are
                  fully compatible.  NOTE that the configuration file
                  is now ~/.monotone/monotonerc, rather than old
                  ~/.monotonerc.  Simply create ~/.monotone, and
                  rename any existing configuration file.

Sun Apr 10 17:49:25 PDT 2005

        0.18 release.  performance improvements, features, and bug fixes.
    This release is dedicated to Shweta Narayan.

        - most operations sped up by a factor of 2 or better; many sped up
      by up several orders of magnitude.
                - special thanks to Matt Johnston <matt@ucc.asn.au>, Derek
                  Scherger <derek@echologic.com>, Linus Torvalds
                  <torvalds@osdl.org>.
        - new concept: "database vars".  Used in several features below.
        - new features:
                - new file "MT/log" can be edited while you work,
                  sets default changelog.  (no change in behaviour if
                  you do not edit it.)  Thanks to Jeremy Cowgar
                  <jeremy@cowgar.com>.
                - monotone now stores default netsync
                  server/collection, initialized on first use of
                  netsync.
                - you no longer need to manually import server
                  keys, monotone will fetch the key from the server on
                  first netsync.
                - monotone keeps track of keys of servers you have
                  previously synced with, to prevent man-in-the-middle
                  attacks.
                - several powerful new "automate" commands added.
        - new command 'ls known', lists files that are under version
          control.  Thanks to Florian Weimer <fw@deneb.enyo.de>.
        - preliminary "inodeprints" functionality -- speeds up diff,
          status, etc.  No UI or documentation yet -- in a working
          copy, 'touch MT/inodeprints' to enable, then commit or
          update to populate cache.
        - UI improvements:
                - Added short options -r, -b, -k, -m.
                - default to 'dot' ticker-style when stderr is
                  not a tty, thanks to Derek Scherger
                  <derek@echologic.com>.
                - New "-@/--xargs" option, helpful when using new
                  automate commands.  Thanks to Richard Levitte
                  <richard@levitte.org>.
                - New "--depth" argument to 'log'.  Thanks to Richard
                  Levitte <richard@levitte.org>.
                - 'db info' gives statistics on space usage.
                - new command 'dropkey'.  Thanks to Jeremy Cowgar
                  <jeremy@cowgar.com>.
        - robustness improvement: if monotone crashes in a working
          directory and --dump and --debug were not specified, saves
          debug dump to "MT/debug" for analysis, instead of
          discarding.
        - new contributed scripts: CIA (cia.navi.cx) notification,
          email notification, Bash completion.
        - 33 new integration tests.  total line coverage: ~82%.
        - many bug fixes
        - Special thanks to Matt Johnston <matt@ucc.asn.au>,
          for going above and beyond to track down the last
          release blocker.

                - upgrading from 0.17 requires only a 'db migrate'.

Fri Mar 18 15:38:52 PST 2005

        0.17 release. bug fixes and features.

        - many, many robustness improvements
                - more careful checking everywhere
                - much more thorough test suite
                - all revisions subject to careful checks before
                  entering database
                        - not yet fully optimized; "pull" may be very
                          slow and use lots of cpu
                - support for "epochs", to safely manage future
                  rebuilds, hash migration, etc.
                - new "db check" command, thanks to Derek Scherger
                  <derek@echologic.com>.
        - now uses sqlite3, thanks to Christof Petig
          <christof@petig-baender.de>.
                - removes most former size limitations
        - "restrictions" support, thanks to Derek Scherger
          <derek@echologic.com>.
                - most commands now take a list of files to limit
                  their actions to
                - monotone can now be run from anywhere in the working
                  directory (not just the root)
                - new command "monotone setup" required to create a
                  working directory for a new project
        - important security fix -- don't use shell when calling
          external merge commands.
        - format change for "MT/options", ".mt-attrs"; you may have to
          edit these files
                - new command "attr" for managing .mt-attrs.
        - builds merkle tries in-memory -- netsync starts up many
          times faster
        - start of new "automate" interface, for shell scripts and
          others.
        - new command "cdiff": generates context diffs.
        - remove most of now-obsolete manifest/file cert support.
        - 60+ new integration tests.
        - many portability fixes
                - in particular, major win32 cleanups, thanks to Jon
                  Bright <jon@siliconcircus.com>.  win32 is once again
                  fully and natively supported.
        - many bug fixes

                - several incompatible changes: see file UPGRADE for
                  migration information

Thu Dec 30 01:37:54 EST 2004

    0.16 release. bug fixes.

    - 50+ new integration tests
    - many NetBSD portability fixes
    - release build on gcc 3.4 / FC3
    - masses of changeset bugs in 0.15 fixed

        - some bogus changesets were generated
          in the 0.16 development cycle. you will
          need to rebuild revision graph.


Sun Nov  7 14:06:03 EST 2004

    0.15 release. major changes.

    - overhauled the internal representation of changes. see
      README.changesets for details
    - fixed bugs in merkle trie synchronization code
    - fixed echoing and progress UI bugs
      (helps when using in emacs)
    - upgraded cryptopp to 5.2.1
    - fixed bug 8715, diff hunk coordinate reporting
    - added figures, new tutorial to manual
    - improve accuracy of log command
    - several build, configure, and linkage fixes
    - some OSX / PPC portability fixes

Sat Jul 31 15:38:02 EDT 2004

    0.14 release. bug fixes.

    - some compile fixes for g++ 3.4
    - made --dump=FILE option for saving traces,
      otherwise failures just print reason (no trace)
    - some things disabled, as scheduled for replacement
      by upcoming changeset branch work
        - disabled "disapprove" command due to bad semantics
        - removed "bump" and .mt-nonce machinery
    - several critical rename-merging bugs fixed
        - renames vs. deletes
        - renames vs. deltas
        - parallel renames
    - bugs fixed from savannah bug tracker:
        - 9223 argv overflow
        - 9075 empty commits
        - 8919 rename --verbose to --debug
        - 8958 rename debug to db execute
        - 8920 empty passphrase message
        - 8917 connection refused message
        - 8913 testresult argument
        - 8912 passphrase read on serve
        - 8472 approve into branch
        - 8428 duplicate key warning
        - 8928 nonce uses too many bits

Thu May 20 22:26:27 EDT 2004

    0.13 release. bug fixes.

    - remove (file|manifest) in several commands
    - "list missing" command
    - fixed bugs:
        - (critical) empty data netsync crash
        - mkstemp, platform lua
        - runtime error reporting chatter
        - non-posix database names
        - non-posix dirnames
        - non-posix merge names
        - 2-way merge algorithm and hook
        - single-character filenames
        - multiple password reads
        - .svn ignore pattern

Sun May  2 21:03:38 EDT 2004

    0.12 release. win32 port, bug fixes and optimizations.

    - ported to native win32 (mingw)
    - implemented human friendly version selectors
    - added post-commit hook for change notification
    - removed spirit-based parsers, reduced compile costs
    - many netsync bugs removed, pipeline performance improved
    - removed old, deprecated networking system
    - several minor CVS import bugs fixed
    - upgraded bundled netxx

Sun Mar 28 12:41:07 EST 2004

    0.11 release. bug fixes and optimizations.

    NOTE: this release expands the sqlite page size. YOU WILL NEED
    to dump existing databases before upgrading and reload it
    after upgrading, otherwise monotone will complain that the
    database image appears malformed. this condition cannot
    unfortunately be distinguished from a real malformed image on
    disk. for example:

        $ monotone --db=my.db db dump >dump.sql
        $ <upgrade to new monotone>
        $ mv my.db my.db.backup
        $ monotone --db=my.db db load <dump.sql

    - fixed bugs:
        - aliasing bug on debian (-O2 now works)
        - netsync ppc portability / checksums
        - sha1 whitespace bug
        - netsync broken formatter
        - broken symlink handling
        - merger execution pessimism
        - LCA bitset calculation pessimism
        - static object initialization order
        - CVS single-version import
        - CVS first-version changelog
        - CVS branch inference and topology
    - cryptographic SSE2 paths enabled on linux/x86.
    - builds against boost 1.31.0.
    - removed boost::socket
    - removed documentation about old networking system.
    - "officially" deprecated old networking system.
    - enable building with system-local libraries.
    - upgraded bundled sqlite.
    - changed sqlite page size from 1k -> 8k

Mon Mar  1 00:32:07 EST 2004

    0.10 release. new "netsync" protocol implemented, allowing
    direct monotone-to-monotone database synchronization. random
    number underflow problem fixed. more tests added. database
    schema changed, must migrate schema. added new QA logic to
    update and merge algorithms (testresult / approval).

Thu Jan  1 18:23:06 EST 2004

    0.9 release. support international users (non-ASCII character
    sets, locales). some corrections to update algorithm. line
    merging algorithm reimplemented. support working copy
    MT/monotonerc file. broke format compatibility with MT/work
    files; commit any pending work before upgrading. permit
    spaces, colons, other "funny" characters in filenames. support
    HTTP 1.1, HTTP proxies, handle some corner cases in ancestry
    graph and database faults.

Fri Nov 21 20:25:26 EST 2003

    0.8 release. row size increased to 16mb. more performance
    improvements in cvs importer. cvs branch tags imported now.
    minor UI improvements. new commands: SQL dump and load, vcheck
    for enhanced collision detection, queue addtree for recursive
    queueing. improved networking scalability. historical rename
    certs and .mt-attrs file format changed to accomodate upcoming
    i18n work.

Sun Nov  2 23:38:09 EST 2003

    0.7 release. many critical merge and patch set calculation
    bugs fixed. groups merged with URLs, "monotone db migrate"
    necessary. directory renames and explicit rename certs
    supported. added SMTP support. incorporated adns library,
    avoiding gethostbyname(). new queue commands.

Sat Oct 18 22:10:09 EDT 2003

    0.6 release. more stability and bug fixing, including fix to
    some silent failures in LCA calculation. some minor new
    features: persistent attributes (eg. 'the execute bit'),
    rename and log commands. performance of cvs importer greatly
    improved, lua system upgraded to 5.0, much expanded
    documentation.

Sat Sep 27 11:50:08 EDT 2003

    0.5 release. stability and bug fixing. many UI issues
    addressed, including SHA1 completion, persistent options, new
    revert command and new diff modes. database migration,
    inspection and debugging interfaces added. LCS algorithm and
    line-merger overhauled. several multi-depot bugs
    fixed. existing depot databases should be migrated (depot.cgi
    migratedb).

Thu Sep  4 15:40:07 EDT 2003

    0.4 release. monotone is now self-hosting. database
    compatibility broken since 0.3. depot uses RSA signatures now,
    not mac keys. many bugs removed. depot database compatibility
    broken. database schemas should now remain stable (or be
    provided with safe schema-upgrading function).

Mon Aug 25 18:00:37 EDT 2003

    0.3 release. database compatibility broken. packet format
    compatibility broken. dropped boost sandbox library dependency.
    redid networking to support private HTTP+CGI depots along with
    netnews. wrote depot. added 'propagate' command to move changes
    between branches asymmetrically. rewrote testsuite in autotest.
    cleaned up command line processing. expanded testsuite. improved
    user-friendly error reporting.

Fri Aug  8 10:20:01 EDT 2003

    0.2 release. database compatibility broken. dropped many
    library dependencies. hand-reimplemented xdelta, parts of
    nana. incorporated subset of cryptopp and sqlite into
    sources. added RCS and CVS importer. switched to piecewise
    reconstruction. generally much more robust storage system.
    scalability tests against real world CVS archives show
    performance gap with CVS closing, but still present.

Sun Apr 6 20:20:42 EDT 2003

    initial release<|MERGE_RESOLUTION|>--- conflicted
+++ resolved
@@ -61,16 +61,13 @@
           directories. The typical case of listing files that need attention
           now runs at least four times faster.
 
-<<<<<<< HEAD
+        Internal
+
+        - Update Botan to 1.7.3.
+
         - 'automate get_current_revision' which outputs the revision text of 
            changes in the current workspace
         
-=======
-        Internal
-
-        - Update Botan to 1.7.3.
-
->>>>>>> 808f6067
 Wed Dec 12 21:21:15 UTC 2007
 
         0.38 release.
