--- conflicted
+++ resolved
@@ -62,15 +62,13 @@
         - Additional '--full' option for 'mtn db info' to display some
           statistic analysis of the date certs in the database.
 
-<<<<<<< HEAD
+	- Command line options in the EDITOR and/or VISUAL environment
+	  variables are honored; for instance, EDITOR="emacs -nw"
+	  works now.  (Debian bug #320565.)
+
         - A monotone database may be exported in the git fast-import format
           using the git_export command. The output from this command may be
           piped into git fast-import or other tools supporting this format.
-=======
-	- Command line options in the EDITOR and/or VISUAL environment
-	  variables are honored; for instance, EDITOR="emacs -nw"
-	  works now.  (Debian bug #320565.)
->>>>>>> de6382a9
 
         Internal
 
