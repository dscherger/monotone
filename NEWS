??? ??? ?? ??:??:?? UTC 2008

        0.39 release.

        Changes

        - 'mtn di' is now an alias for 'mtn diff'.

        - 'automate db_set' has been renamed to 'automate set_db_variable'.

        - 'automate db_get' has been replaced by 'automate get_db_variables'
          which returns all database variables similar to 'list vars' in
          basic_io format, optionally restricted by domain.

        - The REVID argument of 'automate get_revision' is now mandatory;
          to retrieve the current workspace revision, use the new command
          'automate get_current_revision'

        - messages describing conflicts from all of the various merge commands
          have been reworked and should be much more informative.

        - mtn show_conflicts now outputs much more detailed and descriptive
          messages, however it may report content conflicts that will be
          resolved automatically by the line merger.

	- The internal copy of PCRE has been updated to version 7.6.
	  If you use the '--with-system-pcre' configure switch, it
	  will insist on at least this version.

	- "emacs" has been removed from the list of dumb terminal types; 
	   tickers should now default to --ticker=count with emacs terminals

        Bugs fixed

        - for changes near the beginning of a file, mtn's unified diff
          output sometimes contained too many leading context lines.

        - the path handling of 'mtn revert' was improved and fixed two bugs:
          now a restricted revert on a node "dir1/file1" reverts only the
          content changes in "file1", but leaves renames of any of its
          ancestor nodes untouched; furthermore, if "dir0/" was renamed to 
          "dir1" and "dir1/file1" was dropped, mtn now re-creates file1 at the
          proper place ("dir1/") and leaves no missing files around because
          of the non-existing "dir0/".
     
        New features

        - 'automate drop_db_variables' which drops one database variable
          (like the 'unset' command) or all variables within a given domain.

        - 'automate inventory' now accepts the options '--no-ignored',
          '--no-unknown', '--no-unchanged' and '--no-corresponding-renames'.
          Please consult the monotone documentation for more information about
          these new options.
          In addition, 'automate inventory' no longer recurses into ignored
          directories. The typical case of listing files that need attention
          now runs at least four times faster.

<<<<<<< HEAD
        Internal

        - switched to storing binary sha1 hashes, instead of an ASCII
          compliant hexadecimal encoding of the hash.
          The newly added sqlite function unhex(), the built-in quote()
          function as well as the built-in hex notation (i.e. x'deadbeef')
          help with handling these binary hashes.

        - merged the two indexes on revision_certs into a single one.

=======
        - 'automate get_current_revision' which outputs the revision text of 
           changes in the current workspace
        
>>>>>>> d77872a9
Wed Dec 12 21:21:15 UTC 2007

        0.38 release.

        Changes

        - mtn log now prints a single dot for a project's root
          directory instead of an empty string.

        - mtn now warns if changes to a file will be ignored because
          the file has been deleted on one side of a merge.

        - mtn now errors if your chosen private key doesn't match the public
          key of the same name in your database.

        - mtn now checks for your key before a merge action takes place to
          ensure that any manually merged file isn't lost in an error case

        Bugs fixed

        - a bug introduced in 0.37 prevented an external merger from being
          executed unless the MTN_MERGE environment variable was set

        - mtn read successfully reads revision data, and cert packets again

        - mtn consistently supports certs with empty values
          (fixed 'ls certs' and 'read')

        Internal

        - Update Botan to 1.7.2.

        - Moved the gzip implementation out of the Botan directory.

        Other

        - Added the scripts of the following Lua-based contributed
          Monotone extension commands to contrib/command/:
          "mtn base", "mtn fuse", "mtn revision", "mtn conflicts".

        - Added a hooks version of the contributed ciabot script,
          contrib/ciabot_monotone_hookversion.lua

        - The monotone manual is now licensed under the GPL rather than
          the GFDL.

Fri Oct 25 22:35:33 UTC 2007

        0.37 release.

        Changes

        - mtn db kill_rev_locally now checks for an existing workspace
          before the revision is killed and tries to apply the changes
          of this particular revision back to the workspace to allow
          easy re-committing afterwards

        - the "--brief" switch for mtn annotate has been renamed to
          "--revs-only" for clarity

        - mtn help now lists the commands (and their aliases) available
          within a group, so its easier to get an overview which commands
          are available at all

        - the "MTN_MERGE=diffutils" merger (provided by std_hooks.lua)
          was improved. It now accepts a MTN_MERGE_DIFFUTILS environment
          variable which can be used to control its behaviour
          through comma-separated "key[=value]" entries. Currently
          supported entries are "partial" for doing a partial
          batch/non-modal 3-way merge conflict "resolution" which uses
          embedded content conflict markers and "diff3opts=[...]" and
          "sdiffopts=[...]" for passing arbitrary options to the used
          "diff3" and "sdiff" tools. When used in combination with "mtn
          merge_into_workspace" this way one especially can achieve a
          CVS/SVN style non-modal workspace-based merging.

        - There is a new revision selector: "p:REV" selects the
          parent(s) of revision REV.  For example, if a revision has
          one parent,

             mtn diff -r p:REV -r REV

          will show the changes made in that revision.

        - Monotone now uses the Perl-Compatible Regular Expression
          (PCRE) library for all regular expressions, instead of the
          boost::regex library.  This means that external Boost
          libraries are no longer required to build or use Monotone.
          If building from source, you will still need the Boost headers
          available somewhere.  See INSTALL for details.

          PCRE's syntax for regular expressions is a superset of
          boost::regex's syntax; it is unlikely that any existing
          .mtn-ignore files or other user uses of regexps will break.
          The manual now contains detailed documentation of the regexp
          syntax, borrowed from PCRE itself.

        - the format of "mtn automate inventory" has changed to basic_io.
          This fixes a couple of corner cases where the old format
          returned wrong information and introduces new capabilities like
          restricted output, recognized attribute changes, and more.
          For a complete overview on the new format, please take a look
          in the appropriate manual section.

        Bugs fixed

        - mtn automate heads called without a branch argument now properly
          returns the head revisions of the workspace's branch if called
          over mtn automate stdio

        - mtn commit no longer crashes if it creates a revision whose
          roster already exists, i.e. was left behind by the command
          `mtn db kill_rev_locally REV` (savannah #18990)

        Documentation changes

        - the documentation of the "--revs-only" (formerly "--brief")
          switch for the annotate command didn't match its actual
          behavior, this has been fixed

        - documentation for the "ssh_agent_add" command was missing
          and has been added

        Other

        - contrib/usher.cc has been removed. Please use the
          net.venge.monotone.contrib.usher branch instead.

        Internal

        - Update SQLite to 3.4.1.

        - Update Lua to 5.1.2 plus latest bug fixes.

        - Update Botan to 1.5.10.

        - Internal use of regular expressions has been almost eliminated.
          (Regular expressions are still used for .mtn-ignore and the
          --show-encloser feature of mtn diff, and are still available to
          Lua hooks.)



Fri Aug  3 06:08:36 UTC 2007

        0.36 release.

        Changes

        - The help command is now able to show documentation on subcommands
          (such as 'attr set').

        - The help command now shows a brief abstract of each command,
          instead of only listing their names.

        - The command `list changed` now outputs the new path of any
          renamed item making it easier to copy and paste these paths
          for external program usage.

        - `automate attributes` has been renamed to `automate get_attributes`,
          also a bug has been fixed there so resurrected attributes are now
          properly outputted as "new" and not "changed".

        New features

        - Two new commands to set and drop attributes over automate:
          `automate set_attribute` and `automate drop_attribute`

        - There is a new function available to the lua hooks,
          'server_request_sync(what, address, include, exclude)', which will
          initate a netsync connection to the server at "address", with the
          given include and exclude patterns, and will sync, push, or pull,
          as given in the "what" argument. If called from a monotone instance
          which is not acting as a server, this function will do nothing.

        - There is a new hook available,
          'get_netsync_key(server, include, exclude)', which is called to
          determine which key to use for netsync operations. Note that the
          server calls this once at startup with the address it is listening
          on, "*", and "" as arguments, rather than for each connection.

        Other

        - Giving the --confdir argument will automatically set the key store
          directory to keys/ under that directory, unless --keydir is also
          given. This is a bugfix.

        - Fixed a regression in 0.35 that resulted in some databases
          becoming significantly larger when storing new revisions. Existing
          databases with this problem can be fixed by pulling into a fresh
          database using 0.36.

        - contrib/lua-mode.el, a Lua mode for GNU emacs.

        - contrib/monotone-buildbot-notification.lua, a netsync hook to have a
          server notify a buildbot when new changes have arrived.  Useful for
          anyone who uses a buildbot with monotone as source.

        - contrib/monotone-cluster-push.lua, a netsync hook script to have
          arriving changes be forwarded to other servers automatically.  It
          uses the new internal lua function 'server_request_sync'.

        - contrib/mtn_makepermissions, a simple script to create
          read-permissions and write-permissions from files in the directories
          read-permissions.d and write-permissions.d, Debian style.

        - contrib/Monotone.pm, a first attempt to write a Perl module to
          interface with 'monotone automate stdio'.

        - contrib/monotone-import.pl has been removed since monotone now has
          an internal import command.

        Internal

        - Commands are now defined as a tree of commands instead of a
          plain list, which allows the help system to look up information
          of a command at an level in the tree.

        - The command class, the automate class and all the associated
          macros have been cleaned up.

        - All C++ files now depend on base.hh, which includes the few things
          that are used virtually everywhere.  'make distcheck' will check for
          the presence of base.hh in all source files and will protest if
          it's not there.  This is explained further in HACKING.

        - Update the internal SQLite to version 3.4.0.

        - Updated Visual C building system, which now also builds the test
          programs.  The script visualc/runtests.bat can be used to run the
          tests.

        - Monotone can now be built successfully with Boost 1.34. Older
          versions of monotone would sometimes seem to work depending on
          the compiler used, but would have bugs in path normalization.

        - Monotone now requires Boost 1.33 or later.

        - The Boost filesystem library is no longer required.

        - The Boost unit test system is no longer required.



Mon May  7 14:08:44 UTC 2007

        0.35 release.

        Changes

        - 'mkdir --no-respect-ignore PATH' now really skips any
          ignore directives from .mtn-ignore or Lua hooks

        - Private keys are now stored more safely, using file
          permissions.

        - The editable log summary (what you get in an editor when
          committing without -m) now includes information about which
          branch the commit applies to.

        - The status command and the editable log summary now show
          the same details about the change.

        New features

        - 'automate identify', an automate version of 'mtn identify'.

        - 'automate roots', prints the roots of the revision graph,
          i.e. all revisions that have no parents.

        Other

        - You can't drop the workspace root any more.

        Internal

        - Update the internal Lua to version 5.1.2.

        - Added build files for Mac OS X.

        - Update the internal SQLite to version 3.3.17.

        - Code cleanup of app_state.



Sun Apr  1 08:23:34 UTC 2007

        0.34 release.

        The internal data format has changed with this release;
        migration is straight-forward.  To upgrade your databases,
        you must run:
               $ mtn -d mydb.mtn db migrate
        All of these operations are completely lossless, and 0.34
        remains compatible with earlier versions all the way back
        to 0.26 with regards to netsync.

        Changes

        - Text is now output at best of the environment's possibilities,
          transliterating them or substituting '?' as needed.

        - The lua hook get_author() now takes a second argument, a
          key identity, in case someone wants to create an author based
          on that and not only the branch name.

        - The command 'chkeypass' became 'passphrase'.

        - The commands 'drop', 'rename' and 'pivot_root' default to
          always perform the operation in the file system as well.
          They do not accept '--execute' any more, but will instead
          take '--bookkeep-only' in case the user only wants to affect
          bookkeeping files.

        New features

        - New hook note_mtn_startup(), which is called when monotone is
          started.

        - New Lua support function spawn_pipe(), which is used to run
          a command and get back its standard input and standard output
          file handles as well as the pid.

        - Monotone will automatically add a monotone key in a resident
          ssh-agent when it's first used, and will then use ssh-agent
          for all subsequent signing.  Thus, you will only need to give
          the password once in one session.
        - New command 'ssh_agent_export' to export a monotone key into
          an SSH key.
        - New command 'ssh_agent_add' to add a monotone key explicitly
          to a resident ssh-agent.

        - New command 'clone' that combines 'pull' and 'checkout'.

        - 'automate put_file' and 'automate put_revision' stores a file
          and a revision in the database.

        - 'automate cert', an automate version of 'mtn cert'.
        - 'automate db_set', an automate version of 'mtn set'.
        - 'automate db_get', an automate version of 'mtn ls vars' with
          a twist.

        Other

        - contrib/ciabot_monotone_hookversion.py now uses a real
          basic_io parser and thus should send more precise
          information to the cia server. Furthermore, it has become
          more careful with creating zombies.

        - contrib/monotone-log-of-pulled-revs-hook.lua, a lua hook
          to display information about incoming revisions.

        - contrib/monotone-mirror-postaction-push.sh, a post action
          script that should be executed by contrib/monotone-mirror.sh
          to automatically push data on to other servers.

        - contrib/monotone-mirror.lua, a lua hook that executes
          contrib/monotone-mirror.sh after any netsync session is done.

        - contrib/monotone-mirror.sh now takes keydir and keyid
          configuration and has better protection against overlapping
          duplicate runs.

        - contrib/monotone.bash_completion now handles signals.

        - contrib/monotone.el now includes a commit button.

        Internal

        - Date and time display has now been reimplemented internally
          to avoid Boost more.  This means that we have lowered our
          dependency from Boost 1.33.0 to 1.32.0.

        - Lots of code cleanup.

        - The heights cache got an index, making the processing faster.

        - Update the internal SQLite to version 3.3.13.

        - Algorithm to find uncommon ancestors has been rewritten, so
          'pull' and 'regenerate_caches' should be faster.


Wed Feb 28 22:02:43 UTC 2007

        0.33 release.

        The internal data format has changed with this release;
        migration is straight-forward.  To upgrade your databases,
        you must run:
               $ mtn -d mydb.mtn db migrate
        All of these operations are completely lossless, and 0.33
        remains compatible with earlier versions with regards to
        netsync.

        Changes

        - "mtn ls unknown" no longer recurses into unknown directories.

        - update will fail rather than clobbering unversioned files
          that exist in the workspace.

        - update will detect directories with unversioned files before
          attempting to drop them and will refuse to run rather than
          corrupting the workspace. such unversioned files must be
          removed manually.

        - the character set and line separator conversion hooks
          (get_system_linesep, get_charset_conv and get_linesep_conv)
          have been removed. Similar functionality (probably based on
          file type attributes) is planned and will be added in a future
          release.

        - update will switch to the branch of a given revision if it
          differs from the current workspace branch.

        - add will now accept combinations of --unknown, --recursive and
          --no-respect-ignore.

        - import now imports unknown directory trees properly.

        - use SQLite 3.3.12.

        - schema migrator rebuilt and will now properly detect and report
          if the database used is created by a newer monotone than the one
          currently used.

        - removed the man page mtn.1, as it hadn't been updated for a long
          time.

        New features

        - "mtn merge_into_workspace" (still to be documented).  This command
          will allow you to review and fix up a merge in your workspace
          before committing it to the repository.  However, the conflict
          resolution interface remains the same as that of the 'merge'
          command for now (i.e. monotone will invoke your specified merge
          tool on all files with conflicts and you must resolve them as they
          are presented).  Work on in-workspace conflict presentation and
          resolution is planned for the future.

        - "mtn log" will now print an ASCII revision graph alongside the
          usual log text.

        Speed improvements

        - "mtn annotate file" should run even faster now. it exploits
          the fact that we store deltas of rosters. by peeking at
          these deltas, it can avoid reconstruction of whole rosters
          in many cases.

        Other

        - contrib/monotone-mirror.sh and
          contrib/monotone-mirror-postaction-update.sh, two scripts
          to mirror and update directories automatically.

        - contrib/monotone-run-script-post-netsync.lua, to automatically
          update a directory as soon as new revisions or certs arrive for
          a given branch.

        - contrib/monotone.bash_completion had some improvemens.

        - contrib/monotone.el had some improvements.

        Internal

        - Internally, the concept of "projects" has been introduced.  It
          currently doesn't mean anything, but will be used later, with
          policy branches and similar.



Wed Dec 27 09:57:48 UTC 2006

        0.32 release.

        Changes

        - "mtn serve" no longer takes patterns on the command line.
          Use the permissions hooks instead.

        - the name of the option that denoted the revision from which
          "mtn log" should start logging was renamed from "--revision"
          to "--from"

        - author selectors no longer have implicit wildcarding

        - if you manually add entries to MTN/log while you are
          working, in preparation for an eventual commit, you will now
          be required to remove a "magic" template line from the file
          before the commit will succeed. This, like the test for an
          empty log file, helps to prevent accidents.

        - the "db regenerate_caches" migration command replaces the
          previous "db regenerate_rosters", generalising the task of
          rebuilding or generating cached data that may be added
          across an upgrade.  Like "db migrate", which upgrades the
          database schema, this command fills in the data for new
          features. In this release, as well as rosters, it also adds
          "heights" information used to speed up topology operations.

        Speed improvements

        - "mtn annotate file" and "mtn log file" are generally much
          faster now, dependant on the number of revisions that
          changed the file. Both commands as well as "mtn automate
          toposort" make use of data called "heights" caching the
          topological order of all revisions.  In order to create and
          use this data, the following must be run once for each db
          after upgrading:

               $ mtn -d mydb.mtn db regenerate_caches

        New features

        - "mtn automate content_diff"

        - "mtn automate get_file_of" (same as get_file, but expects
          a file path and optionally a revision)

        - "mtn import" command

        - "mtn log --to"

        - netsync_note_* hooks are given much more information,
          inlcuding a http/smtp/etc style status code

        - includedirpattern(dir, fileglob) function for hooks


        Bugs fixed

        - bug in "automate stdio" that would result in monotone
          garbling its input in some circumstances fixed

        - "mtn annotate file" and "mtn log file" are generally much
          faster now, dependant on the number of revisions that
          changed the file. Both commands as well as "mtn automate
          toposort" make use of data called "heights" caching the
          topological order of all revisions.

        - spawn_redirected hook function now understands a blank
          filename to mean not to redirect that stream

        - "mtn log" is now in proper topological order, also due to
          the use of cached "heights" data

        - reset options between "automate stdio" commands

        - another compile fix for gcc3

        - bug in localization code where option strings where not
          always properly translated


        Other

        - botan library upgraded to 1.6.0

        - accommodate changes in boost 1.34

        - documentation for "mtn automate get_option"

        - notes/ directory



Sat Nov 11 11:06:44 PST 2006

        0.31 release.  Code cleanups and bug fixes.

        New features:

        - If multiple --message (or -m) arguments are passed to
          'commit', then they will be concatenated on separate lines.

        - The validate_commit_message hook is now told what branch the
          commit is on.

        Bugs fixed:

        - The typo that prevented building with gcc 3.3 has been
          fixed.

        - Attempting to commit without a signing key available now
          fails earlier.

        - Command-line option parsing has been redone yet again; this
          should fix a number of bugs caused by the use of
          boost::program_options.  For instance, command line error
          messages are now l10nized again, "--depth=asdf" now gives a
          sensible error message instead of crashing, and --key= now
          works as an alternative to -k "".

        - A bug in the new roster caching logic that caused assertion
          failures on very large trees has been fixed.

        - A rare bug in the "epoch refinement" phase of the netsync
          protocol has been fixed.

        - Accidental (and undocumented) change to 'automate inventory'
          output format reverted; documentation is now correct again.

        - Some obscure error conditions with 'pivot_root' fixed.

        Many fixes to 'automate stdio':

        - IO handling has been rewritten, to remove some
          obscure bugs and clean up the code.

        - automate commands can now take options (even when used with
          'automate stdio').

        - The default block size has been increased to 32k (which
          should considerably reduce overhead).

        - Many automate commands were flushing their output far too
          often, causing major slowdowns when used with 'automate
          stdio'; this has been fixed.

        - Syntax errors now cause 'automate stdio' to exit, rather
          than attempting to provide usage information for the calling
          program to read.

        Other:

        - New large-coverage random testsuite for delta reconstruction
          path finding algorithm.

        - Miscellaneous code cleanups and improved error messages.

        - Enhancements to debian packaging.

        - New translation to es (Spanish).

Sun Sep 17 12:27:08 PDT 2006

        0.30 release.  Speed improvements, bug fixes, and improved
        infrastructure.

        Several internal data formats have changed with this release;
        migration is straight-forward, but slightly more complicated
        than usual:
          -- The formats used to store some cached data in the
             database have changed.  To upgrade your databases, you
             must run:
               $ mtn -d mydb.mtn db migrate
               $ mtn -d mydb.mtn db regenerate_rosters
          -- The metadata stored in _MTN in each workspace has been
             rearranged slightly.  To upgrade your workspaces, you
             must run
               $ mtn migrate_workspace
             in each workspace.
        All of these operations are completely lossless, and 0.30
        remains compatible with earlier versions with regards to
        netsync.

        Speed improvements:

        - Algorithm used to find branch heads rewritten, to use vastly
          less memory and cpu.  This not only makes 'mtn heads'
          faster, but also 'mtn commit', 'mtn update', and other
          commands, which were spending most of their time in this
          code.

        - The format used in the database to store the roster cache
          was rewritten.  This makes initial pull approximately twice
          as fast, and somewhat improves the speed of restricted log,
          annotate, and so on.

        - The xdelta algorithm was further optimized.

        - A memory leak in Botan was fixed, which was causing
          excessive memory and CPU time to be spent during 'mtn
          checkout'.

        - Monotone has fast-paths for doing character set conversion
          when the system it is running on uses plain ASCII.  These
          fast-paths now know that "646" is another name used for
          ASCII, and systems that use this name (like some BSDs) now
          benefit from the fast-paths.

        - Miscellaneous other improvements.

        Workspace format changes:

        - It is now possible to write down a multi-parent (merge)
          workspace.  However, monotone will still refuse to work with
          such a workspace, and there is no way to create one.  This
          change merely sets up infrastructure for further changes.

        - _MTN/revision no longer contains only the parent revision
          id; if you depended on this in scripts, use 'mtn automate
          get_base_revision_id' instead.  Also, _MTN/work has been
          removed.

        UI changes:

        - 'mtn status' now includes the branch name and parent
          revision id in its output.

        - The output of 'mtn annotate' and 'mtn annotate --brief' has
          been switched.  The more human-readable output is now the
          default.

        - 'mtn pluck' now gives an error message if the requested
          operation would have no effect.

        - On command line syntax errors, usage information is now
          printed to stderr instead of stdout.  (Output requested with
          --help still goes to stdout.)  This should make it easier to
          find bugs in scripts.

        Bug fixes:

        - While changelog messages have always been defined to UTF-8,
          we were not properly converting messages from the user's
          locale.  This has now been fixed.

        - An off-by-one error that caused some operations to abort
          with an error message about "cancel_size <
          pending_writes_size" has been fixed.

        - In 0.29, --help output was not localized.  This has been
          fixed.

        - In 0.29, setting merger = "emacs" would not work unless
          EDITOR was also set to "emacs" (and similar for vi).  This
          has been fixed.

        - A rare invariant violation seen when performing certain
          sequences of renames/adds in the workspace has been fixed.

        - If a user failed to resolve the conflicts in a text file, we
          would continue asking them to resolve conflicts in remaining
          files, even though the merge could not succeed.  We now exit
          immediately on failure.

        - Work around some g++ 3.3 brokenness.

        Documentation changes:

        - Imported *-merge documents into the manual (they still need
          to be cleaned up to fit in better).

        Changes to automate:

        - Bug fix in 'attributes': this command is supposed to list
          attributes that were removed from a file in the current
          revision; instead, it was listing all attributes that had
          ever been removed from that file.  Now fixed.

        - New command 'get_corresponding_path': given a revision A, a
          path P, and a revision B, looks up the file with name P in
          revision A, and states what path it had in revision B.

        - New command 'get_content_changed': given a revision A and a
          path P, gives the ancestor of A in which P was last
          modified.

        - New command 'get_option': Fetches variables from
          _MTN/options (e.g., the current workspace's branch and
          database).

        - New command 'genkey': an automate-friendly way to generate a
          new monotone key.

Sun Aug 20 15:58:08 PDT 2006

        0.29 release.  Code cleanups and bug fixes.

        New features:

        - The output of 'mtn status' has been changed significantly; the
          output formerly used by 'mtn status --brief' has become the
          default.  For output similar to the old 'mtn status', see
          'mtn automate get_revision'.

        - It is now significantly easier to control what merger
          monotone uses to resolve conflicts; for instance, to use
          emacs to resolve conflicts, add:
             merger = "emacs"
          to your .monotonerc file.  To override temporarily, you can
          also use the environment variable MTN_MERGE, which takes the
          same strings.  Currently recognized strings are "kdiff3",
          "xxdiff", "opendiff", "tortoisemerge", "emacs", "vim", and
          "meld".

        - Formerly, monotone's sync-over-ssh support required that an
          absolute path be used, with a URL like:
            ssh://venge.net/home/njs/my-db.mtn
          The following syntaxes are now supported as well:
            ssh://venge.net/~/my-db.mtn
            ssh://venge.net/~njs/my-db.mtn

        Bugs fixed:

        - The bug where monotone would sometimes respond to a control-C
          (or several other signals) by locking up and refusing to exit,
          has been fixed.

        - Monotone now properly respects SIGPIPE.  In particular, this
          means that 'mtn log | less' should now exit promptly when
          'less' is exited.

        - 'mtn log' now flushes its output after each message; this
          makes 'mtn log <FILES>' significantly more usable.

        - 'mtn log <FILES>' formerly listed irrelevant revisions (in
          particular, any revision which contained a delete of any files
          or directories, was always included).  This has been fixed.

        - If, during an update, two files both had conflicts, which,
          when resolved, resulting the two files becoming identical, the
          update would error out.  This has been fixed.

        - If _MTN/log exists and does not end in a newline, we now add a
          newline before using the log message.  This removes a problem
          where the string "MTN:" would end up appended to the last line
          of the log message.

        - We no longer buffer up an arbitrarily large number of pending
          writes in the database.  This improves speed and memory usage
          for 'commit', and fixes the problem where 'cvs_import' would
          run out of memory.

        - Monotone's tree walking code (used by 'ls unknown', 'ls
          missing', and friends) now uses much less memory, especially
          on reiserfs.

        Automate changes:

        - 'mtn automate stdio' now uses a configurable block size,
          controlled by command-line option --automate-stdio-size.  This
          is mostly useful for testing speed/memory trade-offs.

        - 'automate attributes' has a new format, which includes more
          information.

        Code cleanup:

        - We now use boost::program_options to parse command line
          options, rather than popt.  The only user-visible change
          should be that --option="" no longer works as a way to set
          some option to the empty string; use --option "".  (This
          change also removes a lot of orphaned and historically buggy
          code from monotone.)

        Other:

        - zsh completion script significantly revised and updated (see
          contrib/monotone.zsh_completion).

Sat Jul 22 01:39:51 PDT 2006

        0.28 release. Cherrypicking, a new testsuite, and some fixes
        and enhancements.

        New features:

        - Cherrypicking with the new "pluck" command. This takes (a restricted
          subset of) the changes in a revision, or between two
          revisions, and applies them to your workspace.  That this
          has happened is not recorded in history; it as if you
          happened to make some very similar changes by hand in your
          workspace.
        - New automate commands, "automate tags" and "automate branches".
        - "diff" now knows how to find enclosing function (or
          whatever) bodies, just like GNU diff's "-p" option.
          -- The regex that defines "enclosing function" can be chosen
             on a per-file basis by a hook function; the default hook
             knows about LaTeX, Texinfo, and most programming
             languages.
          -- This is enabled by default; use --no-show-encloser to
             disable.

        Enhancements:

        - When netsync fails due to permission errors, the server returns a
          semi-intelligible message before dropping the connection.
        - When merging a branch with 3 or more heads, the order in which to
          merge the heads will now automatically be chosen to minimize
          the amount of repeated work that must be done.
        - Crash dumps are now written to $CONFDIR/dump when no workspace is
          available
        - Path validation routines are faster.
        - Inodeprints should be slightly more robust now.
        - New hook get_mtn_command, used to determine the path to the
          mtn binary on a remote host, when using ssh support.
        - "diff" now accepts "-u" and "-c" as short for "--unified"
          (the default) and "--context", respectively.

        Bug fixes:

        - "revert --missing" now works when run in a subdirectory.
        - "revert --missing" now works without any additional files
          being specified.  (You don't have to say "mtn revert
          --missing .".)
        - Fix an edge case where monotone would crash if there was a
          content conflict in a merge for which there was no lca.
        - Fix a case where netsync would sometimes hang during refinement.
        - "mtn help" and "mtn --help" now exit with return code 0.

        Build environment:

        - automake 1.9 is now required.
        - The testsuite has been rewritten, and should be much faster now. It
          also no longer relies on the presence of a *nix userland.
        - Add workaround for gcc 4.1.[01] bug causing "multiple
          definition" errors.

        Internal:

        - Restrictions have been split into path_restrictions and
          node_restrictions, and generally cleaned up more.

Sat Jun 17 14:43:12 PDT 2006

        0.27 release.  Minor bug fixes and enhancements, plus ssh
        support.

        Major new features:

        - Monotone can now push/pull/synchronize over arbitrary
          bidirectional streams, not just raw TCP.
          - File-to-file synchronization is enabled out of the box,
            e.g.:
              $ mtn -d db1.mtn sync file:/path/to/db2.mtn
          - SSH synchronization is enabled out of the box, e.g.:
              $ mtn -d local.mtn sync ssh://njs@venge.net/home/njs/remote.mtn
            Note that this requires mtn be installed on the remote
            computer, and locks the remote database while running; it
            is not ideal for groups accessing a shared database.
          - New protocols can be defined with Lua hooks -- for
            example, someone could in principle make "$ mtn sync
            xmpp://njs@jabber.org" do something interesting.
          - See section "Other Transports" under "Advanced Uses" in the
            for more details.

        Minor new features:

        - Selectors now support escaping, e.g., b:foo\/bar can be used
          to refer to a branch with name "foo/bar" (normally / is a
          metacharacter that separates multiple selectors).
        - Visual C++ can now build monotone on Windows.  (Mostly
          important because it allows better Windows debugging.)
        - --quiet now turns tickers off, and does not turn warnings
          off.  New option --reallyquiet disables warnings as well.
        - New command 'automate common_ancestors'.
        - 'ls branches' now takes a pattern, e.g.:
            $ mtn ls branches "*contrib*"

        Speed improvements:

        - Bug in select() loop fixed, server should no longer pause in
          processing other clients while busy with one, but multiplex
          fairly.
        - The database has a new write buffer which gives significant
          speed improvements in initial pulls by cancelling redundant
          database writes.
        - There's been a fair bit of performance tuning all around.

        Bug fixes:

        - Merge tools that exit in failure are now detected.
        - Better reporting of operating system errors on Win32.
        - Passphrases stored in ~/.monotonerc are no longer written to
          the log file.  (Passphrases entered at the terminal were
          never written to the log file.)
        - Fix sql injection bugs in selectors, making it safe to
          expose slectors in web interfaces etc.
        - Files marked with the mtn:execute attr now respect umask.
        - 'automate' commands on Win32 now disable newline translation
          on their output; this is especially important for 'automate
          stdio'.
        - 'db check' now calls the sqlite "PRAGMA integrity_check", to
          validate the integrity of things like sqlite indices.
        - 'mtn annotate nonexistent-file' now gives a proper error
          message, instead of an assertion error.
        - 'mtn revert --missing' now works correctly when run in a
          subdirectory.
        - 'automate inventory' no longer fails when _MTN/work contains
          patch stanzas.

        Other:

        - Many, many internal code cleanups
          - Including changes to somewhat reduce the size of the
            binary
        - New tutorial on using packets added to the manual
        - Updated translations, improved error messages, etc.

        Reliability considerations:

        - In the two months since 0.26 was released, zero serious bugs
          have been reported in the new code.

Sat Apr  8 19:33:35 PDT 2006

        0.26 release.  Major enhancements and internal rewrites.
        Please read these notes carefully, as significant changes are
        described.  In particular, you _cannot_ upgrade to 0.26
        without some attention to the migration, especially if you are
        working on a project with other people.  See UPGRADE for
        details of this procedure.

        The changes are large enough that there were 3 pre-releases of
        this code; the changes that occurred in each can be seen
        below.  However, for the convenience of those following
        releases, all changes since 0.25 will be summarized in these
        release notes.  There is no need to read the pre-release notes
        individually.

        Major changes since 0.25:

        - The most user-visible change is that the default name of the
          monotone binary has changed to 'mtn'.  So, for example, you
          would now run 'mtn checkout', 'mtn diff', 'mtn commit',
          etc., instead of 'monotone checkout', 'monotone diff',
          'monotone commit'.
          - Similarly, the name of the workspace bookkeeping directory
            has changed from "MT" to "_MTN".  As workspaces will
            generally be recreated when migrating to this release,
            this should not cause any problems.
          - Similarly, built-in attrs like 'execute' have had 'mtn:'
            prepended to their names.  For example, executable files
            should now have the attr 'mtn:execute' set to 'true' on
            them.  The migration code will automatically add this
            prefix; no user intervention is needed.
          - Similarly, the name of the ignore file has changed from
            '.mt-ignore' to '.mtn-ignore'.  The migration code will
            automatically rename this file; no user intervention is
            needed.
          - Similarly, the recommended suffix for monotone db files is
            now '.mtn'.
          These changes are all purely cosmetic, and have no affect on
          functionality.

        - The most developer-visible change is that the data
          structure for representing trees has been completely
          replaced, and all related code rewritten.  The new data
          structure is called a 'roster'.  You don't really need to
          know this name; unless you are hacking on monotone or using
          various debug operations, you will never see a roster.
          It's mostly useful to know that when someone says something
          about 'roster-enabled monotone' or the like, they're
          referring to this body of new code.

          This change has a number of consequences:
          - The textual format for revisions and manifests changed.
            There is no conceptual change, they still contain the same
            information and work the same way.  The formats were
            merely cleaned up to correct various problems experience
            showed us, and allow various enhancements now and in the
            future.  However, this change means that a flag-day
            migration is required.  See UPGRADE for details.
          - Directories are now first-class objects.  You can add an
            empty directory, must drop a directory if you want it to
            go away, etc.
          - Attrs are now first-class objects.  '.mt-attrs' no longer
            exists; attrs are now described directly in the manifest,
            and changes to them appear directly in revisions.  The
            migration code will automatically convert existing
            .mt-attrs files to the new first-class attrs.  If you have
            custom attrs, those may require special handling -- if
            this is the case, then the upgrader will tell you.
          - The merge code has been rewritten completely.  The
            interface is currently the same (though this rewrite makes
            it easier to improve the interface going forward); if you
            have found merging in monotone to be easy in the past,
            then you will not notice anything different.  If you have
            run into problems, then the new merger should make your
            life substantially simpler.  It has full support for
            renames (of both directories and files), intelligent
            merging of attrs, improved handling of file content
            merges.  Is the first known merger implementation based on
            a provably correct algorithm (the "multi-*-merge"
            algorithm), has exhaustive automated tests, and generally
            should give accurate, conservative merges.
          - The new code is generally faster, though not yet as
            fast as it could be.

        Netsync changes:

        - The default netsync port has changed 5253 to 4691.  4691 is
          our official IANA-assigned port.  Please adjust firewalls
          appropriately.

        - Netsync code has also been largely reworked; new code should
          provide better opportunities for optimizations going
          forward.

        - The protocol is incompatible with earlier versions of
          monotone.  This should not be a surprise, since the data it
          carries is also incompatible (see above)...

        New features:

        - New option --brief to 'annotate', gives somewhat more
          friendly output.

        - Several enhancements to log:
          - New option --next, to display descendent revisions
            (rather than ancestor revisions).
          - When 'log -r' is given an ambiguous selector, it now just
            logs all matching revisions, instead of requiring the
            selector be disambiguated.
          - New option --no-files.

        - New command 'show_conflicts', performs a dry run merge.

        - New command 'ls changed'.

        - 'rename' (and its alias 'mv') now accept a broader range of
          syntax:
            mtn rename foo some_dir
              -> renames foo to some_dir/foo
            mtn rename foo bar baz some_dir
              -> moves foo, bar, and baz to some_dir/foo,
              some_dir/bar, and some_dir/baz

        - New hook 'validate_commit_message', which may be used to
          verify that all commit messages meet arbitrary user-defined
          rules.

        - New option --log, to log monotone's output to a file.

        - New option 'drop --recursive', to remove a directory and its
          contents in one swoop.

        - The root dir may now be renamed.  This is a somewhat exotic
          feature, but has some interesting uses related to splitting
          up or joining together projects; see new commands
          'pivot_root', 'merge_into_dir'.

        Minor bug fixes:

        - 'serve' with no --bind argument should now work on systems
          where the C library has IPv6 support, but the kernel does
          not.

        - Stricter checking on the internal version of filenames to
          ensure that they are valid UTF-8.

        - If the database is in the workspace, then it is always
          ignored.

        - Monotone no longer errors out when using a French (fr)
          locale with a non-Unicode codeset.

        Other changes:

        - Packet commands ('rdata', 'fdata', etc.) have been moved to
          'automate'.

        - Database storage now uses sqlite's blob support; database
          files should be ~1/4 smaller as a result.

        - Monotone now uses sqlite 3.3; this means that older versions
          of the command line client (e.g., an 'sqlite3' command built
          against sqlite version 3.2) cannot be used to poke at a
          monotone 0.26 database.  Solution is to upgrade your sqlite3
          program.  Hopefully this is irrelevant to most users...

        - Translations updated, and 3 new translations added (de, it,
          sv).

        Reliability considerations:

        - This new codebase has received much less testing under real
          world conditions than the codebase used in 0.25, simply
          because it is newer.  It has been in active use for monotone
          development since 8 January 2006, and only a small number of
          bugs have been found; all bugs found so far have been very
          minor, and none stood any danger of corrupting data.
          Furthermore, we are much more confident in the theoretical
          underpinnings of the new approach than the old, and the test
          suite attempts to exhaustively exercise all new code paths.

          However, none of this is or can be a substitute for real
          world experience.  We advise caution in upgrading to this
          version of monotone, and suggest that (especially) those who
          upgrade aggressively should pay extra attention to the
          monotone mailing list before and after doing so.

Wed Mar 29 05:20:10 PST 2006

        0.26pre3 release.  This release may be considered a "release
        candidate", in that while we need to write some tests and make
        sure some bugs are fixed, all features are in and we hope that
        no further bug fixes will be needed either.  It is still a
        pre-release for testing.  Do not package it.  DO NOT USE THIS
        RELEASE UNLESS YOU WANT TO BE A DAREDEVIL.

        But, PLEASE PLEASE TEST this release.  There are some
        non-trivial changes since 0.26pre2, and this is your last
        chance!

        Major changes since 0.26pre2:

        - The name of the monotone binary has changed to 'mtn'.
          - Similarly, the name of the bookkeeping directory in
            workspaces has changed from 'MT' to '_MTN' (if you have an
            existing 0.26-line workspace, just rename the MT directory
            to _MTN).
          - Similarly, the name of the ignore file has changed from
            ".mt-ignore" to ".mtn-ignore".  'rosterify' will rename
            these automatically (if you have already rosterified, you
            get to rename them by hand).
          - Similarly, the recommended suffix for monotone db files is
            now ".mtn".

        - We now perform stricter checking to make sure that filenames
          are valid UTF-8.  It is in principle possible that this
          stricter checking will cause histories that used to work to
          break; if you have non-ascii filenames, it is strongly
          recommended to test with this release.

        - Root dir renaming is now supported.  See new commands
          'pivot_root', 'merge_into_dir'.
          - As a side-effect, it is now possible to run 'rosterify' on
            histories in which two independent lines of history were
            merged.

        - The security fix released in 0.25.2 has been forward-ported
          to this release; this prevents some security exposure to
          people running monotone as a client on case-insensitive file
          systems.

        Minor change since 0.26pre2:

        - Database now uses sqlite blobs for storage; should be ~1/4
          smaller.
        - New command: show_conflicts, does a dry-run merge.
        - New option 'drop --recursive', to remove a directory and all
          its contents in one swoop.
        - Changes to 'log':
          - New option --no-files
          - Including merges is again the default (i.e., it now acts
            like 0.25, and not like 0.26pre2).
          - When 'log -r' is given an ambiguous selector, it now just
            logs all matching revisions, instead of requiring the
            selector be disambiguated.
        - New option --log, to log monotone output to a file.
        - Netsync changes:
          - Was sending far too much data in some cases; now does not.
          - Several bugs that caused it to lock up fixed
          - Tweak to allow 'usher' proxy to transparently redirect
            based on client's protocol version, to ease migration
            between incompatible protocol versions.
        - Packet commands have been moved to 'automate'.
        - Fixed bugs in 'db kill_rev_locally', should no longer leave
          an inconsistent db behind.
        - Translation updates

        Other projects receiving notable work:

        - Monotone's "dumb server" support (repo distribution over
          HTTP/FTP/SFTP etc.) has been ported to 0.26, a first command
          line version written, etc.
        - The 'usher' netsync proxy used for hosting many databases on
          a single machine has received significant cleanups, and the
          'webhost' project to provide a simple interface to shared
          monotone hosting providers has received even more work.

Sat Feb 11 13:32:51 PST 2006

        0.26pre2 release.  Inching towards 0.26.  If you are using
        0.25 or earlier, then make sure to read the very important
        notes for 0.26pre1, below.  In particular, like 0.26pre1, this
        is a pre-release for testing.  Do not package it.  DO NOT USE
        THIS RELEASE UNLESS YOU WANT TO BE A DAREDEVIL.

        (Though, in fact, in a month of usage, only one bug has been
        found in the new history code, and it was both minor and
        harmless.  It has additionally been fixed.)

        Database changes:

        - SQLite 3.3.3 has been imported.  3.3 introduces a new database
          format that is not backwards compatible with earlier 3.x releases.
          New databases will be created using this new format.  Existing
          databases remain compatible, and are not converted automatically.
          Existing databases can be converted by performing a database
          vacuum ('monotone db execute vacuum').

        New features:

        - New hook validate_commit_message -- use to verify that all
          commit messages meet arbitrary user-defined rules.

        UI improvements:

        - rename (and mv) commands now accept a broader range of
          syntax:
            monotone rename foo some_dir
              -> renames foo to some_dir/foo
            monotone rename foo bar baz some_dir
              -> moves foo, bar, and baz to some_dir/foo,
                 some_dir/bar, and some_dir/baz
        - Print a warning if it looks like a user has made a quoting
          mistake on push/pull/sync/serve (windows cmd.exe has
          confusing rules here).
        - New command "ls changed".
        - New option "--next" to log, which displays descendents of
          the start revision.
        - Updating to an arbitrary revision now works again (as it did
          in 0.25 and earlier).  This allows one to, for instance,
          switch a working copy to another head, or back up to an
          earlier version, while preserving uncommitted changes.
        - New option --brief to annotate, gives somewhat more friendly
          output.
        - Fixed bug that made ticker output from netsync inaccurate.
        - In 'log', --no-merges is now the default, use --merges to
          override.
        - If the database is in the working copy, then it is always
          ignored.

        Bugs:

        - 'serve' with no --bind should now work on systems where the
          C library has IPv6 support, but the kernel does not.
        - Compile fixes for GCC 4.1 pre-releases.

        Other:
        - Better detection when users have not run "rosterify", and
          more helpful suggestions on what to do in this case.
        - Documentation, translation, error message,
          etc. improvements.
        - Updates to contrib/mtbrowse.sh, simple shell-based monotone
          interface.
        - Updates to many other contrib/ files, mostly to maintain
          compatibility with monotone changes.

Sun Jan  8 01:08:56 PST 2006

        0.26pre1 release.  Massive rewrites, released for shakedown.
        This release is also dedicated to Shweta Narayan.

        This release includes massive changes compared to 0.25.  The
        core versioning code has all been replaced with a completely
        different mechanism.  Data formats and the netsync protocol
        have changed in incompatible ways.

        Migration to 0.26pre1 or later is irreversible and requires a
        flag day for your project.  See UPGRADE for details.  Note
        that we DO NOT recommend upgrading at this time; see below.

        If you have been following the development list for the last
        few months, you may have heard about "rosters" -- this is the
        name for the new core data structure we use.  While the code
        is completely different, the user experience should not be
        very different.  You will never see a roster, unless you are
        debugging monotone itself; everything still revolves around
        revisions, manifests, and certs.

        While this new code has extensive tests, because of these
        incompatibilities, it has never been used for real work.  The
        purpose of this release is to make a version available for the
        monotone developers to begin using for day-to-day work, to
        shake out bugs.

        Let's say that again in caps: THIS CODE IS PROBABLY BUGGY, DO
        NOT USE IT IN PRODUCTION UNLESS YOU WANT TO BE A DAREDEVIL.

        However, testing of this version with real databases is a good
        idea, and we'd very much appreciate hearing about your
        experiences.

        Some of the many changes:
        - New textual format for revisions and manifests; they remain
          conceptually the same, but have been tweaked. Manifests
          now use the same "basic_io" format as everything else in
          monotone, and contain entries for directories, revisions
          record file adds slightly differently and record directory
          adds for the first time, etc.  Because of this format
          change, revision hashes are now different; converting
          rosters requires a full history rebuild and reissue of certs.
        - Directories are now first class.  To get rid of a directory
          you must remove it; to create a directory, you must add it.
          You can add an empty directory.
        - Attrs are now first class.  The .mt-attrs file is gone;
          attributes are now stored directly in the manifest.
        - New merge algorithm, based on "multi-*-merge", and more
          aggressive, less buggy merge ancestor selection code
        - Netsync's core has been largely rewritten.  Code is now much
          clearer and more reliable, and now includes the ability to
          resume interrupted partial transfers. The netsync protocol
          version number has been bumped, and netsync now runs on the
          IANA-assigned port 4691 by default.
        - 100% fewer change_set.cc related bugs.  100% more roster.cc
          related bugs.  But the idea of touching roster.cc does not
          terrify people.

Thu Dec 29 23:10:03 PST 2005

        0.25 release.

        Incompatible command line changes:
        - 'monotone revert' now requires an argument.  To revert your
          entire working copy,
            $ monotone revert
          no longer works; instead, go to the root of your working
          copy and run
            $ monotone revert .

        New features:
        - Netsync now supports IPv6 (where OS support exists)

        Bugs fixed:
        - 'revert' gives feedback describing what it changes
        - Database locking further tweaked, to allow more concurrent
          access in situations where this is safe.
        - On win32, ticker display was fixed, so that it no longer
          prints a new line at each update.
        - 'read' can now understand (and migrate) privkey packets
          generated by monotone version 0.23 or earlier.
        - 'log --diffs <files>' now prints only diffs for the given
          files (previously, it would print only revisions in which
          the given files changed, but would print all diffs for those
          revisions).
        - Win9x and WinNT 4 compatibility fixes.

        New translations:
        - pt_BR

Sat Nov 27 22:29:38 PST 2005

        0.24 release.

        Configuration change (Windows only):
        - Configuration directory on Windows has changed.  It used to
          be some complicated and varying function of %HOME%,
          %USERPROFILE%, %HOMEDRIVE%\%HOMEPATH%, whether you were
          running in mingw/cygwin, etc.  It is now, always,
          %APPDATA%\monotone.  For instance, if your configuration
          file used to be named
           ...\Documents and Settings\user\.monotone\monotonerc
          it will now be named
           ...\Documents and Settings\user\Application Data\monotone\monotonerc
          Please rename files appropriately.

        Major key management changes:
        - Private keys are no longer stored in your database.  They
          are stored in ~/.monotone/keys/ (Unix, OS X) or
          %APPDATA%\monotone\keys\ (Windows).  'db migrate' will
          automatically move your keys out of your database and into
          their proper location.  Consequences:
          - 'genkey' no longer requires a database.  Simply run it
            once when you first start using monotone, even before you
            have created a database.
          - Running 'genkey' once will suffice to give all databases
            on one computer access to your key.  No more fiddling with
            'read'.
          - When you want to make your key available on another
            computer, simply copy over the appropriate file from your
            'keys' directory to the corresponding directory on the new
            computer.
        - Private keys also use a more standard on-disk envelope
          encoding ("PBE-PKCS5v20(SHA-1,TripleDES/CBC)") instead of
          previous ARC4.  More secure, and with extra crypto karma.

        Netsync changes:
        - Command line syntax for 'serve' changed; administrators WILL
          have to adjust scripts.
            monotone serve my.host.com "*"
          becomes
            monotone serve --bind=my.host.com "*"
          or simply
            monotone serve "*"
          (to serve on the default port, on all interfaces).
        - Speaking of which, we can now bind to all interfaces; run
          'serve' without passing --bind, or with passing
          --bind=:port, and monotone will listen on all interfaces.
        - New option '--key-to-push' for 'push', 'sync', allows
          administrator to push a new user's public key into a running
          server without restarting it.
        - Netsync permission hooks have new defaults that read a
          description of allowed access out of a standard,
          basic_io-based textfile (the same stanza-based format that
          revisions use).  Current hooks will continue to work, but
          users may prefer to transition to this format; see manual
          for details.
        - Between these, it is now straightforward to change
          permissions and add users without restarting your server.
        - Improvements to experimental "usher" facility.

        UI improvements:
        - New convenience options "add --unknown", "drop --missing",
          "revert --missing" do what you'd expect -- add all
          non-ignored non-versioned files, drop all
          deleted-but-undropped files, and restore all
          deleted-but-undropped files, respectively.
        - New selector "h:" to select heads of a branch.  "h:" means
          heads of current branch, "h:mybranch" means heads of
          mybranch.
        - Similarly, "b:" selector with no argument now refers to
          current branch.
        - Commit messages now have a blank line at the top so you can
          start typing directly.
        - No more obscure error messages when multiple monotone
          processes attempt to access a single database at the same
          time; we now fail early with a more sensible error message.
          (Concurrent access has never caused database corruption;
          this simply makes the corruption prevention less frustrating
          for the user.)
        - New handlers for SIGTERM, SIGINT to rollback database
          transactions.  Not visible to users (unless you're really
          looking carefully).  (Again, killing monotone has never been
          able to cause database corruption; this simply causes the
          transactions to be rolled back immediately, rather than the
          next time monotone runs, which improves robustness in some
          theoretical way.)

        Changes in 'automate':
        - New command 'automate keys' to get information on existing
          keys in basic_io format.

        Updated translations:
        - fr

        Smaller changes:
        - Improved handling of multibyte characters in message
          displays.
        - Fixes to Botan's memory allocator, to avoid pathological
          slowdowns in some rare cases.
        - Fix bug in delta-storage code; we were not being as aggressive
          about delta-compressing files and manifests as we should
          have been.
        - Minor bugs fixed, error messages improved.

                - Upgrading from 0.23: You must run 'db migrate' and
                  provide your password, for each database.

Fri Sep 30 02:50:05 PDT 2005

        0.23 release.

        Possibly incompatible changes:
        - hook_note_commit and hook_note_netsync_revision_received
          take a new argument containing the text of the revision that
          was received.  (Timothy Brownawell <tbrownaw@gmail.com>)
        - 'cat FILENAME' now acts like the old 'cat file REV
          FILENAME'; use new commands 'automate get_revision',
          'automate get_manifest', 'automate get_file' to fetch
          objects by hash.  (Grahame Bowland <grahame@angrygoats.net>)

        General improvements:
        - .mt-ignore support (Martin Dvorak
          <jezek2@advel.cz>, Timothy Brownawell <tbrownaw@gmail.com>)
        - much work on making monotone more i18n friendly (Benoît
          Dejean <benoit@placenet.org>, Matt Johnston
          <matt@ucc.asn.au>)
        - support for more interactive merge tools:
          - FileMerge.app (comes with OS X) (Marcel van der Boom
            <marcel@hsdev.com>)
          - TortoiseMerge (Win32; comes with TortoiseSVN) (Matthew
            Gregan <kinetik@orcon.net.nz>)
        - rename and drop now actually perform the specified rename or
          deletion when the argument --execute is passed.  (Richard
          Levitte <richard@levitte.org>)
        - 'help' command, same as --help (Matt Johnston
          <matt@ucc.asn.au>).
        - 'usher' support: experimental method for proxying multiple
          netsync servers through a single port (similar concept to
          vhosts) (Timothy Brownawell <tbrownaw@gmail.com>)
        - support long passphrases (Matt Johnston <matt@ucc.asn.au>)
        - Faster binary file detection (Eric Anderson
          <anderse-monotone@cello.hpl.hp.com>)
        - netsync speedups:
          - when handling large files (Eric Anderson
            <anderse-monotone@cello.hpl.hp.com>)
          - when handling many branches (Marcel van der Boom
            <marcel@hsdev.com>)
        - new system to allow crash logs to contain not just execution
          traces, but also dumps of data being handled when the error
          was detected -- greatly improves debuggability of user
          crashes.
        - complete rework of path handling code, for clarity,
          robustness, and speed.  No user visible changes, except for
          the many bugs fixed.  (Special thanks to Matthew Gregan
          <kinetik@orcon.net.nz> and Grahame Bowland
          <grahame@angrygoats.net>.)
          - however, if you have non-normalized paths in your history
            (symptom: fresh pulls with 0.18 work, but fresh pulls with
            0.19 do not), then 0.23 will report an error and refuse to
            handle the affected revisions.  Since it is believed this
            only affects one project, and to conserve core developer
            time, implementing a migration was put off for now.  If
            this causes problems or for more details, please send an
            email to monotone-devel@nongnu.org.
        - as always, many small bug fixes, speedups, and improved
          messages.

        New translations:
        - fr (Benoît Dejean <benoit@placenet.org>)
        - ja (Satoru SATOH <ss@gnome.gr.jp>)

        Other new monotone-related projects since 0.22:
        - mtsh by Timothy Brownawell:
            https://netfiles.uiuc.edu/brownawe/www/mtsh/
          GTK+ wrapper for monotone focusing on working copy
          operations -- add/drop/revert/rename/commit/update/diff and
          browsing.  Has a mechanism for per-file commit comments.

        - "dumb server" support by Nathaniel Smith (share your
          monotone repositories via HTTP/FTP, no netsync daemon
          needed):
            http://viewmtn.angrygoats.net//branch.psp?branch=net.venge.monotone.dumb
          Still needs a command-line frontend to be usable, among
          other things.  Help wanted.  In python.

        - m7 by Larry Hastings <larry@hastings.org>
            http://www.midwinter.com/~lch/programming/m7/
          Experimental drop-in command-line wrapper for monotone.
          Uses certs to add local incrementing version numbers, and an
          enhanced annotate front-end.

Mon Aug  8 23:23:53 PDT 2005

        0.22 release.  new crypto library, bug fixes, ui improvements

        - switch from crypto++ to botan as underlying crypto library.
          this should not cause any user-visible changes; let us know
          if it does.  special thanks to Matt Johnston
          <matt@ucc.asn.au>, Kaushik Veeraraghavan
          <kaushikv@gmail.com>, Matthew Gregan
          <kinetik@orcon.net.nz>.
        - incompatible change to netsync permission hooks: the
          get_netsync_anonymous_read_permitted hook has been removed;
          instead, get_netsync_read_permitted will be called with a
          key name of nil.  server administrators should update/review
          their configuration
        - new option for merge and propagate: --lca.  Until we get a
          long-term solution to the various 3-way merge problems, this
          should be more convenient than using explicit_merge.
        - many small improvements to error messages, fixes of minor
          annoyances, netsync tickers more accurate, etc.

Sun Jul 17 16:48:26 PDT 2005

        0.21 release.  bug fixes, performance improvements, and ui
        improvements.

        - fixes a number of major performance bugs in 0.20's netsync
          implementation.  special thanks to Matt Johnston
          <matt@ucc.asn.au>.
        - fixes a number of major bugs in 0.20's (rewritten)
          cvs_import command.
        - configury kluges to work around g++ 4.0/boost 1.32
          incompatibilities.  special thanks to Christof Petig
          <christof@petig-baender.de>, Matthew Gregan
          <kinetik@orcon.net.nz>, Jordan Breeding
          <jordan.breeding@mac.com>.
        - ui enhancements:
          - new netsync option "--exclude": branches are included if
            they match any of the given globs, unless they match any
            of the given --exclude globs.  special thanks to Timothy
            Brownawell <tbrownaw@gmail.com>.
          - new netsync option client "--set-default": makes it easy
            to change default server/branches.
          - "diff" now takes options "--context" and "--external", to
            output context diffs and to invoke an external diff
            program for full control over output formatting.  new
            option "--diff-args" pass arguments to external diff
            program; new hook "external_diff" allows further
            configuration.  special thanks to Vladimir Vukicevic
            <vladimirv@gmail.com>.
          - b: and t: selectors now match exactly, instead of matching
            as substrings.  globbing is supported for inexact
            matching.  special thanks to Brian Downing
            <bdowning@lavos.net>, Jordan Breeding
            <jordan.breeding@mac.com>.
          - new command 'db kill_tag_locally'.  special thanks to Jordan
            Breeding <jordan.breeding@mac.com>.
        - now uses sqlite3 prepared statements.  special thanks to
          Derek Scherger <derek@echologic.com>.
        - 'db migrate' is now a complete no-op if there is no
          migration to do; automated scripts can now call it
          optimistically and cheaply to guarantee up-to-dateness.
        - new hash correctness tests.  special thanks to Kaushik
          Veeraraghavan <kaushikv@gmail.com>.

                - upgrading from 0.20: you must run 'monotone db
                  migrate' once against each of your databases, to add
                  new sql indexes.

Tue Jul  5 23:57:10 PDT 2005

        0.20 release.  features, ui improvements, performance
        improvements, and bug fixes.

        - major changes in netsync UI: serve/sync/push/pull now take a
          list of globs; clients can request arbitrary sets of
          branches, not just predefined "collections".  write
          permissions are now granted on a per-db level (they were
          before anyway).
                - where you used to say, e.g., "monotone pull
                  net.venge.monotone", you should instead say
                  "monotone pull net.venge.monotone*".  This may
                  require shell-quoting.
                - 'get_netsync_write_permitted' hooks must be changed
                  to take only one argument, the 'identity'.
                  'get_netsync_{read,anonymous_read}_permitted' hooks
                  now take a branch argument instead of a collection,
                  and will be called for each branch that a client
                  requests.
                - 0.19 clients cannot talk to 0.20 servers, and vice-versa.
                - special thanks to Timothy Brownawell
                  <tbrownaw@gmail.com>, Richard Levitte
                  <richard@levitte.org>.
        - other major changes:
                - cvs_import re-written; many bugs fixed.  now
                  supports tags.
        - many minor netsync changes:
                - netsync traffic is now cryptographically authenticated
                  against corruption and man-in-the-middle attacks.
                  special thanks to Ethan Blanton <elb@elitists.net>,
                  Matt Johnston <matt@ucc.asn.au>.
                - new hooks that are called when server receives data:
                  note_netsync_*_received.  special thanks to Timothy
                  Brownawell <tbrownaw@gmail.com>.
                - ancestry graphs that pass outside the given branch
                  are now synchronized correctly.  special thanks to
                  Timothy Brownawell <tbrownaw@gmail.com>.
        - UI improvements:
                - 'log' options changed: --depth has become --last;
                  new options --no-merges, --diffs, --brief.
                - 'status' has new option --brief.  special thanks to
                  Derek Scherger <derek@echologic.com>.
                - 'serve' has new option --pid-file.  special thanks
                  to Matthew Gregan <kinetik@orcon.net.nz>.
                - all commands taking restrictions now take option
                  --depth, to limit recursion through subdirectories.
                  special thanks to Joel Reed <joelwreed@comcast.com>.
                - merge command all take --author, --date now.
                - 'checkout', 'update' take --revision, instead of
                  using positional arguments.  special thanks to Derek
                  Scherger <derek@echologic.com>, Richard Levitte
                  <richard@levitte.org>.
                - 'commit' takes new --message-file option.
        - new features:
                - new commands: "db kill_branch_locally", "db
                  kill_revision_locally", useful for correcting some
                  mistakes.  special thanks to Brian Campbell
                  <brian.p.campbell@dartmouth.edu>, Sebastian Spaeth
                  <Sebastian@sspaeth.de>.
                - new file attribute 'manual_merge', to prevent invocation of
                  merger on binary files.  hook added to guess correct
                  value at 'add' time.  special thanks to Riccardo
                  Ghetta <birrachiara@tin.it>.
                - new 'earlier than', 'later than' selectors.  special
                  thanks to Riccardo Ghetta <birrachiara@tin.it>.
        - new automate commands:
                - 'stdio', for efficient use by
                  front-ends.  special thanks to Timothy Brownawell
                  <tbrownaw@gmail.com>.
                - 'certs', for fetching certs on a revision in a
                  parseable (basic io-based) format.  special thanks
                  to Grahame Bowland <grahame@angrygoats.net>.
                - 'inventory' output changed incompatibly; should be
                  much more usable now, and stable.  special thanks to
                  Derek Scherger <derek@echologic.com>.
        - better memory/performance when handling large files.
          special thanks to Eric Anderson
          <anderse-monotone@cello.hpl.hp.com>, Timothy Brownawell
          <tbrownaw@gmail.com>, Matt Johnston <matt@ucc.asn.au>,
          Matthew Gregan <kinetik@orcon.net.nz>.
        - new text mode browser in contrib/mtbrowse.sh, by Henry
          Nestler <Henry@BigFoot.de>.
        - improved zsh completion in contrib/monotone.zsh_completion,
          by Joel Reed <joelwreed@comcast.com>.

                - upgrading from 0.19: database and working copies are
                  fully compatible.  netsync clients and servers need
                  to be upgraded together, as described above.  the
                  many ui changes may require script updates.

Tue May  3 00:31:37 PDT 2005

        0.19 release.  performance improvements, features, ui
        improvements, and bug fixes.

        - many operations sped up by another factor of 2 or better.
                - special thanks to Matt Johnston <matt@ucc.asn.au>.
                - first steps towards automated benchmarking.  Thanks
                  to Timothy Brownawell <tbrownaw@gmail.com>.
        - new major features:
                - "annotate" command; still requires optimization.
                  Thanks to Emile Snyder <emile@alumni.reed.edu>.
                - "inodeprints" for fast change detection in large
                  working dirs now fully supported; see manual for
                  details.
        - new minor features:
                - new selector "c:name=value" for selecting on
                  arbitrary certs.  Thanks to Richard Levitte
                  <richard@levitte.org>.
                - new hooks to automatically initialize attributes on
                  add; monotone now automatically sets execute bit on
                  executables.  Thanks to Joel Reed
                  <joelwreed@comcast.net>.
                - new automate command "select", to do selector
                  expansion.  Thanks to Richard Levitte
                  <richard@levitte.org>.
                - new automate commands "graph", "parents",
                  "children", "ancestors", to easily inspect history.
                  Special thanks to Sebastian Spaeth
                  <Sebastian@SSpaeth.de>.
                - new command "db kill_rev_locally".  Thanks to
                  Sebastian Spaeth <Sebastian@sspaeth.de>.
                - new arguments to "commit": --author, --date; useful
                  for patch attribution and importing history.
                - new automate command "inventory" (output format will
                  change in next release, however).  Thanks to Derek
                  Scherger <derek@echologic.com>.
        - ui improvements:
                - netsync progress ticker in kilobytes/megabytes.
                  Thanks to Matt Johnston <matt@ucc.asn.au> and
                  Sebastian Spaeth <Sebastian@sspaeth.de>.
                - tickers do not cause annoying scrolling when wider
                  than window.  Special thanks to Matthew Gregan
                  <kinetik@orcon.net.nz>.
                - warn users when a commit creates divergence, and
                  when an update ignores it.  Thanks to Jeremy Cowgar
                  <jeremy@cowgar.com>.
                - support for command-specific options (there is still
                  no rule that such options must appear after the
                  command on the command line, though).  Thanks to
                  Richard Levitte <richard@levitte.org>.
        - bug fixes:
                - many cvs_import bugs fixed.  Special thanks to Jon
                  Bright <jon@siliconcircus.com>, Emile Snyder
                  <emile@alumni.reed.edu>, Hansjoerg Lipp
                  <hjlipp@web.de>, Matthew Gregan
                  <kinetik@orcon.net.nz>.
                - windows/unix working copy line ending conversion now
                  works correctly.  Thanks to Emile Snyder
                  <emile@alumni.reed.edu>.
                - many fixes to i18n-ized filename support
                - "drop" and "rename" now affect file attributes as
                  well.  Thanks to Richard Levitte
                  <richard@levitte.org> and Joel Reed
                  <joelwreed@comcast.com>.
                - better error reporting in netsync.  Thanks to
                  Grahame Bowland <grahame@angrygoats.net>.
                - only set working directory's default branch on some
                  commands (update, commit).  Thanks to Florian Weimer
                  <fw@deneb.enyo.de>.
                - "db check" now sets exit status correctly, for use
                  in scripts.  Thanks to Derek Scherger
                  <derek@echologic.com>.
                - many others...
        - fantastic emacs integration in contrib/monotone.el.  Thanks
          to Harley Gorrell <harley@panix.com>.
        - 45 new integration tests.  total line coverage: ~84%.

                - upgrading from 0.18: database and working copies are
                  fully compatible.  NOTE that the configuration file
                  is now ~/.monotone/monotonerc, rather than old
                  ~/.monotonerc.  Simply create ~/.monotone, and
                  rename any existing configuration file.

Sun Apr 10 17:49:25 PDT 2005

        0.18 release.  performance improvements, features, and bug fixes.
    This release is dedicated to Shweta Narayan.

        - most operations sped up by a factor of 2 or better; many sped up
      by up several orders of magnitude.
                - special thanks to Matt Johnston <matt@ucc.asn.au>, Derek
                  Scherger <derek@echologic.com>, Linus Torvalds
                  <torvalds@osdl.org>.
        - new concept: "database vars".  Used in several features below.
        - new features:
                - new file "MT/log" can be edited while you work,
                  sets default changelog.  (no change in behaviour if
                  you do not edit it.)  Thanks to Jeremy Cowgar
                  <jeremy@cowgar.com>.
                - monotone now stores default netsync
                  server/collection, initialized on first use of
                  netsync.
                - you no longer need to manually import server
                  keys, monotone will fetch the key from the server on
                  first netsync.
                - monotone keeps track of keys of servers you have
                  previously synced with, to prevent man-in-the-middle
                  attacks.
                - several powerful new "automate" commands added.
        - new command 'ls known', lists files that are under version
          control.  Thanks to Florian Weimer <fw@deneb.enyo.de>.
        - preliminary "inodeprints" functionality -- speeds up diff,
          status, etc.  No UI or documentation yet -- in a working
          copy, 'touch MT/inodeprints' to enable, then commit or
          update to populate cache.
        - UI improvements:
                - Added short options -r, -b, -k, -m.
                - default to 'dot' ticker-style when stderr is
                  not a tty, thanks to Derek Scherger
                  <derek@echologic.com>.
                - New "-@/--xargs" option, helpful when using new
                  automate commands.  Thanks to Richard Levitte
                  <richard@levitte.org>.
                - New "--depth" argument to 'log'.  Thanks to Richard
                  Levitte <richard@levitte.org>.
                - 'db info' gives statistics on space usage.
                - new command 'dropkey'.  Thanks to Jeremy Cowgar
                  <jeremy@cowgar.com>.
        - robustness improvement: if monotone crashes in a working
          directory and --dump and --debug were not specified, saves
          debug dump to "MT/debug" for analysis, instead of
          discarding.
        - new contributed scripts: CIA (cia.navi.cx) notification,
          email notification, Bash completion.
        - 33 new integration tests.  total line coverage: ~82%.
        - many bug fixes
        - Special thanks to Matt Johnston <matt@ucc.asn.au>,
          for going above and beyond to track down the last
          release blocker.

                - upgrading from 0.17 requires only a 'db migrate'.

Fri Mar 18 15:38:52 PST 2005

        0.17 release. bug fixes and features.

        - many, many robustness improvements
                - more careful checking everywhere
                - much more thorough test suite
                - all revisions subject to careful checks before
                  entering database
                        - not yet fully optimized; "pull" may be very
                          slow and use lots of cpu
                - support for "epochs", to safely manage future
                  rebuilds, hash migration, etc.
                - new "db check" command, thanks to Derek Scherger
                  <derek@echologic.com>.
        - now uses sqlite3, thanks to Christof Petig
          <christof@petig-baender.de>.
                - removes most former size limitations
        - "restrictions" support, thanks to Derek Scherger
          <derek@echologic.com>.
                - most commands now take a list of files to limit
                  their actions to
                - monotone can now be run from anywhere in the working
                  directory (not just the root)
                - new command "monotone setup" required to create a
                  working directory for a new project
        - important security fix -- don't use shell when calling
          external merge commands.
        - format change for "MT/options", ".mt-attrs"; you may have to
          edit these files
                - new command "attr" for managing .mt-attrs.
        - builds merkle tries in-memory -- netsync starts up many
          times faster
        - start of new "automate" interface, for shell scripts and
          others.
        - new command "cdiff": generates context diffs.
        - remove most of now-obsolete manifest/file cert support.
        - 60+ new integration tests.
        - many portability fixes
                - in particular, major win32 cleanups, thanks to Jon
                  Bright <jon@siliconcircus.com>.  win32 is once again
                  fully and natively supported.
        - many bug fixes

                - several incompatible changes: see file UPGRADE for
                  migration information

Thu Dec 30 01:37:54 EST 2004

    0.16 release. bug fixes.

    - 50+ new integration tests
    - many NetBSD portability fixes
    - release build on gcc 3.4 / FC3
    - masses of changeset bugs in 0.15 fixed

        - some bogus changesets were generated
          in the 0.16 development cycle. you will
          need to rebuild revision graph.


Sun Nov  7 14:06:03 EST 2004

    0.15 release. major changes.

    - overhauled the internal representation of changes. see
      README.changesets for details
    - fixed bugs in merkle trie synchronization code
    - fixed echoing and progress UI bugs
      (helps when using in emacs)
    - upgraded cryptopp to 5.2.1
    - fixed bug 8715, diff hunk coordinate reporting
    - added figures, new tutorial to manual
    - improve accuracy of log command
    - several build, configure, and linkage fixes
    - some OSX / PPC portability fixes

Sat Jul 31 15:38:02 EDT 2004

    0.14 release. bug fixes.

    - some compile fixes for g++ 3.4
    - made --dump=FILE option for saving traces,
      otherwise failures just print reason (no trace)
    - some things disabled, as scheduled for replacement
      by upcoming changeset branch work
        - disabled "disapprove" command due to bad semantics
        - removed "bump" and .mt-nonce machinery
    - several critical rename-merging bugs fixed
        - renames vs. deletes
        - renames vs. deltas
        - parallel renames
    - bugs fixed from savannah bug tracker:
        - 9223 argv overflow
        - 9075 empty commits
        - 8919 rename --verbose to --debug
        - 8958 rename debug to db execute
        - 8920 empty passphrase message
        - 8917 connection refused message
        - 8913 testresult argument
        - 8912 passphrase read on serve
        - 8472 approve into branch
        - 8428 duplicate key warning
        - 8928 nonce uses too many bits

Thu May 20 22:26:27 EDT 2004

    0.13 release. bug fixes.

    - remove (file|manifest) in several commands
    - "list missing" command
    - fixed bugs:
        - (critical) empty data netsync crash
        - mkstemp, platform lua
        - runtime error reporting chatter
        - non-posix database names
        - non-posix dirnames
        - non-posix merge names
        - 2-way merge algorithm and hook
        - single-character filenames
        - multiple password reads
        - .svn ignore pattern

Sun May  2 21:03:38 EDT 2004

    0.12 release. win32 port, bug fixes and optimizations.

    - ported to native win32 (mingw)
    - implemented human friendly version selectors
    - added post-commit hook for change notification
    - removed spirit-based parsers, reduced compile costs
    - many netsync bugs removed, pipeline performance improved
    - removed old, deprecated networking system
    - several minor CVS import bugs fixed
    - upgraded bundled netxx

Sun Mar 28 12:41:07 EST 2004

    0.11 release. bug fixes and optimizations.

    NOTE: this release expands the sqlite page size. YOU WILL NEED
    to dump existing databases before upgrading and reload it
    after upgrading, otherwise monotone will complain that the
    database image appears malformed. this condition cannot
    unfortunately be distinguished from a real malformed image on
    disk. for example:

        $ monotone --db=my.db db dump >dump.sql
        $ <upgrade to new monotone>
        $ mv my.db my.db.backup
        $ monotone --db=my.db db load <dump.sql

    - fixed bugs:
        - aliasing bug on debian (-O2 now works)
        - netsync ppc portability / checksums
        - sha1 whitespace bug
        - netsync broken formatter
        - broken symlink handling
        - merger execution pessimism
        - LCA bitset calculation pessimism
        - static object initialization order
        - CVS single-version import
        - CVS first-version changelog
        - CVS branch inference and topology
    - cryptographic SSE2 paths enabled on linux/x86.
    - builds against boost 1.31.0.
    - removed boost::socket
    - removed documentation about old networking system.
    - "officially" deprecated old networking system.
    - enable building with system-local libraries.
    - upgraded bundled sqlite.
    - changed sqlite page size from 1k -> 8k

Mon Mar  1 00:32:07 EST 2004

    0.10 release. new "netsync" protocol implemented, allowing
    direct monotone-to-monotone database synchronization. random
    number underflow problem fixed. more tests added. database
    schema changed, must migrate schema. added new QA logic to
    update and merge algorithms (testresult / approval).

Thu Jan  1 18:23:06 EST 2004

    0.9 release. support international users (non-ASCII character
    sets, locales). some corrections to update algorithm. line
    merging algorithm reimplemented. support working copy
    MT/monotonerc file. broke format compatibility with MT/work
    files; commit any pending work before upgrading. permit
    spaces, colons, other "funny" characters in filenames. support
    HTTP 1.1, HTTP proxies, handle some corner cases in ancestry
    graph and database faults.

Fri Nov 21 20:25:26 EST 2003

    0.8 release. row size increased to 16mb. more performance
    improvements in cvs importer. cvs branch tags imported now.
    minor UI improvements. new commands: SQL dump and load, vcheck
    for enhanced collision detection, queue addtree for recursive
    queueing. improved networking scalability. historical rename
    certs and .mt-attrs file format changed to accomodate upcoming
    i18n work.

Sun Nov  2 23:38:09 EST 2003

    0.7 release. many critical merge and patch set calculation
    bugs fixed. groups merged with URLs, "monotone db migrate"
    necessary. directory renames and explicit rename certs
    supported. added SMTP support. incorporated adns library,
    avoiding gethostbyname(). new queue commands.

Sat Oct 18 22:10:09 EDT 2003

    0.6 release. more stability and bug fixing, including fix to
    some silent failures in LCA calculation. some minor new
    features: persistent attributes (eg. 'the execute bit'),
    rename and log commands. performance of cvs importer greatly
    improved, lua system upgraded to 5.0, much expanded
    documentation.

Sat Sep 27 11:50:08 EDT 2003

    0.5 release. stability and bug fixing. many UI issues
    addressed, including SHA1 completion, persistent options, new
    revert command and new diff modes. database migration,
    inspection and debugging interfaces added. LCS algorithm and
    line-merger overhauled. several multi-depot bugs
    fixed. existing depot databases should be migrated (depot.cgi
    migratedb).

Thu Sep  4 15:40:07 EDT 2003

    0.4 release. monotone is now self-hosting. database
    compatibility broken since 0.3. depot uses RSA signatures now,
    not mac keys. many bugs removed. depot database compatibility
    broken. database schemas should now remain stable (or be
    provided with safe schema-upgrading function).

Mon Aug 25 18:00:37 EDT 2003

    0.3 release. database compatibility broken. packet format
    compatibility broken. dropped boost sandbox library dependency.
    redid networking to support private HTTP+CGI depots along with
    netnews. wrote depot. added 'propagate' command to move changes
    between branches asymmetrically. rewrote testsuite in autotest.
    cleaned up command line processing. expanded testsuite. improved
    user-friendly error reporting.

Fri Aug  8 10:20:01 EDT 2003

    0.2 release. database compatibility broken. dropped many
    library dependencies. hand-reimplemented xdelta, parts of
    nana. incorporated subset of cryptopp and sqlite into
    sources. added RCS and CVS importer. switched to piecewise
    reconstruction. generally much more robust storage system.
    scalability tests against real world CVS archives show
    performance gap with CVS closing, but still present.

Sun Apr 6 20:20:42 EDT 2003

    initial release<|MERGE_RESOLUTION|>--- conflicted
+++ resolved
@@ -56,7 +56,6 @@
           directories. The typical case of listing files that need attention
           now runs at least four times faster.
 
-<<<<<<< HEAD
         Internal
 
         - switched to storing binary sha1 hashes, instead of an ASCII
@@ -67,11 +66,9 @@
 
         - merged the two indexes on revision_certs into a single one.
 
-=======
         - 'automate get_current_revision' which outputs the revision text of 
            changes in the current workspace
         
->>>>>>> d77872a9
 Wed Dec 12 21:21:15 UTC 2007
 
         0.38 release.
