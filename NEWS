xxx xxx xx xx:xx:xx UTC 2010

        0.48 release.

        Changes

        - The 'setup' command now creates a new internal database if no
          database is given either as command line or workspace option.

<<<<<<< HEAD
=======
        - 'db check' now checks for errors in the branch heads cache,
          and 'db regenerate_caches' fixes them.

>>>>>>> 781b84c4
        - Much more information is now passed to the editor when composing a
          commit message for a new revision. The Author, Date, Branch and
          Changelog values may now all be changed directly in the editor
          allowing new branches to be created without using the --branch option.
          Changes to other lines of this information must not be made or the
          commit will abort.

        - The edit_comment lua hook now only takes one argument which is the
          text to be passed to the editor to edit a commit. Existing hooks that
          override the default hook will need to be changed to work properly.

        - The long date/time format used by 'status', 'commit' and 'log' must be
          sufficient to preserve a date through a formatting and parsing
          cycle. The 'status' command now checks for this and warns if the
          format is unsuitable and 'commit' will refuse to operate with an
          unsuitable format.

        - The output of the 'status' and 'log' commands has changed to align
          with the new information displayed by 'commit' so that all three
          commands display revisions similarly.

        New features

        - New automation command 'update' which behaves identical to
          the normal 'update' command.

        - Many commands that change the heads of a branch (approve, disapprove,
          pull, merge, etc) can now take an option "--update". If run from
          a workspace which is based on a head of the branch and has no local
          changes, this option makes these commands update that workspace to
          the new head. If you always want this behavior, you can define the
             get_default_command_options(cmd)
          hook in your monotonerc.

        - A new Lua extension function change_workspace(directory) has been
          added. This should be most useful for custom commands which need
          to work on multiple workspaces from the same monotone instance.

        - There is also the new server_set_listening(bool) Lua extention
          function available since 0.47, which can be used to let a monotone
          server exit gracefully instead of having to be killed.

        - Default include and exclude patterns are now remembered per server.
          This means that you can have for example one server that you sync
          everything to, and one that you only sync some branches to, and you
          don't have to worry about forgetting to give the include pattern and
          accidentally trying to sync everything to the second server.

        Bugs fixed

        - A regression in 0.47 prevent successful execution of push / pull /
          sync over pipes (Debian bug 574512); this has been fixed.

        - monotone no longer saves changed options from the command line back
          to _MTN/options in case the command execution was unsuccessful.

        - The 'log' command no longer crashes if it is executed in a workspace
          whose parent revision(s) do not exist in the specified database
          (fixes monotone bug #29677).

        - In 0.46, spurious network disconnects could occur when transferring
          sufficiently large items (files, diffs, revisions). This was fixed
          in 0.47 but not noted in the release notes at that time
          (fixes monotone bug #28991).

        - monotone on Windows will now have a non-zero exit code when
          interrupted (^C). This was broken in 0.47 when it was fixed to not
          throw an exception on being interrupted.

        Other

        - Support for the diffuse merger (http://diffuse.sourceforge.net)
          has been added.

Sun Mar 14 21:15:06 UTC 2010

        0.47 release.

        Changes

        - The default '<unknown>' author used by the git_export command has
          changed to 'Unknown <unknown>' and must be changed in existing author
          map files. The old '<unknown>' author will be rejected by the new
          validate_git_author lua hook.

        - The 'git_export' command now validates all git author and committer
          values using a new 'validate_git_author' lua hook before they are
          written to the output stream. The export will fail if any value is
          rejected by this hook.

        - The 'git_export' command now calls a new 'unmapped_git_author' lua
          hook for all git author values not found in the author map file. The
          default implementation of this hook attempts to produce valid git
          authors using several default pattern replacements.

        - The 'get_date_format_spec' lua hook now has an additional parameter
          which hints at the wanted format (f.e. a short date or a long date
          time). The default implementation now returns '%x' for short and
          long dates, '%X' for short and long times (currently unused) and
          '%x %X' for short and long date times.

        - The options '--date-format' and '--no-format-dates' are no longer
          specific to the 'log' command, but can now be used globally.

        - monotone now prompts only three times for a key password.

        New features

        - Added portuguese translation (thanks to Américo Monteiro)

        Bugs fixed

        - 'passphrase' now allows an empty new password to be given
          (fixes monotone bug #28809)

        - 'automate remote' and 'automate remote_stdio' no longer
          require an existing database (fixes monotone bug #28885)

        - monotone no longer throws an exception on Windows if it is
          interrupted (^C); a couple of other bug have been fixed for this
          platform as well which generally improve the compatibility.

        - The annotation of 'annotate' is now localized.

        - The various occurrences where a revision is described by its
          certs now come with proper localized date output.

        - Fix problems with newer Lua versions especially when
          LUA_COMPAT_VARARG not set.

        Other

        - Roster handling has been sped up significantly, and roster cache
          performance has been fixed for the case of overly large rosters.
          This should be mostly noticable when digging through history
          (especially initial pulls, since those send so many revisions),
          and be more noticable for projects with larger trees.

          The most significant internal change from this is that rosters and
          marking_maps are now copy-on-write. A longer overview of the internal
          changes is at:
          http://lists.gnu.org/archive/html/monotone-devel/2010-02/msg00043.html

        - Improve the compatibility with newer Botan versions.

Sun Jan 17 21:40:35 UTC 2010

        0.46 release.

        Changes

        - "automate stdio" (and "automate remote_stdio", see below)
          use separate streams to encode out-of-band information like
          informational messages, warnings or tickers. A special
          "header" section has been added to the standard output to
          identify future stdio version changes. The error codes used
          in the output of both stdio and remote_stdio, have also
          slightly changed: errors which are the result of a wrong
          call (unknown command, invalid options, parsing errors, ...)
          are returned with code 1, while errors which happened while
          the actual command executed are returned with code 2. Error
          codes are no longer echoed with every packet, but only as
          the payload of the final 'l' ("last") packet.

          Please consult the manual section "mtn automate stdio" for a
          detailed description of the new format.

        - The 'heads' command should be significantly faster now (not
          that it was particularly slow before). This probably isn't
          terribly noticable unless you're in the habit of using "h:*"
          (heads of all branches) as a selector, it's primarily meant
          to enable future changes that will depend on fast 'heads'.

          The database schema has been changed, so you will need to
          run 'mtn db migrate' (preferably after making a backup copy
          of your db).

        - the 'status' command now includes the current (to be committed)
          revision number and will indicate when the branch option in
          _MTN/options has been changed and does not match one of the
          revision's parent branches.

        - Cert labels in the output of the 'log' command are now
          localized.

        New features

        - There's a new command "automate remote_stdio" that makes it
          possible to execute automate commands on a remote server
          (for example, to permit a single database to be used both
          for serving netsync connections and for running a viewmtn
          instance). This requires that the server be running monotone
          0.46 or later. Access control on the server uses a new lua
          hook "get_remote_automate_permitted(identity, command_line,
          options)".

        - There's also a new command "automate remote" that's very much
          the same, but executes only a single command and does not
          stdio-encode the output.

        - A new 'bisect' command has been added to allow searching for a
          specific revision within a range of revisions. This can be useful for
          locating the exact revision that broke something or removed a
          particular feature.

        - Three new commands - 'push', 'pull' and 'sync' - have been added
          to the automation interface. They work just as their non-automate
          counterparts.

        - The global option '--timestamps' has been added which prefixes
          the current local timestamp before diagnostic messages such as
          warnings, progress messages, errors and tickers.  For example,
          this option can be used to log the date and time when clients
          connect to a monotone server.

        Bugs fixed

        - A regression from 0.45's key migration prevented the proper
          output of the `committer` field in 'git_export'.

        - 'db info --full' no longer crashes when executed on a database
          with only one revision.

        - The mtn_automate Lua function which can be used for custom
          commands now properly handles binary data.

        - `db info` now returns a correct byte count for certs again.

        - If a public key was read in via the `read` or
          `automate read_packets`, an invariant was triggered if the
          key was already existing in the database. This has been fixed.

        - `annotate` no longer crashes if the annotated file is empty.

        Other

        - Added the script of the Lua-based contributed Monotone
          extension command "mtn remote_export" to contrib/command/
          with which a remote revision can be exported locally without
          having to fetch all of the history before.


Fri Sep 11 20:50:00 UTC 2009

        0.45 release.

        Changes

        - Certs now link to the key that signed them by the key's
          hash, instead of its name.  This should provide some
          security and usability improvements.

          The database schema has been changed, so you will need to
          run 'mtn db migrate' (preferably after making a backup copy
          of your db).

          The netsync protocol version has also changed. However, we
          found space to implement full protocol version negotiation,
          so no flag day is needed.  If your particular project has a
          situation where there are multiple keys with the same name,
          you will receive errors when trying to sync certs signed by
          those keys to older netsync peers.

          A number of commands have slightly different output now,
          particularly 'ls certs', 'ls tags', 'automate keys',
          'automate tags' and 'automate certs'.  There is a new Lua
          hook associated with these changes,
          'get_local_key_name(identity)', and all Lua hooks that used
          to take a key name as an argument now instead take a table
          with several fields.

          Commands which previously accepted a key name now also
          accept the key's hash or local name, which is a local alias
          for equally named keys.  'read-permissions' and
          'write-permissions' accept either the key name or the hash.

          There is also a new 'db fix_certs' command which fixes wrong
          key assignments in migrated databases if you have the correct
          key available.

        - The 'resolved_user' conflict resolution is no longer
          reported by 'automate show_conflicts' for file content
          conflicts; 'resolved_user_left' is used instead.

        - 'format_version' was removed from 'automate tags' and
          'automate get_attributes' which both do not need this
          additional versioning information.

        New features

        - The 'log' command now, by default, converts all dates it
          prints to your timezone instead of leaving them in UTC, and
          uses a somewhat more friendly format for the dates.

          You can customize the date format with the new
          "get_date_format_spec" Lua hook, which returns a strftime(3)
          format string.  You can also override the format for one
          command with the new --date-format option, disable date
          conversion for one command with --no-format-dates, or
          disable it by default by having the above Lua hook return an
          empty string.

        - The 'diff' and 'automate content_diff' commands take a
          '--reverse' option when one revision is specified, to
          control the order of the diff with the workspace.

        - The 'update', 'checkout', 'pluck', and 'pivot_root' commands
          take an option '--move-conflicting-paths', to handle
          unversioned files that are blocking the action. The
          unversioned files are moved to
          _MTN/resolutions/<workspace_path>, so the action can
          succeed, and the user can recover the files if necessary.

        - Resolution of orphaned file conflicts is now supported by
          'merge --resolve-conflicts' and the 'conflicts' commands.

        - Duplicate name conflicts now support the 'keep' resolution.

        - Monotone now accepts ':memory:' as argument to the --db option
          and sets up a memory-only SQLite database.

        - 'clone' allows cloning into the current directory when
          '.' is given as argument.

        Bugs fixed

        - Monotone now sanely skips paths with invalid characters
          it encounters during 'add' or 'automate inventory'.

        - Key names, cert names, and var domains with non-ASCII
          characters should work properly now.  Previously, they would
          be (usually) converted to punycode on input, and not decoded
          on output. They will now not be converted to punycode at
          all.

        - The 'conflict' commands can now handle duplicate name
          conflicts for directories.

        - 'cvs_import' now properly parses CVS timestamps (again).

        - Windows' cmd.exe is recognized as smart terminal and thus
          monotone should create more readable output in
          netsync operations.


Tue May 12 20:44:00 UTC 2009

        0.44 release.

        Changes

        - Private keys no longer have a separate hash from the associated
          public key. This changes the hashes output by 'ls keys', and also
          changes the format of 'automate keys' and 'automate genkey'.

        New features

        - New 'w:' selector type for selecting the revision the workspace
          is based on.

        Bugs fixed

        - C++ exceptions in Lua extension functions are now converted into
          Lua errors catchable with pcall, instead of causing a crash.

        - In 0.43 revert became excessively noisy and would report changes to
          all attributes on included files and directories regardless of whether
          the attributes had been changed or not. This has been silenced.
          Monotone will now specifically report changes to execute permissions
          only when they occur.

        - In 0.43 monotone would lose execute permissions on all files modified
          during an update operation. Execute permissions are now reset on
          updated files that have the mtn:execute attribute set to true.

        - Invalid revision selectors now cause an immediate error instead of
          being dropped from the selection.  The old behavior could produce
          undesired effects from typoed commands, such as spewing a list of
          all revisions in the database.

        - If "automate stdio" is in use, invalid selectors are reported via
          the automate protocol rather than on stderr.

        - "Best-effort" character set conversions now work again; 'mtn log'
          will not crash just because there is a change log entry with a
          character not representable in your locale.  However, if your system
          iconv(3) implementation does not support the //TRANSLIT extension,
          you may see garbage characters in the above scenario.

        Internal

        - Various small code changes to make monotone compile under (Open)
          Solaris using Sun Studio, and under Windows with Visual C++.

        - monotone.spec has been removed from the distribution.


Sun Mar 22 22:26:00 UTC 2009

        0.43 release.

        Changes

        - The Monotone source distribution no longer includes copies of
          several third-party libraries.  This means they must be downloaded
          and built separately, before building monotone.  See INSTALL for a
          complete list of necessary libraries.

          This allows monotone's developers to concentrate on monotone
          itself, rather than tracking external library updates, which in
          practice did not happen.  By way of illustration, we were still
          shipping sqlite 3.4.1, which is years out of date.  This has also
          been a long-standing request of various redistributors of binary
          packages, who prefer the use of globally shared libraries.

        - There is a new db var "database delta-direction", which can have
          values "reverse" (default), "forward", and "both". This controls
          what kind of deltas are stored for new file versions. Forward
          deltas are very fast for netsync, but slow for most other uses.
          Set this to "both" (or perhaps "forward" if you're very short on
          disk space) on an empty db and pull everything into it, to get a
          database which will be much faster for server usage (especially
          initial pulls).

        - 'mtn help <command_or_group>' or 'mtn <command_or_group> --help' no
          longer print global options, thus making the output of specific help
          requests more compact. You still see all available global options
          by executing 'mtn help' without any arguments.

        - 'mtn automate get_current_revision' now returns an empty changeset
          instead of an error if a workspace contains no changes.

        New features

        - A monotone database may be exported in the git fast-import format
          using the git_export command. The output from this command may be
          piped into git fast-import or other tools supporting this format.

        - Additional 'u:' and 'm:' selector types for selecting the revision the
          workspace was last updated from and revisions matching specified
          message globs in changelog and comment certs.

        - Additional '--revision' option for 'mtn log' allows logging of
          selected sets of revisions.

        - Additional '--full' option for 'mtn db info' to display some
          statistic analysis of the date certs in the database.

        - Command line options in the EDITOR and/or VISUAL environment
          variables are honored; for instance, EDITOR="emacs -nw"
          works now.  (Debian bug #320565.)

        - The `mtn_automate' lua function now correctly parses and sets
          options for executed automate commands.

        - The 'commit' command accepts a non-empty _MTN/log as the log
          message when '--message-file=_MTN/log' is given.

        Bugs fixed

        - Performance of the log command has been improved significantly.
          Previous versions of monotone loaded individual certs by name for each
          printed revision and this caused sqlite to not use the correct
          index. Now, all certs are loaded for each printed revision once and
          individual certs are selected from the full list which allows sqlite
          to use the preferred index.

        - In 0.42, a netsync writer would attempt to queue up all outgoing
          data as soon as it knew what data to send, in a single operation,
          without servicing the event loop. If there was a large amount of
          data to send, this would cause very long pauses and sometimes
          timeouts and dropped connections (for pauses over 10 minutes).
          The bug that caused this is fixed, and that operation now has a
          safety timer that should prevent it from coming back.

        - When the netsync server receives garbage over the network, it
          should be much better about only terminating the offending connection
          instead of the entire server.

        - The log command was missing '--depth' and '--exclude' options used to
          restrict revisions printed to those touching specific paths. Log now
          allows these options and uses them properly.

        - The update command previously did not clear execute permissions from
          files that had their associated 'mtn:execute' attribute cleared.

        - Several minor problems with workspace attributes have been fixed.
          Earlier versions of monotone would reset attributes such as
          mtn:execute on all files when any workspace modifying command was
          executed. Applying attribute changes to workspace files is now done
          much more selectively in the same manner that content and name changes
          are applied.

        - In certain cases, especially also on FreeBSD and Mac OS X, netsync
          called select() even after read() returned 0 bytes to indicate the
          end of the file, resulting in a confusing error message. This
          is fixed by treating EOF specially and prevent further calls
          to select() on the file handle, as recommended by the
          select_tut man page.

        - If given a filename, `mtn ssh_agent_export' now creates that
          file with the correct permissions (i.e. mode 600), creates
          directories as necessary, and does not throw an internal
          error if creation or writing fails.  (You're still on your
          own for directory creation and permissions if you take the
          key on standard output and redirect it to a file.)

        - The `p:' selector now accepts single character revision ids.

        - `mtn merge_into_workspace' no longer crashes if one tries to merge
          in an ancestor or descendant of a workspace, but gives a helpful
          error message.

        - Several bugfixes to `mtn automate stdio':

          * It now correctly distinguishs between syntax and command errors by
            returning error code 1 for the former and error code 2 for the
            latter - just as advertised in the documentation.

          * The stdio event loop no longer quits if a syntax error occurs, but
            rather discards the wrong state and accepts new (valid) commands.

          * Option errors haven't been catched properly and thus weren't encoded
            in stdio either; this has been fixed as well.

          * Global options, which were set or changed by a previously executed
            command, weren't properly reset before the next command was issued.
            It was f.e. not possible to "unignore" suspended branches for
            the `branches' command when `--ignore-suspend-certs' was given in
            a previous run. Now only those global options persist between
            executed commands which were given to stdio directly.

        Internal

        - Using 64 bit integer values to represent dates internally. This
          has no user visible effect.

        - The unit test code has been separated from the main source, thus
          building the tests no longer requires a full recompilation. Also,
          the number of modules which are linked into unit tester has
          decreased tremendously.

        - A couple of debug commands have been added to the `database'
          command group to aid performance timing. See `mtn help --hidden db'
          for a list of available commands.

        - Our internal error handling has been overhauled. N() is gone, and E()
          takes three arguments instead of 2: E(bool, origin::type, i18n_format).
          origin::type is an enum describing the source of the error, eg network,
          user, internal. Data types can publically inherit origin_aware (as the
          vocab types do) to obtain a public origin::type member named
          'made_from'; this can then be supplied to E() when sanity-checking
          that data. origin_aware and origin::type are in origin_type.hh.
          I() will throw a unrecoverable_failure, and E() will throw either a
          unrecoverable_failure or a recoverable_failure depending on the
          origin::type provided. informative_failure is gone.


Fri Dec 26 22:08:00 UTC 2008

        0.42 release.

        Changes

        - The output of 'automate show_conflicts' has been changed; a
          default resolution for file content conflicts and user resolutions
          for other conflict types has been added. 'directory_loop_created'
          changed to 'directory_loop'.

        - The French, Brazilian-Portuguese and Japanese translations were
          outdated and thus have been removed from the distribution. In case
          you care about them and want them back, drop us a note at
          monotone-devel@nongnu.org.

        Bugs fixed

        - 'mtn db kill_rev_locally' did not update the inodeprint
          cache when executed from a workspace on which the
          revision's changes where applied.

        - Some recent performance issues have been corrected:
          * since 0.40, there is much more use of hex encoding/decoding.
            These functions have been sped up considerably.
          * since 0.40, every command in an 'automate stdio' session
            would reinitialize the database. This was rather slow, so
            monotone will now keep the database open between commands.

        - The Lua-based contributed Monotone extension introduced in
          0.38 haven't been added to the tarball; this has been fixed.

        - Monotone died if _MTN/options contained an empty / not-existing
          'keydir' entry. This has been fixed. Also, invalid options are now
          better detected and give a more useful error message.

        - Monotone crashed if it was called with more than 2048 command
          line arguments. This has been fixed.

        - If vim is used as merger, it no longer prompts the user for an
          enter key press.

        - Decoding errors f.e. through to garbage from the network no longer
          results in informative failures, but in warning. This was made
          possible by introducing the concept of origin-aware sanity checks.

        - Monotone crashed if it was called with nested wildcards such as
          'a.{i.{x,y},j}'. This has been fixed.

        - The standard implementation of the 'ignore_file' hook now accepts
          windows and unix line endings in .mtn-ignore files.

        New features

        - New 'mtn ls duplicates' command which lets you list
          duplicated files in a given revision or the workspace.

        - New option --no-workspace, to make monotone ignore any
          workspace it might have been run in.

        - New command group 'mtn conflicts *'; provides asynchronous
          conflict resolutions for merge and propagate.

        - New 'automate file_merge' command which runs the internal line
          merger on two files from two revisions and outputs the result.

        - New 'automate lua' command with which lua functions, like
          monotone hooks, can be called over automate. This is particularily
          useful to get user defaults, like ignorable files, branch keys and
          passwords, which are managed through one or more monotonerc files.

        - New 'automate read_packets' command which reads data packets like
          public keys similar to 'mtn read'.

        - 'merge' and 'propagate' accept user commit messages; the
          'merge rev rev' or 'propagate branch branch' message will be
          prefixed to the user message. --no-prefix removes the prefix.

        Internal

        - Update Botan to 1.7.12.


Wed Sep  3 21:13:18 UTC 2008

        0.41 release.

        Changes

        - 'mtn clone' now takes a branch argument rather than a branch
          option which is more what people expect given the fact that
          mtn push/pull/sync do not use a branch option either.

        - 'mtn automate inventory' will show the birth revision for
          any file that has been committed.

        Bugs fixed

        - If the options '--db' or '--keydir' were previously
          specified for a command which was executed inside a
          workspace and one or both option arguments were invalid
          (f.e. invalid paths), they were still written to
          _MTN/options of the particular workspace.  This lead to
          errors on any subsequent command which used these
          options. This bug is fixed in so far that basic file type
          checks are applied on both options, so its no longer
          possible to set non-existing paths accidentally or use a
          path to a directory as option argument for '--db'.

        - If a key clash occurs on a netsync operation, i.e. two
          different keys with the same key id are encountered, mtn now
          fails cleanly and provides further guidance how to proceed.

        - It was previously not possible to clone a branch / database
          anonymously; this has been fixed.

        - If the client tries to use an unknown key, try to fall back
          to anonymous pull instead of failing immediately.

        - 'mtn automate identify' was broken in 0.40 when used over
          stdio, i.e. the output of the command did not get into the
          right output channel; this has been fixed.

        - Monotone would produce a warning if executed from the root
          directory of a Windows drive; this has been fixed.

        - The 'note_commit' hook now returns the new revision id
          hex-encoded again - the bug was introduced in 0.40.

        New features

        - New 'mtn suspend' command which lets you mark certain
          revisions and thus whole branches as discontinued
          ("suspended") by attaching a special suspend cert to the
          revision. All relevant mtn commands (f.e. mtn heads,
          mtn ls branches) honor this cert by default. To ignore it,
          simply add '--ignore-suspend-certs' to your command line.
          Suspended revisions can have children, which are in no
          way affected by the cert of their parent, i.e. suspended
          development lines or branches can simply be "unsuspended"
          by committing to them.
          This feature was already added in monotone 0.37, but was
          forgotten to be mentioned in NEWS back then.

        - New 'get_default_command_options' lua hook which lets you
          specify default options for a given, triggered command.
          Useful f.e. if you always want to have your 'mtn add'
          command executed with '-R' / '--recursive'.

        - Add 'automate show_conflicts' command.

        - Add 'automate get_workspace_root' command.

        - Add Lua hooks 'note_netsync_revision_sent',
          'note_netsync_cert_sent' and 'note_netsync_pubkey_sent'.


Fri Apr 11 22:50:44 UTC 2008

        0.40 release.

        Changes

        - The vim merger has been improved and now uses diff3 to merge
          non-conflict changes automatically before executing vimdiff.

        - Values used with the --depth option used to control recursion with
          node and path restrictions have changed. Using --depth=0 now means
          exactly the specified directories and *not* their children. Using
          --depth=1 now means the specified directories and their immediate
          children. Previously --depth=0 included children and --depth=1
          included grandchildren and it was not possible to exclude children
          using --depth.  The simple fix for anyone using --depth is to add 1 to
          the values they are using.

        - Document that ssh: and file: sync transports are not supported on
          native Win32.

        Bugs fixed

        - `commit' now uses keydir specified in _MTN/options

        - duplicate name conflicts now show a proper error message, even if
          a parent directory got renamed as well. In that case, the error
          message now shows both names for the directory and the offending
          file name.

        New features

        - The bare parent selector 'p:' can now be used in a workspace to
          query the parent(s) of the workspace' base revision. This is
          equivalent to "mtn au select p:`mtn au get_base_workspace_revision`".

        - push, pull, and sync can be run with a single argument, which looks
          like
             mtn://hostname?include_pattern/-exclude_pattern
          or
             mtn://hostname?include=include_pattern/exclude=exclude_pattern

        Internal

        - Update Botan to 1.7.4.

        - Usage of the internal app_state object has been reduced, objects
          are better encapsulated now. The database interface has been
          enhanced to ease reduction of locking contention in the future.

        - Merged the two indexes on revision_certs into a single one.

        - The database schema has been changed so that it now stores
          binary SHA1 hashes rather than their hexadecimal encoding,
          in most places where these are used.  This reduces the
          database size and speeds up operations a little.

          Users who like to fiddle with the database directly are
          advised to use the sqlite functions hex() and quote() to
          print columns that store hashes (including IDs), and the
          hexadecimal literal notation x'DEADBEEF' to input them.

        - Binary SHA1 hashes are also used for most in-memory
          processing, avoiding conversions and saving memory.

Mon Feb 25 15:55:36 UTC 2008

        0.39 release.

        Changes

        - 'mtn di' is now an alias for 'mtn diff'.

        - 'automate db_set' has been renamed to 'automate set_db_variable'.

        - 'automate db_get' has been replaced by 'automate get_db_variables'
          which returns all database variables similar to 'list vars' in
          basic_io format, optionally restricted by domain.

        - The REVID argument of 'automate get_revision' is now mandatory;
          to retrieve the current workspace revision, use the new command
          'automate get_current_revision'

        - messages describing conflicts from all of the various merge commands
          have been reworked and should be much more informative.

        - mtn show_conflicts now outputs much more detailed and descriptive
          messages, however it may report content conflicts that will be
          resolved automatically by the line merger.

        - The internal copy of PCRE has been updated to version 7.6.
          If you use the '--with-system-pcre' configure switch, it
          will insist on at least this version.

        - "emacs" has been removed from the list of dumb terminal types;
          tickers should now default to --ticker=count with emacs terminals

        - extensive section on merge conflicts and ways to resolve them
          added to the manual.

        Bugs fixed

        - for changes near the beginning of a file, mtn's unified diff
          output sometimes contained too many leading context lines.

        - the path handling of 'mtn revert' was improved and fixed two bugs:
          now a restricted revert on a node "dir1/file1" reverts only the
          content changes in "file1", but leaves renames of any of its
          ancestor nodes untouched; furthermore, if "dir0/" was renamed to
          "dir1" and "dir1/file1" was dropped, mtn now re-creates file1 at the
          proper place ("dir1/") and leaves no missing files around because
          of the non-existing "dir0/".

        - a few changes needed to build with gcc 4.3.

        New features

        - 'automate drop_db_variables' which drops one database variable
          (like the 'unset' command) or all variables within a given domain.

        - 'automate inventory' now accepts the options '--no-ignored',
          '--no-unknown', '--no-unchanged' and '--no-corresponding-renames'.
          Please consult the monotone documentation for more information about
          these new options.
          In addition, 'automate inventory' no longer recurses into ignored
          directories. The typical case of listing files that need attention
          now runs at least four times faster.

        - 'automate get_current_revision' which outputs the revision text of
           changes in the current workspace

Wed Dec 12 21:21:15 UTC 2007

        0.38 release.

        Changes

        - mtn log now prints a single dot for a project's root
          directory instead of an empty string.

        - mtn now warns if changes to a file will be ignored because
          the file has been deleted on one side of a merge.

        - mtn now errors if your chosen private key doesn't match the public
          key of the same name in your database.

        - mtn now checks for your key before a merge action takes place to
          ensure that any manually merged file isn't lost in an error case

        Bugs fixed

        - a bug introduced in 0.37 prevented an external merger from being
          executed unless the MTN_MERGE environment variable was set

        - mtn read successfully reads revision data, and cert packets again

        - mtn consistently supports certs with empty values
          (fixed 'ls certs' and 'read')

        Internal

        - Update Botan to 1.7.2.

        - Moved the gzip implementation out of the Botan directory.

        Other

        - Added the scripts of the following Lua-based contributed
          Monotone extension commands to contrib/command/:
          "mtn base", "mtn fuse", "mtn revision", "mtn conflicts".

        - Added a hooks version of the contributed ciabot script,
          contrib/ciabot_monotone_hookversion.lua

        - The monotone manual is now licensed under the GPL rather than
          the GFDL.

Fri Oct 25 22:35:33 UTC 2007

        0.37 release.

        Changes

        - mtn db kill_rev_locally now checks for an existing workspace
          before the revision is killed and tries to apply the changes
          of this particular revision back to the workspace to allow
          easy re-committing afterwards

        - the "--brief" switch for mtn annotate has been renamed to
          "--revs-only" for clarity

        - mtn help now lists the commands (and their aliases) available
          within a group, so its easier to get an overview which commands
          are available at all

        - the "MTN_MERGE=diffutils" merger (provided by std_hooks.lua)
          was improved. It now accepts a MTN_MERGE_DIFFUTILS environment
          variable which can be used to control its behaviour
          through comma-separated "key[=value]" entries. Currently
          supported entries are "partial" for doing a partial
          batch/non-modal 3-way merge conflict "resolution" which uses
          embedded content conflict markers and "diff3opts=[...]" and
          "sdiffopts=[...]" for passing arbitrary options to the used
          "diff3" and "sdiff" tools. When used in combination with "mtn
          merge_into_workspace" this way one especially can achieve a
          CVS/SVN style non-modal workspace-based merging.

        - There is a new revision selector: "p:REV" selects the
          parent(s) of revision REV.  For example, if a revision has
          one parent,

             mtn diff -r p:REV -r REV

          will show the changes made in that revision.

        - Monotone now uses the Perl-Compatible Regular Expression
          (PCRE) library for all regular expressions, instead of the
          boost::regex library.  This means that external Boost
          libraries are no longer required to build or use Monotone.
          If building from source, you will still need the Boost headers
          available somewhere.  See INSTALL for details.

          PCRE's syntax for regular expressions is a superset of
          boost::regex's syntax; it is unlikely that any existing
          .mtn-ignore files or other user uses of regexps will break.
          The manual now contains detailed documentation of the regexp
          syntax, borrowed from PCRE itself.

        - the format of "mtn automate inventory" has changed to basic_io.
          This fixes a couple of corner cases where the old format
          returned wrong information and introduces new capabilities like
          restricted output, recognized attribute changes, and more.
          For a complete overview on the new format, please take a look
          in the appropriate manual section.

        Bugs fixed

        - mtn automate heads called without a branch argument now properly
          returns the head revisions of the workspace's branch if called
          over mtn automate stdio

        - mtn commit no longer crashes if it creates a revision whose
          roster already exists, i.e. was left behind by the command
          `mtn db kill_rev_locally REV` (savannah #18990)

        Documentation changes

        - the documentation of the "--revs-only" (formerly "--brief")
          switch for the annotate command didn't match its actual
          behavior, this has been fixed

        - documentation for the "ssh_agent_add" command was missing
          and has been added

        Other

        - contrib/usher.cc has been removed. Please use the
          net.venge.monotone.contrib.usher branch instead.

        Internal

        - Update SQLite to 3.4.1.

        - Update Lua to 5.1.2 plus latest bug fixes.

        - Update Botan to 1.5.10.

        - Internal use of regular expressions has been almost eliminated.
          (Regular expressions are still used for .mtn-ignore and the
          --show-encloser feature of mtn diff, and are still available to
          Lua hooks.)



Fri Aug  3 06:08:36 UTC 2007

        0.36 release.

        Changes

        - The help command is now able to show documentation on subcommands
          (such as 'attr set').

        - The help command now shows a brief abstract of each command,
          instead of only listing their names.

        - The command `list changed` now outputs the new path of any
          renamed item making it easier to copy and paste these paths
          for external program usage.

        - `automate attributes` has been renamed to `automate get_attributes`,
          also a bug has been fixed there so resurrected attributes are now
          properly outputted as "new" and not "changed".

        New features

        - Two new commands to set and drop attributes over automate:
          `automate set_attribute` and `automate drop_attribute`

        - There is a new function available to the lua hooks,
          'server_request_sync(what, address, include, exclude)', which will
          initate a netsync connection to the server at "address", with the
          given include and exclude patterns, and will sync, push, or pull,
          as given in the "what" argument. If called from a monotone instance
          which is not acting as a server, this function will do nothing.

        - There is a new hook available,
          'get_netsync_key(server, include, exclude)', which is called to
          determine which key to use for netsync operations. Note that the
          server calls this once at startup with the address it is listening
          on, "*", and "" as arguments, rather than for each connection.

        Other

        - Giving the --confdir argument will automatically set the key store
          directory to keys/ under that directory, unless --keydir is also
          given. This is a bugfix.

        - Fixed a regression in 0.35 that resulted in some databases
          becoming significantly larger when storing new revisions. Existing
          databases with this problem can be fixed by pulling into a fresh
          database using 0.36.

        - contrib/lua-mode.el, a Lua mode for GNU emacs.

        - contrib/monotone-buildbot-notification.lua, a netsync hook to have a
          server notify a buildbot when new changes have arrived.  Useful for
          anyone who uses a buildbot with monotone as source.

        - contrib/monotone-cluster-push.lua, a netsync hook script to have
          arriving changes be forwarded to other servers automatically.  It
          uses the new internal lua function 'server_request_sync'.

        - contrib/mtn_makepermissions, a simple script to create
          read-permissions and write-permissions from files in the directories
          read-permissions.d and write-permissions.d, Debian style.

        - contrib/Monotone.pm, a first attempt to write a Perl module to
          interface with 'monotone automate stdio'.

        - contrib/monotone-import.pl has been removed since monotone now has
          an internal import command.

        Internal

        - Commands are now defined as a tree of commands instead of a
          plain list, which allows the help system to look up information
          of a command at an level in the tree.

        - The command class, the automate class and all the associated
          macros have been cleaned up.

        - All C++ files now depend on base.hh, which includes the few things
          that are used virtually everywhere.  'make distcheck' will check for
          the presence of base.hh in all source files and will protest if
          it's not there.  This is explained further in HACKING.

        - Update the internal SQLite to version 3.4.0.

        - Updated Visual C building system, which now also builds the test
          programs.  The script visualc/runtests.bat can be used to run the
          tests.

        - Monotone can now be built successfully with Boost 1.34. Older
          versions of monotone would sometimes seem to work depending on
          the compiler used, but would have bugs in path normalization.

        - Monotone now requires Boost 1.33 or later.

        - The Boost filesystem library is no longer required.

        - The Boost unit test system is no longer required.



Mon May  7 14:08:44 UTC 2007

        0.35 release.

        Changes

        - 'mkdir --no-respect-ignore PATH' now really skips any
          ignore directives from .mtn-ignore or Lua hooks

        - Private keys are now stored more safely, using file
          permissions.

        - The editable log summary (what you get in an editor when
          committing without -m) now includes information about which
          branch the commit applies to.

        - The status command and the editable log summary now show
          the same details about the change.

        New features

        - 'automate identify', an automate version of 'mtn identify'.

        - 'automate roots', prints the roots of the revision graph,
          i.e. all revisions that have no parents.

        Other

        - You can't drop the workspace root any more.

        Internal

        - Update the internal Lua to version 5.1.2.

        - Added build files for Mac OS X.

        - Update the internal SQLite to version 3.3.17.

        - Code cleanup of app_state.



Sun Apr  1 08:23:34 UTC 2007

        0.34 release.

        The internal data format has changed with this release;
        migration is straight-forward.  To upgrade your databases,
        you must run:
               $ mtn -d mydb.mtn db migrate
        All of these operations are completely lossless, and 0.34
        remains compatible with earlier versions all the way back
        to 0.26 with regards to netsync.

        Changes

        - Text is now output at best of the environment's possibilities,
          transliterating them or substituting '?' as needed.

        - The lua hook get_author() now takes a second argument, a
          key identity, in case someone wants to create an author based
          on that and not only the branch name.

        - The command 'chkeypass' became 'passphrase'.

        - The commands 'drop', 'rename' and 'pivot_root' default to
          always perform the operation in the file system as well.
          They do not accept '--execute' any more, but will instead
          take '--bookkeep-only' in case the user only wants to affect
          bookkeeping files.

        New features

        - New hook note_mtn_startup(), which is called when monotone is
          started.

        - New Lua support function spawn_pipe(), which is used to run
          a command and get back its standard input and standard output
          file handles as well as the pid.

        - Monotone will automatically add a monotone key in a resident
          ssh-agent when it's first used, and will then use ssh-agent
          for all subsequent signing.  Thus, you will only need to give
          the password once in one session.
        - New command 'ssh_agent_export' to export a monotone key into
          an SSH key.
        - New command 'ssh_agent_add' to add a monotone key explicitly
          to a resident ssh-agent.

        - New command 'clone' that combines 'pull' and 'checkout'.

        - 'automate put_file' and 'automate put_revision' stores a file
          and a revision in the database.

        - 'automate cert', an automate version of 'mtn cert'.
        - 'automate db_set', an automate version of 'mtn set'.
        - 'automate db_get', an automate version of 'mtn ls vars' with
          a twist.

        Other

        - contrib/ciabot_monotone_hookversion.py now uses a real
          basic_io parser and thus should send more precise
          information to the cia server. Furthermore, it has become
          more careful with creating zombies.

        - contrib/monotone-log-of-pulled-revs-hook.lua, a lua hook
          to display information about incoming revisions.

        - contrib/monotone-mirror-postaction-push.sh, a post action
          script that should be executed by contrib/monotone-mirror.sh
          to automatically push data on to other servers.

        - contrib/monotone-mirror.lua, a lua hook that executes
          contrib/monotone-mirror.sh after any netsync session is done.

        - contrib/monotone-mirror.sh now takes keydir and keyid
          configuration and has better protection against overlapping
          duplicate runs.

        - contrib/monotone.bash_completion now handles signals.

        - contrib/monotone.el now includes a commit button.

        Internal

        - Date and time display has now been reimplemented internally
          to avoid Boost more.  This means that we have lowered our
          dependency from Boost 1.33.0 to 1.32.0.

        - Lots of code cleanup.

        - The heights cache got an index, making the processing faster.

        - Update the internal SQLite to version 3.3.13.

        - Algorithm to find uncommon ancestors has been rewritten, so
          'pull' and 'regenerate_caches' should be faster.


Wed Feb 28 22:02:43 UTC 2007

        0.33 release.

        The internal data format has changed with this release;
        migration is straight-forward.  To upgrade your databases,
        you must run:
               $ mtn -d mydb.mtn db migrate
        All of these operations are completely lossless, and 0.33
        remains compatible with earlier versions with regards to
        netsync.

        Changes

        - "mtn ls unknown" no longer recurses into unknown directories.

        - update will fail rather than clobbering unversioned files
          that exist in the workspace.

        - update will detect directories with unversioned files before
          attempting to drop them and will refuse to run rather than
          corrupting the workspace. such unversioned files must be
          removed manually.

        - the character set and line separator conversion hooks
          (get_system_linesep, get_charset_conv and get_linesep_conv)
          have been removed. Similar functionality (probably based on
          file type attributes) is planned and will be added in a future
          release.

        - update will switch to the branch of a given revision if it
          differs from the current workspace branch.

        - add will now accept combinations of --unknown, --recursive and
          --no-respect-ignore.

        - import now imports unknown directory trees properly.

        - use SQLite 3.3.12.

        - schema migrator rebuilt and will now properly detect and report
          if the database used is created by a newer monotone than the one
          currently used.

        - removed the man page mtn.1, as it hadn't been updated for a long
          time.

        New features

        - "mtn merge_into_workspace" (still to be documented).  This command
          will allow you to review and fix up a merge in your workspace
          before committing it to the repository.  However, the conflict
          resolution interface remains the same as that of the 'merge'
          command for now (i.e. monotone will invoke your specified merge
          tool on all files with conflicts and you must resolve them as they
          are presented).  Work on in-workspace conflict presentation and
          resolution is planned for the future.

        - "mtn log" will now print an ASCII revision graph alongside the
          usual log text.

        Speed improvements

        - "mtn annotate file" should run even faster now. it exploits
          the fact that we store deltas of rosters. by peeking at
          these deltas, it can avoid reconstruction of whole rosters
          in many cases.

        Other

        - contrib/monotone-mirror.sh and
          contrib/monotone-mirror-postaction-update.sh, two scripts
          to mirror and update directories automatically.

        - contrib/monotone-run-script-post-netsync.lua, to automatically
          update a directory as soon as new revisions or certs arrive for
          a given branch.

        - contrib/monotone.bash_completion had some improvemens.

        - contrib/monotone.el had some improvements.

        Internal

        - Internally, the concept of "projects" has been introduced.  It
          currently doesn't mean anything, but will be used later, with
          policy branches and similar.



Wed Dec 27 09:57:48 UTC 2006

        0.32 release.

        Changes

        - "mtn serve" no longer takes patterns on the command line.
          Use the permissions hooks instead.

        - the name of the option that denoted the revision from which
          "mtn log" should start logging was renamed from "--revision"
          to "--from"

        - author selectors no longer have implicit wildcarding

        - if you manually add entries to MTN/log while you are
          working, in preparation for an eventual commit, you will now
          be required to remove a "magic" template line from the file
          before the commit will succeed. This, like the test for an
          empty log file, helps to prevent accidents.

        - the "db regenerate_caches" migration command replaces the
          previous "db regenerate_rosters", generalising the task of
          rebuilding or generating cached data that may be added
          across an upgrade.  Like "db migrate", which upgrades the
          database schema, this command fills in the data for new
          features. In this release, as well as rosters, it also adds
          "heights" information used to speed up topology operations.

        Speed improvements

        - "mtn annotate file" and "mtn log file" are generally much
          faster now, dependant on the number of revisions that
          changed the file. Both commands as well as "mtn automate
          toposort" make use of data called "heights" caching the
          topological order of all revisions.  In order to create and
          use this data, the following must be run once for each db
          after upgrading:

               $ mtn -d mydb.mtn db regenerate_caches

        New features

        - "mtn automate content_diff"

        - "mtn automate get_file_of" (same as get_file, but expects
          a file path and optionally a revision)

        - "mtn import" command

        - "mtn log --to"

        - netsync_note_* hooks are given much more information,
          inlcuding a http/smtp/etc style status code

        - includedirpattern(dir, fileglob) function for hooks


        Bugs fixed

        - bug in "automate stdio" that would result in monotone
          garbling its input in some circumstances fixed

        - "mtn annotate file" and "mtn log file" are generally much
          faster now, dependant on the number of revisions that
          changed the file. Both commands as well as "mtn automate
          toposort" make use of data called "heights" caching the
          topological order of all revisions.

        - spawn_redirected hook function now understands a blank
          filename to mean not to redirect that stream

        - "mtn log" is now in proper topological order, also due to
          the use of cached "heights" data

        - reset options between "automate stdio" commands

        - another compile fix for gcc3

        - bug in localization code where option strings where not
          always properly translated


        Other

        - botan library upgraded to 1.6.0

        - accommodate changes in boost 1.34

        - documentation for "mtn automate get_option"

        - notes/ directory



Sat Nov 11 11:06:44 PST 2006

        0.31 release.  Code cleanups and bug fixes.

        New features:

        - If multiple --message (or -m) arguments are passed to
          'commit', then they will be concatenated on separate lines.

        - The validate_commit_message hook is now told what branch the
          commit is on.

        Bugs fixed:

        - The typo that prevented building with gcc 3.3 has been
          fixed.

        - Attempting to commit without a signing key available now
          fails earlier.

        - Command-line option parsing has been redone yet again; this
          should fix a number of bugs caused by the use of
          boost::program_options.  For instance, command line error
          messages are now l10nized again, "--depth=asdf" now gives a
          sensible error message instead of crashing, and --key= now
          works as an alternative to -k "".

        - A bug in the new roster caching logic that caused assertion
          failures on very large trees has been fixed.

        - A rare bug in the "epoch refinement" phase of the netsync
          protocol has been fixed.

        - Accidental (and undocumented) change to 'automate inventory'
          output format reverted; documentation is now correct again.

        - Some obscure error conditions with 'pivot_root' fixed.

        Many fixes to 'automate stdio':

        - IO handling has been rewritten, to remove some
          obscure bugs and clean up the code.

        - automate commands can now take options (even when used with
          'automate stdio').

        - The default block size has been increased to 32k (which
          should considerably reduce overhead).

        - Many automate commands were flushing their output far too
          often, causing major slowdowns when used with 'automate
          stdio'; this has been fixed.

        - Syntax errors now cause 'automate stdio' to exit, rather
          than attempting to provide usage information for the calling
          program to read.

        Other:

        - New large-coverage random testsuite for delta reconstruction
          path finding algorithm.

        - Miscellaneous code cleanups and improved error messages.

        - Enhancements to debian packaging.

        - New translation to es (Spanish).

Sun Sep 17 12:27:08 PDT 2006

        0.30 release.  Speed improvements, bug fixes, and improved
        infrastructure.

        Several internal data formats have changed with this release;
        migration is straight-forward, but slightly more complicated
        than usual:
          -- The formats used to store some cached data in the
             database have changed.  To upgrade your databases, you
             must run:
               $ mtn -d mydb.mtn db migrate
               $ mtn -d mydb.mtn db regenerate_rosters
          -- The metadata stored in _MTN in each workspace has been
             rearranged slightly.  To upgrade your workspaces, you
             must run
               $ mtn migrate_workspace
             in each workspace.
        All of these operations are completely lossless, and 0.30
        remains compatible with earlier versions with regards to
        netsync.

        Speed improvements:

        - Algorithm used to find branch heads rewritten, to use vastly
          less memory and cpu.  This not only makes 'mtn heads'
          faster, but also 'mtn commit', 'mtn update', and other
          commands, which were spending most of their time in this
          code.

        - The format used in the database to store the roster cache
          was rewritten.  This makes initial pull approximately twice
          as fast, and somewhat improves the speed of restricted log,
          annotate, and so on.

        - The xdelta algorithm was further optimized.

        - A memory leak in Botan was fixed, which was causing
          excessive memory and CPU time to be spent during 'mtn
          checkout'.

        - Monotone has fast-paths for doing character set conversion
          when the system it is running on uses plain ASCII.  These
          fast-paths now know that "646" is another name used for
          ASCII, and systems that use this name (like some BSDs) now
          benefit from the fast-paths.

        - Miscellaneous other improvements.

        Workspace format changes:

        - It is now possible to write down a multi-parent (merge)
          workspace.  However, monotone will still refuse to work with
          such a workspace, and there is no way to create one.  This
          change merely sets up infrastructure for further changes.

        - _MTN/revision no longer contains only the parent revision
          id; if you depended on this in scripts, use 'mtn automate
          get_base_revision_id' instead.  Also, _MTN/work has been
          removed.

        UI changes:

        - 'mtn status' now includes the branch name and parent
          revision id in its output.

        - The output of 'mtn annotate' and 'mtn annotate --brief' has
          been switched.  The more human-readable output is now the
          default.

        - 'mtn pluck' now gives an error message if the requested
          operation would have no effect.

        - On command line syntax errors, usage information is now
          printed to stderr instead of stdout.  (Output requested with
          --help still goes to stdout.)  This should make it easier to
          find bugs in scripts.

        Bug fixes:

        - While changelog messages have always been defined to UTF-8,
          we were not properly converting messages from the user's
          locale.  This has now been fixed.

        - An off-by-one error that caused some operations to abort
          with an error message about "cancel_size <
          pending_writes_size" has been fixed.

        - In 0.29, --help output was not localized.  This has been
          fixed.

        - In 0.29, setting merger = "emacs" would not work unless
          EDITOR was also set to "emacs" (and similar for vi).  This
          has been fixed.

        - A rare invariant violation seen when performing certain
          sequences of renames/adds in the workspace has been fixed.

        - If a user failed to resolve the conflicts in a text file, we
          would continue asking them to resolve conflicts in remaining
          files, even though the merge could not succeed.  We now exit
          immediately on failure.

        - Work around some g++ 3.3 brokenness.

        Documentation changes:

        - Imported *-merge documents into the manual (they still need
          to be cleaned up to fit in better).

        Changes to automate:

        - Bug fix in 'attributes': this command is supposed to list
          attributes that were removed from a file in the current
          revision; instead, it was listing all attributes that had
          ever been removed from that file.  Now fixed.

        - New command 'get_corresponding_path': given a revision A, a
          path P, and a revision B, looks up the file with name P in
          revision A, and states what path it had in revision B.

        - New command 'get_content_changed': given a revision A and a
          path P, gives the ancestor of A in which P was last
          modified.

        - New command 'get_option': Fetches variables from
          _MTN/options (e.g., the current workspace's branch and
          database).

        - New command 'genkey': an automate-friendly way to generate a
          new monotone key.

Sun Aug 20 15:58:08 PDT 2006

        0.29 release.  Code cleanups and bug fixes.

        New features:

        - The output of 'mtn status' has been changed significantly; the
          output formerly used by 'mtn status --brief' has become the
          default.  For output similar to the old 'mtn status', see
          'mtn automate get_revision'.

        - It is now significantly easier to control what merger
          monotone uses to resolve conflicts; for instance, to use
          emacs to resolve conflicts, add:
             merger = "emacs"
          to your .monotonerc file.  To override temporarily, you can
          also use the environment variable MTN_MERGE, which takes the
          same strings.  Currently recognized strings are "kdiff3",
          "xxdiff", "opendiff", "tortoisemerge", "emacs", "vim", and
          "meld".

        - Formerly, monotone's sync-over-ssh support required that an
          absolute path be used, with a URL like:
            ssh://venge.net/home/njs/my-db.mtn
          The following syntaxes are now supported as well:
            ssh://venge.net/~/my-db.mtn
            ssh://venge.net/~njs/my-db.mtn

        Bugs fixed:

        - The bug where monotone would sometimes respond to a control-C
          (or several other signals) by locking up and refusing to exit,
          has been fixed.

        - Monotone now properly respects SIGPIPE.  In particular, this
          means that 'mtn log | less' should now exit promptly when
          'less' is exited.

        - 'mtn log' now flushes its output after each message; this
          makes 'mtn log <FILES>' significantly more usable.

        - 'mtn log <FILES>' formerly listed irrelevant revisions (in
          particular, any revision which contained a delete of any files
          or directories, was always included).  This has been fixed.

        - If, during an update, two files both had conflicts, which,
          when resolved, resulting the two files becoming identical, the
          update would error out.  This has been fixed.

        - If _MTN/log exists and does not end in a newline, we now add a
          newline before using the log message.  This removes a problem
          where the string "MTN:" would end up appended to the last line
          of the log message.

        - We no longer buffer up an arbitrarily large number of pending
          writes in the database.  This improves speed and memory usage
          for 'commit', and fixes the problem where 'cvs_import' would
          run out of memory.

        - Monotone's tree walking code (used by 'ls unknown', 'ls
          missing', and friends) now uses much less memory, especially
          on reiserfs.

        Automate changes:

        - 'mtn automate stdio' now uses a configurable block size,
          controlled by command-line option --automate-stdio-size.  This
          is mostly useful for testing speed/memory trade-offs.

        - 'automate attributes' has a new format, which includes more
          information.

        Code cleanup:

        - We now use boost::program_options to parse command line
          options, rather than popt.  The only user-visible change
          should be that --option="" no longer works as a way to set
          some option to the empty string; use --option "".  (This
          change also removes a lot of orphaned and historically buggy
          code from monotone.)

        Other:

        - zsh completion script significantly revised and updated (see
          contrib/monotone.zsh_completion).

Sat Jul 22 01:39:51 PDT 2006

        0.28 release. Cherrypicking, a new testsuite, and some fixes
        and enhancements.

        New features:

        - Cherrypicking with the new "pluck" command. This takes (a restricted
          subset of) the changes in a revision, or between two
          revisions, and applies them to your workspace.  That this
          has happened is not recorded in history; it as if you
          happened to make some very similar changes by hand in your
          workspace.
        - New automate commands, "automate tags" and "automate branches".
        - "diff" now knows how to find enclosing function (or
          whatever) bodies, just like GNU diff's "-p" option.
          -- The regex that defines "enclosing function" can be chosen
             on a per-file basis by a hook function; the default hook
             knows about LaTeX, Texinfo, and most programming
             languages.
          -- This is enabled by default; use --no-show-encloser to
             disable.

        Enhancements:

        - When netsync fails due to permission errors, the server returns a
          semi-intelligible message before dropping the connection.
        - When merging a branch with 3 or more heads, the order in which to
          merge the heads will now automatically be chosen to minimize
          the amount of repeated work that must be done.
        - Crash dumps are now written to $CONFDIR/dump when no workspace is
          available
        - Path validation routines are faster.
        - Inodeprints should be slightly more robust now.
        - New hook get_mtn_command, used to determine the path to the
          mtn binary on a remote host, when using ssh support.
        - "diff" now accepts "-u" and "-c" as short for "--unified"
          (the default) and "--context", respectively.

        Bug fixes:

        - "revert --missing" now works when run in a subdirectory.
        - "revert --missing" now works without any additional files
          being specified.  (You don't have to say "mtn revert
          --missing .".)
        - Fix an edge case where monotone would crash if there was a
          content conflict in a merge for which there was no lca.
        - Fix a case where netsync would sometimes hang during refinement.
        - "mtn help" and "mtn --help" now exit with return code 0.

        Build environment:

        - automake 1.9 is now required.
        - The testsuite has been rewritten, and should be much faster now. It
          also no longer relies on the presence of a *nix userland.
        - Add workaround for gcc 4.1.[01] bug causing "multiple
          definition" errors.

        Internal:

        - Restrictions have been split into path_restrictions and
          node_restrictions, and generally cleaned up more.

Sat Jun 17 14:43:12 PDT 2006

        0.27 release.  Minor bug fixes and enhancements, plus ssh
        support.

        Major new features:

        - Monotone can now push/pull/synchronize over arbitrary
          bidirectional streams, not just raw TCP.
          - File-to-file synchronization is enabled out of the box,
            e.g.:
              $ mtn -d db1.mtn sync file:/path/to/db2.mtn
          - SSH synchronization is enabled out of the box, e.g.:
              $ mtn -d local.mtn sync ssh://njs@venge.net/home/njs/remote.mtn
            Note that this requires mtn be installed on the remote
            computer, and locks the remote database while running; it
            is not ideal for groups accessing a shared database.
          - New protocols can be defined with Lua hooks -- for
            example, someone could in principle make "$ mtn sync
            xmpp://njs@jabber.org" do something interesting.
          - See section "Other Transports" under "Advanced Uses" in the
            for more details.

        Minor new features:

        - Selectors now support escaping, e.g., b:foo\/bar can be used
          to refer to a branch with name "foo/bar" (normally / is a
          metacharacter that separates multiple selectors).
        - Visual C++ can now build monotone on Windows.  (Mostly
          important because it allows better Windows debugging.)
        - --quiet now turns tickers off, and does not turn warnings
          off.  New option --reallyquiet disables warnings as well.
        - New command 'automate common_ancestors'.
        - 'ls branches' now takes a pattern, e.g.:
            $ mtn ls branches "*contrib*"

        Speed improvements:

        - Bug in select() loop fixed, server should no longer pause in
          processing other clients while busy with one, but multiplex
          fairly.
        - The database has a new write buffer which gives significant
          speed improvements in initial pulls by cancelling redundant
          database writes.
        - There's been a fair bit of performance tuning all around.

        Bug fixes:

        - Merge tools that exit in failure are now detected.
        - Better reporting of operating system errors on Win32.
        - Passphrases stored in ~/.monotonerc are no longer written to
          the log file.  (Passphrases entered at the terminal were
          never written to the log file.)
        - Fix sql injection bugs in selectors, making it safe to
          expose slectors in web interfaces etc.
        - Files marked with the mtn:execute attr now respect umask.
        - 'automate' commands on Win32 now disable newline translation
          on their output; this is especially important for 'automate
          stdio'.
        - 'db check' now calls the sqlite "PRAGMA integrity_check", to
          validate the integrity of things like sqlite indices.
        - 'mtn annotate nonexistent-file' now gives a proper error
          message, instead of an assertion error.
        - 'mtn revert --missing' now works correctly when run in a
          subdirectory.
        - 'automate inventory' no longer fails when _MTN/work contains
          patch stanzas.

        Other:

        - Many, many internal code cleanups
          - Including changes to somewhat reduce the size of the
            binary
        - New tutorial on using packets added to the manual
        - Updated translations, improved error messages, etc.

        Reliability considerations:

        - In the two months since 0.26 was released, zero serious bugs
          have been reported in the new code.

Sat Apr  8 19:33:35 PDT 2006

        0.26 release.  Major enhancements and internal rewrites.
        Please read these notes carefully, as significant changes are
        described.  In particular, you _cannot_ upgrade to 0.26
        without some attention to the migration, especially if you are
        working on a project with other people.  See UPGRADE for
        details of this procedure.

        The changes are large enough that there were 3 pre-releases of
        this code; the changes that occurred in each can be seen
        below.  However, for the convenience of those following
        releases, all changes since 0.25 will be summarized in these
        release notes.  There is no need to read the pre-release notes
        individually.

        Major changes since 0.25:

        - The most user-visible change is that the default name of the
          monotone binary has changed to 'mtn'.  So, for example, you
          would now run 'mtn checkout', 'mtn diff', 'mtn commit',
          etc., instead of 'monotone checkout', 'monotone diff',
          'monotone commit'.
          - Similarly, the name of the workspace bookkeeping directory
            has changed from "MT" to "_MTN".  As workspaces will
            generally be recreated when migrating to this release,
            this should not cause any problems.
          - Similarly, built-in attrs like 'execute' have had 'mtn:'
            prepended to their names.  For example, executable files
            should now have the attr 'mtn:execute' set to 'true' on
            them.  The migration code will automatically add this
            prefix; no user intervention is needed.
          - Similarly, the name of the ignore file has changed from
            '.mt-ignore' to '.mtn-ignore'.  The migration code will
            automatically rename this file; no user intervention is
            needed.
          - Similarly, the recommended suffix for monotone db files is
            now '.mtn'.
          These changes are all purely cosmetic, and have no affect on
          functionality.

        - The most developer-visible change is that the data
          structure for representing trees has been completely
          replaced, and all related code rewritten.  The new data
          structure is called a 'roster'.  You don't really need to
          know this name; unless you are hacking on monotone or using
          various debug operations, you will never see a roster.
          It's mostly useful to know that when someone says something
          about 'roster-enabled monotone' or the like, they're
          referring to this body of new code.

          This change has a number of consequences:
          - The textual format for revisions and manifests changed.
            There is no conceptual change, they still contain the same
            information and work the same way.  The formats were
            merely cleaned up to correct various problems experience
            showed us, and allow various enhancements now and in the
            future.  However, this change means that a flag-day
            migration is required.  See UPGRADE for details.
          - Directories are now first-class objects.  You can add an
            empty directory, must drop a directory if you want it to
            go away, etc.
          - Attrs are now first-class objects.  '.mt-attrs' no longer
            exists; attrs are now described directly in the manifest,
            and changes to them appear directly in revisions.  The
            migration code will automatically convert existing
            .mt-attrs files to the new first-class attrs.  If you have
            custom attrs, those may require special handling -- if
            this is the case, then the upgrader will tell you.
          - The merge code has been rewritten completely.  The
            interface is currently the same (though this rewrite makes
            it easier to improve the interface going forward); if you
            have found merging in monotone to be easy in the past,
            then you will not notice anything different.  If you have
            run into problems, then the new merger should make your
            life substantially simpler.  It has full support for
            renames (of both directories and files), intelligent
            merging of attrs, improved handling of file content
            merges.  Is the first known merger implementation based on
            a provably correct algorithm (the "multi-*-merge"
            algorithm), has exhaustive automated tests, and generally
            should give accurate, conservative merges.
          - The new code is generally faster, though not yet as
            fast as it could be.

        Netsync changes:

        - The default netsync port has changed 5253 to 4691.  4691 is
          our official IANA-assigned port.  Please adjust firewalls
          appropriately.

        - Netsync code has also been largely reworked; new code should
          provide better opportunities for optimizations going
          forward.

        - The protocol is incompatible with earlier versions of
          monotone.  This should not be a surprise, since the data it
          carries is also incompatible (see above)...

        New features:

        - New option --brief to 'annotate', gives somewhat more
          friendly output.

        - Several enhancements to log:
          - New option --next, to display descendent revisions
            (rather than ancestor revisions).
          - When 'log -r' is given an ambiguous selector, it now just
            logs all matching revisions, instead of requiring the
            selector be disambiguated.
          - New option --no-files.

        - New command 'show_conflicts', performs a dry run merge.

        - New command 'ls changed'.

        - 'rename' (and its alias 'mv') now accept a broader range of
          syntax:
            mtn rename foo some_dir
              -> renames foo to some_dir/foo
            mtn rename foo bar baz some_dir
              -> moves foo, bar, and baz to some_dir/foo,
              some_dir/bar, and some_dir/baz

        - New hook 'validate_commit_message', which may be used to
          verify that all commit messages meet arbitrary user-defined
          rules.

        - New option --log, to log monotone's output to a file.

        - New option 'drop --recursive', to remove a directory and its
          contents in one swoop.

        - The root dir may now be renamed.  This is a somewhat exotic
          feature, but has some interesting uses related to splitting
          up or joining together projects; see new commands
          'pivot_root', 'merge_into_dir'.

        Minor bug fixes:

        - 'serve' with no --bind argument should now work on systems
          where the C library has IPv6 support, but the kernel does
          not.

        - Stricter checking on the internal version of filenames to
          ensure that they are valid UTF-8.

        - If the database is in the workspace, then it is always
          ignored.

        - Monotone no longer errors out when using a French (fr)
          locale with a non-Unicode codeset.

        Other changes:

        - Packet commands ('rdata', 'fdata', etc.) have been moved to
          'automate'.

        - Database storage now uses sqlite's blob support; database
          files should be ~1/4 smaller as a result.

        - Monotone now uses sqlite 3.3; this means that older versions
          of the command line client (e.g., an 'sqlite3' command built
          against sqlite version 3.2) cannot be used to poke at a
          monotone 0.26 database.  Solution is to upgrade your sqlite3
          program.  Hopefully this is irrelevant to most users...

        - Translations updated, and 3 new translations added (de, it,
          sv).

        Reliability considerations:

        - This new codebase has received much less testing under real
          world conditions than the codebase used in 0.25, simply
          because it is newer.  It has been in active use for monotone
          development since 8 January 2006, and only a small number of
          bugs have been found; all bugs found so far have been very
          minor, and none stood any danger of corrupting data.
          Furthermore, we are much more confident in the theoretical
          underpinnings of the new approach than the old, and the test
          suite attempts to exhaustively exercise all new code paths.

          However, none of this is or can be a substitute for real
          world experience.  We advise caution in upgrading to this
          version of monotone, and suggest that (especially) those who
          upgrade aggressively should pay extra attention to the
          monotone mailing list before and after doing so.

Wed Mar 29 05:20:10 PST 2006

        0.26pre3 release.  This release may be considered a "release
        candidate", in that while we need to write some tests and make
        sure some bugs are fixed, all features are in and we hope that
        no further bug fixes will be needed either.  It is still a
        pre-release for testing.  Do not package it.  DO NOT USE THIS
        RELEASE UNLESS YOU WANT TO BE A DAREDEVIL.

        But, PLEASE PLEASE TEST this release.  There are some
        non-trivial changes since 0.26pre2, and this is your last
        chance!

        Major changes since 0.26pre2:

        - The name of the monotone binary has changed to 'mtn'.
          - Similarly, the name of the bookkeeping directory in
            workspaces has changed from 'MT' to '_MTN' (if you have an
            existing 0.26-line workspace, just rename the MT directory
            to _MTN).
          - Similarly, the name of the ignore file has changed from
            ".mt-ignore" to ".mtn-ignore".  'rosterify' will rename
            these automatically (if you have already rosterified, you
            get to rename them by hand).
          - Similarly, the recommended suffix for monotone db files is
            now ".mtn".

        - We now perform stricter checking to make sure that filenames
          are valid UTF-8.  It is in principle possible that this
          stricter checking will cause histories that used to work to
          break; if you have non-ascii filenames, it is strongly
          recommended to test with this release.

        - Root dir renaming is now supported.  See new commands
          'pivot_root', 'merge_into_dir'.
          - As a side-effect, it is now possible to run 'rosterify' on
            histories in which two independent lines of history were
            merged.

        - The security fix released in 0.25.2 has been forward-ported
          to this release; this prevents some security exposure to
          people running monotone as a client on case-insensitive file
          systems.

        Minor change since 0.26pre2:

        - Database now uses sqlite blobs for storage; should be ~1/4
          smaller.
        - New command: show_conflicts, does a dry-run merge.
        - New option 'drop --recursive', to remove a directory and all
          its contents in one swoop.
        - Changes to 'log':
          - New option --no-files
          - Including merges is again the default (i.e., it now acts
            like 0.25, and not like 0.26pre2).
          - When 'log -r' is given an ambiguous selector, it now just
            logs all matching revisions, instead of requiring the
            selector be disambiguated.
        - New option --log, to log monotone output to a file.
        - Netsync changes:
          - Was sending far too much data in some cases; now does not.
          - Several bugs that caused it to lock up fixed
          - Tweak to allow 'usher' proxy to transparently redirect
            based on client's protocol version, to ease migration
            between incompatible protocol versions.
        - Packet commands have been moved to 'automate'.
        - Fixed bugs in 'db kill_rev_locally', should no longer leave
          an inconsistent db behind.
        - Translation updates

        Other projects receiving notable work:

        - Monotone's "dumb server" support (repo distribution over
          HTTP/FTP/SFTP etc.) has been ported to 0.26, a first command
          line version written, etc.
        - The 'usher' netsync proxy used for hosting many databases on
          a single machine has received significant cleanups, and the
          'webhost' project to provide a simple interface to shared
          monotone hosting providers has received even more work.

Sat Feb 11 13:32:51 PST 2006

        0.26pre2 release.  Inching towards 0.26.  If you are using
        0.25 or earlier, then make sure to read the very important
        notes for 0.26pre1, below.  In particular, like 0.26pre1, this
        is a pre-release for testing.  Do not package it.  DO NOT USE
        THIS RELEASE UNLESS YOU WANT TO BE A DAREDEVIL.

        (Though, in fact, in a month of usage, only one bug has been
        found in the new history code, and it was both minor and
        harmless.  It has additionally been fixed.)

        Database changes:

        - SQLite 3.3.3 has been imported.  3.3 introduces a new database
          format that is not backwards compatible with earlier 3.x releases.
          New databases will be created using this new format.  Existing
          databases remain compatible, and are not converted automatically.
          Existing databases can be converted by performing a database
          vacuum ('monotone db execute vacuum').

        New features:

        - New hook validate_commit_message -- use to verify that all
          commit messages meet arbitrary user-defined rules.

        UI improvements:

        - rename (and mv) commands now accept a broader range of
          syntax:
            monotone rename foo some_dir
              -> renames foo to some_dir/foo
            monotone rename foo bar baz some_dir
              -> moves foo, bar, and baz to some_dir/foo,
                 some_dir/bar, and some_dir/baz
        - Print a warning if it looks like a user has made a quoting
          mistake on push/pull/sync/serve (windows cmd.exe has
          confusing rules here).
        - New command "ls changed".
        - New option "--next" to log, which displays descendents of
          the start revision.
        - Updating to an arbitrary revision now works again (as it did
          in 0.25 and earlier).  This allows one to, for instance,
          switch a working copy to another head, or back up to an
          earlier version, while preserving uncommitted changes.
        - New option --brief to annotate, gives somewhat more friendly
          output.
        - Fixed bug that made ticker output from netsync inaccurate.
        - In 'log', --no-merges is now the default, use --merges to
          override.
        - If the database is in the working copy, then it is always
          ignored.

        Bugs:

        - 'serve' with no --bind should now work on systems where the
          C library has IPv6 support, but the kernel does not.
        - Compile fixes for GCC 4.1 pre-releases.

        Other:
        - Better detection when users have not run "rosterify", and
          more helpful suggestions on what to do in this case.
        - Documentation, translation, error message,
          etc. improvements.
        - Updates to contrib/mtbrowse.sh, simple shell-based monotone
          interface.
        - Updates to many other contrib/ files, mostly to maintain
          compatibility with monotone changes.

Sun Jan  8 01:08:56 PST 2006

        0.26pre1 release.  Massive rewrites, released for shakedown.
        This release is also dedicated to Shweta Narayan.

        This release includes massive changes compared to 0.25.  The
        core versioning code has all been replaced with a completely
        different mechanism.  Data formats and the netsync protocol
        have changed in incompatible ways.

        Migration to 0.26pre1 or later is irreversible and requires a
        flag day for your project.  See UPGRADE for details.  Note
        that we DO NOT recommend upgrading at this time; see below.

        If you have been following the development list for the last
        few months, you may have heard about "rosters" -- this is the
        name for the new core data structure we use.  While the code
        is completely different, the user experience should not be
        very different.  You will never see a roster, unless you are
        debugging monotone itself; everything still revolves around
        revisions, manifests, and certs.

        While this new code has extensive tests, because of these
        incompatibilities, it has never been used for real work.  The
        purpose of this release is to make a version available for the
        monotone developers to begin using for day-to-day work, to
        shake out bugs.

        Let's say that again in caps: THIS CODE IS PROBABLY BUGGY, DO
        NOT USE IT IN PRODUCTION UNLESS YOU WANT TO BE A DAREDEVIL.

        However, testing of this version with real databases is a good
        idea, and we'd very much appreciate hearing about your
        experiences.

        Some of the many changes:
        - New textual format for revisions and manifests; they remain
          conceptually the same, but have been tweaked. Manifests
          now use the same "basic_io" format as everything else in
          monotone, and contain entries for directories, revisions
          record file adds slightly differently and record directory
          adds for the first time, etc.  Because of this format
          change, revision hashes are now different; converting
          rosters requires a full history rebuild and reissue of certs.
        - Directories are now first class.  To get rid of a directory
          you must remove it; to create a directory, you must add it.
          You can add an empty directory.
        - Attrs are now first class.  The .mt-attrs file is gone;
          attributes are now stored directly in the manifest.
        - New merge algorithm, based on "multi-*-merge", and more
          aggressive, less buggy merge ancestor selection code
        - Netsync's core has been largely rewritten.  Code is now much
          clearer and more reliable, and now includes the ability to
          resume interrupted partial transfers. The netsync protocol
          version number has been bumped, and netsync now runs on the
          IANA-assigned port 4691 by default.
        - 100% fewer change_set.cc related bugs.  100% more roster.cc
          related bugs.  But the idea of touching roster.cc does not
          terrify people.

Thu Dec 29 23:10:03 PST 2005

        0.25 release.

        Incompatible command line changes:
        - 'monotone revert' now requires an argument.  To revert your
          entire working copy,
            $ monotone revert
          no longer works; instead, go to the root of your working
          copy and run
            $ monotone revert .

        New features:
        - Netsync now supports IPv6 (where OS support exists)

        Bugs fixed:
        - 'revert' gives feedback describing what it changes
        - Database locking further tweaked, to allow more concurrent
          access in situations where this is safe.
        - On win32, ticker display was fixed, so that it no longer
          prints a new line at each update.
        - 'read' can now understand (and migrate) privkey packets
          generated by monotone version 0.23 or earlier.
        - 'log --diffs <files>' now prints only diffs for the given
          files (previously, it would print only revisions in which
          the given files changed, but would print all diffs for those
          revisions).
        - Win9x and WinNT 4 compatibility fixes.

        New translations:
        - pt_BR

Sat Nov 27 22:29:38 PST 2005

        0.24 release.

        Configuration change (Windows only):
        - Configuration directory on Windows has changed.  It used to
          be some complicated and varying function of %HOME%,
          %USERPROFILE%, %HOMEDRIVE%\%HOMEPATH%, whether you were
          running in mingw/cygwin, etc.  It is now, always,
          %APPDATA%\monotone.  For instance, if your configuration
          file used to be named
           ...\Documents and Settings\user\.monotone\monotonerc
          it will now be named
           ...\Documents and Settings\user\Application Data\monotone\monotonerc
          Please rename files appropriately.

        Major key management changes:
        - Private keys are no longer stored in your database.  They
          are stored in ~/.monotone/keys/ (Unix, OS X) or
          %APPDATA%\monotone\keys\ (Windows).  'db migrate' will
          automatically move your keys out of your database and into
          their proper location.  Consequences:
          - 'genkey' no longer requires a database.  Simply run it
            once when you first start using monotone, even before you
            have created a database.
          - Running 'genkey' once will suffice to give all databases
            on one computer access to your key.  No more fiddling with
            'read'.
          - When you want to make your key available on another
            computer, simply copy over the appropriate file from your
            'keys' directory to the corresponding directory on the new
            computer.
        - Private keys also use a more standard on-disk envelope
          encoding ("PBE-PKCS5v20(SHA-1,TripleDES/CBC)") instead of
          previous ARC4.  More secure, and with extra crypto karma.

        Netsync changes:
        - Command line syntax for 'serve' changed; administrators WILL
          have to adjust scripts.
            monotone serve my.host.com "*"
          becomes
            monotone serve --bind=my.host.com "*"
          or simply
            monotone serve "*"
          (to serve on the default port, on all interfaces).
        - Speaking of which, we can now bind to all interfaces; run
          'serve' without passing --bind, or with passing
          --bind=:port, and monotone will listen on all interfaces.
        - New option '--key-to-push' for 'push', 'sync', allows
          administrator to push a new user's public key into a running
          server without restarting it.
        - Netsync permission hooks have new defaults that read a
          description of allowed access out of a standard,
          basic_io-based textfile (the same stanza-based format that
          revisions use).  Current hooks will continue to work, but
          users may prefer to transition to this format; see manual
          for details.
        - Between these, it is now straightforward to change
          permissions and add users without restarting your server.
        - Improvements to experimental "usher" facility.

        UI improvements:
        - New convenience options "add --unknown", "drop --missing",
          "revert --missing" do what you'd expect -- add all
          non-ignored non-versioned files, drop all
          deleted-but-undropped files, and restore all
          deleted-but-undropped files, respectively.
        - New selector "h:" to select heads of a branch.  "h:" means
          heads of current branch, "h:mybranch" means heads of
          mybranch.
        - Similarly, "b:" selector with no argument now refers to
          current branch.
        - Commit messages now have a blank line at the top so you can
          start typing directly.
        - No more obscure error messages when multiple monotone
          processes attempt to access a single database at the same
          time; we now fail early with a more sensible error message.
          (Concurrent access has never caused database corruption;
          this simply makes the corruption prevention less frustrating
          for the user.)
        - New handlers for SIGTERM, SIGINT to rollback database
          transactions.  Not visible to users (unless you're really
          looking carefully).  (Again, killing monotone has never been
          able to cause database corruption; this simply causes the
          transactions to be rolled back immediately, rather than the
          next time monotone runs, which improves robustness in some
          theoretical way.)

        Changes in 'automate':
        - New command 'automate keys' to get information on existing
          keys in basic_io format.

        Updated translations:
        - fr

        Smaller changes:
        - Improved handling of multibyte characters in message
          displays.
        - Fixes to Botan's memory allocator, to avoid pathological
          slowdowns in some rare cases.
        - Fix bug in delta-storage code; we were not being as aggressive
          about delta-compressing files and manifests as we should
          have been.
        - Minor bugs fixed, error messages improved.

                - Upgrading from 0.23: You must run 'db migrate' and
                  provide your password, for each database.

Fri Sep 30 02:50:05 PDT 2005

        0.23 release.

        Possibly incompatible changes:
        - hook_note_commit and hook_note_netsync_revision_received
          take a new argument containing the text of the revision that
          was received.  (Timothy Brownawell <tbrownaw@gmail.com>)
        - 'cat FILENAME' now acts like the old 'cat file REV
          FILENAME'; use new commands 'automate get_revision',
          'automate get_manifest', 'automate get_file' to fetch
          objects by hash.  (Grahame Bowland <grahame@angrygoats.net>)

        General improvements:
        - .mt-ignore support (Martin Dvorak
          <jezek2@advel.cz>, Timothy Brownawell <tbrownaw@gmail.com>)
        - much work on making monotone more i18n friendly (Benoît
          Dejean <benoit@placenet.org>, Matt Johnston
          <matt@ucc.asn.au>)
        - support for more interactive merge tools:
          - FileMerge.app (comes with OS X) (Marcel van der Boom
            <marcel@hsdev.com>)
          - TortoiseMerge (Win32; comes with TortoiseSVN) (Matthew
            Gregan <kinetik@orcon.net.nz>)
        - rename and drop now actually perform the specified rename or
          deletion when the argument --execute is passed.  (Richard
          Levitte <richard@levitte.org>)
        - 'help' command, same as --help (Matt Johnston
          <matt@ucc.asn.au>).
        - 'usher' support: experimental method for proxying multiple
          netsync servers through a single port (similar concept to
          vhosts) (Timothy Brownawell <tbrownaw@gmail.com>)
        - support long passphrases (Matt Johnston <matt@ucc.asn.au>)
        - Faster binary file detection (Eric Anderson
          <anderse-monotone@cello.hpl.hp.com>)
        - netsync speedups:
          - when handling large files (Eric Anderson
            <anderse-monotone@cello.hpl.hp.com>)
          - when handling many branches (Marcel van der Boom
            <marcel@hsdev.com>)
        - new system to allow crash logs to contain not just execution
          traces, but also dumps of data being handled when the error
          was detected -- greatly improves debuggability of user
          crashes.
        - complete rework of path handling code, for clarity,
          robustness, and speed.  No user visible changes, except for
          the many bugs fixed.  (Special thanks to Matthew Gregan
          <kinetik@orcon.net.nz> and Grahame Bowland
          <grahame@angrygoats.net>.)
          - however, if you have non-normalized paths in your history
            (symptom: fresh pulls with 0.18 work, but fresh pulls with
            0.19 do not), then 0.23 will report an error and refuse to
            handle the affected revisions.  Since it is believed this
            only affects one project, and to conserve core developer
            time, implementing a migration was put off for now.  If
            this causes problems or for more details, please send an
            email to monotone-devel@nongnu.org.
        - as always, many small bug fixes, speedups, and improved
          messages.

        New translations:
        - fr (Benoît Dejean <benoit@placenet.org>)
        - ja (Satoru SATOH <ss@gnome.gr.jp>)

        Other new monotone-related projects since 0.22:
        - mtsh by Timothy Brownawell:
            https://netfiles.uiuc.edu/brownawe/www/mtsh/
          GTK+ wrapper for monotone focusing on working copy
          operations -- add/drop/revert/rename/commit/update/diff and
          browsing.  Has a mechanism for per-file commit comments.

        - "dumb server" support by Nathaniel Smith (share your
          monotone repositories via HTTP/FTP, no netsync daemon
          needed):
            http://viewmtn.angrygoats.net//branch.psp?branch=net.venge.monotone.dumb
          Still needs a command-line frontend to be usable, among
          other things.  Help wanted.  In python.

        - m7 by Larry Hastings <larry@hastings.org>
            http://www.midwinter.com/~lch/programming/m7/
          Experimental drop-in command-line wrapper for monotone.
          Uses certs to add local incrementing version numbers, and an
          enhanced annotate front-end.

Mon Aug  8 23:23:53 PDT 2005

        0.22 release.  new crypto library, bug fixes, ui improvements

        - switch from crypto++ to botan as underlying crypto library.
          this should not cause any user-visible changes; let us know
          if it does.  special thanks to Matt Johnston
          <matt@ucc.asn.au>, Kaushik Veeraraghavan
          <kaushikv@gmail.com>, Matthew Gregan
          <kinetik@orcon.net.nz>.
        - incompatible change to netsync permission hooks: the
          get_netsync_anonymous_read_permitted hook has been removed;
          instead, get_netsync_read_permitted will be called with a
          key name of nil.  server administrators should update/review
          their configuration
        - new option for merge and propagate: --lca.  Until we get a
          long-term solution to the various 3-way merge problems, this
          should be more convenient than using explicit_merge.
        - many small improvements to error messages, fixes of minor
          annoyances, netsync tickers more accurate, etc.

Sun Jul 17 16:48:26 PDT 2005

        0.21 release.  bug fixes, performance improvements, and ui
        improvements.

        - fixes a number of major performance bugs in 0.20's netsync
          implementation.  special thanks to Matt Johnston
          <matt@ucc.asn.au>.
        - fixes a number of major bugs in 0.20's (rewritten)
          cvs_import command.
        - configury kluges to work around g++ 4.0/boost 1.32
          incompatibilities.  special thanks to Christof Petig
          <christof@petig-baender.de>, Matthew Gregan
          <kinetik@orcon.net.nz>, Jordan Breeding
          <jordan.breeding@mac.com>.
        - ui enhancements:
          - new netsync option "--exclude": branches are included if
            they match any of the given globs, unless they match any
            of the given --exclude globs.  special thanks to Timothy
            Brownawell <tbrownaw@gmail.com>.
          - new netsync option client "--set-default": makes it easy
            to change default server/branches.
          - "diff" now takes options "--context" and "--external", to
            output context diffs and to invoke an external diff
            program for full control over output formatting.  new
            option "--diff-args" pass arguments to external diff
            program; new hook "external_diff" allows further
            configuration.  special thanks to Vladimir Vukicevic
            <vladimirv@gmail.com>.
          - b: and t: selectors now match exactly, instead of matching
            as substrings.  globbing is supported for inexact
            matching.  special thanks to Brian Downing
            <bdowning@lavos.net>, Jordan Breeding
            <jordan.breeding@mac.com>.
          - new command 'db kill_tag_locally'.  special thanks to Jordan
            Breeding <jordan.breeding@mac.com>.
        - now uses sqlite3 prepared statements.  special thanks to
          Derek Scherger <derek@echologic.com>.
        - 'db migrate' is now a complete no-op if there is no
          migration to do; automated scripts can now call it
          optimistically and cheaply to guarantee up-to-dateness.
        - new hash correctness tests.  special thanks to Kaushik
          Veeraraghavan <kaushikv@gmail.com>.

                - upgrading from 0.20: you must run 'monotone db
                  migrate' once against each of your databases, to add
                  new sql indexes.

Tue Jul  5 23:57:10 PDT 2005

        0.20 release.  features, ui improvements, performance
        improvements, and bug fixes.

        - major changes in netsync UI: serve/sync/push/pull now take a
          list of globs; clients can request arbitrary sets of
          branches, not just predefined "collections".  write
          permissions are now granted on a per-db level (they were
          before anyway).
                - where you used to say, e.g., "monotone pull
                  net.venge.monotone", you should instead say
                  "monotone pull net.venge.monotone*".  This may
                  require shell-quoting.
                - 'get_netsync_write_permitted' hooks must be changed
                  to take only one argument, the 'identity'.
                  'get_netsync_{read,anonymous_read}_permitted' hooks
                  now take a branch argument instead of a collection,
                  and will be called for each branch that a client
                  requests.
                - 0.19 clients cannot talk to 0.20 servers, and vice-versa.
                - special thanks to Timothy Brownawell
                  <tbrownaw@gmail.com>, Richard Levitte
                  <richard@levitte.org>.
        - other major changes:
                - cvs_import re-written; many bugs fixed.  now
                  supports tags.
        - many minor netsync changes:
                - netsync traffic is now cryptographically authenticated
                  against corruption and man-in-the-middle attacks.
                  special thanks to Ethan Blanton <elb@elitists.net>,
                  Matt Johnston <matt@ucc.asn.au>.
                - new hooks that are called when server receives data:
                  note_netsync_*_received.  special thanks to Timothy
                  Brownawell <tbrownaw@gmail.com>.
                - ancestry graphs that pass outside the given branch
                  are now synchronized correctly.  special thanks to
                  Timothy Brownawell <tbrownaw@gmail.com>.
        - UI improvements:
                - 'log' options changed: --depth has become --last;
                  new options --no-merges, --diffs, --brief.
                - 'status' has new option --brief.  special thanks to
                  Derek Scherger <derek@echologic.com>.
                - 'serve' has new option --pid-file.  special thanks
                  to Matthew Gregan <kinetik@orcon.net.nz>.
                - all commands taking restrictions now take option
                  --depth, to limit recursion through subdirectories.
                  special thanks to Joel Reed <joelwreed@comcast.com>.
                - merge command all take --author, --date now.
                - 'checkout', 'update' take --revision, instead of
                  using positional arguments.  special thanks to Derek
                  Scherger <derek@echologic.com>, Richard Levitte
                  <richard@levitte.org>.
                - 'commit' takes new --message-file option.
        - new features:
                - new commands: "db kill_branch_locally", "db
                  kill_revision_locally", useful for correcting some
                  mistakes.  special thanks to Brian Campbell
                  <brian.p.campbell@dartmouth.edu>, Sebastian Spaeth
                  <Sebastian@sspaeth.de>.
                - new file attribute 'manual_merge', to prevent invocation of
                  merger on binary files.  hook added to guess correct
                  value at 'add' time.  special thanks to Riccardo
                  Ghetta <birrachiara@tin.it>.
                - new 'earlier than', 'later than' selectors.  special
                  thanks to Riccardo Ghetta <birrachiara@tin.it>.
        - new automate commands:
                - 'stdio', for efficient use by
                  front-ends.  special thanks to Timothy Brownawell
                  <tbrownaw@gmail.com>.
                - 'certs', for fetching certs on a revision in a
                  parseable (basic io-based) format.  special thanks
                  to Grahame Bowland <grahame@angrygoats.net>.
                - 'inventory' output changed incompatibly; should be
                  much more usable now, and stable.  special thanks to
                  Derek Scherger <derek@echologic.com>.
        - better memory/performance when handling large files.
          special thanks to Eric Anderson
          <anderse-monotone@cello.hpl.hp.com>, Timothy Brownawell
          <tbrownaw@gmail.com>, Matt Johnston <matt@ucc.asn.au>,
          Matthew Gregan <kinetik@orcon.net.nz>.
        - new text mode browser in contrib/mtbrowse.sh, by Henry
          Nestler <Henry@BigFoot.de>.
        - improved zsh completion in contrib/monotone.zsh_completion,
          by Joel Reed <joelwreed@comcast.com>.

                - upgrading from 0.19: database and working copies are
                  fully compatible.  netsync clients and servers need
                  to be upgraded together, as described above.  the
                  many ui changes may require script updates.

Tue May  3 00:31:37 PDT 2005

        0.19 release.  performance improvements, features, ui
        improvements, and bug fixes.

        - many operations sped up by another factor of 2 or better.
                - special thanks to Matt Johnston <matt@ucc.asn.au>.
                - first steps towards automated benchmarking.  Thanks
                  to Timothy Brownawell <tbrownaw@gmail.com>.
        - new major features:
                - "annotate" command; still requires optimization.
                  Thanks to Emile Snyder <emile@alumni.reed.edu>.
                - "inodeprints" for fast change detection in large
                  working dirs now fully supported; see manual for
                  details.
        - new minor features:
                - new selector "c:name=value" for selecting on
                  arbitrary certs.  Thanks to Richard Levitte
                  <richard@levitte.org>.
                - new hooks to automatically initialize attributes on
                  add; monotone now automatically sets execute bit on
                  executables.  Thanks to Joel Reed
                  <joelwreed@comcast.net>.
                - new automate command "select", to do selector
                  expansion.  Thanks to Richard Levitte
                  <richard@levitte.org>.
                - new automate commands "graph", "parents",
                  "children", "ancestors", to easily inspect history.
                  Special thanks to Sebastian Spaeth
                  <Sebastian@SSpaeth.de>.
                - new command "db kill_rev_locally".  Thanks to
                  Sebastian Spaeth <Sebastian@sspaeth.de>.
                - new arguments to "commit": --author, --date; useful
                  for patch attribution and importing history.
                - new automate command "inventory" (output format will
                  change in next release, however).  Thanks to Derek
                  Scherger <derek@echologic.com>.
        - ui improvements:
                - netsync progress ticker in kilobytes/megabytes.
                  Thanks to Matt Johnston <matt@ucc.asn.au> and
                  Sebastian Spaeth <Sebastian@sspaeth.de>.
                - tickers do not cause annoying scrolling when wider
                  than window.  Special thanks to Matthew Gregan
                  <kinetik@orcon.net.nz>.
                - warn users when a commit creates divergence, and
                  when an update ignores it.  Thanks to Jeremy Cowgar
                  <jeremy@cowgar.com>.
                - support for command-specific options (there is still
                  no rule that such options must appear after the
                  command on the command line, though).  Thanks to
                  Richard Levitte <richard@levitte.org>.
        - bug fixes:
                - many cvs_import bugs fixed.  Special thanks to Jon
                  Bright <jon@siliconcircus.com>, Emile Snyder
                  <emile@alumni.reed.edu>, Hansjoerg Lipp
                  <hjlipp@web.de>, Matthew Gregan
                  <kinetik@orcon.net.nz>.
                - windows/unix working copy line ending conversion now
                  works correctly.  Thanks to Emile Snyder
                  <emile@alumni.reed.edu>.
                - many fixes to i18n-ized filename support
                - "drop" and "rename" now affect file attributes as
                  well.  Thanks to Richard Levitte
                  <richard@levitte.org> and Joel Reed
                  <joelwreed@comcast.com>.
                - better error reporting in netsync.  Thanks to
                  Grahame Bowland <grahame@angrygoats.net>.
                - only set working directory's default branch on some
                  commands (update, commit).  Thanks to Florian Weimer
                  <fw@deneb.enyo.de>.
                - "db check" now sets exit status correctly, for use
                  in scripts.  Thanks to Derek Scherger
                  <derek@echologic.com>.
                - many others...
        - fantastic emacs integration in contrib/monotone.el.  Thanks
          to Harley Gorrell <harley@panix.com>.
        - 45 new integration tests.  total line coverage: ~84%.

                - upgrading from 0.18: database and working copies are
                  fully compatible.  NOTE that the configuration file
                  is now ~/.monotone/monotonerc, rather than old
                  ~/.monotonerc.  Simply create ~/.monotone, and
                  rename any existing configuration file.

Sun Apr 10 17:49:25 PDT 2005

        0.18 release.  performance improvements, features, and bug fixes.
    This release is dedicated to Shweta Narayan.

        - most operations sped up by a factor of 2 or better; many sped up
      by up several orders of magnitude.
                - special thanks to Matt Johnston <matt@ucc.asn.au>, Derek
                  Scherger <derek@echologic.com>, Linus Torvalds
                  <torvalds@osdl.org>.
        - new concept: "database vars".  Used in several features below.
        - new features:
                - new file "MT/log" can be edited while you work,
                  sets default changelog.  (no change in behaviour if
                  you do not edit it.)  Thanks to Jeremy Cowgar
                  <jeremy@cowgar.com>.
                - monotone now stores default netsync
                  server/collection, initialized on first use of
                  netsync.
                - you no longer need to manually import server
                  keys, monotone will fetch the key from the server on
                  first netsync.
                - monotone keeps track of keys of servers you have
                  previously synced with, to prevent man-in-the-middle
                  attacks.
                - several powerful new "automate" commands added.
        - new command 'ls known', lists files that are under version
          control.  Thanks to Florian Weimer <fw@deneb.enyo.de>.
        - preliminary "inodeprints" functionality -- speeds up diff,
          status, etc.  No UI or documentation yet -- in a working
          copy, 'touch MT/inodeprints' to enable, then commit or
          update to populate cache.
        - UI improvements:
                - Added short options -r, -b, -k, -m.
                - default to 'dot' ticker-style when stderr is
                  not a tty, thanks to Derek Scherger
                  <derek@echologic.com>.
                - New "-@/--xargs" option, helpful when using new
                  automate commands.  Thanks to Richard Levitte
                  <richard@levitte.org>.
                - New "--depth" argument to 'log'.  Thanks to Richard
                  Levitte <richard@levitte.org>.
                - 'db info' gives statistics on space usage.
                - new command 'dropkey'.  Thanks to Jeremy Cowgar
                  <jeremy@cowgar.com>.
        - robustness improvement: if monotone crashes in a working
          directory and --dump and --debug were not specified, saves
          debug dump to "MT/debug" for analysis, instead of
          discarding.
        - new contributed scripts: CIA (cia.navi.cx) notification,
          email notification, Bash completion.
        - 33 new integration tests.  total line coverage: ~82%.
        - many bug fixes
        - Special thanks to Matt Johnston <matt@ucc.asn.au>,
          for going above and beyond to track down the last
          release blocker.

                - upgrading from 0.17 requires only a 'db migrate'.

Fri Mar 18 15:38:52 PST 2005

        0.17 release. bug fixes and features.

        - many, many robustness improvements
                - more careful checking everywhere
                - much more thorough test suite
                - all revisions subject to careful checks before
                  entering database
                        - not yet fully optimized; "pull" may be very
                          slow and use lots of cpu
                - support for "epochs", to safely manage future
                  rebuilds, hash migration, etc.
                - new "db check" command, thanks to Derek Scherger
                  <derek@echologic.com>.
        - now uses sqlite3, thanks to Christof Petig
          <christof@petig-baender.de>.
                - removes most former size limitations
        - "restrictions" support, thanks to Derek Scherger
          <derek@echologic.com>.
                - most commands now take a list of files to limit
                  their actions to
                - monotone can now be run from anywhere in the working
                  directory (not just the root)
                - new command "monotone setup" required to create a
                  working directory for a new project
        - important security fix -- don't use shell when calling
          external merge commands.
        - format change for "MT/options", ".mt-attrs"; you may have to
          edit these files
                - new command "attr" for managing .mt-attrs.
        - builds merkle tries in-memory -- netsync starts up many
          times faster
        - start of new "automate" interface, for shell scripts and
          others.
        - new command "cdiff": generates context diffs.
        - remove most of now-obsolete manifest/file cert support.
        - 60+ new integration tests.
        - many portability fixes
                - in particular, major win32 cleanups, thanks to Jon
                  Bright <jon@siliconcircus.com>.  win32 is once again
                  fully and natively supported.
        - many bug fixes

                - several incompatible changes: see file UPGRADE for
                  migration information

Thu Dec 30 01:37:54 EST 2004

    0.16 release. bug fixes.

    - 50+ new integration tests
    - many NetBSD portability fixes
    - release build on gcc 3.4 / FC3
    - masses of changeset bugs in 0.15 fixed

        - some bogus changesets were generated
          in the 0.16 development cycle. you will
          need to rebuild revision graph.


Sun Nov  7 14:06:03 EST 2004

    0.15 release. major changes.

    - overhauled the internal representation of changes. see
      README.changesets for details
    - fixed bugs in merkle trie synchronization code
    - fixed echoing and progress UI bugs
      (helps when using in emacs)
    - upgraded cryptopp to 5.2.1
    - fixed bug 8715, diff hunk coordinate reporting
    - added figures, new tutorial to manual
    - improve accuracy of log command
    - several build, configure, and linkage fixes
    - some OSX / PPC portability fixes

Sat Jul 31 15:38:02 EDT 2004

    0.14 release. bug fixes.

    - some compile fixes for g++ 3.4
    - made --dump=FILE option for saving traces,
      otherwise failures just print reason (no trace)
    - some things disabled, as scheduled for replacement
      by upcoming changeset branch work
        - disabled "disapprove" command due to bad semantics
        - removed "bump" and .mt-nonce machinery
    - several critical rename-merging bugs fixed
        - renames vs. deletes
        - renames vs. deltas
        - parallel renames
    - bugs fixed from savannah bug tracker:
        - 9223 argv overflow
        - 9075 empty commits
        - 8919 rename --verbose to --debug
        - 8958 rename debug to db execute
        - 8920 empty passphrase message
        - 8917 connection refused message
        - 8913 testresult argument
        - 8912 passphrase read on serve
        - 8472 approve into branch
        - 8428 duplicate key warning
        - 8928 nonce uses too many bits

Thu May 20 22:26:27 EDT 2004

    0.13 release. bug fixes.

    - remove (file|manifest) in several commands
    - "list missing" command
    - fixed bugs:
        - (critical) empty data netsync crash
        - mkstemp, platform lua
        - runtime error reporting chatter
        - non-posix database names
        - non-posix dirnames
        - non-posix merge names
        - 2-way merge algorithm and hook
        - single-character filenames
        - multiple password reads
        - .svn ignore pattern

Sun May  2 21:03:38 EDT 2004

    0.12 release. win32 port, bug fixes and optimizations.

    - ported to native win32 (mingw)
    - implemented human friendly version selectors
    - added post-commit hook for change notification
    - removed spirit-based parsers, reduced compile costs
    - many netsync bugs removed, pipeline performance improved
    - removed old, deprecated networking system
    - several minor CVS import bugs fixed
    - upgraded bundled netxx

Sun Mar 28 12:41:07 EST 2004

    0.11 release. bug fixes and optimizations.

    NOTE: this release expands the sqlite page size. YOU WILL NEED
    to dump existing databases before upgrading and reload it
    after upgrading, otherwise monotone will complain that the
    database image appears malformed. this condition cannot
    unfortunately be distinguished from a real malformed image on
    disk. for example:

        $ monotone --db=my.db db dump >dump.sql
        $ <upgrade to new monotone>
        $ mv my.db my.db.backup
        $ monotone --db=my.db db load <dump.sql

    - fixed bugs:
        - aliasing bug on debian (-O2 now works)
        - netsync ppc portability / checksums
        - sha1 whitespace bug
        - netsync broken formatter
        - broken symlink handling
        - merger execution pessimism
        - LCA bitset calculation pessimism
        - static object initialization order
        - CVS single-version import
        - CVS first-version changelog
        - CVS branch inference and topology
    - cryptographic SSE2 paths enabled on linux/x86.
    - builds against boost 1.31.0.
    - removed boost::socket
    - removed documentation about old networking system.
    - "officially" deprecated old networking system.
    - enable building with system-local libraries.
    - upgraded bundled sqlite.
    - changed sqlite page size from 1k -> 8k

Mon Mar  1 00:32:07 EST 2004

    0.10 release. new "netsync" protocol implemented, allowing
    direct monotone-to-monotone database synchronization. random
    number underflow problem fixed. more tests added. database
    schema changed, must migrate schema. added new QA logic to
    update and merge algorithms (testresult / approval).

Thu Jan  1 18:23:06 EST 2004

    0.9 release. support international users (non-ASCII character
    sets, locales). some corrections to update algorithm. line
    merging algorithm reimplemented. support working copy
    MT/monotonerc file. broke format compatibility with MT/work
    files; commit any pending work before upgrading. permit
    spaces, colons, other "funny" characters in filenames. support
    HTTP 1.1, HTTP proxies, handle some corner cases in ancestry
    graph and database faults.

Fri Nov 21 20:25:26 EST 2003

    0.8 release. row size increased to 16mb. more performance
    improvements in cvs importer. cvs branch tags imported now.
    minor UI improvements. new commands: SQL dump and load, vcheck
    for enhanced collision detection, queue addtree for recursive
    queueing. improved networking scalability. historical rename
    certs and .mt-attrs file format changed to accomodate upcoming
    i18n work.

Sun Nov  2 23:38:09 EST 2003

    0.7 release. many critical merge and patch set calculation
    bugs fixed. groups merged with URLs, "monotone db migrate"
    necessary. directory renames and explicit rename certs
    supported. added SMTP support. incorporated adns library,
    avoiding gethostbyname(). new queue commands.

Sat Oct 18 22:10:09 EDT 2003

    0.6 release. more stability and bug fixing, including fix to
    some silent failures in LCA calculation. some minor new
    features: persistent attributes (eg. 'the execute bit'),
    rename and log commands. performance of cvs importer greatly
    improved, lua system upgraded to 5.0, much expanded
    documentation.

Sat Sep 27 11:50:08 EDT 2003

    0.5 release. stability and bug fixing. many UI issues
    addressed, including SHA1 completion, persistent options, new
    revert command and new diff modes. database migration,
    inspection and debugging interfaces added. LCS algorithm and
    line-merger overhauled. several multi-depot bugs
    fixed. existing depot databases should be migrated (depot.cgi
    migratedb).

Thu Sep  4 15:40:07 EDT 2003

    0.4 release. monotone is now self-hosting. database
    compatibility broken since 0.3. depot uses RSA signatures now,
    not mac keys. many bugs removed. depot database compatibility
    broken. database schemas should now remain stable (or be
    provided with safe schema-upgrading function).

Mon Aug 25 18:00:37 EDT 2003

    0.3 release. database compatibility broken. packet format
    compatibility broken. dropped boost sandbox library dependency.
    redid networking to support private HTTP+CGI depots along with
    netnews. wrote depot. added 'propagate' command to move changes
    between branches asymmetrically. rewrote testsuite in autotest.
    cleaned up command line processing. expanded testsuite. improved
    user-friendly error reporting.

Fri Aug  8 10:20:01 EDT 2003

    0.2 release. database compatibility broken. dropped many
    library dependencies. hand-reimplemented xdelta, parts of
    nana. incorporated subset of cryptopp and sqlite into
    sources. added RCS and CVS importer. switched to piecewise
    reconstruction. generally much more robust storage system.
    scalability tests against real world CVS archives show
    performance gap with CVS closing, but still present.

Sun Apr 6 20:20:42 EDT 2003

    initial release<|MERGE_RESOLUTION|>--- conflicted
+++ resolved
@@ -7,12 +7,9 @@
         - The 'setup' command now creates a new internal database if no
           database is given either as command line or workspace option.
 
-<<<<<<< HEAD
-=======
         - 'db check' now checks for errors in the branch heads cache,
           and 'db regenerate_caches' fixes them.
 
->>>>>>> 781b84c4
         - Much more information is now passed to the editor when composing a
           commit message for a new revision. The Author, Date, Branch and
           Changelog values may now all be changed directly in the editor
