--- conflicted
+++ resolved
@@ -7,7 +7,6 @@
         - The 'setup' command now creates a new internal database if no
           database is given either as command line or workspace option.
 
-<<<<<<< HEAD
         - 'db check' now checks for errors in the branch heads cache,
           and 'db regenerate_caches' fixes them.
 
@@ -31,11 +30,10 @@
         - The output of the 'status' and 'log' commands has changed to align
           with the new information displayed by 'commit' so that all three
           commands display revisions similarly.
-=======
+
         - The output of the Lua functions print() and io.write() is
           now redirected to the standard progress message stream of
           monotone. See chapter 6.3 in the documentation for details.
->>>>>>> 0251704d
 
         New features
 
