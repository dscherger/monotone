--- conflicted
+++ resolved
@@ -1,4 +1,11 @@
-<<<<<<< HEAD
+New stuff from nvm.dates* (written on top so as to avoid tedious merge
+conflicts, move after landing on mainline):
+
+        Internal
+
+        - Using 64 bit integer values to represent dates internally. This
+          has no user visible effect.
+
 ??? ??? ?? ??:??:?? UTC 2009
 
         0.43 release.
@@ -16,17 +23,6 @@
 
 
 Fri Dec 26 22:08:00 UTC 2008
-=======
-New stuff from nvm.dates* (written on top so as to avoid tedious merge
-conflicts, move after landing on mainline):
-
-        Internal
-
-        - Using 64 bit integer values to represent dates internally. This
-          has no user visible effect.
-
-??? ???  ? ??:??:?? UTC 2008
->>>>>>> c818c168
 
         0.42 release.
 
