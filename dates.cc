--- conflicted
+++ resolved
@@ -333,13 +333,8 @@
 date_t::now()
 {
   std::time_t t = std::time(0);
-<<<<<<< HEAD
   s64 tu = s64(t) * 1000 + get_epoch_offset();
-  E(valid_ms_count(tu),
-=======
-  s64 tu = t * 1000 + get_epoch_offset();
   E(valid_ms_count(tu), origin::system,
->>>>>>> b770fc73
     F("current date '%s' is outside usable range\n"
       "(your system clock may not be set correctly)")
     % std::ctime(&t));
