// Copyright (C) 2007 Zack Weinberg <zackw@panix.com>
//
// This program is made available under the GNU GPL version 2.0 or
// greater. See the accompanying file COPYING for details.
//
// This program is distributed WITHOUT ANY WARRANTY; without even the
// implied warranty of MERCHANTABILITY or FITNESS FOR A PARTICULAR
// PURPOSE.

#include "base.hh"
#include "dates.hh"

#include <ctime>
#include <climits>

using std::string;

// Writing a 64-bit constant is tricky.  We cannot use the macros that
// <stdint.h> provides in C99 (UINT64_C, or even UINT64_MAX) because those
// macros are not in C++'s version of <stdint.h>.  std::numeric_limits<u64>
// cannot be used directly, so we have to resort to #ifdef chains on the old
// skool C limits macros.  BOOST_STATIC_ASSERT is defined in a way that
// doesn't let us use std::numeric_limits<u64>::max(), so we have to
// postpone checking it until runtime (date_t::gmtime), bleah. However, the
// check will be optimized out, and the unit tests exercise it.
#if defined ULONG_MAX && ULONG_MAX > UINT_MAX
  #define PROBABLE_U64_MAX ULONG_MAX
  #define u64_C(x) x##UL
#elif defined ULLONG_MAX && ULLONG_MAX > UINT_MAX
  #define PROBABLE_U64_MAX ULLONG_MAX
  #define u64_C(x) x##ULL
#elif defined ULONG_LONG_MAX && ULONG_LONG_MAX > UINT_MAX
  #define PROBABLE_U64_MAX ULONG_LONG_MAX
  #define u64_C(x) x##ULL
#else
  #error "How do I write a constant of type u64?"
#endif

date_t::date_t(u64 d)
  : d(d)
{
<<<<<<< HEAD
  using std::tm;

  struct tm tm;
  gmtime(tm);
  I(tm.tm_year + 1900 < 10000);
=======
  // year 10000 limit
  I(d < u64_C(253402300800000));
>>>>>>> bd9bdc60
}

date_t::date_t(int sec, int min, int hour, int day, int month, int year)
{
  // general validity checks
  I((year >= 1970) && (year <= 9999));
  I((month >= 1) && (month <= 12));
  I((day >= 1) && (day <= 31));
  I((hour >= 0) && (hour < 24));
  I((min >= 0) && (min < 60));
  I((sec >= 0) && (sec < 60));

  struct tm t;
  t.tm_sec = sec;
  t.tm_min = min;
  t.tm_hour = hour;
  t.tm_mday = day;
  t.tm_mon = month - 1;
  t.tm_year = year - 1900;

  mktime(t);
}

std::ostream &
operator<< (std::ostream & o, date_t const & d)
{
  return o << d.as_iso_8601_extended();
}

template <> void
dump(date_t const & d, std::string & s)
{
  s = d.as_iso_8601_extended();
}

date_t
date_t::now()
{
  using std::time;
  return date_t(static_cast<u64>(time(0)));
  // This is the only place we rely on the system's time and date function
  // which might operate on different epochs (i.e. 1980-01-01, as some
  // Windows, old MacOS and VMS systems used). We immediately transform that
  // to a struct tm representation, which is independent of the system's
  // epoch.
}

// The Unix epoch is 1970-01-01T00:00:00 (in UTC).  As we cannot safely
//  assume that the system's epoch is the Unix epoch, we implement the
//  conversion to broken-down time by hand instead of relying on gmtime().
//  The algorithm below has been tested on one value from every day in the
//  range [1970-01-01T00:00:00, 36812-02-20T00:36:16) -- that is, [0, 2**40).
//
// Unix time_t values are a linear count of seconds since the epoch,
// and should be interpreted according to the Gregorian calendar:
//
//  - There are 60 seconds in a minute, 3600 seconds in an hour,
//    86400 seconds in a day.
//  - Years not divisible by 4 have 365 days, or 31536000 seconds.
//  - Years divisible by 4 have 366 days, or 31622400 seconds, except ...
//  - Years divisible by 100 have only 365 days, except ...
//  - Years divisible by 400 have 366 days.
//
//  The last two rules are the Gregorian correction to the Julian calendar.
//  We make no attempt to handle leap seconds.

u64 const SEC = u64_C(1000);
u64 const MIN = 60 * SEC;
u64 const HOUR = 60 * MIN;
u64 const DAY = 24 * HOUR;
u64 const YEAR = 365 * DAY;
u64 const LEAP = 366 * DAY;

unsigned char const MONTHS[] = {
  31, // jan
  28, // feb (non-leap)
  31, // mar
  30, // apr
  31, // may
  30, // jun
  31, // jul
  31, // aug
  30, // sep
  31, // oct
  30, // nov
  31, // dec
};


inline bool
is_leap_year(unsigned int year)
{
  return (year % 4 == 0
    && (year % 100 != 0 || year % 400 == 0));
}
inline u64
millisecs_in_year(unsigned int year)
{
  return is_leap_year(year) ? LEAP : YEAR;
}

string
date_t::as_iso_8601_extended() const
{
  struct tm tm;
  gmtime(tm);
  return (FL("%04u-%02u-%02uT%02u:%02u:%02u")
             % (tm.tm_year + 1900) % (tm.tm_mon + 1) % tm.tm_mday
             % tm.tm_hour % tm.tm_min % tm.tm_sec).str();
}

u64
date_t::as_unix_epoch() const
{
  return d;
}

void
date_t::gmtime(struct tm & tm) const
{
  // these types hint to the compiler that narrowing divides are safe
  u64 yearbeg;
  u16 year;
  u32 month;
  u32 day;
  u32 msofday;
  u16 hour;
  u32 msofhour;
  u8 min;
  u16 msofmin;
  u8 sec;
  u16 msec;

  // the temp variable to calculate with
  u64 t = d;

  // validate our assumptions about which basic type is u64 (see above).
  I(PROBABLE_U64_MAX == std::numeric_limits<u64>::max());

  // enforce a limit of year 9999 so that we remain within the range of a
  // four digit year.
  I(t < u64_C(253402300800000));

  // There are 31556952 seconds (365d 5h 43m 12s) in the average Gregorian
  // year.  This will therefore approximate the correct year (minus 1970).
  // It may be off in either direction, but by no more than one year
  // (empirically tested for every year from 1970 to 2**32 - 1).
  year = t / u64_C(31556592000);

  // Given the above approximation, recalculate the _exact_ number of
  // milliseconds to the beginning of that year.  For this to work correctly
  // (i.e. for the year/4, year/100, year/400 terms to increment exactly
  // when they ought to) it is necessary to count years from 1601 (as if the
  // Gregorian calendar had been in effect at that time) and then correct
  // the final number of milliseconds back to the 1970 epoch.
  year += 369;

  yearbeg = (widen<u64,u32>(year)*365 + year/4 - year/100 + year/400) * DAY;
  yearbeg -= (widen<u64,u32>(369)*365 +  369/4 -  369/100 +  369/400) * DAY;

  // *now* we want year to have its true value.
  year += 1601;

  // Linear search for the range of milliseconds that really contains t.
  // Due to the above approximation it's sufficient to correct only once
  // in one or the other direction.
  if (yearbeg > t)
    yearbeg -= millisecs_in_year(--year);
  else if (yearbeg + millisecs_in_year(year) <= t)
    yearbeg += millisecs_in_year(year++);
  I((yearbeg <= t) && (yearbeg + millisecs_in_year(year) > t));

  t -= yearbeg;

  // <yakko> Now, the months digit!
  month = 0;
  for (;;)
    {
      u64 this_month = MONTHS[month] * DAY;
      if (month == 1 && is_leap_year(year))
        this_month += DAY;
      if (t < this_month)
        break;

      t -= this_month;
      month++;
      I(month < 12);
    }

  // the rest is straightforward.
  day = t / DAY;
  msofday = t % DAY;

  hour = msofday / HOUR;
  msofhour = msofday % HOUR;

  min = msofhour / MIN;
  msofmin = msofhour % MIN;

  sec = msofmin / SEC;
  msec = msofmin % SEC;

  // fill in the result
  tm.tm_sec = sec;
  tm.tm_min = min;
  tm.tm_hour = hour;
  tm.tm_mday = day + 1;
  tm.tm_mon = month;
  tm.tm_year = year - 1900;
}

void
date_t::mktime(struct tm const & tm)
{
  d = tm.tm_sec * SEC;
  d += tm.tm_min * MIN;
  d += tm.tm_hour * HOUR;
  d += tm.tm_mday * DAY;

  // add months
  for (int m = 0; m < tm.tm_mon; ++m)
    {
      d += MONTHS[m] * DAY;
      if ((m == 1) && (is_leap_year(tm.tm_year)))
        d += DAY;
    }

  // add years (which begin at 1900 for struct tm)
  d += YEAR * (tm.tm_year - 70);

  // add leap days for every fourth year (since 1968)
  d += DAY * ((tm.tm_year - 68 - 1) / 4);

  // subtract leap days for every 100th year (since 1900)
  d -= DAY * ((tm.tm_year - 1) / 100);

  // add leap days for every 400th year (since 2000), subtracting one again
  d += DAY * (((tm.tm_year + 300 - 1) / 400) - 1);
}

// We might want to consider teaching this routine more time formats.
// gnulib has a rather nice date parser, except that it requires Bison
// (not even just yacc).

date_t
date_t::from_string(string const & s)
{
  try
    {
      string d = s;
      size_t i = d.size() - 1;  // last character of the array

      // check the first character which is not a digit
      while (d.at(i) >= '0' && d.at(i) <= '9')
        i--;

      // ignore milliseconds, if present, or go back to the end of the date
      // string to parse the digits for seconds.
      if (d.at(i) == '.')
        i--;
      else
        i = d.size() - 1;

      // seconds
      u8 sec;
      N(d.at(i) >= '0' && d.at(i) <= '9'
        && d.at(i-1) >= '0' && d.at(i-1) <= '5',
        F("unrecognized date (monotone only understands ISO 8601 format)"));
      sec = (d.at(i-1) - '0')*10 + (d.at(i) - '0');
      i -= 2;
      N(sec < 60,
        F("seconds out of range"));

      // optional colon
      if (d.at(i) == ':')
        i--;
      else
        d.insert(i+1, 1, ':');

      // minutes
      u8 min;
      N(d.at(i) >= '0' && d.at(i) <= '9'
        && d.at(i-1) >= '0' && d.at(i-1) <= '5',
        F("unrecognized date (monotone only understands ISO 8601 format)"));
      min = (d.at(i-1) - '0')*10 + (d.at(i) - '0');
      i -= 2;
      N(min < 60,
        F("minutes out of range"));

      // optional colon
      if (d.at(i) == ':')
        i--;
      else
        d.insert(i+1, 1, ':');

      // hours
      u8 hour;
      N((d.at(i-1) >= '0' && d.at(i-1) <= '1'
         && d.at(i) >= '0' && d.at(i) <= '9')
        || (d.at(i-1) == '2' && d.at(i) >= '0' && d.at(i) <= '3'),
        F("unrecognized date (monotone only understands ISO 8601 format)"));
      hour = (d.at(i-1) - '0')*10 + (d.at(i) - '0');
      i -= 2;
      N(hour < 24,
        F("hour out of range"));

      // 'T' is required at this point; we also accept a space
      N(d.at(i) == 'T' || d.at(i) == ' ',
        F("unrecognized date (monotone only understands ISO 8601 format)"));

      if (d.at(i) == ' ')
        d.at(i) = 'T';
      i--;

      // day
      u8 day;
      N(d.at(i-1) >= '0' && d.at(i-1) <= '3'
        && d.at(i) >= '0' && d.at(i) <= '9',
        F("unrecognized date (monotone only understands ISO 8601 format)"));
      day = (d.at(i-1) - '0')*10 + (d.at(i) - '0');
      i -= 2;

      // optional dash
      if (d.at(i) == '-')
        i--;
      else
        d.insert(i+1, 1, '-');

      // month
      u8 month;
      N(d.at(i-1) >= '0' && d.at(i-1) <= '1'
        && d.at(i) >= '0' && d.at(i) <= '9',
        F("unrecognized date (monotone only understands ISO 8601 format)"));
      month = (d.at(i-1) - '0')*10 + (d.at(i) - '0');
      N(month >= 1 && month <= 12,
        F("month out of range in '%s'") % d);
      i -= 2;

      // optional dash
      if (d.at(i) == '-')
        i--;
      else
        d.insert(i+1, 1, '-');

      // year
      N(i >= 3,
        F("unrecognized date (monotone only understands ISO 8601 format)"));

      // this counts down through zero and stops when it wraps around
      // (size_t being unsigned)
      u32 year = 0;
      u32 digit = 1;
      while (i < d.size())
        {
          N(d.at(i) >= '0' && d.at(i) <= '9',
            F("unrecognized date (monotone only understands ISO 8601 format)"));
          year += (d.at(i) - '0')*digit;
          i--;
          digit *= 10;
        }

      N(year >= 1970,
        F("date too early (monotone only goes back to 1970-01-01T00:00:00)"));
      N(year <= 9999,
        F("date too late (monotone only goes forward to year 9999)"));

      u8 mdays;
      if (month == 2 && is_leap_year(year))
        mdays = MONTHS[month-1] + 1;
      else
        mdays = MONTHS[month-1];

      N(day >= 1 && day <= mdays,
        F("day out of range for its month in '%s'") % d);

      return date_t(sec, min, hour, day, month, year);
    }
  catch (std::out_of_range)
    {
      N(false,
        F("unrecognized date (monotone only understands ISO 8601 format)"));
    }
}

date_t &
date_t::operator +=(u64 const & other)
{
  // prevent overflows
  I(other < u64_C(253402300800000));

  d += other;

  // make sure we are still before year 10'000
  I(d < u64_C(253402300800000));

  return *this;
}

date_t &
date_t::operator -=(u64 const & other)
{
  // prevent underflows
  I(d >= other);
  d -= other;
  return *this;
}

s64
date_t::operator -(date_t const & other)
{
  return d - other.d;
}

#ifdef BUILD_UNIT_TESTS
#include "unit_tests.hh"

UNIT_TEST(date, from_string)
{
#define OK(x,y) UNIT_TEST_CHECK(date_t::from_string(x).as_iso_8601_extended() \
                            == (y))
#define NO(x) UNIT_TEST_CHECK_THROW(date_t::from_string(x), informative_failure)

  // canonical format
  OK("2007-03-01T18:41:13", "2007-03-01T18:41:13");
  OK("2007-03-01T00:41:13", "2007-03-01T00:41:13");
  OK("2007-03-01T01:41:13", "2007-03-01T01:41:13");
  OK("2007-03-01T23:41:13", "2007-03-01T23:41:13");

  // test dates around leap years
  OK("1999-12-31T12:00:00", "1999-12-31T12:00:00");
  OK("1999-12-31T23:59:59", "1999-12-31T23:59:59");
  OK("2000-01-01T00:00:00", "2000-01-01T00:00:00");
  OK("2000-01-01T12:00:00", "2000-01-01T12:00:00");
  OK("2003-12-31T12:00:00", "2003-12-31T12:00:00");
  OK("2003-12-31T23:59:59", "2003-12-31T23:59:59");
  OK("2004-01-01T00:00:00", "2004-01-01T00:00:00");
  OK("2004-01-01T12:00:00", "2004-01-01T12:00:00");

  // test dates around the leap day in february
  OK("2003-02-28T23:59:59", "2003-02-28T23:59:59");
  NO("2003-02-29T00:00:00");
  OK("2004-02-28T23:59:59", "2004-02-28T23:59:59");
  OK("2004-02-29T00:00:00", "2004-02-29T00:00:00");


  // squashed format
  OK("20070301T184113", "2007-03-01T18:41:13");
  // space between date and time
  OK("2007-03-01 18:41:13", "2007-03-01T18:41:13");
  // squashed, space
  OK("20070301 184113", "2007-03-01T18:41:13");

  // more than four digits in the year
  NO("120070301T184113");   // equals 12007-03-01T18:41:13

  // inappropriate character at every possible position
  NO("x007-03-01T18:41:13");
  NO("2x07-03-01T18:41:13");
  NO("20x7-03-01T18:41:13");
  NO("200x-03-01T18:41:13");
  NO("2007x03-01T18:41:13");
  NO("2007-x3-01T18:41:13");
  NO("2007-0x-01T18:41:13");
  NO("2007-03x01T18:41:13");
  NO("2007-03-x1T18:41:13");
  NO("2007-03-0xT18:41:13");
  NO("2007-03-01x18:41:13");
  NO("2007-03-01Tx8:41:13");
  NO("2007-03-01T1x:41:13");
  NO("2007-03-01T18x41:13");
  NO("2007-03-01T18:x1:13");
  NO("2007-03-01T18:4x:13");
  NO("2007-03-01T18:41x13");
  NO("2007-03-01T18:41:x3");
  NO("2007-03-01T18:41:1x");

  NO("x0070301T184113");
  NO("2x070301T184113");
  NO("20x70301T184113");
  NO("200x0301T184113");
  NO("2007x301T184113");
  NO("20070x01T184113");
  NO("200703x1T184113");
  NO("2007030xT184113");
  NO("20070301x184113");
  NO("20070301Tx84113");
  NO("20070301T1x4113");
  NO("20070301T18x113");
  NO("20070301T184x13");
  NO("20070301T1841x3");
  NO("20070301T18411x");

  // two digit years are not accepted
  NO("07-03-01T18:41:13");

  // components out of range
  NO("1969-03-01T18:41:13");

  NO("2007-00-01T18:41:13");
  NO("2007-13-01T18:41:13");

  NO("2007-01-00T18:41:13");
  NO("2007-01-32T18:41:13");
  NO("2007-02-29T18:41:13");
  NO("2007-03-32T18:41:13");
  NO("2007-04-31T18:41:13");
  NO("2007-05-32T18:41:13");
  NO("2007-06-31T18:41:13");
  NO("2007-07-32T18:41:13");
  NO("2007-08-32T18:41:13");
  NO("2007-09-31T18:41:13");
  NO("2007-10-32T18:41:13");
  NO("2007-11-31T18:41:13");
  NO("2007-03-32T18:41:13");

  NO("2007-03-01T24:41:13");
  NO("2007-03-01T18:60:13");
  NO("2007-03-01T18:41:60");

  // leap year February
  OK("2008-02-29T18:41:13", "2008-02-29T18:41:13");
  NO("2008-02-30T18:41:13");

  // maybe we should support these, but we don't
  NO("2007-03-01");
  NO("18:41");
  NO("18:41:13");
  NO("Thu Mar 1 18:41:13 PST 2007");
  NO("Thu, 01 Mar 2007 18:47:22");
  NO("Thu, 01 Mar 2007 18:47:22 -0800");
  NO("torsdag, mars 01, 2007, 18.50.10");
  // et cetera
#undef OK
#undef NO
}

UNIT_TEST(date, from_unix_epoch)
{
#define OK(x,y) do {                                      \
    string s_ = date_t(u64_C(x)).as_iso_8601_extended();  \
    L(FL("date_t: %lu -> %s") % u64_C(x) % s_);           \
    UNIT_TEST_CHECK(s_ == (y));                           \
  } while (0)

  // every month boundary in 1970
  OK(0,          "1970-01-01T00:00:00");
  OK(2678399000, "1970-01-31T23:59:59");
  OK(2678400000, "1970-02-01T00:00:00");
  OK(5097599000, "1970-02-28T23:59:59");
  OK(5097600000, "1970-03-01T00:00:00");
  OK(7775999000, "1970-03-31T23:59:59");
  OK(7776000000, "1970-04-01T00:00:00");
  OK(10367999000, "1970-04-30T23:59:59");
  OK(10368000000, "1970-05-01T00:00:00");
  OK(13046399000, "1970-05-31T23:59:59");
  OK(13046400000, "1970-06-01T00:00:00");
  OK(15638399000, "1970-06-30T23:59:59");
  OK(15638400000, "1970-07-01T00:00:00");
  OK(18316799000, "1970-07-31T23:59:59");
  OK(18316800000, "1970-08-01T00:00:00");
  OK(20995199000, "1970-08-31T23:59:59");
  OK(20995200000, "1970-09-01T00:00:00");
  OK(23587199000, "1970-09-30T23:59:59");
  OK(23587200000, "1970-10-01T00:00:00");
  OK(26265599000, "1970-10-31T23:59:59");
  OK(26265600000, "1970-11-01T00:00:00");
  OK(28857599000, "1970-11-30T23:59:59");
  OK(28857600000, "1970-12-01T00:00:00");
  OK(31535999000, "1970-12-31T23:59:59");
  OK(31536000000, "1971-01-01T00:00:00");

  // every month boundary in 1972 (an ordinary leap year)
  OK(63071999000, "1971-12-31T23:59:59");
  OK(63072000000, "1972-01-01T00:00:00");
  OK(65750399000, "1972-01-31T23:59:59");
  OK(65750400000, "1972-02-01T00:00:00");
  OK(68255999000, "1972-02-29T23:59:59");
  OK(68256000000, "1972-03-01T00:00:00");
  OK(70934399000, "1972-03-31T23:59:59");
  OK(70934400000, "1972-04-01T00:00:00");
  OK(73526399000, "1972-04-30T23:59:59");
  OK(73526400000, "1972-05-01T00:00:00");
  OK(76204799000, "1972-05-31T23:59:59");
  OK(76204800000, "1972-06-01T00:00:00");
  OK(78796799000, "1972-06-30T23:59:59");
  OK(78796800000, "1972-07-01T00:00:00");
  OK(81475199000, "1972-07-31T23:59:59");
  OK(81475200000, "1972-08-01T00:00:00");
  OK(84153599000, "1972-08-31T23:59:59");
  OK(84153600000, "1972-09-01T00:00:00");
  OK(86745599000, "1972-09-30T23:59:59");
  OK(86745600000, "1972-10-01T00:00:00");
  OK(89423999000, "1972-10-31T23:59:59");
  OK(89424000000, "1972-11-01T00:00:00");
  OK(92015999000, "1972-11-30T23:59:59");
  OK(92016000000, "1972-12-01T00:00:00");
  OK(94694399000, "1972-12-31T23:59:59");
  OK(94694400000, "1973-01-01T00:00:00");

  // every month boundary in 2000 (a leap year per rule 5)
  OK(946684799000, "1999-12-31T23:59:59");
  OK(946684800000, "2000-01-01T00:00:00");
  OK(949363199000, "2000-01-31T23:59:59");
  OK(949363200000, "2000-02-01T00:00:00");
  OK(951868799000, "2000-02-29T23:59:59");
  OK(951868800000, "2000-03-01T00:00:00");
  OK(954547199000, "2000-03-31T23:59:59");
  OK(954547200000, "2000-04-01T00:00:00");
  OK(957139199000, "2000-04-30T23:59:59");
  OK(957139200000, "2000-05-01T00:00:00");
  OK(959817599000, "2000-05-31T23:59:59");
  OK(959817600000, "2000-06-01T00:00:00");
  OK(962409599000, "2000-06-30T23:59:59");
  OK(962409600000, "2000-07-01T00:00:00");
  OK(965087999000, "2000-07-31T23:59:59");
  OK(965088000000, "2000-08-01T00:00:00");
  OK(967766399000, "2000-08-31T23:59:59");
  OK(967766400000, "2000-09-01T00:00:00");
  OK(970358399000, "2000-09-30T23:59:59");
  OK(970358400000, "2000-10-01T00:00:00");
  OK(973036799000, "2000-10-31T23:59:59");
  OK(973036800000, "2000-11-01T00:00:00");
  OK(975628799000, "2000-11-30T23:59:59");
  OK(975628800000, "2000-12-01T00:00:00");
  OK(978307199000, "2000-12-31T23:59:59");
  OK(978307200000, "2001-01-01T00:00:00");

  // every month boundary in 2100 (a normal year per rule 4)
  OK(4102444800000, "2100-01-01T00:00:00");
  OK(4105123199000, "2100-01-31T23:59:59");
  OK(4105123200000, "2100-02-01T00:00:00");
  OK(4107542399000, "2100-02-28T23:59:59");
  OK(4107542400000, "2100-03-01T00:00:00");
  OK(4110220799000, "2100-03-31T23:59:59");
  OK(4110220800000, "2100-04-01T00:00:00");
  OK(4112812799000, "2100-04-30T23:59:59");
  OK(4112812800000, "2100-05-01T00:00:00");
  OK(4115491199000, "2100-05-31T23:59:59");
  OK(4115491200000, "2100-06-01T00:00:00");
  OK(4118083199000, "2100-06-30T23:59:59");
  OK(4118083200000, "2100-07-01T00:00:00");
  OK(4120761599000, "2100-07-31T23:59:59");
  OK(4120761600000, "2100-08-01T00:00:00");
  OK(4123439999000, "2100-08-31T23:59:59");
  OK(4123440000000, "2100-09-01T00:00:00");
  OK(4126031999000, "2100-09-30T23:59:59");
  OK(4126032000000, "2100-10-01T00:00:00");
  OK(4128710399000, "2100-10-31T23:59:59");
  OK(4128710400000, "2100-11-01T00:00:00");
  OK(4131302399000, "2100-11-30T23:59:59");
  OK(4131302400000, "2100-12-01T00:00:00");
  OK(4133980799000, "2100-12-31T23:59:59");

  // year 9999 limit
  OK(253402300799000, "9999-12-31T23:59:59");
  UNIT_TEST_CHECK_THROW(date_t(u64_C(253402300800000)), std::logic_error);

#undef OK
}

UNIT_TEST(date, comparisons)
{
  date_t may = date_t::from_string("2000-05-01T00:00:00"),
         jun = date_t::from_string("2000-06-01T00:00:00"),
         jul = date_t::from_string("2000-07-01T00:00:00"),
         v;

  // testing all comparisons operators
  UNIT_TEST_CHECK(may < jun);
  UNIT_TEST_CHECK(jun < jul);
  UNIT_TEST_CHECK(may < jul);

  UNIT_TEST_CHECK(jul > may);

  UNIT_TEST_CHECK(may == date_t::from_string("2000-05-01T00:00:00"));
  UNIT_TEST_CHECK(may != date_t::from_string("2000-05-01T00:00:01"));
  UNIT_TEST_CHECK(may != date_t::from_string("2000-09-01T00:00:00"));
  UNIT_TEST_CHECK(may != date_t::from_string("1999-05-01T00:00:00"));

  v = may;
  v += DAY * 31;
  UNIT_TEST_CHECK(v == jun);

  v = jul;
  v -= DAY * 30;
  UNIT_TEST_CHECK(v == jun);

  // check limits for subtractions
  v = date_t(12345000);
  v -= 12345000;
  UNIT_TEST_CHECK(v == date_t::from_string("1970-01-01T00:00:00"));
  UNIT_TEST_CHECK_THROW(v -= 1000, std::logic_error);

  // check limits for additions
  v = date_t::from_string("9999-12-31T23:59:00");
  v += 59000;
  UNIT_TEST_CHECK(v == date_t::from_string("9999-12-31T23:59:59"));
  UNIT_TEST_CHECK_THROW(v += 1000, std::logic_error);

  // check date differences
  UNIT_TEST_CHECK(date_t::from_string("2000-05-05T00:00:01") -
                  date_t::from_string("2000-05-05T00:00:00")
                  == 1000);
  UNIT_TEST_CHECK(date_t::from_string("2000-05-05T00:00:01") -
                  date_t::from_string("2000-05-05T00:00:02")
                  == -1000);
  UNIT_TEST_CHECK(date_t::from_string("2000-05-05T01:00:00") -
                  date_t::from_string("2000-05-05T00:00:00")
                  == 3600000);
}

#endif

// Local Variables:
// mode: C++
// fill-column: 76
// c-file-style: "gnu"
// indent-tabs-mode: nil
// End:
// vim: et:sw=2:sts=2:ts=2:cino=>2s,{s,\:s,+s,t0,g0,^-2,e-2,n-2,p2s,(0,=s:<|MERGE_RESOLUTION|>--- conflicted
+++ resolved
@@ -39,16 +39,8 @@
 date_t::date_t(u64 d)
   : d(d)
 {
-<<<<<<< HEAD
-  using std::tm;
-
-  struct tm tm;
-  gmtime(tm);
-  I(tm.tm_year + 1900 < 10000);
-=======
   // year 10000 limit
   I(d < u64_C(253402300800000));
->>>>>>> bd9bdc60
 }
 
 date_t::date_t(int sec, int min, int hour, int day, int month, int year)
@@ -87,13 +79,24 @@
 date_t
 date_t::now()
 {
+  using std::time_t;
   using std::time;
-  return date_t(static_cast<u64>(time(0)));
+  using std::tm;
+  using std::gmtime;
+
   // This is the only place we rely on the system's time and date function
   // which might operate on different epochs (i.e. 1980-01-01, as some
   // Windows, old MacOS and VMS systems used). We immediately transform that
   // to a struct tm representation, which is independent of the system's
   // epoch.
+  time_t t = time(0);
+  struct tm b = *gmtime(&t);
+
+  // in CE 10000, you will need to increase the size of 'buf'.
+  I(b.tm_year <= 9999);
+
+  return date_t(b.tm_sec, b.tm_min, b.tm_hour,
+                b.tm_mday, b.tm_mon + 1, b.tm_year + 1900);
 }
 
 // The Unix epoch is 1970-01-01T00:00:00 (in UTC).  As we cannot safely
