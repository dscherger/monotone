--- conflicted
+++ resolved
@@ -38,15 +38,6 @@
 
 date_t::date_t(u64 d)
   : d(d)
-<<<<<<< HEAD
-{
-  // year 10000 limit
-  I(d < u64_C(253402300800));
-}
-
-date_t::date_t(int sec, int min, int hour, int day, int month, int year)
-{
-=======
 {
   using std::tm;
 
@@ -57,7 +48,6 @@
 
 date_t::date_t(int sec, int min, int hour, int day, int month, int year)
 {
->>>>>>> 1bdf39a6
   // general validity checks
   I((year >= 1970) && (year <= 9999));
   I((month >= 1) && (month <= 12));
@@ -93,26 +83,12 @@
 date_t::now()
 {
   using std::time;
-<<<<<<< HEAD
-  using std::tm;
-  using std::gmtime;
-
+  return date_t(static_cast<u64>(time(0)));
   // This is the only place we rely on the system's time and date function
   // which might operate on different epochs (i.e. 1980-01-01, as some
   // Windows, old MacOS and VMS systems used). We immediately transform that
   // to a struct tm representation, which is independent of the system's
   // epoch.
-  time_t t = time(0);
-  struct tm b = *gmtime(&t);
-
-  // in CE 10000, you will need to increase the size of 'buf'.
-  I(b.tm_year <= 9999);
-
-  return date_t(b.tm_sec, b.tm_min, b.tm_hour,
-                b.tm_mday, b.tm_mon + 1, b.tm_year + 1900);
-=======
-  return date_t(static_cast<u64>(time(0)));
->>>>>>> 1bdf39a6
 }
 
 // The Unix epoch is 1970-01-01T00:00:00 (in UTC).  As we cannot safely
@@ -178,15 +154,12 @@
              % tm.tm_hour % tm.tm_min % tm.tm_sec).str();
 }
 
-<<<<<<< HEAD
 u64
 date_t::as_unix_epoch() const
 {
   return d;
 }
 
-=======
->>>>>>> 1bdf39a6
 void
 date_t::gmtime(struct tm & tm) const
 {
