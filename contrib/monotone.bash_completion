# -*- shell-script -*-
# vim: set ft=sh sw=4 et:

# bash completion for monotone 0.25
# Author: Olivier Andrieu <oandrieu@nerim.net>
# Contributions by Matthew A. Nicholson <matt@matt-land.com>
#              and Matthew Sackman <matthew@wellquite.org>

# source this file from your .bashrc
# If you use the bash completion package <http://www.caliban.org/bash/>,
# copy this file in the directory /etc/bash_completion.d for a 
# system-wide install


# The function _filedir is defined in /etc/bash_completion.
# This is a weaker version, for those who do not have the 
# bash completion package installed. 
if ! type _filedir >& /dev/null ; then
_filedir() {
    local IFS=$'\t\n' arg
    COMPREPLY=( ${COMPREPLY[@]:-} $(compgen ${1:--f} -- $cur) )
}
fi

_monotone_previous_RETURN=`trap -p RETURN`
_monotone_previous_SIGHUP=`trap -p SIGHUP`
_monotone_previous_SIGINT=`trap -p SIGINT`
_monotone_previous_SIGPIPE=`trap -p SIGPIPE`
_monotone_previous_SIGTERM=`trap -p SIGTERM`
if shopt -q extglob; then :; else
    shopt -s extglob
    trap "shopt -u extglob; ${_monotone_previous_RETURN:-trap - RETURN}; ${_monotone_previous_SIGHUP:-trap - SIGHUP}; ${_monotone_previous_SIGINT:-trap - SIGINT}; ${_monotone_previous_SIGPIPE:-trap - SIGPIPE}; ${_monotone_previous_SIGTERM:-trap - SIGTERM}" RETURN SIGHUP SIGINT SIGPIPE SIGTERM
fi

# Call monotone to complete IDs
_monotone_complete() {
    if (( "${#cur}" >=2 )) ; then
	COMPREPLY=( ${COMPREPLY[@]:-} $(mtn $mono_db complete $1 $cur 2> /dev/null) )
    fi
}

# Call monotone to complete key ids (private or public)
_monotone_keys() {
    local range
    if [ "$1" == "privkey" ]; then
	range='/\[private/,$'
    else
	range='1,/\[private/'
    fi
    COMPREPLY=( $(compgen -W "$(mtn $mono_db list keys 2> /dev/null |\
                                sed -n ${range}'{/^[0-9a-f]/s/[0-9a-f]* //p}')" -- ${cur#*=} ) )
}

_monotone_branches() {
    COMPREPLY=( $(compgen -W "$(mtn $mono_db list branches 2> /dev/null)" -- ${cur#*=} ) )
}

_monotone_tags() {
    COMPREPLY=( $(compgen -W "$(mtn $mono_db list tags 2> /dev/null | awk '{print $1}')" -- ${cur#*=} ) )
}

_monotone() {
    local cur prev mono_db

    for w in ${COMP_WORDS[@]} ; do
	if [[ "$w" == --db=* ]] ; then
	    mono_db="$w" ; break
	fi
    done
    if [ -z "$mono_db" ] ; then
	for i in ${!COMP_WORDS[@]} ; do
	    [ $i -eq 0 ] && continue
	    prev="${COMP_WORDS[$i-1]}"
	    if [ "$prev" == --db -o "$prev" == -d ] ; then
		mono_db="--db=${COMP_WORDS[$i]}" ; break
	    fi
	done
    fi

    cur=${COMP_WORDS[COMP_CWORD]}
    prev=${COMP_WORDS[COMP_CWORD-1]}

    case $cur in
	*/a:!(*/[[:alpha:]]:*) | *=a:!(*/[[:alpha:]]:*) | a:!(*/[[:alpha:]]:*) )
            cur="${cur##*a:}"
	    _monotone_keys pubkey
	    ;;      
	*/b:!(*/[[:alpha:]]:*) | *=b:!(*/[[:alpha:]]:*) | b:!(*/[[:alpha:]]:*) )
	    cur="${cur##*b:}"
	    _monotone_branches
	    ;;
        */h:!(*/[[:alpha:]]:*) | *=h:!(*/[[:alpha:]]:*) | h:!(*/[[:alpha:]]:*) )
	    cur="${cur##*h:}"
	    _monotone_branches
	    ;;
	*/i:!(*/[[:alpha:]]:*) | *=i:!(*/[[:alpha:]]:*) | i:!(*/[[:alpha:]]:*) )
	    cur="${cur##*i:}"
	    _monotone_complete revision
	    ;;
	*/t:!(*/[[:alpha:]]:*) | *=t:!(*/[[:alpha:]]:*) | t:!(*/[[:alpha:]]:*) )
	    cur="${cur##*t:}"
	    _monotone_tags
	    ;;
	--db=* | --rcfile=* | --dump=* )
	    cur="${cur#*=}"
	    _filedir
	    ;;
	--root=* )
	    cur="${cur#*=}"
	    _filedir -d
	    ;;
	--branch=* )
	    _monotone_branches
	    ;;
	--key=* )
	    _monotone_keys pubkey
	    ;;
	--ticker=* )
	    cur="${cur#*=}"
	    COMPREPLY=( $(compgen -W 'count dot none' -- $cur ) )
	    ;;
	--revision=* )
	    cur="${cur#*=}"
	    _monotone_complete revision
	    ;;
	-* )
	    COMPREPLY=( $(compgen -W '
              --brief
              --confdir
              --db -d
              --debug
              --dump
              --full-version
              --help -h
              --key -k
              --keydir
              --log
              --norc
              --nostd
              --pid-file
              --quiet
              --rcfile
              --rellyquiet
              --root
              --ticker
              --version
              --xargs -@
              --version

              --message -m
              --branch -b
              --revision -r
              --date
              --author
              --depth
              --execute -e

              --exclude
              --key-to-push
              --set-default

              --bind
            ' -- $cur) )
	    ;;
        * )
	    case "$prev" in
		--db | -d | --rcfile | --dump | --root )
		    _filedir
		    ;;
		--branch | -b )
		    _monotone_branches
		    ;;
		--key | -k )
		    _monotone_keys pubkey
		    ;;
		--ticker )
		    COMPREPLY=( $(compgen -W 'count dot none' -- $cur ) )
		    ;;
		--revision | -r )
		    _monotone_complete revision
		    ;;
		db )
		    COMPREPLY=( $(compgen -W 'init info version dump load
                      migrate execute
                      kill_rev_locally kill_branch_certs_locally
                      kill_tag_locally check changesetify rosterify
                      regenerate_caches set_epoch' -- $cur ) )
		    ;;
		cdiff | diff | annotate )
		    COMPREPLY=( $(compgen -W '--revision -r' -- $cur ) )
		    _filedir
		    ;;
		log )
		    COMPREPLY=( $(compgen -W '--brief --diffs --last --next
                      --no-files --no-merges --revision -r' -- $cur ) )
		    _filedir
		    ;;
		approve | disapprove | comment | tag | testresult | cert | explicit_merge | trusted | update )
		    _monotone_complete revision
		    ;;
		ls | list )
		    COMPREPLY=( $(compgen -W 'certs keys branches epochs tags vars known unknown ignored missing' -- $cur ) )
		    ;;
		attr )
		    COMPREPLY=( $(compgen -W 'get set drop' -- $cur ) )
		    ;;
		co | checkout )
		    _filedir -d
		    _monotone_complete revision
		    ;;
		status | cvs_import | add | drop | rm | rename | mv | revert | identify )
		    _filedir
		    ;;
		complete )
		    COMPREPLY=( $(compgen -W 'revision manifest file key' -- $cur) )
		    ;;
		cat )
		    _filedir
		    ;;
		push | pull | serve | sync )
		    COMPREPLY=( $(compgen -A hostname -- $cur) )
		    ;;
		pubkey | privkey )
		    _monotone_keys "$prev"
		    ;;
		chkeypass | dropkey )
		    _monotone_keys privkey
		    ;;
		propagate | reindex )
		    _monotone_branches
		    ;;
		* )
		    if (( $COMP_CWORD >= 2 )) ; then
			local prev2=${COMP_WORDS[COMP_CWORD-2]}
			case "$prev2" in
			    cdiff | diff | explicit_merge )
				_monotone_complete revision
				;;
			    co | checkout | rename | mv | annotate )
				_filedir
				;;
<<<<<<< HEAD
			    cat )
				_monotone_complete "$prev"
				;;
=======
>>>>>>> 840f88ff
			    attr )
				_filedir
				;;
			    list )
				if [ "$prev" == certs ] ; then
				    _monotone_complete revision
				    _monotone_complete manifest 
				    _monotone_complete file
				fi
				;;
			    push | pull | serve | sync | propagate )
				_monotone_branches
				;;
			    * )
				if (( $COMP_CWORD >= 3 )) ; then
				    local prev3=${COMP_WORDS[COMP_CWORD-3]}
				    case "$prev3" in
					explicit_merge )
					    _monotone_complete revision
					    _monotone_branches
					    ;;
					*)
					    unset prev2
					    unset prev3
					    _filedir
				    esac
				else
				    unset prev2
				    _filedir
				fi
				;;
			esac
		    fi
		    if (( $COMP_CWORD < 2 )) ; then
			COMPREPLY=( $(compgen -W '
                          automate
                          db
                          fdiff fload fmerge get_roster identify rcs_import
                          annotate cat complete diff help list log ls show_conflicts
                          status
                          cert chkeypass dropkey genkey trusted
                          pull push serve sync
                          privkey pubkey read
                          cvs_import
                          approve comment disapprove tag testresult
                          checkout co explicit_merge heads merge merge_into_dir
                          migrate_workspace propagate refresh_inodeprints setup
                          set unset
                          add attr ci commit drop mv pivot_root pluck rename revert
                          rm update
                        ' -- $cur) )
		    fi
		    ;;
	    esac
	    ;;
    esac
    return 0
}

complete -F _monotone -o filenames mtn<|MERGE_RESOLUTION|>--- conflicted
+++ resolved
@@ -239,12 +239,6 @@
 			    co | checkout | rename | mv | annotate )
 				_filedir
 				;;
-<<<<<<< HEAD
-			    cat )
-				_monotone_complete "$prev"
-				;;
-=======
->>>>>>> 840f88ff
 			    attr )
 				_filedir
 				;;
