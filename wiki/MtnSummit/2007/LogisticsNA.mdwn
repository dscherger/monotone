[[!tag migration-auto]]

# Logistics for Mtn Summit 2007 (North American edition)

## Dates

The plan is to hold the summit proper over an intense week, Monday-Sunday, with Thursday to recuperate, socialize, and let ideas gel.  (Like we're really going to stop working entirely...).  That also means if you can't come for the whole week, you can still show up for the climactic weekend!  Yeah.

So if possible you want to arrive the Sunday before (or earlier), February 4, and to leave on the Monday after (or later), February 12.  If you have to leave on Sunday evening or whatever, then oh well, c'est la vie, but be aware that you'll kick yourself when everyone except you is heading out for a last round of beers.

## Transportation

The closest airport to Mountain View/Santa Clara is San Jose International (SJC).  The next closest is San Francisco International (SFO).  SFO may have more international flights.  Oakland also has an airport that's sort of close (OAK), but don't do that unless you have to -- it's about 2 hours of public transportation away.

If you want to use Bay Area public transportation at all, then you want to know about the ["TakeTransit Trip Planner"](http://transit.511.org/tripplanner/index.asp).

I assume if you're close enough to drive, then you can figure that out yourself.

## Lodging

We have a block of rooms reserved at [Guesthouse International Inns and Suites, Santa Clara](http://www.guesthouseintl.com/property.cfm?property_id=39).  We have a group of 10 rooms held for us from February 4-12 at a special group rate of $71.18/night for 1-2 occupants, $82.13/night for 3 occupants (both numbers already include tax).  Each room has 2 single-person beds, microwave/refrigerator, and free internet access (wifi).  There is also a pool, though I don't know how much use that will get in 
February.

<<<<<<< HEAD
Address: [2930 El Camino Real, Santa Clara, California](http://maps.google.com/maps?f=d&hl=en&saddr=2930+El+Camino+Real,+santa+clara,+95051+ca&daddr=1600+amphitheatre+parkway,+mountain+view,+ca&ie=UTF8&sll=37.388155,-122.034295&sspn=0.119206,0.233459&z=12&ll=37.388163,-122.035789&spn=0.119206,0.233459&t=h&om=1) (NB: street numbers on El Camino get repeated, often the city name is needed to disambiguate)   
Phone: (408) 241-3010   
Magic words: group name "Monotone"   
=======
Address: [2930 El Camino Real, Santa Clara, California](http://maps.google.com/maps?f=d&hl=en&saddr=2930+El+Camino+Real,+santa+clara,+95051+ca&daddr=1600+amphitheatre+parkway,+mountain+view,+ca&ie=UTF8&sll=37.388155,-122.034295&sspn=0.119206,0.233459&z=12&ll=37.388163,-122.035789&spn=0.119206,0.233459&t=h&om=1) (NB: street numbers on El Camino get repeated, often the city name is needed to disambiguate)[[BR]]
Phone: (408) 241-3010[[BR]]
Magic words: group name "Monotone"[[BR]]
>>>>>>> 55c073f2
Deadline for group rate: January 20, 2007

To reserve a room, call the above number, and say you want to reserve a room in our group block, using whichever of the magic words above are necessary for them to figure out which group block that is.  You will have to give a credit card number and you will be responsible for paying the hotel for the room; we'll work out any reimbursals separately.  (Similarly, I assume pretty much everyone will be rooming with other people to share the cost; you'll have to figure out who wants to actually reserve the room and then pay them back.)  To coordinate roommates, see [[Rooms]].

You may have more luck calling during the day (California is on PST, so say 15:00-23:00 UTC) -- I called later and while the person at the desk was helpful, they were having some trouble figuring out how this group rate stuff worked on their computer.

If you are planning to stay for some period that does not exactly match our date block (e.g. if you want to arrive earlier, or have to leave early), I have checked with the hotel and they say that is fine, and you can still get the group rate.  (Obviously they don't guarantee availability on dates outside Feb. 4-12, though, if you wait long enough to reserve your room then conceivably you could find they have already filled up.)

Some math worked out for you to save time:
  * One room for 8 nights with 2 occupants: $71.18 * 8 = $569.40
  * One room for 8 nights with 2 occupants, per person: $569.40 / 2 = **$284.70**

(More of a note for njs to himself: our contact is Ruby, who is there M-F, 7am-3pm.)

## Weather

Last year, same time: <http://www.wunderground.com/history/airport/KNUQ/2006/2/11/WeeklyHistory.html>

Basically, you might want a jacket, but it won't be freezing.  It might rain, but probably won't.<|MERGE_RESOLUTION|>--- conflicted
+++ resolved
@@ -21,15 +21,9 @@
 We have a block of rooms reserved at [Guesthouse International Inns and Suites, Santa Clara](http://www.guesthouseintl.com/property.cfm?property_id=39).  We have a group of 10 rooms held for us from February 4-12 at a special group rate of $71.18/night for 1-2 occupants, $82.13/night for 3 occupants (both numbers already include tax).  Each room has 2 single-person beds, microwave/refrigerator, and free internet access (wifi).  There is also a pool, though I don't know how much use that will get in 
 February.
 
-<<<<<<< HEAD
 Address: [2930 El Camino Real, Santa Clara, California](http://maps.google.com/maps?f=d&hl=en&saddr=2930+El+Camino+Real,+santa+clara,+95051+ca&daddr=1600+amphitheatre+parkway,+mountain+view,+ca&ie=UTF8&sll=37.388155,-122.034295&sspn=0.119206,0.233459&z=12&ll=37.388163,-122.035789&spn=0.119206,0.233459&t=h&om=1) (NB: street numbers on El Camino get repeated, often the city name is needed to disambiguate)   
-Phone: (408) 241-3010   
+Phone: (408) 241-3010
 Magic words: group name "Monotone"   
-=======
-Address: [2930 El Camino Real, Santa Clara, California](http://maps.google.com/maps?f=d&hl=en&saddr=2930+El+Camino+Real,+santa+clara,+95051+ca&daddr=1600+amphitheatre+parkway,+mountain+view,+ca&ie=UTF8&sll=37.388155,-122.034295&sspn=0.119206,0.233459&z=12&ll=37.388163,-122.035789&spn=0.119206,0.233459&t=h&om=1) (NB: street numbers on El Camino get repeated, often the city name is needed to disambiguate)[[BR]]
-Phone: (408) 241-3010[[BR]]
-Magic words: group name "Monotone"[[BR]]
->>>>>>> 55c073f2
 Deadline for group rate: January 20, 2007
 
 To reserve a room, call the above number, and say you want to reserve a room in our group block, using whichever of the magic words above are necessary for them to figure out which group block that is.  You will have to give a credit card number and you will be responsible for paying the hotel for the room; we'll work out any reimbursals separately.  (Similarly, I assume pretty much everyone will be rooming with other people to share the cost; you'll have to figure out who wants to actually reserve the room and then pay them back.)  To coordinate roommates, see [[Rooms]].
