--- conflicted
+++ resolved
@@ -5,12 +5,8 @@
 
 [[!table data="""
 Description | More Info | Branch(es) | Status |
-Extended selectors | [[MagicSelectors]] | `nvm.extended-selectors` | merged |
+Extended selectors | [[MagicSelectors]] | `nvm.extended-selectors` | completed, merged |
 Netsync URI refactoring | n/a | `nvm.connection_info_cleanup` | in development |
-<<<<<<< HEAD
-Extended selectors | [[MagicSelectors]] | `nvm.extended-selectors` | completed, merged |
-=======
->>>>>>> fe6f3cd7
 netsync --anonymous | n/a | `nvm.bugfest-2010.28805-rlevitte` | in development |
 Fix `rename foo foo` | n/a | `nvm.bugfest-2010.29484-rlevitte` | in development |
 `kill_certs_locally` | n/a | `nvm.kill_certs_locally` | in development |
