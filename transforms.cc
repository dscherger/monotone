// -*- mode: C++; c-file-style: "gnu"; indent-tabs-mode: nil -*-
// copyright (C) 2002, 2003 graydon hoare <graydon@pobox.com>
// all rights reserved.
// licensed to the public under the terms of the GNU GPL (>= 2)
// see the file COPYING for details

#include <algorithm>
#include <cctype>
#include <functional>
#include <iterator>
#include <sstream>
#include <string>
#include <vector>

#include <boost/filesystem/path.hpp>
#include <boost/filesystem/operations.hpp>
#include <boost/tokenizer.hpp>

#include "botan/botan.h"
#include "botan/gzip.h"
#include "botan/sha160.h"

#include "idna/idna.h"
#include "idna/stringprep.h"

#include "cleanup.hh"
#include "constants.hh"
#include "sanity.hh"
#include "transforms.hh"
#include "vocab.hh"
#include "work.hh"
#include "xdelta.hh"

using namespace std;

// this file contans various sorts of string transformations. each
// transformation should be self-explanatory from its type signature. see
// transforms.hh for the summary.

// NB this file uses very "value-centric" functional approach; even though
// many of the underlying transformations are "stream-centric" and the
// underlying libraries (eg. crypto++) are stream oriented. this will
// probably strike some people as contemptably inefficient, since it means
// that occasionally 1, 2, or even 3 copies of an entire file will wind up
// in memory at once. I am taking this approach for 3 reasons: first, I
// want the type system to help me and value types are much easier to work
// with than stream types. second, it is *much* easier to debug a program
// that operates on values than streams, and correctness takes precedence
// over all other features of this program. third, this is a peer-to-peer
// sort of program for small-ish source-code text files, not a fileserver,
// and is memory-limited anyways (for example, storing things in sqlite
// requires they be able to fit in memory). you're hopefully not going to
// be dealing with hundreds of users hammering on locks and memory
// concurrently.
//
// if future analysis proves these assumptions wrong, feel free to revisit
// the matter, but bring strong evidence along with you that the stream
// paradigm "must" be used. this program is intended for source code
// control and I make no bones about it.

using namespace std;

// the generic function
template<typename XFM> string xform(string const & in)
{
  string out;
  Botan::Pipe pipe(new XFM());
  pipe.process_msg(in);
  out = pipe.read_all_as_string();
  return out;
}

// specialize it
template string xform<Botan::Base64_Encoder>(string const &);
template string xform<Botan::Base64_Decoder>(string const &);
template string xform<Botan::Hex_Encoder>(string const &);
template string xform<Botan::Hex_Decoder>(string const &);
template string xform<Botan::Gzip_Compression>(string const &);
template string xform<Botan::Gzip_Decompression>(string const &);

// for use in hexenc encoding

string encode_hexenc(string const & in)
{
  char buf[in.size() * 2];
  static char const *tab = "0123456789abcdef";
  char *c = buf;
  for (string::const_iterator i = in.begin();
       i != in.end(); ++i)
    {
      *c++ = tab[(*i >> 4) & 0xf];
      *c++ = tab[*i & 0xf];
    }
  return string(buf, in.size() * 2);        
}

static inline char decode_hex_char(char c)
{
  if (c >= '0' && c <= '9')
    return c - '0';
  if (c >= 'a' && c <= 'f')
    return c - 'a' + 10;
  I(false);
}

string decode_hexenc(string const & in)
{
  I(in.size() % 2 == 0);
  char buf[in.size() / 2];
  char *c = buf;
  for (string::const_iterator i = in.begin();
       i != in.end(); ++i)
    {
      char t = decode_hex_char(*i++);
      t <<= 4;
      t |= decode_hex_char(*i);
      *c++ = t;
    }
  return string(buf, in.size() / 2);        
}

struct 
lowerize
{
  char operator()(char const & c) const 
  { 
    return ::tolower(static_cast<int>(c)); 
  }
};

string 
lowercase(string const & in)
{
  string n(in);
  transform(n.begin(), n.end(), n.begin(), lowerize());
  return n;
}

struct 
upperize
{
  char operator()(char const & c) const 
  { 
    return ::toupper(static_cast<int>(c)); 
  }
};

string 
uppercase(string const & in)
{
  string n(in);
  transform(n.begin(), n.end(), n.begin(), upperize());
  return n;
}

template <typename T>
void pack(T const & in, base64< gzip<T> > & out)
{
  string tmp;
  tmp.reserve(in().size()); // FIXME: do some benchmarking and make this a constant::

<<<<<<< HEAD
  CryptoPP::StringSource 
    str(in(), true, 
        new CryptoPP::Gzip(
          new CryptoPP::Base64Encoder(
            new CryptoPP::StringSink(tmp))));
=======
  Botan::Pipe pipe(new Botan::Gzip_Compression(), new Botan::Base64_Encoder);
  pipe.process_msg(in());
  tmp = pipe.read_all_as_string();
>>>>>>> faac3274
  out = tmp;
}

template <typename T>
void unpack(base64< gzip<T> > const & in, T & out)
{
  string tmp;
  tmp.reserve(in().size()); // FIXME: do some benchmarking and make this a constant::

  Botan::Pipe pipe(new Botan::Base64_Decoder(), new Botan::Gzip_Decompression());
  pipe.process_msg(in());
  tmp = pipe.read_all_as_string();

  out = tmp;
}

// specialise them
template void pack<data>(data const &, base64< gzip<data> > &);
template void pack<delta>(delta const &, base64< gzip<delta> > &);
template void unpack<data>(base64< gzip<data> > const &, data &);
template void unpack<delta>(base64< gzip<delta> > const &, delta &);

// diffing and patching

void 
diff(data const & olddata,
     data const & newdata,
     delta & del)
{
  string unpacked;
  compute_delta(olddata(), newdata(), unpacked);
  del = delta(unpacked);
}

void 
patch(data const & olddata,
      delta const & del,
      data & newdata)
{
  string result;
  apply_delta(olddata(), del(), result);
  newdata = result;
}

void 
diff(manifest_map const & oldman,
     manifest_map const & newman,
     delta & del)
{
  string xd;
  compute_delta(oldman, newman, xd);
  del = delta(xd);
}

// identifier (a.k.a. sha1 signature) calculation

void 
calculate_ident(data const & dat,
                hexenc<id> & ident)
{
  Botan::Pipe p(new Botan::Hash_Filter("SHA-1"));
  p.process_msg(dat());

  id ident_decoded(p.read_all_as_string());
  encode_hexenc(ident_decoded, ident);  
}

void 
calculate_ident(base64< gzip<data> > const & dat,
                hexenc<id> & ident)
{
  gzip<data> data_decoded;
  data data_decompressed;  
  decode_base64(dat, data_decoded);
  decode_gzip(data_decoded, data_decompressed);  
  calculate_ident(data_decompressed, ident);
}

void 
calculate_ident(file_data const & dat,
                file_id & ident)
{
  hexenc<id> tmp;
  calculate_ident(dat.inner(), tmp);
  ident = tmp;
}

void 
calculate_ident(manifest_map const & m,
                manifest_id & ident)
{
  size_t sz = 0;
  static size_t bufsz = 0;
  static char *buf = NULL;

  for (manifest_map::const_iterator i = m.begin();
       i != m.end(); ++i)
    {
      sz += i->second.inner()().size();
      sz += i->first().size();
      sz += 3;      
    }

  if (sz > bufsz)
    {
      bufsz = sz;
      buf = static_cast<char *>(realloc(buf, bufsz));
      I(buf);
    }
  
  // this has to go quite fast, for cvs importing
  char *c = buf;
  for (manifest_map::const_iterator i = m.begin();
       i != m.end(); ++i)
    {
      memcpy(c, i->second.inner()().data(), i->second.inner()().size());
      c += i->second.inner()().size();
      *c++ = ' '; 
      *c++ = ' '; 
      memcpy(c, i->first().data(), i->first().size());
      c += i->first().size();
      *c++ = '\n'; 
    }
  
  Botan::Pipe p(new Botan::Hash_Filter("SHA-1"));
  p.process_msg(reinterpret_cast<Botan::byte const*>(buf), sz);

  id ident_decoded(p.read_all_as_string());
  hexenc<id> raw_ident;
  encode_hexenc(ident_decoded, raw_ident);  
  ident = manifest_id(raw_ident);    
}

void 
calculate_ident(manifest_data const & dat,
                manifest_id & ident)
{
  hexenc<id> tmp;
  calculate_ident(dat.inner(), tmp);
  ident = tmp;
}


void calculate_ident(revision_data const & dat,
                     revision_id & ident)
{
  hexenc<id> tmp;
  calculate_ident(dat.inner(), tmp);
  ident = tmp;
}

void calculate_ident(revision_set const & cs,
                     revision_id & ident)
{
  data tmp;
  hexenc<id> tid;
  write_revision_set(cs, tmp);
  calculate_ident(tmp, tid);
  ident = tid;
}

// this might reasonably go in file_io.cc too...
void 
calculate_ident(file_path const & file,
                hexenc<id> & ident,
                lua_hooks & lua)
{
  string db_linesep, ext_linesep;
  string db_charset, ext_charset;

  bool do_lineconv = (lua.hook_get_linesep_conv(file, db_linesep, ext_linesep) 
                      && db_linesep != ext_linesep);

  bool do_charconv = (lua.hook_get_charset_conv(file, db_charset, ext_charset) 
                      && db_charset != ext_charset);

  if (do_charconv || do_lineconv)
    {
      data dat;
      read_localized_data(file, dat, lua);
      calculate_ident(dat, ident);
    }
  else
    {
      // no conversions necessary, use streaming form
      // still have to localize the filename
      fs::path localized_file = localized(file);
      // Best to be safe and check it isn't a dir.
      I(fs::exists(localized_file) && !fs::is_directory(localized_file));
      Botan::Pipe p(new Botan::Hash_Filter("SHA-1"), new Botan::Hex_Encoder());
      Botan::DataSource_Stream infile(localized_file.native_file_string());
      p.process_msg(infile);

      ident = lowercase(p.read_all_as_string());
    }
}

void split_into_lines(std::string const & in,                 
                      std::string const & encoding,
                      std::vector<std::string> & out)
{
  std::string lc_encoding = lowercase(encoding);  
  out.clear();

  // note: this function does not handle ISO-2022-X, Shift-JIS, and 
  // probably a good deal of other encodings as well. please expand 
  // the logic here if you can work out an easy way of doing line 
  // breaking on these encodings. currently it's just designed to 
  // work with charsets in which 0x0a / 0x0d are *always* \n and \r
  // respectively.
  //
  // as far as I know, this covers the EUC, ISO-8859-X, GB, Big5, KOI,
  // ASCII, and UTF-8 families of encodings. 
  
  if (lc_encoding == default_encoding
      || lc_encoding.find("ascii") != std::string::npos
      || lc_encoding.find("8859") != std::string::npos
      || lc_encoding.find("euc") != std::string::npos
      || lc_encoding.find("koi") != std::string::npos
      || lc_encoding.find("gb") != std::string::npos
      || lc_encoding == "utf-8"
      || lc_encoding == "utf_8"
      || lc_encoding == "utf8")
    {
      std::string::size_type begin = 0;
      std::string::size_type end = in.find_first_of("\r\n", begin);

      while (end != std::string::npos && end >= begin)
        {
          out.push_back(in.substr(begin, end-begin));
          if (in.at(end) == '\r'
              && in.size() > end+1 
              && in.at(end+1) == '\n')
            begin = end + 2;
          else
            begin = end + 1;
          if (begin >= in.size())
            break;
          end = in.find_first_of("\r\n", begin);
        }
      if (begin < in.size())
        out.push_back(in.substr(begin, in.size() - begin));
    }
  else
    {
      out.push_back(in);
    }
}


void 
split_into_lines(string const & in,
                 vector<string> & out)
{
  split_into_lines(in, default_encoding, out);
}

void 
join_lines(vector<string> const & in,
           string & out,
           string const & linesep)
{
  ostringstream oss;
  copy(in.begin(), in.end(), ostream_iterator<string>(oss, linesep.c_str()));
  out = oss.str();
}

void 
join_lines(vector<string> const & in,
           string & out)
{
  join_lines(in, out, "\n");
}

void
prefix_lines_with(string const & prefix, string const & lines, string & out)
{
  std::vector<std::string> msgs;
  split_into_lines(lines, msgs);

  ostringstream oss;
  for (std::vector<string>::const_iterator i = msgs.begin();
       i != msgs.end();)
    {
      oss << prefix << *i;
      i++;
      if (i != msgs.end())
        oss << endl;
    }
  
  out = oss.str();
}

string 
remove_ws(string const & s)
{
  string tmp;
  tmp.reserve(s.size());
  for (string::const_iterator i = s.begin();
       i != s.end(); ++i)
    {
      switch (*i)
        {
        case '\n':
        case '\r':
        case '\t':
        case ' ':
          break;
        default:
          tmp += *i;
          break;
        }
    }
  return tmp;
}

string 
trim_ws(string const & s)
{
  string tmp = s;
  string::size_type pos = tmp.find_last_not_of("\n\r\t ");
  if (pos < string::npos)
    tmp.erase(++pos);
  pos = tmp.find_first_not_of("\n\r\t ");
  if (pos < string::npos)
    tmp = tmp.substr(pos);
  return tmp;
} 

string 
canonical_base64(string const & s)
{
  return xform<Botan::Base64_Encoder>
    (xform<Botan::Base64_Decoder>(s));
}


// general character code conversion routines

static string 
system_charset()
{
  char const * locale_charset_name = stringprep_locale_charset ();
  I(locale_charset_name != NULL);
  string sys_charset(locale_charset_name);
  return sys_charset;
}

void 
charset_convert(string const & src_charset,
                string const & dst_charset,
                string const & src, 
                string & dst)
{
  if (src_charset == dst_charset)
    dst = src;
  else
    {
      L(F("converting %d bytes from %s to %s\n") % src.size() 
        % src_charset % dst_charset);
      char * converted = stringprep_convert(src.c_str(),
                                            dst_charset.c_str(),
                                            src_charset.c_str());
      E(converted != NULL,
        F("failed to convert string from %s to %s: '%s'")
         % src_charset % dst_charset % src);
      dst = string(converted);
      free(converted);
    }
}


void 
system_to_utf8(external const & ext, utf8 & utf)
{
  string out;
  charset_convert(system_charset(), "UTF-8", ext(), out);
  utf = out;
}

void 
utf8_to_system(utf8 const & utf, external & ext)
{
  string out;
  charset_convert("UTF-8", system_charset(), utf(), out);
  ext = out;
}

static string 
decode_idna_error(int err)
{
  switch (static_cast<Idna_rc>(err))
    {
    case IDNA_STRINGPREP_ERROR: return "stringprep error"; break;
    case IDNA_PUNYCODE_ERROR: return "punycode error"; break;
    case IDNA_CONTAINS_NON_LDH: return "non-LDH characters"; break;
    case IDNA_CONTAINS_MINUS: return "leading / trailing hyphen-minus character"; break;
    case IDNA_INVALID_LENGTH: return "invalid length (output must be between 1 and 63 chars)"; break;
    case IDNA_NO_ACE_PREFIX: return "no ace prefix"; break;
    case IDNA_ROUNDTRIP_VERIFY_ERROR: return "roundtrip verify error"; break;
    case IDNA_CONTAINS_ACE_PREFIX: return "contains ACE prefix (\"xn--\")"; break;
    case IDNA_ICONV_ERROR: return "iconv error"; break;
    case IDNA_MALLOC_ERROR: return "malloc error"; break;
    default: return "unknown error"; break;
    }
  return "unknown error";
}

void 
ace_to_utf8(ace const & a, utf8 & utf)
{
  char *out = NULL;
  L(F("converting %d bytes from IDNA ACE to UTF-8\n") % a().size());
  int res = idna_to_unicode_8z8z(a().c_str(), &out, IDNA_USE_STD3_ASCII_RULES);
  N(res == IDNA_SUCCESS || res == IDNA_NO_ACE_PREFIX,
    F("error converting %d UTF-8 bytes to IDNA ACE: %s")
    % a().size()
    % decode_idna_error(res));
  utf = string(out);
  free(out);
}

void 
utf8_to_ace(utf8 const & utf, ace & a)
{
  char *out = NULL;
  L(F("converting %d bytes from UTF-8 to IDNA ACE\n") % utf().size());
  int res = idna_to_ascii_8z(utf().c_str(), &out, IDNA_USE_STD3_ASCII_RULES);
  N(res == IDNA_SUCCESS,
    F("error converting %d UTF-8 bytes to IDNA ACE: %s")
    % utf().size()
    % decode_idna_error(res));
  a = string(out);
  free(out);
}

// Lots of gunk to avoid charset conversion as much as possible.  Running
// iconv over every element of every path in a 30,000 file manifest takes
// multiple seconds, which then is a minimum bound on pretty much any
// operation we do...
static inline bool
filesystem_is_utf8_impl()
{
  std::string lc_encoding = lowercase(system_charset());
  return (lc_encoding == "utf-8"
          || lc_encoding == "utf_8"
          || lc_encoding == "utf8");
}

static inline bool
filesystem_is_utf8()
{
  static bool it_is = filesystem_is_utf8_impl();
  return it_is;
}

static inline bool
filesystem_is_ascii_extension_impl()
{
  if (filesystem_is_utf8())
    return true;
  std::string lc_encoding = lowercase(system_charset());
  // if your character set is identical to ascii in the lower 7 bits, then add
  // it here for a speed boost.
  return (lc_encoding.find("ascii") != std::string::npos
          || lc_encoding.find("8859") != std::string::npos
          || lc_encoding.find("ansi_x3.4") != std::string::npos
          // http://www.cs.mcgill.ca/~aelias4/encodings.html -- "EUC (Extended
          // Unix Code) is a simple and clean encoding, standard on Unix
          // systems.... It is backwards-compatible with ASCII (i.e. valid
          // ASCII implies valid EUC)."
          || lc_encoding.find("euc") != std::string::npos);
}

static inline bool
filesystem_is_ascii_extension()
{
  static bool it_is = filesystem_is_ascii_extension_impl();
  return it_is;
}

inline static bool
is_all_ascii(string const & utf)
{
  // could speed this up by vectorization -- mask against 0x80808080,
  // process a whole word at at time...
  for (std::string::const_iterator i = utf.begin(); i != utf.end(); ++i)
    if (0x80 & *i)
      return false;
  return true;
}

inline static fs::path 
localized_impl(string const & utf)
{
#ifdef __APPLE__
  // on OS X paths for the filesystem/kernel are UTF-8 encoded.
  return mkpath(utf);
#else
  if (filesystem_is_utf8())
    return mkpath(utf);
  if (filesystem_is_ascii_extension() && is_all_ascii(utf))
    return mkpath(utf);
  fs::path tmp = mkpath(utf), ret;
  for (fs::path::iterator i = tmp.begin(); i != tmp.end(); ++i)
    {
      external ext;
      utf8_to_system(utf8(*i), ext);
      ret /= mkpath(ext());
    }
  return ret;
#endif
}

std::string
localized_as_string(file_path const & fp)
{
#ifdef __APPLE__
  // on OS X paths for the filesystem/kernel are UTF-8 encoded.
  return fp();
#else
  if (filesystem_is_utf8())
    return fp();
  if (filesystem_is_ascii_extension() && is_all_ascii(fp()))
    return fp();
  return localized(fp).native_file_string();
#endif
}

fs::path 
localized(file_path const & fp)
{
  return localized_impl(fp());
}

fs::path 
localized(local_path const & lp)
{
  return localized_impl(lp());
}

fs::path
localized(utf8 const & utf)
{
  return localized_impl(utf());
}


void 
internalize_cert_name(utf8 const & utf, cert_name & c)
{
  ace a;
  utf8_to_ace(utf, a);
  c = a();
}

void 
internalize_cert_name(external const & ext, cert_name & c)
{
  utf8 utf;
  system_to_utf8(ext(), utf);
  internalize_cert_name(utf, c);
}

void 
externalize_cert_name(cert_name const & c, utf8 & utf)
{
  ace_to_utf8(ace(c()), utf);
}

void 
externalize_cert_name(cert_name const & c, external & ext)
{
  utf8 utf;
  externalize_cert_name(c, utf);
  utf8_to_system(utf, ext);  
}

void 
internalize_rsa_keypair_id(utf8 const & utf, rsa_keypair_id & key)
{
  string tmp;
  typedef boost::tokenizer<boost::char_separator<char> > 
    tokenizer;
  boost::char_separator<char> sep("", ".@", boost::keep_empty_tokens);
  tokenizer tokens(utf(), sep);
  for(tokenizer::iterator i = tokens.begin(); i != tokens.end(); ++i)
    {
      if (*i == "." || *i == "@")
        tmp += *i;
      else
        {
          ace a;
          utf8_to_ace(*i, a);
          tmp += a();
        }
    }
  key = tmp;
}

void 
internalize_rsa_keypair_id(external const & ext, rsa_keypair_id & key)
{
  utf8 utf;
  system_to_utf8(ext, utf);
  internalize_rsa_keypair_id(utf, key);
}

void 
externalize_rsa_keypair_id(rsa_keypair_id const & key, utf8 & utf)
{
  string tmp;
  typedef boost::tokenizer<boost::char_separator<char> > 
    tokenizer;
  boost::char_separator<char> sep("", ".@", boost::keep_empty_tokens);
  tokenizer tokens(key(), sep);
  for(tokenizer::iterator i = tokens.begin(); i != tokens.end(); ++i)
    {
      if (*i == "." || *i == "@")
        tmp += *i;
      else
        {
          ace a(*i);
          utf8 u;
          ace_to_utf8(a, u);
          tmp += u();
        }
    }
  utf = tmp;
}

void 
externalize_rsa_keypair_id(rsa_keypair_id const & key, external & ext)
{
  utf8 utf;
  externalize_rsa_keypair_id(key, utf);
  utf8_to_system(utf, ext);
}

void 
internalize_var_domain(utf8 const & utf, var_domain & d)
{
  ace a;
  utf8_to_ace(utf, a);
  d = a();
}

void 
internalize_var_domain(external const & ext, var_domain & d)
{
  utf8 utf;
  system_to_utf8(ext(), utf);
  internalize_var_domain(utf, d);
}

void 
externalize_var_domain(var_domain const & d, utf8 & utf)
{
  ace_to_utf8(ace(d()), utf);
}

void 
externalize_var_domain(var_domain const & d, external & ext)
{
  utf8 utf;
  externalize_var_domain(d, utf);
  utf8_to_system(utf, ext);  
}

void 
line_end_convert(string const & linesep, string const & src, string & dst)
{
  string linesep_str("\n");
  if (linesep == "CR" || linesep == "\r")
    linesep_str = "\r";
  else if (linesep == "CRLF" || linesep == "\r\n")
    linesep_str = "\r\n";
  else if (linesep == "LF"|| linesep == "\n")
    linesep_str = "\n";

  L(F("doing linesep conversion to %s\n") % linesep);  
  vector<string> tmp;
  split_into_lines(src, tmp);
  join_lines(tmp, dst, linesep_str);
  if (src.size() >= linesep.size() &&
      (src.compare(src.size() - linesep.size(), linesep.size(), linesep) == 0))
    dst += linesep_str;
}


#ifdef BUILD_UNIT_TESTS
#include "unit_tests.hh"

static void 
enc_test()
{
  data d2, d1("the rain in spain");
  gzip<data> gzd1, gzd2;
  base64< gzip<data> > bgzd;
  encode_gzip(d1, gzd1);
  encode_base64(gzd1, bgzd);
  decode_base64(bgzd, gzd2);
  BOOST_CHECK(gzd2 == gzd1);
  decode_gzip(gzd2, d2);
  BOOST_CHECK(d2 == d1);
}

static void 
rdiff_test()
{
  data dat1(string("the first day of spring\nmakes me want to sing\n"));
  data dat2(string("the first day of summer\nis a major bummer\n"));
  delta del;
  diff(dat1, dat2, del);
  
  data dat3;
  patch(dat1, del, dat3);
  BOOST_CHECK(dat3 == dat2);
}

static void 
calculate_ident_test()
{
  data input(string("the only blender which can be turned into the most powerful vaccum cleaner"));
  hexenc<id> output;
  string ident("86e03bdb3870e2a207dfd0dcbfd4c4f2e3bc97bd");
  calculate_ident(input, output);
  BOOST_CHECK(output() == ident);
}

static void 
caseconv_test()
{
  BOOST_CHECK(uppercase("hello") == "HELLO");
  BOOST_CHECK(uppercase("heLlO") == "HELLO");
  BOOST_CHECK(lowercase("POODLE DAY") == "poodle day");
  BOOST_CHECK(lowercase("PooDLe DaY") == "poodle day");
  BOOST_CHECK(uppercase("!@#$%^&*()") == "!@#$%^&*()");
  BOOST_CHECK(lowercase("!@#$%^&*()") == "!@#$%^&*()");
}

static void 
join_lines_test()
{
  vector<string> strs;
  string joined;

  strs.clear();
  join_lines(strs, joined);
  BOOST_CHECK(joined == "");

  strs.push_back("hi");
  join_lines(strs, joined);
  BOOST_CHECK(joined == "hi\n");

  strs.push_back("there");
  join_lines(strs, joined);
  BOOST_CHECK(joined == "hi\nthere\n");

  strs.push_back("user");
  join_lines(strs, joined);
  BOOST_CHECK(joined == "hi\nthere\nuser\n");  
}

static void 
strip_ws_test()
{
  BOOST_CHECK(trim_ws("\n  leading space") == "leading space");
  BOOST_CHECK(trim_ws("trailing space  \n") == "trailing space");
  BOOST_CHECK(trim_ws("\t\n both \r \n\r\n") == "both");
  BOOST_CHECK(remove_ws("  I like going\tfor walks\n  ")
              == "Ilikegoingforwalks");
}

#define IDNA_ACE_PREFIX "xn--"
#define IDNA_SUCCESS 0

struct 
idna
{
  char *name;
  size_t inlen;
  uint32_t in[100];
  char *out;
  int allowunassigned;
  int usestd3asciirules;
  int toasciirc;
  int tounicoderc;
} idna_vec[] =
  {
    {
      "Arabic (Egyptian)", 17,
      {
        0x0644, 0x064A, 0x0647, 0x0645, 0x0627, 0x0628, 0x062A, 0x0643,
        0x0644, 0x0645, 0x0648, 0x0634, 0x0639, 0x0631, 0x0628, 0x064A,
        0x061F},
      IDNA_ACE_PREFIX "egbpdaj6bu4bxfgehfvwxn", 0, 0, IDNA_SUCCESS,
      IDNA_SUCCESS},
    {
      "Chinese (simplified)", 9,
      {
        0x4ED6, 0x4EEC, 0x4E3A, 0x4EC0, 0x4E48, 0x4E0D, 0x8BF4, 0x4E2D, 0x6587},
      IDNA_ACE_PREFIX "ihqwcrb4cv8a8dqg056pqjye", 0, 0, IDNA_SUCCESS,
      IDNA_SUCCESS},
    {
      "Chinese (traditional)", 9,
      {
        0x4ED6, 0x5011, 0x7232, 0x4EC0, 0x9EBD, 0x4E0D, 0x8AAA, 0x4E2D, 0x6587},
      IDNA_ACE_PREFIX "ihqwctvzc91f659drss3x8bo0yb", 0, 0, IDNA_SUCCESS,
      IDNA_SUCCESS},
    {
      "Czech", 22,
      {
        0x0050, 0x0072, 0x006F, 0x010D, 0x0070, 0x0072, 0x006F, 0x0073,
        0x0074, 0x011B, 0x006E, 0x0065, 0x006D, 0x006C, 0x0075, 0x0076,
        0x00ED, 0x010D, 0x0065, 0x0073, 0x006B, 0x0079},
      IDNA_ACE_PREFIX "Proprostnemluvesky-uyb24dma41a", 0, 0, IDNA_SUCCESS,
      IDNA_SUCCESS},
    {
      "Hebrew", 22,
      {
        0x05DC, 0x05DE, 0x05D4, 0x05D4, 0x05DD, 0x05E4, 0x05E9, 0x05D5,
        0x05D8, 0x05DC, 0x05D0, 0x05DE, 0x05D3, 0x05D1, 0x05E8, 0x05D9,
        0x05DD, 0x05E2, 0x05D1, 0x05E8, 0x05D9, 0x05EA},
      IDNA_ACE_PREFIX "4dbcagdahymbxekheh6e0a7fei0b", 0, 0, IDNA_SUCCESS,
      IDNA_SUCCESS},
    {
      "Hindi (Devanagari)", 30,
      {
        0x092F, 0x0939, 0x0932, 0x094B, 0x0917, 0x0939, 0x093F, 0x0928,
        0x094D, 0x0926, 0x0940, 0x0915, 0x094D, 0x092F, 0x094B, 0x0902,
        0x0928, 0x0939, 0x0940, 0x0902, 0x092C, 0x094B, 0x0932, 0x0938,
        0x0915, 0x0924, 0x0947, 0x0939, 0x0948, 0x0902},
      IDNA_ACE_PREFIX "i1baa7eci9glrd9b2ae1bj0hfcgg6iyaf8o0a1dig0cd", 0, 0,
      IDNA_SUCCESS},
    {
      "Japanese (kanji and hiragana)", 18,
      {
        0x306A, 0x305C, 0x307F, 0x3093, 0x306A, 0x65E5, 0x672C, 0x8A9E,
        0x3092, 0x8A71, 0x3057, 0x3066, 0x304F, 0x308C, 0x306A, 0x3044,
        0x306E, 0x304B},
      IDNA_ACE_PREFIX "n8jok5ay5dzabd5bym9f0cm5685rrjetr6pdxa", 0, 0,
      IDNA_SUCCESS},
    {
      "Russian (Cyrillic)", 28,
      {
        0x043F, 0x043E, 0x0447, 0x0435, 0x043C, 0x0443, 0x0436, 0x0435,
        0x043E, 0x043D, 0x0438, 0x043D, 0x0435, 0x0433, 0x043E, 0x0432,
        0x043E, 0x0440, 0x044F, 0x0442, 0x043F, 0x043E, 0x0440, 0x0443,
        0x0441, 0x0441, 0x043A, 0x0438},
      IDNA_ACE_PREFIX "b1abfaaepdrnnbgefbadotcwatmq2g4l", 0, 0,
      IDNA_SUCCESS, IDNA_SUCCESS},
    {
      "Spanish", 40,
      {
        0x0050, 0x006F, 0x0072, 0x0071, 0x0075, 0x00E9, 0x006E, 0x006F,
        0x0070, 0x0075, 0x0065, 0x0064, 0x0065, 0x006E, 0x0073, 0x0069,
        0x006D, 0x0070, 0x006C, 0x0065, 0x006D, 0x0065, 0x006E, 0x0074,
        0x0065, 0x0068, 0x0061, 0x0062, 0x006C, 0x0061, 0x0072, 0x0065,
        0x006E, 0x0045, 0x0073, 0x0070, 0x0061, 0x00F1, 0x006F, 0x006C},
      IDNA_ACE_PREFIX "PorqunopuedensimplementehablarenEspaol-fmd56a", 0, 0,
      IDNA_SUCCESS},
    {
      "Vietnamese", 31,
      {
        0x0054, 0x1EA1, 0x0069, 0x0073, 0x0061, 0x006F, 0x0068, 0x1ECD,
        0x006B, 0x0068, 0x00F4, 0x006E, 0x0067, 0x0074, 0x0068, 0x1EC3,
        0x0063, 0x0068, 0x1EC9, 0x006E, 0x00F3, 0x0069, 0x0074, 0x0069,
        0x1EBF, 0x006E, 0x0067, 0x0056, 0x0069, 0x1EC7, 0x0074},
      IDNA_ACE_PREFIX "TisaohkhngthchnitingVit-kjcr8268qyxafd2f1b9g", 0, 0,
      IDNA_SUCCESS},
    {
      "Japanese", 8,
      {
        0x0033, 0x5E74, 0x0042, 0x7D44, 0x91D1, 0x516B, 0x5148, 0x751F},
      IDNA_ACE_PREFIX "3B-ww4c5e180e575a65lsy2b", 0, 0, IDNA_SUCCESS,
      IDNA_SUCCESS},
    {
      "Japanese", 24,
      {
        0x5B89, 0x5BA4, 0x5948, 0x7F8E, 0x6075, 0x002D, 0x0077, 0x0069,
        0x0074, 0x0068, 0x002D, 0x0053, 0x0055, 0x0050, 0x0045, 0x0052,
        0x002D, 0x004D, 0x004F, 0x004E, 0x004B, 0x0045, 0x0059, 0x0053},
      IDNA_ACE_PREFIX "-with-SUPER-MONKEYS-pc58ag80a8qai00g7n9n", 0, 0,
      IDNA_SUCCESS},
    {
      "Japanese", 25,
      {
        0x0048, 0x0065, 0x006C, 0x006C, 0x006F, 0x002D, 0x0041, 0x006E,
        0x006F, 0x0074, 0x0068, 0x0065, 0x0072, 0x002D, 0x0057, 0x0061,
        0x0079, 0x002D, 0x305D, 0x308C, 0x305E, 0x308C, 0x306E, 0x5834,
        0x6240},
      IDNA_ACE_PREFIX "Hello-Another-Way--fc4qua05auwb3674vfr0b", 0, 0,
      IDNA_SUCCESS},
    {
      "Japanese", 8,
      {
        0x3072, 0x3068, 0x3064, 0x5C4B, 0x6839, 0x306E, 0x4E0B, 0x0032},
      IDNA_ACE_PREFIX "2-u9tlzr9756bt3uc0v", 0, 0, IDNA_SUCCESS,
      IDNA_SUCCESS},
    {
      "Japanese", 13,
      {
        0x004D, 0x0061, 0x006A, 0x0069, 0x3067, 0x004B, 0x006F, 0x0069,
        0x3059, 0x308B, 0x0035, 0x79D2, 0x524D},
      IDNA_ACE_PREFIX "MajiKoi5-783gue6qz075azm5e", 0, 0, IDNA_SUCCESS,
      IDNA_SUCCESS},
    {
      "Japanese", 9,
      {
        0x30D1, 0x30D5, 0x30A3, 0x30FC, 0x0064, 0x0065, 0x30EB, 0x30F3, 0x30D0},
      IDNA_ACE_PREFIX "de-jg4avhby1noc0d", 0, 0, IDNA_SUCCESS, IDNA_SUCCESS},
    {
      "Japanese", 7,
      {
        0x305D, 0x306E, 0x30B9, 0x30D4, 0x30FC, 0x30C9, 0x3067},
      IDNA_ACE_PREFIX "d9juau41awczczp", 0, 0, IDNA_SUCCESS, IDNA_SUCCESS},
    {
      "Greek", 8,
      {0x03b5, 0x03bb, 0x03bb, 0x03b7, 0x03bd, 0x03b9, 0x03ba, 0x03ac},
      IDNA_ACE_PREFIX "hxargifdar", 0, 0, IDNA_SUCCESS, IDNA_SUCCESS},
    {
      "Maltese (Malti)", 10,
      {0x0062, 0x006f, 0x006e, 0x0121, 0x0075, 0x0073, 0x0061, 0x0127,
       0x0127, 0x0061},
      IDNA_ACE_PREFIX "bonusaa-5bb1da", 0, 0, IDNA_SUCCESS, IDNA_SUCCESS},
    {
      "Russian (Cyrillic)", 28,
      {0x043f, 0x043e, 0x0447, 0x0435, 0x043c, 0x0443, 0x0436, 0x0435,
       0x043e, 0x043d, 0x0438, 0x043d, 0x0435, 0x0433, 0x043e, 0x0432,
       0x043e, 0x0440, 0x044f, 0x0442, 0x043f, 0x043e, 0x0440, 0x0443,
       0x0441, 0x0441, 0x043a, 0x0438},
      IDNA_ACE_PREFIX "b1abfaaepdrnnbgefbadotcwatmq2g4l", 0, 0,
      IDNA_SUCCESS, IDNA_SUCCESS},
  };

static void 
check_idna_encoding()
{
  putenv("CHARSET=UTF-8");

  for (size_t i = 0; i < sizeof(idna_vec) / sizeof(struct idna); ++i)
    {
      BOOST_CHECKPOINT("IDNA language: " + string(idna_vec[i].name));

      size_t p, q;
      char *uc = stringprep_ucs4_to_utf8(idna_vec[i].in, 
                                         idna_vec[i].inlen, 
                                         &p, &q);
      utf8 utf = string(uc);
      utf8 tutf;
      free(uc);

      ace a = string(idna_vec[i].out);
      ace tace;
      utf8_to_ace(utf, tace);
      L(F("ACE-encoded %s: '%s'\n") % idna_vec[i].name % tace());
      BOOST_CHECK(lowercase(a()) == lowercase(tace()));
      ace_to_utf8(a, tutf);
      BOOST_CHECK(lowercase(utf()) == lowercase(tutf()));
    }
}

static void encode_test()
{
  check_idna_encoding();
}

void 
add_transform_tests(test_suite * suite)
{
  I(suite);
  suite->add(BOOST_TEST_CASE(&enc_test));
  suite->add(BOOST_TEST_CASE(&rdiff_test));
  suite->add(BOOST_TEST_CASE(&calculate_ident_test));
  suite->add(BOOST_TEST_CASE(&caseconv_test));
  suite->add(BOOST_TEST_CASE(&join_lines_test));
  suite->add(BOOST_TEST_CASE(&strip_ws_test));
  suite->add(BOOST_TEST_CASE(&encode_test));
}

#endif // BUILD_UNIT_TESTS<|MERGE_RESOLUTION|>--- conflicted
+++ resolved
@@ -159,17 +159,9 @@
   string tmp;
   tmp.reserve(in().size()); // FIXME: do some benchmarking and make this a constant::
 
-<<<<<<< HEAD
-  CryptoPP::StringSource 
-    str(in(), true, 
-        new CryptoPP::Gzip(
-          new CryptoPP::Base64Encoder(
-            new CryptoPP::StringSink(tmp))));
-=======
   Botan::Pipe pipe(new Botan::Gzip_Compression(), new Botan::Base64_Encoder);
   pipe.process_msg(in());
   tmp = pipe.read_all_as_string();
->>>>>>> faac3274
   out = tmp;
 }
 
