--- conflicted
+++ resolved
@@ -62,16 +62,9 @@
 template<typename XFM> string xform(string const & in)
 {
   string out;
-<<<<<<< HEAD
-  out.reserve(in.size() * 2);
-  CryptoPP::StringSource 
-    str(in, true, 
-        new XFM(new CryptoPP::StringSink(out)));
-=======
   Botan::Pipe pipe(new XFM());
   pipe.process_msg(in);
   out = pipe.read_all_as_string();
->>>>>>> 618d29f8
   return out;
 }
 
@@ -195,21 +188,10 @@
 calculate_ident(data const & dat,
                 hexenc<id> & ident)
 {
-<<<<<<< HEAD
-  CryptoPP::SHA hash;
-  hash.Update(reinterpret_cast<byte const *>(dat().c_str()), 
-              static_cast<unsigned int>(dat().size()));
-  char digest[CryptoPP::SHA::DIGESTSIZE];
-  hash.Final(reinterpret_cast<byte *>(digest));
-  string out(digest, CryptoPP::SHA::DIGESTSIZE);
-  id ident_decoded(out);
-  encode_hexenc(ident_decoded, ident);  
-=======
   Botan::Pipe p(new Botan::Hash_Filter("SHA-1"));
   p.process_msg(dat());
 
   encode_hexenc(id(p.read_all_as_string()), ident);
->>>>>>> 618d29f8
 }
 
 void 
@@ -269,13 +251,8 @@
       *c++ = '\n'; 
     }
   
-<<<<<<< HEAD
-  hash.Update(reinterpret_cast<byte const *>(buf), 
-              static_cast<unsigned int>(sz));
-=======
   Botan::Pipe p(new Botan::Hash_Filter("SHA-1"));
   p.process_msg(reinterpret_cast<Botan::byte const*>(buf), sz);
->>>>>>> 618d29f8
 
   hexenc<id> tmp;
   encode_hexenc(id(p.read_all_as_string()), tmp);
@@ -336,21 +313,11 @@
   else
     {
       // no conversions necessary, use streaming form
-<<<<<<< HEAD
-      CryptoPP::SHA hash;
-      unsigned int const sz = 2 * CryptoPP::SHA::DIGESTSIZE;
-      char buffer[sz];
-      CryptoPP::FileSource f(file().c_str(), true, new CryptoPP::HashFilter
-                             (hash, new CryptoPP::HexEncoder
-                              (new CryptoPP::ArraySink(reinterpret_cast<byte *>(buffer), sz))));
-      ident = lowercase(string(buffer, sz));
-=======
       Botan::Pipe p(new Botan::Hash_Filter("SHA-1"), new Botan::Hex_Encoder());
       Botan::DataSource_Stream infile(file());
       p.process_msg(infile);
 
       ident = lowercase(p.read_all_as_string());
->>>>>>> 618d29f8
     }
 }
 
