--- conflicted
+++ resolved
@@ -176,16 +176,9 @@
 {
   try
     {
-<<<<<<< HEAD
-      Botan::Pipe p(new Botan::Hash_Filter("SHA-160"));
-      p.process_msg(dat());
-      ident = id(p.read_all_as_string());
-=======
-      static cached_botan_pipe p(new Pipe(new Hash_Filter("SHA-160"),
-                                          new Hex_Encoder(Hex_Encoder::Lowercase)));
+      static cached_botan_pipe p(new Pipe(new Hash_Filter("SHA-160")));
       p->process_msg(dat());
-      ident = hexenc<id>(p->read_all_as_string(Pipe::LAST_MESSAGE));
->>>>>>> 8572def5
+      ident = id(p->read_all_as_string(Pipe::LAST_MESSAGE));
     }
   catch (Botan::Exception & e)
     {
