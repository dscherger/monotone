/* read_password.c: retrieve the password
 * Nico Schottelius (nico-linux-monotone@schottelius.org)
 * 13-May-2004
 */

#include <unistd.h>
#include <string.h>
#include <iostream>
#include <string>
#define WIN32_LEAN_AND_MEAN
#include <windows.h>

#include "sanity.hh"

void
read_password(std::string const & prompt, char * buf, size_t bufsz)
{
  HANDLE mt_stdin;
  DWORD origmode, pwmode = 0;

  I(buf != NULL);

  mt_stdin = GetStdHandle(STD_INPUT_HANDLE);
  I(mt_stdin != INVALID_HANDLE_VALUE);
  // NULL is non-interactive.  Can't get a passphrase if we're
  // non-interactive
  I(mt_stdin != NULL);
  if (GetConsoleMode(mt_stdin, &origmode) == 0)
    {
      /* This looks like we're not a real windows console.
	 Possibly MSYS or Cygwin.  We'll do the best we can
	 to make the password invisible in the absence of tcsetattr,
	 namely emitting vt100 codes to change the foreground and
	 background colour to the same thing.  If someone knows a
	 better way, be my guest. */
      mt_stdin = NULL;
    }
  else
    pwmode = origmode & (~ENABLE_ECHO_INPUT);

  memset(buf, 0, bufsz);
  std::cout << prompt;
  std::cout.flush();

  if (mt_stdin != NULL)
    {
      I(SetConsoleMode(mt_stdin, pwmode) != 0);
      std::cin.getline(buf, bufsz, '\n');
      I(SetConsoleMode(mt_stdin, origmode) != 0);
    }
  else
<<<<<<< HEAD
    {
      std::cout << "\x1B\x37\x1B[30;40m";
      std::cout.flush();
      fgets(buf, bufsz, stdin); /* Sorry, but cin.getline just doesn't work under MinGW's rxvt */
      std::cout << "\x1B[0m\x1B\x38";
      std::cout.flush();

      /* ...and fgets gives us an LF we don't want */
      size_t bufend = strlen(buf) - 1;
      if (buf[bufend] == '\x0A')
	buf[bufend] = '\0';
    }
}
=======
  {
    std::cout << "\x1B\x37\x1B[30;40m";
    std::cout.flush();
    fgets(buf, bufsz, stdin); /* Sorry, but cin.getline just doesn't work under MinGW's rxvt */
    std::cout << "\x1B[0m\x1B\x38";
    std::cout.flush();

    /* ...and fgets gives us an LF we don't want */
    size_t bufend = strlen(buf)-1;
    if (buf[bufend]=='\x0A')
      buf[bufend] = '\0';
  }
}

// Local Variables:
// mode: C++
// fill-column: 76
// c-file-style: "gnu"
// indent-tabs-mode: nil
// End:
// vim: et:sw=2:sts=2:ts=2:cino=>2s,{s,\:s,+s,t0,g0,^-2,e-2,n-2,p2s,(0,=s:
>>>>>>> 6ef122a6
<|MERGE_RESOLUTION|>--- conflicted
+++ resolved
@@ -49,7 +49,6 @@
       I(SetConsoleMode(mt_stdin, origmode) != 0);
     }
   else
-<<<<<<< HEAD
     {
       std::cout << "\x1B\x37\x1B[30;40m";
       std::cout.flush();
@@ -63,20 +62,6 @@
 	buf[bufend] = '\0';
     }
 }
-=======
-  {
-    std::cout << "\x1B\x37\x1B[30;40m";
-    std::cout.flush();
-    fgets(buf, bufsz, stdin); /* Sorry, but cin.getline just doesn't work under MinGW's rxvt */
-    std::cout << "\x1B[0m\x1B\x38";
-    std::cout.flush();
-
-    /* ...and fgets gives us an LF we don't want */
-    size_t bufend = strlen(buf)-1;
-    if (buf[bufend]=='\x0A')
-      buf[bufend] = '\0';
-  }
-}
 
 // Local Variables:
 // mode: C++
@@ -84,5 +69,4 @@
 // c-file-style: "gnu"
 // indent-tabs-mode: nil
 // End:
-// vim: et:sw=2:sts=2:ts=2:cino=>2s,{s,\:s,+s,t0,g0,^-2,e-2,n-2,p2s,(0,=s:
->>>>>>> 6ef122a6
+// vim: et:sw=2:sts=2:ts=2:cino=>2s,{s,\:s,+s,t0,g0,^-2,e-2,n-2,p2s,(0,=s: