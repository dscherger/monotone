#define WIN32_LEAN_AND_MEAN
#include <windows.h>
#include <fcntl.h>
#include <io.h>
#include <stdlib.h>

#include "platform.hh"

void
make_io_binary()
{
  _setmode(_fileno(stdin), _O_BINARY);
  _setmode(_fileno(stdout), _O_BINARY);
<<<<<<< HEAD
}
=======
}

// Local Variables:
// mode: C++
// fill-column: 76
// c-file-style: "gnu"
// indent-tabs-mode: nil
// End:
// vim: et:sw=2:sts=2:ts=2:cino=>2s,{s,\:s,+s,t0,g0,^-2,e-2,n-2,p2s,(0,=s:
>>>>>>> 6ef122a6
<|MERGE_RESOLUTION|>--- conflicted
+++ resolved
@@ -11,16 +11,11 @@
 {
   _setmode(_fileno(stdin), _O_BINARY);
   _setmode(_fileno(stdout), _O_BINARY);
-<<<<<<< HEAD
 }
-=======
-}
-
 // Local Variables:
 // mode: C++
 // fill-column: 76
 // c-file-style: "gnu"
 // indent-tabs-mode: nil
 // End:
-// vim: et:sw=2:sts=2:ts=2:cino=>2s,{s,\:s,+s,t0,g0,^-2,e-2,n-2,p2s,(0,=s:
->>>>>>> 6ef122a6
+// vim: et:sw=2:sts=2:ts=2:cino=>2s,{s,\:s,+s,t0,g0,^-2,e-2,n-2,p2s,(0,=s: