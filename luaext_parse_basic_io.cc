--- conflicted
+++ resolved
@@ -12,11 +12,7 @@
 LUAEXT(parse_basic_io, )
 {
   // This has no notion of a 'stanza'. It assumes a 'line' is a symbol
-<<<<<<< HEAD
-  // followed by one or more string or hex values. It returns a table of
-=======
   // followed by zero or more string or hex values. It returns a table of
->>>>>>> d8492b86
   // lines.
   vector<pair<string, vector<string> > > res;
   const string str(luaL_checkstring(L, -1), lua_strlen(L, -1));
