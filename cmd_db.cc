// Copyright (C) 2002 Graydon Hoare <graydon@pobox.com>
//
// This program is made available under the GNU GPL version 2.0 or
// greater. See the accompanying file COPYING for details.
//
// This program is distributed WITHOUT ANY WARRANTY; without even the
// implied warranty of MERCHANTABILITY or FITNESS FOR A PARTICULAR
// PURPOSE.

#include <iostream>
#include <utility>

#include "charset.hh"
#include "cmd.hh"
#include "database_check.hh"
#include "revision.hh"

using std::cin;
using std::cout;
using std::make_pair;
using std::pair;
using std::set;
using std::string;

// Deletes a revision from the local database.  This can be used to
// 'undo' a changed revision from a local database without leaving
// (much of) a trace.

static void
kill_rev_locally(app_state& app, string const& id)
{
  revision_id ident;
  complete(app, id, ident);
  N(app.db.revision_exists(ident),
    F("no such revision '%s'") % ident);

  //check that the revision does not have any children
  set<revision_id> children;
  app.db.get_revision_children(ident, children);
  N(!children.size(),
    F("revision %s already has children. We cannot kill it.") % ident);

  app.db.delete_existing_rev_and_certs(ident);
}

CMD(db, N_("database"),
    N_("init\n"
<<<<<<< HEAD
       "info\n"
       "version\n"
       "dump\n"
       "load\n"
       "migrate\n"
       "execute\n"
       "kill_rev_locally ID\n"
       "kill_branch_certs_locally BRANCH\n"
       "kill_tag_locally TAG\n"
       "check\n"
       "changesetify\n"
       "rosterify\n"
       "set_epoch BRANCH EPOCH\n"), 
=======
      "info\n"
      "version\n"
      "dump\n"
      "load\n"
      "migrate\n"
      "execute\n"
      "kill_rev_locally ID\n"
      "kill_branch_certs_locally BRANCH\n"
      "kill_tag_locally TAG\n"
      "check\n"
      "changesetify\n"
      "rosterify\n"
      "set_epoch BRANCH EPOCH\n"),
>>>>>>> afd7b500
    N_("manipulate database state"),
    OPT_DROP_ATTR)
{
  if (args.size() == 1)
    {
      if (idx(args, 0)() == "init")
        app.db.initialize();
      else if (idx(args, 0)() == "info")
        app.db.info(cout);
      else if (idx(args, 0)() == "version")
        app.db.version(cout);
      else if (idx(args, 0)() == "dump")
        app.db.dump(cout);
      else if (idx(args, 0)() == "load")
        app.db.load(cin);
      else if (idx(args, 0)() == "migrate")
        app.db.migrate();
      else if (idx(args, 0)() == "check")
        check_db(app);
      else if (idx(args, 0)() == "changesetify")
        build_changesets_from_manifest_ancestry(app);
      else if (idx(args, 0)() == "rosterify")
        build_roster_style_revs_from_manifest_style_revs(app);
      else
        throw usage(name);
    }
  else if (args.size() == 2)
    {
      if (idx(args, 0)() == "execute")
        app.db.debug(idx(args, 1)(), cout);
      else if (idx(args, 0)() == "kill_rev_locally")
        kill_rev_locally(app,idx(args, 1)());
      else if (idx(args, 0)() == "clear_epoch")
        app.db.clear_epoch(cert_value(idx(args, 1)()));
      else if (idx(args, 0)() == "kill_branch_certs_locally")
        app.db.delete_branch_named(cert_value(idx(args, 1)()));
      else if (idx(args, 0)() == "kill_tag_locally")
        app.db.delete_tag_named(cert_value(idx(args, 1)()));
      else
        throw usage(name);
    }
  else if (args.size() == 3)
    {
      if (idx(args, 0)() == "set_epoch")
        {
          epoch_data ed(idx(args,2)());
          N(ed.inner()().size() == constants::epochlen,
            F("The epoch must be %s characters") 
	    % constants::epochlen);
          app.db.set_epoch(cert_value(idx(args, 1)()), ed);
        }
      else
        throw usage(name);
    }
  else
    throw usage(name);
}

CMD(set, N_("vars"), N_("DOMAIN NAME VALUE"),
    N_("set the database variable NAME to VALUE, in domain DOMAIN"),
    OPT_NONE)
{
  if (args.size() != 3)
    throw usage(name);

  var_domain d;
  var_name n;
  var_value v;
  internalize_var_domain(idx(args, 0), d);
  n = var_name(idx(args, 1)());
  v = var_value(idx(args, 2)());
  app.db.set_var(make_pair(d, n), v);
}

CMD(unset, N_("vars"), N_("DOMAIN NAME"),
    N_("remove the database variable NAME in domain DOMAIN"),
    OPT_NONE)
{
  if (args.size() != 2)
    throw usage(name);

  var_domain d;
  var_name n;
  internalize_var_domain(idx(args, 0), d);
  n = var_name(idx(args, 1)());
  var_key k(d, n);
  N(app.db.var_exists(k), 
    F("no var with name %s in domain %s") % n % d);
  app.db.clear_var(k);
}

CMD(complete, N_("informative"), N_("(revision|file|key) PARTIAL-ID"),
    N_("complete partial id"),
    OPT_VERBOSE)
{
  if (args.size() != 2)
    throw usage(name);

  bool verbose = app.verbose;

  N(idx(args, 1)().find_first_not_of("abcdef0123456789") == string::npos,
    F("non-hex digits in partial id"));

  if (idx(args, 0)() == "revision")
    {
      set<revision_id> completions;
      app.db.complete(idx(args, 1)(), completions);
      for (set<revision_id>::const_iterator i = completions.begin();
           i != completions.end(); ++i)
        {
          if (!verbose) cout << i->inner()() << "\n";
          else cout << describe_revision(app, i->inner()) << "\n";
        }
    }
  else if (idx(args, 0)() == "file")
    {
      set<file_id> completions;
      app.db.complete(idx(args, 1)(), completions);
      for (set<file_id>::const_iterator i = completions.begin();
           i != completions.end(); ++i)
        cout << i->inner()() << "\n";
    }
  else if (idx(args, 0)() == "key")
    {
      typedef set< pair<key_id, utf8 > > completions_t;
      completions_t completions;
      app.db.complete(idx(args, 1)(), completions);
      for (completions_t::const_iterator i = completions.begin();
           i != completions.end(); ++i)
        {
          cout << i->first.inner()();
          if (verbose) cout << " " << i->second();
          cout << "\n";
        }
    }
  else
    throw usage(name);
}

// Local Variables:
// mode: C++
// fill-column: 76
// c-file-style: "gnu"
// indent-tabs-mode: nil
// End:
// vim: et:sw=2:sts=2:ts=2:cino=>2s,{s,\:s,+s,t0,g0,^-2,e-2,n-2,p2s,(0,=s:<|MERGE_RESOLUTION|>--- conflicted
+++ resolved
@@ -45,21 +45,6 @@
 
 CMD(db, N_("database"),
     N_("init\n"
-<<<<<<< HEAD
-       "info\n"
-       "version\n"
-       "dump\n"
-       "load\n"
-       "migrate\n"
-       "execute\n"
-       "kill_rev_locally ID\n"
-       "kill_branch_certs_locally BRANCH\n"
-       "kill_tag_locally TAG\n"
-       "check\n"
-       "changesetify\n"
-       "rosterify\n"
-       "set_epoch BRANCH EPOCH\n"), 
-=======
       "info\n"
       "version\n"
       "dump\n"
@@ -73,7 +58,6 @@
       "changesetify\n"
       "rosterify\n"
       "set_epoch BRANCH EPOCH\n"),
->>>>>>> afd7b500
     N_("manipulate database state"),
     OPT_DROP_ATTR)
 {
