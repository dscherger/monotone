// copyright (C) 2005 emile snyder <emile@alumni.reed.edu>
// all rights reserved.
// licensed to the public under the terms of the GNU GPL (>= 2)
// see the file COPYING for details

#include <string>
#include <sstream>
#include <deque>
#include <set>

#include <boost/shared_ptr.hpp>

#include "platform.hh"
#include "vocab.hh"
#include "sanity.hh"
#include "revision.hh"
#include "change_set.hh"
#include "app_state.hh"
#include "manifest.hh"
#include "transforms.hh"
#include "lcs.hh"
#include "annotate.hh"
#include "format.hh"



class annotate_lineage_mapping;
class annotate_formatter;

class annotate_context {
public:
  annotate_context(file_id fid, app_state &app);

  boost::shared_ptr<annotate_lineage_mapping> initial_lineage() const;

  /// credit any uncopied lines (as recorded in copied_lines) to
  /// rev, and reset copied_lines.
  void evaluate(revision_id rev);

  void set_copied(int index);
  void set_touched(int index);

  void set_equivalent(int index, int index2);
  void annotate_equivalent_lines();

  /// return true if we have no more unassigned lines
  bool is_complete() const;

<<<<<<< HEAD
=======
  void dump() const;
>>>>>>> 3bc830b1
  std::ostream& write_annotations(boost::shared_ptr<annotate_formatter> frmt, std::ostream &os) const;

  std::set<revision_id>::const_iterator begin_revisions() const { return annotate_revisions.begin(); }
  std::set<revision_id>::const_iterator end_revisions() const { return annotate_revisions.end(); }

  std::string get_line(int line_index) const { return file_lines[line_index]; }

private:
  std::vector<std::string> file_lines;
  std::vector<revision_id> annotations;

  /// equivalent_lines[n] = m means that line n should be blamed to the same 
  /// revision as line m
  std::map<int, int> equivalent_lines;

  /// keep a count so we can tell quickly whether we can terminate
  size_t annotated_lines_completed;

  // elements of the set are indexes into the array of lines in the UDOI
  // lineages add entries here when they notice that they copied a line from the UDOI
  std::set<size_t> copied_lines;

  // similarly, lineages add entries here for all the lines from the UDOI they know about that they didn't copy
  std::set<size_t> touched_lines;

  std::set<revision_id> annotate_revisions; // set of all revisions that appear in the annotations
};



/*
  An annotate_lineage_mapping tells you, for each line of a file, where in the 
  ultimate descendent of interest (UDOI) the line came from (a line not
  present in the UDOI is represented as -1).
*/
class annotate_lineage_mapping {
public:
  annotate_lineage_mapping(const file_data &data);
  annotate_lineage_mapping(const std::vector<std::string> &lines);

  // debugging
  //bool equal_interned (const annotate_lineage_mapping &rhs) const;

  /// need a better name.  does the work of setting copied bits in the context object.
  boost::shared_ptr<annotate_lineage_mapping> 
  build_parent_lineage(boost::shared_ptr<annotate_context> acp, revision_id parent_rev, const file_data &parent_data) const;

  void merge(const annotate_lineage_mapping &other, const boost::shared_ptr<annotate_context> &acp);

  void credit_mapped_lines (boost::shared_ptr<annotate_context> acp) const;

  void set_copied_all_mapped (boost::shared_ptr<annotate_context> acp) const;

private:
  void init_with_lines(const std::vector<std::string> &lines);

  static interner<long> in; // FIX, testing hack 

  std::vector<long, QA(long)> file_interned;

  // maps an index into the vector of lines for our current version of the file
  // into an index into the vector of lines of the UDOI:
  // eg. if the line file_interned[i] will turn into line 4 in the UDOI, mapping[i] = 4
  std::vector<int> mapping;
};


interner<long> annotate_lineage_mapping::in;


/*
  annotate_node_work encapsulates the input data needed to process 
  the annotations for a given childrev, considering all the
  childrev -> parentrevN edges.
*/
struct annotate_node_work {
  annotate_node_work (boost::shared_ptr<annotate_context> annotations_,
                      boost::shared_ptr<annotate_lineage_mapping> lineage_,
                      revision_id node_revision_, file_id node_fid_, file_path node_fpath_)
    : annotations(annotations_), 
      lineage(lineage_),
      node_revision(node_revision_), 
      node_fid(node_fid_), 
      node_fpath(node_fpath_)
  {}
  annotate_node_work (const annotate_node_work &w)
    : annotations(w.annotations), 
      lineage(w.lineage),
      node_revision(w.node_revision),
      node_fid(w.node_fid),
      node_fpath(w.node_fpath)
  {}

  boost::shared_ptr<annotate_context> annotations;
  boost::shared_ptr<annotate_lineage_mapping> lineage;
  revision_id node_revision;
  file_id     node_fid;
  file_path   node_fpath;
};


class lineage_merge_node {
public:
  typedef boost::shared_ptr<annotate_lineage_mapping> splm;

  lineage_merge_node(const lineage_merge_node &m)
    : work(m.work), incoming_edges(m.incoming_edges), completed_edges(m.completed_edges)
  {}

  lineage_merge_node(annotate_node_work wu, size_t incoming)
    : work(wu), incoming_edges(incoming), completed_edges(1)
  {}
  
  void merge(splm incoming, const boost::shared_ptr<annotate_context> &acp)
  { 
    work.lineage->merge(*incoming, acp); completed_edges++;
  }

  bool iscomplete () const { I(completed_edges <= incoming_edges); return incoming_edges == completed_edges; }
  
  annotate_node_work get_work() const { I(iscomplete()); return work; }

private:
  annotate_node_work work;
  size_t incoming_edges;
  size_t completed_edges;
};


class annotate_formatter {
public:
  annotate_formatter(app_state &app,
                     std::set<revision_id>::const_iterator startrev,
                     std::set<revision_id>::const_iterator endrev);

  std::string format (const revision_id &rev, const std::string &line) const
  {
    std::map<revision_id, std::string>::const_iterator i = desc.find(rev);
    //I(i != desc.end()); // FIX this is the same bug as the not-all-lines-annotated
    if (i == desc.end())
      return "FIXME!!! : " + line;

    return i->second + line;
  }

protected:
  std::map<revision_id, std::string> desc;
};


annotate_formatter::annotate_formatter(app_state &app,
                                       std::set<revision_id>::const_iterator startrev,
                                       std::set<revision_id>::const_iterator endrev)
{
  std::ostringstream res_stream;
  utf8 fs = (app.default_format) ? utf8("%i: ") : app.format_string;
  PrintFormatter pf(res_stream, app, fs);

  size_t max_annotate_len = 0;
  std::set<revision_id>::const_iterator i;
  i = startrev;
  while (i != endrev) {
    pf.apply(*i);

    size_t rs = res_stream.str().size();
    max_annotate_len =  (rs > max_annotate_len) ? rs : max_annotate_len;

    desc.insert(std::make_pair(*i, res_stream.str()));
    res_stream.str("");
    i++;
  }

  // justify the annotate strings
  std::map<revision_id, std::string>::iterator j = desc.begin();
  while (j != desc.end()) {
    size_t extra_spaces = max_annotate_len - j->second.size();
    j->second = std::string(extra_spaces, ' ') + j->second;
    j++;
  }
}


annotate_context::annotate_context(file_id fid, app_state &app)
  : annotated_lines_completed(0)
{
  // initialize file_lines
  file_data fpacked;
  app.db.get_file_version(fid, fpacked);
  std::string encoding = default_encoding; // FIXME
  split_into_lines(fpacked.inner()(), encoding, file_lines);
  L(F("annotate_context::annotate_context initialized with %d file lines\n") % file_lines.size());

  // initialize annotations
  revision_id nullid;
  annotations.clear();
  annotations.reserve(file_lines.size());
  annotations.insert(annotations.begin(), file_lines.size(), nullid);
  L(F("annotate_context::annotate_context initialized with %d entries in annotations\n") % annotations.size());

  // initialize copied_lines and touched_lines
  copied_lines.clear();
  touched_lines.clear();
}


boost::shared_ptr<annotate_lineage_mapping> 
annotate_context::initial_lineage() const
{
  boost::shared_ptr<annotate_lineage_mapping> res(new annotate_lineage_mapping(file_lines));
  return res;
}


void 
annotate_context::evaluate(revision_id rev)
{
  revision_id nullid;
  I(copied_lines.size() <= annotations.size());
  I(touched_lines.size() <= annotations.size());

  // Find the lines that we touched but that no other parent copied.
  std::set<size_t> credit_lines;
  std::set_difference(touched_lines.begin(), touched_lines.end(),
                      copied_lines.begin(), copied_lines.end(),
                      inserter(credit_lines, credit_lines.begin()));

  size_t old_lines_completed = annotated_lines_completed;
  std::set<size_t>::const_iterator i;
  for (i = credit_lines.begin(); i != credit_lines.end(); i++) {
    I(*i >= 0 && *i < annotations.size());
    if (annotations[*i] == nullid) {
      //L(F("evaluate setting annotations[%d] -> %s, since touched_lines contained %d, copied_lines didn't and annotations[%d] was nullid\n") 
      //  % *i % rev % *i % *i);
      annotations[*i] = rev;
      annotated_lines_completed++;
    } else {
      //L(F("evaluate LEAVING annotations[%d] -> %s\n") % *i % annotations[*i]);
    }
  }

  if (old_lines_completed != annotated_lines_completed)
      annotate_revisions.insert(rev);

  copied_lines.clear();
  touched_lines.clear();
}

void 
annotate_context::set_copied(int index)
{
  //L(F("annotate_context::set_copied %d\n") % index);
  if (index == -1)
    return;

  I(index >= 0 && index < (int)file_lines.size());
  copied_lines.insert(index);
}

void 
annotate_context::set_touched(int index)
{
  //L(F("annotate_context::set_touched %d\n") % index);
  if (index == -1)
    return;

  I(index >= 0 && index <= (int)file_lines.size());
  touched_lines.insert(index);
}

void
annotate_context::set_equivalent(int index, int index2)
{
  L(F("annotate_context::set_equivalent index %d index2 %d\n") % index % index2);
  equivalent_lines[index] = index2;
}

void
annotate_context::annotate_equivalent_lines()
{
  revision_id null_id;

  for (size_t i=0; i<annotations.size(); i++) {
    if (annotations[i] == null_id) {
      std::map<int, int>::const_iterator j = equivalent_lines.find(i);
      if (j == equivalent_lines.end()) {
        L(F("annotate_equivalent_lines unable to find equivalent for line %d\n") % i);
      }
      I(j != equivalent_lines.end());
      annotations[i] = annotations[j->second];
      annotated_lines_completed++;
    }
  }
}

bool
annotate_context::is_complete() const
{
  if (annotated_lines_completed == annotations.size())
    return true;

  I(annotated_lines_completed < annotations.size());
  return false;
}


std::ostream& 
annotate_context::write_annotations(boost::shared_ptr<annotate_formatter> frmt, std::ostream &os) const
{
  for (size_t i=0; i<file_lines.size(); i++) {
    os << frmt->format(annotations[i], file_lines[i]) << std::endl;
  }

  return os;
}


std::ostream& 
annotate_context::write_annotations(boost::shared_ptr<annotate_formatter> frmt, std::ostream &os) const
{
  for (size_t i=0; i<file_lines.size(); i++) {
    os << frmt->format(annotations[i], file_lines[i]) << std::endl;
  }

  return os;
}


annotate_lineage_mapping::annotate_lineage_mapping(const file_data &data)
{
  // split into lines
  std::vector<std::string> lines;
  std::string encoding = default_encoding; // FIXME
  split_into_lines (data.inner()().data(), encoding, lines);

  init_with_lines(lines);
}

annotate_lineage_mapping::annotate_lineage_mapping(const std::vector<std::string> &lines)
{
  init_with_lines(lines);
}

/*
bool
annotate_lineage_mapping::equal_interned (const annotate_lineage_mapping &rhs) const
{
  bool result = true;

  if (file_interned.size() != rhs.file_interned.size()) {
    L(F("annotate_lineage_mapping::equal_interned lhs size %d != rhs size %d\n")
      % file_interned.size() % rhs.file_interned.size());
    result = false;
  }

  size_t limit = std::min(file_interned.size(), rhs.file_interned.size());
  for (size_t i=0; i<limit; i++) {
    if (file_interned[i] != rhs.file_interned[i]) {
      L(F("annotate_lineage_mapping::equal_interned lhs[%d]:%ld != rhs[%d]:%ld\n")
        % i % file_interned[i] % i % rhs.file_interned[i]);
      result = false;
    }
  }

  return result;
}
*/

void
annotate_lineage_mapping::init_with_lines(const std::vector<std::string> &lines)
{
  file_interned.clear();
  file_interned.reserve(lines.size());
  mapping.clear();
  mapping.reserve(lines.size());

  int count;
  std::vector<std::string>::const_iterator i;
  for (count=0, i = lines.begin(); i != lines.end(); i++, count++) {
    file_interned.push_back(in.intern(*i));
    mapping.push_back(count);
  }
  L(F("annotate_lineage_mapping::init_with_lines  ending with %d entries in mapping\n") % mapping.size());
}


boost::shared_ptr<annotate_lineage_mapping>
annotate_lineage_mapping::build_parent_lineage (boost::shared_ptr<annotate_context> acp, 
                                                revision_id parent_rev, 
                                                const file_data &parent_data) const
{
  bool verbose = false;
  boost::shared_ptr<annotate_lineage_mapping> parent_lineage(new annotate_lineage_mapping(parent_data));

  std::vector<long, QA(long)> lcs;
  std::back_insert_iterator< std::vector<long, QA(long)> > bii(lcs);
  longest_common_subsequence(file_interned.begin(), 
                             file_interned.end(),
                             parent_lineage->file_interned.begin(), 
                             parent_lineage->file_interned.end(),
                             std::min(file_interned.size(), parent_lineage->file_interned.size()),
                             std::back_inserter(lcs));

  if (verbose)
    L(F("build_parent_lineage: file_lines.size() == %d, parent.file_lines.size() == %d, lcs.size() == %d\n")
      % file_interned.size() % parent_lineage->file_interned.size() % lcs.size());

  // do the copied lines thing for our annotate_context
  std::vector<long> lcs_src_lines;
  lcs_src_lines.resize(lcs.size());
  size_t i, j;
  i = j = 0;
  while (i < file_interned.size() && j < lcs.size()) {
    //if (verbose)
    if (file_interned[i] == 14)
      L(F("%s file_interned[%d]: %ld\tlcs[%d]: %ld\tmapping[%d]: %ld\n") 
        % parent_rev % i % file_interned[i] % j % lcs[j] % i % mapping[i]);

    if (file_interned[i] == lcs[j]) {
      acp->set_copied(mapping[i]);
      lcs_src_lines[j] = mapping[i];
      j++;
    } else {
      acp->set_touched(mapping[i]);
    }

    i++;
  }
  if (verbose)
    L(F("loop ended with i: %d, j: %d, lcs.size(): %d\n") % i % j % lcs.size());
  I(j == lcs.size());

  // set touched for the rest of the lines in the file
  while (i < file_interned.size()) {
    acp->set_touched(mapping[i]);
    i++;
  }

  // determine the mapping for parent lineage
  if (verbose)
    L(F("build_parent_lineage: building mapping now for parent_rev %s\n") % parent_rev);
  i = j = 0;
  while (i < parent_lineage->file_interned.size() && j < lcs.size()) {
    if (parent_lineage->file_interned[i] == lcs[j]) {
      parent_lineage->mapping[i] = lcs_src_lines[j];
      j++;
    } else {
      parent_lineage->mapping[i] = -1;
    }
    if (verbose)
      L(F("mapping[%d] -> %d\n") % i % parent_lineage->mapping[i]);
    
    i++;
  }
  I(j == lcs.size());
  // set mapping for the rest of the lines in the file
  while (i < parent_lineage->file_interned.size()) {
    parent_lineage->mapping[i] = -1;
    if (verbose)
      L(F("mapping[%d] -> %d\n") % i % parent_lineage->mapping[i]);
    i++;
  }

  return parent_lineage;
}


void
annotate_lineage_mapping::merge (const annotate_lineage_mapping &other, 
                                 const boost::shared_ptr<annotate_context> &acp)
{
  I(file_interned.size() == other.file_interned.size());
  I(mapping.size() == other.mapping.size());
  //I(equal_interned(other)); // expensive check

  for (size_t i=0; i<mapping.size(); i++) {
    if (mapping[i] == -1 && other.mapping[i] >= 0)
      mapping[i] = other.mapping[i];

    if (mapping[i] >= 0 && other.mapping[i] >= 0) {
      //I(mapping[i] == other.mapping[i]);
      if (mapping[i] != other.mapping[i]) {
        // a given line in the current merged mapping will split and become 
        // multiple lines in the UDOI.  so we have to remember that whenever we
        // ultimately assign blame for mapping[i] we blame the same revision
        // on other.mapping[i].
        acp->set_equivalent(other.mapping[i], mapping[i]);
      }
    }
  }
}

void
annotate_lineage_mapping::credit_mapped_lines (boost::shared_ptr<annotate_context> acp) const
{
  std::vector<int>::const_iterator i;
  for (i=mapping.begin(); i != mapping.end(); i++) {
    acp->set_touched(*i);
  }
}


void 
annotate_lineage_mapping::set_copied_all_mapped (boost::shared_ptr<annotate_context> acp) const
{
  std::vector<int>::const_iterator i;
  for (i=mapping.begin(); i != mapping.end(); i++) {
    acp->set_copied(*i);
  }
}


static void
do_annotate_node (const annotate_node_work &work_unit, 
                  app_state &app,
                  std::deque<annotate_node_work> &nodes_to_process,
                  std::set<revision_id> &nodes_complete,
                  const std::map<revision_id, size_t> &paths_to_nodes,
                  std::map<revision_id, lineage_merge_node> &pending_merge_nodes)
{
  L(F("do_annotate_node for node %s\n") % work_unit.node_revision);
  I(nodes_complete.find(work_unit.node_revision) == nodes_complete.end());
  //nodes_seen.insert(std::make_pair(work_unit.node_revision, work_unit.lineage));

  revision_set rev;
  app.db.get_revision(work_unit.node_revision, rev);

  if (rev.edges.size() == 0) {
    L(F("do_annotate_node credit_mapped_lines to revision %s\n") % work_unit.node_revision);
    work_unit.lineage->credit_mapped_lines(work_unit.annotations);
    work_unit.annotations->evaluate(work_unit.node_revision);
    nodes_complete.insert(work_unit.node_revision);
    return;
  }

  // if all deltas backwards have to add the file, then we credit any mapped but 
  // unassigned lines in our lineage to this revision.  gotta count adds to compare to number
  // of parent revs.
  size_t added_in_parent_count = 0;

  // edges are from parent -> child where child is our work_unit node
  for (edge_map::const_iterator i = rev.edges.begin(); i != rev.edges.end(); i++) 
    {
      revision_id parent_revision = edge_old_revision(i);
      L(F("do_annotate_node processing edge from parent %s to child %s\n") % parent_revision % work_unit.node_revision);

      change_set cs = edge_changes(i);
      if (cs.rearrangement.added_files.find(work_unit.node_fpath) != cs.rearrangement.added_files.end()) 
        {
          L(F("file %s added in %s, continuing\n") % work_unit.node_fpath % work_unit.node_revision);
          added_in_parent_count++;
          continue;
        }
      
      file_path parent_fpath = apply_change_set_inverse(cs, work_unit.node_fpath);
      L(F("file %s in parent revision %s is %s\n") % work_unit.node_fpath % parent_revision % parent_fpath);

      I(!parent_fpath.empty());

      change_set::delta_map::const_iterator fdelta_iter = cs.deltas.find(parent_fpath);
      file_id parent_fid = work_unit.node_fid;
      
      boost::shared_ptr<annotate_lineage_mapping> parent_lineage;

      if (fdelta_iter != cs.deltas.end()) // then the file changed
        { 
          I(delta_entry_dst(fdelta_iter) == work_unit.node_fid);
          parent_fid = delta_entry_src(fdelta_iter);
          file_data data;
          app.db.get_file_version(parent_fid, data);
          
          L(F("building parent lineage for parent file %s\n") % parent_fid);
          parent_lineage = work_unit.lineage->build_parent_lineage(work_unit.annotations,
                                                                   parent_revision,
                                                                   data);
        } 
      else 
        {
          L(F("parent file identical, set copied all mapped and copy lineage\n"));
          parent_lineage = work_unit.lineage;
          parent_lineage->set_copied_all_mapped(work_unit.annotations);
        }

      // if this parent has not yet been queued for processing, create the work unit for it.
      std::map<revision_id, lineage_merge_node>::iterator lmn = pending_merge_nodes.find(parent_revision);
      if (lmn == pending_merge_nodes.end()) 
        {
          annotate_node_work newunit(work_unit.annotations, parent_lineage, parent_revision, parent_fid, parent_fpath);

          std::map<revision_id, size_t>::const_iterator ptn = paths_to_nodes.find(parent_revision);
          if (ptn->second > 1) {
            lineage_merge_node nmn(newunit, ptn->second);
            pending_merge_nodes.insert(std::make_pair(parent_revision, nmn));
            // just checking...
            //(pending_merge_nodes.find(parent_revision))->second.dump();
          }
          else {
            //L(F("single path to node, just stick work on the queue\n"));
            nodes_to_process.push_back(newunit);
          }
        } 
      else 
        {
          // already a pending node, so we just have to merge the lineage and decide whether to move it
          // over to the nodes_to_process queue
          L(F("merging lineage from node %s to parent %s\n") % work_unit.node_revision % parent_revision);
          lmn->second.merge(parent_lineage, work_unit.annotations);
          //L(F("after merging from work revision %s to parent %s lineage_merge_node is:\n") % work_unit.node_revision % parent_revision);
          //lmn->second.dump();
          if (lmn->second.iscomplete()) {
            nodes_to_process.push_back(lmn->second.get_work());
            pending_merge_nodes.erase(lmn);
          }
        }
    }
  
  I(added_in_parent_count <= rev.edges.size());
  if (added_in_parent_count == rev.edges.size()) 
    {
      //L(F("added_in_parent_count == rev.edges.size(), credit_mapped_lines to %s\n") % work_unit.node_revision);
      work_unit.lineage->credit_mapped_lines(work_unit.annotations);
    }
  
  work_unit.annotations->evaluate(work_unit.node_revision);
  nodes_complete.insert(work_unit.node_revision);
}


void 
find_ancestors(app_state &app, revision_id rid, std::map<revision_id, size_t> &paths_to_nodes)
{
  std::vector<revision_id> frontier;
  frontier.push_back(rid);

  while (!frontier.empty())
    {
      revision_id rid = frontier.back();
      frontier.pop_back();
      if(!null_id(rid)) {
        std::set<revision_id> parents;
        app.db.get_revision_parents(rid, parents);
        for (std::set<revision_id>::const_iterator i = parents.begin();
             i != parents.end(); ++i)
          {
            std::map<revision_id, size_t>::iterator found = paths_to_nodes.find(*i);
            if (found == paths_to_nodes.end())
              {
                frontier.push_back(*i);
                paths_to_nodes.insert(std::make_pair(*i, 1));
              }
            else
              {
                (found->second)++;
              }
          }
      }
    }
}

void 
do_annotate (app_state &app, file_path fpath, file_id fid, revision_id rid)
{
  L(F("annotating file %s with id %s in revision %s\n") % fpath % fid % rid);

  boost::shared_ptr<annotate_context> acp(new annotate_context(fid, app));
  boost::shared_ptr<annotate_lineage_mapping> lineage = acp->initial_lineage();

  std::set<revision_id> nodes_complete;
  std::map<revision_id, size_t> paths_to_nodes;
  std::map<revision_id, lineage_merge_node> pending_merge_nodes;
  find_ancestors(app, rid, paths_to_nodes);

  // build node work unit
  std::deque<annotate_node_work> nodes_to_process;
  annotate_node_work workunit(acp, lineage, rid, fid, fpath);
  nodes_to_process.push_back(workunit);

  while (nodes_to_process.size() && !acp->is_complete()) {
    annotate_node_work work = nodes_to_process.front();
    nodes_to_process.pop_front();
    do_annotate_node(work, app, nodes_to_process, nodes_complete, paths_to_nodes, pending_merge_nodes);
  }
  I(pending_merge_nodes.size() == 0);
  acp->annotate_equivalent_lines();
  I(acp->is_complete());

  boost::shared_ptr<annotate_formatter> frmt(new annotate_formatter(app, acp->begin_revisions(), acp->end_revisions()));
  acp->write_annotations(frmt, std::cout);
<<<<<<< HEAD
=======
  acp->dump();
>>>>>>> 3bc830b1
}<|MERGE_RESOLUTION|>--- conflicted
+++ resolved
@@ -46,10 +46,7 @@
   /// return true if we have no more unassigned lines
   bool is_complete() const;
 
-<<<<<<< HEAD
-=======
   void dump() const;
->>>>>>> 3bc830b1
   std::ostream& write_annotations(boost::shared_ptr<annotate_formatter> frmt, std::ostream &os) const;
 
   std::set<revision_id>::const_iterator begin_revisions() const { return annotate_revisions.begin(); }
@@ -355,14 +352,22 @@
 }
 
 
-std::ostream& 
-annotate_context::write_annotations(boost::shared_ptr<annotate_formatter> frmt, std::ostream &os) const
-{
+void
+annotate_context::dump() const
+{
+  revision_id nullid;
+  I(annotations.size() == file_lines.size());
+
+  revision_id lastid = nullid;
   for (size_t i=0; i<file_lines.size(); i++) {
-    os << frmt->format(annotations[i], file_lines[i]) << std::endl;
-  }
-
-  return os;
+    //I(! (annotations[i] == nullid) );
+    if (false) //(lastid == annotations[i])
+      std::cout << "                                        : " << file_lines[i] << std::endl;
+    else
+      std::cout << annotations[i] << ": " << file_lines[i] << std::endl;
+
+    lastid = annotations[i];
+  }
 }
 
 
@@ -737,8 +742,5 @@
 
   boost::shared_ptr<annotate_formatter> frmt(new annotate_formatter(app, acp->begin_revisions(), acp->end_revisions()));
   acp->write_annotations(frmt, std::cout);
-<<<<<<< HEAD
-=======
   acp->dump();
->>>>>>> 3bc830b1
 }