// copyright (C) 2005 emile snyder <emile@alumni.reed.edu>
// all rights reserved.
// licensed to the public under the terms of the GNU GPL (>= 2)
// see the file COPYING for details

#include <string>
#include <sstream>
#include <deque>
#include <set>

#include <boost/shared_ptr.hpp>

#include "platform.hh"
#include "vocab.hh"
#include "sanity.hh"
#include "revision.hh"
#include "change_set.hh"
#include "app_state.hh"
#include "manifest.hh"
#include "transforms.hh"
#include "lcs.hh"
#include "annotate.hh"
#include "format.hh"



class annotate_lineage_mapping;
class annotate_formatter;


class annotate_context {
public:
  annotate_context(file_id fid, app_state &app);

  boost::shared_ptr<annotate_lineage_mapping> initial_lineage() const;

  /// credit any uncopied lines (as recorded in copied_lines) to
  /// rev, and reset copied_lines.
  void evaluate(revision_id rev);

  void set_copied(int index);
  void set_touched(int index);

  void set_equivalent(int index, int index2);
  void annotate_equivalent_lines();

  /// return true if we have no more unassigned lines
  bool is_complete() const;

  std::ostream& write_annotations(boost::shared_ptr<annotate_formatter> frmt, std::ostream &os) const;

  std::set<revision_id>::const_iterator begin_revisions() const { return annotate_revisions.begin(); }
  std::set<revision_id>::const_iterator end_revisions() const { return annotate_revisions.end(); }

  std::string get_line(int line_index) const { return file_lines[line_index]; }

private:
  std::vector<std::string> file_lines;
  std::vector<revision_id> annotations;

  /// equivalent_lines[n] = m means that line n should be blamed to the same 
  /// revision as line m
  std::map<int, int> equivalent_lines;

  /// keep a count so we can tell quickly whether we can terminate
  size_t annotated_lines_completed;

  // elements of the set are indexes into the array of lines in the UDOI
  // lineages add entries here when they notice that they copied a line from the UDOI
  std::set<size_t> copied_lines;

  // similarly, lineages add entries here for all the lines from the UDOI they know about that they didn't copy
  std::set<size_t> touched_lines;
<<<<<<< HEAD

  revision_id root_revision;

  std::set<revision_id> annotate_revisions; // set of all revisions that appear in the annotations
=======
>>>>>>> b95c26cf
};



/*
  An annotate_lineage_mapping tells you, for each line of a file, where in the 
  ultimate descendent of interest (UDOI) the line came from (a line not
  present in the UDOI is represented as -1).
*/
class annotate_lineage_mapping {
public:
  annotate_lineage_mapping(const file_data &data);
  annotate_lineage_mapping(const std::vector<std::string> &lines);

  // debugging
  //bool equal_interned (const annotate_lineage_mapping &rhs) const;

  /// need a better name.  does the work of setting copied bits in the context object.
  boost::shared_ptr<annotate_lineage_mapping> 
  build_parent_lineage(boost::shared_ptr<annotate_context> acp, revision_id parent_rev, const file_data &parent_data) const;

  void merge(const annotate_lineage_mapping &other, const boost::shared_ptr<annotate_context> &acp);

  void credit_mapped_lines (boost::shared_ptr<annotate_context> acp) const;
  void set_copied_all_mapped (boost::shared_ptr<annotate_context> acp) const;

private:
  void init_with_lines(const std::vector<std::string> &lines);

  static interner<long> in; // FIX, testing hack 

  std::vector<long, QA(long)> file_interned;

  // maps an index into the vector of lines for our current version of the file
  // into an index into the vector of lines of the UDOI:
  // eg. if the line file_interned[i] will turn into line 4 in the UDOI, mapping[i] = 4
  std::vector<int> mapping;
};


interner<long> annotate_lineage_mapping::in;


/*
  annotate_node_work encapsulates the input data needed to process 
  the annotations for a given childrev, considering all the
  childrev -> parentrevN edges.
*/
struct annotate_node_work {
  annotate_node_work (boost::shared_ptr<annotate_context> annotations_,
                      boost::shared_ptr<annotate_lineage_mapping> lineage_,
                      revision_id node_revision_, file_id node_fid_, file_path node_fpath_)
    : annotations(annotations_), 
      lineage(lineage_),
      node_revision(node_revision_), 
      node_fid(node_fid_), 
      node_fpath(node_fpath_)
  {}
  annotate_node_work (const annotate_node_work &w)
    : annotations(w.annotations), 
      lineage(w.lineage),
      node_revision(w.node_revision),
      node_fid(w.node_fid),
      node_fpath(w.node_fpath)
  {}

  boost::shared_ptr<annotate_context> annotations;
  boost::shared_ptr<annotate_lineage_mapping> lineage;
  revision_id node_revision;
  file_id     node_fid;
  file_path   node_fpath;
};


<<<<<<< HEAD
class annotate_formatter {
public:
  annotate_formatter(app_state &app,
                     std::set<revision_id>::const_iterator startrev,
                     std::set<revision_id>::const_iterator endrev);

  std::string format (const revision_id &rev, const std::string &line) const
  {
    std::map<revision_id, std::string>::const_iterator i = desc.find(rev);
    //I(i != desc.end()); // FIX this is the same bug as the not-all-lines-annotated
    if (i == desc.end())
      return "FIXME!!! : " + line;

    return i->second + line;
  }

protected:
  std::map<revision_id, std::string> desc;
};

=======
class lineage_merge_node {
public:
  typedef boost::shared_ptr<annotate_lineage_mapping> splm;

  lineage_merge_node(const lineage_merge_node &m)
    : work(m.work), incoming_edges(m.incoming_edges), completed_edges(m.completed_edges)
  {}

  lineage_merge_node(annotate_node_work wu, size_t incoming)
    : work(wu), incoming_edges(incoming), completed_edges(1)
  {}
  
  void merge(splm incoming, const boost::shared_ptr<annotate_context> &acp)
  { 
    work.lineage->merge(*incoming, acp); completed_edges++;
  }

  bool iscomplete () const { I(completed_edges <= incoming_edges); return incoming_edges == completed_edges; }
  
  annotate_node_work get_work() const { I(iscomplete()); return work; }

private:
  annotate_node_work work;
  size_t incoming_edges;
  size_t completed_edges;
};


>>>>>>> b95c26cf

annotate_formatter::annotate_formatter(app_state &app,
                                       std::set<revision_id>::const_iterator startrev,
                                       std::set<revision_id>::const_iterator endrev)
{
  std::ostringstream res_stream;
  utf8 fs = (app.default_format) ? utf8("%i: ") : app.format_string;
  PrintFormatter pf(res_stream, app, fs);

  size_t max_annotate_len = 0;
  std::set<revision_id>::const_iterator i;
  i = startrev;
  while (i != endrev) {
    pf.apply(*i);

    size_t rs = res_stream.str().size();
    max_annotate_len =  (rs > max_annotate_len) ? rs : max_annotate_len;

    desc.insert(std::make_pair(*i, res_stream.str()));
    res_stream.str("");
    i++;
  }

  // justify the annotate strings
  std::map<revision_id, std::string>::iterator j = desc.begin();
  while (j != desc.end()) {
    size_t extra_spaces = max_annotate_len - j->second.size();
    j->second = std::string(extra_spaces, ' ') + j->second;
    j++;
  }
}


annotate_context::annotate_context(file_id fid, app_state &app)
  : annotated_lines_completed(0)
{
  // initialize file_lines
  file_data fpacked;
  app.db.get_file_version(fid, fpacked);
  std::string encoding = default_encoding; // FIXME
  split_into_lines(fpacked.inner()(), encoding, file_lines);
  L(F("annotate_context::annotate_context initialized with %d file lines\n") % file_lines.size());

  // initialize annotations
  revision_id nullid;
  annotations.clear();
  annotations.reserve(file_lines.size());
  annotations.insert(annotations.begin(), file_lines.size(), nullid);
  L(F("annotate_context::annotate_context initialized with %d entries in annotations\n") % annotations.size());

  // initialize copied_lines and touched_lines
  copied_lines.clear();
  touched_lines.clear();
}


boost::shared_ptr<annotate_lineage_mapping> 
annotate_context::initial_lineage() const
{
  boost::shared_ptr<annotate_lineage_mapping> res(new annotate_lineage_mapping(file_lines));
  return res;
}


void 
annotate_context::evaluate(revision_id rev)
{
  revision_id nullid;
  I(copied_lines.size() <= annotations.size());
  I(touched_lines.size() <= annotations.size());

  // Find the lines that we touched but that no other parent copied.
  std::set<size_t> credit_lines;
  std::set_difference(touched_lines.begin(), touched_lines.end(),
                      copied_lines.begin(), copied_lines.end(),
                      inserter(credit_lines, credit_lines.begin()));

  size_t old_lines_completed = annotated_lines_completed;
  std::set<size_t>::const_iterator i;
  for (i = credit_lines.begin(); i != credit_lines.end(); i++) {
    I(*i >= 0 && *i < annotations.size());
    if (annotations[*i] == nullid) {
      //L(F("evaluate setting annotations[%d] -> %s, since touched_lines contained %d, copied_lines didn't and annotations[%d] was nullid\n") 
      //  % *i % rev % *i % *i);
      annotations[*i] = rev;
      annotated_lines_completed++;
    } else {
      //L(F("evaluate LEAVING annotations[%d] -> %s\n") % *i % annotations[*i]);
    }
  }

  if (old_lines_completed != annotated_lines_completed)
      annotate_revisions.insert(rev);

  copied_lines.clear();
  touched_lines.clear();
}

void 
annotate_context::set_copied(int index)
{
  //L(F("annotate_context::set_copied %d\n") % index);
  if (index == -1)
    return;

  I(index >= 0 && index < (int)file_lines.size());
  copied_lines.insert(index);
}

void 
annotate_context::set_touched(int index)
{
  //L(F("annotate_context::set_touched %d\n") % index);
  if (index == -1)
    return;

  I(index >= 0 && index <= (int)file_lines.size());
  touched_lines.insert(index);
}

void
annotate_context::set_equivalent(int index, int index2)
{
  L(F("annotate_context::set_equivalent index %d index2 %d\n") % index % index2);
  equivalent_lines[index] = index2;
}

void
annotate_context::annotate_equivalent_lines()
{
  revision_id null_id;

  for (size_t i=0; i<annotations.size(); i++) {
    if (annotations[i] == null_id) {
      std::map<int, int>::const_iterator j = equivalent_lines.find(i);
      if (j == equivalent_lines.end()) {
        L(F("annotate_equivalent_lines unable to find equivalent for line %d\n") % i);
      }
      I(j != equivalent_lines.end());
      annotations[i] = annotations[j->second];
      annotated_lines_completed++;
    }
  }
}

bool
annotate_context::is_complete() const
{
  if (annotated_lines_completed == annotations.size())
    return true;

  I(annotated_lines_completed < annotations.size());
  return false;
}


std::ostream& 
annotate_context::write_annotations(boost::shared_ptr<annotate_formatter> frmt, std::ostream &os) const
{
  for (size_t i=0; i<file_lines.size(); i++) {
    os << frmt->format(annotations[i], file_lines[i]) << std::endl;
  }

  return os;
}


annotate_lineage_mapping::annotate_lineage_mapping(const file_data &data)
{
  // split into lines
  std::vector<std::string> lines;
  std::string encoding = default_encoding; // FIXME
  split_into_lines (data.inner()().data(), encoding, lines);

  init_with_lines(lines);
}

annotate_lineage_mapping::annotate_lineage_mapping(const std::vector<std::string> &lines)
{
  init_with_lines(lines);
}

/*
bool
annotate_lineage_mapping::equal_interned (const annotate_lineage_mapping &rhs) const
{
  bool result = true;

  if (file_interned.size() != rhs.file_interned.size()) {
    L(F("annotate_lineage_mapping::equal_interned lhs size %d != rhs size %d\n")
      % file_interned.size() % rhs.file_interned.size());
    result = false;
  }

  size_t limit = std::min(file_interned.size(), rhs.file_interned.size());
  for (size_t i=0; i<limit; i++) {
    if (file_interned[i] != rhs.file_interned[i]) {
      L(F("annotate_lineage_mapping::equal_interned lhs[%d]:%ld != rhs[%d]:%ld\n")
        % i % file_interned[i] % i % rhs.file_interned[i]);
      result = false;
    }
  }

  return result;
}
*/

void
annotate_lineage_mapping::init_with_lines(const std::vector<std::string> &lines)
{
  file_interned.clear();
  file_interned.reserve(lines.size());
  mapping.clear();
  mapping.reserve(lines.size());

  int count;
  std::vector<std::string>::const_iterator i;
  for (count=0, i = lines.begin(); i != lines.end(); i++, count++) {
    file_interned.push_back(in.intern(*i));
    mapping.push_back(count);
  }
  L(F("annotate_lineage_mapping::init_with_lines  ending with %d entries in mapping\n") % mapping.size());
}


boost::shared_ptr<annotate_lineage_mapping>
annotate_lineage_mapping::build_parent_lineage (boost::shared_ptr<annotate_context> acp, 
                                                revision_id parent_rev, 
                                                const file_data &parent_data) const
{
  bool verbose = false;
  boost::shared_ptr<annotate_lineage_mapping> parent_lineage(new annotate_lineage_mapping(parent_data));

  std::vector<long, QA(long)> lcs;
  std::back_insert_iterator< std::vector<long, QA(long)> > bii(lcs);
  longest_common_subsequence(file_interned.begin(), 
                             file_interned.end(),
                             parent_lineage->file_interned.begin(), 
                             parent_lineage->file_interned.end(),
                             std::min(file_interned.size(), parent_lineage->file_interned.size()),
                             std::back_inserter(lcs));

  if (verbose)
    L(F("build_parent_lineage: file_lines.size() == %d, parent.file_lines.size() == %d, lcs.size() == %d\n")
      % file_interned.size() % parent_lineage->file_interned.size() % lcs.size());

  // do the copied lines thing for our annotate_context
  std::vector<long> lcs_src_lines;
  lcs_src_lines.reserve(lcs.size());
  size_t i, j;
  i = j = 0;
  while (i < file_interned.size() && j < lcs.size()) {
    //if (verbose)
    if (file_interned[i] == 14)
      L(F("%s file_interned[%d]: %ld\tlcs[%d]: %ld\tmapping[%d]: %ld\n") 
        % parent_rev % i % file_interned[i] % j % lcs[j] % i % mapping[i]);

    if (file_interned[i] == lcs[j]) {
      acp->set_copied(mapping[i]);
      lcs_src_lines[j] = mapping[i];
      j++;
    } else {
      acp->set_touched(mapping[i]);
    }

    i++;
  }
  if (verbose)
    L(F("loop ended with i: %d, j: %d, lcs.size(): %d\n") % i % j % lcs.size());
  I(j == lcs.size());

  // set touched for the rest of the lines in the file
  while (i < file_interned.size()) {
    acp->set_touched(mapping[i]);
    i++;
  }

  // determine the mapping for parent lineage
  if (verbose)
    L(F("build_parent_lineage: building mapping now for parent_rev %s\n") % parent_rev);
  i = j = 0;
  while (i < parent_lineage->file_interned.size() && j < lcs.size()) {
    if (parent_lineage->file_interned[i] == lcs[j]) {
      parent_lineage->mapping[i] = lcs_src_lines[j];
      j++;
    } else {
      parent_lineage->mapping[i] = -1;
    }
    if (verbose)
      L(F("mapping[%d] -> %d\n") % i % parent_lineage->mapping[i]);
    
    i++;
  }
  I(j == lcs.size());
  // set mapping for the rest of the lines in the file
  while (i < parent_lineage->file_interned.size()) {
    parent_lineage->mapping[i] = -1;
    if (verbose)
      L(F("mapping[%d] -> %d\n") % i % parent_lineage->mapping[i]);
    i++;
  }

  return parent_lineage;
}


void
annotate_lineage_mapping::merge (const annotate_lineage_mapping &other, 
                                 const boost::shared_ptr<annotate_context> &acp)
{
  I(file_interned.size() == other.file_interned.size());
  I(mapping.size() == other.mapping.size());
  //I(equal_interned(other)); // expensive check

  for (size_t i=0; i<mapping.size(); i++) {
    if (mapping[i] == -1 && other.mapping[i] >= 0)
      mapping[i] = other.mapping[i];

    if (mapping[i] >= 0 && other.mapping[i] >= 0) {
      //I(mapping[i] == other.mapping[i]);
      if (mapping[i] != other.mapping[i]) {
        // a given line in the current merged mapping will split and become 
        // multiple lines in the UDOI.  so we have to remember that whenever we
        // ultimately assign blame for mapping[i] we blame the same revision
        // on other.mapping[i].
        acp->set_equivalent(other.mapping[i], mapping[i]);
      }
    }
  }
}

void
annotate_lineage_mapping::credit_mapped_lines (boost::shared_ptr<annotate_context> acp) const
{
  std::vector<int>::const_iterator i;
  for (i=mapping.begin(); i != mapping.end(); i++) {
    acp->set_touched(*i);
  }
}


void 
annotate_lineage_mapping::set_copied_all_mapped (boost::shared_ptr<annotate_context> acp) const
{
  std::vector<int>::const_iterator i;
  for (i=mapping.begin(); i != mapping.end(); i++) {
    acp->set_copied(*i);
  }
}


static void
do_annotate_node (const annotate_node_work &work_unit, 
                  app_state &app,
                  std::deque<annotate_node_work> &nodes_to_process,
                  std::set<revision_id> &nodes_complete,
                  const std::map<revision_id, size_t> &paths_to_nodes,
                  std::map<revision_id, lineage_merge_node> &pending_merge_nodes)
{
  L(F("do_annotate_node for node %s\n") % work_unit.node_revision);
  I(nodes_complete.find(work_unit.node_revision) == nodes_complete.end());
  //nodes_seen.insert(std::make_pair(work_unit.node_revision, work_unit.lineage));

  revision_set rev;
  app.db.get_revision(work_unit.node_revision, rev);

  if (rev.edges.size() == 0) {
    L(F("do_annotate_node credit_mapped_lines to revision %s\n") % work_unit.node_revision);
    work_unit.lineage->credit_mapped_lines(work_unit.annotations);
    work_unit.annotations->evaluate(work_unit.node_revision);
    nodes_complete.insert(work_unit.node_revision);
    return;
  }

  // if all deltas backwards have to add the file, then we credit any mapped but 
  // unassigned lines in our lineage to this revision.  gotta count adds to compare to number
  // of parent revs.
  size_t added_in_parent_count = 0;

  // edges are from parent -> child where child is our work_unit node
  for (edge_map::const_iterator i = rev.edges.begin(); i != rev.edges.end(); i++) 
    {
      revision_id parent_revision = edge_old_revision(i);
      L(F("do_annotate_node processing edge from parent %s to child %s\n") % parent_revision % work_unit.node_revision);

      change_set cs = edge_changes(i);
      if (cs.rearrangement.added_files.find(work_unit.node_fpath) != cs.rearrangement.added_files.end()) 
        {
          L(F("file %s added in %s, continuing\n") % work_unit.node_fpath % work_unit.node_revision);
          added_in_parent_count++;
          continue;
        }
      
      file_path parent_fpath = apply_change_set_inverse(cs, work_unit.node_fpath);
      L(F("file %s in parent revision %s is %s\n") % work_unit.node_fpath % parent_revision % parent_fpath);

      I(!(parent_fpath == std::string("")));
      I(parent_fpath().size() > 0);

      change_set::delta_map::const_iterator fdelta_iter = cs.deltas.find(parent_fpath);
      file_id parent_fid = work_unit.node_fid;
      
      boost::shared_ptr<annotate_lineage_mapping> parent_lineage;

      if (fdelta_iter != cs.deltas.end()) // then the file changed
        { 
          I(delta_entry_dst(fdelta_iter) == work_unit.node_fid);
          parent_fid = delta_entry_src(fdelta_iter);
          file_data data;
          app.db.get_file_version(parent_fid, data);
          
          L(F("building parent lineage for parent file %s\n") % parent_fid);
          parent_lineage = work_unit.lineage->build_parent_lineage(work_unit.annotations,
                                                                   parent_revision,
                                                                   data);
        } 
      else 
        {
          L(F("parent file identical, set copied all mapped and copy lineage\n"));
          parent_lineage = work_unit.lineage;
          parent_lineage->set_copied_all_mapped(work_unit.annotations);
        }

      // if this parent has not yet been queued for processing, create the work unit for it.
      std::map<revision_id, lineage_merge_node>::iterator lmn = pending_merge_nodes.find(parent_revision);
      if (lmn == pending_merge_nodes.end()) 
        {
          annotate_node_work newunit(work_unit.annotations, parent_lineage, parent_revision, parent_fid, parent_fpath);

          std::map<revision_id, size_t>::const_iterator ptn = paths_to_nodes.find(parent_revision);
          if (ptn->second > 1) {
            lineage_merge_node nmn(newunit, ptn->second);
            pending_merge_nodes.insert(std::make_pair(parent_revision, nmn));
            // just checking...
            //(pending_merge_nodes.find(parent_revision))->second.dump();
          }
          else {
            //L(F("single path to node, just stick work on the queue\n"));
            nodes_to_process.push_back(newunit);
          }
        } 
      else 
        {
          // already a pending node, so we just have to merge the lineage and decide whether to move it
          // over to the nodes_to_process queue
          L(F("merging lineage from node %s to parent %s\n") % work_unit.node_revision % parent_revision);
          lmn->second.merge(parent_lineage, work_unit.annotations);
          //L(F("after merging from work revision %s to parent %s lineage_merge_node is:\n") % work_unit.node_revision % parent_revision);
          //lmn->second.dump();
          if (lmn->second.iscomplete()) {
            nodes_to_process.push_back(lmn->second.get_work());
            pending_merge_nodes.erase(lmn);
          }
        }
    }
  
  I(added_in_parent_count <= rev.edges.size());
  if (added_in_parent_count == rev.edges.size()) 
    {
      //L(F("added_in_parent_count == rev.edges.size(), credit_mapped_lines to %s\n") % work_unit.node_revision);
      work_unit.lineage->credit_mapped_lines(work_unit.annotations);
    }
  
  work_unit.annotations->evaluate(work_unit.node_revision);
  nodes_complete.insert(work_unit.node_revision);
}


void 
find_ancestors(app_state &app, revision_id rid, std::map<revision_id, size_t> &paths_to_nodes)
{
  std::vector<revision_id> frontier;
  frontier.push_back(rid);

  while (!frontier.empty())
    {
      revision_id rid = frontier.back();
      frontier.pop_back();
      if(!null_id(rid)) {
        std::set<revision_id> parents;
        app.db.get_revision_parents(rid, parents);
        for (std::set<revision_id>::const_iterator i = parents.begin();
             i != parents.end(); ++i)
          {
            std::map<revision_id, size_t>::iterator found = paths_to_nodes.find(*i);
            if (found == paths_to_nodes.end())
              {
                frontier.push_back(*i);
                paths_to_nodes.insert(std::make_pair(*i, 1));
              }
            else
              {
                (found->second)++;
              }
          }
      }
    }
}

void 
do_annotate (app_state &app, file_path fpath, file_id fid, revision_id rid)
{
  L(F("annotating file %s with id %s in revision %s\n") % fpath % fid % rid);

  boost::shared_ptr<annotate_context> acp(new annotate_context(fid, app));
  boost::shared_ptr<annotate_lineage_mapping> lineage = acp->initial_lineage();

  std::set<revision_id> nodes_complete;
  std::map<revision_id, size_t> paths_to_nodes;
  std::map<revision_id, lineage_merge_node> pending_merge_nodes;
  find_ancestors(app, rid, paths_to_nodes);

  // build node work unit
  std::deque<annotate_node_work> nodes_to_process;
  annotate_node_work workunit(acp, lineage, rid, fid, fpath);
  nodes_to_process.push_back(workunit);

  while (nodes_to_process.size() && !acp->is_complete()) {
    annotate_node_work work = nodes_to_process.front();
    nodes_to_process.pop_front();
    do_annotate_node(work, app, nodes_to_process, nodes_complete, paths_to_nodes, pending_merge_nodes);
  }
  I(pending_merge_nodes.size() == 0);
  acp->annotate_equivalent_lines();
  I(acp->is_complete());

<<<<<<< HEAD
  boost::shared_ptr<annotate_formatter> frmt(new annotate_formatter(app, acp->begin_revisions(), acp->end_revisions()));
  acp->write_annotations(frmt, std::cout);
=======
  acp->dump();
>>>>>>> b95c26cf
}<|MERGE_RESOLUTION|>--- conflicted
+++ resolved
@@ -25,7 +25,6 @@
 
 
 class annotate_lineage_mapping;
-class annotate_formatter;
 
 
 class annotate_context {
@@ -71,13 +70,8 @@
 
   // similarly, lineages add entries here for all the lines from the UDOI they know about that they didn't copy
   std::set<size_t> touched_lines;
-<<<<<<< HEAD
-
-  revision_id root_revision;
 
   std::set<revision_id> annotate_revisions; // set of all revisions that appear in the annotations
-=======
->>>>>>> b95c26cf
 };
 
 
@@ -152,28 +146,6 @@
 };
 
 
-<<<<<<< HEAD
-class annotate_formatter {
-public:
-  annotate_formatter(app_state &app,
-                     std::set<revision_id>::const_iterator startrev,
-                     std::set<revision_id>::const_iterator endrev);
-
-  std::string format (const revision_id &rev, const std::string &line) const
-  {
-    std::map<revision_id, std::string>::const_iterator i = desc.find(rev);
-    //I(i != desc.end()); // FIX this is the same bug as the not-all-lines-annotated
-    if (i == desc.end())
-      return "FIXME!!! : " + line;
-
-    return i->second + line;
-  }
-
-protected:
-  std::map<revision_id, std::string> desc;
-};
-
-=======
 class lineage_merge_node {
 public:
   typedef boost::shared_ptr<annotate_lineage_mapping> splm;
@@ -202,7 +174,26 @@
 };
 
 
->>>>>>> b95c26cf
+class annotate_formatter {
+public:
+  annotate_formatter(app_state &app,
+                     std::set<revision_id>::const_iterator startrev,
+                     std::set<revision_id>::const_iterator endrev);
+
+  std::string format (const revision_id &rev, const std::string &line) const
+  {
+    std::map<revision_id, std::string>::const_iterator i = desc.find(rev);
+    //I(i != desc.end()); // FIX this is the same bug as the not-all-lines-annotated
+    if (i == desc.end())
+      return "FIXME!!! : " + line;
+
+    return i->second + line;
+  }
+
+protected:
+  std::map<revision_id, std::string> desc;
+};
+
 
 annotate_formatter::annotate_formatter(app_state &app,
                                        std::set<revision_id>::const_iterator startrev,
@@ -729,10 +720,6 @@
   acp->annotate_equivalent_lines();
   I(acp->is_complete());
 
-<<<<<<< HEAD
   boost::shared_ptr<annotate_formatter> frmt(new annotate_formatter(app, acp->begin_revisions(), acp->end_revisions()));
   acp->write_annotations(frmt, std::cout);
-=======
-  acp->dump();
->>>>>>> b95c26cf
 }