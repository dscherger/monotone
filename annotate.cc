--- conflicted
+++ resolved
@@ -58,11 +58,7 @@
 class annotate_context
 {
 public:
-<<<<<<< HEAD
-  annotate_context(project_t & project, file_id fid);
-=======
-  annotate_context(file_id fid, project_set & projects);
->>>>>>> 2b18d067
+  annotate_context(project_set & projects, file_id fid);
 
   shared_ptr<annotate_lineage_mapping> initial_lineage() const;
 
@@ -210,13 +206,8 @@
   > work_units;
 
 
-<<<<<<< HEAD
-annotate_context::annotate_context(project_t & project, file_id fid)
-  : project(project), annotated_lines_completed(0)
-=======
-annotate_context::annotate_context(file_id fid, project_set & projects)
+annotate_context::annotate_context(project_set & projects, file_id fid)
   : projects(projects), annotated_lines_completed(0)
->>>>>>> 2b18d067
 {
   // initialize file_lines
   file_data fpacked;
@@ -401,13 +392,8 @@
        i != seen.end(); i++)
     {
       vector< revision<cert> > certs;
-<<<<<<< HEAD
-      project.get_revision_certs(*i, certs);
-      erase_bogus_certs(project.db, certs);
-=======
       projects.get_revision_certs(*i, certs);
-      erase_bogus_certs(certs, projects.db);
->>>>>>> 2b18d067
+      erase_bogus_certs(projects.db, certs);
 
       string author(cert_string_value(certs, author_cert_name,
                                       true, false, "@< "));
@@ -837,11 +823,7 @@
     % file_node->self % file_node->content % rid);
 
   shared_ptr<annotate_context>
-<<<<<<< HEAD
-    acp(new annotate_context(project, file_node->content));
-=======
-    acp(new annotate_context(file_node->content, projects));
->>>>>>> 2b18d067
+    acp(new annotate_context(projects, file_node->content));
 
   shared_ptr<annotate_lineage_mapping> lineage
     = acp->initial_lineage();
@@ -876,11 +858,7 @@
       annotate_node_work work = *w;
       work_units.erase(w);
 
-<<<<<<< HEAD
-      do_annotate_node(project.db, work, work_units);
-=======
-      do_annotate_node(work, projects.db, work_units);
->>>>>>> 2b18d067
+      do_annotate_node(projects.db, work, work_units);
     }
 
   acp->annotate_equivalent_lines();
