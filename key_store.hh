#ifndef __KEY_STORE_H__
#define __KEY_STORE_H__

#include <map>
<<<<<<< HEAD
#include "vector.hh"
=======
#include <vector>
#include <string>

#include <boost/shared_ptr.hpp>

>>>>>>> 0e67a1ae
#include "vocab.hh"
#include "paths.hh"

class app_state;
class ssh_agent;

namespace Botan
{
  class PK_Signer;
  class RSA_PrivateKey;
  class PK_Verifier;
  class RSA_PublicKey;
};

class key_store
{
private:
  system_path key_dir;
  bool have_read;
  app_state & app;
  std::map<rsa_keypair_id, keypair> keys;
  std::map<hexenc<id>, rsa_keypair_id> hashes;

  void get_key_file(rsa_keypair_id const & ident, system_path & file);
  void write_key(rsa_keypair_id const & ident);
  void read_key_dir();
  void maybe_read_key_dir();
public:
  key_store(app_state & a);
  void set_key_dir(system_path const & kd);
  system_path const & get_key_dir();

  void ensure_in_database(rsa_keypair_id const & ident);
  bool try_ensure_in_db(hexenc<id> const & hash);

  void get_key_ids(std::string const & pattern,
                   std::vector<rsa_keypair_id> & priv);

  void get_keys(std::vector<rsa_keypair_id> & priv);

  bool key_pair_exists(rsa_keypair_id const & ident);

  void get_key_pair(rsa_keypair_id const & ident,
                    keypair & kp);

  bool put_key_pair(rsa_keypair_id const & ident,
                    keypair const & kp);

  // just like put_key_pair except that the key is _not_ written to disk.
  // primarily for internal use in reading keys back from disk.
  bool put_key_pair_memory(rsa_keypair_id const & ident,
                           keypair const & kp);
                         

  void delete_key(rsa_keypair_id const & ident);

  // These are used to cache signers/verifiers (if the hook allows).
  // They can't be function-static variables in key.cc, since they
  // must be destroyed before the Botan deinitialize() function is
  // called.

  std::map<rsa_keypair_id,
    std::pair<boost::shared_ptr<Botan::PK_Signer>,
        boost::shared_ptr<Botan::RSA_PrivateKey> > > signers;
  std::map<rsa_keypair_id,
    std::pair<boost::shared_ptr<Botan::PK_Verifier>,
        boost::shared_ptr<Botan::RSA_PublicKey> > > verifiers;

  // FIXME: quick hack to make these hooks and options available via
  //        the key_store context
  bool hook_get_passphrase(rsa_keypair_id const & k, std::string & phrase);
  bool hook_persist_phrase_ok();
  bool hook_get_current_branch_key(rsa_keypair_id & k);
  bool has_opt_signing_key();
  rsa_keypair_id get_opt_signing_key();
  std::string const & get_opt_ssh_sign();
  ssh_agent & get_agent();
};

// Local Variables:
// mode: C++
// fill-column: 76
// c-file-style: "gnu"
// indent-tabs-mode: nil
// End:
// vim: et:sw=2:sts=2:ts=2:cino=>2s,{s,\:s,+s,t0,g0,^-2,e-2,n-2,p2s,(0,=s:

#endif<|MERGE_RESOLUTION|>--- conflicted
+++ resolved
@@ -2,15 +2,11 @@
 #define __KEY_STORE_H__
 
 #include <map>
-<<<<<<< HEAD
 #include "vector.hh"
-=======
-#include <vector>
 #include <string>
 
 #include <boost/shared_ptr.hpp>
 
->>>>>>> 0e67a1ae
 #include "vocab.hh"
 #include "paths.hh"
 
