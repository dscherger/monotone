#ifndef __KEY_STORE_H__
#define __KEY_STORE_H__

#include "vector.hh"
#include "vocab.hh"
#include "paths.hh"

class app_state;
struct globish;
class database;

class key_store_state;

class key_store
{
private:
<<<<<<< HEAD
  system_path key_dir;
  bool have_read;
  app_state & app;
  std::map<rsa_keypair_id, keypair> keys;
  std::map<id, rsa_keypair_id> hashes;
=======
  key_store_state * s;
>>>>>>> ed216a08

  void get_key_file(rsa_keypair_id const & ident, system_path & file);
  void write_key(rsa_keypair_id const & ident);
  void read_key_dir();
  void maybe_read_key_dir();

public:
  key_store(app_state & a);
  ~key_store();

  void set_key_dir(system_path const & kd);
  system_path const & get_key_dir();

  void get_key_ids(std::vector<rsa_keypair_id> & priv);
  void get_key_ids(globish const & pattern,
                   std::vector<rsa_keypair_id> & priv);

  bool key_pair_exists(rsa_keypair_id const & ident);

  void get_key_pair(rsa_keypair_id const & ident,
                    keypair & kp);
  bool maybe_get_key_pair(rsa_keypair_id const & ident,
                          keypair & kp);
  bool maybe_get_key_pair(id const & hash,
                          rsa_keypair_id & ident,
                          keypair & kp);

  bool put_key_pair(rsa_keypair_id const & ident,
                    keypair const & kp);

  void delete_key(rsa_keypair_id const & ident);

  // Crypto operations

  void make_signature(database & db, rsa_keypair_id const & id,
                      std::string const & tosign,
                      base64<rsa_sha1_signature> & signature);
  
  // FIXME: quick hack to make these hooks and options available via
  //        the key_store context
  bool hook_get_passphrase(rsa_keypair_id const & k, std::string & phrase);
  bool hook_persist_phrase_ok();
  bool hook_get_current_branch_key(rsa_keypair_id & k);
  bool has_opt_signing_key();
  rsa_keypair_id get_opt_signing_key();
};

// Local Variables:
// mode: C++
// fill-column: 76
// c-file-style: "gnu"
// indent-tabs-mode: nil
// End:
// vim: et:sw=2:sts=2:ts=2:cino=>2s,{s,\:s,+s,t0,g0,^-2,e-2,n-2,p2s,(0,=s:

#endif<|MERGE_RESOLUTION|>--- conflicted
+++ resolved
@@ -14,15 +14,7 @@
 class key_store
 {
 private:
-<<<<<<< HEAD
-  system_path key_dir;
-  bool have_read;
-  app_state & app;
-  std::map<rsa_keypair_id, keypair> keys;
-  std::map<id, rsa_keypair_id> hashes;
-=======
   key_store_state * s;
->>>>>>> ed216a08
 
   void get_key_file(rsa_keypair_id const & ident, system_path & file);
   void write_key(rsa_keypair_id const & ident);
