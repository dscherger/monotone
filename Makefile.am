AUTOMAKE_OPTIONS=subdir-objects -Wno-portability
ACLOCAL_AMFLAGS = -I m4

CMD_SOURCES =								\
	cmd.hh cmd.cc cmd_netsync.cc cmd_list.cc cmd_packet.cc		\
	cmd_key_cert.cc cmd_merging.cc cmd_db.cc cmd_diff_log.cc	\
	cmd_ws_commit.cc cmd_othervcs.cc cmd_automate.cc cmd_files.cc	\
	cmd_conflicts.cc

SANITY_CORE_SOURCES =							\
	sanity.cc sanity.hh quick_alloc.hh vector.hh base.hh		\
	simplestring_xform.cc simplestring_xform.hh 			\
	constants.cc constants.hh numeric_vocab.hh 			\
	platform.hh origin_type.hh

LUAEXT_SOURCES = 							\
	vocab.hh vocab.cc vocab_terms.hh vocab_macros.hh vocab_cast.hh  \
	charset.cc charset.hh paths.cc paths.hh				\
	interner.hh hash_map.hh	vocab_hash.hh				\
	luaext_mkstemp.cc luaext_parse_basic_io.cc			\
	luaext_guess_binary.cc luaext_platform.cc luaext_globish.cc	\
	lua.cc lua.hh mkstemp.cc mkstemp.hh file_io.cc file_io.hh	\
	globish.cc globish.hh basic_io.cc basic_io.hh			\
	char_classifiers.hh

MOST_SOURCES = 								\
	$(SANITY_CORE_SOURCES) $(LUAEXT_SOURCES) platform-wrapped.hh	\
	rev_types.hh mtn-sanity.cc mtn-sanity.hh ui.cc ui.hh		\
	app_state.cc app_state.hh					\
	botan_pipe_cache.hh						\
	commands.cc commands.hh $(CMD_SOURCES)				\
	diff_output.cc diff_output.hh					\
	lua_hooks.cc lua_hooks.hh 					\
	transforms.cc transforms.hh					\
	update.cc update.hh						\
	work.cc migrate_work.cc work.hh					\
	cert.cc cert.hh							\
	project.cc project.hh						\
	outdated_indicator.cc outdated_indicator.hh			\
	database.cc database.hh						\
	key_store.cc key_store.hh					\
	ssh_agent.cc ssh_agent.hh					\
	keys.cc keys.hh							\
	packet.cc packet.hh						\
	rcs_file.cc rcs_file.hh						\
	xdelta.cc xdelta.hh						\
	migration.hh migrate_schema.cc migrate_ancestry.cc		\
	refiner.cc refiner.hh						\
	enumerator.cc enumerator.hh					\
	netsync.cc            						\
	netxx_pipe.cc netxx_pipe.hh					\
	netcmd.cc netcmd.hh						\
	merkle_tree.cc merkle_tree.hh 					\
	lcs.cc lcs.hh							\
	rcs_import.cc rcs_import.hh 					\
	revision.cc ancestry.cc revision.hh				\
	cset.cc cset.hh							\
	roster.cc roster.hh 						\
	mt_version.cc mt_version.hh					\
	automate.cc							\
	database_check.cc						\
	epoch.cc epoch.hh						\
	gzip.cc gzip.hh							\
	inodeprint.cc inodeprint.hh					\
	selectors.cc selectors.hh					\
	annotate.cc annotate.hh						\
	restrictions.cc	restrictions.hh					\
	hmac.cc hmac.hh							\
	string_queue.hh							\
	merge_roster.cc merge_conflict.cc merge_roster.hh		\
	merge_content.cc merge_3way.cc merge_content.hh			\
	legacy.cc legacy.hh uri.cc uri.hh				\
	graph.cc graph.hh						\
	roster_delta.cc roster_delta.hh					\
	sha1.cc								\
	pcrewrap.cc pcrewrap.hh						\
	rev_height.cc rev_height.hh					\
	asciik.cc asciik.hh						\
	dates.cc dates.hh						\
									\
	lru_writeback_cache.hh hybrid_map.hh lazy_rng.hh		\
									\
	cleanup.hh unit_tests.hh					\
	cycle_detector.hh randomfile.hh adler32.hh			\
	netio.hh gettext.h						\
	package_revision.cc package_revision.h				\
	package_full_revision.cc package_full_revision.h		\
	option.cc option.hh options.cc options.hh options_list.hh	\
	specialized_lexical_cast.cc lexical_cast.hh			\
	i18n.h parallel_iter.hh safe_map.hh pch.hh current_exception.hh

NETXX_SOURCES =								\
	netxx/accept.cxx netxx/accept.h netxx/address.cxx		\
	netxx/common.h netxx/compat.h netxx/datagram.cxx		\
	netxx/datagramserver.cxx netxx/osutil.cxx netxx/osutil.h	\
	netxx/peer.cxx netxx/probe.cxx netxx/probe_impl.h		\
	netxx/probe_select.cxx netxx/recvfrom.cxx netxx/recvfrom.h	\
	netxx/resolve.h netxx/serverbase.cxx netxx/serverbase.h		\
	netxx/sockaddr.cxx netxx/sockaddr.h netxx/socket.cxx 		\
	netxx/socket.h netxx/sockopt.cxx netxx/stream.cxx		\
	netxx/streambase.cxx netxx/streamserver.cxx			\
	netxx/address.h netxx/datagram.h netxx/datagramserver.h		\
	netxx/netbuf.h netxx/netxx.h netxx/peer.h netxx/probe.h 	\
	netxx/probeinfo.h netxx/sockopt.h netxx/stream.h		\
	netxx/streambase.h netxx/streamserver.h netxx/timeout.h		\
	netxx/types.h

BOOST_SANDBOX_SOURCES =							\
	boost/circular_buffer_adaptor.hpp				\
	boost/circular_buffer_base.hpp					\
	boost/circular_buffer_fwd.hpp					\
	boost/circular_buffer.hpp

UNIX_PLATFORM_SOURCES =							\
	unix/read_password.cc unix/get_system_flavour.cc		\
	unix/process.cc unix/terminal.cc unix/inodeprint.cc		\
	unix/fs.cc unix/make_io_binary.cc unix/os_strerror.cc           \
	unix/cputime.cc unix/ssh_agent_platform.cc			\
	unix/ssh_agent_platform.hh

WIN32_PLATFORM_SOURCES =						\
	win32/read_password.cc win32/get_system_flavour.cc		\
	win32/process.cc win32/terminal.cc win32/inodeprint.cc		\
	win32/fs.cc win32/make_io_binary.cc win32/os_strerror.cc	\
	win32/cputime.cc win32/ssh_agent_platform.cc			\
	win32/ssh_agent_platform.hh

<<<<<<< HEAD
# these files (part of the main program) contain code subject to unit testing

UNIT_TESTEES =								\
	basic_io.cc charset.cc commands.cc cset.cc globish.cc graph.cc	\
	merge_3way.cc merge_roster.cc netcmd.cc netxx_pipe.cc		\
	option.cc outdated_indicator.cc refiner.cc restrictions.cc	\
	revision.cc simplestring_xform.cc transforms.cc uri.cc		\
	vocab.cc xdelta.cc

# these files contain the actual unit tests
# yes, we have to list them all explicitly, with directory prefix, or
# automake gets very confused
UNIT_TESTERS =								\
	unit-tests/basic_io.cc unit-tests/charset.cc			\
	unit-tests/commands.cc unit-tests/cset.cc			\
	unit-tests/globish.cc unit-tests/graph.cc			\
	unit-tests/merge_3way.cc unit-tests/merge_roster.cc		\
	unit-tests/netcmd.cc unit-tests/netxx_pipe.cc			\
	unit-tests/option.cc unit-tests/outdated_indicator.cc		\
	unit-tests/refiner.cc unit-tests/restrictions.cc		\
	unit-tests/revision.cc unit-tests/simplestring_xform.cc		\
	unit-tests/transforms.cc unit-tests/uri.cc unit-tests/vocab.cc	\
	unit-tests/xdelta.cc						\
									\
	unit-tests/numeric_vocab.cc unit-tests/sha1.cc			\
	unit-tests/string_queue.cc unit_tester.cc

# these files contain unit tests that need access to private interfaces
# of the code under test, so they #include the code under test.  thus,
# to avoid multiple-definition errors, for these files the code under
# test is not part of UNIT_TESTEES.

UNIT_TESTERS_PRIV =							\
	unit-tests/dates.cc unit-tests/packet.cc unit-tests/paths.cc	\
	unit-tests/rev_height.cc unit-tests/roster.cc
=======
# these files contain unit tests
UNIT_TEST_SOURCES =							\
	basic_io.cc charset.cc commands.cc crypto_tests.cc cset.cc	\
	dates.cc diff_patch.cc globish.cc graph.cc mkstemp.cc netcmd.cc	\
	netxx_pipe.cc numeric_vocab.cc option.cc outdated_indicator.cc	\
	packet.cc paths.cc refiner.cc restrictions.cc rev_height.cc	\
	revision.cc roster.cc roster_merge.cc simplestring_xform.cc	\
	string_queue.cc transforms.cc unit_tests.cc uri.cc vocab.cc	\
	xdelta.cc
>>>>>>> 6530dca0

# these files do not contain unit tests, but are required for unit testing
# note that some are and some aren't part of the main program
UNIT_TEST_SUPPORT =							\
	constants.cc file_io.cc gzip.cc hmac.cc lcs.cc merkle_tree.cc   \
	randomizer.cc randomizer.hh roster_delta.cc roster_tests.hh	\
	sanity.cc specialized_lexical_cast.cc

# primaries

bin_PROGRAMS = mtn
noinst_PROGRAMS = txt2c
EXTRA_PROGRAMS =

dist_bin_SCRIPTS = mtnopt

mtn_SOURCES = $(MOST_SOURCES) monotone.cc
nodist_mtn_SOURCES = std_hooks.cc schema.cc

unit_tester_SOURCES = $(UNIT_TESTERS) $(UNIT_TESTERS_PRIV) \
	$(UNIT_TESTEES) $(UNIT_TEST_SUPPORT)

<<<<<<< HEAD
tester_SOURCES = tester.cc transforms.cc gzip.cc \
	$(SANITY_CORE_SOURCES) $(LUAEXT_SOURCES) pcrewrap.cc
nodist_tester_SOURCES = testlib.c
=======
tester_SOURCES = tester.cc transforms.cc gzip.cc
nodist_tester_SOURCES = testlib.cc
tester_LDADD = $(addprefix mtn-, $(patsubst %.cc, %.$(OBJEXT), \
		 $(filter %.cc, $(SANITY_CORE_SOURCES) $(LUAEXT_SOURCES) \
		 	  	pcrewrap.cc)))
>>>>>>> 6530dca0

txt2c_SOURCES = txt2c.cc

noinst_LIBRARIES = libplatform.a lib3rdparty.a
libplatform_a_SOURCES = platform.hh tester-plaf.hh
lib3rdparty_a_SOURCES = $(BOOST_SANDBOX_SOURCES) \
			$(NETXX_SOURCES)
lib3rdparty_a_CPPFLAGS = # may be augmented in conditionals

htmldir = $(datadir)/doc/monotone
html_DATA = monotone.html

# flags

# sets DEFS for just this object
# the variable prevents this from overriding automake's unix/fs.o rule
UNIX=unix/
$(UNIX)fs.$(OBJEXT) : DEFS += -DLOCALEDIR="\"$(localedir)\""

if BUILD_PCH

PCH_SOURCE = $(srcdir)/pch.hh
# the .gch file only will be seen if it's in the same dir as the .hh file,
# so need to copy it for separate build directories
PCH_BUILD = pch-build.hh
PCH_FLAGS = -Winvalid-pch -include $(PCH_BUILD)
PCH_FILE = $(PCH_BUILD).gch
sinclude $(PCH_FILE).dep

*.o *.lo *.obj: $(PCH_FILE)

$(PCH_BUILD): $(PCH_SOURCE)
	cp $(PCH_SOURCE) $(PCH_BUILD)

$(PCH_FILE): $(PCH_BUILD)
	$(MAKE) PCH_FLAGS= pch-file

pch-file:
	$(CXXCOMPILE) -x c++-header $(PCH_BUILD) -o $(PCH_FILE) \
	-MT $(PCH_FILE)  -MD -MP -MF "./$(PCH_FILE).Tdep" \
	&& mv "./$(PCH_FILE).Tdep" "./$(PCH_FILE).dep" \
	|| rm "./$(PCH_FILE).Tdep"
endif

<<<<<<< HEAD
SUFFIXES = .gch

AM_CPPFLAGS = -I$(top_srcdir)/lua
AM_CFLAGS = $(AM_CPPFLAGS) -DTEMP_STORE=1 -DNDEBUG -DSQLITE_OMIT_CURSOR -DSQLITE_OMIT_LOAD_EXTENSION -DTHREADSAFE=0 -DSQLITE_THREAD_OVERRIDE_LOCK=-1 $(SQLITE_CPPFLAGS)
AM_CXXFLAGS = $(AM_CPPFLAGS) $(PCH_FLAGS)

mtn_LDADD = libplatform.a lib3rdparty.a $(BOOSTLIBS) $(LIBICONV) $(LIBINTL)
unit_tester_LDADD = libplatform.a lib3rdparty.a \
		     $(BOOSTLIBS) $(LIBICONV) $(LIBINTL)
tester_LDADD = libplatform.a lib3rdparty.a $(BOOSTLIBS) $(LIBICONV) $(LIBINTL)

if INCLUDED_PCRE
  AM_CPPFLAGS += -I$(top_srcdir)/pcre
else
  AM_CPPFLAGS += $(PCRE_CFLAGS)
=======
SUFFIXES = .gch .merged.po .gmo
>>>>>>> 6530dca0

EXTERNAL_CPPFLAGS = $(pcre_CFLAGS) $(botan_CFLAGS) \
		    $(lua_CFLAGS) $(sqlite_CFLAGS) $(idn_CFLAGS)
EXTERNAL_LIBS = $(BOOSTLIBS) $(LIBICONV) $(LIBINTL) \
	        $(pcre_LIBS) $(botan_LIBS) $(lua_LIBS) $(sqlite_LIBS) \
	        $(idn_LIBS)

mtn_CPPFLAGS = $(EXTERNAL_CPPFLAGS)
mtn_CXXFLAGS = $(PCH_FLAGS)
mtn_LDADD = libplatform.a lib3rdparty.a $(EXTERNAL_LIBS)

unit_tester_CPPFLAGS = -DBUILD_UNIT_TESTS $(EXTERNAL_CPPFLAGS)
unit_tester_CXXFLAGS = $(PCH_FLAGS)
unit_tester_LDADD += libplatform.a lib3rdparty.a $(EXTERNAL_LIBS)

tester_CPPFLAGS = $(EXTERNAL_CPPFLAGS)
tester_LDADD += libplatform.a lib3rdparty.a $(EXTERNAL_LIBS)

if WIN32_PLATFORM
  libplatform_a_SOURCES += $(WIN32_PLATFORM_SOURCES)
  mtn_SOURCES += win32/main.cc
  mtn_LDADD += -lshfolder -lws2_32 -lintl -liconv -liphlpapi
  unit_tester_LDADD += -lshfolder -lws2_32 -lintl -liconv -liphlpapi
<<<<<<< HEAD
  AM_CPPFLAGS += -DWIN32
  lib3rdparty_a_SOURCES += botan/es_capi.h botan/es_capi.cpp		\
			   botan/es_win32.cpp botan/es_win32.h
=======
  lib3rdparty_a_CPPFLAGS += -DWIN32
>>>>>>> 6530dca0
  tester_SOURCES += win32/tester-plaf.cc
  check_net_SOURCES = win32/tester-check-net.cc
else
  libplatform_a_SOURCES += $(UNIX_PLATFORM_SOURCES)
  mtn_SOURCES += unix/main.cc
  tester_SOURCES += unix/tester-plaf.cc
  check_net_SOURCES = unix/tester-check-net.cc
endif

if MISSING_INET_PTON
  lib3rdparty_a_SOURCES += netxx/inet_pton.cxx netxx/inet_pton.h
  AM_CPPFLAGS += -DNETXX_NO_PTON
endif

if MISSING_INET_NTOP
  lib3rdparty_a_SOURCES += netxx/inet_ntop.cxx netxx/inet_ntop.h
  AM_CPPFLAGS += -DNETXX_NO_NTOP
endif

if MISSING_GETADDRINFO
  lib3rdparty_a_SOURCES += netxx/resolve_gethostbyname.cxx netxx/resolve_getservbyname.cxx
else
  lib3rdparty_a_SOURCES += netxx/resolve_getaddrinfo.cxx
endif

if MISSING_INET6
  AM_CPPFLAGS += -DNETXX_NO_INET6
endif

# extra files

PDF_FIGURES= figures/branch-heads.pdf figures/cert.pdf			\
	figures/difference-between-versions.pdf				\
	figures/file-id-manifest-id.pdf figures/fork.pdf		\
	figures/general-workflow.pdf figures/linear-history.pdf		\
	figures/local-workflow.pdf figures/manifest.pdf			\
	figures/merge.pdf figures/network-workflow.pdf			\
	figures/parent-child-hashes.pdf					\
	figures/parent-child-names-hashes.pdf figures/parent-child.pdf	\
	figures/revision-chaining.pdf figures/revision.pdf		\
	figures/statement.pdf figures/three-versions.pdf		\
	figures/two-branches.pdf

PNG_FIGURES=$(addprefix $(top_builddir)/figures/,$(notdir $(PDF_FIGURES:.pdf=.png)))
EPS_FIGURES=$(addprefix $(top_builddir)/figures/,$(notdir $(PDF_FIGURES:.pdf=.eps)))
TEXI_FRAGMENTS = pcrepattern.texi pcresyntax.texi

info_TEXINFOS = monotone.texi
EXTRA_DIST = $(PDF_FIGURES) $(PNG_FIGURES) INSTALL README.changesets	\
	UPGRADE monotone.spec monotone.html texinfo.css schema.sql	\
	std_hooks.lua testlib.lua lua-testsuite.lua $(srcdir)/tests	\
	tester-testsuite.lua $(srcdir)/tester-tests			\
	unit-testsuite.lua package.m4 package_revision.txt		\
	package_full_revision_dist.txt $(wildcard $(srcdir)/m4/*.m4)	\
	contrib/README contrib/monoprof.sh				\
	contrib/monotone-notify.pl contrib/ciabot_monotone.py		\
	contrib/monotone.el contrib/monotone-nav.el			\
	contrib/monotone.bash_completion				\
	contrib/monotone.zsh_completion contrib/mtbrowse.sh		\
	contrib/colorize contrib/color-logs.sh contrib/color-logs.conf	\
	contrib/get_stdio.pl contrib/ciabot_monotone_hookversion.py	\
	contrib/Monotone.pm $(wildcard $(srcdir)/contrib/*.lua)		\
	$(wildcard $(srcdir)/contrib/command/*.lua)			\
	contrib/command/README $(wildcard $(srcdir)/examples/*)		\
	win32/monotone.iss win32/modpath.iss $(wildcard			\
	$(srcdir)/debian/*) mac/monotone-pkg-logo.gif			\
	mac/monotone.pmproj mac/package-intro.rtf audit-includes	\
	$(TEXI_FRAGMENTS)

MAKEINFOFLAGS=-I $(top_builddir)

monotone.info: monotone.texi version.texi std_hooks.lua $(TEXI_FRAGMENTS)

monotone.pdf: monotone.texi version.texi std_hooks.lua $(TEXI_FRAGMENTS) \
              $(PDF_FIGURES)

monotone.dvi: monotone.texi version.texi std_hooks.lua $(TEXI_FRAGMENTS) \
              $(EPS_FIGURES)

#%.eps: %.epsi
#	mv -f $< $@
#
#%.epsi: %.ps
#	ps2epsi $< $@

%.eps : %.ps
	ps2eps <$< >$@

$(top_builddir)/figures/%.ps: $(srcdir)/figures/%.pdf
	mkdir -p $(top_builddir)/figures
#	acroread -toPostScript -pairs $< $@
	pdftops $< $@


# Message translation support
# INST_LINGUAS is set by configure, based on the po/LINGUAS file and
# the user's LINGUAS env. variable.  Additional settings are in
# po/Makevars.
#
# Only the foo.po-update target will overwrite a file in the source 
# po/ directory.

include $(srcdir)/po/Makevars
ALL_POFILES := $(wildcard $(srcdir)/po/*.po)
ALL_LINGUAS := $(basename $(notdir $(ALL_POFILES)))
ALL_GMOFILES := $(addsuffix .gmo, $(ALL_LINGUAS))
CLEAN_POFILES := $(ALL_GMOFILES) $(addsuffix .merged.po, $(ALL_LINGUAS)) \
		 $(PACKAGE).pot

EXTRA_DIST += $(ALL_POFILES) po/LINGUAS po/README

if USE_NLS
# for installation
GMOFILES := $(addsuffix .gmo, $(INST_LINGUAS))

all-local: $(GMOFILES)

install-data-local: all-local
	@linguas='$(INST_LINGUAS)'; set -ex; for lang in $$linguas; do \
	  dir=$(DESTDIR)$(localedir)/$$lang/LC_MESSAGES; \
	  $(MKDIR_P) $$dir; \
	  $(INSTALL_DATA) $$lang.gmo $$dir/$(PACKAGE).mo; \
	done

uninstall-local:
	@linguas='$(INST_LINGUAS)'; set -ex; for lang in $$linguas; do \
	  rm -f $(DESTDIR)$(localedir)/$$lang/LC_MESSAGES/$(PACKAGE).mo; \
	  rmdir $(DESTDIR)$(localedir)/$$lang/LC_MESSAGES || :; \
	  rmdir $(DESTDIR)$(localedir)/$$lang || :; \
	done
endif

if REBUILD_NLS
%.gmo: %.merged.po
	$(MSGFMT) -c --statistics -o $@ $<

%.merged.po: $(srcdir)/po/%.po $(PACKAGE).pot 
	$(MSGMERGE) $^ -o $@

# for translators' use
UPDATEPOFILES = $(addsuffix .po-update, $(ALL_LINGUAS))

%.po-update: $(srcdir)/po/%.po $(PACKAGE).pot
	$(MSGMERGE) --update $^

update-po: $(UPDATEPOFILES)

# for the template file
POTFILES = $(filter-out package_%, $(MOST_SOURCES)) \
	$(UNIX_PLATFORM_SOURCES) $(WIN32_PLATFORM_SOURCES) \
	monotone.cc std_hooks.lua

$(PACKAGE).pot: $(POTFILES)
	$(XGETTEXT) -o$@ -D$(top_srcdir) -cTRANSLATORS: \
	  --package-name=$(PACKAGE) --package-version=$(VERSION) \
	  --copyright-holder='$(COPYRIGHT_HOLDER)' \
	  --msgid-bugs-address='$(MSGID_BUGS_ADDRESS)' \
	  $(XGETTEXT_OPTS) \
	  $(POTFILES)

dist-hook: $(ALL_GMOFILES)
	cp $^ $(distdir)/po

else

%.gmo: $(srcdir)/po/%.gmo
	cp $< $@

dist-hook:
	@echo "*** Cannot 'make dist' without xgettext" >&2; exit 1

endif

# build an OS X installer
# requires sudo since packagemaker just looks at directory permissions.
PKG_INST_ROOT = $(PWD)/$(top_builddir)/pkg_inst_root
monotone-$(PACKAGE_VERSION).pkg: monotone.pdf html
	sudo rm -rf $(PKG_INST_ROOT)
	rm -rf "$@"
	$(MAKE) install-strip DESTDIR=$(PKG_INST_ROOT)
	mkdir -p $(PKG_INST_ROOT)/Developer/Documentation/monotone
	cp monotone.pdf $(PKG_INST_ROOT)/Developer/Documentation/monotone/
	cp -r html $(PKG_INST_ROOT)/Developer/Documentation/monotone/html
	plutil -convert xml1 -o monotone-xml.pmproj.in $(srcdir)/mac/monotone.pmproj
	sed "s/__MONOTONE_VERSION__/$(PACKAGE_VERSION)/g" \
		< monotone-xml.pmproj.in > monotone-xml.pmproj
	cp $(srcdir)/mac/monotone-pkg-logo.gif $(srcdir)/mac/package-intro.rtf .
	cp $(srcdir)/COPYING COPYING.txt
	chmod -R o-w,g-w,a+rX $(PKG_INST_ROOT)
	sudo chown -R root:wheel $(PKG_INST_ROOT)/usr
	sudo chown -R root:admin $(PKG_INST_ROOT)/Developer
	/Developer/Applications/Utilities/PackageMaker.app/Contents/MacOS/PackageMaker \
		-build -proj monotone-xml.pmproj -p "$@"

# build an OS X distribution disk image
dmg: monotone-$(PACKAGE_VERSION).dmg

monotone-$(PACKAGE_VERSION).dmg: monotone-$(PACKAGE_VERSION).pkg
	rm -rf $(top_builddir)/dmg_root "$@"
	mkdir $(top_builddir)/dmg_root
	cp -R $^ $(top_builddir)/dmg_root/
	chmod -R a+rX $(top_builddir)/dmg_root
	hdiutil create -srcfolder "$(top_builddir)/dmg_root" \
		"$@" -format UDZO -scrub -imagekey zlib-level=9 \
		-volname monotone-$(PACKAGE_VERSION)

# testsuite stuff (could this possibly be more ugly?)  To get
# parallelism, we cannot use Automake's TESTS feature at all.  The
# shell script embedded in the 'check-local' rule is partially
# borrowed from automake 1.9's check.am

check-local: tester_tests.status unit_tests.status lua_tests.status
	@all=0; failed=0; error=0;					       \
	for f in $^; do							       \
	  all=`expr $$all + 1`;						       \
	  if test -f $$f; then						       \
	    s=`cat $$f`;						       \
	    if test "$$s" = 0; then					       \
	      :;							       \
	    elif test "$$s" = 1; then					       \
	      failed=`expr $$failed + 1`;				       \
	    else							       \
	      error=`expr $$error + 1`;					       \
	    fi;								       \
	  else								       \
	    error=`expr $$error + 1`;					       \
	  fi;								       \
	done;								       \
	if test "$$failed" = 0 && test "$$error" = 0; then		       \
	  exit=0;							       \
	  report="";							       \
	  banner="All $$all test suites passed";			       \
	else								       \
	  exit=1;							       \
	  report="Please report to $(PACKAGE_BUGREPORT)";		       \
	  if test "$$error" = 0; then					       \
	    banner="$$failed of $$all test suites failed";		       \
	  elif test "$$failed" = 0; then				       \
	    banner="$$error of $$all test suites malfunctioned";	       \
	  else								       \
	    banner="$$failed of $$all test suites failed"		       \
	    banner="$$banner and $$error malfunctioned";		       \
	  fi;								       \
	fi;								       \
	rl=`echo $$report | wc -c`;					       \
	bl=`echo $$banner | wc -c`;					       \
	if test $$rl -gt $$bl; then					       \
	  dashes=`echo "$$report" | sed s/./=/g`;			       \
	else								       \
	  dashes=`echo "$$banner" | sed s/./=/g`;			       \
	fi;								       \
	echo $$dashes;							       \
	echo $$banner;							       \
	test -z "$$report" || echo "$$report";				       \
	exit $$exit

run_%_tests: Makefile
	{ echo '#!/bin/sh';						  \
	  echo 'PATH=$(top_builddir):$$PATH';				  \
	  echo '$(top_builddir)/tester $(srcdir)/$*-testsuite.lua "$$@"'; \
	  echo 'echo $$? > $*_tests.status';				  \
	  echo 'exit 0'; } > $@
	chmod 755 $@

# The leading + causes Make to treat this as a recursive invocation,
# allowing it to participate in the jobserver protocol.
%_tests.status: run_%_tests %-testsuite.lua tester$(EXEEXT) FORCE
	+./run_$*_tests

unit_tests.status : unit_tester$(EXEEXT)
lua_tests.status : mtn$(EXEEXT) check_net$(EXEEXT)
check_PROGRAMS = unit_tester tester check_net

# We want the tests re-run even if the .status files already exist.
# .PHONY does not work for that (bad interaction with pattern rules),
# but the FORCE hack does.
.PHONY: check-local FORCE
FORCE:
.PRECIOUS: run_tester_tests run_unit_tests run_lua_tests

mostlyclean-local:
	rm -rf tester_dir html
	set -ex; for d in unit-tests/*/__driver__.lua; do \
	  rm -f $$d; \
	  rmdir $${d%/*} || :; \
	done

DISTCLEANFILES = mt-stdint.h xgettext.opts pch-build.hh.gch.dep	\
	run_tester_tests run_unit_tests run_lua_tests		\
	tester_tests.status unit_tests.status lua_tests.status  \
	mtnopt

# note: these targets are all in srcdir; they are *not* built during
# the VPATH build part of distcheck (with non-writable source
# directory) but only during the initial dist stage.

$(srcdir)/package.m4: $(top_srcdir)/configure.ac
	{                                      \
	  echo '# Signature of the current package.'; \
	  echo 'm4_define([AT_PACKAGE_NAME],      [@PACKAGE_NAME@])'; \
	  echo 'm4_define([AT_PACKAGE_TARNAME],   [@PACKAGE_TARNAME@])'; \
	  echo 'm4_define([AT_PACKAGE_VERSION],   [@PACKAGE_VERSION@])'; \
	  echo 'm4_define([AT_PACKAGE_STRING],    [@PACKAGE_STRING@])'; \
	  echo 'm4_define([AT_PACKAGE_BUGREPORT], [@PACKAGE_BUGREPORT@])'; \
	} >$(srcdir)/package.m4

# we generate some source files to copy data into the executable
# note that the only things that should go in BUILT_SOURCES are things
# that need to be generated early on 'make all'; this is _not_ true of
# generated source files, but it is true for the PCH if used.

# package_revision.txt and package_full_revision_dist.txt are shipped
# in the distribution, so don't delete them here
CLEAN_SOURCES = std_hooks.cc testlib.cc schema.cc \
	package_revision.cc package_full_revision.cc \
	package_revision_raw.txt \
	package_full_revision.txt package_full_revision_raw.txt

BUILT_SOURCES = $(PCH_FILE) $(PCH_BUILD)

CLEANFILES = $(BUILT_SOURCES) $(CLEAN_SOURCES) $(EPS_FIGURES) $(CLEAN_POFILES)

# override compiler for txt2c
txt2c$(EXEEXT): txt2c.cc
	$(CXX_FOR_BUILD) $(CXXFLAGS) -o $@ $<

# FIXME: should use stamp files.
%.cc: %.sql txt2c
	./txt2c $(TXT2CFLAGS) --no-static $< $(*F) >$@.tmp
	cmp -s $@.tmp $@ || mv -f $@.tmp $@
	rm -f $@.tmp

%.cc: %.lua txt2c
	./txt2c $(TXT2CFLAGS) --no-static $< $(*F) >$@.tmp
	cmp -s $@.tmp $@ || mv -f $@.tmp $@
	rm -f $@.tmp

%.cc: %.txt txt2c
	./txt2c $(TXT2CFLAGS) --no-static $< $(*F) >$@.tmp
	cmp -s $@.tmp $@ || mv -f $@.tmp $@
	rm -f $@.tmp

# Support for scripts
%: util/%
	cp $< $@

# This construct causes --strip-trailing to be applied only when
# generating package_revision.cc.
TXT2CFLAGS =
package_revision.cc : TXT2CFLAGS = --strip-trailing

# This is phony, so that we always try to rebuild it.  If it succeeds
# in calculating changes, it produces its target; otherwise, its
# target does not exist.
.PHONY: package_revision_raw.txt
# if both attempts fail, then we need to remove the empty file that >
# creates, and also make sure that the shell command exits
# successfully; the rm -f ensures both
package_revision_raw.txt:
	REAL_BLDDIR=$$PWD/$(top_builddir); \
	(cd $(srcdir) && $$REAL_BLDDIR/mtn --root=. automate get_base_revision_id) 2>/dev/null >$@ \
	|| (cd $(srcdir) && mtn --root=. automate get_base_revision_id) 2>/dev/null >$@ \
	|| rm -f $@
package_revision.txt: package_revision_raw.txt
	if [ -f $< ]; then \
	  cp $< $@; \
	fi
	if [ ! -f $@ -a -f $(srcdir)/$@ ]; then \
	  cp $(srcdir)/$@ $@; \
	fi
	[ -f $@ ] || echo "unknown" > $@

# To avoid a dependency loop here, what we do is:
#           calculate changes
#                  |
#      package_full_revision_raw.txt
#              |                \  <-- add "generated from cached data" text
#              |      package_full_revision_dist.txt
#              |           /
#          package_full_revision.txt

# See above comment.
.PHONY: package_full_revision_raw.txt
package_full_revision_raw.txt:
	REAL_BLDDIR=$$PWD/$(top_builddir); \
	(cd $(srcdir) && $$REAL_BLDDIR/mtn --root=. automate get_revision) 2>/dev/null >$@ \
	|| (cd $(srcdir) && mtn --root=. automate get_revision) 2>/dev/null >$@ \
	|| rm -f $@
# See above comment -- the file this depends on may or may not exist.
# This file, however, must always exist, so that 'make dist' can
# include it in the tarball it generates.  So there are three cases:
#   -- if the raw file does not exist, then
#      -- if the dist file exists, then we leave it alone
#      -- if the dist file does not exist, then we say "unknown"
#   -- if the raw file does exist, then we regenerate the dist file
package_full_revision_dist.txt: package_full_revision_raw.txt
	if [ -f $< ]; then \
	  cp -f $< $@ \
	  && (echo ''; \
	      echo '  Generated from data cached in the distribution;'; \
	      echo '  further changes may have been made.') >> $@; \
	fi
	if [ ! -f $@ -a -f $(srcdir)/$@ ]; then \
	  cp $(srcdir)/$@ $@; \
	fi
	[ -f $@ ] || echo "unknown" > $@
# The raw file may not exist, but the dist file definitely does; we
# just take the first dependency that exists.
package_full_revision.txt: package_full_revision_raw.txt package_full_revision_dist.txt
	rm -f $@
	for SRC in $^; do ([ -f $$SRC -a ! -f $@ ] && cp -f $$SRC $@) || true; done

# This is a magic directive copy-and-pasted, then modified, from the
# automake 1.9 manual, section 13.4, "Checking the distribution".
# Normally, 'distcheck' does a clean build, and then afterwards runs
# 'distclean', and 'distclean' is supposed to remove everything that
# the build created.  However, we have some targets
# (package_revision.txt, package_full_revision_dist.txt) that we
# distribute, but then always attempt to rebuild optimistically, and
# then if that fails fall back on the distributed versions.  This
# means that 'distclean' should _not_ remove those files, since they
# are distributed, yet building the package will generate those files,
# thus automake thinks that 'distclean' _should_ remove those files,
# and 'distcheck' gets cranky if we don't.  So basically what this
# line does is tell 'distcheck' to shut up and ignore those two files.
distcleancheck_listfiles = find . -type f -a ! -name package_revision.txt -a ! -name package_full_revision_dist.txt

# the distcheck-hook checks for errors in the use of base.hh
distcheck-hook:
	cd $(srcdir) && $(SHELL) audit-includes \
		$(sort $(mtn_SOURCES) $(unit_tester_SOURCES) $(tester_SOURCES) \
                       $(UNIX_PLATFORM_SOURCES) $(WIN32_PLATFORM_SOURCES) \
                       win32/main.cc unix/main.cc)

# automake doesn't build html docs

CHECK_SRCDIR_EQ_BUILDDIR=[ "`cd \"$(srcdir)\"; pwd`" = "`pwd`" -a -f ./monotone.texi ]

.PHONY: apidocs
apidocs:
	doxygen doxygen.cfg

monotone.html: monotone.texi version.texi $(TEXI_FRAGMENTS) \
	       std_hooks.lua texinfo.css
	if $(CHECK_SRCDIR_EQ_BUILDDIR); then :; else \
		cp -r $(srcdir)/figures .; \
		cp $(srcdir)/texinfo.css .; \
	fi
	makeinfo -I $(srcdir) --no-split --no-headers --output $@ --html $<
	cp $@ $@.bak
	sed -e 's,<head>,<head><link type="text/css" rel="stylesheet" href="texinfo.css" />,' $@.bak >$@
	rm -f $@.bak

html: monotone.texi version.texi std_hooks.lua texinfo.css
	if $(CHECK_SRCDIR_EQ_BUILDDIR); then :; else \
		cp -r $(srcdir)/figures .; \
	fi
	mkdir -p $@
	cp -r $(srcdir)/figures $@
	cp $(srcdir)/texinfo.css $@
	makeinfo -I $(srcdir) --number-sections --html --output $@ $<
	for f in $@/*.html; do \
		cp $$f $$f.bak; \
		sed -e 's,<head>,<head><link type="text/css" rel="stylesheet" href="texinfo.css" />,' $$f.bak >$$f; \
		rm -f $$f.bak; \
	done<|MERGE_RESOLUTION|>--- conflicted
+++ resolved
@@ -125,7 +125,6 @@
 	win32/cputime.cc win32/ssh_agent_platform.cc			\
 	win32/ssh_agent_platform.hh
 
-<<<<<<< HEAD
 # these files (part of the main program) contain code subject to unit testing
 
 UNIT_TESTEES =								\
@@ -161,17 +160,6 @@
 UNIT_TESTERS_PRIV =							\
 	unit-tests/dates.cc unit-tests/packet.cc unit-tests/paths.cc	\
 	unit-tests/rev_height.cc unit-tests/roster.cc
-=======
-# these files contain unit tests
-UNIT_TEST_SOURCES =							\
-	basic_io.cc charset.cc commands.cc crypto_tests.cc cset.cc	\
-	dates.cc diff_patch.cc globish.cc graph.cc mkstemp.cc netcmd.cc	\
-	netxx_pipe.cc numeric_vocab.cc option.cc outdated_indicator.cc	\
-	packet.cc paths.cc refiner.cc restrictions.cc rev_height.cc	\
-	revision.cc roster.cc roster_merge.cc simplestring_xform.cc	\
-	string_queue.cc transforms.cc unit_tests.cc uri.cc vocab.cc	\
-	xdelta.cc
->>>>>>> 6530dca0
 
 # these files do not contain unit tests, but are required for unit testing
 # note that some are and some aren't part of the main program
@@ -194,17 +182,9 @@
 unit_tester_SOURCES = $(UNIT_TESTERS) $(UNIT_TESTERS_PRIV) \
 	$(UNIT_TESTEES) $(UNIT_TEST_SUPPORT)
 
-<<<<<<< HEAD
 tester_SOURCES = tester.cc transforms.cc gzip.cc \
 	$(SANITY_CORE_SOURCES) $(LUAEXT_SOURCES) pcrewrap.cc
 nodist_tester_SOURCES = testlib.c
-=======
-tester_SOURCES = tester.cc transforms.cc gzip.cc
-nodist_tester_SOURCES = testlib.cc
-tester_LDADD = $(addprefix mtn-, $(patsubst %.cc, %.$(OBJEXT), \
-		 $(filter %.cc, $(SANITY_CORE_SOURCES) $(LUAEXT_SOURCES) \
-		 	  	pcrewrap.cc)))
->>>>>>> 6530dca0
 
 txt2c_SOURCES = txt2c.cc
 
@@ -249,55 +229,21 @@
 	|| rm "./$(PCH_FILE).Tdep"
 endif
 
-<<<<<<< HEAD
-SUFFIXES = .gch
-
-AM_CPPFLAGS = -I$(top_srcdir)/lua
-AM_CFLAGS = $(AM_CPPFLAGS) -DTEMP_STORE=1 -DNDEBUG -DSQLITE_OMIT_CURSOR -DSQLITE_OMIT_LOAD_EXTENSION -DTHREADSAFE=0 -DSQLITE_THREAD_OVERRIDE_LOCK=-1 $(SQLITE_CPPFLAGS)
-AM_CXXFLAGS = $(AM_CPPFLAGS) $(PCH_FLAGS)
-
-mtn_LDADD = libplatform.a lib3rdparty.a $(BOOSTLIBS) $(LIBICONV) $(LIBINTL)
-unit_tester_LDADD = libplatform.a lib3rdparty.a \
-		     $(BOOSTLIBS) $(LIBICONV) $(LIBINTL)
-tester_LDADD = libplatform.a lib3rdparty.a $(BOOSTLIBS) $(LIBICONV) $(LIBINTL)
-
-if INCLUDED_PCRE
-  AM_CPPFLAGS += -I$(top_srcdir)/pcre
-else
-  AM_CPPFLAGS += $(PCRE_CFLAGS)
-=======
 SUFFIXES = .gch .merged.po .gmo
->>>>>>> 6530dca0
-
-EXTERNAL_CPPFLAGS = $(pcre_CFLAGS) $(botan_CFLAGS) \
-		    $(lua_CFLAGS) $(sqlite_CFLAGS) $(idn_CFLAGS)
-EXTERNAL_LIBS = $(BOOSTLIBS) $(LIBICONV) $(LIBINTL) \
-	        $(pcre_LIBS) $(botan_LIBS) $(lua_LIBS) $(sqlite_LIBS) \
-	        $(idn_LIBS)
-
-mtn_CPPFLAGS = $(EXTERNAL_CPPFLAGS)
-mtn_CXXFLAGS = $(PCH_FLAGS)
-mtn_LDADD = libplatform.a lib3rdparty.a $(EXTERNAL_LIBS)
-
-unit_tester_CPPFLAGS = -DBUILD_UNIT_TESTS $(EXTERNAL_CPPFLAGS)
-unit_tester_CXXFLAGS = $(PCH_FLAGS)
-unit_tester_LDADD += libplatform.a lib3rdparty.a $(EXTERNAL_LIBS)
-
-tester_CPPFLAGS = $(EXTERNAL_CPPFLAGS)
-tester_LDADD += libplatform.a lib3rdparty.a $(EXTERNAL_LIBS)
+
+AM_CPPFLAGS = $(pcre_CFLAGS) $(botan_CFLAGS) \
+	      $(lua_CFLAGS) $(sqlite_CFLAGS) $(idn_CFLAGS)
+AM_CXXFLAGS = $(PCH_FLAGS)
+
+LDADD = $(BOOSTLIBS) $(LIBICONV) $(LIBINTL) $(pcre_LIBS) \
+	$(botan_LIBS) $(lua_LIBS) $(sqlite_LIBS) $(idn_LIBS)
 
 if WIN32_PLATFORM
   libplatform_a_SOURCES += $(WIN32_PLATFORM_SOURCES)
   mtn_SOURCES += win32/main.cc
-  mtn_LDADD += -lshfolder -lws2_32 -lintl -liconv -liphlpapi
-  unit_tester_LDADD += -lshfolder -lws2_32 -lintl -liconv -liphlpapi
-<<<<<<< HEAD
+  mtn_LDADD = -lshfolder -lws2_32 -lintl -liconv -liphlpapi
+  unit_tester_LDADD = -lshfolder -lws2_32 -lintl -liconv -liphlpapi
   AM_CPPFLAGS += -DWIN32
-  lib3rdparty_a_SOURCES += botan/es_capi.h botan/es_capi.cpp		\
-			   botan/es_win32.cpp botan/es_win32.h
-=======
-  lib3rdparty_a_CPPFLAGS += -DWIN32
->>>>>>> 6530dca0
   tester_SOURCES += win32/tester-plaf.cc
   check_net_SOURCES = win32/tester-check-net.cc
 else
