AUTOMAKE_OPTIONS=subdir-objects 1.7.1
ACLOCAL_AMFLAGS = -I m4

MOST_SOURCES =								\
	 app_state.cc app_state.hh					\
         commands.cc commands.hh					\
         diff_patch.cc diff_patch.hh					\
         lua.cc lua.hh							\
         transforms.cc transforms.hh					\
         update.cc update.hh						\
         work.cc work.hh						\
         cert.cc cert.hh						\
         database.cc database.hh					\
         key_store.cc key_store.hh					\
         file_io.cc file_io.hh						\
         keys.cc keys.hh						\
         packet.cc packet.hh						\
         sanity.cc sanity.hh						\
         vocab.cc vocab.hh vocab_terms.hh numeric_vocab.hh		\
         rcs_file.cc rcs_file.hh					\
         xdelta.cc xdelta.hh						\
         ui.cc ui.hh							\
         schema_migration.cc schema_migration.hh			\
         constants.cc constants.hh					\
         refiner.cc refiner.hh						\
         enumerator.cc enumerator.hh					\
         netsync.cc netsync.hh						\
         netcmd.cc netcmd.hh						\
         merkle_tree.cc merkle_tree.hh					\
         basic_io.cc basic_io.hh					\
         mkstemp.cc mkstemp.hh						\
         lcs.cc lcs.hh							\
         rcs_import.cc rcs_import.hh					\
         revision.cc revision.hh					\
	 cset.cc cset.hh						\
	 roster.cc roster.hh						\
         mt_version.cc mt_version.hh					\
         automate.cc automate.hh					\
         database_check.cc database_check.hh				\
         epoch.cc epoch.hh						\
         inodeprint.cc inodeprint.hh					\
         selectors.cc selectors.hh					\
         annotate.cc annotate.hh					\
         restrictions.cc restrictions.hh				\
<<<<<<< HEAD
         hmac.cc hmac.hh						\
         globish.cc globish.hh						\
         string_queue.cc string_queue.hh				\
         paths.cc paths.hh						\
         roster_merge.cc roster_merge.hh				\
         merge.cc merge.hh						\
									\
=======
         hmac.cc hmac.hh                                                \
         globish.cc globish.hh                                          \
         string_queue.cc string_queue.hh                                \
         paths.cc paths.hh                                              \
         roster_merge.cc roster_merge.hh                                \
         merge.cc merge.hh                                              \
         legacy.cc legacy.hh                                            \
                                                                        \
>>>>>>> a4a56e98
	 cleanup.hh unit_tests.hh interner.hh				\
         cycle_detector.hh randomfile.hh adler32.hh quick_alloc.hh	\
	 netio.hh smap.hh gettext.h					\
         package_revision.c package_revision.h				\
         package_full_revision.c package_full_revision.h options.hh	\
         i18n.h hash_map.hh parallel_iter.hh safe_map.hh

NETXX_SOURCES =									\
	netxx/accept.cxx netxx/accept.h netxx/address.cxx			\
	netxx/common.h netxx/compat.h netxx/datagram.cxx			\
	netxx/datagramserver.cxx netxx/osutil.cxx netxx/osutil.h		\
	netxx/peer.cxx netxx/probe.cxx netxx/probe_impl.h			\
	netxx/probe_select.cxx netxx/recvfrom.cxx netxx/recvfrom.h		\
	netxx/resolve.h netxx/serverbase.cxx netxx/serverbase.h			\
        netxx/sockaddr.cxx netxx/sockaddr.h netxx/socket.cxx			\
	netxx/socket.h netxx/sockopt.cxx netxx/stream.cxx			\
	netxx/streambase.cxx netxx/streamserver.cxx				\
	netxx/address.h netxx/datagram.h netxx/datagramserver.h			\
	netxx/netbuf.h netxx/netxx.h netxx/peer.h netxx/probe.h			\
	netxx/probeinfo.h netxx/sockopt.h netxx/stream.h netxx/streambase.h	\
	netxx/streamserver.h netxx/timeout.h netxx/types.h

BOTAN_SOURCES =                                                                    \
        botan/aes.cpp botan/aes_tab.cpp botan/algolist.cpp		\
        botan/allocate.cpp botan/arc4.cpp botan/asn1_alg.cpp		\
        botan/asn1_alt.cpp botan/asn1_att.cpp botan/asn1_dn.cpp		\
        botan/asn1_ext.cpp botan/asn1_ku.cpp botan/asn1_oid.cpp		\
        botan/asn1_str.cpp botan/asn1_tm.cpp botan/barrett.cpp		\
        botan/base.cpp botan/base64.cpp botan/basefilt.cpp		\
        botan/ber_code.cpp botan/ber_dec.cpp botan/big_base.cpp		\
        botan/big_code.cpp botan/big_io.cpp botan/big_ops2.cpp		\
        botan/big_ops3.cpp botan/blinding.cpp botan/buf_es.cpp		\
        botan/buf_filt.cpp botan/cbc.cpp botan/certstore.cpp		\
        botan/cfb.cpp botan/charset.cpp botan/conf.cpp botan/crc32.cpp	\
        botan/crl_ent.cpp botan/ctr.cpp botan/cts.cpp			\
        botan/data_snk.cpp botan/data_src.cpp \
        botan/def_ops.cpp botan/defalloc.cpp botan/der_code.cpp		\
        botan/der_enc.cpp botan/divide.cpp botan/dl_algo.cpp		\
        botan/dl_group.cpp botan/dl_param.cpp		\
        botan/dl_cache.cpp \
        botan/dlies.cpp botan/eax.cpp botan/ecb.cpp botan/eme1.cpp	\
        botan/eme_pkcs.cpp botan/emsa1.cpp botan/emsa2.cpp		\
        botan/emsa3.cpp botan/emsa4.cpp botan/emsa_raw.cpp		\
        botan/eng_base.cpp botan/engine.cpp botan/es_file.cpp		\
        botan/exceptn.cpp botan/filter.cpp botan/filters.cpp		\
        botan/fips140.cpp botan/fused.cpp		\
        botan/get_algo.cpp botan/get_enc.cpp botan/get_pbe.cpp		\
        botan/gzip.cpp botan/hash_id.cpp botan/hex.cpp botan/hmac.cpp	\
        botan/if_algo.cpp botan/inifile.cpp botan/init.cpp		\
        botan/kdf.cpp botan/keypair.cpp botan/look_pk.cpp		\
        botan/lookup.cpp botan/make_prm.cpp botan/mdx_hash.cpp		\
        botan/mem_pool.cpp botan/mgf1.cpp botan/mlock.cpp		\
        botan/mod_exp.cpp botan/mode_pad.cpp botan/modebase.cpp		\
        botan/mp_comba.cpp botan/mp_core.cpp botan/mp_fkmul.cpp		\
        botan/mp_misc.cpp botan/mp_mul.cpp botan/mp_shift.cpp		\
        botan/mp_smul.cpp botan/mutex.cpp botan/numthry.cpp		\
        botan/ofb.cpp botan/oids.cpp botan/parse.cpp botan/pbes1.cpp	\
        botan/pbes2.cpp botan/pem.cpp botan/pipe.cpp botan/pipe_io.cpp	\
        botan/pipe_rw.cpp botan/pk_algs.cpp botan/pk_core.cpp		\
        botan/pk_filts.cpp botan/pk_keys.cpp botan/pk_util.cpp		\
        botan/pkcs10.cpp botan/pkcs8.cpp botan/policy.cpp		\
        botan/pow_mod.cpp \
        botan/prf_x942.cpp botan/primes.cpp botan/pubkey.cpp		\
        botan/randpool.cpp botan/reducer.cpp botan/rng.cpp		\
        botan/rsa.cpp botan/s2k.cpp botan/secqueue.cpp			\
        botan/sha160.cpp botan/symkey.cpp botan/timers.cpp		\
        botan/ui.cpp botan/util.cpp botan/x509_ca.cpp			\
        botan/x509_crl.cpp botan/x509_key.cpp botan/x509_obj.cpp	\
        botan/x509cert.cpp botan/x509find.cpp botan/x509opt.cpp		\
        botan/des.cpp botan/des_tab.cpp botan/pkcs5.cpp 		\
        botan/x509self.cpp botan/x509stor.cpp 				\
        botan/def_alg.cpp botan/def_mode.cpp botan/sha256.cpp 		\
        \
        botan/aes.h botan/botan.h botan/def_eng.h botan/es_win32.h	\
        botan/lookup.h botan/randpool.h botan/version.h	\
        botan/algolist.h botan/buf_es.h botan/der_enc.h			\
        botan/exceptn.h botan/mdx_hash.h botan/par_hash.h		\
        botan/reducer.h botan/x509_ca.h botan/allocate.h		\
        botan/buf_filt.h botan/dh.h botan/filter.h botan/mem_ops.h	\
        botan/pbe.h botan/rng.h botan/x509cert.h botan/arc4.h		\
        botan/cbc.h botan/dl_algo.h botan/filters.h botan/mem_pool.h	\
        botan/pbe_pkcs.h botan/rsa.h botan/x509_crl.h botan/asn1.h	\
        botan/certstor.h botan/dlies.h botan/fips140.h botan/mgf1.h	\
        botan/pem.h botan/s2k.h botan/x509_key.h botan/asn1_obj.h	\
        botan/cfb.h botan/dl_param.h botan/modebase.h	\
        botan/pipe.h botan/x509_obj.h			\
        botan/asn1_oid.h botan/conf.h botan/eax.h botan/gzip.h		\
        botan/mode_pad.h botan/pk_algs.h botan/secmem.h			\
        botan/x509self.h botan/barrett.h botan/config.h botan/ecb.h	\
        botan/hex.h botan/mod_exp.h botan/pk_core.h botan/secqueue.h	\
        botan/x509stor.h botan/base64.h botan/crc32.h botan/eme.h	\
        botan/hmac.h botan/mp_core.h botan/pkcs10.h botan/sha160.h	\
        botan/crl_ent.h botan/emsa.h	\
        botan/if_algo.h botan/mp_madd.h botan/pkcs8.h botan/socket.h	\
        botan/x919_mac.h botan/basefilt.h botan/ctr.h botan/engine.h	\
        botan/init.h botan/mp_types.h botan/pk_filts.h botan/symkey.h	\
        botan/base.h botan/cts.h botan/enums.h botan/kdf.h		\
        botan/mutex.h botan/pk_keys.h botan/timers.h botan/ber_dec.h	\
        botan/data_snk.h botan/es_capi.h botan/keypair.h		\
        botan/numthry.h botan/pk_ops.h botan/types.h botan/bigint.h	\
        botan/data_src.h botan/es_egd.h botan/look_add.h botan/ofb.h	\
        botan/pk_util.h botan/ui.h botan/blinding.h botan/defalloc.h	\
        botan/es_file.h botan/look_pk.h botan/oids.h botan/pubkey.h	\
        botan/util.h botan/charset.h botan/hash_id.h 			\
        botan/des.h botan/pkcs5.h					\
	botan/x931_rng.cpp botan/x931_rng.h botan/sha256.h


BOOST_SANDBOX_SOURCES = \
        boost/circular_buffer_adaptor.hpp \
	boost/circular_buffer_base.hpp \
	boost/circular_buffer_fwd.hpp \
	boost/circular_buffer.hpp

SQLITE_SOURCES = \
        sqlite/alter.c sqlite/attach.c sqlite/auth.c sqlite/btree.c \
        sqlite/build.c sqlite/date.c sqlite/delete.c sqlite/expr.c sqlite/func.c \
        sqlite/hash.c sqlite/insert.c \
        sqlite/legacy.c sqlite/main.c sqlite/opcodes.c \
        sqlite/os_unix.c sqlite/os_win.c \
        sqlite/pager.c sqlite/parse.c sqlite/pragma.c sqlite/printf.c \
        sqlite/random.c sqlite/select.c sqlite/table.c sqlite/tokenize.c \
        sqlite/trigger.c sqlite/update.c sqlite/utf.c \
        sqlite/util.c sqlite/vacuum.c \
        sqlite/vdbe.c sqlite/vdbeapi.c sqlite/vdbeaux.c \
        sqlite/vdbemem.c sqlite/where.c \
	sqlite/prepare.c sqlite/callback.c \
	sqlite/analyze.c sqlite/vdbefifo.c \
	sqlite/complete.c \
	\
        sqlite/btree.h sqlite/config.h sqlite/hash.h sqlite/opcodes.h sqlite/os.h \
        sqlite/os_common.h sqlite/os_unix.h sqlite/os_win.h \
        sqlite/parse.h sqlite/sqlite3.h sqlite/sqliteInt.h sqlite/vdbe.h sqlite/vdbeInt.h \
	sqlite/pager.h

LUA_SOURCES = \
	lua/lapi.c lua/lapi.h lua/lauxlib.c lua/lauxlib.h lua/lbaselib.c \
	lua/lcode.c lua/lcode.h lua/ldblib.c lua/ldebug.c lua/ldebug.h lua/ldo.c \
	lua/ldo.h lua/ldump.c lua/lfunc.c lua/lfunc.h lua/lgc.c lua/lgc.h \
	lua/liolib.c lua/llex.c lua/llex.h lua/llimits.h lua/lmathlib.c lua/lmem.c \
	lua/lmem.h lua/loadlib.c lua/lobject.c lua/lobject.h lua/lopcodes.c \
	lua/lopcodes.h lua/lparser.c lua/lparser.h lua/lstate.c lua/lstate.h \
	lua/lstring.c lua/lstring.h lua/lstrlib.c lua/ltable.c lua/ltable.h \
	lua/ltablib.c lua/ltests.c lua/ltm.c lua/ltm.h lua/lua.h lua/lualib.h \
	lua/lundump.c lua/lundump.h lua/lvm.c lua/lvm.h lua/lzio.c lua/lzio.h

IDNA_SOURCES = \
	idna/gunibreak.h idna/gunidecomp.h idna/idna.h idna/nfkc.c	\
	idna/punycode.c idna/rfc3454.c idna/stringprep.h idna/version.c \
	idna/gunicomp.h idna/idna.c idna/idn-int.h idna/profiles.c	\
	idna/punycode.h idna/stringprep.c idna/toutf8.c

POPT_SOURCES = \
	popt/findme.c  popt/poptconfig.c  popt/poptint.h   \
	popt/findme.h  popt/popt.h        popt/poptparse.c \
	popt/popt.c    popt/popthelp.c    popt/system.h

UNIX_PLATFORM_SOURCES = \
	unix/read_password.cc unix/get_system_flavour.cc unix/process.cc unix/terminal.cc \
	unix/inodeprint.cc unix/fs.cc

WIN32_PLATFORM_SOURCES = \
	win32/read_password.cc win32/get_system_flavour.cc win32/process.cc win32/terminal.cc \
	win32/inodeprint.cc win32/fs.cc win32/wcwidth.c

# primaries

bin_PROGRAMS = monotone
check_PROGRAMS = unit_tests
noinst_PROGRAMS = txt2c 

monotone_SOURCES = $(MOST_SOURCES) monotone.cc main.cc
unit_tests_SOURCES = $(MOST_SOURCES) unit_tests.cc crypto_tests.cc

txt2c_SOURCES = txt2c.cc

noinst_LIBRARIES = libplatform.a lib3rdparty.a 
libplatform_a_SOURCES = platform.hh
lib3rdparty_a_SOURCES = $(BOOST_SANDBOX_SOURCES) \
			$(BOTAN_SOURCES) \
			$(IDNA_SOURCES) \
			$(POPT_SOURCES) \
			$(NETXX_SOURCES) \
			$(LUA_SOURCES) \
			$(SQLITE_SOURCES)

# flags

if BUILD_PCH

PCH_SOURCE = $(srcdir)/pch.hh
# the .gch file only will be seen if it's in the same dir as the .hh file,
# so need to copy it for separate build directories
PCH_BUILD = pch-build.hh
PCH_FLAGS = -Winvalid-pch -include $(PCH_BUILD)
PCH_FILE = $(PCH_BUILD).gch
sinclude $(PCH_FILE).dep

*.o *.lo *.obj: $(PCH_FILE)

$(PCH_BUILD): $(PCH_SOURCE)
	cp $(PCH_SOURCE) $(PCH_BUILD)

$(PCH_FILE): $(PCH_BUILD)
	$(MAKE) PCH_FLAGS= pch-file

pch-file:
	$(CXXCOMPILE) -x c++-header $(PCH_BUILD) -o $(PCH_FILE) \
        -MT $(PCH_FILE)  -MD -MP -MF "./$(PCH_FILE).Tdep" \
        && mv "./$(PCH_FILE).Tdep" "./$(PCH_FILE).dep" \
        || rm "./$(PCH_FILE).Tdep"
endif

SUFFIXES = .gch

AM_CPPFLAGS =
AM_CFLAGS = $(AM_CPPFLAGS) -DTEMP_STORE=1 -DNDEBUG -DBOOST_DISABLE_THREADS -DBOOST_SP_DISABLE_THREADS -DSQLITE_OMIT_CURSOR $(SQLITE_CPPFLAGS)
AM_CXXFLAGS = $(AM_CPPFLAGS) -DNDEBUG -DBOOST_DISABLE_THREADS -DBOOST_SP_DISABLE_THREADS
AM_LDFLAGS = 

lib3rdparty_a_CPPFLAGS =
lib3rdparty_a_CFLAGS = $(AM_CFLAGS) $(LIB3RDPARTY_CFLAGS)
lib3rdparty_a_CXXFLAGS = $(AM_CXXFLAGS) $(LIB3RDPARTY_CXXFLAGS)

monotone_LDFLAGS = 
monotone_CPPFLAGS = -I$(top_srcdir)/lua -I$(top_srcdir)/sqlite
monotone_CFLAGS = $(AM_CFLAGS) $(MONOTONE_CFLAGS)
monotone_CXXFLAGS = $(AM_CXXFLAGS) $(PCH_FLAGS) $(MONOTONE_CXXFLAGS)

unit_tests_LDFLAGS = 
unit_tests_CPPFLAGS = -DBUILD_UNIT_TESTS -I$(top_srcdir)/lua -I$(top_srcdir)/sqlite
unit_tests_CXXFLAGS = $(AM_CXXFLAGS) $(PCH_FLAGS)

# conditionals from configury

if STATIC_BOOST
  BOOSTLIBS = @BOOST_LIBDIR@/libboost_filesystem$(BOOST_SUFFIX).a \
              @BOOST_LIBDIR@/libboost_date_time$(BOOST_SUFFIX).a \
              @BOOST_LIBDIR@/libboost_regex$(BOOST_SUFFIX).a
  monotone_LDADD = lib3rdparty.a $(BOOSTLIBS)
  unit_tests_LDADD = lib3rdparty.a $(BOOSTLIBS) \
                     @BOOST_LIBDIR@/libboost_unit_test_framework$(BOOST_SUFFIX).a
else
  monotone_LDADD = lib3rdparty.a
  unit_tests_LDADD = lib3rdparty.a -lboost_unit_test_framework$(BOOST_SUFFIX)
endif

monotone_LDADD += libplatform.a $(LIBICONV) $(LIBINTL)
unit_tests_LDADD += libplatform.a $(LIBICONV) $(LIBINTL)

if WIN32_PLATFORM
  libplatform_a_SOURCES += $(WIN32_PLATFORM_SOURCES)
  monotone_LDADD += -lshfolder -lws2_32 -lintl -liconv -liphlpapi
  unit_tests_LDADD += -lshfolder -lws2_32 -lintl -liconv -liphlpapi
  lib3rdparty_a_CPPFLAGS += -DWIN32 -DBOTAN_EXT_ENTROPY_SRC_CAPI -DBOTAN_EXT_ENTROPY_SRC_WIN32
  lib3rdparty_a_SOURCES += botan/es_capi.cpp botan/es_win32.cpp
else
  libplatform_a_SOURCES += $(UNIX_PLATFORM_SOURCES)
endif

if MISSING_INET_PTON
  lib3rdparty_a_SOURCES += netxx/inet_pton.cxx netxx/inet_pton.h
  lib3rdparty_a_CPPFLAGS += -DNETXX_NO_PTON
endif    

if MISSING_INET_NTOP
  lib3rdparty_a_SOURCES += netxx/inet_ntop.cxx netxx/inet_ntop.h
  lib3rdparty_a_CPPFLAGS += -DNETXX_NO_NTOP
endif    

if MISSING_GETADDRINFO
  lib3rdparty_a_SOURCES += netxx/resolve_gethostbyname.cxx netxx/resolve_getservbyname.cxx
else
  lib3rdparty_a_SOURCES += netxx/resolve_getaddrinfo.cxx
endif    

if MISSING_INET6
  lib3rdparty_a_CPPFLAGS += -DNETXX_NO_INET6
endif

# i18n support

SUBDIRS = po
datadir = @datadir@
localedir = $(datadir)/locale
DEFS = -DLOCALEDIR=\"$(localedir)\" @DEFS@

# extra files

PDF_FIGURES= figures/branch-heads.pdf figures/cert.pdf				\
	figures/difference-between-versions.pdf					\
	figures/file-id-manifest-id.pdf figures/fork.pdf			\
	figures/general-workflow.pdf figures/linear-history.pdf			\
	figures/local-workflow.pdf figures/manifest.pdf figures/merge.pdf	\
	figures/network-workflow.pdf figures/parent-child-hashes.pdf		\
	figures/parent-child-names-hashes.pdf figures/parent-child.pdf		\
	figures/revision-chaining.pdf figures/revision.pdf			\
	figures/statement.pdf figures/three-versions.pdf			\
	figures/two-branches.pdf

PNG_FIGURES=$(addprefix $(top_builddir)/figures/,$(notdir $(PDF_FIGURES:.pdf=.png)))
EPS_FIGURES=$(addprefix $(top_builddir)/figures/,$(notdir $(PDF_FIGURES:.pdf=.eps)))

man1_MANS = monotone.1
info_TEXINFOS = monotone.texi
EXTRA_DIST = $(man1_MANS) \
	     $(PDF_FIGURES) \
	     $(PNG_FIGURES) \
             INSTALL \
             README.changesets \
             UPGRADE \
             monotone.spec \
             monotone.html \
             texinfo.css \
	     schema.sql views.sql \
	     std_hooks.lua test_hooks.lua \
	     testsuite.at \
	     $(wildcard $(srcdir)/tests/t_*.at) \
	     testsuite \
             tests/atconfig.in \
             tests/atlocal.in  \
	     package.m4 \
	     package_revision.txt package_full_revision_dist.txt \
             $(wildcard $(srcdir)/m4/*.m4) \
             popt/README popt/CHANGES popt/COPYING popt/popt.3 popt/popt.ps \
             $(wildcard $(srcdir)/popt/test?.c) popt/testit.sh \
             sqlite/keywordhash.h \
             contrib/README \
             contrib/monoprof.sh \
             contrib/monotone-notify.pl \
             contrib/monotone-import.pl \
             contrib/ciabot_monotone.py \
             contrib/monotone.el \
             contrib/monotone-nav.el \
             contrib/monotone.bash_completion \
             contrib/monotone.zsh_completion \
             contrib/mtbrowse.sh \
             contrib/colorize \
             contrib/color-logs.sh \
             contrib/color-logs.conf \
             contrib/get_stdio.pl \
             contrib/ciabot_monotone_hookversion.py \
             contrib/monotone-cvs-ignore.lua \
             contrib/usher.cc \
             win32/monotone.iss \
             $(wildcard $(srcdir)/debian/*)

MAKEINFOFLAGS=-I $(top_builddir)

monotone.info: monotone.texi version.texi std_hooks.lua

monotone.pdf: monotone.texi version.texi std_hooks.lua $(PDF_FIGURES)

monotone.dvi: monotone.texi version.texi std_hooks.lua $(EPS_FIGURES)

#%.eps: %.epsi
#	mv -f $< $@
#
#%.epsi: %.ps
#	ps2epsi $< $@

%.eps : %.ps
	ps2eps <$< >$@

$(top_builddir)/figures/%.ps: $(srcdir)/figures/%.pdf
	mkdir -p $(top_builddir)/figures
#	acroread -toPostScript -pairs $< $@
	pdftops $< $@


# testsuite stuff (could this possibly be more ugly?)

if BUILD_UNIT_TESTS
TESTS = unit_tests $(srcdir)/testsuite
else
TESTS = $(srcdir)/testsuite
endif

TESTS_ENVIRONMENT=AUTOTEST_PATH="."

mostlyclean-local:
	rm -rf testsuite.dir testsuite.log package_full_revision_dist.txt

DISTCLEANFILES = tests/atconfig mt-stdint.h xgettext.opts pch-build.hh.gch.dep

# distcheck stuff

DISTCHECK_CONFIGURE_FLAGS = \
			 --with-bundled-sqlite \
			 --with-bundled-lua \
			 --enable-static-boost

# note: these targets are all in srcdir; they are *not* built during
# the VPATH build part of distcheck (with non-writable source
# directory) but only during the initial dist stage.

$(srcdir)/package.m4: $(top_srcdir)/configure.ac
	{                                      \
	  echo '# Signature of the current package.'; \
	  echo 'm4_define([AT_PACKAGE_NAME],      [@PACKAGE_NAME@])'; \
	  echo 'm4_define([AT_PACKAGE_TARNAME],   [@PACKAGE_TARNAME@])'; \
	  echo 'm4_define([AT_PACKAGE_VERSION],   [@PACKAGE_VERSION@])'; \
	  echo 'm4_define([AT_PACKAGE_STRING],    [@PACKAGE_STRING@])'; \
	  echo 'm4_define([AT_PACKAGE_BUGREPORT], [@PACKAGE_BUGREPORT@])'; \
	} >$(srcdir)/package.m4

$(srcdir)/testsuite: $(srcdir)/testsuite.at $(wildcard $(srcdir)/tests/t_*.at) \
                     $(srcdir)/package.m4 
	autom4te --language=Autotest -I $(srcdir) $< -o $@.tmp
	mv -f $@.tmp $@

# we generate some headers to copy data into the executable

BUILT_SOURCES_CLEAN = std_hooks.h test_hooks.h schema.h views.h \
                      package_revision.txt package_revision.c \
                      package_full_revision.txt package_full_revision.c \
                      $(PCH_FILE) $(PCH_BUILD)
BUILT_SOURCES_NOCLEAN = package_revision.txt package_full_revision_dist.txt
BUILT_SOURCES = $(BUILT_SOURCES_CLEAN) $(BUILT_SOURCES_NOCLEAN)
CLEANFILES = $(BUILT_SOURCES_CLEAN) $(EPS_FIGURES) 

txt2c: txt2c.cc Makefile
	$(CXX) $(CXXFLAGS) -o $@ $<
	chmod 0755 $@$(EXEEXT)

apidocs:
	doxygen doxygen.cfg

%.h: %.sql txt2c Makefile
	./txt2c $< $(*F) >$@.tmp
	cmp -s $@.tmp $@ || mv -f $@.tmp $@
	rm -f $@.tmp

%.h: %.lua txt2c Makefile
	./txt2c $< $(*F) >$@.tmp
	cmp -s $@.tmp $@ || mv -f $@.tmp $@
	rm -f $@.tmp

# A fake target so we can use MT/revision as a prerequisite, yet not
# crash if MT/revision does not exist.
$(srcdir)/MT/revision:
	true
package_revision.txt: $(srcdir)/MT/revision
	if [ -f $< ]; then cp $< $@; fi
	if [ ! -f $@ ]; then echo "unknown" > $@; fi
package_revision.c: package_revision.txt txt2c Makefile
	./txt2c --strip-trailing --no-static $< package_revision >$@.tmp
	cmp -s $@.tmp $@ || mv -f $@.tmp $@
	rm -f $@.tmp

.PHONY: package_full_revision.txt apidocs
package_full_revision.txt:
	REAL_BLDDIR=$$PWD/$(top_builddir); \
	(cd $(srcdir) && $$REAL_BLDDIR/monotone status) 2>/dev/null >$@ \
	|| (cd $(srcdir) && monotone status) 2>/dev/null >$@ \
	|| (cp $(srcdir)/package_full_revision_dist.txt 2>/dev/null $@) \
	|| (echo "unknown" >$@)
package_full_revision_dist.txt: package_full_revision.txt
	cp $< $@
	(echo ''; \
	 echo '  Generated from data cached in the distribution;'; \
	 echo '  further changes may have been made.') >> $@
package_full_revision.c: package_full_revision.txt txt2c Makefile
	./txt2c --no-static $< package_full_revision >$@.tmp
	cmp -s $@.tmp $@ || mv -f $@.tmp $@
	rm -f $@.tmp

# automake doesn't build html docs

monotone.html: monotone.texi version.texi std_hooks.lua texinfo.css
	makeinfo --no-split --no-headers --output $@ --html $<
	perl -i.perlbak -pe 's@<head>@<head>\n<link type="text/css" rel="stylesheet" href="texinfo.css" />@' $@
	rm -f monotone.html.perlbak

# The .perlbak thing is needed, otherwise the perl executions fails on MinGW

html: monotone.texi version.texi std_hooks.lua texinfo.css
	mkdir -p html
	makeinfo --number-sections --html --output html $<
	perl -i.perlbak -pe 's@<head>@<head>\n<link type="text/css" rel="stylesheet" href="texinfo.css" />@' html/*.html
	rm -f html/*.perlbak
	cp texinfo.css html<|MERGE_RESOLUTION|>--- conflicted
+++ resolved
@@ -42,15 +42,6 @@
          selectors.cc selectors.hh					\
          annotate.cc annotate.hh					\
          restrictions.cc restrictions.hh				\
-<<<<<<< HEAD
-         hmac.cc hmac.hh						\
-         globish.cc globish.hh						\
-         string_queue.cc string_queue.hh				\
-         paths.cc paths.hh						\
-         roster_merge.cc roster_merge.hh				\
-         merge.cc merge.hh						\
-									\
-=======
          hmac.cc hmac.hh                                                \
          globish.cc globish.hh                                          \
          string_queue.cc string_queue.hh                                \
@@ -59,7 +50,6 @@
          merge.cc merge.hh                                              \
          legacy.cc legacy.hh                                            \
                                                                         \
->>>>>>> a4a56e98
 	 cleanup.hh unit_tests.hh interner.hh				\
          cycle_detector.hh randomfile.hh adler32.hh quick_alloc.hh	\
 	 netio.hh smap.hh gettext.h					\
