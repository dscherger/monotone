--- conflicted
+++ resolved
@@ -104,7 +104,6 @@
 	netxx/types.h
 
 BOTAN_SOURCES = 							\
-<<<<<<< HEAD
 	botan/botan/aes.cpp botan/botan/aes_tab.cpp			\
 	botan/botan/arc4.cpp botan/botan/alg_id.cpp			\
 	botan/botan/asn1_alt.cpp botan/botan/asn1_att.cpp		\
@@ -178,64 +177,6 @@
 	botan/botan/init_opt.cpp botan/botan/jacobi.cpp			\
 	botan/botan/x509_ext.cpp botan/botan/x509stat.cpp		\
 	botan/botan/dh.cpp						\
-=======
-	botan/aes.cpp botan/aes_tab.cpp \
-	botan/arc4.cpp botan/alg_id.cpp        \
-	botan/asn1_alt.cpp botan/asn1_att.cpp botan/asn1_dn.cpp     \
-	botan/asn1_ku.cpp botan/asn1_oid.cpp     \
-	botan/asn1_str.cpp botan/asn1_tm.cpp \
-	botan/base.cpp botan/base64.cpp botan/basefilt.cpp      \
-	botan/ber_dec.cpp botan/big_base.cpp     \
-	botan/big_code.cpp botan/big_io.cpp botan/big_ops2.cpp      \
-	botan/big_ops3.cpp botan/blinding.cpp botan/buf_es.cpp      \
-	botan/buf_filt.cpp botan/cbc.cpp botan/cbc_mac.cpp botan/certstor.cpp \
-	botan/cfb.cpp botan/charset.cpp botan/crc32.cpp  \
-	botan/crl_ent.cpp botan/ctr.cpp botan/cts.cpp           \
-	botan/data_snk.cpp botan/data_src.cpp \
-	botan/def_ops.cpp botan/defalloc.cpp \
-	botan/der_enc.cpp botan/divide.cpp botan/dl_algo.cpp        \
-	botan/dl_group.cpp botan/dsa_gen.cpp \
-	botan/dlies.cpp botan/eax.cpp botan/ecb.cpp botan/eme1.cpp  \
-	botan/eme_pkcs.cpp botan/emsa1.cpp botan/emsa2.cpp      \
-	botan/emsa3.cpp botan/emsa4.cpp botan/emsa_raw.cpp      \
-	botan/eng_base.cpp botan/engine.cpp		\
-	botan/exceptn.cpp botan/filter.cpp botan/filters.cpp        \
-	botan/fips140.cpp \
-	botan/get_algo.cpp botan/get_enc.cpp botan/get_pbe.cpp      \
-	botan/hash_id.cpp botan/hex.cpp botan/hmac.cpp   \
-	botan/if_algo.cpp botan/init_def.cpp      \
-	botan/kdf.cpp botan/keypair.cpp botan/look_pk.cpp       \
-	botan/make_prm.cpp botan/mdx_hash.cpp       \
-	botan/mem_pool.cpp botan/mgf1.cpp botan/mlock.cpp       \
-	botan/mode_pad.cpp botan/modebase.cpp       \
-	botan/mp_comba.cpp botan/mp_mulop.cpp \
-	botan/mp_misc.cpp botan/mp_mul.cpp botan/mp_shift.cpp       \
-	botan/mutex.cpp botan/numthry.cpp       \
-	botan/ofb.cpp botan/oids.cpp botan/parsing.cpp botan/pbes1.cpp  \
-	botan/pbes2.cpp botan/pem.cpp botan/pipe.cpp botan/pipe_io.cpp  \
-	botan/pipe_rw.cpp botan/pk_algs.cpp botan/pk_core.cpp       \
-	botan/pk_filts.cpp botan/pk_keys.cpp botan/pk_util.cpp      \
-	botan/pkcs10.cpp botan/pkcs8.cpp botan/policy.cpp       \
-	botan/pow_mod.cpp \
-	botan/prf_x942.cpp botan/primes.cpp botan/pubkey.cpp        \
-	botan/randpool.cpp botan/reducer.cpp botan/rng.cpp      \
-	botan/rsa.cpp botan/s2k.cpp botan/secqueue.cpp          \
-	botan/sha160.cpp botan/symkey.cpp botan/timers.cpp      \
-	botan/ui.cpp botan/util.cpp botan/x509_ca.cpp           \
-	botan/x509_crl.cpp botan/x509_key.cpp botan/x509_obj.cpp    \
-	botan/x509cert.cpp botan/x509find.cpp botan/x509opt.cpp     \
-	botan/des.cpp botan/des_tab.cpp botan/pkcs5.cpp         \
-	botan/x509self.cpp botan/x509stor.cpp               \
-	botan/def_alg.cpp botan/def_mode.cpp botan/sha256.cpp       \
-	botan/x931_rng.cpp botan/out_buf.cpp botan/bit_ops.cpp \
-	botan/big_rand.cpp botan/def_powm.cpp botan/libstate.cpp \
-	botan/modules.cpp botan/mp_numth.cpp \
-	botan/mp_sqr.cpp botan/powm_fw.cpp \
-	botan/powm_mnt.cpp botan/mp_asm.cpp \
-	botan/asn1_int.cpp botan/config.cpp botan/datastor.cpp \
-	botan/def_char.cpp botan/init_opt.cpp botan/jacobi.cpp \
-	botan/x509_ext.cpp botan/x509stat.cpp botan/dh.cpp \
->>>>>>> da7cc16e
 	\
 	botan/botan/aes.h botan/botan/botan.h botan/botan/es_win32.h	\
 	botan/botan/lookup.h botan/botan/randpool.h			\
