--- conflicted
+++ resolved
@@ -45,11 +45,7 @@
 	schema_migration.cc schema_migration.hh				\
 	refiner.cc refiner.hh						\
 	enumerator.cc enumerator.hh					\
-<<<<<<< HEAD
-	netsync.cc            						\
-=======
 	netsync.cc netsync.hh network.cc network.hh			\
->>>>>>> ae380dbd
 	netxx_pipe.cc netxx_pipe.hh					\
 	netcmd.cc netcmd.hh						\
 	merkle_tree.cc merkle_tree.hh 					\
