--- conflicted
+++ resolved
@@ -46,26 +46,17 @@
          globish.cc globish.hh                                          \
          string_queue.cc string_queue.hh                                \
          paths.cc paths.hh                                              \
-<<<<<<< HEAD
          roster_merge.cc roster_merge.hh                                \
          merge.cc merge.hh                                              \
          legacy.cc legacy.hh                                            \
-                                                                        \
-=======
          piece_table.cc netxx_pipe.cc					\
->>>>>>> c2972350
 	 cleanup.hh unit_tests.hh interner.hh				\
          cycle_detector.hh randomfile.hh adler32.hh quick_alloc.hh	\
 	 netio.hh smap.hh gettext.h					\
          package_revision.c package_revision.h				\
-<<<<<<< HEAD
+         cvs_client.cc cvs_sync.cc					\
          package_full_revision.c package_full_revision.h options.hh	\
          i18n.h hash_map.hh parallel_iter.hh safe_map.hh
-=======
-         cvs_client.cc cvs_sync.cc					\
-         package_full_revision.c package_full_revision.h options.hh     \
-         i18n.h hash_map.hh
->>>>>>> c2972350
 
 NETXX_SOURCES =									\
 	netxx/accept.cxx netxx/accept.h netxx/address.cxx			\
