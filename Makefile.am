AUTOMAKE_OPTIONS=subdir-objects 1.7.1
ACLOCAL_AMFLAGS = -I m4

MOST_SOURCES =								\
	 app_state.cc app_state.hh					\
         commands.cc commands.hh					\
         diff_patch.cc diff_patch.hh					\
         lua.cc lua.hh							\
         transforms.cc transforms.hh					\
         update.cc update.hh						\
         work.cc work.hh						\
         cert.cc cert.hh						\
         database.cc database.hh					\
         file_io.cc file_io.hh						\
         keys.cc keys.hh						\
         manifest.cc manifest.hh					\
         packet.cc packet.hh						\
         sanity.cc sanity.hh						\
         vocab.cc vocab.hh vocab_terms.hh numeric_vocab.hh		\
         rcs_file.cc rcs_file.hh					\
         xdelta.cc xdelta.hh						\
         ui.cc ui.hh							\
         schema_migration.cc schema_migration.hh			\
         constants.cc constants.hh					\
         netsync.cc netsync.hh						\
         netcmd.cc netcmd.hh						\
         merkle_tree.cc merkle_tree.hh					\
         basic_io.cc basic_io.hh					\
         mkstemp.cc mkstemp.hh						\
         lcs.cc lcs.hh							\
         rcs_import.cc rcs_import.hh					\
         revision.cc revision.hh					\
	 change_set.cc change_set.hh					\
         mt_version.cc mt_version.hh					\
         automate.cc automate.hh					\
         database_check.cc database_check.hh				\
	 path_component.cc path_component.hh				\
         epoch.cc epoch.hh						\
         inodeprint.cc inodeprint.hh					\
         selectors.cc selectors.hh					\
         annotate.cc annotate.hh					\
         restrictions.cc restrictions.hh				\
<<<<<<< HEAD
         format.cc format.hh                                            \
									\
=======
         hmac.cc hmac.hh                                                \
         globish.cc globish.hh                                          \
                                                                        \
>>>>>>> b95c26cf
	 cleanup.hh unit_tests.hh interner.hh				\
         cycle_detector.hh randomfile.hh adler32.hh quick_alloc.hh	\
	 netio.hh smap.hh gettext.h					\
         package_revision.c package_revision.h				\
         package_full_revision.c package_full_revision.h options.hh

NETXX_SOURCES =									\
	netxx/accept.cxx netxx/accept.h netxx/address.cxx			\
	netxx/common.h netxx/compat.h netxx/datagram.cxx			\
	netxx/datagramserver.cxx netxx/osutil.cxx netxx/osutil.h		\
	netxx/peer.cxx netxx/probe.cxx netxx/probe_impl.h			\
	netxx/probe_select.cxx netxx/recvfrom.cxx netxx/recvfrom.h		\
	netxx/resolve.h netxx/serverbase.cxx netxx/serverbase.h			\
        netxx/sockaddr.cxx netxx/sockaddr.h netxx/socket.cxx			\
	netxx/socket.h netxx/sockopt.cxx netxx/stream.cxx			\
	netxx/streambase.cxx netxx/streamserver.cxx				\
	netxx/address.h netxx/datagram.h netxx/datagramserver.h			\
	netxx/netbuf.h netxx/netxx.h netxx/peer.h netxx/probe.h			\
	netxx/probeinfo.h netxx/sockopt.h netxx/stream.h netxx/streambase.h	\
	netxx/streamserver.h netxx/timeout.h netxx/types.h

BOTAN_SOURCES =                                                                    \
        botan/aes.cpp botan/aes_tab.cpp botan/algolist.cpp		\
        botan/allocate.cpp botan/arc4.cpp botan/asn1_alg.cpp		\
        botan/asn1_alt.cpp botan/asn1_att.cpp botan/asn1_dn.cpp		\
        botan/asn1_ext.cpp botan/asn1_ku.cpp botan/asn1_oid.cpp		\
        botan/asn1_str.cpp botan/asn1_tm.cpp botan/barrett.cpp		\
        botan/base.cpp botan/base64.cpp botan/basefilt.cpp		\
        botan/ber_code.cpp botan/ber_dec.cpp botan/big_base.cpp		\
        botan/big_code.cpp botan/big_io.cpp botan/big_ops2.cpp		\
        botan/big_ops3.cpp botan/blinding.cpp botan/buf_es.cpp		\
        botan/buf_filt.cpp botan/cbc.cpp botan/certstore.cpp		\
        botan/cfb.cpp botan/charset.cpp botan/conf.cpp botan/crc32.cpp	\
        botan/crl_ent.cpp botan/ctr.cpp botan/cts.cpp			\
        botan/data_snk.cpp botan/data_src.cpp botan/def_eng.cpp		\
        botan/def_ops.cpp botan/defalloc.cpp botan/der_code.cpp		\
        botan/der_enc.cpp botan/divide.cpp botan/dl_algo.cpp		\
        botan/dl_get.cpp botan/dl_group.cpp botan/dl_param.cpp		\
        botan/dlies.cpp botan/eax.cpp botan/ecb.cpp botan/eme1.cpp	\
        botan/eme_pkcs.cpp botan/emsa1.cpp botan/emsa2.cpp		\
        botan/emsa3.cpp botan/emsa4.cpp botan/emsa_raw.cpp		\
        botan/eng_base.cpp botan/engine.cpp botan/es_file.cpp		\
        botan/exceptn.cpp botan/filter.cpp botan/filters.cpp		\
        botan/fips140.cpp botan/fips_rng.cpp botan/fused.cpp		\
        botan/get_algo.cpp botan/get_enc.cpp botan/get_pbe.cpp		\
        botan/gzip.cpp botan/hash_id.cpp botan/hex.cpp botan/hmac.cpp	\
        botan/if_algo.cpp botan/inifile.cpp botan/init.cpp		\
        botan/kdf.cpp botan/keypair.cpp botan/look_pk.cpp		\
        botan/lookup.cpp botan/make_prm.cpp botan/mdx_hash.cpp		\
        botan/mem_pool.cpp botan/mgf1.cpp botan/mlock.cpp		\
        botan/mod_exp.cpp botan/mode_pad.cpp botan/modebase.cpp		\
        botan/mp_comba.cpp botan/mp_core.cpp botan/mp_fkmul.cpp		\
        botan/mp_misc.cpp botan/mp_mul.cpp botan/mp_shift.cpp		\
        botan/mp_smul.cpp botan/mutex.cpp botan/numthry.cpp		\
        botan/ofb.cpp botan/oids.cpp botan/parse.cpp botan/pbes1.cpp	\
        botan/pbes2.cpp botan/pem.cpp botan/pipe.cpp botan/pipe_io.cpp	\
        botan/pipe_rw.cpp botan/pk_algs.cpp botan/pk_core.cpp		\
        botan/pk_filts.cpp botan/pk_keys.cpp botan/pk_util.cpp		\
        botan/pkcs10.cpp botan/pkcs8.cpp botan/policy.cpp		\
        botan/pow_mod.cpp botan/prf_ssl3.cpp botan/prf_tls.cpp		\
        botan/prf_x942.cpp botan/primes.cpp botan/pubkey.cpp		\
        botan/randpool.cpp botan/reducer.cpp botan/rng.cpp		\
        botan/rsa.cpp botan/s2k.cpp botan/secqueue.cpp			\
        botan/sha160.cpp botan/symkey.cpp botan/timers.cpp		\
        botan/ui.cpp botan/util.cpp botan/x509_ca.cpp			\
        botan/x509_crl.cpp botan/x509_key.cpp botan/x509_obj.cpp	\
        botan/x509cert.cpp botan/x509find.cpp botan/x509opt.cpp		\
        botan/x509self.cpp botan/x509stor.cpp botan/x917_rng.cpp	\
        \
        botan/aes.h botan/botan.h botan/def_eng.h botan/es_win32.h	\
        botan/lookup.h botan/omac.h botan/randpool.h botan/version.h	\
        botan/algolist.h botan/buf_es.h botan/der_enc.h			\
        botan/exceptn.h botan/mdx_hash.h botan/par_hash.h		\
        botan/reducer.h botan/x509_ca.h botan/allocate.h		\
        botan/buf_filt.h botan/dh.h botan/filter.h botan/mem_ops.h	\
        botan/pbe.h botan/rng.h botan/x509cert.h botan/arc4.h		\
        botan/cbc.h botan/dl_algo.h botan/filters.h botan/mem_pool.h	\
        botan/pbe_pkcs.h botan/rsa.h botan/x509_crl.h botan/asn1.h	\
        botan/certstor.h botan/dlies.h botan/fips140.h botan/mgf1.h	\
        botan/pem.h botan/s2k.h botan/x509_key.h botan/asn1_obj.h	\
        botan/cfb.h botan/dl_param.h botan/fips_rng.h botan/modebase.h	\
        botan/pipe.h botan/secalloc.h botan/x509_obj.h			\
        botan/asn1_oid.h botan/conf.h botan/eax.h botan/gzip.h		\
        botan/mode_pad.h botan/pk_algs.h botan/secmem.h			\
        botan/x509self.h botan/barrett.h botan/config.h botan/ecb.h	\
        botan/hex.h botan/mod_exp.h botan/pk_core.h botan/secqueue.h	\
        botan/x509stor.h botan/base64.h botan/crc32.h botan/eme.h	\
        botan/hmac.h botan/mp_core.h botan/pkcs10.h botan/sha160.h	\
        botan/x917_rng.h botan/base_eng.h botan/crl_ent.h botan/emsa.h	\
        botan/if_algo.h botan/mp_madd.h botan/pkcs8.h botan/socket.h	\
        botan/x919_mac.h botan/basefilt.h botan/ctr.h botan/engine.h	\
        botan/init.h botan/mp_types.h botan/pk_filts.h botan/symkey.h	\
        botan/base.h botan/cts.h botan/enums.h botan/kdf.h		\
        botan/mutex.h botan/pk_keys.h botan/timers.h botan/ber_dec.h	\
        botan/data_snk.h botan/es_capi.h botan/keypair.h		\
        botan/numthry.h botan/pk_ops.h botan/types.h botan/bigint.h	\
        botan/data_src.h botan/es_egd.h botan/look_add.h botan/ofb.h	\
        botan/pk_util.h botan/ui.h botan/blinding.h botan/defalloc.h	\
        botan/es_file.h botan/look_pk.h botan/oids.h botan/pubkey.h	\
        botan/util.h


BOOST_SANDBOX_SOURCES = \
        boost/circular_buffer_adaptor.hpp \
	boost/circular_buffer_base.hpp \
	boost/circular_buffer_fwd.hpp \
	boost/circular_buffer.hpp

SQLITE_SOURCES = \
        sqlite/alter.c sqlite/attach.c sqlite/auth.c sqlite/btree.c \
        sqlite/build.c sqlite/date.c sqlite/delete.c sqlite/expr.c sqlite/func.c \
        sqlite/hash.c sqlite/insert.c \
        sqlite/legacy.c sqlite/main.c sqlite/opcodes.c \
        sqlite/os_unix.c sqlite/os_win.c \
        sqlite/pager.c sqlite/parse.c sqlite/pragma.c sqlite/printf.c \
        sqlite/random.c sqlite/select.c sqlite/table.c sqlite/tokenize.c \
        sqlite/trigger.c sqlite/update.c sqlite/utf.c \
        sqlite/util.c sqlite/vacuum.c \
        sqlite/vdbe.c sqlite/vdbeapi.c sqlite/vdbeaux.c \
        sqlite/vdbemem.c sqlite/where.c \
	sqlite/prepare.c sqlite/callback.c \
	\
        sqlite/btree.h sqlite/config.h sqlite/hash.h sqlite/opcodes.h sqlite/os.h \
        sqlite/os_common.h sqlite/os_unix.h sqlite/os_win.h \
        sqlite/parse.h sqlite/sqlite3.h sqlite/sqliteInt.h sqlite/vdbe.h sqlite/vdbeInt.h \
	sqlite/pager.h

LUA_SOURCES = \
	lua/lapi.c lua/lapi.h lua/lauxlib.c lua/lauxlib.h lua/lbaselib.c \
	lua/lcode.c lua/lcode.h lua/ldblib.c lua/ldebug.c lua/ldebug.h lua/ldo.c \
	lua/ldo.h lua/ldump.c lua/lfunc.c lua/lfunc.h lua/lgc.c lua/lgc.h \
	lua/liolib.c lua/llex.c lua/llex.h lua/llimits.h lua/lmathlib.c lua/lmem.c \
	lua/lmem.h lua/loadlib.c lua/lobject.c lua/lobject.h lua/lopcodes.c \
	lua/lopcodes.h lua/lparser.c lua/lparser.h lua/lstate.c lua/lstate.h \
	lua/lstring.c lua/lstring.h lua/lstrlib.c lua/ltable.c lua/ltable.h \
	lua/ltablib.c lua/ltests.c lua/ltm.c lua/ltm.h lua/lua.h lua/lualib.h \
	lua/lundump.c lua/lundump.h lua/lvm.c lua/lvm.h lua/lzio.c lua/lzio.h

IDNA_SOURCES = \
	idna/gunibreak.h idna/gunidecomp.h idna/idna.h idna/nfkc.c	\
	idna/punycode.c idna/rfc3454.c idna/stringprep.h idna/version.c \
	idna/gunicomp.h idna/idna.c idna/idn-int.h idna/profiles.c	\
	idna/punycode.h idna/stringprep.c idna/toutf8.c

POPT_SOURCES = \
	popt/findme.c  popt/poptconfig.c  popt/poptint.h   \
	popt/findme.h  popt/popt.h        popt/poptparse.c \
	popt/popt.c    popt/popthelp.c    popt/system.h

UNIX_PLATFORM_SOURCES = \
	unix/read_password.cc unix/get_system_flavour.cc unix/process.cc unix/terminal.cc \
	unix/platform_netsync.cc unix/inodeprint.cc

WIN32_PLATFORM_SOURCES = \
	win32/read_password.cc win32/get_system_flavour.cc win32/process.cc win32/terminal.cc \
	win32/platform_netsync.cc win32/inodeprint.cc

# primaries

bin_PROGRAMS = monotone
check_PROGRAMS = unit_tests
noinst_PROGRAMS = txt2c 

monotone_SOURCES = $(MOST_SOURCES) monotone.cc main.cc
unit_tests_SOURCES = $(MOST_SOURCES) unit_tests.cc crypto_tests.cc

txt2c_SOURCES = txt2c.cc

noinst_LIBRARIES = libplatform.a lib3rdparty.a 
libplatform_a_SOURCES = platform.hh
lib3rdparty_a_SOURCES = $(BOOST_SANDBOX_SOURCES) \
			$(BOTAN_SOURCES) \
			$(IDNA_SOURCES) \
			$(POPT_SOURCES) \
			$(NETXX_SOURCES)

# flags

AM_CPPFLAGS =
AM_CFLAGS = $(AM_CPPFLAGS) -DTEMP_STORE=1 -DNDEBUG -DBOOST_DISABLE_THREADS -DSQLITE_OMIT_CURSOR -Wall $(SQLITE_CPPFLAGS)
AM_CXXFLAGS = $(AM_CPPFLAGS) -DNDEBUG -DBOOST_DISABLE_THREADS -Wall 
AM_LDFLAGS = 

lib3rdparty_a_CPPFLAGS =

monotone_LDFLAGS = 
monotone_CPPFLAGS =

unit_tests_LDFLAGS = 
unit_tests_CPPFLAGS = -DBUILD_UNIT_TESTS

lib3rdparty_a_SOURCES += $(LUA_SOURCES)
monotone_CPPFLAGS += -I$(top_srcdir)/lua
unit_tests_CPPFLAGS += -I$(top_srcdir)/lua

lib3rdparty_a_SOURCES += $(SQLITE_SOURCES)
monotone_CPPFLAGS += -I$(top_srcdir)/sqlite
unit_tests_CPPFLAGS += -I$(top_srcdir)/sqlite

# conditionals from configury

if STATIC_BOOST
  BOOSTLIBS = @BOOST_LIBDIR@/libboost_filesystem$(BOOST_SUFFIX).a \
              @BOOST_LIBDIR@/libboost_date_time$(BOOST_SUFFIX).a \
              @BOOST_LIBDIR@/libboost_regex$(BOOST_SUFFIX).a
  monotone_LDADD = lib3rdparty.a $(BOOSTLIBS)
  unit_tests_LDADD = lib3rdparty.a $(BOOSTLIBS) \
                     @BOOST_LIBDIR@/libboost_unit_test_framework$(BOOST_SUFFIX).a
else
  monotone_LDADD = lib3rdparty.a
  unit_tests_LDADD = lib3rdparty.a -lboost_unit_test_framework$(BOOST_SUFFIX)
endif

monotone_LDADD += libplatform.a $(LIBICONV) $(LIBINTL)
unit_tests_LDADD += libplatform.a $(LIBICONV) $(LIBINTL)

if WIN32_PLATFORM
  libplatform_a_SOURCES += $(WIN32_PLATFORM_SOURCES)
  monotone_LDADD += -lws2_32 -lintl -liconv -liphlpapi
  unit_tests_LDADD += -lws2_32 -lintl -liconv -liphlpapi
  lib3rdparty_a_CPPFLAGS += -DWIN32 -DBOTAN_EXT_ENTROPY_SRC_CAPI -DBOTAN_EXT_ENTROPY_SRC_WIN32
  lib3rdparty_a_SOURCES += botan/es_capi.cpp botan/es_win32.cpp
else
  libplatform_a_SOURCES += $(UNIX_PLATFORM_SOURCES)
endif

if MISSING_INET_PTON
  lib3rdparty_a_SOURCES += netxx/inet_pton.cxx netxx/inet_pton.h
  lib3rdparty_a_CPPFLAGS += -DNETXX_NO_PTON
endif    

if MISSING_INET_NTOP
  lib3rdparty_a_SOURCES += netxx/inet_ntop.cxx netxx/inet_ntop.h
  lib3rdparty_a_CPPFLAGS += -DNETXX_NO_NTOP
endif    

if MISSING_GETADDRINFO
  lib3rdparty_a_SOURCES += netxx/resolve_gethostbyname.cxx netxx/resolve_getservbyname.cxx
else
  lib3rdparty_a_SOURCES += netxx/resolve_getaddrinfo.cxx
endif    

if MISSING_INET6
  lib3rdparty_a_CPPFLAGS += -DNETXX_NO_INET6
endif

# i18n support

SUBDIRS = po
datadir = @datadir@
localedir = $(datadir)/locale
DEFS = -DLOCALEDIR=\"$(localedir)\" @DEFS@

# extra files

PDF_FIGURES= figures/branch-heads.pdf figures/cert.pdf				\
	figures/difference-between-versions.pdf					\
	figures/file-id-manifest-id.pdf figures/fork.pdf			\
	figures/general-workflow.pdf figures/linear-history.pdf			\
	figures/local-workflow.pdf figures/manifest.pdf figures/merge.pdf	\
	figures/network-workflow.pdf figures/parent-child-hashes.pdf		\
	figures/parent-child-names-hashes.pdf figures/parent-child.pdf		\
	figures/revision-chaining.pdf figures/revision.pdf			\
	figures/statement.pdf figures/three-versions.pdf			\
	figures/two-branches.pdf

PNG_FIGURES=$(addprefix $(top_builddir)/figures/,$(notdir $(PDF_FIGURES:.pdf=.png)))
EPS_FIGURES=$(addprefix $(top_builddir)/figures/,$(notdir $(PDF_FIGURES:.pdf=.eps)))

man1_MANS = monotone.1
info_TEXINFOS = monotone.texi
EXTRA_DIST = $(man1_MANS) \
	     $(PDF_FIGURES) \
	     $(PNG_FIGURES) \
             INSTALL \
             README.changesets \
             UPGRADE \
             monotone.spec \
             monotone.html \
             texinfo.css \
	     schema.sql views.sql \
	     std_hooks.lua test_hooks.lua \
	     testsuite.at \
	     $(wildcard $(srcdir)/tests/t_*.at) \
	     testsuite \
             tests/atconfig.in \
             tests/atlocal.in  \
	     package.m4 \
	     package_revision.txt package_full_revision_dist.txt \
             $(wildcard $(srcdir)/m4/*.m4) \
             popt/README popt/CHANGES popt/COPYING popt/popt.3 popt/popt.ps \
             $(wildcard $(srcdir)/popt/test?.c) popt/testit.sh \
             sqlite/keywordhash.h \
             contrib/README \
             contrib/monoprof.sh \
             contrib/monotone-notify.pl \
             contrib/monotone-import.pl \
             contrib/ciabot_monotone.py \
             contrib/monotone.el \
             contrib/monotone-nav.el \
             contrib/monotone.bash_completion \
             contrib/monotone.zsh_completion \
             contrib/monoprof.sh \
             contrib/mtbrowse.sh \
             contrib/colorize \
             contrib/color-logs.sh \
             contrib/color-logs.conf \
             contrib/get_stdio.pl \
             win32/monotone.iss \
             $(wildcard $(srcdir)/debian/*)

MAKEINFOFLAGS=-I $(top_builddir)

monotone.info: monotone.texi version.texi std_hooks.lua

monotone.pdf: monotone.texi version.texi std_hooks.lua $(PDF_FIGURES)

monotone.dvi: monotone.texi version.texi std_hooks.lua $(EPS_FIGURES)

#%.eps: %.epsi
#	mv $< $@
#
#%.epsi: %.ps
#	ps2epsi $< $@

%.eps : %.ps
	ps2eps <$< >$@

$(top_builddir)/figures/%.ps: $(srcdir)/figures/%.pdf
	mkdir -p $(top_builddir)/figures
#	acroread -toPostScript -pairs $< $@
	pdftops $< $@


# testsuite stuff (could this possibly be more ugly?)

TESTS = unit_tests $(srcdir)/testsuite

mostlyclean-local:
	rm -rf testsuite.dir testsuite.log package_full_revision_dist.txt

DISTCLEANFILES = tests/atconfig mt-stdint.h

# distcheck stuff

DISTCHECK_CONFIGURE_FLAGS = \
			 --with-bundled-sqlite \
			 --with-bundled-lua \
			 --enable-static-boost

# note: these targets are all in srcdir; they are *not* built during
# the VPATH build part of distcheck (with non-writable source
# directory) but only during the initial dist stage.

$(srcdir)/package.m4: $(top_srcdir)/configure.ac
	{                                      \
	  echo '# Signature of the current package.'; \
	  echo 'm4_define([AT_PACKAGE_NAME],      [@PACKAGE_NAME@])'; \
	  echo 'm4_define([AT_PACKAGE_TARNAME],   [@PACKAGE_TARNAME@])'; \
	  echo 'm4_define([AT_PACKAGE_VERSION],   [@PACKAGE_VERSION@])'; \
	  echo 'm4_define([AT_PACKAGE_STRING],    [@PACKAGE_STRING@])'; \
	  echo 'm4_define([AT_PACKAGE_BUGREPORT], [@PACKAGE_BUGREPORT@])'; \
	} >$(srcdir)/package.m4

$(srcdir)/testsuite: $(srcdir)/testsuite.at $(wildcard $(srcdir)/tests/t_*.at) \
                     $(srcdir)/package.m4 
	autom4te --language=Autotest -I $(srcdir) $< -o $@.tmp
	mv $@.tmp $@

# we generate some headers to copy data into the executable

BUILT_SOURCES_CLEAN = std_hooks.h test_hooks.h schema.h views.h \
                      package_revision.txt package_revision.c \
                      package_full_revision.txt package_full_revision.c
BUILT_SOURCES_NOCLEAN = package_revision.txt package_full_revision_dist.txt
BUILT_SOURCES = $(BUILT_SOURCES_CLEAN) $(BUILT_SOURCES_NOCLEAN)
CLEANFILES = $(BUILT_SOURCES_CLEAN) $(EPS_FIGURES)

txt2c: txt2c.cc Makefile
	$(CXX) -Wall -o $@ $<
	chmod 0755 $@$(EXEEXT)

apidocs:
	doxygen doxygen.cfg

%.h: %.sql txt2c Makefile
	./txt2c $< $(*F) >$@.tmp
	cmp -s $@.tmp $@ || mv $@.tmp $@
	rm -f $@.tmp

%.h: %.lua txt2c Makefile
	./txt2c $< $(*F) >$@.tmp
	cmp -s $@.tmp $@ || mv $@.tmp $@
	rm -f $@.tmp

# A fake target so we can use MT/revision as a prerequisite, yet not
# crash if MT/revision does not exist.
$(srcdir)/MT/revision:
	true
package_revision.txt: $(srcdir)/MT/revision
	if [ -f $< ]; then cp $< $@; fi
	if [ ! -f $@ ]; then echo "unknown" > $@; fi
package_revision.c: package_revision.txt txt2c Makefile
	./txt2c --strip-trailing --no-static $< package_revision >$@.tmp
	cmp -s $@.tmp $@ || mv $@.tmp $@
	rm -f $@.tmp

.PHONY: package_full_revision.txt apidocs
package_full_revision.txt:
	REAL_BLDDIR=$$PWD/$(top_builddir); \
	(cd $(srcdir) && $$REAL_BLDDIR/monotone status) 2>/dev/null >$@ \
	|| (cd $(srcdir) && monotone status) 2>/dev/null >$@ \
	|| (cp $(srcdir)/package_full_revision_dist.txt 2>/dev/null $@) \
	|| (echo "unknown" >$@)
package_full_revision_dist.txt: package_full_revision.txt
	cp $< $@
	(echo ''; \
	 echo '  Generated from data cached in the distribution;'; \
	 echo '  further changes may have been made.') >> $@
package_full_revision.c: package_full_revision.txt txt2c Makefile
	./txt2c --no-static $< package_full_revision >$@.tmp
	cmp -s $@.tmp $@ || mv $@.tmp $@
	rm -f $@.tmp

# automake doesn't build html docs

monotone.html: monotone.texi version.texi std_hooks.lua texinfo.css
	makeinfo --no-split --no-headers --output $@ --html $<
	perl -i.perlbak -pe 's@<head>@<head>\n<link type="text/css" rel="stylesheet" href="texinfo.css" />@' $@
	rm -f monotone.html.perlbak

# The .perlbak thing is needed, otherwise the perl executions fails on MinGW

html: monotone.texi version.texi std_hooks.lua texinfo.css
	mkdir -p html
	makeinfo --number-sections --html --output html $<
	perl -i.perlbak -pe 's@<head>@<head>\n<link type="text/css" rel="stylesheet" href="texinfo.css" />@' html/*.html
	rm -f html/*.perlbak
	cp texinfo.css html<|MERGE_RESOLUTION|>--- conflicted
+++ resolved
@@ -40,14 +40,10 @@
          selectors.cc selectors.hh					\
          annotate.cc annotate.hh					\
          restrictions.cc restrictions.hh				\
-<<<<<<< HEAD
          format.cc format.hh                                            \
-									\
-=======
          hmac.cc hmac.hh                                                \
          globish.cc globish.hh                                          \
                                                                         \
->>>>>>> b95c26cf
 	 cleanup.hh unit_tests.hh interner.hh				\
          cycle_detector.hh randomfile.hh adler32.hh quick_alloc.hh	\
 	 netio.hh smap.hh gettext.h					\
