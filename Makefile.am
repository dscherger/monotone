AUTOMAKE_OPTIONS=subdir-objects 1.7.1
ACLOCAL_AMFLAGS = -I m4

MOST_SOURCES =								\
	 app_state.cc commands.cc diff_patch.cc lua.cc patch_set.cc	\
         transforms.cc update.cc work.cc cert.cc database.cc file_io.cc	\
         keys.cc manifest.cc packet.cc sanity.cc vocab.cc rcs_file.cc	\
         rcs_import.cc xdelta.cc ui.cc schema_migration.cc		\
         constants.cc netsync.cc netcmd.cc merkle_tree.cc nonce.cc	\
         mkstemp.cc                                                     \
									\
         app_state.hh commands.hh file_io.hh manifest.hh packet.hh	\
	 sanity.hh update.hh work.hh cert.hh database.hh keys.hh	\
	 packet_types.hh transforms.hh vocab.hh				\
	 cleanup.hh diff_patch.hh lua.hh patch_set.hh			\
	 unit_tests.hh vocab_terms.hh interner.hh cycle_detector.hh	\
         randomfile.hh rcs_file.hh rcs_import.hh xdelta.hh adler32.hh	\
         lcs.hh constants.hh ui.hh schema_migration.hh quick_alloc.hh	\
	 mac.hh netsync.hh netcmd.hh netio.hh merkle_tree.hh		\
	 numeric_vocab.hh nonce.hh                                      \
         mkstemp.hh os_specific.hh

NETXX_SOURCES =									\
	netxx/accept.cxx netxx/accept.h netxx/address.cxx			\
	netxx/common.h netxx/compat.h netxx/datagram.cxx			\
	netxx/datagramserver.cxx netxx/osutil.cxx netxx/osutil.h		\
	netxx/peer.cxx netxx/probe.cxx netxx/probe_impl.h			\
	netxx/probe_select.cxx netxx/recvfrom.cxx netxx/recvfrom.h		\
	netxx/resolve.h netxx/serverbase.cxx netxx/serverbase.h			\
        netxx/sockaddr.cxx netxx/sockaddr.h netxx/socket.cxx			\
	netxx/socket.h netxx/sockopt.cxx netxx/stream.cxx			\
	netxx/streambase.cxx netxx/streamserver.cxx				\
	netxx/address.h netxx/datagram.h netxx/datagramserver.h			\
	netxx/netbuf.h netxx/netxx.h netxx/peer.h netxx/probe.h			\
	netxx/probeinfo.h netxx/sockopt.h netxx/stream.h netxx/streambase.h	\
	netxx/streamserver.h netxx/timeout.h netxx/types.h


CRYPTOPP_SOURCES = \
        cryptopp/algebra.cpp cryptopp/algparam.cpp cryptopp/arc4.cpp \
        cryptopp/asn.cpp cryptopp/base64.cpp cryptopp/basecode.cpp \
        cryptopp/crc.cpp cryptopp/cryptlib.cpp cryptopp/des.cpp cryptopp/dessp.cpp \
        cryptopp/eprecomp.cpp cryptopp/files.cpp cryptopp/filters.cpp \
        cryptopp/fips140.cpp cryptopp/gzip.cpp cryptopp/hex.cpp \
        cryptopp/integer.cpp cryptopp/iterhash.cpp cryptopp/misc.cpp \
        cryptopp/modes.cpp cryptopp/mqueue.cpp cryptopp/nbtheory.cpp \
        cryptopp/oaep.cpp cryptopp/osrng.cpp cryptopp/pch.cpp cryptopp/pkcspad.cpp \
        cryptopp/pssr.cpp cryptopp/pubkey.cpp cryptopp/queue.cpp \
        cryptopp/randpool.cpp cryptopp/rng.cpp cryptopp/rsa.cpp cryptopp/sha.cpp \
        cryptopp/strciphr.cpp cryptopp/trdlocal.cpp cryptopp/zdeflate.cpp \
        cryptopp/zinflate.cpp \
	\
        cryptopp/algebra.h cryptopp/algparam.h cryptopp/arc4.h cryptopp/argnames.h \
        cryptopp/asn.h cryptopp/base64.h cryptopp/basecode.h cryptopp/config.h \
        cryptopp/crc.h cryptopp/cryptlib.h cryptopp/des.h cryptopp/eprecomp.h \
        cryptopp/files.h cryptopp/filters.h cryptopp/fips140.h cryptopp/fltrimpl.h \
        cryptopp/gzip.h cryptopp/hex.h cryptopp/integer.h cryptopp/iterhash.h \
        cryptopp/mdc.h cryptopp/misc.h cryptopp/modarith.h cryptopp/modes.h \
        cryptopp/mqueue.h cryptopp/nbtheory.h cryptopp/oaep.h cryptopp/oids.h \
        cryptopp/osrng.h cryptopp/pch.h cryptopp/pkcspad.h cryptopp/pssr.h \
        cryptopp/pubkey.h cryptopp/queue.h cryptopp/randpool.h cryptopp/rng.h \
        cryptopp/rsa.h cryptopp/secblock.h cryptopp/seckey.h cryptopp/sha.h \
        cryptopp/simple.h cryptopp/smartptr.h cryptopp/strciphr.h \
        cryptopp/trdlocal.h cryptopp/words.h cryptopp/zdeflate.h \
        cryptopp/zinflate.h cryptopp/hmac.h

BOOST_SANDBOX_SOURCES = \
        boost/circular_buffer_adaptor.hpp \
	boost/circular_buffer_base.hpp \
	boost/circular_buffer_fwd.hpp \
	boost/circular_buffer.hpp

SQLITE_SOURCES = \
        sqlite/attach.c sqlite/auth.c sqlite/btree.c sqlite/btree_rb.c \
        sqlite/build.c sqlite/copy.c sqlite/date.c sqlite/delete.c sqlite/expr.c sqlite/func.c \
        sqlite/hash.c sqlite/insert.c sqlite/main.c sqlite/opcodes.c sqlite/os.c \
        sqlite/pager.c sqlite/parse.c sqlite/pragma.c sqlite/printf.c \
        sqlite/random.c sqlite/select.c sqlite/table.c sqlite/tokenize.c \
        sqlite/trigger.c sqlite/update.c sqlite/util.c sqlite/vacuum.c \
        sqlite/vdbe.c sqlite/vdbeaux.c sqlite/where.c \
	\
        sqlite/btree.h sqlite/config.h sqlite/hash.h sqlite/opcodes.h sqlite/os.h \
        sqlite/parse.h sqlite/sqlite.h sqlite/sqliteInt.h sqlite/vdbe.h sqlite/vdbeInt.h \
	sqlite/pager.h

LUA_SOURCES = \
	lua/lapi.c lua/lapi.h lua/lauxlib.c lua/lauxlib.h lua/lbaselib.c \
	lua/lcode.c lua/lcode.h lua/ldblib.c lua/ldebug.c lua/ldebug.h lua/ldo.c \
	lua/ldo.h lua/ldump.c lua/lfunc.c lua/lfunc.h lua/lgc.c lua/lgc.h \
	lua/liolib.c lua/llex.c lua/llex.h lua/llimits.h lua/lmathlib.c lua/lmem.c \
	lua/lmem.h lua/loadlib.c lua/lobject.c lua/lobject.h lua/lopcodes.c \
	lua/lopcodes.h lua/lparser.c lua/lparser.h lua/lstate.c lua/lstate.h \
	lua/lstring.c lua/lstring.h lua/lstrlib.c lua/ltable.c lua/ltable.h \
	lua/ltablib.c lua/ltests.c lua/ltm.c lua/ltm.h lua/lua.h lua/lualib.h \
	lua/lundump.c lua/lundump.h lua/lvm.c lua/lvm.h lua/lzio.c lua/lzio.h

IDNA_SOURCES = \
	idna/gunibreak.h idna/gunidecomp.h idna/idna.h idna/nfkc.c	\
	idna/punycode.c idna/rfc3454.c idna/stringprep.h idna/version.c \
	idna/gunicomp.h idna/idna.c idna/idn-int.h idna/profiles.c	\
	idna/punycode.h idna/stringprep.c idna/toutf8.c

<<<<<<< HEAD
# os dependent
WIN32_SOURCES = win32/read_password.c

UNIX_SOURCES = unix/read_password.c
=======
UNIX_PLATFORM_SOURCES = \
	unix/read_password.cc

WIN32_PLATFORM_SOURCES = \
	win32/read_password.cc
>>>>>>> 06de5cac

# primaries

bin_PROGRAMS = monotone
check_PROGRAMS = unit_tests
noinst_PROGRAMS = txt2c 

monotone_SOURCES = $(MOST_SOURCES) monotone.cc main.cc
unit_tests_SOURCES = $(MOST_SOURCES) unit_tests.cc
txt2c_SOURCES = txt2c.cc

noinst_LIBRARIES = libplatform.a lib3rdparty.a 
libplatform_a_SOURCES = platform.hh
lib3rdparty_a_SOURCES = $(BOOST_SANDBOX_SOURCES) \
			$(CRYPTOPP_SOURCES) \
			$(IDNA_SOURCES) \
			$(NETXX_SOURCES)

# flags

AM_CPPFLAGS =
AM_CFLAGS = $(AM_CPPFLAGS) -DTEMP_STORE=1 -DNDEBUG -DBOOST_DISABLE_THREADS -Wall 
AM_CXXFLAGS = $(AM_CPPFLAGS) -DNDEBUG -DBOOST_DISABLE_THREADS -Wall 
AM_LDFLAGS = 

lib3rdparty_a_CPPFLAGS =

monotone_LDFLAGS = 
monotone_CPPFLAGS = 

unit_tests_LDFLAGS = 
unit_tests_CPPFLAGS = -DBUILD_UNIT_TESTS

# conditionals from configury

if BUNDLED_LUA
  lib3rdparty_a_SOURCES += $(LUA_SOURCES)
  AM_CPPFLAGS += -I$(top_srcdir)/lua
endif

if BUNDLED_SQLITE
  lib3rdparty_a_SOURCES += $(SQLITE_SOURCES)
  AM_CPPFLAGS += -I$(top_srcdir)/sqlite
endif

if STATIC_BOOST
  BOOSTLIBS = @BOOST_LIBDIR@/libboost_filesystem.a \
              @BOOST_LIBDIR@/libboost_date_time.a \
              @BOOST_LIBDIR@/libboost_regex.a
  monotone_LDADD = lib3rdparty.a $(BOOSTLIBS)
  unit_tests_LDADD = lib3rdparty.a $(BOOSTLIBS) \
                     @BOOST_LIBDIR@/libboost_unit_test_framework.a
else
  monotone_LDADD = lib3rdparty.a
  unit_tests_LDADD = lib3rdparty.a -lboost_unit_test_framework
endif

monotone_LDADD += libplatform.a
unit_tests_LDADD += libplatform.a

if WIN32_PLATFORM
  libplatform_a_SOURCES += $(WIN32_PLATFORM_SOURCES)
  monotone_LDADD += -lws2_32 -lintl -liconv -liphlpapi
  unit_tests_LDADD += -lws2_32 -lintl -liconv -liphlpapi
<<<<<<< HEAD
  monotone_SOURCES += $(WIN32_SOURCES)
else
  monotone_SOURCES += $(UNIX_SOURCES)
=======
else
  libplatform_a_SOURCES += $(UNIX_PLATFORM_SOURCES)
>>>>>>> 06de5cac
endif

if MISSING_INET_PTON
  lib3rdparty_a_SOURCES += netxx/inet_pton.cxx netxx/inet_pton.h
  lib3rdparty_a_CPPFLAGS += -DNETXX_NO_PTON
endif    

if MISSING_INET_NTOP
  lib3rdparty_a_SOURCES += netxx/inet_ntop.cxx netxx/inet_ntop.h
  lib3rdparty_a_CPPFLAGS += -DNETXX_NO_NTOP
endif    

if MISSING_GETADDRINFO
  lib3rdparty_a_SOURCES += netxx/resolve_gethostbyname.cxx netxx/resolve_getservbyname.cxx
else
  lib3rdparty_a_SOURCES += netxx/resolve_getaddrinfo.cxx
endif    

if MISSING_INET6
  lib3rdparty_a_CPPFLAGS += -DNETXX_NO_INET6
endif

# i18n support

SUBDIRS = po
datadir = @datadir@
localedir = $(datadir)/locale
DEFS = -DLOCALEDIR=\"$(localedir)\" @DEFS@

# extra files

man1_MANS = monotone.1
info_TEXINFOS = monotone.texi
EXTRA_DIST = $(man1_MANS) \
             INSTALL \
             monotone.html \
             texinfo.css \
	     schema.sql \
	     std_hooks.lua test_hooks.lua \
	     testsuite.at \
	     $(wildcard tests/t_*.at) \
	     testsuite \
             tests/atconfig.in \
             tests/atlocal.in  \
	     package.m4 \
             $(wildcard m4/*.m4)

# testsuite stuff (could this possibly be more ugly?)

TESTS = unit_tests $(srcdir)/testsuite

MOSTLYCLEANFILES = \
	testsuite.dir/at-check-line \
        testsuite.dir/at-status \
	testsuite.dir/at-stdout \
	testsuite.dir/at-stder1 \
	testsuite.dir/at-stderr \
	testsuite.dir/at-times \
	testsuite.log

DISTCLEANFILES = tests/atconfig \
                 idna/idn-int.h 

# distcheck stuff

DISTCHECK_CONFIGURE_FLAGS = --with-bundled-adns \
			 --with-bundled-sqlite \
			 --with-bundled-lua \
			 --enable-static-boost

# note: these targets are all in srcdir; they are *not* built during
# the VPATH build part of distcheck (with non-writable source
# directory) but only during the initial dist stage.

$(srcdir)/package.m4: $(top_srcdir)/configure.ac
	{                                      \
	  echo '# Signature of the current package.'; \
	  echo 'm4_define([AT_PACKAGE_NAME],      [@PACKAGE_NAME@])'; \
	  echo 'm4_define([AT_PACKAGE_TARNAME],   [@PACKAGE_TARNAME@])'; \
	  echo 'm4_define([AT_PACKAGE_VERSION],   [@PACKAGE_VERSION@])'; \
	  echo 'm4_define([AT_PACKAGE_STRING],    [@PACKAGE_STRING@])'; \
	  echo 'm4_define([AT_PACKAGE_BUGREPORT], [@PACKAGE_BUGREPORT@])'; \
	} >$(srcdir)/package.m4

$(srcdir)/testsuite: $(srcdir)/testsuite.at $(wildcard $(srcdir)/tests/t_*.at) \
                     $(srcdir)/package.m4 
	autom4te --language=Autotest -I $(srcdir) $< -o $@.tmp
	mv $@.tmp $@

# we generate some headers to copy data into the executable

BUILT_SOURCES = std_hooks.h test_hooks.h schema.h 
CLEANFILES = $(BUILT_SOURCES)

txt2c: txt2c.cc Makefile
	$(CXX) -Wall -o $@ $<
	chmod 0755 $@$(EXEEXT)

%.h: %.sql txt2c Makefile
	./txt2c $< $(*F) >$@

%.h: %.lua txt2c Makefile
	./txt2c $< $(*F) >$@

# automake doesn't build html docs

monotone.html: monotone.texi texinfo.css
	makeinfo --no-split --no-headers --output $@ --html $<
	perl -i -pe 's@<head>@<head>\n<link type="text/css" rel="stylesheet" href="texinfo.css" />@' $@

html: monotone.texi texinfo.css
	mkdir -p html
	makeinfo --number-sections --html --output html $<
	perl -i -pe 's@<head>@<head>\n<link type="text/css" rel="stylesheet" href="texinfo.css" />@' html/*.html
	cp texinfo.css html<|MERGE_RESOLUTION|>--- conflicted
+++ resolved
@@ -18,7 +18,7 @@
          lcs.hh constants.hh ui.hh schema_migration.hh quick_alloc.hh	\
 	 mac.hh netsync.hh netcmd.hh netio.hh merkle_tree.hh		\
 	 numeric_vocab.hh nonce.hh                                      \
-         mkstemp.hh os_specific.hh
+         mkstemp.hh
 
 NETXX_SOURCES =									\
 	netxx/accept.cxx netxx/accept.h netxx/address.cxx			\
@@ -100,18 +100,11 @@
 	idna/gunicomp.h idna/idna.c idna/idn-int.h idna/profiles.c	\
 	idna/punycode.h idna/stringprep.c idna/toutf8.c
 
-<<<<<<< HEAD
-# os dependent
-WIN32_SOURCES = win32/read_password.c
-
-UNIX_SOURCES = unix/read_password.c
-=======
 UNIX_PLATFORM_SOURCES = \
 	unix/read_password.cc
 
 WIN32_PLATFORM_SOURCES = \
 	win32/read_password.cc
->>>>>>> 06de5cac
 
 # primaries
 
@@ -176,14 +169,8 @@
   libplatform_a_SOURCES += $(WIN32_PLATFORM_SOURCES)
   monotone_LDADD += -lws2_32 -lintl -liconv -liphlpapi
   unit_tests_LDADD += -lws2_32 -lintl -liconv -liphlpapi
-<<<<<<< HEAD
-  monotone_SOURCES += $(WIN32_SOURCES)
-else
-  monotone_SOURCES += $(UNIX_SOURCES)
-=======
 else
   libplatform_a_SOURCES += $(UNIX_PLATFORM_SOURCES)
->>>>>>> 06de5cac
 endif
 
 if MISSING_INET_PTON
