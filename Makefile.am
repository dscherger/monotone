--- conflicted
+++ resolved
@@ -125,13 +125,8 @@
 	botan/dsa_gen.cpp botan/eax.cpp botan/ecb.cpp botan/eme1.cpp	\
 	botan/eme_pkcs.cpp botan/emsa1.cpp botan/emsa2.cpp		\
 	botan/emsa3.cpp botan/emsa4.cpp botan/emsa_raw.cpp		\
-<<<<<<< HEAD
-	botan/eng_base.cpp botan/engine.cpp 		\
-	botan/exceptn.cpp botan/filter.cpp		\
-=======
 	botan/eng_base.cpp botan/engine.cpp				\
 	botan/exceptn.cpp botan/filter.cpp				\
->>>>>>> 1333c1da
 	botan/filters.cpp botan/get_algo.cpp botan/get_enc.cpp		\
 	botan/get_pbe.cpp botan/hash_id.cpp botan/hex.cpp		\
 	botan/hmac.cpp botan/if_algo.cpp botan/init_def.cpp		\
@@ -457,12 +452,7 @@
 else
   libplatform_a_SOURCES += $(UNIX_PLATFORM_SOURCES)
   mtn_SOURCES += unix/main.cc
-<<<<<<< HEAD
-  lib3rdparty_a_SOURCES += botan/es_dev.cpp
-  lib3rdparty_a_SOURCES += botan/es_egd.cpp
-=======
   lib3rdparty_a_SOURCES += botan/es_dev.cpp botan/es_egd.cpp botan/es_egd.h
->>>>>>> 1333c1da
   tester_SOURCES += unix/tester-plaf.cc
   check_net_SOURCES = unix/tester-check-net.c
 endif
