--- conflicted
+++ resolved
@@ -4,11 +4,8 @@
 CMD_SOURCES =								\
 	cmd.hh cmd_netsync.cc cmd_list.cc cmd_packet.cc	cmd_key_cert.cc \
 	cmd_merging.cc cmd_db.cc cmd_diff_log.cc cmd_ws_commit.cc 	\
-<<<<<<< HEAD
-	cmd_othervcs.cc cmd_automate.cc cmd_files.cc cmd_conflicts.cc
-=======
-	cmd_othervcs.cc cmd_automate.cc cmd_files.cc cmd_policy.cc
->>>>>>> 5008d627
+	cmd_othervcs.cc cmd_automate.cc cmd_files.cc cmd_conflicts.cc	\
+	cmd_policy.cc
 
 SANITY_CORE_SOURCES =							\
 	sanity.cc sanity.hh quick_alloc.hh vector.hh base.hh		\
