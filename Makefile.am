AUTOMAKE_OPTIONS=subdir-objects 1.7.1
ACLOCAL_AMFLAGS = -I m4

MOST_SOURCES =								\
	 app_state.cc app_state.hh					\
         commands.cc commands.hh					\
         diff_patch.cc diff_patch.hh					\
         lua.cc lua.hh							\
         transforms.cc transforms.hh					\
         update.cc update.hh						\
         work.cc work.hh						\
         cert.cc cert.hh						\
         database.cc database.hh					\
         key_store.cc key_store.hh					\
         file_io.cc file_io.hh						\
         keys.cc keys.hh						\
         manifest.cc manifest.hh					\
         packet.cc packet.hh						\
         sanity.cc sanity.hh						\
         vocab.cc vocab.hh vocab_terms.hh numeric_vocab.hh		\
         rcs_file.cc rcs_file.hh					\
         xdelta.cc xdelta.hh						\
         ui.cc ui.hh							\
         schema_migration.cc schema_migration.hh			\
         constants.cc constants.hh					\
         netsync.cc netsync.hh						\
         netcmd.cc netcmd.hh						\
         merkle_tree.cc merkle_tree.hh					\
         basic_io.cc basic_io.hh					\
         mkstemp.cc mkstemp.hh						\
         lcs.cc lcs.hh							\
         rcs_import.cc rcs_import.hh					\
         revision.cc revision.hh					\
	 change_set.cc change_set.hh					\
         mt_version.cc mt_version.hh					\
         automate.cc automate.hh					\
         database_check.cc database_check.hh				\
         epoch.cc epoch.hh						\
         inodeprint.cc inodeprint.hh					\
         selectors.cc selectors.hh					\
         annotate.cc annotate.hh					\
         restrictions.cc restrictions.hh				\
         hmac.cc hmac.hh                                                \
         globish.cc globish.hh                                          \
         string_queue.cc string_queue.hh                                \
         paths.cc paths.hh                                              \
                                                                        \
	 cleanup.hh unit_tests.hh interner.hh				\
         cycle_detector.hh randomfile.hh adler32.hh quick_alloc.hh	\
	 netio.hh smap.hh gettext.h					\
         package_revision.c package_revision.h				\
         package_full_revision.c package_full_revision.h options.hh     \
         i18n.h hash_map.hh

NETXX_SOURCES =									\
	netxx/accept.cxx netxx/accept.h netxx/address.cxx			\
	netxx/common.h netxx/compat.h netxx/datagram.cxx			\
	netxx/datagramserver.cxx netxx/osutil.cxx netxx/osutil.h		\
	netxx/peer.cxx netxx/probe.cxx netxx/probe_impl.h			\
	netxx/probe_select.cxx netxx/recvfrom.cxx netxx/recvfrom.h		\
	netxx/resolve.h netxx/serverbase.cxx netxx/serverbase.h			\
        netxx/sockaddr.cxx netxx/sockaddr.h netxx/socket.cxx			\
	netxx/socket.h netxx/sockopt.cxx netxx/stream.cxx			\
	netxx/streambase.cxx netxx/streamserver.cxx				\
	netxx/address.h netxx/datagram.h netxx/datagramserver.h			\
	netxx/netbuf.h netxx/netxx.h netxx/peer.h netxx/probe.h			\
	netxx/probeinfo.h netxx/sockopt.h netxx/stream.h netxx/streambase.h	\
	netxx/streamserver.h netxx/timeout.h netxx/types.h

BOTAN_SOURCES =                                                                    \
        botan/aes.cpp botan/aes_tab.cpp botan/algolist.cpp		\
        botan/allocate.cpp botan/arc4.cpp botan/asn1_alg.cpp		\
        botan/asn1_alt.cpp botan/asn1_att.cpp botan/asn1_dn.cpp		\
        botan/asn1_ext.cpp botan/asn1_ku.cpp botan/asn1_oid.cpp		\
        botan/asn1_str.cpp botan/asn1_tm.cpp botan/barrett.cpp		\
        botan/base.cpp botan/base64.cpp botan/basefilt.cpp		\
        botan/ber_code.cpp botan/ber_dec.cpp botan/big_base.cpp		\
        botan/big_code.cpp botan/big_io.cpp botan/big_ops2.cpp		\
        botan/big_ops3.cpp botan/blinding.cpp botan/buf_es.cpp		\
        botan/buf_filt.cpp botan/cbc.cpp botan/certstore.cpp		\
        botan/cfb.cpp botan/charset.cpp botan/conf.cpp botan/crc32.cpp	\
        botan/crl_ent.cpp botan/ctr.cpp botan/cts.cpp			\
        botan/data_snk.cpp botan/data_src.cpp \
        botan/def_ops.cpp botan/defalloc.cpp botan/der_code.cpp		\
        botan/der_enc.cpp botan/divide.cpp botan/dl_algo.cpp		\
        botan/dl_group.cpp botan/dl_param.cpp		\
        botan/dl_cache.cpp \
        botan/dlies.cpp botan/eax.cpp botan/ecb.cpp botan/eme1.cpp	\
        botan/eme_pkcs.cpp botan/emsa1.cpp botan/emsa2.cpp		\
        botan/emsa3.cpp botan/emsa4.cpp botan/emsa_raw.cpp		\
        botan/eng_base.cpp botan/engine.cpp botan/es_file.cpp		\
        botan/exceptn.cpp botan/filter.cpp botan/filters.cpp		\
        botan/fips140.cpp botan/fused.cpp		\
        botan/get_algo.cpp botan/get_enc.cpp botan/get_pbe.cpp		\
        botan/gzip.cpp botan/hash_id.cpp botan/hex.cpp botan/hmac.cpp	\
        botan/if_algo.cpp botan/inifile.cpp botan/init.cpp		\
        botan/kdf.cpp botan/keypair.cpp botan/look_pk.cpp		\
        botan/lookup.cpp botan/make_prm.cpp botan/mdx_hash.cpp		\
        botan/mem_pool.cpp botan/mgf1.cpp botan/mlock.cpp		\
        botan/mod_exp.cpp botan/mode_pad.cpp botan/modebase.cpp		\
        botan/mp_comba.cpp botan/mp_core.cpp botan/mp_fkmul.cpp		\
        botan/mp_misc.cpp botan/mp_mul.cpp botan/mp_shift.cpp		\
        botan/mp_smul.cpp botan/mutex.cpp botan/numthry.cpp		\
        botan/ofb.cpp botan/oids.cpp botan/parse.cpp botan/pbes1.cpp	\
        botan/pbes2.cpp botan/pem.cpp botan/pipe.cpp botan/pipe_io.cpp	\
        botan/pipe_rw.cpp botan/pk_algs.cpp botan/pk_core.cpp		\
        botan/pk_filts.cpp botan/pk_keys.cpp botan/pk_util.cpp		\
        botan/pkcs10.cpp botan/pkcs8.cpp botan/policy.cpp		\
        botan/pow_mod.cpp \
        botan/prf_x942.cpp botan/primes.cpp botan/pubkey.cpp		\
        botan/randpool.cpp botan/reducer.cpp botan/rng.cpp		\
        botan/rsa.cpp botan/s2k.cpp botan/secqueue.cpp			\
        botan/sha160.cpp botan/symkey.cpp botan/timers.cpp		\
        botan/ui.cpp botan/util.cpp botan/x509_ca.cpp			\
        botan/x509_crl.cpp botan/x509_key.cpp botan/x509_obj.cpp	\
        botan/x509cert.cpp botan/x509find.cpp botan/x509opt.cpp		\
<<<<<<< HEAD
        botan/x509self.cpp botan/x509stor.cpp \
        botan/def_alg.cpp botan/def_mode.cpp botan/sha256.cpp \
=======
        botan/x509self.cpp botan/x509stor.cpp botan/x917_rng.cpp	\
		botan/des.cpp botan/des_tab.cpp botan/pkcs5.cpp \
>>>>>>> 21d568db
        \
        botan/aes.h botan/botan.h botan/def_eng.h botan/es_win32.h	\
        botan/lookup.h botan/omac.h botan/randpool.h botan/version.h	\
        botan/algolist.h botan/buf_es.h botan/der_enc.h			\
        botan/exceptn.h botan/mdx_hash.h botan/par_hash.h		\
        botan/reducer.h botan/x509_ca.h botan/allocate.h		\
        botan/buf_filt.h botan/dh.h botan/filter.h botan/mem_ops.h	\
        botan/pbe.h botan/rng.h botan/x509cert.h botan/arc4.h		\
        botan/cbc.h botan/dl_algo.h botan/filters.h botan/mem_pool.h	\
        botan/pbe_pkcs.h botan/rsa.h botan/x509_crl.h botan/asn1.h	\
        botan/certstor.h botan/dlies.h botan/fips140.h botan/mgf1.h	\
        botan/pem.h botan/s2k.h botan/x509_key.h botan/asn1_obj.h	\
        botan/cfb.h botan/dl_param.h botan/fips_rng.h botan/modebase.h	\
        botan/pipe.h botan/x509_obj.h			\
        botan/asn1_oid.h botan/conf.h botan/eax.h botan/gzip.h		\
        botan/mode_pad.h botan/pk_algs.h botan/secmem.h			\
        botan/x509self.h botan/barrett.h botan/config.h botan/ecb.h	\
        botan/hex.h botan/mod_exp.h botan/pk_core.h botan/secqueue.h	\
        botan/x509stor.h botan/base64.h botan/crc32.h botan/eme.h	\
        botan/hmac.h botan/mp_core.h botan/pkcs10.h botan/sha160.h	\
        botan/crl_ent.h botan/emsa.h	\
        botan/if_algo.h botan/mp_madd.h botan/pkcs8.h botan/socket.h	\
        botan/x919_mac.h botan/basefilt.h botan/ctr.h botan/engine.h	\
        botan/init.h botan/mp_types.h botan/pk_filts.h botan/symkey.h	\
        botan/base.h botan/cts.h botan/enums.h botan/kdf.h		\
        botan/mutex.h botan/pk_keys.h botan/timers.h botan/ber_dec.h	\
        botan/data_snk.h botan/es_capi.h botan/keypair.h		\
        botan/numthry.h botan/pk_ops.h botan/types.h botan/bigint.h	\
        botan/data_src.h botan/es_egd.h botan/look_add.h botan/ofb.h	\
        botan/pk_util.h botan/ui.h botan/blinding.h botan/defalloc.h	\
        botan/es_file.h botan/look_pk.h botan/oids.h botan/pubkey.h	\
<<<<<<< HEAD
        botan/util.h botan/charset.h botan/hash_id.h \
		botan/x931_rng.cpp botan/x931_rng.h botan/sha256.h
=======
        botan/util.h botan/des.h botan/pkcs5.h
>>>>>>> 21d568db


BOOST_SANDBOX_SOURCES = \
        boost/circular_buffer_adaptor.hpp \
	boost/circular_buffer_base.hpp \
	boost/circular_buffer_fwd.hpp \
	boost/circular_buffer.hpp

SQLITE_SOURCES = \
        sqlite/alter.c sqlite/attach.c sqlite/auth.c sqlite/btree.c \
        sqlite/build.c sqlite/date.c sqlite/delete.c sqlite/expr.c sqlite/func.c \
        sqlite/hash.c sqlite/insert.c \
        sqlite/legacy.c sqlite/main.c sqlite/opcodes.c \
        sqlite/os_unix.c sqlite/os_win.c \
        sqlite/pager.c sqlite/parse.c sqlite/pragma.c sqlite/printf.c \
        sqlite/random.c sqlite/select.c sqlite/table.c sqlite/tokenize.c \
        sqlite/trigger.c sqlite/update.c sqlite/utf.c \
        sqlite/util.c sqlite/vacuum.c \
        sqlite/vdbe.c sqlite/vdbeapi.c sqlite/vdbeaux.c \
        sqlite/vdbemem.c sqlite/where.c \
	sqlite/prepare.c sqlite/callback.c \
	sqlite/analyze.c sqlite/vdbefifo.c \
	sqlite/complete.c \
	\
        sqlite/btree.h sqlite/config.h sqlite/hash.h sqlite/opcodes.h sqlite/os.h \
        sqlite/os_common.h sqlite/os_unix.h sqlite/os_win.h \
        sqlite/parse.h sqlite/sqlite3.h sqlite/sqliteInt.h sqlite/vdbe.h sqlite/vdbeInt.h \
	sqlite/pager.h

LUA_SOURCES = \
	lua/lapi.c lua/lapi.h lua/lauxlib.c lua/lauxlib.h lua/lbaselib.c \
	lua/lcode.c lua/lcode.h lua/ldblib.c lua/ldebug.c lua/ldebug.h lua/ldo.c \
	lua/ldo.h lua/ldump.c lua/lfunc.c lua/lfunc.h lua/lgc.c lua/lgc.h \
	lua/liolib.c lua/llex.c lua/llex.h lua/llimits.h lua/lmathlib.c lua/lmem.c \
	lua/lmem.h lua/loadlib.c lua/lobject.c lua/lobject.h lua/lopcodes.c \
	lua/lopcodes.h lua/lparser.c lua/lparser.h lua/lstate.c lua/lstate.h \
	lua/lstring.c lua/lstring.h lua/lstrlib.c lua/ltable.c lua/ltable.h \
	lua/ltablib.c lua/ltests.c lua/ltm.c lua/ltm.h lua/lua.h lua/lualib.h \
	lua/lundump.c lua/lundump.h lua/lvm.c lua/lvm.h lua/lzio.c lua/lzio.h

IDNA_SOURCES = \
	idna/gunibreak.h idna/gunidecomp.h idna/idna.h idna/nfkc.c	\
	idna/punycode.c idna/rfc3454.c idna/stringprep.h idna/version.c \
	idna/gunicomp.h idna/idna.c idna/idn-int.h idna/profiles.c	\
	idna/punycode.h idna/stringprep.c idna/toutf8.c

POPT_SOURCES = \
	popt/findme.c  popt/poptconfig.c  popt/poptint.h   \
	popt/findme.h  popt/popt.h        popt/poptparse.c \
	popt/popt.c    popt/popthelp.c    popt/system.h

UNIX_PLATFORM_SOURCES = \
	unix/read_password.cc unix/get_system_flavour.cc unix/process.cc unix/terminal.cc \
	unix/inodeprint.cc unix/fs.cc

WIN32_PLATFORM_SOURCES = \
	win32/read_password.cc win32/get_system_flavour.cc win32/process.cc win32/terminal.cc \
	win32/inodeprint.cc win32/fs.cc

# primaries

bin_PROGRAMS = monotone
check_PROGRAMS = unit_tests
noinst_PROGRAMS = txt2c 

monotone_SOURCES = $(MOST_SOURCES) monotone.cc main.cc
unit_tests_SOURCES = $(MOST_SOURCES) unit_tests.cc crypto_tests.cc

txt2c_SOURCES = txt2c.cc

noinst_LIBRARIES = libplatform.a lib3rdparty.a 
libplatform_a_SOURCES = platform.hh
lib3rdparty_a_SOURCES = $(BOOST_SANDBOX_SOURCES) \
			$(BOTAN_SOURCES) \
			$(IDNA_SOURCES) \
			$(POPT_SOURCES) \
			$(NETXX_SOURCES) \
			$(LUA_SOURCES) \
			$(SQLITE_SOURCES)
# We want to be able to throw exceptions through the Lua interpreter
lib3rdparty_a_CFLAGS = $(AM_CFLAGS)

# flags

AM_CPPFLAGS =
AM_CFLAGS = $(AM_CPPFLAGS) -DTEMP_STORE=1 -DNDEBUG -DBOOST_DISABLE_THREADS -DBOOST_SP_DISABLE_THREADS -DSQLITE_OMIT_CURSOR $(SQLITE_CPPFLAGS)
AM_CXXFLAGS = $(AM_CPPFLAGS) -DNDEBUG -DBOOST_DISABLE_THREADS -DBOOST_SP_DISABLE_THREADS
AM_LDFLAGS = 

lib3rdparty_a_CPPFLAGS =

monotone_LDFLAGS = 
monotone_CPPFLAGS = -I$(top_srcdir)/lua -I$(top_srcdir)/sqlite

unit_tests_LDFLAGS = 
unit_tests_CPPFLAGS = -DBUILD_UNIT_TESTS -I$(top_srcdir)/lua -I$(top_srcdir)/sqlite

# conditionals from configury

if STATIC_BOOST
  BOOSTLIBS = @BOOST_LIBDIR@/libboost_filesystem$(BOOST_SUFFIX).a \
              @BOOST_LIBDIR@/libboost_date_time$(BOOST_SUFFIX).a \
              @BOOST_LIBDIR@/libboost_regex$(BOOST_SUFFIX).a
  monotone_LDADD = lib3rdparty.a $(BOOSTLIBS)
  unit_tests_LDADD = lib3rdparty.a $(BOOSTLIBS) \
                     @BOOST_LIBDIR@/libboost_unit_test_framework$(BOOST_SUFFIX).a
else
  monotone_LDADD = lib3rdparty.a
  unit_tests_LDADD = lib3rdparty.a -lboost_unit_test_framework$(BOOST_SUFFIX)
endif

monotone_LDADD += libplatform.a $(LIBICONV) $(LIBINTL)
unit_tests_LDADD += libplatform.a $(LIBICONV) $(LIBINTL)

if WIN32_PLATFORM
  libplatform_a_SOURCES += $(WIN32_PLATFORM_SOURCES)
  monotone_LDADD += -lws2_32 -lintl -liconv -liphlpapi
  unit_tests_LDADD += -lws2_32 -lintl -liconv -liphlpapi
  lib3rdparty_a_CPPFLAGS += -DWIN32 -DBOTAN_EXT_ENTROPY_SRC_CAPI -DBOTAN_EXT_ENTROPY_SRC_WIN32
  lib3rdparty_a_SOURCES += botan/es_capi.cpp botan/es_win32.cpp
else
  libplatform_a_SOURCES += $(UNIX_PLATFORM_SOURCES)
endif

if MISSING_INET_PTON
  lib3rdparty_a_SOURCES += netxx/inet_pton.cxx netxx/inet_pton.h
  lib3rdparty_a_CPPFLAGS += -DNETXX_NO_PTON
endif    

if MISSING_INET_NTOP
  lib3rdparty_a_SOURCES += netxx/inet_ntop.cxx netxx/inet_ntop.h
  lib3rdparty_a_CPPFLAGS += -DNETXX_NO_NTOP
endif    

if MISSING_GETADDRINFO
  lib3rdparty_a_SOURCES += netxx/resolve_gethostbyname.cxx netxx/resolve_getservbyname.cxx
else
  lib3rdparty_a_SOURCES += netxx/resolve_getaddrinfo.cxx
endif    

if MISSING_INET6
  lib3rdparty_a_CPPFLAGS += -DNETXX_NO_INET6
endif

# i18n support

SUBDIRS = po
datadir = @datadir@
localedir = $(datadir)/locale
DEFS = -DLOCALEDIR=\"$(localedir)\" @DEFS@

# extra files

PDF_FIGURES= figures/branch-heads.pdf figures/cert.pdf				\
	figures/difference-between-versions.pdf					\
	figures/file-id-manifest-id.pdf figures/fork.pdf			\
	figures/general-workflow.pdf figures/linear-history.pdf			\
	figures/local-workflow.pdf figures/manifest.pdf figures/merge.pdf	\
	figures/network-workflow.pdf figures/parent-child-hashes.pdf		\
	figures/parent-child-names-hashes.pdf figures/parent-child.pdf		\
	figures/revision-chaining.pdf figures/revision.pdf			\
	figures/statement.pdf figures/three-versions.pdf			\
	figures/two-branches.pdf

PNG_FIGURES=$(addprefix $(top_builddir)/figures/,$(notdir $(PDF_FIGURES:.pdf=.png)))
EPS_FIGURES=$(addprefix $(top_builddir)/figures/,$(notdir $(PDF_FIGURES:.pdf=.eps)))

man1_MANS = monotone.1
info_TEXINFOS = monotone.texi
EXTRA_DIST = $(man1_MANS) \
	     $(PDF_FIGURES) \
	     $(PNG_FIGURES) \
             INSTALL \
             README.changesets \
             UPGRADE \
             monotone.spec \
             monotone.html \
             texinfo.css \
	     schema.sql views.sql \
	     std_hooks.lua test_hooks.lua \
	     testsuite.at \
	     $(wildcard $(srcdir)/tests/t_*.at) \
	     testsuite \
             tests/atconfig.in \
             tests/atlocal.in  \
	     package.m4 \
	     package_revision.txt package_full_revision_dist.txt \
             $(wildcard $(srcdir)/m4/*.m4) \
             popt/README popt/CHANGES popt/COPYING popt/popt.3 popt/popt.ps \
             $(wildcard $(srcdir)/popt/test?.c) popt/testit.sh \
             sqlite/keywordhash.h \
             contrib/README \
             contrib/monoprof.sh \
             contrib/monotone-notify.pl \
             contrib/monotone-import.pl \
             contrib/ciabot_monotone.py \
             contrib/monotone.el \
             contrib/monotone-nav.el \
             contrib/monotone.bash_completion \
             contrib/monotone.zsh_completion \
             contrib/mtbrowse.sh \
             contrib/colorize \
             contrib/color-logs.sh \
             contrib/color-logs.conf \
             contrib/get_stdio.pl \
             contrib/ciabot_monotone_hookversion.py \
             contrib/monotone-cvs-ignore.lua \
             contrib/usher.cc \
             win32/monotone.iss \
             $(wildcard $(srcdir)/debian/*)

MAKEINFOFLAGS=-I $(top_builddir)

monotone.info: monotone.texi version.texi std_hooks.lua

monotone.pdf: monotone.texi version.texi std_hooks.lua $(PDF_FIGURES)

monotone.dvi: monotone.texi version.texi std_hooks.lua $(EPS_FIGURES)

#%.eps: %.epsi
#	mv -f $< $@
#
#%.epsi: %.ps
#	ps2epsi $< $@

%.eps : %.ps
	ps2eps <$< >$@

$(top_builddir)/figures/%.ps: $(srcdir)/figures/%.pdf
	mkdir -p $(top_builddir)/figures
#	acroread -toPostScript -pairs $< $@
	pdftops $< $@


# testsuite stuff (could this possibly be more ugly?)

TESTS = unit_tests $(srcdir)/testsuite

TESTS_ENVIRONMENT=AUTOTEST_PATH="."

mostlyclean-local:
	rm -rf testsuite.dir testsuite.log package_full_revision_dist.txt

DISTCLEANFILES = tests/atconfig mt-stdint.h

# distcheck stuff

DISTCHECK_CONFIGURE_FLAGS = \
			 --with-bundled-sqlite \
			 --with-bundled-lua \
			 --enable-static-boost

# note: these targets are all in srcdir; they are *not* built during
# the VPATH build part of distcheck (with non-writable source
# directory) but only during the initial dist stage.

$(srcdir)/package.m4: $(top_srcdir)/configure.ac
	{                                      \
	  echo '# Signature of the current package.'; \
	  echo 'm4_define([AT_PACKAGE_NAME],      [@PACKAGE_NAME@])'; \
	  echo 'm4_define([AT_PACKAGE_TARNAME],   [@PACKAGE_TARNAME@])'; \
	  echo 'm4_define([AT_PACKAGE_VERSION],   [@PACKAGE_VERSION@])'; \
	  echo 'm4_define([AT_PACKAGE_STRING],    [@PACKAGE_STRING@])'; \
	  echo 'm4_define([AT_PACKAGE_BUGREPORT], [@PACKAGE_BUGREPORT@])'; \
	} >$(srcdir)/package.m4

$(srcdir)/testsuite: $(srcdir)/testsuite.at $(wildcard $(srcdir)/tests/t_*.at) \
                     $(srcdir)/package.m4 
	autom4te --language=Autotest -I $(srcdir) $< -o $@.tmp
	mv -f $@.tmp $@

# we generate some headers to copy data into the executable

BUILT_SOURCES_CLEAN = std_hooks.h test_hooks.h schema.h views.h \
                      package_revision.txt package_revision.c \
                      package_full_revision.txt package_full_revision.c
BUILT_SOURCES_NOCLEAN = package_revision.txt package_full_revision_dist.txt
BUILT_SOURCES = $(BUILT_SOURCES_CLEAN) $(BUILT_SOURCES_NOCLEAN)
CLEANFILES = $(BUILT_SOURCES_CLEAN) $(EPS_FIGURES)

txt2c: txt2c.cc Makefile
	$(CXX) $(CXXFLAGS) -o $@ $<
	chmod 0755 $@$(EXEEXT)

apidocs:
	doxygen doxygen.cfg

%.h: %.sql txt2c Makefile
	./txt2c $< $(*F) >$@.tmp
	cmp -s $@.tmp $@ || mv -f $@.tmp $@
	rm -f $@.tmp

%.h: %.lua txt2c Makefile
	./txt2c $< $(*F) >$@.tmp
	cmp -s $@.tmp $@ || mv -f $@.tmp $@
	rm -f $@.tmp

# A fake target so we can use MT/revision as a prerequisite, yet not
# crash if MT/revision does not exist.
$(srcdir)/MT/revision:
	true
package_revision.txt: $(srcdir)/MT/revision
	if [ -f $< ]; then cp $< $@; fi
	if [ ! -f $@ ]; then echo "unknown" > $@; fi
package_revision.c: package_revision.txt txt2c Makefile
	./txt2c --strip-trailing --no-static $< package_revision >$@.tmp
	cmp -s $@.tmp $@ || mv -f $@.tmp $@
	rm -f $@.tmp

.PHONY: package_full_revision.txt apidocs
package_full_revision.txt:
	REAL_BLDDIR=$$PWD/$(top_builddir); \
	(cd $(srcdir) && $$REAL_BLDDIR/monotone status) 2>/dev/null >$@ \
	|| (cd $(srcdir) && monotone status) 2>/dev/null >$@ \
	|| (cp $(srcdir)/package_full_revision_dist.txt 2>/dev/null $@) \
	|| (echo "unknown" >$@)
package_full_revision_dist.txt: package_full_revision.txt
	cp $< $@
	(echo ''; \
	 echo '  Generated from data cached in the distribution;'; \
	 echo '  further changes may have been made.') >> $@
package_full_revision.c: package_full_revision.txt txt2c Makefile
	./txt2c --no-static $< package_full_revision >$@.tmp
	cmp -s $@.tmp $@ || mv -f $@.tmp $@
	rm -f $@.tmp

# automake doesn't build html docs

monotone.html: monotone.texi version.texi std_hooks.lua texinfo.css
	makeinfo --no-split --no-headers --output $@ --html $<
	perl -i.perlbak -pe 's@<head>@<head>\n<link type="text/css" rel="stylesheet" href="texinfo.css" />@' $@
	rm -f monotone.html.perlbak

# The .perlbak thing is needed, otherwise the perl executions fails on MinGW

html: monotone.texi version.texi std_hooks.lua texinfo.css
	mkdir -p html
	makeinfo --number-sections --html --output html $<
	perl -i.perlbak -pe 's@<head>@<head>\n<link type="text/css" rel="stylesheet" href="texinfo.css" />@' html/*.html
	rm -f html/*.perlbak
	cp texinfo.css html<|MERGE_RESOLUTION|>--- conflicted
+++ resolved
@@ -114,13 +114,8 @@
         botan/ui.cpp botan/util.cpp botan/x509_ca.cpp			\
         botan/x509_crl.cpp botan/x509_key.cpp botan/x509_obj.cpp	\
         botan/x509cert.cpp botan/x509find.cpp botan/x509opt.cpp		\
-<<<<<<< HEAD
         botan/x509self.cpp botan/x509stor.cpp \
         botan/def_alg.cpp botan/def_mode.cpp botan/sha256.cpp \
-=======
-        botan/x509self.cpp botan/x509stor.cpp botan/x917_rng.cpp	\
-		botan/des.cpp botan/des_tab.cpp botan/pkcs5.cpp \
->>>>>>> 21d568db
         \
         botan/aes.h botan/botan.h botan/def_eng.h botan/es_win32.h	\
         botan/lookup.h botan/omac.h botan/randpool.h botan/version.h	\
@@ -152,12 +147,8 @@
         botan/data_src.h botan/es_egd.h botan/look_add.h botan/ofb.h	\
         botan/pk_util.h botan/ui.h botan/blinding.h botan/defalloc.h	\
         botan/es_file.h botan/look_pk.h botan/oids.h botan/pubkey.h	\
-<<<<<<< HEAD
         botan/util.h botan/charset.h botan/hash_id.h \
 		botan/x931_rng.cpp botan/x931_rng.h botan/sha256.h
-=======
-        botan/util.h botan/des.h botan/pkcs5.h
->>>>>>> 21d568db
 
 
 BOOST_SANDBOX_SOURCES = \
