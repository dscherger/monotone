--- conflicted
+++ resolved
@@ -67,11 +67,8 @@
 	legacy.cc legacy.hh uri.cc uri.hh				\
 	graph.cc graph.hh						\
 	roster_delta.cc roster_delta.hh					\
-<<<<<<< HEAD
 	sha1.hh sha1.cc sha1_engine.hh                                  \
-=======
 	rev_height.cc rev_height.hh					\
->>>>>>> d7080703
 									\
         lru_writeback_cache.hh						\
 									\
