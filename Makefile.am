--- conflicted
+++ resolved
@@ -37,11 +37,7 @@
 	outdated_indicator.cc outdated_indicator.hh			\
 	database.cc database.hh						\
 	key_store.cc key_store.hh					\
-<<<<<<< HEAD
-=======
 	ssh_agent.cc ssh_agent.hh							\
-	localized_file_io.cc localized_file_io.hh			\
->>>>>>> 58a8506f
 	keys.cc keys.hh							\
 	packet.cc packet.hh						\
 	rcs_file.cc rcs_file.hh						\
