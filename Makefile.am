--- conflicted
+++ resolved
@@ -322,7 +322,6 @@
 UNIT_TEST_OBJ_SUPPORT =							\
 	mtn-app_state.$(OBJEXT) mtn-cert.$(OBJEXT)			\
 	mtn-constants.$(OBJEXT) mtn-database.$(OBJEXT)			\
-<<<<<<< HEAD
 	mtn-epoch.$(OBJEXT) mtn-file_io.$(OBJEXT) mtn-gzip.$(OBJEXT)	\
 	mtn-hmac.$(OBJEXT) mtn-inodeprint.$(OBJEXT)			\
 	mtn-key_store.$(OBJEXT) mtn-keys.$(OBJEXT) mtn-lcs.$(OBJEXT)	\
@@ -337,23 +336,7 @@
 	mtn-specialized_lexical_cast.$(OBJEXT) mtn-ssh_agent.$(OBJEXT)	\
 	mtn-std_hooks.$(OBJEXT) mtn-ui.$(OBJEXT) mtn-work.$(OBJEXT)	\
 	mtn-work_migration.$(OBJEXT)
-=======
-	mtn-epoch.$(OBJEXT) mtn-file_io.$(OBJEXT) mtn-hmac.$(OBJEXT)	\
-	mtn-inodeprint.$(OBJEXT) mtn-key_store.$(OBJEXT)		\
-	mtn-keys.$(OBJEXT)						\
-	mtn-lcs.$(OBJEXT) mtn-legacy.$(OBJEXT) mtn-lua.$(OBJEXT)	\
-	mtn-lua_hooks.$(OBJEXT) mtn-merkle_tree.$(OBJEXT)		\
-	mtn-mt_version.$(OBJEXT) mtn-mtn-sanity.$(OBJEXT)		\
-	mtn-options.$(OBJEXT) mtn-package_full_revision.$(OBJEXT)	\
-	mtn-package_revision.$(OBJEXT) mtn-project.$(OBJEXT)		\
-	mtn-randomizer.$(OBJEXT) mtn-sanity.$(OBJEXT)			\
-	mtn-schema.$(OBJEXT) mtn-schema_migration.$(OBJEXT)		\
-	mtn-selectors.$(OBJEXT) mtn-specialized_lexical_cast.$(OBJEXT)	\
-	mtn-ssh_agent.$(OBJEXT) mtn-std_hooks.$(OBJEXT)			\
-	mtn-ui.$(OBJEXT) mtn-work.$(OBJEXT)				\
-	mtn-work_migration.$(OBJEXT) mtn-pcrewrap.$(OBJEXT)		\
-	mtn-gzip.$(OBJEXT) mtn-policy.$(OBJEXT)
->>>>>>> b6f646fb
+	mtn-policy.$(OBJEXT)
 
 # primaries
 
