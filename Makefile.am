--- conflicted
+++ resolved
@@ -222,21 +222,12 @@
 
 # primaries
 
-<<<<<<< HEAD
-bin_PROGRAMS = mtn
-=======
-bin_PROGRAMS = monotone monotone-usher
->>>>>>> 84db3616
+bin_PROGRAMS = mtn mtn-usher
 check_PROGRAMS = unit_tests
 noinst_PROGRAMS = txt2c 
 
-<<<<<<< HEAD
 mtn_SOURCES = $(MOST_SOURCES) monotone.cc main.cc
-usher_SOURCES = contrib/usher.cc
-=======
-monotone_SOURCES = $(MOST_SOURCES) monotone.cc main.cc
-monotone_usher_SOURCES = usher.cc
->>>>>>> 84db3616
+mtn_usher_SOURCES = usher.cc
 unit_tests_SOURCES = $(MOST_SOURCES) unit_tests.cc crypto_tests.cc
 
 txt2c_SOURCES = txt2c.cc
