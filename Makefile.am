--- conflicted
+++ resolved
@@ -22,82 +22,6 @@
 	lua.cc lua.hh mkstemp.cc mkstemp.hh file_io.cc file_io.hh	\
 	globish.cc globish.hh basic_io.cc basic_io.hh
 
-<<<<<<< HEAD
-MOST_SOURCES =								\
-	 $(SANITY_CORE_SOURCES)	$(LUAEXT_SOURCES) platform-wrapped.hh	\
-	 mtn-sanity.cc mtn-sanity.hh ui.cc ui.hh			\
-	 app_state.cc app_state.hh					\
-         commands.cc commands.hh $(CMD_SOURCES)				\
-         diff_patch.cc diff_patch.hh					\
-         lua_hooks.cc lua_hooks.hh					\
-         transforms.cc transforms.hh					\
-         update.cc update.hh						\
-         work.cc work.hh						\
-         cert.cc cert.hh						\
-         database.cc database.hh					\
-         key_store.cc key_store.hh					\
-         localized_file_io.cc localized_file_io.hh			\
-         keys.cc keys.hh						\
-         packet.cc packet.hh						\
-         rcs_file.cc rcs_file.hh					\
-         xdelta.cc xdelta.hh						\
-         schema_migration.cc schema_migration.hh			\
-         refiner.cc refiner.hh						\
-         enumerator.cc enumerator.hh					\
-         netsync.cc netsync.hh						\
-         netxx_pipe.cc netxx_pipe.hh					\
-         netcmd.cc netcmd.hh						\
-         merkle_tree.cc merkle_tree.hh					\
-         lcs.cc lcs.hh							\
-         rcs_import.cc rcs_import.hh					\
-         revision.cc revision.hh					\
-	 cset.cc cset.hh						\
-	 roster.cc roster.hh						\
-         mt_version.cc mt_version.hh					\
-         automate.cc							\
-         database_check.cc database_check.hh				\
-         epoch.cc epoch.hh						\
-         inodeprint.cc inodeprint.hh					\
-         selectors.cc selectors.hh					\
-         annotate.cc annotate.hh					\
-         restrictions.cc restrictions.hh				\
-         hmac.cc hmac.hh                                                \
-         string_queue.cc string_queue.hh                                \
-         roster_merge.cc roster_merge.hh                                \
-         merge.cc merge.hh                                              \
-         legacy.cc legacy.hh                                            \
-	 uri.cc uri.hh                                                  \
-	 graph.cc graph.hh                                              \
-	 roster_delta.cc roster_delta.hh                                \
-                                                                        \
-         lru_cache.h                                                    \
-                                                                        \
-	 cleanup.hh unit_tests.hh 					\
-         cycle_detector.hh randomfile.hh adler32.hh 			\
-         randomizer.cc randomizer.hh                                    \
-         netio.hh smap.hh gettext.h					\
-         package_revision.c package_revision.h				\
-         package_full_revision.c package_full_revision.h options.hh	\
-         i18n.h parallel_iter.hh safe_map.hh pch.hh
-
-NETXX_SOURCES =									\
-	netxx/accept.cxx netxx/accept.h netxx/address.cxx			\
-	netxx/common.h netxx/compat.h netxx/datagram.cxx			\
-	netxx/datagramserver.cxx netxx/osutil.cxx netxx/osutil.h		\
-	netxx/peer.cxx netxx/probe.cxx netxx/probe_impl.h			\
-	netxx/probe_select.cxx netxx/recvfrom.cxx netxx/recvfrom.h		\
-	netxx/resolve.h netxx/serverbase.cxx netxx/serverbase.h			\
-        netxx/sockaddr.cxx netxx/sockaddr.h netxx/socket.cxx			\
-	netxx/socket.h netxx/sockopt.cxx netxx/stream.cxx			\
-	netxx/streambase.cxx netxx/streamserver.cxx				\
-	netxx/address.h netxx/datagram.h netxx/datagramserver.h			\
-	netxx/netbuf.h netxx/netxx.h netxx/peer.h netxx/probe.h			\
-	netxx/probeinfo.h netxx/sockopt.h netxx/stream.h netxx/streambase.h	\
-	netxx/streamserver.h netxx/timeout.h netxx/types.h
-
-BOTAN_SOURCES =                                                                    \
-        botan/aes.cpp botan/aes_tab.cpp botan/algolist.cpp		\
-=======
 MOST_SOURCES = 								\
 	$(SANITY_CORE_SOURCES) $(LUAEXT_SOURCES) platform-wrapped.hh	\
 	mtn-sanity.cc mtn-sanity.hh ui.cc ui.hh				\
@@ -171,7 +95,6 @@
 
 BOTAN_SOURCES = 							\
 	botan/aes.cpp botan/aes_tab.cpp botan/algolist.cpp		\
->>>>>>> 8fe9a58c
         botan/allocate.cpp botan/arc4.cpp botan/asn1_alg.cpp		\
         botan/asn1_alt.cpp botan/asn1_att.cpp botan/asn1_dn.cpp		\
         botan/asn1_ext.cpp botan/asn1_ku.cpp botan/asn1_oid.cpp		\
