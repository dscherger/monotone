# Copyright (C) 2003 Graydon Hoare <graydon@pobox.com>
#               2014 Markus Wanner <markus@bluegap.ch>
#
# This program is made available under the GNU GPL version 2.0 or
# greater. See the accompanying file COPYING for details.
#
# This program is distributed WITHOUT ANY WARRANTY; without even the
# implied warranty of MERCHANTABILITY or FITNESS FOR A PARTICULAR
# PURPOSE.

# Makefile for monotone

AUTOMAKE_OPTIONS = subdir-objects -Wno-portability
ACLOCAL_AMFLAGS  = -I m4

SUBDIRS = doc

CMD_SOURCES =								\
	src/cmd.hh src/cmd.cc src/cmd_netsync.cc src/cmd_list.cc 	\
	src/cmd_packet.cc src/cmd_key_cert.cc src/cmd_merging.cc 	\
	src/cmd_db.cc src/cmd_diff_log.cc src/cmd_ws_commit.cc 		\
	src/cmd_othervcs.cc src/cmd_automate.cc src/cmd_files.cc	\
	src/cmd_conflicts.cc

SANITY_CORE_SOURCES =							\
	src/sanity.cc src/sanity.hh src/quick_alloc.hh src/vector.hh 	\
	src/base.hh src/simplestring_xform.cc src/simplestring_xform.hh	\
	src/constants.cc src/constants.hh src/numeric_vocab.hh		\
	src/platform.hh src/origin_type.hh

LUAEXT_SOURCES = 							\
	src/vocab.hh src/vocab.cc src/vocab_terms.hh			\
	src/vocab_macros.hh src/vocab_cast.hh src/charset.cc		\
	src/charset.hh src/paths.cc src/paths.hh src/interner.hh	\
	src/hash_map.hh src/vocab_hash.hh src/luaext_mkstemp.cc		\
	src/luaext_parse_basic_io.cc src/luaext_guess_binary.cc		\
	src/luaext_platform.cc src/luaext_globish.cc src/lua.cc		\
	src/lua.hh src/mkstemp.cc src/file_io.cc src/file_io.hh		\
	src/globish.cc src/globish.hh src/basic_io.cc src/basic_io.hh	\
	src/char_classifiers.hh

MOST_SOURCES = 								\
	$(SANITY_CORE_SOURCES) $(LUAEXT_SOURCES)			\
	src/platform-wrapped.hh src/rev_types.hh src/mtn-sanity.cc	\
	src/mtn-sanity.hh src/ui.cc src/ui.hh src/app_state.cc		\
	src/app_state.hh src/automate_ostream.hh			\
	src/automate_ostream_demuxed.hh	src/automate_reader.hh		\
	src/automate_reader.cc src/automate_stdio_helpers.hh		\
	src/botan_pipe_cache.hh	src/cache_logger.hh src/cache_logger.cc	\
	src/commands.cc src/commands.hh $(CMD_SOURCES)			\
	src/diff_output.cc src/diff_output.hh				\
	src/lua_hooks.cc src/lua_hooks.hh 				\
	src/transforms.cc src/transforms.hh				\
	src/update.cc src/update.hh					\
	src/work.cc src/migrate_work.cc src/work.hh			\
	src/cert.cc src/cert.hh						\
	src/cow_trie.hh							\
	src/project.cc src/project.hh					\
	src/outdated_indicator.cc src/outdated_indicator.hh		\
	src/database.cc src/database.hh					\
	src/key_store.cc src/key_store.hh				\
	src/ssh_agent.cc src/ssh_agent.hh				\
	src/keys.cc src/keys.hh						\
	src/packet.cc src/packet.hh					\
	src/key_packet.cc src/key_packet.hh				\
	src/rcs_file.cc src/rcs_file.hh					\
	src/xdelta.cc src/xdelta.hh					\
	src/migration.hh src/migrate_schema.cc src/migrate_ancestry.cc	\
	src/refiner.cc src/refiner.hh					\
	src/enumerator.cc src/enumerator.hh				\
	src/netsync.hh src/netsync.cc            			\
	src/network/automate_session.hh src/network/automate_session.cc	\
	src/network/connection_info.hh src/network/connection_info.cc	\
	src/network/listener_base.hh src/network/listener_base.cc	\
	src/network/listener.hh src/network/listener.cc			\
	src/network/make_server.hh src/network/make_server.cc		\
	src/network/netsync_session.hh src/network/netsync_session.cc	\
	src/network/reactable.hh src/network/reactable.cc		\
	src/network/reactor.hh src/network/reactor.cc			\
	src/network/session.hh src/network/session.cc			\
	src/network/session_base.hh src/network/session_base.cc		\
	src/network/wrapped_session.hh src/network/wrapped_session.cc	\
	src/netcmd.cc src/netcmd.hh					\
	src/merkle_tree.cc src/merkle_tree.hh 				\
	src/lcs.cc src/lcs.hh						\
	src/rcs_import.cc src/rcs_import.hh				\
	src/git_change.cc src/git_change.hh src/git_export.cc		\
	src/git_export.hh						\
	src/revision.cc src/ancestry.cc src/revision.hh			\
	src/cset.cc src/cset.hh						\
	src/roster.cc src/roster.hh 					\
	src/mt_version.cc src/mt_version.hh				\
	src/automate.cc							\
	src/database_check.cc						\
	src/epoch.cc src/epoch.hh					\
	src/gzip.cc src/gzip.hh						\
	src/inodeprint.cc src/inodeprint.hh				\
	src/selectors.cc src/selectors.hh				\
	src/annotate.cc src/annotate.hh					\
	src/restrictions.cc src/restrictions.hh				\
	src/hmac.cc src/hmac.hh						\
	src/string_queue.hh						\
	src/maybe_workspace_updater.cc src/maybe_workspace_updater.hh	\
	src/merge_roster.cc src/merge_conflict.cc src/merge_roster.hh	\
	src/merge_content.cc src/merge_3way.cc src/merge_content.hh	\
	src/legacy.cc src/legacy.hh src/uri.cc src/uri.hh		\
	src/graph.cc src/graph.hh					\
	src/roster_delta.cc src/roster_delta.hh				\
	src/sha1.cc							\
	src/pcrewrap.cc src/pcrewrap.hh					\
	src/rev_height.cc src/rev_height.hh				\
	src/rev_output.cc src/rev_output.hh				\
	src/asciik.cc src/asciik.hh					\
	src/dates.cc src/dates.hh src/date_format.hh			\
									\
	src/lru_writeback_cache.hh src/hybrid_map.hh src/lazy_rng.hh	\
									\
	src/cleanup.hh src/cycle_detector.hh src/adler32.hh		\
	src/netio.hh src/gettext.h					\
	src/option.cc src/option.hh src/options.cc src/options.hh	\
	src/options_list.hh src/options_applicator.hh			\
	src/options_applicator.cc src/option_reset_info.hh		\
	src/specialized_lexical_cast.cc src/lexical_cast.hh		\
	src/parallel_iter.hh src/safe_map.hh src/pch.hh			\
	src/current_exception.hh

<<<<<<< HEAD
NETXX_SOURCES =								\
	src/netxx/accept.cxx src/netxx/accept.h src/netxx/address.cxx	\
	src/netxx/common.h src/netxx/compat.h src/netxx/datagram.cxx	\
	src/netxx/datagramserver.cxx src/netxx/osutil.cxx		\
	src/netxx/osutil.h src/netxx/peer.cxx src/netxx/probe.cxx 	\
	src/netxx/probe_impl.h src/netxx/probe_select.cxx 		\
	src/netxx/recvfrom.cxx src/netxx/recvfrom.h src/netxx/resolve.h	\
	src/netxx/serverbase.cxx src/netxx/serverbase.h			\
	src/netxx/sockaddr.cxx src/netxx/sockaddr.h			\
	src/netxx/socket.cxx src/netxx/socket.h src/netxx/sockopt.cxx 	\
	src/netxx/stream.cxx src/netxx/streambase.cxx 			\
	src/netxx/streamserver.cxx src/netxx/address.h 			\
	src/netxx/datagram.h src/netxx/datagramserver.h 		\
	src/netxx/netbuf.h src/netxx/netxx.h src/netxx/peer.h 		\
	src/netxx/probe.h src/netxx/probeinfo.h src/netxx/sockopt.h 	\
	src/netxx/stream.h src/netxx/streambase.h 			\
	src/netxx/streamserver.h src/netxx/timeout.h src/netxx/types.h

=======
>>>>>>> ab9dbc07
UNIX_PLATFORM_SOURCES =							\
	src/unix/read_password.cc src/unix/get_system_flavour.cc	\
	src/unix/process.cc src/unix/terminal.cc src/unix/inodeprint.cc	\
	src/unix/fs.cc src/unix/make_io_binary.cc			\
	src/unix/os_strerror.cc src/unix/cputime.cc 			\
	src/unix/ssh_agent_platform.cc src/unix/ssh_agent_platform.hh	\
	src/unix/parse_date.cc

WIN32_PLATFORM_SOURCES =						\
	src/win32/read_password.cc src/win32/get_system_flavour.cc	\
	src/win32/process.cc src/win32/terminal.cc			\
	src/win32/inodeprint.cc	src/win32/fs.cc 			\
	src/win32/make_io_binary.cc src/win32/os_strerror.cc		\
	src/win32/cputime.cc src/win32/ssh_agent_platform.cc		\
	src/win32/ssh_agent_platform.hh src/win32/parse_date.cc

# these files (part of the main program) contain code subject to unit testing

UNIT_TESTEES =								\
	src/basic_io.cc src/charset.cc src/commands.cc src/cset.cc 	\
	src/git_change.cc src/globish.cc src/graph.cc src/merge_3way.cc	\
	src/merge_roster.cc src/mkstemp.cc src/netcmd.cc 		\
	src/option.cc src/outdated_indicator.cc	\
	src/pcrewrap.cc src/refiner.cc src/restrictions.cc		\
	src/revision.cc src/simplestring_xform.cc src/transforms.cc 	\
	src/uri.cc src/vocab.cc src/xdelta.cc

# these files contain the actual unit tests
# yes, we have to list them all explicitly, with directory prefix, or
# automake gets very confused
UNIT_TESTERS =								\
	test/unit/tests/basic_io.cc test/unit/tests/charset.cc		\
	test/unit/tests/commands.cc test/unit/tests/cset.cc		\
	test/unit/tests/git_change.cc test/unit/tests/globish.cc	\
	test/unit/tests/graph.cc test/unit/tests/merge_3way.cc		\
	test/unit/tests/merge_roster.cc test/unit/tests/mkstemp.cc	\
	test/unit/tests/netcmd.cc			\
	test/unit/tests/option.cc test/unit/tests/outdated_indicator.cc	\
	test/unit/tests/pcrewrap.cc test/unit/tests/refiner.cc 		\
	test/unit/tests/restrictions.cc test/unit/tests/revision.cc	\
	test/unit/tests/simplestring_xform.cc				\
	test/unit/tests/transforms.cc					\
	test/unit/tests/uri.cc test/unit/tests/vocab.cc			\
	test/unit/tests/xdelta.cc test/unit/tests/numeric_vocab.cc	\
	test/unit/tests/sha1.cc test/unit/tests/string_queue.cc		\
	test/unit/unit_tester.cc

# these files contain unit tests that need access to private interfaces
# of the code under test, so they #include the code under test.  thus,
# to avoid multiple-definition errors, for these files the code under
# test is not part of UNIT_TESTEES.

UNIT_TESTERS_PRIV =						\
	test/unit/tests/dates.cc test/unit/tests/key_packet.cc 	\
	test/unit/tests/packet.cc test/unit/tests/paths.cc 	\
	test/unit/tests/rev_height.cc test/unit/tests/roster.cc

# these files do not contain unit tests, but are required for unit testing
# note that some are and some aren't part of the main program
UNIT_TEST_SUPPORT =						\
	src/constants.cc src/file_io.cc src/gzip.cc src/hmac.cc \
	src/lcs.cc src/merkle_tree.cc src/roster_delta.cc 	\
	src/sanity.cc src/specialized_lexical_cast.cc		\
	test/unit/randomfile.hh test/unit/unit_tests.hh		\
	test/unit/randomizer.hh test/unit/randomizer.cc		\
	test/unit/roster_tests.hh

# primaries

bin_PROGRAMS = mtn
mtn_SOURCES = $(MOST_SOURCES) src/monotone.cc
nodist_mtn_SOURCES = src/std_hooks.cc src/schema.cc src/package_revision.cc src/package_full_revision.cc

noinst_PROGRAMS = util/txt2c
util_txt2c_SOURCES = util/txt2c.cc

EXTRA_PROGRAMS =

bin_SCRIPTS = mtnopt
dist_bin_SCRIPTS = extra/bin/mtn-cleanup
noinst_SCRIPTS = extra/building/dump-test-logs.sh

check_PROGRAMS = test/bin/unit_tester test/bin/tester test/bin/check_net
test_bin_unit_tester_SOURCES = $(UNIT_TESTERS) $(UNIT_TESTERS_PRIV) \
	$(UNIT_TESTEES) $(UNIT_TEST_SUPPORT)
test_bin_tester_SOURCES = test/src/tester.cc test/src/tester-plaf.hh src/transforms.cc src/gzip.cc \
	$(SANITY_CORE_SOURCES) $(LUAEXT_SOURCES) src/pcrewrap.cc \
	src/specialized_lexical_cast.cc
nodist_test_bin_tester_SOURCES = test/src/testlib.cc

noinst_LIBRARIES = src/libplatform.a
src_libplatform_a_SOURCES = src/platform.hh
<<<<<<< HEAD
src_lib3rdparty_a_SOURCES = $(NETXX_SOURCES)
=======
>>>>>>> ab9dbc07

bashcompdir = $(sysconfdir)/bash_completion.d
bashcomp_DATA = extra/shell/monotone.bash_completion

monotonedir = $(datadir)/monotone

mtnhooksdir = $(monotonedir)/hooks
dist_mtnhooks_DATA = \
	extra/mtn-hooks/authorize_remote_automate.lua			\
	extra/mtn-hooks/get_passphrase_from_file.lua			\
	extra/mtn-hooks/monotone-buildbot.lua				\
	extra/mtn-hooks/monotone-ciabot.lua				\
	extra/mtn-hooks/monotone-cluster-push.lua			\
	extra/mtn-hooks/monotone-cvs-ignore.lua				\
	extra/mtn-hooks/monotone-mail-notify.lua

mtnscriptsdir = $(monotonedir)/scripts
dist_mtnscripts_SCRIPTS = \
	extra/mtn-hooks/monotone-ciabot.py				\
	extra/mtn-hooks/monotone-mail-notify

# Some of the smaller programs do not have --help or --version,
# make them exempt of the check for those.  This specially applies
# to programs intended to be called by mtn hooks, for which these
# options aren't necessary.
# NOTE: in the expansion of this variable, each filename MUST be
# surrounded by one space before and after.  Having a tab between
# two file names will guarantee that they won't be exempt.  This
# is really a small but serious bug in the automake templates.
# backslash+newline+whitespace will be reinterpreted as whitespace
# by make.
AM_INSTALLCHECK_STD_OPTIONS_EXEMPT = \
	extra/bin/mtn-cleanup extra/mtn-hooks/monotone-ciabot.py \
	extra/mtn-hooks/monotone-mail-notify

# flags

# sets DEFS for just this object (autoconf's -DHAVE_CONFIG_H is useless)
# the variable prevents this from overriding automake's unix/fs.o rule
DEFS =
UNIX=src/unix/
$(UNIX)fs.$(OBJEXT) : DEFS += -DLOCALEDIR="\"$(localedir)\""

if BUILD_PCH

PCH_SOURCE = $(srcdir)/pch.hh
# the .gch file only will be seen if it's in the same dir as the .hh file,
# so need to copy it for separate build directories
PCH_BUILD = pch-build.hh
PCH_FLAGS = -Winvalid-pch -include $(PCH_BUILD)
PCH_FILE = $(PCH_BUILD).gch
sinclude $(PCH_FILE).dep

*.o *.lo *.obj: $(PCH_FILE)

$(PCH_BUILD): $(PCH_SOURCE)
	cp $(PCH_SOURCE) $(PCH_BUILD)

$(PCH_FILE): $(PCH_BUILD)
	$(MAKE) PCH_FLAGS= pch-file

pch-file:
	$(CXXCOMPILE) -x c++-header $(PCH_BUILD) -o $(PCH_FILE) \
	-MT $(PCH_FILE)  -MD -MP -MF "./$(PCH_FILE).Tdep" \
	&& mv "./$(PCH_FILE).Tdep" "./$(PCH_FILE).dep" \
	|| rm "./$(PCH_FILE).Tdep"
endif
AM_CXXFLAGS = $(PCH_FLAGS)

SUFFIXES = .gch .merged.po .gmo

AM_CPPFLAGS = $(intl_CFLAGS) $(pcre_CFLAGS) $(botan_CFLAGS)	\
	      $(lua_CFLAGS) $(sqlite3_CFLAGS) $(idn_CFLAGS)

LDADD = src/libplatform.a $(intl_LIBS) $(pcre_LIBS)	\
	$(botan_LIBS) $(lua_LIBS) $(sqlite3_LIBS) $(idn_LIBS)

if WIN32_PLATFORM
  src_libplatform_a_SOURCES += $(WIN32_PLATFORM_SOURCES)
  mtn_SOURCES += src/win32/main.cc
  test_bin_tester_SOURCES += test/src/win32/tester-plaf.cc
  AM_CPPFLAGS += -DWIN32
  LDADD += -lshfolder -lws2_32 -liconv -liphlpapi
else
  src_libplatform_a_SOURCES += $(UNIX_PLATFORM_SOURCES)
  mtn_SOURCES += src/unix/main.cc
  test_bin_tester_SOURCES += test/src/unix/tester-plaf.cc
endif


# extra files

contribdir = $(docdir)/contrib
contrib_prefix = contrib
contrib_data = $(shell cd $(srcdir); find $(contrib_prefix) | sed -e 's,^\./,,')

examplesdir = $(docdir)/examples
examples_prefix = examples
examples_data =								\
	examples/000README.txt						\
	examples/mirror.rc examples/push.rc examples/read-permissions	\
	examples/write-permissions					\
									\
	examples/server-setup/README examples/server-setup/serverrc	\
	examples/server-setup/monotone.init				\
	examples/server-setup/monotone.run				\
									\
	examples/user-setup/README examples/user-setup/monotonerc

EXTRA_DIST =								\
	HACKING INSTALL INSTALL_windows_cygwin.txt			\
	INSTALL_windows_mingw.txt INSTALL_windows_msvc.txt UPGRADE	\
	util/audit-includes util/do-editor-vars.sh			\
	$(wildcard $(srcdir)/m4/*.m4)					\
									\
	src/schema.sql src/unix/README src/std_hooks.lua		\
	src/util/mtnopt.in						\
									\
	test/common							\
	test/func test/func-testsuite.lua				\
	test/tester test/tester-testsuite.lua				\
	$(wildcard $(srcdir)/test/unit/*.cc)				\
	$(wildcard $(srcdir)/test/unit/*.hh)				\
	$(wildcard $(srcdir)/test/unit/tests/*.cc)			\
	test/unit-testsuite.lua						\
	test/extra test/extra-testsuite.lua				\
	test/src/testlib.lua						\
									\
	src/package_revision.txt src/package_full_revision_dist.txt	\
									\
	extra/README extra/building/dump-test-logs.sh.in		\
	extra/shell/monotone.bash_completion.in				\
	extra/shell/monotone_gen_bash_completion_table.pl		\
									\
	innosetup/README.txt						\
	innosetup/monotone.iss.in innosetup/modpath.iss 		\
	innosetup/monotone.bmp innosetup/dlls.sh			\
									\
	mac/readme-mac.txt mac/package-intro.rtf			\
	mac/monotone.pmproj mac/monotone-pkg-logo.gif			\
									\
	cygport/README.txt						\
	cygport/monotone.cygwin.patch					\
	cygport/monotone.cygport					\
									\
	notes/release-checklist.txt					\
	notes/README.testing notes/tester.txt notes/testsuite.txt	\
									\
	visualc/monotone.sln						\
	visualc/monotone.vcproj visualc/botan.vcproj visualc/lua.vcproj	\
	visualc/netxx.vcproj visualc/pcre.vcproj visualc/sqlite3.vcproj	\
	visualc/stringprep.vcproj visualc/txt2c.vcproj			\
	visualc/tester.vcproj visualc/unit_tester.vcproj		\
	visualc/runtests.bat						\
	visualc/config.h visualc/mt-stdint.h visualc/stdint.h		\
	visualc/unistd.h						\
	visualc/unknown_package.txt					\
									\
	$(contrib_data) $(examples_data)

# Message translation support
# INST_LINGUAS is set by configure, based on the po/LINGUAS file and
# the user's LINGUAS env. variable.  Additional settings are in
# po/Makevars.
#
# Only the foo.po-update target will overwrite a file in the source
# po/ directory.

include $(srcdir)/po/Makevars
ALL_POFILES   := $(wildcard $(srcdir)/po/*.po)
ALL_LINGUAS   := $(basename $(notdir $(ALL_POFILES)))
ALL_POREADMES := $(addprefix po/README.,$(ALL_LINGUAS))
ALL_GMOFILES  := $(addprefix po/,$(addsuffix .gmo, $(ALL_LINGUAS)))
CLEAN_POFILES := $(addprefix po/,$(addsuffix .merged.po, $(ALL_LINGUAS))) \
		 po/$(PACKAGE).pot
DISTCLEAN_GMOFILES:= $(ALL_GMOFILES)

EXTRA_DIST += $(ALL_POFILES) $(ALL_POREADMES) po/LINGUAS po/README

.PHONY: all-nls install-nls uninstall-nls
if USE_NLS
# for installation
GMOFILES := $(addprefix po/,$(addsuffix .gmo, $(INST_LINGUAS)))

all-nls: $(GMOFILES)

install-nls: all-nls
	@linguas='$(INST_LINGUAS)'; set -e; for lang in $$linguas; do \
	  dir=$(DESTDIR)$(localedir)/$$lang/LC_MESSAGES; \
	  echo " $(MKDIR_P) '$$dir'"; \
	  $(MKDIR_P) $$dir; \
	  echo " $(INSTALL_DATA) po/$$lang.gmo '$$dir/$(PACKAGE).mo'"; \
	  $(INSTALL_DATA) po/$$lang.gmo $$dir/$(PACKAGE).mo; \
	done

uninstall-nls:
	@linguas='$(INST_LINGUAS)'; set -e; for lang in $$linguas; do \
	  echo " rm -f '$(DESTDIR)$(localedir)/$$lang/LC_MESSAGES/$(PACKAGE).mo'"; \
	  rm -f $(DESTDIR)$(localedir)/$$lang/LC_MESSAGES/$(PACKAGE).mo; \
	  echo " rmdir '$(DESTDIR)$(localedir)/$$lang/LC_MESSAGES'; \
	  rmdir $(DESTDIR)$(localedir)/$$lang/LC_MESSAGES || :; \
	  echo " rmdir '$(DESTDIR)$(localedir)/$$lang'; \
	  rmdir $(DESTDIR)$(localedir)/$$lang || :; \
	done
else
# We need to provide these targets because all-local, install-data-local
# and uninstall-local expects them as dependencies, further down.
all-nls:
	@:
install-nls:
	@:
uninstall-nls:
	@:
endif

.PHONY: dist-nls
if REBUILD_NLS
po/%.gmo: po/%.merged.po
	$(V_msgfmt)$(MSGFMT) -c --statistics -o $@ $<

po/%.merged.po: $(srcdir)/po/%.po po/$(PACKAGE).pot
	$(V_msgmerge)$(MSGMERGE) $^ -q -o $@

# for translators' use
UPDATEPOFILES = $(addprefix po/,$(addsuffix .po-update, $(ALL_LINGUAS)))

po/%.po-update: $(srcdir)/po/%.po po/$(PACKAGE).pot
	$(MSGMERGE) --update $^

update-po: $(UPDATEPOFILES)

update-gmo: update-po $(ALL_GMOFILES)

# for the template file
POTFILES = $(filter-out package_%, $(MOST_SOURCES)) \
	$(UNIX_PLATFORM_SOURCES) $(WIN32_PLATFORM_SOURCES) \
	src/monotone.cc src/std_hooks.lua

po/$(PACKAGE).pot: $(POTFILES)
	[ -d po ] || mkdir -p po
	$(V_xgettext)$(XGETTEXT) -o$@.in -D. -D$(top_srcdir) -cTRANSLATORS: \
	  --copyright-holder='$(COPYRIGHT_HOLDER)' \
	  --msgid-bugs-address='$(PACKAGE_BUGREPORT)' \
	  $(XGETTEXT_PKG_OPTS) $(XGETTEXT_OPTS) \
	  $(POTFILES)
        YEAR=$(word 1, $(subst -, ,$(BUILD_DATE)))
	sed -e 's/FIRST AUTHOR <EMAIL@ADDRESS>, YEAR./Please see po\/README.<lang> for individual copyrights./' \
	  -e 's/(C) YEAR/(C) 2003 - $(YEAR)/' -e 's/PACKAGE/$(PACKAGE)/' \
	  -e 's/SOME DESCRIPTIVE TITLE/monotone message string catalogue/' < $@.in > $@
	rm $@.in

dist-nls: $(ALL_GMOFILES)
	cp $(ALL_GMOFILES) $(distdir)/po
else

po/%.gmo: $(srcdir)/po/%.gmo
	cp $< $@

dist-nls:
	@echo "*** Cannot 'make dist' without xgettext" >&2; exit 1

endif

_install_data = \
	list='$(1)'; test -n "$(3)" || list=; \
	for p in $$list; do \
	  if test -f "$$p" || test -d "$$p"; then d=; else d="$(srcdir)/"; fi; \
	  src="$$d$$p"; \
	  dest="`if [ "$$p" != "$(2)" ]; then echo $$p | sed -e 's,$(2)/,,'; fi`"; \
	  if test -d "$$src"; then \
	    echo " $(MKDIR_P) '$(DESTDIR)$(3)/$$dest'"; \
	    $(MKDIR_P) "$(DESTDIR)$(3)/$$dest" || exit $$?; \
	  else \
	    destd="`dirname $$dest`"; \
	    if ! test -d "$(DESTDIR)$(3)/$$destd"; then \
	      echo " $(MKDIR_P) '$(DESTDIR)$(3)/$$destd'"; \
	      $(MKDIR_P) "$(DESTDIR)$(3)/$$destd" || exit $$?; \
	    fi; \
	    echo " $(INSTALL_DATA) $$src '$(DESTDIR)$(3)/$$dest'"; \
	    $(INSTALL_DATA) $$src "$(DESTDIR)$(3)/$$dest" || exit $$?; \
	  fi; \
	done
_uninstall_data = \
	list='$(1)'; test -n "$(3)" || list=; \
	dirs_rev=; \
	for p in $$list; do \
	  to_rm="`if [ "$$p" != "$(2)" ]; then echo $$p | sed -e 's,$(2)/,,'; fi`"; \
	  if [ -n "$$to_rm" ]; then \
	    if test -d "$(DESTDIR)$(3)/$$to_rm"; then \
	      dirs_rev="echo '$$to_rm';$${dirs_rev}"; \
	    else \
	      echo " rm -f '$(DESTDIR)$(3)/$$to_rm'"; \
	      rm -f $$src "$(DESTDIR)$(3)/$$to_rm" || exit $$?; \
	    fi; \
	  fi; \
	done; \
	eval "$$dirs_rev" | while read to_rmdir; do \
	  echo " rmdir '$(DESTDIR)$(3)/$$to_rmdir'"; \
	  rmdir "$(DESTDIR)$(3)/$$to_rmdir" || exit $$?; \
	done

install-contrib-data: $(contrib_data)
	@$(call _install_data,$(contrib_data),$(contrib_prefix),$(contribdir))
uninstall-contrib-data:
	@$(call _uninstall_data,$(contrib_data),$(contrib_prefix),$(contribdir))

install-examples-data: $(examples_data)
	@$(call _install_data,$(examples_data),$(examples_prefix),$(examplesdir))
uninstall-examples-data:
	@$(call _uninstall_data,$(examples_data),$(examples_prefix),$(examplesdir))

# Another attempt at working around abs_topbuilddir not being defined
# or not absolute.
abs_topbuilddir=$(shell cd $(top_builddir); pwd)

# build an OS X installer
# requires sudo since packagemaker just looks at directory permissions.
PKG_INST_ROOT = $(abs_topbuilddir)/pkg_inst_root
monotone-$(PACKAGE_VERSION).pkg: doc/monotone.pdf doc/html
	sudo rm -rf $(PKG_INST_ROOT)
	rm -rf "$@"
	$(MAKE) install-strip DESTDIR=$(PKG_INST_ROOT)
	mkdir -p $(PKG_INST_ROOT)/Developer/Documentation/monotone
	cp doc/monotone.pdf $(PKG_INST_ROOT)/Developer/Documentation/monotone/
	cp -r doc/html $(PKG_INST_ROOT)/Developer/Documentation/monotone/html
	plutil -convert xml1 -o monotone-xml.pmproj.in $(srcdir)/mac/monotone.pmproj
	sed "s/__MONOTONE_VERSION__/$(PACKAGE_VERSION)/g" \
		< monotone-xml.pmproj.in > monotone-xml.pmproj
	cp $(srcdir)/mac/monotone-pkg-logo.gif $(srcdir)/mac/package-intro.rtf .
	cp $(srcdir)/COPYING COPYING.txt
	chmod -R o-w,g-w,a+rX $(PKG_INST_ROOT)
	sudo chown -R root:wheel $(PKG_INST_ROOT)/usr
	sudo chown -R root:admin $(PKG_INST_ROOT)/Developer
	/Developer/Applications/Utilities/PackageMaker.app/Contents/MacOS/PackageMaker \
		-build -proj monotone-xml.pmproj -p "$@"

# build an OS X distribution disk image
dmg: monotone-$(PACKAGE_VERSION).dmg

monotone-$(PACKAGE_VERSION).dmg: monotone-$(PACKAGE_VERSION).pkg
	rm -rf $(top_builddir)/dmg_root "$@"
	mkdir $(top_builddir)/dmg_root
	cp -R $^ $(top_builddir)/dmg_root/
	chmod -R a+rX $(top_builddir)/dmg_root
	hdiutil create -srcfolder "$(top_builddir)/dmg_root" \
		"$@" -format UDZO -scrub -imagekey zlib-level=9 \
		-volname monotone-$(PACKAGE_VERSION)

# build win32 installer using INNO setup
ISCC=@ISCC@

win32-installer: monotone-$(PACKAGE_VERSION)-setup.exe

monotone-$(PACKAGE_VERSION)-setup.exe: mtn-stripped.exe html info $(ALL_GMOFILES) linguas.iss dlls.iss monotone.iss
	$(ISCC) monotone.iss

mtn-stripped.exe: mtn.exe
	strip $< -o $@

dlls.iss: mtn-stripped.exe ${top_srcdir}/Makefile.am
	rm -f $@
	for DLL in $$( ${top_srcdir}/innosetup/dlls.sh mtn-stripped.exe | xargs cmd //c echo) ; do \
	    echo "Source: \"$$DLL\"; DestDir: \"{app}\"" >> $@ ; \
	done

linguas.iss: ${top_srcdir}/Makefile.am
	rm -rf $@
	for LANG in $(INST_LINGUAS) ; do \
		echo "Source: \"{#BUILDDIR}\\po\\$${LANG}.gmo\"; DestDir: \"{app}\\locale\\$${LANG}\\LC_MESSAGES\"; DestName: \"monotone.mo\"; Flags: ignoreversion" >> $@ ; \
	done


# testsuite stuff (could this possibly be more ugly?)  To get
# parallelism, we cannot use Automake's TESTS feature at all.  The
# shell script embedded in the 'check-testers' rule is partially
# borrowed from automake 1.9's check.am

.PHONY: check-testers
check-testers: test/tester.status test/unit.status test/func.status test/extra.status
	@all=0; failed=0; error=0;					       \
	for f in $^; do							       \
	  all=`expr $$all + 1`;						       \
	  if test -f $$f; then						       \
	    s=`cat $$f`;						       \
	    if test "$$s" = 0; then					       \
	      :;							       \
	    elif test "$$s" = 1; then					       \
	      failed=`expr $$failed + 1`;				       \
	    else							       \
	      error=`expr $$error + 1`;					       \
	    fi;								       \
	  else								       \
	    error=`expr $$error + 1`;					       \
	  fi;								       \
	done;								       \
	if test "$$failed" = 0 && test "$$error" = 0; then		       \
	  exit=0;							       \
	  report="";							       \
	  banner="All $$all test suites passed";			       \
	else								       \
	  exit=1;							       \
	  report="Please report to $(PACKAGE_BUGREPORT)";		       \
	  if test "$$error" = 0; then					       \
	    banner="$$failed of $$all test suites failed";		       \
	  elif test "$$failed" = 0; then				       \
	    banner="$$error of $$all test suites malfunctioned";	       \
	  else								       \
	    banner="$$failed of $$all test suites failed"		       \
	    banner="$$banner and $$error malfunctioned";		       \
	  fi;								       \
	fi;								       \
	rl=`echo $$report | wc -c`;					       \
	bl=`echo $$banner | wc -c`;					       \
	if test $$rl -gt $$bl; then					       \
	  dashes=`echo "$$report" | sed s/./=/g`;			       \
	else								       \
	  dashes=`echo "$$banner" | sed s/./=/g`;			       \
	fi;								       \
	echo $$dashes;							       \
	echo $$banner;							       \
	test -z "$$report" || echo "$$report";				       \
	exit $$exit

run_%_tests: Makefile
	$(AM_V_GEN){ echo '#!/bin/sh';							  	\
	  echo 'export LANG=C';								  	\
	  echo 'PATH="$(abs_topbuilddir):$(abs_topbuilddir)/test/bin:$$PATH"';	  		\
	  echo '$(top_builddir)/test/bin/tester "$(srcdir)/test/$*-testsuite.lua" "$$@"';	\
	  echo 'echo $$? > $(top_builddir)/test/$*.status';			  	  	\
	  echo 'exit 0'; } > $@ && \
	chmod 755 $@

# The leading + causes Make to treat this as a recursive invocation,
# allowing it to participate in the jobserver protocol.
test/%.status: test/%-testsuite.lua test/bin/tester$(EXEEXT) FORCE
	+$(AM_V_at)LANG=C PATH="$(abs_topbuilddir):$(abs_topbuilddir)/test/bin:$$PATH"	\
		"$(top_builddir)/test/bin/tester"			\
		"$(srcdir)/test/$*-testsuite.lua";			\
		echo $$? > $@
test/unit.status : test/bin/unit_tester$(EXEEXT)
test/func.status : mtn$(EXEEXT) test/bin/check_net$(EXEEXT)

# Creates the needed artifacts for manual test execution
.PHONY: testers
testers: mtn$(EXEEXT) $(check_PROGRAMS) \
	run_tester_tests run_unit_tests run_func_tests run_extra_tests

# We want the tests re-run even if the .status files already exist.
# .PHONY does not work for that (bad interaction with pattern rules),
# but the FORCE hack does.
.PHONY: FORCE
FORCE:
.PRECIOUS: run_tester_tests run_unit_tests run_func_tests run_extra_tests

# FIXME: if it annoys anybody, we could clean dvi, pdf and info files
#        only in a separate maintainer-clean target as suggested by
#	 automake's man page
.PHONY: mostlyclean-tests
mostlyclean-tests:
	rm -rf test/work
	@ls test/unit/tests/*/__driver__.lua 2>/dev/null | while read d; do \
	  echo " rm -f '$$d'"; \
	  rm -f $$d; \
	  echo " rmdir '$${d%/*}'"; \
	  rmdir $${d%/*} || :; \
	done

# With the MacOS X toolchain, some stuff may be generated in the form of subdirs
.PHONY: mostlyclean-util
mostlyclean-util:
	rm -rf util/txt2c.dSYM

MOSTLYCLEANFILES = mtn.1 \
	run_tester_tests   run_func_tests   run_unit_tests   run_extra_tests \
	test/tester.status test/func.status test/unit.status test/extra.status

# we generate some source files to copy data into the executable
# note that the only things that should go in BUILT_SRCS are things
# that need to be generated early on 'make all'; this is _not_ true of
# generated source files, but it is true for the PCH if used.

# package_revision.txt and package_full_revision_dist.txt are shipped
# in the distribution, so don't delete them here
CLEAN_SRCS = $(nodist_mtn_SOURCES) $(nodist_test_bin_tester_SOURCES)	\
	src/package_revision.cc src/package_full_revision.cc		\
	src/package_revision_raw.txt					\
	src/package_full_revision.txt src/package_full_revision_raw.txt

BUILT_SOURCES = $(PCH_FILE) $(PCH_BUILD)

CLEANFILES = $(bin_SCRIPTS) $(noinst_SCRIPTS) $(bashcomp_DATA) \
	$(CLEAN_SRCS) $(CLEAN_POFILES)

DISTCLEANFILES = src/xgettext.opts src/pch-build.hh.gch.dep		\
	$(DISTCLEAN_GMOFILES)

# a maintainer might still want to get rid of src/package_revision.txt and
# src/package_full_revision_dist.txt to rebuild them.

MAINTAINERCLEANFILES = \
	src/package_revision.txt src/package_full_revision_dist.txt

# automake provides no nice way to build a helper program to execute
# on the build machine, so we need our own rule.  almost all the
# standard flags variables are inappropriate.

util/txt2c$(EXEEXT): util/txt2c.cc
	$(V_bcxx)$(CXX_FOR_BUILD) $(CXXFLAGS) -o $@ $^

# files generated using txt2c
src/std_hooks.cc: src/std_hooks.lua util/txt2c$(EXEEXT)
	$(V_txt2c)./util/txt2c std_hooks $< $@

src/schema.cc: src/schema.sql util/txt2c$(EXEEXT)
	$(V_txt2c)./util/txt2c schema $< $@

src/package_revision.cc: src/package_revision.txt util/txt2c$(EXEEXT)
	$(V_txt2c)./util/txt2c --strip-trailing package_revision $< $@

src/package_full_revision.cc: src/package_full_revision.txt util/txt2c$(EXEEXT)
	$(V_txt2c)./util/txt2c package_full_revision $< $@

test/src/testlib.cc: test/src/testlib.lua util/txt2c$(EXEEXT)
	$(V_txt2c)./util/txt2c testlib $< $@

# Support for scripts and extras
do_subst = sed -e 's,[@]PACKAGE_VERSION[@],$(PACKAGE_VERSION),' \
	-e 's,[@]sysconfdir[@],$(sysconfdir),'

mtnopt: src/util/mtnopt.in Makefile
	$(V_subst)$(do_subst) < $< > $@ && chmod +x $@

extra/shell/monotone.bash_completion: extra/shell/monotone.bash_completion.in \
	$(bin_PROGRAMS) extra/shell/monotone_gen_bash_completion_table.pl \
	Makefile
	$(MKDIR_P) extra/shell
	( sed -e '/^[@]generated-command-list[@]$$/,$$d' < $<; \
	  MTN=./mtn$(EXEEXT) \
	    perl $(srcdir)/extra/shell/monotone_gen_bash_completion_table.pl; \
	  sed -e '1,/^[@]generated-command-list[@]$$/d' < $< ) | \
	  $(do_subst) > $@

extra/building/dump-test-logs.sh: extra/building/dump-test-logs.sh.in Makefile
	$(MKDIR_P) extra/building
	$(V_subst)$(do_subst) < $< > $@ && chmod +x $@

# This is phony, so that we always try to rebuild it.  If it succeeds
# in calculating changes, it produces its target; otherwise, its
# target does not exist.
.PHONY: src/package_revision_raw.txt
# if both attempts fail, then we need to remove the empty file that >
# creates, and also make sure that the shell command exits
# successfully; the rm -f ensures both
src/package_revision_raw.txt:
	$(AM_V_GEN)REAL_BLDDIR=$(abs_topbuilddir); \
	(cd $(srcdir) && $$REAL_BLDDIR/mtn --root=. automate get_base_revision_id) 2>/dev/null >$@ \
	|| (cd $(srcdir) && mtn --root=. automate get_base_revision_id) 2>/dev/null >$@ \
	|| rm -f $@
src/package_revision.txt: src/package_revision_raw.txt
	$(AM_V_GEN)set -e; if [ -f $< ]; then \
	  cp $< $@; \
	fi; \
	if [ ! -f $@ -a -f $(srcdir)/$@ ]; then \
	  cp $(srcdir)/$@ $@; \
	fi; \
	[ -f $@ ] || echo "unknown" > $@

# To avoid a dependency loop here, what we do is:
#           calculate changes
#                  |
#      package_full_revision_raw.txt
#              |                \  <-- add "generated from cached data" text
#              |      package_full_revision_dist.txt
#              |           /
#          package_full_revision.txt

# See above comment.
.PHONY: src/package_full_revision_raw.txt
src/package_full_revision_raw.txt:
	$(AM_V_GEN)REAL_BLDDIR=$(abs_topbuilddir); \
	(cd $(srcdir) && $$REAL_BLDDIR/mtn --root=. automate get_current_revision) 2>/dev/null >$@ \
	|| (cd $(srcdir) && mtn --root=. automate get_current_revision) 2>/dev/null >$@ \
	|| rm -f $@
# See above comment -- the file this depends on may or may not exist.
# This file, however, must always exist, so that 'make dist' can
# include it in the tarball it generates.  So there are three cases:
#   -- if the raw file does not exist, then
#      -- if the dist file exists, then we leave it alone
#      -- if the dist file does not exist, then we say "unknown"
#   -- if the raw file does exist, then we regenerate the dist file
src/package_full_revision_dist.txt: src/package_full_revision_raw.txt
	$(AM_V_GEN)set -e; if [ -f $< ]; then \
	  cp -f $< $@ \
	  && (echo ''; \
	      echo '  Generated from data cached in the distribution;'; \
	      echo '  further changes may have been made.') >> $@; \
	fi; \
	if [ ! -f $@ -a -f $(srcdir)/$@ ]; then \
	  cp $(srcdir)/$@ $@; \
	fi; \
	[ -f $@ ] || echo "unknown" > $@
# The raw file may not exist, but the dist file definitely does; we
# just take the first dependency that exists.
src/package_full_revision.txt: src/package_full_revision_raw.txt src/package_full_revision_dist.txt
	$(AM_V_GEN)rm -f $@; \
	for SRC in $^; do \
	    ([ -f $$SRC -a ! -f $@ ] && cp -f $$SRC $@) || true; \
	done

# This is a magic directive copy-and-pasted, then modified, from the
# automake 1.9 manual, section 13.4, "Checking the distribution".
# Normally, 'distcheck' does a clean build, and then afterwards runs
# 'distclean', and 'distclean' is supposed to remove everything that
# the build created.  However, we have some targets
# (package_revision.txt, package_full_revision_dist.txt) that we
# distribute, but then always attempt to rebuild optimistically, and
# then if that fails fall back on the distributed versions.  This
# means that 'distclean' should _not_ remove those files, since they
# are distributed, yet building the package will generate those files,
# thus automake thinks that 'distclean' _should_ remove those files,
# and 'distcheck' gets cranky if we don't.  So basically what this
# line does is tell 'distcheck' to shut up and ignore those two files.
distcleancheck_listfiles = find . -type f -a ! -name package_revision.txt -a ! -name package_full_revision_dist.txt

# the distcheck-base.hh checks for errors in the use of base.hh.
# It's being used by distcheck-hook further down.
.PHONY: distcheck-base.hh
distcheck-base.hh:
	cd $(srcdir) && $(SHELL) util/audit-includes \
		$(sort $(mtn_SOURCES) $(test_bin_unit_tester_SOURCES) $(test_bin_tester_SOURCES) \
                       $(UNIX_PLATFORM_SOURCES) $(WIN32_PLATFORM_SOURCES) \
                       src/win32/main.cc src/unix/main.cc)

man1_MANS = mtn.1
dist_man1_MANS = src/util/mtnopt.1 extra/bin/mtn-cleanup.1

# All local variants of automake-supported targets here, depending on all
# the things we want to do.  This is to support multiple things to do in
# each of them, as dependencies.
all-local: all-nls
install-data-local: install-nls \
	install-contrib-data install-examples-data
uninstall-local: uninstall-nls \
	uninstall-contrib-data uninstall-examples-data
mostlyclean-local: mostlyclean-tests mostlyclean-util
check-local: check-testers

# All hooks supported by automake here, depending on all the things we want
# to hook in.  This is to support multiple things into the same hook, as
# dependencies.
distcheck-hook: distcheck-base.hh
dist-hook: dist-nls
# Kill off any backup files that got pulled in by one of the
# recursive subdirectory includes in EXTRA_DIST
# note use of slightly non-portable "-delete" action
	find $(distdir) \( -name '*.bak' -o -name '*.orig' -o -name '*.rej' \
	    -o -name '*~' -o -name '#*#' -o -name '*.swp' \) -delete

mtn.1: mtn$(EXEEXT)
	$(AM_V_GEN)REAL_BLDDIR=$(abs_topbuilddir); \
	(cd $(srcdir) && $$REAL_BLDDIR/mtn manpage --norc) 2>/dev/null >$@ || rm -f $@

doc/monotone.dvi: dvi
doc/monotone.pdf: pdf
doc/monotone.ps: ps
doc/html doc/monotone.html: html

# Not really phony, but the only way to make sure we wander into
# the subdirectory and do the build with dependencies and all.
.PHONY: doc/monotone.dvi doc/monotone.pdf doc/monotone.ps doc/monotone.html \
	doc/html

# Verbosity goo.
V_bcxx       = $(V_bcxx_$(V))
V_bcxx_      = $(V_bcxx_$(AM_DEFAULT_VERBOSITY))
V_bcxx_0     = @echo "  BCXX  " $@;

V_txt2c      = $(V_txt2c_$(V))
V_txt2c_     = $(V_txt2c_$(AM_DEFAULT_VERBOSITY))
V_txt2c_0    = @echo "  TXT2C " $@;

V_subst      = $(V_subst_$(V))
V_subst_     = $(V_subst_$(AM_DEFAULT_VERBOSITY))
V_subst_0    = @echo "  SUBST " $@;

V_xgettext   = $(V_xgettext_$(V))
V_xgettext_  = $(V_xgettext_$(AM_DEFAULT_VERBOSITY))
V_xgettext_0 = @echo "XGETTEXT" $@;

V_msgfmt     = $(V_msgfmt_$(V))
V_msgfmt_    = $(V_msgfmt_$(AM_DEFAULT_VERBOSITY))
V_msgfmt_0   = @echo "  MSGFMT" $@;

V_msgmerge   = $(V_msgmerge_$(V))
V_msgmerge_  = $(V_msgmerge_$(AM_DEFAULT_VERBOSITY))
V_msgmerge_0 = @echo "MSGMERGE" $@;

V_makeinfo   = $(V_makeinfo_$(V))
V_makeinfo_  = $(V_makeinfo_$(AM_DEFAULT_VERBOSITY))
V_makeinfo_0 = @echo "MAKEINFO" $@;<|MERGE_RESOLUTION|>--- conflicted
+++ resolved
@@ -124,27 +124,6 @@
 	src/parallel_iter.hh src/safe_map.hh src/pch.hh			\
 	src/current_exception.hh
 
-<<<<<<< HEAD
-NETXX_SOURCES =								\
-	src/netxx/accept.cxx src/netxx/accept.h src/netxx/address.cxx	\
-	src/netxx/common.h src/netxx/compat.h src/netxx/datagram.cxx	\
-	src/netxx/datagramserver.cxx src/netxx/osutil.cxx		\
-	src/netxx/osutil.h src/netxx/peer.cxx src/netxx/probe.cxx 	\
-	src/netxx/probe_impl.h src/netxx/probe_select.cxx 		\
-	src/netxx/recvfrom.cxx src/netxx/recvfrom.h src/netxx/resolve.h	\
-	src/netxx/serverbase.cxx src/netxx/serverbase.h			\
-	src/netxx/sockaddr.cxx src/netxx/sockaddr.h			\
-	src/netxx/socket.cxx src/netxx/socket.h src/netxx/sockopt.cxx 	\
-	src/netxx/stream.cxx src/netxx/streambase.cxx 			\
-	src/netxx/streamserver.cxx src/netxx/address.h 			\
-	src/netxx/datagram.h src/netxx/datagramserver.h 		\
-	src/netxx/netbuf.h src/netxx/netxx.h src/netxx/peer.h 		\
-	src/netxx/probe.h src/netxx/probeinfo.h src/netxx/sockopt.h 	\
-	src/netxx/stream.h src/netxx/streambase.h 			\
-	src/netxx/streamserver.h src/netxx/timeout.h src/netxx/types.h
-
-=======
->>>>>>> ab9dbc07
 UNIX_PLATFORM_SOURCES =							\
 	src/unix/read_password.cc src/unix/get_system_flavour.cc	\
 	src/unix/process.cc src/unix/terminal.cc src/unix/inodeprint.cc	\
@@ -237,10 +216,7 @@
 
 noinst_LIBRARIES = src/libplatform.a
 src_libplatform_a_SOURCES = src/platform.hh
-<<<<<<< HEAD
 src_lib3rdparty_a_SOURCES = $(NETXX_SOURCES)
-=======
->>>>>>> ab9dbc07
 
 bashcompdir = $(sysconfdir)/bash_completion.d
 bashcomp_DATA = extra/shell/monotone.bash_completion
