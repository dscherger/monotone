# Copyright (C) 2003 Graydon Hoare <graydon@pobox.com>
#               2014 Markus Wanner <markus@bluegap.ch>
#
# This program is made available under the GNU GPL version 2.0 or
# greater. See the accompanying file COPYING for details.
#
# This program is distributed WITHOUT ANY WARRANTY; without even the
# implied warranty of MERCHANTABILITY or FITNESS FOR A PARTICULAR
# PURPOSE.

# Makefile for monotone

AUTOMAKE_OPTIONS = subdir-objects -Wno-portability
ACLOCAL_AMFLAGS  = -I m4

SUBDIRS = doc

CMD_SOURCES =								\
	src/cmd.hh src/cmd.cc src/cmd_netsync.cc src/cmd_list.cc 	\
	src/cmd_packet.cc src/cmd_key_cert.cc src/cmd_merging.cc 	\
	src/cmd_db.cc src/cmd_diff_log.cc src/cmd_ws_commit.cc 		\
	src/cmd_othervcs.cc src/cmd_automate.cc src/cmd_files.cc	\
	src/cmd_conflicts.cc

SANITY_CORE_SOURCES =							\
	src/sanity.cc src/sanity.hh src/quick_alloc.hh src/vector.hh 	\
	src/base.hh src/simplestring_xform.cc src/simplestring_xform.hh	\
	src/constants.cc src/constants.hh src/numeric_vocab.hh		\
	src/platform.hh src/origin_type.hh

LUAEXT_SOURCES = 							\
	src/vocab.hh src/vocab.cc src/vocab_terms.hh			\
	src/vocab_macros.hh src/vocab_cast.hh src/charset.cc		\
	src/charset.hh src/paths.cc src/paths.hh src/interner.hh	\
	src/hash_map.hh src/vocab_hash.hh src/luaext_mkstemp.cc		\
	src/luaext_parse_basic_io.cc src/luaext_guess_binary.cc		\
	src/luaext_platform.cc src/luaext_globish.cc src/lua.cc		\
	src/lua.hh src/mkstemp.cc src/file_io.cc src/file_io.hh		\
	src/globish.cc src/globish.hh src/basic_io.cc src/basic_io.hh	\
	src/char_classifiers.hh

MOST_SOURCES = 								\
	$(SANITY_CORE_SOURCES) $(LUAEXT_SOURCES)			\
	src/platform-wrapped.hh src/rev_types.hh src/mtn-sanity.cc	\
	src/mtn-sanity.hh src/ui.cc src/ui.hh src/app_state.cc		\
	src/app_state.hh src/automate_ostream.hh			\
	src/automate_ostream_demuxed.hh	src/automate_reader.hh		\
	src/automate_reader.cc src/automate_stdio_helpers.hh		\
	src/botan_pipe_cache.hh	src/cache_logger.hh src/cache_logger.cc	\
	src/commands.cc src/commands.hh $(CMD_SOURCES)			\
	src/diff_output.cc src/diff_output.hh				\
	src/lua_hooks.cc src/lua_hooks.hh 				\
	src/transforms.cc src/transforms.hh				\
	src/update.cc src/update.hh					\
	src/work.cc src/migrate_work.cc src/work.hh			\
	src/cert.cc src/cert.hh						\
	src/cow_trie.hh							\
	src/project.cc src/project.hh					\
	src/outdated_indicator.cc src/outdated_indicator.hh		\
	src/database.cc src/database.hh					\
	src/key_store.cc src/key_store.hh				\
	src/ssh_agent.cc src/ssh_agent.hh				\
	src/keys.cc src/keys.hh						\
	src/packet.cc src/packet.hh					\
	src/key_packet.cc src/key_packet.hh				\
	src/rcs_file.cc src/rcs_file.hh					\
	src/xdelta.cc src/xdelta.hh					\
	src/migration.hh src/migrate_schema.cc src/migrate_ancestry.cc	\
	src/refiner.cc src/refiner.hh					\
	src/enumerator.cc src/enumerator.hh				\
	src/netsync.hh src/netsync.cc            			\
	src/network/automate_session.hh src/network/automate_session.cc	\
	src/network/connection_info.hh src/network/connection_info.cc	\
	src/network/listener_base.hh src/network/listener_base.cc	\
	src/network/listener.hh src/network/listener.cc			\
	src/network/make_server.hh src/network/make_server.cc		\
	src/network/netsync_session.hh src/network/netsync_session.cc	\
	src/network/reactable.hh src/network/reactable.cc		\
	src/network/reactor.hh src/network/reactor.cc			\
	src/network/session.hh src/network/session.cc			\
	src/network/session_base.hh src/network/session_base.cc		\
	src/network/wrapped_session.hh src/network/wrapped_session.cc	\
	src/netcmd.cc src/netcmd.hh					\
	src/merkle_tree.cc src/merkle_tree.hh 				\
	src/lcs.cc src/lcs.hh						\
	src/rcs_import.cc src/rcs_import.hh				\
	src/git_change.cc src/git_change.hh src/git_export.cc		\
	src/git_export.hh						\
	src/revision.cc src/ancestry.cc src/revision.hh			\
	src/cset.cc src/cset.hh						\
	src/roster.cc src/roster.hh 					\
	src/mt_version.cc src/mt_version.hh				\
	src/automate.cc							\
	src/database_check.cc						\
	src/epoch.cc src/epoch.hh					\
	src/gzip.cc src/gzip.hh						\
	src/inodeprint.cc src/inodeprint.hh				\
	src/selectors.cc src/selectors.hh				\
	src/annotate.cc src/annotate.hh					\
	src/restrictions.cc src/restrictions.hh				\
	src/hmac.cc src/hmac.hh						\
	src/string_queue.hh						\
	src/maybe_workspace_updater.cc src/maybe_workspace_updater.hh	\
	src/merge_roster.cc src/merge_conflict.cc src/merge_roster.hh	\
	src/merge_content.cc src/merge_3way.cc src/merge_content.hh	\
	src/legacy.cc src/legacy.hh src/uri.cc src/uri.hh		\
	src/graph.cc src/graph.hh					\
	src/roster_delta.cc src/roster_delta.hh				\
	src/sha1.cc							\
	src/pcrewrap.cc src/pcrewrap.hh					\
	src/rev_height.cc src/rev_height.hh				\
	src/rev_output.cc src/rev_output.hh				\
	src/asciik.cc src/asciik.hh					\
	src/dates.cc src/dates.hh src/date_format.hh			\
									\
	src/lru_writeback_cache.hh src/hybrid_map.hh src/lazy_rng.hh	\
									\
	src/cleanup.hh src/cycle_detector.hh src/adler32.hh		\
	src/netio.hh src/gettext.h					\
	src/option.cc src/option.hh src/options.cc src/options.hh	\
	src/options_list.hh src/options_applicator.hh			\
	src/options_applicator.cc src/option_reset_info.hh		\
	src/specialized_lexical_cast.cc src/lexical_cast.hh		\
	src/parallel_iter.hh src/safe_map.hh src/pch.hh			\
	src/current_exception.hh

UNIX_PLATFORM_SOURCES =							\
	src/unix/read_password.cc src/unix/get_system_flavour.cc	\
	src/unix/process.cc src/unix/terminal.cc src/unix/inodeprint.cc	\
	src/unix/fs.cc src/unix/make_io_binary.cc			\
	src/unix/os_strerror.cc src/unix/cputime.cc 			\
	src/unix/ssh_agent_platform.cc src/unix/ssh_agent_platform.hh	\
	src/unix/parse_date.cc

WIN32_PLATFORM_SOURCES =						\
	src/win32/read_password.cc src/win32/get_system_flavour.cc	\
	src/win32/process.cc src/win32/terminal.cc			\
	src/win32/inodeprint.cc	src/win32/fs.cc 			\
	src/win32/make_io_binary.cc src/win32/os_strerror.cc		\
	src/win32/cputime.cc src/win32/ssh_agent_platform.cc		\
	src/win32/ssh_agent_platform.hh src/win32/parse_date.cc

# these files (part of the main program) contain code subject to unit testing

UNIT_TESTEES =								\
	src/basic_io.cc src/charset.cc src/commands.cc src/cset.cc 	\
	src/git_change.cc src/globish.cc src/graph.cc src/merge_3way.cc	\
	src/merge_roster.cc src/mkstemp.cc src/netcmd.cc 		\
	src/option.cc src/outdated_indicator.cc	\
	src/pcrewrap.cc src/refiner.cc src/restrictions.cc		\
	src/revision.cc src/simplestring_xform.cc src/transforms.cc 	\
	src/uri.cc src/vocab.cc src/xdelta.cc

# these files contain the actual unit tests
# yes, we have to list them all explicitly, with directory prefix, or
# automake gets very confused
<<<<<<< HEAD
UNIT_TESTERS =									\
	test/unit/tests/basic_io.cc test/unit/tests/charset.cc			\
	test/unit/tests/commands.cc test/unit/tests/cset.cc			\
	test/unit/tests/git_change.cc test/unit/tests/globish.cc		\
	test/unit/tests/graph.cc test/unit/tests/merge_3way.cc			\
	test/unit/tests/merge_roster.cc test/unit/tests/mkstemp.cc		\
	test/unit/tests/netcmd.cc			\
	test/unit/tests/option.cc test/unit/tests/outdated_indicator.cc		\
	test/unit/tests/pcrewrap.cc test/unit/tests/refiner.cc 			\
	test/unit/tests/restrictions.cc test/unit/tests/revision.cc		\
	test/unit/tests/simplestring_xform.cc test/unit/tests/transforms.cc	\
	test/unit/tests/uri.cc test/unit/tests/vocab.cc				\
	test/unit/tests/xdelta.cc test/unit/tests/numeric_vocab.cc		\
	test/unit/tests/sha1.cc test/unit/tests/string_queue.cc			\
=======
UNIT_TESTERS =								\
	test/unit/tests/basic_io.cc test/unit/tests/charset.cc		\
	test/unit/tests/commands.cc test/unit/tests/cset.cc		\
	test/unit/tests/git_change.cc test/unit/tests/globish.cc	\
	test/unit/tests/graph.cc test/unit/tests/merge_3way.cc		\
	test/unit/tests/merge_roster.cc test/unit/tests/mkstemp.cc	\
	test/unit/tests/netcmd.cc test/unit/tests/netxx_pipe.cc		\
	test/unit/tests/option.cc test/unit/tests/outdated_indicator.cc	\
	test/unit/tests/pcrewrap.cc test/unit/tests/refiner.cc 		\
	test/unit/tests/restrictions.cc test/unit/tests/revision.cc	\
	test/unit/tests/simplestring_xform.cc				\
	test/unit/tests/transforms.cc					\
	test/unit/tests/uri.cc test/unit/tests/vocab.cc			\
	test/unit/tests/xdelta.cc test/unit/tests/numeric_vocab.cc	\
	test/unit/tests/sha1.cc test/unit/tests/string_queue.cc		\
>>>>>>> 88f96b42
	test/unit/unit_tester.cc

# these files contain unit tests that need access to private interfaces
# of the code under test, so they #include the code under test.  thus,
# to avoid multiple-definition errors, for these files the code under
# test is not part of UNIT_TESTEES.

UNIT_TESTERS_PRIV =						\
	test/unit/tests/dates.cc test/unit/tests/key_packet.cc 	\
	test/unit/tests/packet.cc test/unit/tests/paths.cc 	\
	test/unit/tests/rev_height.cc test/unit/tests/roster.cc

# these files do not contain unit tests, but are required for unit testing
# note that some are and some aren't part of the main program
UNIT_TEST_SUPPORT =						\
	src/constants.cc src/file_io.cc src/gzip.cc src/hmac.cc \
	src/lcs.cc src/merkle_tree.cc src/roster_delta.cc 	\
	src/sanity.cc src/specialized_lexical_cast.cc		\
	test/unit/randomfile.hh test/unit/unit_tests.hh		\
	test/unit/randomizer.hh test/unit/randomizer.cc		\
	test/unit/roster_tests.hh

# primaries

bin_PROGRAMS = mtn
mtn_SOURCES = $(MOST_SOURCES) src/monotone.cc
nodist_mtn_SOURCES = src/std_hooks.cc src/schema.cc src/package_revision.cc src/package_full_revision.cc

noinst_PROGRAMS = util/txt2c
util_txt2c_SOURCES = util/txt2c.cc

EXTRA_PROGRAMS =

bin_SCRIPTS = mtnopt
dist_bin_SCRIPTS = extra/bin/mtn-cleanup
noinst_SCRIPTS = extra/building/dump-test-logs.sh

check_PROGRAMS = test/bin/unit_tester test/bin/tester test/bin/check_net
test_bin_unit_tester_SOURCES = $(UNIT_TESTERS) $(UNIT_TESTERS_PRIV) \
	$(UNIT_TESTEES) $(UNIT_TEST_SUPPORT)
test_bin_tester_SOURCES = test/src/tester.cc test/src/tester-plaf.hh src/transforms.cc src/gzip.cc \
	$(SANITY_CORE_SOURCES) $(LUAEXT_SOURCES) src/pcrewrap.cc \
	src/specialized_lexical_cast.cc
nodist_test_bin_tester_SOURCES = test/src/testlib.cc

noinst_LIBRARIES = src/libplatform.a
src_libplatform_a_SOURCES = src/platform.hh

bashcompdir = $(sysconfdir)/bash_completion.d
bashcomp_DATA = extra/shell/monotone.bash_completion

monotonedir = $(datadir)/monotone

mtnhooksdir = $(monotonedir)/hooks
dist_mtnhooks_DATA = \
	extra/mtn-hooks/authorize_remote_automate.lua			\
	extra/mtn-hooks/get_passphrase_from_file.lua			\
	extra/mtn-hooks/monotone-buildbot.lua				\
	extra/mtn-hooks/monotone-ciabot.lua				\
	extra/mtn-hooks/monotone-cluster-push.lua			\
	extra/mtn-hooks/monotone-cvs-ignore.lua				\
	extra/mtn-hooks/monotone-mail-notify.lua

mtnscriptsdir = $(monotonedir)/scripts
dist_mtnscripts_SCRIPTS = \
	extra/mtn-hooks/monotone-ciabot.py				\
	extra/mtn-hooks/monotone-mail-notify

# Some of the smaller programs do not have --help or --version,
# make them exempt of the check for those.  This specially applies
# to programs intended to be called by mtn hooks, for which these
# options aren't necessary.
# NOTE: in the expansion of this variable, each filename MUST be
# surrounded by one space before and after.  Having a tab between
# two file names will guarantee that they won't be exempt.  This
# is really a small but serious bug in the automake templates.
# backslash+newline+whitespace will be reinterpreted as whitespace
# by make.
AM_INSTALLCHECK_STD_OPTIONS_EXEMPT = \
	extra/bin/mtn-cleanup extra/mtn-hooks/monotone-ciabot.py \
	extra/mtn-hooks/monotone-mail-notify

# flags

# sets DEFS for just this object (autoconf's -DHAVE_CONFIG_H is useless)
# the variable prevents this from overriding automake's unix/fs.o rule
DEFS =
UNIX=src/unix/
$(UNIX)fs.$(OBJEXT) : DEFS += -DLOCALEDIR="\"$(localedir)\""

if BUILD_PCH

PCH_SOURCE = $(srcdir)/pch.hh
# the .gch file only will be seen if it's in the same dir as the .hh file,
# so need to copy it for separate build directories
PCH_BUILD = pch-build.hh
PCH_FLAGS = -Winvalid-pch -include $(PCH_BUILD)
PCH_FILE = $(PCH_BUILD).gch
sinclude $(PCH_FILE).dep

*.o *.lo *.obj: $(PCH_FILE)

$(PCH_BUILD): $(PCH_SOURCE)
	cp $(PCH_SOURCE) $(PCH_BUILD)

$(PCH_FILE): $(PCH_BUILD)
	$(MAKE) PCH_FLAGS= pch-file

pch-file:
	$(CXXCOMPILE) -x c++-header $(PCH_BUILD) -o $(PCH_FILE) \
	-MT $(PCH_FILE)  -MD -MP -MF "./$(PCH_FILE).Tdep" \
	&& mv "./$(PCH_FILE).Tdep" "./$(PCH_FILE).dep" \
	|| rm "./$(PCH_FILE).Tdep"
endif
AM_CXXFLAGS = $(PCH_FLAGS)

SUFFIXES = .gch .merged.po .gmo

AM_CPPFLAGS = $(intl_CFLAGS) $(pcre_CFLAGS) $(botan_CFLAGS)	\
	      $(lua_CFLAGS) $(sqlite3_CFLAGS) $(idn_CFLAGS)

LDADD = src/libplatform.a $(intl_LIBS) $(pcre_LIBS)	\
	$(botan_LIBS) $(lua_LIBS) $(sqlite3_LIBS) $(idn_LIBS)

if WIN32_PLATFORM
  src_libplatform_a_SOURCES += $(WIN32_PLATFORM_SOURCES)
  mtn_SOURCES += src/win32/main.cc
  test_bin_tester_SOURCES += test/src/win32/tester-plaf.cc
  AM_CPPFLAGS += -DWIN32
  LDADD += -lshfolder -lws2_32 -liconv -liphlpapi
else
  src_libplatform_a_SOURCES += $(UNIX_PLATFORM_SOURCES)
  mtn_SOURCES += src/unix/main.cc
  test_bin_tester_SOURCES += test/src/unix/tester-plaf.cc
endif


# extra files

contribdir = $(docdir)/contrib
contrib_prefix = contrib
contrib_data = $(shell cd $(srcdir); find $(contrib_prefix) | sed -e 's,^\./,,')

examplesdir = $(docdir)/examples
examples_prefix = examples
examples_data =								\
	examples/000README.txt						\
	examples/mirror.rc examples/push.rc examples/read-permissions	\
	examples/write-permissions					\
									\
	examples/server-setup/README examples/server-setup/serverrc	\
	examples/server-setup/monotone.init				\
	examples/server-setup/monotone.run				\
									\
	examples/user-setup/README examples/user-setup/monotonerc

EXTRA_DIST =								\
	HACKING INSTALL INSTALL_windows_cygwin.txt			\
	INSTALL_windows_mingw.txt INSTALL_windows_msvc.txt UPGRADE	\
	util/audit-includes util/do-editor-vars.sh			\
	$(wildcard $(srcdir)/m4/*.m4)					\
									\
	src/schema.sql src/unix/README src/std_hooks.lua		\
	src/util/mtnopt.in						\
									\
	test/common							\
	test/func test/func-testsuite.lua				\
	test/tester test/tester-testsuite.lua				\
	$(wildcard $(srcdir)/test/unit/*.cc)				\
	$(wildcard $(srcdir)/test/unit/*.hh)				\
	$(wildcard $(srcdir)/test/unit/tests/*.cc)			\
	test/unit-testsuite.lua						\
	test/extra test/extra-testsuite.lua				\
	test/src/testlib.lua						\
									\
	src/package_revision.txt src/package_full_revision_dist.txt	\
									\
	extra/README extra/building/dump-test-logs.sh.in		\
	extra/shell/monotone.bash_completion.in				\
	extra/shell/monotone_gen_bash_completion_table.pl		\
									\
	innosetup/README.txt						\
	innosetup/monotone.iss.in innosetup/modpath.iss 		\
	innosetup/monotone.bmp innosetup/dlls.sh			\
									\
	mac/readme-mac.txt mac/package-intro.rtf			\
	mac/monotone.pmproj mac/monotone-pkg-logo.gif			\
									\
	cygport/README.txt						\
	cygport/monotone.cygwin.patch					\
	cygport/monotone.cygport					\
									\
	notes/release-checklist.txt					\
	notes/README.testing notes/tester.txt notes/testsuite.txt	\
									\
	visualc/monotone.sln						\
	visualc/monotone.vcproj visualc/botan.vcproj visualc/lua.vcproj	\
	visualc/netxx.vcproj visualc/pcre.vcproj visualc/sqlite3.vcproj	\
	visualc/stringprep.vcproj visualc/txt2c.vcproj			\
	visualc/tester.vcproj visualc/unit_tester.vcproj		\
	visualc/runtests.bat						\
	visualc/config.h visualc/mt-stdint.h visualc/stdint.h		\
	visualc/unistd.h						\
	visualc/unknown_package.txt					\
									\
	$(contrib_data) $(examples_data)

# Message translation support
# INST_LINGUAS is set by configure, based on the po/LINGUAS file and
# the user's LINGUAS env. variable.  Additional settings are in
# po/Makevars.
#
# Only the foo.po-update target will overwrite a file in the source
# po/ directory.

include $(srcdir)/po/Makevars
ALL_POFILES   := $(wildcard $(srcdir)/po/*.po)
ALL_LINGUAS   := $(basename $(notdir $(ALL_POFILES)))
ALL_POREADMES := $(addprefix po/README.,$(ALL_LINGUAS))
ALL_GMOFILES  := $(addprefix po/,$(addsuffix .gmo, $(ALL_LINGUAS)))
CLEAN_POFILES := $(addprefix po/,$(addsuffix .merged.po, $(ALL_LINGUAS))) \
		 po/$(PACKAGE).pot
DISTCLEAN_GMOFILES:= $(ALL_GMOFILES)

EXTRA_DIST += $(ALL_POFILES) $(ALL_POREADMES) po/LINGUAS po/README

.PHONY: all-nls install-nls uninstall-nls
if USE_NLS
# for installation
GMOFILES := $(addprefix po/,$(addsuffix .gmo, $(INST_LINGUAS)))

all-nls: $(GMOFILES)

install-nls: all-nls
	@linguas='$(INST_LINGUAS)'; set -e; for lang in $$linguas; do \
	  dir=$(DESTDIR)$(localedir)/$$lang/LC_MESSAGES; \
	  echo " $(MKDIR_P) '$$dir'"; \
	  $(MKDIR_P) $$dir; \
	  echo " $(INSTALL_DATA) po/$$lang.gmo '$$dir/$(PACKAGE).mo'"; \
	  $(INSTALL_DATA) po/$$lang.gmo $$dir/$(PACKAGE).mo; \
	done

uninstall-nls:
	@linguas='$(INST_LINGUAS)'; set -e; for lang in $$linguas; do \
	  echo " rm -f '$(DESTDIR)$(localedir)/$$lang/LC_MESSAGES/$(PACKAGE).mo'"; \
	  rm -f $(DESTDIR)$(localedir)/$$lang/LC_MESSAGES/$(PACKAGE).mo; \
	  echo " rmdir '$(DESTDIR)$(localedir)/$$lang/LC_MESSAGES'; \
	  rmdir $(DESTDIR)$(localedir)/$$lang/LC_MESSAGES || :; \
	  echo " rmdir '$(DESTDIR)$(localedir)/$$lang'; \
	  rmdir $(DESTDIR)$(localedir)/$$lang || :; \
	done
else
# We need to provide these targets because all-local, install-data-local
# and uninstall-local expects them as dependencies, further down.
all-nls:
	@:
install-nls:
	@:
uninstall-nls:
	@:
endif

.PHONY: dist-nls
if REBUILD_NLS
po/%.gmo: po/%.merged.po
	$(V_msgfmt)$(MSGFMT) -c --statistics -o $@ $<

po/%.merged.po: $(srcdir)/po/%.po po/$(PACKAGE).pot
	$(V_msgmerge)$(MSGMERGE) $^ -q -o $@

# for translators' use
UPDATEPOFILES = $(addprefix po/,$(addsuffix .po-update, $(ALL_LINGUAS)))

po/%.po-update: $(srcdir)/po/%.po po/$(PACKAGE).pot
	$(MSGMERGE) --update $^

update-po: $(UPDATEPOFILES)

update-gmo: update-po $(ALL_GMOFILES)

# for the template file
POTFILES = $(filter-out package_%, $(MOST_SOURCES)) \
	$(UNIX_PLATFORM_SOURCES) $(WIN32_PLATFORM_SOURCES) \
	src/monotone.cc src/std_hooks.lua

po/$(PACKAGE).pot: $(POTFILES)
	[ -d po ] || mkdir -p po
	$(V_xgettext)$(XGETTEXT) -o$@.in -D. -D$(top_srcdir) -cTRANSLATORS: \
	  --copyright-holder='$(COPYRIGHT_HOLDER)' \
	  --msgid-bugs-address='$(PACKAGE_BUGREPORT)' \
	  $(XGETTEXT_PKG_OPTS) $(XGETTEXT_OPTS) \
	  $(POTFILES)
        YEAR=$(word 1, $(subst -, ,$(BUILD_DATE)))
	sed -e 's/FIRST AUTHOR <EMAIL@ADDRESS>, YEAR./Please see po\/README.<lang> for individual copyrights./' \
	  -e 's/(C) YEAR/(C) 2003 - $(YEAR)/' -e 's/PACKAGE/$(PACKAGE)/' \
	  -e 's/SOME DESCRIPTIVE TITLE/monotone message string catalogue/' < $@.in > $@
	rm $@.in

dist-nls: $(ALL_GMOFILES)
	cp $(ALL_GMOFILES) $(distdir)/po
else

po/%.gmo: $(srcdir)/po/%.gmo
	cp $< $@

dist-nls:
	@echo "*** Cannot 'make dist' without xgettext" >&2; exit 1

endif

_install_data = \
	list='$(1)'; test -n "$(3)" || list=; \
	for p in $$list; do \
	  if test -f "$$p" || test -d "$$p"; then d=; else d="$(srcdir)/"; fi; \
	  src="$$d$$p"; \
	  dest="`if [ "$$p" != "$(2)" ]; then echo $$p | sed -e 's,$(2)/,,'; fi`"; \
	  if test -d "$$src"; then \
	    echo " $(MKDIR_P) '$(DESTDIR)$(3)/$$dest'"; \
	    $(MKDIR_P) "$(DESTDIR)$(3)/$$dest" || exit $$?; \
	  else \
	    destd="`dirname $$dest`"; \
	    if ! test -d "$(DESTDIR)$(3)/$$destd"; then \
	      echo " $(MKDIR_P) '$(DESTDIR)$(3)/$$destd'"; \
	      $(MKDIR_P) "$(DESTDIR)$(3)/$$destd" || exit $$?; \
	    fi; \
	    echo " $(INSTALL_DATA) $$src '$(DESTDIR)$(3)/$$dest'"; \
	    $(INSTALL_DATA) $$src "$(DESTDIR)$(3)/$$dest" || exit $$?; \
	  fi; \
	done
_uninstall_data = \
	list='$(1)'; test -n "$(3)" || list=; \
	dirs_rev=; \
	for p in $$list; do \
	  to_rm="`if [ "$$p" != "$(2)" ]; then echo $$p | sed -e 's,$(2)/,,'; fi`"; \
	  if [ -n "$$to_rm" ]; then \
	    if test -d "$(DESTDIR)$(3)/$$to_rm"; then \
	      dirs_rev="echo '$$to_rm';$${dirs_rev}"; \
	    else \
	      echo " rm -f '$(DESTDIR)$(3)/$$to_rm'"; \
	      rm -f $$src "$(DESTDIR)$(3)/$$to_rm" || exit $$?; \
	    fi; \
	  fi; \
	done; \
	eval "$$dirs_rev" | while read to_rmdir; do \
	  echo " rmdir '$(DESTDIR)$(3)/$$to_rmdir'"; \
	  rmdir "$(DESTDIR)$(3)/$$to_rmdir" || exit $$?; \
	done

install-contrib-data: $(contrib_data)
	@$(call _install_data,$(contrib_data),$(contrib_prefix),$(contribdir))
uninstall-contrib-data:
	@$(call _uninstall_data,$(contrib_data),$(contrib_prefix),$(contribdir))

install-examples-data: $(examples_data)
	@$(call _install_data,$(examples_data),$(examples_prefix),$(examplesdir))
uninstall-examples-data:
	@$(call _uninstall_data,$(examples_data),$(examples_prefix),$(examplesdir))

# build an OS X installer
# requires sudo since packagemaker just looks at directory permissions.
PKG_INST_ROOT = $(PWD)/$(top_builddir)/pkg_inst_root
monotone-$(PACKAGE_VERSION).pkg: doc/monotone.pdf doc/html
	sudo rm -rf $(PKG_INST_ROOT)
	rm -rf "$@"
	$(MAKE) install-strip DESTDIR=$(PKG_INST_ROOT)
	mkdir -p $(PKG_INST_ROOT)/Developer/Documentation/monotone
	cp doc/monotone.pdf $(PKG_INST_ROOT)/Developer/Documentation/monotone/
	cp -r doc/html $(PKG_INST_ROOT)/Developer/Documentation/monotone/html
	plutil -convert xml1 -o monotone-xml.pmproj.in $(srcdir)/mac/monotone.pmproj
	sed "s/__MONOTONE_VERSION__/$(PACKAGE_VERSION)/g" \
		< monotone-xml.pmproj.in > monotone-xml.pmproj
	cp $(srcdir)/mac/monotone-pkg-logo.gif $(srcdir)/mac/package-intro.rtf .
	cp $(srcdir)/COPYING COPYING.txt
	chmod -R o-w,g-w,a+rX $(PKG_INST_ROOT)
	sudo chown -R root:wheel $(PKG_INST_ROOT)/usr
	sudo chown -R root:admin $(PKG_INST_ROOT)/Developer
	/Developer/Applications/Utilities/PackageMaker.app/Contents/MacOS/PackageMaker \
		-build -proj monotone-xml.pmproj -p "$@"

# build an OS X distribution disk image
dmg: monotone-$(PACKAGE_VERSION).dmg

monotone-$(PACKAGE_VERSION).dmg: monotone-$(PACKAGE_VERSION).pkg
	rm -rf $(top_builddir)/dmg_root "$@"
	mkdir $(top_builddir)/dmg_root
	cp -R $^ $(top_builddir)/dmg_root/
	chmod -R a+rX $(top_builddir)/dmg_root
	hdiutil create -srcfolder "$(top_builddir)/dmg_root" \
		"$@" -format UDZO -scrub -imagekey zlib-level=9 \
		-volname monotone-$(PACKAGE_VERSION)

# build win32 installer using INNO setup
ISCC=@ISCC@

win32-installer: monotone-$(PACKAGE_VERSION)-setup.exe

monotone-$(PACKAGE_VERSION)-setup.exe: mtn-stripped.exe html info $(ALL_GMOFILES) linguas.iss dlls.iss monotone.iss
	$(ISCC) monotone.iss

mtn-stripped.exe: mtn.exe
	strip $< -o $@

dlls.iss: mtn-stripped.exe ${top_srcdir}/Makefile.am
	rm -f $@
	for DLL in $$( ${top_srcdir}/innosetup/dlls.sh mtn-stripped.exe | xargs cmd //c echo) ; do \
	    echo "Source: \"$$DLL\"; DestDir: \"{app}\"" >> $@ ; \
	done

linguas.iss: ${top_srcdir}/Makefile.am
	rm -rf $@
	for LANG in $(INST_LINGUAS) ; do \
		echo "Source: \"{#BUILDDIR}\\po\\$${LANG}.gmo\"; DestDir: \"{app}\\locale\\$${LANG}\\LC_MESSAGES\"; DestName: \"monotone.mo\"; Flags: ignoreversion" >> $@ ; \
	done


# testsuite stuff (could this possibly be more ugly?)  To get
# parallelism, we cannot use Automake's TESTS feature at all.  The
# shell script embedded in the 'check-testers' rule is partially
# borrowed from automake 1.9's check.am

.PHONY: check-testers
check-testers: test/tester.status test/unit.status test/func.status test/extra.status
	@all=0; failed=0; error=0;					       \
	for f in $^; do							       \
	  all=`expr $$all + 1`;						       \
	  if test -f $$f; then						       \
	    s=`cat $$f`;						       \
	    if test "$$s" = 0; then					       \
	      :;							       \
	    elif test "$$s" = 1; then					       \
	      failed=`expr $$failed + 1`;				       \
	    else							       \
	      error=`expr $$error + 1`;					       \
	    fi;								       \
	  else								       \
	    error=`expr $$error + 1`;					       \
	  fi;								       \
	done;								       \
	if test "$$failed" = 0 && test "$$error" = 0; then		       \
	  exit=0;							       \
	  report="";							       \
	  banner="All $$all test suites passed";			       \
	else								       \
	  exit=1;							       \
	  report="Please report to $(PACKAGE_BUGREPORT)";		       \
	  if test "$$error" = 0; then					       \
	    banner="$$failed of $$all test suites failed";		       \
	  elif test "$$failed" = 0; then				       \
	    banner="$$error of $$all test suites malfunctioned";	       \
	  else								       \
	    banner="$$failed of $$all test suites failed"		       \
	    banner="$$banner and $$error malfunctioned";		       \
	  fi;								       \
	fi;								       \
	rl=`echo $$report | wc -c`;					       \
	bl=`echo $$banner | wc -c`;					       \
	if test $$rl -gt $$bl; then					       \
	  dashes=`echo "$$report" | sed s/./=/g`;			       \
	else								       \
	  dashes=`echo "$$banner" | sed s/./=/g`;			       \
	fi;								       \
	echo $$dashes;							       \
	echo $$banner;							       \
	test -z "$$report" || echo "$$report";				       \
	exit $$exit

run_%_tests: Makefile
	$(AM_V_GEN){ echo '#!/bin/sh';							  	\
	  echo 'export LANG=C';								  	\
	  echo 'PATH="$(PWD)/$(top_builddir):$(PWD)/$(top_builddir)/test/bin:$$PATH"';	  		\
	  echo '$(top_builddir)/test/bin/tester "$(srcdir)/test/$*-testsuite.lua" "$$@"';	\
	  echo 'echo $$? > $(top_builddir)/test/$*.status';			  	  	\
	  echo 'exit 0'; } > $@ && \
	chmod 755 $@

# The leading + causes Make to treat this as a recursive invocation,
# allowing it to participate in the jobserver protocol.
test/%.status: test/%-testsuite.lua test/bin/tester$(EXEEXT) FORCE
	+@$(AM_V_at)LANG=C PATH="$(top_builddir):$(top_builddir)/test/bin:$$PATH"	\
		$(top_builddir)/test/bin/tester				\
		"$(srcdir)/test/$*-testsuite.lua";			\
		echo $$? > $@
test/unit.status : test/bin/unit_tester$(EXEEXT)
test/func.status : mtn$(EXEEXT) test/bin/check_net$(EXEEXT)

# Creates the needed artifacts for manual test execution
.PHONY: testers
testers: mtn$(EXEEXT) $(check_PROGRAMS) \
	run_tester_tests run_unit_tests run_func_tests run_extra_tests

# We want the tests re-run even if the .status files already exist.
# .PHONY does not work for that (bad interaction with pattern rules),
# but the FORCE hack does.
.PHONY: FORCE
FORCE:
.PRECIOUS: run_tester_tests run_unit_tests run_func_tests run_extra_tests

# FIXME: if it annoys anybody, we could clean dvi, pdf and info files
#        only in a separate maintainer-clean target as suggested by
#	 automake's man page
.PHONY: mostlyclean-tests
mostlyclean-tests:
	rm -rf test/work
	@ls test/unit/tests/*/__driver__.lua 2>/dev/null | while read d; do \
	  echo " rm -f '$$d'"; \
	  rm -f $$d; \
	  echo " rmdir '$${d%/*}'"; \
	  rmdir $${d%/*} || :; \
	done

# With the MacOS X toolchain, some stuff may be generated in the form of subdirs
.PHONY: mostlyclean-util
mostlyclean-util:
	rm -rf util/txt2c.dSYM

MOSTLYCLEANFILES = mtn.1 \
	run_tester_tests   run_func_tests   run_unit_tests   run_extra_tests \
	test/tester.status test/func.status test/unit.status test/extra.status

# we generate some source files to copy data into the executable
# note that the only things that should go in BUILT_SRCS are things
# that need to be generated early on 'make all'; this is _not_ true of
# generated source files, but it is true for the PCH if used.

# package_revision.txt and package_full_revision_dist.txt are shipped
# in the distribution, so don't delete them here
CLEAN_SRCS = $(nodist_mtn_SOURCES) $(nodist_test_bin_tester_SOURCES)	\
	src/package_revision.cc src/package_full_revision.cc		\
	src/package_revision_raw.txt					\
	src/package_full_revision.txt src/package_full_revision_raw.txt

BUILT_SOURCES = $(PCH_FILE) $(PCH_BUILD)

CLEANFILES = $(bin_SCRIPTS) $(noinst_SCRIPTS) $(bashcomp_DATA) \
	$(CLEAN_SRCS) $(CLEAN_POFILES)

DISTCLEANFILES = src/xgettext.opts src/pch-build.hh.gch.dep		\
	$(DISTCLEAN_GMOFILES)

# a maintainer might still want to get rid of src/package_revision.txt and
# src/package_full_revision_dist.txt to rebuild them.

MAINTAINERCLEANFILES = \
	src/package_revision.txt src/package_full_revision_dist.txt

# automake provides no nice way to build a helper program to execute
# on the build machine, so we need our own rule.  almost all the
# standard flags variables are inappropriate.

util/txt2c$(EXEEXT): util/txt2c.cc
	$(V_bcxx)$(CXX_FOR_BUILD) $(CXXFLAGS) -o $@ $^

# files generated using txt2c
src/std_hooks.cc: src/std_hooks.lua util/txt2c$(EXEEXT)
	$(V_txt2c)./util/txt2c std_hooks $< $@

src/schema.cc: src/schema.sql util/txt2c$(EXEEXT)
	$(V_txt2c)./util/txt2c schema $< $@

src/package_revision.cc: src/package_revision.txt util/txt2c$(EXEEXT)
	$(V_txt2c)./util/txt2c --strip-trailing package_revision $< $@

src/package_full_revision.cc: src/package_full_revision.txt util/txt2c$(EXEEXT)
	$(V_txt2c)./util/txt2c package_full_revision $< $@

test/src/testlib.cc: test/src/testlib.lua util/txt2c$(EXEEXT)
	$(V_txt2c)./util/txt2c testlib $< $@

# Support for scripts and extras
do_subst = sed -e 's,[@]PACKAGE_VERSION[@],$(PACKAGE_VERSION),' \
	-e 's,[@]sysconfdir[@],$(sysconfdir),'

mtnopt: src/util/mtnopt.in Makefile
	$(V_subst)$(do_subst) < $< > $@ && chmod +x $@

extra/shell/monotone.bash_completion: extra/shell/monotone.bash_completion.in \
	$(bin_PROGRAMS) extra/shell/monotone_gen_bash_completion_table.pl \
	Makefile
	$(MKDIR_P) extra/shell
	( sed -e '/^[@]generated-command-list[@]$$/,$$d' < $<; \
	  MTN=./mtn$(EXEEXT) \
	    perl $(srcdir)/extra/shell/monotone_gen_bash_completion_table.pl; \
	  sed -e '1,/^[@]generated-command-list[@]$$/d' < $< ) | \
	  $(do_subst) > $@

extra/building/dump-test-logs.sh: extra/building/dump-test-logs.sh.in Makefile
	$(MKDIR_P) extra/building
	$(V_subst)$(do_subst) < $< > $@ && chmod +x $@

# This is phony, so that we always try to rebuild it.  If it succeeds
# in calculating changes, it produces its target; otherwise, its
# target does not exist.
.PHONY: src/package_revision_raw.txt
# if both attempts fail, then we need to remove the empty file that >
# creates, and also make sure that the shell command exits
# successfully; the rm -f ensures both
src/package_revision_raw.txt:
	$(AM_V_GEN)REAL_BLDDIR=$$PWD/$(top_builddir); \
	(cd $(srcdir) && $$REAL_BLDDIR/mtn --root=. automate get_base_revision_id) 2>/dev/null >$@ \
	|| (cd $(srcdir) && mtn --root=. automate get_base_revision_id) 2>/dev/null >$@ \
	|| rm -f $@
src/package_revision.txt: src/package_revision_raw.txt
	$(AM_V_GEN)set -e; if [ -f $< ]; then \
	  cp $< $@; \
	fi; \
	if [ ! -f $@ -a -f $(srcdir)/$@ ]; then \
	  cp $(srcdir)/$@ $@; \
	fi; \
	[ -f $@ ] || echo "unknown" > $@

# To avoid a dependency loop here, what we do is:
#           calculate changes
#                  |
#      package_full_revision_raw.txt
#              |                \  <-- add "generated from cached data" text
#              |      package_full_revision_dist.txt
#              |           /
#          package_full_revision.txt

# See above comment.
.PHONY: src/package_full_revision_raw.txt
src/package_full_revision_raw.txt:
	$(AM_V_GEN)REAL_BLDDIR=$$PWD/$(top_builddir); \
	(cd $(srcdir) && $$REAL_BLDDIR/mtn --root=. automate get_current_revision) 2>/dev/null >$@ \
	|| (cd $(srcdir) && mtn --root=. automate get_current_revision) 2>/dev/null >$@ \
	|| rm -f $@
# See above comment -- the file this depends on may or may not exist.
# This file, however, must always exist, so that 'make dist' can
# include it in the tarball it generates.  So there are three cases:
#   -- if the raw file does not exist, then
#      -- if the dist file exists, then we leave it alone
#      -- if the dist file does not exist, then we say "unknown"
#   -- if the raw file does exist, then we regenerate the dist file
src/package_full_revision_dist.txt: src/package_full_revision_raw.txt
	$(AM_V_GEN)set -e; if [ -f $< ]; then \
	  cp -f $< $@ \
	  && (echo ''; \
	      echo '  Generated from data cached in the distribution;'; \
	      echo '  further changes may have been made.') >> $@; \
	fi; \
	if [ ! -f $@ -a -f $(srcdir)/$@ ]; then \
	  cp $(srcdir)/$@ $@; \
	fi; \
	[ -f $@ ] || echo "unknown" > $@
# The raw file may not exist, but the dist file definitely does; we
# just take the first dependency that exists.
src/package_full_revision.txt: src/package_full_revision_raw.txt src/package_full_revision_dist.txt
	$(AM_V_GEN)rm -f $@; \
	for SRC in $^; do \
	    ([ -f $$SRC -a ! -f $@ ] && cp -f $$SRC $@) || true; \
	done

# This is a magic directive copy-and-pasted, then modified, from the
# automake 1.9 manual, section 13.4, "Checking the distribution".
# Normally, 'distcheck' does a clean build, and then afterwards runs
# 'distclean', and 'distclean' is supposed to remove everything that
# the build created.  However, we have some targets
# (package_revision.txt, package_full_revision_dist.txt) that we
# distribute, but then always attempt to rebuild optimistically, and
# then if that fails fall back on the distributed versions.  This
# means that 'distclean' should _not_ remove those files, since they
# are distributed, yet building the package will generate those files,
# thus automake thinks that 'distclean' _should_ remove those files,
# and 'distcheck' gets cranky if we don't.  So basically what this
# line does is tell 'distcheck' to shut up and ignore those two files.
distcleancheck_listfiles = find . -type f -a ! -name package_revision.txt -a ! -name package_full_revision_dist.txt

# the distcheck-base.hh checks for errors in the use of base.hh.
# It's being used by distcheck-hook further down.
.PHONY: distcheck-base.hh
distcheck-base.hh:
	cd $(srcdir) && $(SHELL) util/audit-includes \
		$(sort $(mtn_SOURCES) $(test_bin_unit_tester_SOURCES) $(test_bin_tester_SOURCES) \
                       $(UNIX_PLATFORM_SOURCES) $(WIN32_PLATFORM_SOURCES) \
                       src/win32/main.cc src/unix/main.cc)

man1_MANS = mtn.1
dist_man1_MANS = src/util/mtnopt.1 extra/bin/mtn-cleanup.1

# All local variants of automake-supported targets here, depending on all
# the things we want to do.  This is to support multiple things to do in
# each of them, as dependencies.
all-local: all-nls
install-data-local: install-nls \
	install-contrib-data install-examples-data
uninstall-local: uninstall-nls \
	uninstall-contrib-data uninstall-examples-data
mostlyclean-local: mostlyclean-tests mostlyclean-util
check-local: check-testers

# All hooks supported by automake here, depending on all the things we want
# to hook in.  This is to support multiple things into the same hook, as
# dependencies.
distcheck-hook: distcheck-base.hh
dist-hook: dist-nls
# Kill off any backup files that got pulled in by one of the
# recursive subdirectory includes in EXTRA_DIST
# note use of slightly non-portable "-delete" action
	find $(distdir) \( -name '*.bak' -o -name '*.orig' -o -name '*.rej' \
	    -o -name '*~' -o -name '#*#' -o -name '*.swp' \) -delete

mtn.1: mtn$(EXEEXT)
	$(AM_V_GEN)REAL_BLDDIR=$$PWD/$(top_builddir); \
	(cd $(srcdir) && $$REAL_BLDDIR/mtn manpage --norc) 2>/dev/null >$@ || rm -f $@

doc/monotone.dvi: dvi
doc/monotone.pdf: pdf
doc/monotone.ps: ps
doc/html doc/monotone.html: html

# Not really phony, but the only way to make sure we wander into
# the subdirectory and do the build with dependencies and all.
.PHONY: doc/monotone.dvi doc/monotone.pdf doc/monotone.ps doc/monotone.html \
	doc/html

# Verbosity goo.
V_bcxx       = $(V_bcxx_$(V))
V_bcxx_      = $(V_bcxx_$(AM_DEFAULT_VERBOSITY))
V_bcxx_0     = @echo "  BCXX  " $@;

V_txt2c      = $(V_txt2c_$(V))
V_txt2c_     = $(V_txt2c_$(AM_DEFAULT_VERBOSITY))
V_txt2c_0    = @echo "  TXT2C " $@;

V_subst      = $(V_subst_$(V))
V_subst_     = $(V_subst_$(AM_DEFAULT_VERBOSITY))
V_subst_0    = @echo "  SUBST " $@;

V_xgettext   = $(V_xgettext_$(V))
V_xgettext_  = $(V_xgettext_$(AM_DEFAULT_VERBOSITY))
V_xgettext_0 = @echo "XGETTEXT" $@;

V_msgfmt     = $(V_msgfmt_$(V))
V_msgfmt_    = $(V_msgfmt_$(AM_DEFAULT_VERBOSITY))
V_msgfmt_0   = @echo "  MSGFMT" $@;

V_msgmerge   = $(V_msgmerge_$(V))
V_msgmerge_  = $(V_msgmerge_$(AM_DEFAULT_VERBOSITY))
V_msgmerge_0 = @echo "MSGMERGE" $@;

V_makeinfo   = $(V_makeinfo_$(V))
V_makeinfo_  = $(V_makeinfo_$(AM_DEFAULT_VERBOSITY))
V_makeinfo_0 = @echo "MAKEINFO" $@;<|MERGE_RESOLUTION|>--- conflicted
+++ resolved
@@ -154,29 +154,13 @@
 # these files contain the actual unit tests
 # yes, we have to list them all explicitly, with directory prefix, or
 # automake gets very confused
-<<<<<<< HEAD
-UNIT_TESTERS =									\
-	test/unit/tests/basic_io.cc test/unit/tests/charset.cc			\
-	test/unit/tests/commands.cc test/unit/tests/cset.cc			\
-	test/unit/tests/git_change.cc test/unit/tests/globish.cc		\
-	test/unit/tests/graph.cc test/unit/tests/merge_3way.cc			\
-	test/unit/tests/merge_roster.cc test/unit/tests/mkstemp.cc		\
-	test/unit/tests/netcmd.cc			\
-	test/unit/tests/option.cc test/unit/tests/outdated_indicator.cc		\
-	test/unit/tests/pcrewrap.cc test/unit/tests/refiner.cc 			\
-	test/unit/tests/restrictions.cc test/unit/tests/revision.cc		\
-	test/unit/tests/simplestring_xform.cc test/unit/tests/transforms.cc	\
-	test/unit/tests/uri.cc test/unit/tests/vocab.cc				\
-	test/unit/tests/xdelta.cc test/unit/tests/numeric_vocab.cc		\
-	test/unit/tests/sha1.cc test/unit/tests/string_queue.cc			\
-=======
 UNIT_TESTERS =								\
 	test/unit/tests/basic_io.cc test/unit/tests/charset.cc		\
 	test/unit/tests/commands.cc test/unit/tests/cset.cc		\
 	test/unit/tests/git_change.cc test/unit/tests/globish.cc	\
 	test/unit/tests/graph.cc test/unit/tests/merge_3way.cc		\
 	test/unit/tests/merge_roster.cc test/unit/tests/mkstemp.cc	\
-	test/unit/tests/netcmd.cc test/unit/tests/netxx_pipe.cc		\
+	test/unit/tests/netcmd.cc			\
 	test/unit/tests/option.cc test/unit/tests/outdated_indicator.cc	\
 	test/unit/tests/pcrewrap.cc test/unit/tests/refiner.cc 		\
 	test/unit/tests/restrictions.cc test/unit/tests/revision.cc	\
@@ -185,7 +169,6 @@
 	test/unit/tests/uri.cc test/unit/tests/vocab.cc			\
 	test/unit/tests/xdelta.cc test/unit/tests/numeric_vocab.cc	\
 	test/unit/tests/sha1.cc test/unit/tests/string_queue.cc		\
->>>>>>> 88f96b42
 	test/unit/unit_tester.cc
 
 # these files contain unit tests that need access to private interfaces
