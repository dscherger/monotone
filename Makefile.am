--- conflicted
+++ resolved
@@ -65,12 +65,9 @@
 	roster_merge.cc roster_merge.hh					\
 	merge.cc merge.hh						\
 	legacy.cc legacy.hh uri.cc uri.hh				\
-<<<<<<< HEAD
 	graph.cc graph.hh						\
 	roster_delta.cc roster_delta.hh					\
-=======
 	rev_height.cc rev_height.hh					\
->>>>>>> 9e750794
 									\
         lru_writeback_cache.hh						\
 									\
