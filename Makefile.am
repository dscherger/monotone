--- conflicted
+++ resolved
@@ -282,16 +282,7 @@
   AM_CPPFLAGS += -DNETXX_NO_INET6
 endif
 
-<<<<<<< HEAD
-=======
-# i18n support
-
 SUBDIRS = po . mtn_cvs
-datadir = @datadir@
-localedir = $(datadir)/locale
-DEFS = -DLOCALEDIR=\"$(localedir)\" @DEFS@
-
->>>>>>> 5f0567c9
 # extra files
 
 PDF_FIGURES= figures/branch-heads.pdf figures/cert.pdf			\
