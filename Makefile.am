AUTOMAKE_OPTIONS=subdir-objects 1.7.1
ACLOCAL_AMFLAGS = -I m4

CMD_SOURCES =								\
	cmd.hh cmd_netsync.cc cmd_list.cc cmd_packet.cc cmd_key_cert.cc	\
	cmd_merging.cc cmd_db.cc cmd_diff_log.cc cmd_ws_commit.cc	\
	cmd_othervcs.cc cmd_automate.cc cmd_files.cc

SANITY_CORE_SOURCES =							\
	sanity.cc sanity.hh ui.cc ui.hh quick_alloc.hh			\
	vocab.hh vocab.cc vocab_terms.hh vocab_macros.hh		\
	charset.cc charset.hh						\
	simplestring_xform.cc simplestring_xform.hh			\
	constants.cc constants.hh numeric_vocab.hh paths.cc paths.hh	\
	interner.hh hash_map.hh platform.hh

LUAEXT_SOURCES =							\
	lua.cc lua.hh mkstemp.cc mkstemp.hh file_io.cc file_io.hh	\
	globish.cc globish.hh basic_io.cc basic_io.hh

MOST_SOURCES =								\
	 $(SANITY_CORE_SOURCES)	$(LUAEXT_SOURCES)			\
	 app_state.cc app_state.hh					\
         commands.cc commands.hh $(CMD_SOURCES)				\
         diff_patch.cc diff_patch.hh					\
         lua_hooks.cc lua_hooks.hh					\
         transforms.cc transforms.hh					\
         update.cc update.hh						\
         work.cc work.hh						\
         cert.cc cert.hh						\
         database.cc database.hh					\
         key_store.cc key_store.hh					\
         localized_file_io.cc localized_file_io.hh			\
         keys.cc keys.hh						\
         packet.cc packet.hh						\
         rcs_file.cc rcs_file.hh					\
         xdelta.cc xdelta.hh						\
         schema_migration.cc schema_migration.hh			\
         refiner.cc refiner.hh						\
         enumerator.cc enumerator.hh					\
         netsync.cc netsync.hh						\
         netcmd.cc netcmd.hh						\
         merkle_tree.cc merkle_tree.hh					\
         lcs.cc lcs.hh							\
         rcs_import.cc rcs_import.hh					\
         revision.cc revision.hh					\
	 cset.cc cset.hh						\
	 roster.cc roster.hh						\
         mt_version.cc mt_version.hh					\
         automate.cc automate.hh					\
         database_check.cc database_check.hh				\
         epoch.cc epoch.hh						\
         inodeprint.cc inodeprint.hh					\
         selectors.cc selectors.hh					\
         annotate.cc annotate.hh					\
         restrictions.cc restrictions.hh				\
         hmac.cc hmac.hh                                                \
         string_queue.cc string_queue.hh                                \
         roster_merge.cc roster_merge.hh                                \
         merge.cc merge.hh                                              \
         legacy.cc legacy.hh                                            \
                                                                        \
         lru_cache.h                                                    \
                                                                        \
<<<<<<< HEAD
         piece_table.cc netxx_pipe.cc					\
	 cleanup.hh unit_tests.hh interner.hh				\
         cycle_detector.hh randomfile.hh adler32.hh quick_alloc.hh	\
=======
	 cleanup.hh unit_tests.hh 					\
         cycle_detector.hh randomfile.hh adler32.hh 			\
>>>>>>> 9f8ccdbe
	 netio.hh smap.hh gettext.h					\
         package_revision.c package_revision.h				\
         package_full_revision.c package_full_revision.h options.hh	\
         i18n.h parallel_iter.hh safe_map.hh pch.hh

NETXX_SOURCES =									\
	netxx/accept.cxx netxx/accept.h netxx/address.cxx			\
	netxx/common.h netxx/compat.h netxx/datagram.cxx			\
	netxx/datagramserver.cxx netxx/osutil.cxx netxx/osutil.h		\
	netxx/peer.cxx netxx/probe.cxx netxx/probe_impl.h			\
	netxx/probe_select.cxx netxx/recvfrom.cxx netxx/recvfrom.h		\
	netxx/resolve.h netxx/serverbase.cxx netxx/serverbase.h			\
        netxx/sockaddr.cxx netxx/sockaddr.h netxx/socket.cxx			\
	netxx/socket.h netxx/sockopt.cxx netxx/stream.cxx			\
	netxx/streambase.cxx netxx/streamserver.cxx				\
	netxx/address.h netxx/datagram.h netxx/datagramserver.h			\
	netxx/netbuf.h netxx/netxx.h netxx/peer.h netxx/probe.h			\
	netxx/probeinfo.h netxx/sockopt.h netxx/stream.h netxx/streambase.h	\
	netxx/streamserver.h netxx/timeout.h netxx/types.h

BOTAN_SOURCES =                                                                    \
        botan/aes.cpp botan/aes_tab.cpp botan/algolist.cpp		\
        botan/allocate.cpp botan/arc4.cpp botan/asn1_alg.cpp		\
        botan/asn1_alt.cpp botan/asn1_att.cpp botan/asn1_dn.cpp		\
        botan/asn1_ext.cpp botan/asn1_ku.cpp botan/asn1_oid.cpp		\
        botan/asn1_str.cpp botan/asn1_tm.cpp botan/barrett.cpp		\
        botan/base.cpp botan/base64.cpp botan/basefilt.cpp		\
        botan/ber_code.cpp botan/ber_dec.cpp botan/big_base.cpp		\
        botan/big_code.cpp botan/big_io.cpp botan/big_ops2.cpp		\
        botan/big_ops3.cpp botan/blinding.cpp botan/buf_es.cpp		\
        botan/buf_filt.cpp botan/cbc.cpp botan/certstore.cpp		\
        botan/cfb.cpp botan/charset.cpp botan/conf.cpp botan/crc32.cpp	\
        botan/crl_ent.cpp botan/ctr.cpp botan/cts.cpp			\
        botan/data_snk.cpp botan/data_src.cpp \
        botan/def_ops.cpp botan/defalloc.cpp botan/der_code.cpp		\
        botan/der_enc.cpp botan/divide.cpp botan/dl_algo.cpp		\
        botan/dl_group.cpp botan/dl_param.cpp		\
        botan/dl_cache.cpp \
        botan/dlies.cpp botan/eax.cpp botan/ecb.cpp botan/eme1.cpp	\
        botan/eme_pkcs.cpp botan/emsa1.cpp botan/emsa2.cpp		\
        botan/emsa3.cpp botan/emsa4.cpp botan/emsa_raw.cpp		\
        botan/eng_base.cpp botan/engine.cpp botan/es_file.cpp		\
        botan/exceptn.cpp botan/filter.cpp botan/filters.cpp		\
        botan/fips140.cpp botan/fused.cpp		\
        botan/get_algo.cpp botan/get_enc.cpp botan/get_pbe.cpp		\
        botan/gzip.cpp botan/hash_id.cpp botan/hex.cpp botan/hmac.cpp	\
        botan/if_algo.cpp botan/inifile.cpp botan/init.cpp		\
        botan/kdf.cpp botan/keypair.cpp botan/look_pk.cpp		\
        botan/lookup.cpp botan/make_prm.cpp botan/mdx_hash.cpp		\
        botan/md5.cpp							\
        botan/mem_pool.cpp botan/mgf1.cpp botan/mlock.cpp		\
        botan/mod_exp.cpp botan/mode_pad.cpp botan/modebase.cpp		\
        botan/mp_comba.cpp botan/mp_core.cpp botan/mp_fkmul.cpp		\
        botan/mp_misc.cpp botan/mp_mul.cpp botan/mp_shift.cpp		\
        botan/mp_smul.cpp botan/mutex.cpp botan/numthry.cpp		\
        botan/ofb.cpp botan/oids.cpp botan/parsing.cpp botan/pbes1.cpp	\
        botan/pbes2.cpp botan/pem.cpp botan/pipe.cpp botan/pipe_io.cpp	\
        botan/pipe_rw.cpp botan/pk_algs.cpp botan/pk_core.cpp		\
        botan/pk_filts.cpp botan/pk_keys.cpp botan/pk_util.cpp		\
        botan/pkcs10.cpp botan/pkcs8.cpp botan/policy.cpp		\
        botan/pow_mod.cpp \
        botan/prf_x942.cpp botan/primes.cpp botan/pubkey.cpp		\
        botan/randpool.cpp botan/reducer.cpp botan/rng.cpp		\
        botan/rsa.cpp botan/s2k.cpp botan/secqueue.cpp			\
        botan/sha160.cpp botan/symkey.cpp botan/timers.cpp		\
        botan/ui.cpp botan/util.cpp botan/x509_ca.cpp			\
        botan/x509_crl.cpp botan/x509_key.cpp botan/x509_obj.cpp	\
        botan/x509cert.cpp botan/x509find.cpp botan/x509opt.cpp		\
        botan/des.cpp botan/des_tab.cpp botan/pkcs5.cpp 		\
        botan/x509self.cpp botan/x509stor.cpp 				\
        botan/def_alg.cpp botan/def_mode.cpp botan/sha256.cpp 		\
        botan/x931_rng.cpp botan/out_buf.cpp botan/bit_ops.cpp \
        \
        botan/aes.h botan/botan.h botan/def_eng.h botan/es_win32.h	\
        botan/lookup.h botan/randpool.h botan/version.h	\
        botan/algolist.h botan/buf_es.h botan/der_enc.h			\
        botan/exceptn.h botan/mdx_hash.h botan/par_hash.h		\
        botan/reducer.h botan/x509_ca.h botan/allocate.h		\
        botan/buf_filt.h botan/dh.h botan/filter.h botan/mem_ops.h	\
        botan/pbe.h botan/rng.h botan/x509cert.h botan/arc4.h		\
        botan/cbc.h botan/dl_algo.h botan/filters.h botan/mem_pool.h	\
        botan/pbe_pkcs.h botan/rsa.h botan/x509_crl.h botan/asn1.h	\
        botan/certstor.h botan/dlies.h botan/fips140.h botan/mgf1.h	\
        botan/pem.h botan/s2k.h botan/x509_key.h botan/asn1_obj.h	\
        botan/cfb.h botan/dl_param.h botan/modebase.h	\
        botan/pipe.h botan/x509_obj.h			\
        botan/asn1_oid.h botan/conf.h botan/eax.h botan/gzip.h		\
        botan/mode_pad.h botan/pk_algs.h botan/secmem.h			\
        botan/x509self.h botan/barrett.h botan/config.h botan/ecb.h	\
        botan/hex.h botan/mod_exp.h botan/pk_core.h botan/secqueue.h	\
        botan/x509stor.h botan/base64.h botan/crc32.h botan/eme.h	\
        botan/hmac.h botan/mp_core.h botan/pkcs10.h botan/sha160.h	\
        botan/crl_ent.h botan/emsa.h	\
        botan/if_algo.h botan/mp_madd.h botan/pkcs8.h \
        botan/x919_mac.h botan/basefilt.h botan/ctr.h botan/engine.h	\
        botan/init.h botan/mp_types.h botan/pk_filts.h botan/symkey.h	\
        botan/base.h botan/cts.h botan/enums.h botan/kdf.h		\
        botan/mutex.h botan/pk_keys.h botan/timers.h botan/ber_dec.h	\
        botan/data_snk.h botan/es_capi.h botan/keypair.h		\
        botan/numthry.h botan/pk_ops.h botan/types.h botan/bigint.h	\
        botan/data_src.h botan/es_egd.h botan/look_add.h botan/ofb.h	\
        botan/pk_util.h botan/ui.h botan/blinding.h botan/defalloc.h	\
        botan/es_file.h botan/look_pk.h botan/oids.h botan/pubkey.h	\
        botan/util.h botan/charset.h botan/hash_id.h 			\
        botan/des.h botan/pkcs5.h					\
        botan/x931_rng.h botan/sha256.h \
        botan/parsing.h botan/out_buf.h botan/bit_ops.h



BOOST_SANDBOX_SOURCES = \
        boost/circular_buffer_adaptor.hpp \
	boost/circular_buffer_base.hpp \
	boost/circular_buffer_fwd.hpp \
	boost/circular_buffer.hpp

SQLITE_SOURCES = \
        sqlite/alter.c sqlite/attach.c sqlite/auth.c sqlite/btree.c \
        sqlite/build.c sqlite/date.c sqlite/delete.c sqlite/expr.c sqlite/func.c \
        sqlite/hash.c sqlite/insert.c \
        sqlite/legacy.c sqlite/main.c sqlite/opcodes.c \
        sqlite/os.c sqlite/os_unix.c sqlite/os_win.c \
        sqlite/pager.c sqlite/parse.c sqlite/pragma.c sqlite/printf.c \
        sqlite/random.c sqlite/select.c sqlite/table.c sqlite/tokenize.c \
        sqlite/trigger.c sqlite/update.c sqlite/utf.c \
        sqlite/util.c sqlite/vacuum.c \
        sqlite/vdbe.c sqlite/vdbeapi.c sqlite/vdbeaux.c \
        sqlite/vdbemem.c sqlite/where.c \
	sqlite/prepare.c sqlite/callback.c \
	sqlite/analyze.c sqlite/vdbefifo.c \
	sqlite/complete.c \
	\
        sqlite/btree.h sqlite/hash.h sqlite/opcodes.h sqlite/os.h \
        sqlite/os_common.h \
        sqlite/parse.h sqlite/sqlite3.h sqlite/sqliteInt.h sqlite/vdbe.h sqlite/vdbeInt.h \
	sqlite/pager.h

LUA_SOURCES = \
	lua/lapi.c lua/lapi.h lua/lauxlib.c lua/lauxlib.h lua/lbaselib.c \
	lua/lcode.c lua/lcode.h lua/ldblib.c lua/ldebug.c lua/ldebug.h lua/ldo.c \
	lua/ldo.h lua/ldump.c lua/lfunc.c lua/lfunc.h lua/lgc.c lua/lgc.h \
	lua/liolib.c lua/llex.c lua/llex.h lua/llimits.h lua/lmathlib.c lua/lmem.c \
	lua/lmem.h lua/loadlib.c lua/lobject.c lua/lobject.h lua/lopcodes.c \
	lua/lopcodes.h lua/lparser.c lua/lparser.h lua/lstate.c lua/lstate.h \
	lua/lstring.c lua/lstring.h lua/lstrlib.c lua/ltable.c lua/ltable.h \
	lua/ltablib.c lua/ltests.c lua/ltm.c lua/ltm.h lua/lua.h lua/lualib.h \
	lua/lundump.c lua/lundump.h lua/lvm.c lua/lvm.h lua/lzio.c lua/lzio.h

IDNA_SOURCES = \
	idna/gunibreak.h idna/gunidecomp.h idna/idna.h idna/nfkc.c	\
	idna/punycode.c idna/rfc3454.c idna/stringprep.h idna/version.c \
	idna/gunicomp.h idna/idna.c idna/idn-int.h idna/profiles.c	\
	idna/punycode.h idna/stringprep.c idna/toutf8.c

POPT_SOURCES = \
	popt/findme.c  popt/poptconfig.c  popt/poptint.h   \
	popt/findme.h  popt/popt.h        popt/poptparse.c \
	popt/popt.c    popt/popthelp.c    popt/system.h

UNIX_PLATFORM_SOURCES = \
	unix/read_password.cc unix/get_system_flavour.cc unix/process.cc unix/terminal.cc \
	unix/inodeprint.cc unix/fs.cc unix/make_io_binary.cc

WIN32_PLATFORM_SOURCES = \
	win32/read_password.cc win32/get_system_flavour.cc win32/process.cc win32/terminal.cc \
	win32/inodeprint.cc win32/fs.cc win32/make_io_binary.cc

# primaries

bin_PROGRAMS = mtn
check_PROGRAMS = unit_tests
noinst_PROGRAMS = txt2c 
EXTRA_PROGRAMS = usher tester

mtn_SOURCES = $(MOST_SOURCES) monotone.cc main.cc
usher_SOURCES = contrib/usher.cc
unit_tests_SOURCES = $(MOST_SOURCES) unit_tests.cc crypto_tests.cc
tester_SOURCES = $(SANITY_CORE_SOURCES) $(LUAEXT_SOURCES) tester.cc

txt2c_SOURCES = txt2c.cc

noinst_LIBRARIES = libplatform.a lib3rdparty.a 
libplatform_a_SOURCES = platform.hh
lib3rdparty_a_SOURCES = $(BOOST_SANDBOX_SOURCES) \
			$(BOTAN_SOURCES) \
			$(IDNA_SOURCES) \
			$(POPT_SOURCES) \
			$(NETXX_SOURCES) \
			$(LUA_SOURCES) \
			$(SQLITE_SOURCES)

htmldir = $(datadir)/doc/monotone
html_DATA = monotone.html

# flags

if BUILD_PCH

PCH_SOURCE = $(srcdir)/pch.hh
# the .gch file only will be seen if it's in the same dir as the .hh file,
# so need to copy it for separate build directories
PCH_BUILD = pch-build.hh
PCH_FLAGS = -Winvalid-pch -include $(PCH_BUILD)
PCH_FILE = $(PCH_BUILD).gch
sinclude $(PCH_FILE).dep

*.o *.lo *.obj: $(PCH_FILE)

$(PCH_BUILD): $(PCH_SOURCE)
	cp $(PCH_SOURCE) $(PCH_BUILD)

$(PCH_FILE): $(PCH_BUILD)
	$(MAKE) PCH_FLAGS= pch-file

pch-file:
	$(CXXCOMPILE) -x c++-header $(PCH_BUILD) -o $(PCH_FILE) \
        -MT $(PCH_FILE)  -MD -MP -MF "./$(PCH_FILE).Tdep" \
        && mv "./$(PCH_FILE).Tdep" "./$(PCH_FILE).dep" \
        || rm "./$(PCH_FILE).Tdep"
endif

SUFFIXES = .gch

AM_CPPFLAGS =
AM_CFLAGS = $(AM_CPPFLAGS) -DTEMP_STORE=1 -DNDEBUG -DBOOST_DISABLE_THREADS -DBOOST_SP_DISABLE_THREADS -DSQLITE_OMIT_CURSOR $(SQLITE_CPPFLAGS)
AM_CXXFLAGS = $(AM_CPPFLAGS) -DNDEBUG -DBOOST_DISABLE_THREADS -DBOOST_SP_DISABLE_THREADS
AM_LDFLAGS = 

lib3rdparty_a_CPPFLAGS =
lib3rdparty_a_CFLAGS = $(AM_CFLAGS) $(LIB3RDPARTY_CFLAGS)
lib3rdparty_a_CXXFLAGS = $(AM_CXXFLAGS) $(LIB3RDPARTY_CXXFLAGS)

mtn_LDFLAGS = 
mtn_CPPFLAGS = -I$(top_srcdir)/lua -I$(top_srcdir)/sqlite
mtn_CFLAGS = $(AM_CFLAGS) $(MTN_CFLAGS)
mtn_CXXFLAGS = $(AM_CXXFLAGS) $(PCH_FLAGS) $(MTN_CXXFLAGS)

unit_tests_LDFLAGS = 
unit_tests_CPPFLAGS = -DBUILD_UNIT_TESTS -I$(top_srcdir)/lua -I$(top_srcdir)/sqlite
unit_tests_CXXFLAGS = $(AM_CXXFLAGS) $(PCH_FLAGS)

tester_LDFLAGS = 
tester_CPPFLAGS = -I$(top_srcdir)/lua
tester_CXXFLAGS = $(AM_CXXFLAGS)

# conditionals from configury

if STATIC_BOOST
  BOOSTLIBS = @BOOST_LIBDIR@/libboost_filesystem$(BOOST_SUFFIX).a \
              @BOOST_LIBDIR@/libboost_date_time$(BOOST_SUFFIX).a \
              @BOOST_LIBDIR@/libboost_regex$(BOOST_SUFFIX).a
  mtn_LDADD = lib3rdparty.a $(BOOSTLIBS)
  unit_tests_LDADD = lib3rdparty.a $(BOOSTLIBS) \
                     @BOOST_LIBDIR@/libboost_unit_test_framework$(BOOST_SUFFIX).a
  tester_LDADD = lib3rdparty.a
else
  mtn_LDADD = lib3rdparty.a
  unit_tests_LDADD = lib3rdparty.a -lboost_unit_test_framework$(BOOST_SUFFIX)
  tester_LDADD = lib3rdparty.a
endif

mtn_LDADD += libplatform.a $(LIBICONV) $(LIBINTL)
unit_tests_LDADD += libplatform.a $(LIBICONV) $(LIBINTL)
tester_LDADD += libplatform.a $(LIBICONV) $(LIBINTL)

if WIN32_PLATFORM
  libplatform_a_SOURCES += $(WIN32_PLATFORM_SOURCES)
  mtn_LDADD += -lshfolder -lws2_32 -lintl -liconv -liphlpapi
  unit_tests_LDADD += -lshfolder -lws2_32 -lintl -liconv -liphlpapi
  lib3rdparty_a_CPPFLAGS += -DWIN32 -DBOTAN_EXT_ENTROPY_SRC_CAPI -DBOTAN_EXT_ENTROPY_SRC_WIN32
  lib3rdparty_a_SOURCES += botan/es_capi.cpp botan/es_win32.cpp
else
  libplatform_a_SOURCES += $(UNIX_PLATFORM_SOURCES)
endif

if MISSING_INET_PTON
  lib3rdparty_a_SOURCES += netxx/inet_pton.cxx netxx/inet_pton.h
  lib3rdparty_a_CPPFLAGS += -DNETXX_NO_PTON
endif    

if MISSING_INET_NTOP
  lib3rdparty_a_SOURCES += netxx/inet_ntop.cxx netxx/inet_ntop.h
  lib3rdparty_a_CPPFLAGS += -DNETXX_NO_NTOP
endif    

if MISSING_GETADDRINFO
  lib3rdparty_a_SOURCES += netxx/resolve_gethostbyname.cxx netxx/resolve_getservbyname.cxx
else
  lib3rdparty_a_SOURCES += netxx/resolve_getaddrinfo.cxx
endif    

if MISSING_INET6
  lib3rdparty_a_CPPFLAGS += -DNETXX_NO_INET6
endif

# i18n support

SUBDIRS = po . libmtn mtn_cvs
datadir = @datadir@
localedir = $(datadir)/locale
DEFS = -DLOCALEDIR=\"$(localedir)\" @DEFS@

# extra files

PDF_FIGURES= figures/branch-heads.pdf figures/cert.pdf				\
	figures/difference-between-versions.pdf					\
	figures/file-id-manifest-id.pdf figures/fork.pdf			\
	figures/general-workflow.pdf figures/linear-history.pdf			\
	figures/local-workflow.pdf figures/manifest.pdf figures/merge.pdf	\
	figures/network-workflow.pdf figures/parent-child-hashes.pdf		\
	figures/parent-child-names-hashes.pdf figures/parent-child.pdf		\
	figures/revision-chaining.pdf figures/revision.pdf			\
	figures/statement.pdf figures/three-versions.pdf			\
	figures/two-branches.pdf

PNG_FIGURES=$(addprefix $(top_builddir)/figures/,$(notdir $(PDF_FIGURES:.pdf=.png)))
EPS_FIGURES=$(addprefix $(top_builddir)/figures/,$(notdir $(PDF_FIGURES:.pdf=.eps)))

man1_MANS = mtn.1
info_TEXINFOS = monotone.texi
EXTRA_DIST = $(man1_MANS) \
	     $(PDF_FIGURES) \
	     $(PNG_FIGURES) \
             INSTALL \
             README.changesets \
             UPGRADE \
             monotone.spec \
             monotone.html \
             texinfo.css \
	     schema.sql views.sql \
	     std_hooks.lua test_hooks.lua tester.lua \
	     testsuite.at \
	     $(wildcard $(srcdir)/tests/t_*.at) \
	     testsuite \
             tests/atconfig.in \
             tests/atlocal.in  \
	     package.m4 \
	     package_revision.txt package_full_revision_dist.txt \
             $(wildcard $(srcdir)/m4/*.m4) \
             popt/README popt/CHANGES popt/COPYING popt/popt.3 popt/popt.ps \
             $(wildcard $(srcdir)/popt/test?.c) popt/testit.sh \
             sqlite/keywordhash.h \
             contrib/README \
             contrib/monoprof.sh \
             contrib/monotone-notify.pl \
             contrib/monotone-import.pl \
             contrib/ciabot_monotone.py \
             contrib/monotone.el \
             contrib/monotone-nav.el \
             contrib/monotone.bash_completion \
             contrib/monotone.zsh_completion \
             contrib/mtbrowse.sh \
             contrib/colorize \
             contrib/color-logs.sh \
             contrib/color-logs.conf \
             contrib/get_stdio.pl \
             contrib/ciabot_monotone_hookversion.py \
             contrib/monotone-cvs-ignore.lua \
             contrib/usher.cc \
             win32/monotone.iss \
             $(wildcard $(srcdir)/debian/*)

MAKEINFOFLAGS=-I $(top_builddir)

monotone.info: monotone.texi version.texi std_hooks.lua

monotone.pdf: monotone.texi version.texi std_hooks.lua $(PDF_FIGURES)

monotone.dvi: monotone.texi version.texi std_hooks.lua $(EPS_FIGURES)

#%.eps: %.epsi
#	mv -f $< $@
#
#%.epsi: %.ps
#	ps2epsi $< $@

%.eps : %.ps
	ps2eps <$< >$@

$(top_builddir)/figures/%.ps: $(srcdir)/figures/%.pdf
	mkdir -p $(top_builddir)/figures
#	acroread -toPostScript -pairs $< $@
	pdftops $< $@


# testsuite stuff (could this possibly be more ugly?)

if BUILD_UNIT_TESTS
TESTS = unit_tests $(srcdir)/testsuite
else
TESTS = $(srcdir)/testsuite
endif

TESTS_ENVIRONMENT=AUTOTEST_PATH="."

mostlyclean-local:
	rm -rf testsuite.dir testsuite.log package_full_revision.txt

DISTCLEANFILES = tests/atconfig mt-stdint.h xgettext.opts pch-build.hh.gch.dep

# distcheck stuff

DISTCHECK_CONFIGURE_FLAGS = \
			 --with-bundled-sqlite \
			 --with-bundled-lua \
			 --enable-static-boost

# note: these targets are all in srcdir; they are *not* built during
# the VPATH build part of distcheck (with non-writable source
# directory) but only during the initial dist stage.

$(srcdir)/package.m4: $(top_srcdir)/configure.ac
	{                                      \
	  echo '# Signature of the current package.'; \
	  echo 'm4_define([AT_PACKAGE_NAME],      [@PACKAGE_NAME@])'; \
	  echo 'm4_define([AT_PACKAGE_TARNAME],   [@PACKAGE_TARNAME@])'; \
	  echo 'm4_define([AT_PACKAGE_VERSION],   [@PACKAGE_VERSION@])'; \
	  echo 'm4_define([AT_PACKAGE_STRING],    [@PACKAGE_STRING@])'; \
	  echo 'm4_define([AT_PACKAGE_BUGREPORT], [@PACKAGE_BUGREPORT@])'; \
	} >$(srcdir)/package.m4

$(srcdir)/testsuite: $(srcdir)/testsuite.at $(wildcard $(srcdir)/tests/t_*.at) \
                     $(srcdir)/package.m4 
	autom4te --language=Autotest -I $(srcdir) $< -o $@.tmp
	mv -f $@.tmp $@

# we generate some headers to copy data into the executable

BUILT_SOURCES_CLEAN = std_hooks.h test_hooks.h tester.h \
                      schema.h views.h \
                      package_revision.c \
                      package_full_revision.txt package_full_revision_raw.txt package_full_revision.c \
                      $(PCH_FILE) $(PCH_BUILD)
BUILT_SOURCES_NOCLEAN = package_revision.txt package_full_revision_dist.txt
BUILT_SOURCES = $(BUILT_SOURCES_CLEAN) $(BUILT_SOURCES_NOCLEAN)
CLEANFILES = $(BUILT_SOURCES_CLEAN) $(EPS_FIGURES) 

txt2c: txt2c.cc Makefile
	$(CXX) $(CXXFLAGS) -o $@ $<
	chmod 0755 $@$(EXEEXT)

.PHONY: apidocs
apidocs:
	doxygen doxygen.cfg

%.h: %.sql txt2c Makefile
	./txt2c $< $(*F) >$@.tmp
	cmp -s $@.tmp $@ || mv -f $@.tmp $@
	rm -f $@.tmp

%.h: %.lua txt2c Makefile
	./txt2c $< $(*F) >$@.tmp
	cmp -s $@.tmp $@ || mv -f $@.tmp $@
	rm -f $@.tmp

# A fake target so we can use _MTN/revision as a prerequisite, yet not
# crash if _MTN/revision does not exist.
$(srcdir)/_MTN/revision:
	true
package_revision.txt: $(srcdir)/_MTN/revision
	if [ -f $< ]; then cp $< $@; fi
	if [ ! -f $@ ]; then echo "unknown" > $@; fi
package_revision.c: package_revision.txt txt2c Makefile
	./txt2c --strip-trailing --no-static $< package_revision >$@.tmp
	cmp -s $@.tmp $@ || mv -f $@.tmp $@
	rm -f $@.tmp

# To avoid a dependency loop here, what we do is:
#           calculate changes
#                  |
#      package_full_revision_raw.txt
#              |                \  <-- add "generated from cached data" text
#              |      package_full_revision_dist.txt
#              |           /        
#          package_full_revision.txt

# This is phony, so that we always try to rebuild it.  If it succeeds
# in calculating changes, it produces its target; otherwise, its
# target does not exist.
.PHONY: package_full_revision_raw.txt
package_full_revision_raw.txt:
# if both attempts fail, then we need to remove the empty file that >
# creates, and also make sure that the shell command exits
# successfully; the rm -f ensures both
	REAL_BLDDIR=$$PWD/$(top_builddir); \
	(cd $(srcdir) && $$REAL_BLDDIR/mtn --root=. automate get_revision) 2>/dev/null >$@ \
	|| (cd $(srcdir) && mtn --root=. automate get_revision) 2>/dev/null >$@ \
	|| rm -f $@
# See above comment -- the file this depends on may or may not exist.
# This file, however, must always exist, so that 'make dist' can
# include it in the tarball it generates.  So there are three cases:
#   -- if the raw file does not exist, then
#      -- if the dist file exists, then we leave it alone
#      -- if the dist file does not exist, then we say "unknown"
#   -- if the raw file does exist, then we regenerate the dist file
package_full_revision_dist.txt: package_full_revision_raw.txt
	if [ -f $< ]; then \
	  cp -f $< $@ \
	  && (echo ''; \
	      echo '  Generated from data cached in the distribution;'; \
	      echo '  further changes may have been made.') >> $@; \
	fi
	[ -f $@ ] || echo "unknown" > $@
# The raw file may not exist, but the dist file definitely does; we
# just take the first dependency that exists.
package_full_revision.txt: package_full_revision_raw.txt package_full_revision_dist.txt
	rm -f $@
	for SRC in $^; do ([ -f $$SRC -a ! -f $@ ] && cp -f $$SRC $@) || true; done
package_full_revision.c: package_full_revision.txt txt2c Makefile
	./txt2c --no-static $< package_full_revision >$@.tmp
	cmp -s $@.tmp $@ || mv -f $@.tmp $@
	rm -f $@.tmp

# This is a magic directive copy-and-pasted, then modified, from the
# automake 1.9 manual, section 13.4, "Checking the distribution".
# Normally, 'distcheck' does a clean build, and then afterwards runs
# 'distclean', and 'distclean' is supposed to remove everything that
# the build created.  However, we have some targets
# (package_revision.txt, package_full_revision_dist.txt) that we
# distribute, but then always attempt to rebuild optimistically, and
# then if that fails fall back on the distributed versions.  This
# means that 'distclean' should _not_ remove those files, since they
# are distributed, yet building the package will generate those files,
# those automake thinks that 'distclean' _should_ remove those files,
# and 'distcheck' gets cranky if we don't.  So basically what this
# line does is tell 'distcheck' to shut up and ignore those two files.
distcleancheck_listfiles = find . -type f -a ! -name package_revision.txt -a ! -name package_full_revision_dist.txt

# automake doesn't build html docs

CHECK_SRCDIR_EQ_BUILDDIR=[ "`cd \"$(srcdir)\"; pwd`" = "`pwd`" -a -f ./monotone.texi ]

monotone.html: monotone.texi version.texi std_hooks.lua texinfo.css
	if $(CHECK_SRCDIR_EQ_BUILDDIR); then :; else \
		cp -r $(srcdir)/figures .; \
		cp $(srcdir)/texinfo.css .; \
	fi
	makeinfo -I $(srcdir) --no-split --no-headers --output $@ --html $<
	cp $@ $@.bak
	sed -e 's,<head>,<head><link type="text/css" rel="stylesheet" href="texinfo.css" />,' $@.bak >$@
	rm -f $@.bak

html: monotone.texi version.texi std_hooks.lua texinfo.css
	if $(CHECK_SRCDIR_EQ_BUILDDIR); then :; else \
		cp -r $(srcdir)/figures .; \
	fi
	mkdir -p $@
	cp -r $(srcdir)/figures $@
	cp $(srcdir)/texinfo.css $@
	makeinfo -I $(srcdir) --number-sections --html --output $@ $<
	for f in $@/*.html; do \
		cp $$f $$f.bak; \
		sed -e 's,<head>,<head><link type="text/css" rel="stylesheet" href="texinfo.css" />,' $$f.bak >$$f; \
		rm -f $$f.bak; \
	done<|MERGE_RESOLUTION|>--- conflicted
+++ resolved
@@ -62,14 +62,9 @@
                                                                         \
          lru_cache.h                                                    \
                                                                         \
-<<<<<<< HEAD
          piece_table.cc netxx_pipe.cc					\
-	 cleanup.hh unit_tests.hh interner.hh				\
-         cycle_detector.hh randomfile.hh adler32.hh quick_alloc.hh	\
-=======
 	 cleanup.hh unit_tests.hh 					\
          cycle_detector.hh randomfile.hh adler32.hh 			\
->>>>>>> 9f8ccdbe
 	 netio.hh smap.hh gettext.h					\
          package_revision.c package_revision.h				\
          package_full_revision.c package_full_revision.h options.hh	\
