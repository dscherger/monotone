--- conflicted
+++ resolved
@@ -132,13 +132,8 @@
         botan/pbe_pkcs.h botan/rsa.h botan/x509_crl.h botan/asn1.h	\
         botan/certstor.h botan/dlies.h botan/fips140.h botan/mgf1.h	\
         botan/pem.h botan/s2k.h botan/x509_key.h botan/asn1_obj.h	\
-<<<<<<< HEAD
         botan/cfb.h botan/dl_param.h botan/modebase.h	\
         botan/pipe.h botan/x509_obj.h			\
-=======
-        botan/cfb.h botan/dl_param.h botan/modebase.h			\
-        botan/pipe.h botan/x509_obj.h					\
->>>>>>> e465d11f
         botan/asn1_oid.h botan/conf.h botan/eax.h botan/gzip.h		\
         botan/mode_pad.h botan/pk_algs.h botan/secmem.h			\
         botan/x509self.h botan/barrett.h botan/config.h botan/ecb.h	\
