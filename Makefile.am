# Copyright (C) 2003 Graydon Hoare <graydon@pobox.com>
#
# This program is made available under the GNU GPL version 2.0 or
# greater. See the accompanying file COPYING for details.
#
# This program is distributed WITHOUT ANY WARRANTY; without even the
# implied warranty of MERCHANTABILITY or FITNESS FOR A PARTICULAR
# PURPOSE.

# Makefile for monotone

AUTOMAKE_OPTIONS = subdir-objects -Wno-portability
ACLOCAL_AMFLAGS  = -I m4

SUBDIRS = doc

CMD_SOURCES =								\
	src/cmd.hh src/cmd.cc src/cmd_netsync.cc src/cmd_list.cc 	\
	src/cmd_packet.cc src/cmd_key_cert.cc src/cmd_merging.cc 	\
	src/cmd_db.cc src/cmd_diff_log.cc src/cmd_ws_commit.cc 		\
	src/cmd_othervcs.cc src/cmd_automate.cc src/cmd_files.cc	\
	src/cmd_conflicts.cc

SANITY_CORE_SOURCES =							\
	src/sanity.cc src/sanity.hh src/quick_alloc.hh src/vector.hh 	\
	src/base.hh src/simplestring_xform.cc src/simplestring_xform.hh	\
	src/constants.cc src/constants.hh src/numeric_vocab.hh		\
	src/platform.hh src/origin_type.hh

LUAEXT_SOURCES = 							\
	src/vocab.hh src/vocab.cc src/vocab_terms.hh			\
	src/vocab_macros.hh src/vocab_cast.hh src/charset.cc		\
	src/charset.hh src/paths.cc src/paths.hh src/interner.hh	\
	src/hash_map.hh src/vocab_hash.hh src/luaext_mkstemp.cc		\
	src/luaext_parse_basic_io.cc src/luaext_guess_binary.cc		\
	src/luaext_platform.cc src/luaext_globish.cc src/lua.cc		\
	src/lua.hh src/mkstemp.cc src/file_io.cc src/file_io.hh		\
	src/globish.cc src/globish.hh src/basic_io.cc src/basic_io.hh	\
	src/char_classifiers.hh

MOST_SOURCES = 								\
<<<<<<< HEAD
	$(SANITY_CORE_SOURCES) $(LUAEXT_SOURCES)			\
	src/platform-wrapped.hh src/rev_types.hh src/mtn-sanity.cc	\
	src/mtn-sanity.hh src/ui.cc src/ui.hh src/app_state.cc		\
	src/app_state.hh src/automate_ostream.hh			\
	src/automate_ostream_demuxed.hh	src/automate_reader.hh		\
	src/automate_reader.cc src/automate_stdio_helpers.hh		\
	src/botan_pipe_cache.hh	src/cache_logger.hh src/cache_logger.cc	\
	src/commands.cc src/commands.hh $(CMD_SOURCES)			\
	src/diff_output.cc src/diff_output.hh				\
	src/lua_hooks.cc src/lua_hooks.hh 				\
	src/transforms.cc src/transforms.hh				\
	src/update.cc src/update.hh					\
	src/work.cc src/migrate_work.cc src/work.hh			\
	src/cert.cc src/cert.hh						\
	src/cow_trie.hh							\
	src/project.cc src/project.hh					\
	src/outdated_indicator.cc src/outdated_indicator.hh		\
	src/database.cc src/database.hh					\
	src/key_store.cc src/key_store.hh				\
	src/ssh_agent.cc src/ssh_agent.hh				\
	src/keys.cc src/keys.hh						\
	src/packet.cc src/packet.hh					\
	src/key_packet.cc src/key_packet.hh				\
	src/rcs_file.cc src/rcs_file.hh					\
	src/xdelta.cc src/xdelta.hh					\
	src/migration.hh src/migrate_schema.cc src/migrate_ancestry.cc	\
	src/refiner.cc src/refiner.hh					\
	src/enumerator.cc src/enumerator.hh				\
	src/netsync.hh src/netsync.cc            			\
	src/network/automate_session.hh src/network/automate_session.cc	\
	src/network/connection_info.hh src/network/connection_info.cc	\
	src/network/listener_base.hh src/network/listener_base.cc	\
	src/network/listener.hh src/network/listener.cc			\
	src/network/make_server.hh src/network/make_server.cc		\
	src/network/netsync_session.hh src/network/netsync_session.cc	\
	src/network/reactable.hh src/network/reactable.cc		\
	src/network/reactor.hh src/network/reactor.cc			\
	src/network/session.hh src/network/session.cc			\
	src/network/session_base.hh src/network/session_base.cc		\
	src/network/wrapped_session.hh src/network/wrapped_session.cc	\
	src/netxx_pipe.cc src/netxx_pipe.hh				\
	src/netcmd.cc src/netcmd.hh					\
	src/merkle_tree.cc src/merkle_tree.hh 				\
	src/lcs.cc src/lcs.hh						\
	src/rcs_import.cc src/rcs_import.hh				\
	src/git_change.cc src/git_change.hh src/git_export.cc		\
	src/git_export.hh						\
	src/revision.cc src/ancestry.cc src/revision.hh			\
	src/cset.cc src/cset.hh						\
	src/roster.cc src/roster.hh 					\
	src/mt_version.cc src/mt_version.hh				\
	src/automate.cc							\
	src/database_check.cc						\
	src/epoch.cc src/epoch.hh					\
	src/gzip.cc src/gzip.hh						\
	src/inodeprint.cc src/inodeprint.hh				\
	src/selectors.cc src/selectors.hh				\
	src/annotate.cc src/annotate.hh					\
	src/restrictions.cc src/restrictions.hh				\
	src/hmac.cc src/hmac.hh						\
	src/string_queue.hh						\
	src/maybe_workspace_updater.cc src/maybe_workspace_updater.hh	\
	src/merge_roster.cc src/merge_conflict.cc src/merge_roster.hh	\
	src/merge_content.cc src/merge_3way.cc src/merge_content.hh	\
	src/legacy.cc src/legacy.hh src/uri.cc src/uri.hh		\
	src/graph.cc src/graph.hh					\
	src/roster_delta.cc src/roster_delta.hh				\
	src/sha1.cc							\
	src/pcrewrap.cc src/pcrewrap.hh					\
	src/rev_height.cc src/rev_height.hh				\
	src/rev_output.cc src/rev_output.hh				\
	src/asciik.cc src/asciik.hh					\
	src/dates.cc src/dates.hh src/date_format.hh			\
=======
	$(SANITY_CORE_SOURCES) $(LUAEXT_SOURCES) platform-wrapped.hh	\
	rev_types.hh mtn-sanity.cc mtn-sanity.hh ui.cc ui.hh		\
	app_state.cc app_state.hh					\
	automate_ostream.hh						\
	automate_ostream_demuxed.hh					\
	automate_reader.hh automate_reader.cc				\
	automate_stdio_helpers.hh					\
	botan_pipe_cache.hh						\
	cache_logger.hh cache_logger.cc					\
	commands.cc commands.hh $(CMD_SOURCES)				\
	colorizer.cc colorizer.hh					\
	diff_output.cc diff_output.hh					\
	lua_hooks.cc lua_hooks.hh 					\
	transforms.cc transforms.hh					\
	update.cc update.hh						\
	work.cc migrate_work.cc work.hh					\
	cert.cc cert.hh							\
	cow_trie.hh							\
	project.cc project.hh						\
	outdated_indicator.cc outdated_indicator.hh			\
	database.cc database.hh						\
	key_store.cc key_store.hh					\
	ssh_agent.cc ssh_agent.hh					\
	keys.cc keys.hh							\
	packet.cc packet.hh						\
	key_packet.cc key_packet.hh					\
	rcs_file.cc rcs_file.hh						\
	xdelta.cc xdelta.hh						\
	migration.hh migrate_schema.cc migrate_ancestry.cc		\
	refiner.cc refiner.hh						\
	enumerator.cc enumerator.hh					\
	netsync.hh netsync.cc            				\
	network/automate_session.hh network/automate_session.cc		\
	network/connection_info.hh network/connection_info.cc		\
	network/listener_base.hh network/listener_base.cc		\
	network/listener.hh network/listener.cc				\
	network/make_server.hh network/make_server.cc			\
	network/netsync_session.hh network/netsync_session.cc		\
	network/reactable.hh network/reactable.cc			\
	network/reactor.hh network/reactor.cc				\
	network/session.hh network/session.cc				\
	network/session_base.hh network/session_base.cc			\
	network/wrapped_session.hh network/wrapped_session.cc		\
	netxx_pipe.cc netxx_pipe.hh					\
	netcmd.cc netcmd.hh						\
	merkle_tree.cc merkle_tree.hh 					\
	lcs.cc lcs.hh							\
	rcs_import.cc rcs_import.hh 					\
	git_change.cc git_change.hh git_export.cc git_export.hh		\
	revision.cc ancestry.cc revision.hh				\
	cset.cc cset.hh							\
	roster.cc roster.hh 						\
	mt_version.cc mt_version.hh					\
	automate.cc							\
	database_check.cc						\
	epoch.cc epoch.hh						\
	gzip.cc gzip.hh							\
	inodeprint.cc inodeprint.hh					\
	selectors.cc selectors.hh					\
	annotate.cc annotate.hh						\
	restrictions.cc	restrictions.hh					\
	hmac.cc hmac.hh							\
	string_queue.hh							\
	maybe_workspace_updater.cc maybe_workspace_updater.hh		\
	merge_roster.cc merge_conflict.cc merge_roster.hh		\
	merge_content.cc merge_3way.cc merge_content.hh			\
	legacy.cc legacy.hh uri.cc uri.hh				\
	graph.cc graph.hh						\
	roster_delta.cc roster_delta.hh					\
	sha1.cc								\
	pcrewrap.cc pcrewrap.hh						\
	rev_height.cc rev_height.hh					\
	rev_output.cc rev_output.hh					\
	asciik.cc asciik.hh						\
	dates.cc dates.hh date_format.hh				\
>>>>>>> 11460608
									\
	src/lru_writeback_cache.hh src/hybrid_map.hh src/lazy_rng.hh	\
									\
	src/cleanup.hh src/cycle_detector.hh src/adler32.hh		\
	src/netio.hh src/gettext.h					\
	src/package_revision.cc src/package_full_revision.cc		\
	src/option.cc src/option.hh src/options.cc src/options.hh	\
	src/options_list.hh src/options_applicator.hh			\
	src/options_applicator.cc src/option_reset_info.hh		\
	src/specialized_lexical_cast.cc src/lexical_cast.hh		\
	src/parallel_iter.hh src/safe_map.hh src/pch.hh			\
	src/current_exception.hh

NETXX_SOURCES =								\
	src/netxx/accept.cxx src/netxx/accept.h src/netxx/address.cxx	\
	src/netxx/common.h src/netxx/compat.h src/netxx/datagram.cxx	\
	src/netxx/datagramserver.cxx src/netxx/osutil.cxx		\
	src/netxx/osutil.h src/netxx/peer.cxx src/netxx/probe.cxx 	\
	src/netxx/probe_impl.h src/netxx/probe_select.cxx 		\
	src/netxx/recvfrom.cxx src/netxx/recvfrom.h src/netxx/resolve.h	\
	src/netxx/serverbase.cxx src/netxx/serverbase.h			\
	src/netxx/sockaddr.cxx src/netxx/sockaddr.h			\
	src/netxx/socket.cxx src/netxx/socket.h src/netxx/sockopt.cxx 	\
	src/netxx/stream.cxx src/netxx/streambase.cxx 			\
	src/netxx/streamserver.cxx src/netxx/address.h 			\
	src/netxx/datagram.h src/netxx/datagramserver.h 		\
	src/netxx/netbuf.h src/netxx/netxx.h src/netxx/peer.h 		\
	src/netxx/probe.h src/netxx/probeinfo.h src/netxx/sockopt.h 	\
	src/netxx/stream.h src/netxx/streambase.h 			\
	src/netxx/streamserver.h src/netxx/timeout.h src/netxx/types.h

BOOST_SANDBOX_SOURCES =							\
	src/boost/circular_buffer_adaptor.hpp				\
	src/boost/circular_buffer_base.hpp				\
	src/boost/circular_buffer_fwd.hpp				\
	src/boost/circular_buffer.hpp

UNIX_PLATFORM_SOURCES =							\
	src/unix/read_password.cc src/unix/get_system_flavour.cc	\
	src/unix/process.cc src/unix/terminal.cc src/unix/inodeprint.cc	\
	src/unix/fs.cc src/unix/make_io_binary.cc			\
	src/unix/os_strerror.cc src/unix/cputime.cc 			\
	src/unix/ssh_agent_platform.cc src/unix/ssh_agent_platform.hh	\
	src/unix/parse_date.cc

WIN32_PLATFORM_SOURCES =						\
	src/win32/read_password.cc src/win32/get_system_flavour.cc	\
	src/win32/process.cc src/win32/terminal.cc			\
	src/win32/inodeprint.cc	src/win32/fs.cc 			\
	src/win32/make_io_binary.cc src/win32/os_strerror.cc		\
	src/win32/cputime.cc src/win32/ssh_agent_platform.cc		\
	src/win32/ssh_agent_platform.hh src/win32/parse_date.cc

# these files (part of the main program) contain code subject to unit testing

UNIT_TESTEES =								\
	src/basic_io.cc src/charset.cc src/commands.cc src/cset.cc 	\
	src/git_change.cc src/globish.cc src/graph.cc src/merge_3way.cc	\
	src/merge_roster.cc src/mkstemp.cc src/netcmd.cc 		\
	src/netxx_pipe.cc src/option.cc src/outdated_indicator.cc	\
	src/pcrewrap.cc src/refiner.cc src/restrictions.cc		\
	src/revision.cc src/simplestring_xform.cc src/transforms.cc 	\
	src/uri.cc src/vocab.cc src/xdelta.cc

# these files contain the actual unit tests
# yes, we have to list them all explicitly, with directory prefix, or
# automake gets very confused
UNIT_TESTERS =									\
	test/unit/tests/basic_io.cc test/unit/tests/charset.cc			\
	test/unit/tests/commands.cc test/unit/tests/cset.cc			\
	test/unit/tests/git_change.cc test/unit/tests/globish.cc		\
	test/unit/tests/graph.cc test/unit/tests/merge_3way.cc			\
	test/unit/tests/merge_roster.cc test/unit/tests/mkstemp.cc		\
	test/unit/tests/netcmd.cc test/unit/tests/netxx_pipe.cc			\
	test/unit/tests/option.cc test/unit/tests/outdated_indicator.cc		\
	test/unit/tests/pcrewrap.cc test/unit/tests/refiner.cc 			\
	test/unit/tests/restrictions.cc test/unit/tests/revision.cc		\
	test/unit/tests/simplestring_xform.cc test/unit/tests/transforms.cc	\
	test/unit/tests/uri.cc test/unit/tests/vocab.cc				\
	test/unit/tests/xdelta.cc test/unit/tests/numeric_vocab.cc		\
	test/unit/tests/sha1.cc test/unit/tests/string_queue.cc			\
	test/unit/unit_tester.cc

# these files contain unit tests that need access to private interfaces
# of the code under test, so they #include the code under test.  thus,
# to avoid multiple-definition errors, for these files the code under
# test is not part of UNIT_TESTEES.

UNIT_TESTERS_PRIV =						\
	test/unit/tests/dates.cc test/unit/tests/key_packet.cc 	\
	test/unit/tests/packet.cc test/unit/tests/paths.cc 	\
	test/unit/tests/rev_height.cc test/unit/tests/roster.cc

# these files do not contain unit tests, but are required for unit testing
# note that some are and some aren't part of the main program
UNIT_TEST_SUPPORT =						\
	src/constants.cc src/file_io.cc src/gzip.cc src/hmac.cc \
	src/lcs.cc src/merkle_tree.cc src/roster_delta.cc 	\
	src/sanity.cc src/specialized_lexical_cast.cc		\
	test/unit/randomfile.hh test/unit/unit_tests.hh		\
	test/unit/randomizer.hh test/unit/randomizer.cc		\
	test/unit/roster_tests.hh

# primaries

bin_PROGRAMS = mtn
noinst_PROGRAMS = util/txt2c
EXTRA_PROGRAMS =

bin_SCRIPTS = mtnopt
dist_bin_SCRIPTS = extra/bin/mtn-cleanup
noinst_SCRIPTS = extra/building/dump-test-logs.sh

mtn_SOURCES = $(MOST_SOURCES) src/monotone.cc
nodist_mtn_SOURCES = src/std_hooks.cc src/schema.cc

test_bin_unit_tester_SOURCES = $(UNIT_TESTERS) $(UNIT_TESTERS_PRIV) \
	$(UNIT_TESTEES) $(UNIT_TEST_SUPPORT)

test_bin_tester_SOURCES = test/src/tester.cc test/src/tester-plaf.hh src/transforms.cc src/gzip.cc \
	$(SANITY_CORE_SOURCES) $(LUAEXT_SOURCES) src/pcrewrap.cc \
	src/specialized_lexical_cast.cc
nodist_test_bin_tester_SOURCES = test/src/testlib.cc

util_txt2c_SOURCES = util/txt2c.cc

noinst_LIBRARIES = src/libplatform.a src/lib3rdparty.a
src_libplatform_a_SOURCES = src/platform.hh
src_lib3rdparty_a_SOURCES = $(BOOST_SANDBOX_SOURCES) \
			    $(NETXX_SOURCES)

bashcompdir = $(sysconfdir)/bash_completion.d
bashcomp_DATA = extra/shell/monotone.bash_completion

monotonedir = $(datadir)/monotone

mtnhooksdir = $(monotonedir)/hooks
mtnhooks_DATA = \
	extra/mtn-hooks/authorize_remote_automate.lua			\
	extra/mtn-hooks/get_passphrase_from_file.lua			\
	extra/mtn-hooks/monotone-mail-notify.lua

mtnscriptsdir = $(monotonedir)/scripts
dist_mtnscripts_SCRIPTS = extra/mtn-hooks/monotone-mail-notify

# flags

# sets DEFS for just this object (autoconf's -DHAVE_CONFIG_H is useless)
# the variable prevents this from overriding automake's unix/fs.o rule
DEFS =
UNIX=src/unix/
$(UNIX)fs.$(OBJEXT) : DEFS += -DLOCALEDIR="\"$(localedir)\""

if BUILD_PCH

PCH_SOURCE = $(srcdir)/pch.hh
# the .gch file only will be seen if it's in the same dir as the .hh file,
# so need to copy it for separate build directories
PCH_BUILD = pch-build.hh
PCH_FLAGS = -Winvalid-pch -include $(PCH_BUILD)
PCH_FILE = $(PCH_BUILD).gch
sinclude $(PCH_FILE).dep

*.o *.lo *.obj: $(PCH_FILE)

$(PCH_BUILD): $(PCH_SOURCE)
	cp $(PCH_SOURCE) $(PCH_BUILD)

$(PCH_FILE): $(PCH_BUILD)
	$(MAKE) PCH_FLAGS= pch-file

pch-file:
	$(CXXCOMPILE) -x c++-header $(PCH_BUILD) -o $(PCH_FILE) \
	-MT $(PCH_FILE)  -MD -MP -MF "./$(PCH_FILE).Tdep" \
	&& mv "./$(PCH_FILE).Tdep" "./$(PCH_FILE).dep" \
	|| rm "./$(PCH_FILE).Tdep"
endif
AM_CXXFLAGS = $(PCH_FLAGS)

SUFFIXES = .gch .merged.po .gmo

AM_CPPFLAGS = $(intl_CFLAGS) $(pcre_CFLAGS) $(botan_CFLAGS)	\
	      $(lua_CFLAGS) $(sqlite3_CFLAGS) $(idn_CFLAGS)

LDADD = src/libplatform.a src/lib3rdparty.a $(intl_LIBS) $(pcre_LIBS)	\
	$(botan_LIBS) $(lua_LIBS) $(sqlite3_LIBS) $(idn_LIBS)

if WIN32_PLATFORM
  src_libplatform_a_SOURCES += $(WIN32_PLATFORM_SOURCES)
  mtn_SOURCES += src/win32/main.cc
  test_bin_tester_SOURCES += test/src/win32/tester-plaf.cc
  test_bin_check_net_SOURCES = test/src/win32/tester-check-net.cc
  AM_CPPFLAGS += -DWIN32
  LDADD += -lshfolder -lws2_32 -liconv -liphlpapi
else
  src_libplatform_a_SOURCES += $(UNIX_PLATFORM_SOURCES)
  mtn_SOURCES += src/unix/main.cc
  test_bin_tester_SOURCES += test/src/unix/tester-plaf.cc
  test_bin_check_net_SOURCES = test/src/unix/tester-check-net.cc
endif

if MISSING_INET_PTON
  src_lib3rdparty_a_SOURCES += src/netxx/inet_pton.cxx src/netxx/inet_pton.h
  AM_CPPFLAGS += -DNETXX_NO_PTON
endif

if MISSING_INET_NTOP
  src_lib3rdparty_a_SOURCES += src/netxx/inet_ntop.cxx src/netxx/inet_ntop.h
  AM_CPPFLAGS += -DNETXX_NO_NTOP
endif

if MISSING_GETADDRINFO
  src_lib3rdparty_a_SOURCES += src/netxx/resolve_gethostbyname.cxx \
			       src/netxx/resolve_getservbyname.cxx
else
  src_lib3rdparty_a_SOURCES += src/netxx/resolve_getaddrinfo.cxx
endif

if MISSING_INET6
  AM_CPPFLAGS += -DNETXX_NO_INET6
endif

# extra files

contribdir = $(docdir)/contrib
contrib_prefix = contrib
contrib_data = $(shell cd $(srcdir); find $(contrib_prefix) | sed -e 's,^\./,,')

examplesdir = $(docdir)/examples
examples_prefix = examples
examples_data = $(shell cd $(srcdir); find $(examples_prefix) | sed -e 's,^\./,,')

EXTRA_DIST =								\
	HACKING INSTALL INSTALL_windows_cygwin.txt			\
	INSTALL_windows_native.txt README.visualc8 UPGRADE		\
	util/audit-includes util/do-editor-vars.sh			\
	$(wildcard $(srcdir)/m4/*.m4) doc/monotone.html doc/images	\
	doc/texinfo.css src/schema.sql src/unix/README			\
	src/util/mtnopt.in innosetup/README.txt				\
	innosetup/monotone.iss.in innosetup/modpath.iss 		\
	innosetup/monotone.bmp innosetup/dlls.sh			\
									\
	src/std_hooks.lua						\
	test/common							\
	test/func test/func-testsuite.lua				\
	test/tester test/tester-testsuite.lua				\
	$(wildcard $(srcdir)/test/unit/*.cc)				\
	$(wildcard $(srcdir)/test/unit/*.hh)				\
	$(wildcard $(srcdir)/test/unit/tests/*.cc)			\
	test/unit-testsuite.lua						\
	test/extra test/extra-testsuite.lua				\
	test/src/testlib.lua						\
									\
	src/package_revision.txt src/package_full_revision_dist.txt	\
									\
	mac notes visualc $(contrib_data) $(examples_data) extra

# Message translation support
# INST_LINGUAS is set by configure, based on the po/LINGUAS file and
# the user's LINGUAS env. variable.  Additional settings are in
# po/Makevars.
#
# Only the foo.po-update target will overwrite a file in the source
# po/ directory.

include $(srcdir)/po/Makevars
ALL_POFILES   := $(wildcard $(srcdir)/po/*.po)
ALL_LINGUAS   := $(basename $(notdir $(ALL_POFILES)))
ALL_POREADMES := $(addprefix po/README.,$(ALL_LINGUAS))
ALL_GMOFILES  := $(addprefix po/,$(addsuffix .gmo, $(ALL_LINGUAS)))
CLEAN_POFILES := $(ALL_GMOFILES) \
		 $(addprefix po/,$(addsuffix .merged.po, $(ALL_LINGUAS))) \
		 po/$(PACKAGE).pot

EXTRA_DIST += $(ALL_POFILES) $(ALL_POREADMES) po/LINGUAS po/README

.PHONY: all-nls install-nls uninstall-nls
if USE_NLS
# for installation
GMOFILES := $(addprefix po/,$(addsuffix .gmo, $(INST_LINGUAS)))

all-nls: $(GMOFILES)

install-nls: all-nls
	@linguas='$(INST_LINGUAS)'; set -e; for lang in $$linguas; do \
	  dir=$(DESTDIR)$(localedir)/$$lang/LC_MESSAGES; \
	  echo " $(MKDIR_P) '$$dir'"; \
	  $(MKDIR_P) $$dir; \
	  echo " $(INSTALL_DATA) po/$$lang.gmo '$$dir/$(PACKAGE).mo'"; \
	  $(INSTALL_DATA) po/$$lang.gmo $$dir/$(PACKAGE).mo; \
	done

uninstall-nls:
	@linguas='$(INST_LINGUAS)'; set -e; for lang in $$linguas; do \
	  echo " rm -f '$(DESTDIR)$(localedir)/$$lang/LC_MESSAGES/$(PACKAGE).mo'"; \
	  rm -f $(DESTDIR)$(localedir)/$$lang/LC_MESSAGES/$(PACKAGE).mo; \
	  echo " rmdir '$(DESTDIR)$(localedir)/$$lang/LC_MESSAGES'; \
	  rmdir $(DESTDIR)$(localedir)/$$lang/LC_MESSAGES || :; \
	  echo " rmdir '$(DESTDIR)$(localedir)/$$lang'; \
	  rmdir $(DESTDIR)$(localedir)/$$lang || :; \
	done
else
# We need to provide these targets because all-local, install-data-local
# and uninstall-local expects them as dependencies, further down.
all-nls:
	@:
install-nls:
	@:
uninstall-nls:
	@:
endif

.PHONY: dist-nls
if REBUILD_NLS
po/%.gmo: po/%.merged.po
	$(V_msgfmt)$(MSGFMT) -c --statistics -o $@ $<

po/%.merged.po: $(srcdir)/po/%.po po/$(PACKAGE).pot
	$(V_msgmerge)$(MSGMERGE) $^ -q -o $@

# for translators' use
UPDATEPOFILES = $(addprefix po/,$(addsuffix .po-update, $(ALL_LINGUAS)))

po/%.po-update: $(srcdir)/po/%.po po/$(PACKAGE).pot
	$(MSGMERGE) --update $^

update-po: $(UPDATEPOFILES)

update-gmo: update-po $(ALL_GMOFILES)

# for the template file
POTFILES = $(filter-out package_%, $(MOST_SOURCES)) \
	$(UNIX_PLATFORM_SOURCES) $(WIN32_PLATFORM_SOURCES) \
	src/monotone.cc src/std_hooks.lua

po/$(PACKAGE).pot: $(POTFILES)
	[ -d po ] || mkdir -p po
	$(V_xgettext)$(XGETTEXT) -o$@.in -D. -D$(top_srcdir) -cTRANSLATORS: \
	  --copyright-holder='$(COPYRIGHT_HOLDER)' \
	  --msgid-bugs-address='$(PACKAGE_BUGREPORT)' \
	  $(XGETTEXT_PKG_OPTS) $(XGETTEXT_OPTS) \
	  $(POTFILES)
        YEAR=$(word 1, $(subst -, ,$(BUILD_DATE)))
	sed -e 's/FIRST AUTHOR <EMAIL@ADDRESS>, YEAR./Please see po\/README.<lang> for individual copyrights./' \
	  -e 's/(C) YEAR/(C) 2003 - $(YEAR)/' -e 's/PACKAGE/$(PACKAGE)/' \
	  -e 's/SOME DESCRIPTIVE TITLE/monotone message string catalogue/' < $@.in > $@
	rm $@.in

dist-nls: $(ALL_GMOFILES)
	cp $(ALL_GMOFILES) $(distdir)/po
# also, kill off any backup files that got pulled in by one of the
# recursive subdirectory includes in EXTRA_DIST
# note use of slightly non-portable "-delete" action
	find $(distdir) \( -name '*.bak' -o -name '*.orig' -o -name '*.rej' \
	    -o -name '*~' -o -name '#*#' -o -name '*.swp' \) -delete

else

po/%.gmo: $(srcdir)/po/%.gmo
	cp $< $@

dist-nls:
	@echo "*** Cannot 'make dist' without xgettext" >&2; exit 1

endif

_install_data = \
	list='$(1)'; test -n "$(3)" || list=; \
	for p in $$list; do \
	  if test -f "$$p" || test -d "$$p"; then d=; else d="$(srcdir)/"; fi; \
	  src="$$d$$p"; \
	  dest="`if [ "$$p" != "$(2)" ]; then echo $$p | sed -e 's,$(2)/,,'; fi`"; \
	  if test -d "$$src"; then \
	    echo " $(MKDIR_P) '$(DESTDIR)$(3)/$$dest'"; \
	    $(MKDIR_P) "$(DESTDIR)$(3)/$$dest" || exit $$?; \
	  else \
	    echo " $(INSTALL_DATA) $$src '$(DESTDIR)$(3)/$$dest'"; \
	    $(INSTALL_DATA) $$src "$(DESTDIR)$(3)/$$dest" || exit $$?; \
	  fi; \
	done
_uninstall_data = \
	list='$(1)'; test -n "$(3)" || list=; \
	dirs_rev=; \
	for p in $$list; do \
	  to_rm="`if [ "$$p" != "$(2)" ]; then echo $$p | sed -e 's,$(2)/,,'; fi`"; \
	  if [ -n "$$to_rm" ]; then \
	    if test -d "$(DESTDIR)$(3)/$$to_rm"; then \
	      dirs_rev="echo '$$to_rm';$${dirs_rev}"; \
	    else \
	      echo " rm -f '$(DESTDIR)$(3)/$$to_rm'"; \
	      rm -f $$src "$(DESTDIR)$(3)/$$to_rm" || exit $$?; \
	    fi; \
	  fi; \
	done; \
	eval "$$dirs_rev" | while read to_rmdir; do \
	  echo " rmdir '$(DESTDIR)$(3)/$$to_rmdir'"; \
	  rmdir "$(DESTDIR)$(3)/$$to_rmdir" || exit $$?; \
	done

install-contrib-data: $(contrib_data)
	@$(call _install_data,$(contrib_data),$(contrib_prefix),$(contribdir))
uninstall-contrib-data:
	@$(call _uninstall_data,$(contrib_data),$(contrib_prefix),$(contribdir))

install-examples-data: $(examples_data)
	@$(call _install_data,$(examples_data),$(examples_prefix),$(examplesdir))
uninstall-examples-data:
	@$(call _uninstall_data,$(examples_data),$(examples_prefix),$(examplesdir))

# build an OS X installer
# requires sudo since packagemaker just looks at directory permissions.
PKG_INST_ROOT = $(PWD)/$(top_builddir)/pkg_inst_root
monotone-$(PACKAGE_VERSION).pkg: doc/monotone.pdf doc/html
	sudo rm -rf $(PKG_INST_ROOT)
	rm -rf "$@"
	$(MAKE) install-strip DESTDIR=$(PKG_INST_ROOT)
	mkdir -p $(PKG_INST_ROOT)/Developer/Documentation/monotone
	cp doc/monotone.pdf $(PKG_INST_ROOT)/Developer/Documentation/monotone/
	cp -r doc/html $(PKG_INST_ROOT)/Developer/Documentation/monotone/html
	plutil -convert xml1 -o monotone-xml.pmproj.in $(srcdir)/mac/monotone.pmproj
	sed "s/__MONOTONE_VERSION__/$(PACKAGE_VERSION)/g" \
		< monotone-xml.pmproj.in > monotone-xml.pmproj
	cp $(srcdir)/mac/monotone-pkg-logo.gif $(srcdir)/mac/package-intro.rtf .
	cp $(srcdir)/COPYING COPYING.txt
	chmod -R o-w,g-w,a+rX $(PKG_INST_ROOT)
	sudo chown -R root:wheel $(PKG_INST_ROOT)/usr
	sudo chown -R root:admin $(PKG_INST_ROOT)/Developer
	/Developer/Applications/Utilities/PackageMaker.app/Contents/MacOS/PackageMaker \
		-build -proj monotone-xml.pmproj -p "$@"

# build an OS X distribution disk image
dmg: monotone-$(PACKAGE_VERSION).dmg

monotone-$(PACKAGE_VERSION).dmg: monotone-$(PACKAGE_VERSION).pkg
	rm -rf $(top_builddir)/dmg_root "$@"
	mkdir $(top_builddir)/dmg_root
	cp -R $^ $(top_builddir)/dmg_root/
	chmod -R a+rX $(top_builddir)/dmg_root
	hdiutil create -srcfolder "$(top_builddir)/dmg_root" \
		"$@" -format UDZO -scrub -imagekey zlib-level=9 \
		-volname monotone-$(PACKAGE_VERSION)

# build win32 installer using INNO setup
ISCC=@ISCC@

win32-installer: monotone-$(PACKAGE_VERSION)-setup.exe

monotone-$(PACKAGE_VERSION)-setup.exe: mtn-stripped.exe html info $(ALL_GMOFILES) linguas.iss dlls.iss monotone.iss
	$(ISCC) monotone.iss

mtn-stripped.exe: mtn.exe
	strip $< -o $@

dlls.iss: mtn-stripped.exe ${top_srcdir}/Makefile.am
	rm -f $@
	for DLL in $$( ${top_srcdir}/innosetup/dlls.sh mtn-stripped.exe | xargs cmd //c echo) ; do \
	    echo "Source: \"$$DLL\"; DestDir: \"{app}\"" >> $@ ; \
	done

linguas.iss: ${top_srcdir}/Makefile.am
	rm -rf $@
	for LANG in $(INST_LINGUAS) ; do \
		echo "Source: \"{#BUILDDIR}\\po\\$${LANG}.gmo\"; DestDir: \"{app}\\locale\\$${LANG}\\LC_MESSAGES\"; DestName: \"monotone.mo\"; Flags: ignoreversion" >> $@ ; \
	done


# testsuite stuff (could this possibly be more ugly?)  To get
# parallelism, we cannot use Automake's TESTS feature at all.  The
# shell script embedded in the 'check-testers' rule is partially
# borrowed from automake 1.9's check.am

.PHONY: check-testers
check-testers: test/tester.status test/unit.status test/func.status test/extra.status
	@all=0; failed=0; error=0;					       \
	for f in $^; do							       \
	  all=`expr $$all + 1`;						       \
	  if test -f $$f; then						       \
	    s=`cat $$f`;						       \
	    if test "$$s" = 0; then					       \
	      :;							       \
	    elif test "$$s" = 1; then					       \
	      failed=`expr $$failed + 1`;				       \
	    else							       \
	      error=`expr $$error + 1`;					       \
	    fi;								       \
	  else								       \
	    error=`expr $$error + 1`;					       \
	  fi;								       \
	done;								       \
	if test "$$failed" = 0 && test "$$error" = 0; then		       \
	  exit=0;							       \
	  report="";							       \
	  banner="All $$all test suites passed";			       \
	else								       \
	  exit=1;							       \
	  report="Please report to $(PACKAGE_BUGREPORT)";		       \
	  if test "$$error" = 0; then					       \
	    banner="$$failed of $$all test suites failed";		       \
	  elif test "$$failed" = 0; then				       \
	    banner="$$error of $$all test suites malfunctioned";	       \
	  else								       \
	    banner="$$failed of $$all test suites failed"		       \
	    banner="$$banner and $$error malfunctioned";		       \
	  fi;								       \
	fi;								       \
	rl=`echo $$report | wc -c`;					       \
	bl=`echo $$banner | wc -c`;					       \
	if test $$rl -gt $$bl; then					       \
	  dashes=`echo "$$report" | sed s/./=/g`;			       \
	else								       \
	  dashes=`echo "$$banner" | sed s/./=/g`;			       \
	fi;								       \
	echo $$dashes;							       \
	echo $$banner;							       \
	test -z "$$report" || echo "$$report";				       \
	exit $$exit

run_%_tests: Makefile
	$(AM_V_GEN){ echo '#!/bin/sh';						  	\
	  echo 'export LANG=C';							  	\
	  echo 'PATH=$(abs_builddir):$(abs_builddir)/test/bin:$$PATH';		  	\
	  echo '$(top_builddir)/test/bin/tester $(srcdir)/test/$*-testsuite.lua "$$@"';	\
	  echo 'echo $$? > $(top_builddir)/test/$*.status';		  	  	\
	  echo 'exit 0'; } > $@ && \
	chmod 755 $@

# The leading + causes Make to treat this as a recursive invocation,
# allowing it to participate in the jobserver protocol.
test/%.status: run_%_tests test/%-testsuite.lua test/bin/tester$(EXEEXT) FORCE
	+$(AM_V_at)./run_$*_tests
test/unit.status : test/bin/unit_tester$(EXEEXT)
test/func.status : mtn$(EXEEXT) test/bin/check_net$(EXEEXT)

# Creates the needed artifacts for manual test execution
.PHONY: testers
testers: mtn$(EXEEXT) test/bin/tester$(EXEEXT) test/bin/unit_tester$(EXEEXT) \
	test/bin/check_net$(EXEEXT) \
	run_tester_tests run_func_tests run_unit_tests run_extra_tests

check_PROGRAMS = test/bin/unit_tester test/bin/tester test/bin/check_net

# We want the tests re-run even if the .status files already exist.
# .PHONY does not work for that (bad interaction with pattern rules),
# but the FORCE hack does.
.PHONY: FORCE
FORCE:
.PRECIOUS: run_tester_tests run_unit_tests run_func_tests run_extra_tests

# FIXME: if it annoys anybody, we could clean dvi, pdf and info files
#        only in a separate maintainer-clean target as suggested by
#	 automake's man page
.PHONY: mostlyclean-tests
mostlyclean-tests:
	rm -rf test/bin test/work
	rm -f run_*_tests test/*.status test/src/testlib.cc util/txt2c
	@ls test/unit/tests/*/__driver__.lua 2>/dev/null | while read d; do \
	  echo " rm -f '$$d'"; \
	  rm -f $$d; \
	  echo " rmdir '$${d%/*}'"; \
	  rmdir $${d%/*} || :; \
	done

DISTCLEANFILES = src/mt-stdint.h src/xgettext.opts src/pch-build.hh.gch.dep	\
	run_tester_tests run_unit_tests run_func_tests run_extra_tests		\
	test/tester.status test/unit.status test/func.status test/extra.status

# we generate some source files to copy data into the executable
# note that the only things that should go in BUILT_SRCS are things
# that need to be generated early on 'make all'; this is _not_ true of
# generated source files, but it is true for the PCH if used.

# package_revision.txt and package_full_revision_dist.txt are shipped
# in the distribution, so don't delete them here
CLEAN_SRCS = src/std_hooks.cc unit/src/testlib.cc src/schema.cc \
	src/package_revision.cc src/package_full_revision.cc \
	src/package_revision_raw.txt \
	src/package_full_revision.txt src/package_full_revision_raw.txt \
	mtn.1

BUILT_SOURCES = $(PCH_FILE) $(PCH_BUILD)

CLEANFILES = $(bin_SCRIPTS) $(bashcomp_DATA) $(BUILT_SOURCES) $(CLEAN_SRCS) $(CLEAN_POFILES)

# automake provides no nice way to build a helper program to execute
# on the build machine, so we need our own rule.  almost all the
# standard flags variables are inappropriate.

util/txt2c$(EXEEXT): util/txt2c.cc
	$(V_bcxx)$(CXX_FOR_BUILD) $(CXXFLAGS) -o $@ $^

# files generated using txt2c
src/std_hooks.cc: src/std_hooks.lua util/txt2c$(EXEEXT)
	$(V_txt2c)./util/txt2c std_hooks $< $@

src/schema.cc: src/schema.sql util/txt2c$(EXEEXT)
	$(V_txt2c)./util/txt2c schema $< $@

src/package_revision.cc: src/package_revision.txt util/txt2c$(EXEEXT)
	$(V_txt2c)./util/txt2c --strip-trailing package_revision $< $@

src/package_full_revision.cc: src/package_full_revision.txt util/txt2c$(EXEEXT)
	$(V_txt2c)./util/txt2c package_full_revision $< $@

test/src/testlib.cc: test/src/testlib.lua util/txt2c$(EXEEXT)
	$(V_txt2c)./util/txt2c testlib $< $@

# Support for scripts and extras
do_subst = sed -e 's,[@]PACKAGE_VERSION[@],$(PACKAGE_VERSION),' \
	-e 's,[@]sysconfdir[@],$(sysconfdir),'

%: src/util/%.in Makefile
	$(V_subst)$(do_subst) < $< > $@ && chmod +x $@

extra/shell/monotone.bash_completion: extra/shell/monotone.bash_completion.in \
	$(bin_PROGRAMS) extra/shell/monotone_gen_bash_completion_table.pl
	$(MKDIR_P) extra/shell
	( sed -e '/^[@]generated-command-list[@]$$/,$$d' < $<; \
	  MTN=./mtn$(EXEEXT) \
	    perl $(srcdir)/extra/shell/monotone_gen_bash_completion_table.pl; \
	  sed -e '1,/^[@]generated-command-list[@]$$/d' < $< ) | \
	  $(do_subst) > $@

extra/building/dump-test-logs.sh: extra/building/dump-test-logs.sh.in Makefile
	$(MKDIR_P) extra/building
	$(V_subst)$(do_subst) < $< > $@ && chmod +x $@

# This is phony, so that we always try to rebuild it.  If it succeeds
# in calculating changes, it produces its target; otherwise, its
# target does not exist.
.PHONY: src/package_revision_raw.txt
# if both attempts fail, then we need to remove the empty file that >
# creates, and also make sure that the shell command exits
# successfully; the rm -f ensures both
src/package_revision_raw.txt:
	$(AM_V_GEN)REAL_BLDDIR=$$PWD/$(top_builddir); \
	(cd $(srcdir) && $$REAL_BLDDIR/mtn --root=. automate get_base_revision_id) 2>/dev/null >$@ \
	|| (cd $(srcdir) && mtn --root=. automate get_base_revision_id) 2>/dev/null >$@ \
	|| rm -f $@
src/package_revision.txt: src/package_revision_raw.txt
	$(AM_V_GEN)set -e; if [ -f $< ]; then \
	  cp $< $@; \
	fi; \
	if [ ! -f $@ -a -f $(srcdir)/$@ ]; then \
	  cp $(srcdir)/$@ $@; \
	fi; \
	[ -f $@ ] || echo "unknown" > $@

# To avoid a dependency loop here, what we do is:
#           calculate changes
#                  |
#      package_full_revision_raw.txt
#              |                \  <-- add "generated from cached data" text
#              |      package_full_revision_dist.txt
#              |           /
#          package_full_revision.txt

# See above comment.
.PHONY: src/package_full_revision_raw.txt
src/package_full_revision_raw.txt:
	$(AM_V_GEN)REAL_BLDDIR=$$PWD/$(top_builddir); \
	(cd $(srcdir) && $$REAL_BLDDIR/mtn --root=. automate get_current_revision) 2>/dev/null >$@ \
	|| (cd $(srcdir) && mtn --root=. automate get_current_revision) 2>/dev/null >$@ \
	|| rm -f $@
# See above comment -- the file this depends on may or may not exist.
# This file, however, must always exist, so that 'make dist' can
# include it in the tarball it generates.  So there are three cases:
#   -- if the raw file does not exist, then
#      -- if the dist file exists, then we leave it alone
#      -- if the dist file does not exist, then we say "unknown"
#   -- if the raw file does exist, then we regenerate the dist file
src/package_full_revision_dist.txt: src/package_full_revision_raw.txt
	$(AM_V_GEN)set -e; if [ -f $< ]; then \
	  cp -f $< $@ \
	  && (echo ''; \
	      echo '  Generated from data cached in the distribution;'; \
	      echo '  further changes may have been made.') >> $@; \
	fi; \
	if [ ! -f $@ -a -f $(srcdir)/$@ ]; then \
	  cp $(srcdir)/$@ $@; \
	fi; \
	[ -f $@ ] || echo "unknown" > $@
# The raw file may not exist, but the dist file definitely does; we
# just take the first dependency that exists.
src/package_full_revision.txt: src/package_full_revision_raw.txt src/package_full_revision_dist.txt
	$(AM_V_GEN)rm -f $@; \
	for SRC in $^; do \
	    ([ -f $$SRC -a ! -f $@ ] && cp -f $$SRC $@) || true; \
	done

# This is a magic directive copy-and-pasted, then modified, from the
# automake 1.9 manual, section 13.4, "Checking the distribution".
# Normally, 'distcheck' does a clean build, and then afterwards runs
# 'distclean', and 'distclean' is supposed to remove everything that
# the build created.  However, we have some targets
# (package_revision.txt, package_full_revision_dist.txt) that we
# distribute, but then always attempt to rebuild optimistically, and
# then if that fails fall back on the distributed versions.  This
# means that 'distclean' should _not_ remove those files, since they
# are distributed, yet building the package will generate those files,
# thus automake thinks that 'distclean' _should_ remove those files,
# and 'distcheck' gets cranky if we don't.  So basically what this
# line does is tell 'distcheck' to shut up and ignore those two files.
distcleancheck_listfiles = find . -type f -a ! -name package_revision.txt -a ! -name package_full_revision_dist.txt

# the distcheck-base.hh checks for errors in the use of base.hh.
# It's being used by distcheck-hook further down.
.PHONY: distcheck-base.hh
distcheck-base.hh:
	cd $(srcdir) && $(SHELL) util/audit-includes \
		$(sort $(mtn_SOURCES) $(test_unit_tester_SOURCES) $(test_bin_tester_SOURCES) \
                       $(UNIX_PLATFORM_SOURCES) $(WIN32_PLATFORM_SOURCES) \
                       src/win32/main.cc src/unix/main.cc)

man1_MANS = mtn.1

# All local variants of automake-supported targets here, depending on all
# the things we want to do.  This is to support multiple things to do in
# each of them, as dependencies.
all-local: all-nls
install-data-local: install-nls \
	install-contrib-data install-examples-data
uninstall-local: uninstall-nls \
	uninstall-contrib-data uninstall-examples-data
mostlyclean-local: mostlyclean-tests
check-local: check-testers
# All hooks supported by automake here, depending on all the things we want
# to hook in.  This is to support multiple things into the same hook, as
# dependencies.
dist-hook: dist-nls
distcheck-hook: distcheck-base.hh

mtn.1: mtn$(EXEEXT)
	$(AM_V_GEN)REAL_BLDDIR=$$PWD/$(top_builddir); \
	(cd $(srcdir) && $$REAL_BLDDIR/mtn manpage --norc) 2>/dev/null >$@ || rm -f $@

doc/monotone.dvi: dvi
doc/monotone.pdf: pdf
doc/monotone.ps: ps
doc/html doc/monotone.html: html

# Not really phony, but the only way to make sure we wander into
# the subdirectory and do the build with dependencies and all.
.PHONY: doc/monotone.dvi doc/monotone.pdf doc/monotone.ps doc/monotone.html \
	doc/html

# Verbosity goo.
V_bcxx       = $(V_bcxx_$(V))
V_bcxx_      = $(V_bcxx_$(AM_DEFAULT_VERBOSITY))
V_bcxx_0     = @echo "  BCXX  " $@;

V_txt2c      = $(V_txt2c_$(V))
V_txt2c_     = $(V_txt2c_$(AM_DEFAULT_VERBOSITY))
V_txt2c_0    = @echo "  TXT2C " $@;

V_subst      = $(V_subst_$(V))
V_subst_     = $(V_subst_$(AM_DEFAULT_VERBOSITY))
V_subst_0    = @echo "  SUBST " $@;

V_xgettext   = $(V_xgettext_$(V))
V_xgettext_  = $(V_xgettext_$(AM_DEFAULT_VERBOSITY))
V_xgettext_0 = @echo "XGETTEXT" $@;

V_msgfmt     = $(V_msgfmt_$(V))
V_msgfmt_    = $(V_msgfmt_$(AM_DEFAULT_VERBOSITY))
V_msgfmt_0   = @echo "  MSGFMT" $@;

V_msgmerge   = $(V_msgmerge_$(V))
V_msgmerge_  = $(V_msgmerge_$(AM_DEFAULT_VERBOSITY))
V_msgmerge_0 = @echo "MSGMERGE" $@;

V_makeinfo   = $(V_makeinfo_$(V))
V_makeinfo_  = $(V_makeinfo_$(AM_DEFAULT_VERBOSITY))
V_makeinfo_0 = @echo "MAKEINFO" $@;<|MERGE_RESOLUTION|>--- conflicted
+++ resolved
@@ -39,7 +39,6 @@
 	src/char_classifiers.hh
 
 MOST_SOURCES = 								\
-<<<<<<< HEAD
 	$(SANITY_CORE_SOURCES) $(LUAEXT_SOURCES)			\
 	src/platform-wrapped.hh src/rev_types.hh src/mtn-sanity.cc	\
 	src/mtn-sanity.hh src/ui.cc src/ui.hh src/app_state.cc		\
@@ -48,6 +47,7 @@
 	src/automate_reader.cc src/automate_stdio_helpers.hh		\
 	src/botan_pipe_cache.hh	src/cache_logger.hh src/cache_logger.cc	\
 	src/commands.cc src/commands.hh $(CMD_SOURCES)			\
+	src/colorizer.cc src/colorizer.hh				\
 	src/diff_output.cc src/diff_output.hh				\
 	src/lua_hooks.cc src/lua_hooks.hh 				\
 	src/transforms.cc src/transforms.hh				\
@@ -113,83 +113,6 @@
 	src/rev_output.cc src/rev_output.hh				\
 	src/asciik.cc src/asciik.hh					\
 	src/dates.cc src/dates.hh src/date_format.hh			\
-=======
-	$(SANITY_CORE_SOURCES) $(LUAEXT_SOURCES) platform-wrapped.hh	\
-	rev_types.hh mtn-sanity.cc mtn-sanity.hh ui.cc ui.hh		\
-	app_state.cc app_state.hh					\
-	automate_ostream.hh						\
-	automate_ostream_demuxed.hh					\
-	automate_reader.hh automate_reader.cc				\
-	automate_stdio_helpers.hh					\
-	botan_pipe_cache.hh						\
-	cache_logger.hh cache_logger.cc					\
-	commands.cc commands.hh $(CMD_SOURCES)				\
-	colorizer.cc colorizer.hh					\
-	diff_output.cc diff_output.hh					\
-	lua_hooks.cc lua_hooks.hh 					\
-	transforms.cc transforms.hh					\
-	update.cc update.hh						\
-	work.cc migrate_work.cc work.hh					\
-	cert.cc cert.hh							\
-	cow_trie.hh							\
-	project.cc project.hh						\
-	outdated_indicator.cc outdated_indicator.hh			\
-	database.cc database.hh						\
-	key_store.cc key_store.hh					\
-	ssh_agent.cc ssh_agent.hh					\
-	keys.cc keys.hh							\
-	packet.cc packet.hh						\
-	key_packet.cc key_packet.hh					\
-	rcs_file.cc rcs_file.hh						\
-	xdelta.cc xdelta.hh						\
-	migration.hh migrate_schema.cc migrate_ancestry.cc		\
-	refiner.cc refiner.hh						\
-	enumerator.cc enumerator.hh					\
-	netsync.hh netsync.cc            				\
-	network/automate_session.hh network/automate_session.cc		\
-	network/connection_info.hh network/connection_info.cc		\
-	network/listener_base.hh network/listener_base.cc		\
-	network/listener.hh network/listener.cc				\
-	network/make_server.hh network/make_server.cc			\
-	network/netsync_session.hh network/netsync_session.cc		\
-	network/reactable.hh network/reactable.cc			\
-	network/reactor.hh network/reactor.cc				\
-	network/session.hh network/session.cc				\
-	network/session_base.hh network/session_base.cc			\
-	network/wrapped_session.hh network/wrapped_session.cc		\
-	netxx_pipe.cc netxx_pipe.hh					\
-	netcmd.cc netcmd.hh						\
-	merkle_tree.cc merkle_tree.hh 					\
-	lcs.cc lcs.hh							\
-	rcs_import.cc rcs_import.hh 					\
-	git_change.cc git_change.hh git_export.cc git_export.hh		\
-	revision.cc ancestry.cc revision.hh				\
-	cset.cc cset.hh							\
-	roster.cc roster.hh 						\
-	mt_version.cc mt_version.hh					\
-	automate.cc							\
-	database_check.cc						\
-	epoch.cc epoch.hh						\
-	gzip.cc gzip.hh							\
-	inodeprint.cc inodeprint.hh					\
-	selectors.cc selectors.hh					\
-	annotate.cc annotate.hh						\
-	restrictions.cc	restrictions.hh					\
-	hmac.cc hmac.hh							\
-	string_queue.hh							\
-	maybe_workspace_updater.cc maybe_workspace_updater.hh		\
-	merge_roster.cc merge_conflict.cc merge_roster.hh		\
-	merge_content.cc merge_3way.cc merge_content.hh			\
-	legacy.cc legacy.hh uri.cc uri.hh				\
-	graph.cc graph.hh						\
-	roster_delta.cc roster_delta.hh					\
-	sha1.cc								\
-	pcrewrap.cc pcrewrap.hh						\
-	rev_height.cc rev_height.hh					\
-	rev_output.cc rev_output.hh					\
-	asciik.cc asciik.hh						\
-	dates.cc dates.hh date_format.hh				\
->>>>>>> 11460608
 									\
 	src/lru_writeback_cache.hh src/hybrid_map.hh src/lazy_rng.hh	\
 									\
