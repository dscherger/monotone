--- conflicted
+++ resolved
@@ -263,21 +263,19 @@
 	extra/mtn-hooks/monotone-ciabot.py				\
 	extra/mtn-hooks/monotone-mail-notify
 
-<<<<<<< HEAD
 # Some of the smaller programs do not have --help or --version,
-# make them exempt of the check for those.  NOTE: use this sparingly!
+# make them exempt of the check for those.  This specially applies
+# to programs intended to be called by mtn hooks, for which these
+# options aren't necessary.
+# NOTE: in the expansion of this variable, each filename MUST be
+# surrounded by one space before and after.  Having a tab between
+# two file names will guarantee that they won't be exempt.  This
+# is really a small but serious bug in the automake templates.
+# backslash+newline+whitespace will be reinterpreted as whitespace
+# by make.
 AM_INSTALLCHECK_STD_OPTIONS_EXEMPT = \
 	extra/bin/mtn-cleanup extra/mtn-hooks/monotone-ciabot.py \
 	extra/mtn-hooks/monotone-mail-notify
-=======
-# Some of the smaller programs do not have --help or --version, make
-# them exempt of the check for those. Programs intendend to be called
-# by mtn hooks don't need --help or --version; others should have
-# them. NOTE: each filename in this list MUST be surrounded by one
-# space before and after.
-#
-AM_INSTALLCHECK_STD_OPTIONS_EXEMPT = extra/bin/mtn-cleanup  extra/mtn-hooks/monotone-ciabot.py  extra/mtn-hooks/monotone-mail-notify
->>>>>>> 0f32a8c1
 
 # flags
 
