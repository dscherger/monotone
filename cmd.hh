--- conflicted
+++ resolved
@@ -276,7 +276,6 @@
    app_state & app,                                                  \
    std::ostream & output) const
 
-<<<<<<< HEAD
 #define _CMD2(C, name, aliases, parent, hidden, params, abstract, desc, opts) \
 namespace commands {                                                 \
   class cmd_ ## C : public command                                   \
@@ -309,15 +308,12 @@
       
 
 
-CMD_FWD_DECL(__root__);
-=======
 #define CMD_REQUIRES_DATABASE(app)                                   \
 database & db = app.db
 
 #define CMD_REQUIRES_WORKSPACE(app)                                  \
 workspace & work = app.work;                                         \
 app.require_workspace()
->>>>>>> 0f12d80b
 
 CMD_FWD_DECL(__root__);
 CMD_FWD_DECL(automation);
