--- conflicted
+++ resolved
@@ -32,26 +32,6 @@
     // NB: these strings are stored _un_translated, because we cannot
     // translate them until after main starts, by which time the
     // command objects have all been constructed.
-<<<<<<< HEAD
-    std::string name;
-    std::string cmdgroup;
-    std::string params_;
-    std::string desc_;
-    bool use_workspace_options;
-    options::options_type opts;
-    command(std::string const & n,
-            std::string const & g,
-            std::string const & p,
-            std::string const & d,
-            bool u,
-            options::options_type const & o);
-    virtual ~command();
-    virtual std::string params();
-    virtual std::string desc();
-    virtual options::options_type get_options(args_vector const & args);
-    virtual void exec(app_state & app,
-                      args_vector const & args) = 0;
-=======
     utf8 m_primary_name;
     names_set m_names;
     command * m_parent;
@@ -91,7 +71,7 @@
 
     virtual void exec(app_state & app,
                       std::string const & name, // XXX Extra parameter
-                      std::vector< utf8 > const & args) = 0;
+                      args_vector const & args) = 0;
 
     bool has_name(utf8 const & name) const;
     void complete_child_name(utf8 const & prefix,
@@ -99,7 +79,6 @@
     command * find_child_by_components(std::vector< utf8 > const & cs,
                                        std::vector< utf8 > & rest);
     command * find_child_by_name(utf8 const & name) const;
->>>>>>> bdfbd41b
   };
 };
 
@@ -167,22 +146,14 @@
                           options::options_type() | opts)            \
     {}                                                               \
     virtual void exec(app_state & app,                               \
-<<<<<<< HEAD
-                      args_vector const & args);                     \
-=======
-                      std::string const & name,                      \
-                      std::vector<utf8> const & args);               \
->>>>>>> bdfbd41b
-  };                                                                 \
-  cmd_ ## C C ## _cmd;                                               \
-}                                                                    \
-void commands::cmd_ ## C::exec(app_state & app,                      \
-<<<<<<< HEAD
+                      std::string const & name,                      \
+                      args_vector const & args);                     \
+  };                                                                 \
+  cmd_ ## C C ## _cmd;                                               \
+}                                                                    \
+void commands::cmd_ ## C::exec(app_state & app,                      \
+                               std::string const & name,             \
                                args_vector const & args)
-=======
-                               std::string const & name,             \
-                               std::vector<utf8> const & args)
->>>>>>> bdfbd41b
 
 // Use this for commands that want to define a params() function
 // instead of having a static description. (Good for "automate"
@@ -196,24 +167,16 @@
                           true, options::options_type() | opts)      \
     {}                                                               \
     virtual void exec(app_state & app,                               \
-<<<<<<< HEAD
-                      args_vector const & args);                     \
-=======
-                      std::string const & name,                      \
-                      std::vector<utf8> const & args);               \
->>>>>>> bdfbd41b
+                      std::string const & name,                      \
+                      args_vector const & args);                     \
     std::string params();                                            \
     options::options_type get_options(args_vector const & args);     \
   };                                                                 \
   cmd_ ## C C ## _cmd;                                               \
 }                                                                    \
 void commands::cmd_ ## C::exec(app_state & app,                      \
-<<<<<<< HEAD
+                               std::string const & name,             \
                                args_vector const & args)
-=======
-                               std::string const & name,             \
-                               std::vector<utf8> const & args)
->>>>>>> bdfbd41b
 
 // XXX Should the 'opts' parameter go away?
 #define CMD_GROUP(C, aliases, parent, abstract, desc, opts)          \
@@ -225,21 +188,14 @@
                           true, options::options_type() | opts)      \
     {}                                                               \
     virtual void exec(app_state & app,                               \
-<<<<<<< HEAD
-                      args_vector const & args);                     \
-=======
-                      std::string const & name,                      \
-                      std::vector<utf8> const & args);               \
->>>>>>> bdfbd41b
-  };                                                                 \
-  cmd_ ## C C ## _cmd;                                               \
-}                                                                    \
-void commands::cmd_ ## C::exec(app_state & app,                      \
-<<<<<<< HEAD
-                               args_vector const & args)
-=======
-                               std::string const & name,             \
-                               std::vector<utf8> const & args)       \
+                      std::string const & name,                      \
+                      args_vector const & args);                     \
+  };                                                                 \
+  cmd_ ## C C ## _cmd;                                               \
+}                                                                    \
+void commands::cmd_ ## C::exec(app_state & app,                      \
+                               std::string const & name,             \
+                               args_vector const & args)             \
 {                                                                    \
   if (args.size() == 0)                                              \
     throw usage(name);                                               \
@@ -257,7 +213,6 @@
 
 // Use this for commands that should specifically _not_ look for an
 // _MTN dir and load options from it.
->>>>>>> bdfbd41b
 
 #define CMD_NO_WORKSPACE(C, aliases, parent, params, abstract, desc, opts) \
 namespace commands {                                                 \
@@ -269,24 +224,14 @@
                           options::options_type() | opts)            \
     {}                                                               \
     virtual void exec(app_state & app,                               \
-<<<<<<< HEAD
-                      args_vector const & args);                     \
-=======
-                      std::string const & name,                      \
-                      std::vector<utf8> const & args);               \
->>>>>>> bdfbd41b
-  };                                                                 \
-  cmd_ ## C C ## _cmd;                                               \
-}                                                                    \
-void commands::cmd_ ## C::exec(app_state & app,                      \
-<<<<<<< HEAD
+                      std::string const & name,                      \
+                      args_vector const & args);                     \
+  };                                                                 \
+  cmd_ ## C C ## _cmd;                                               \
+}                                                                    \
+void commands::cmd_ ## C::exec(app_state & app,                      \
+                               std::string const & name,             \
                                args_vector const & args)             \
-{                                                                    \
-  process(app, std::string(#realcommand), args);                     \
-}
-=======
-                               std::string const & name,             \
-                               std::vector<utf8> const & args)       \
 
 CMD_FWD_DECL(public);
 CMD_FWD_DECL(hidden);
@@ -303,7 +248,6 @@
 CMD_FWD_DECL(tree);
 CMD_FWD_DECL(variables);
 CMD_FWD_DECL(workspace);
->>>>>>> bdfbd41b
 
 namespace automation {
   struct automate
