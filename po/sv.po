--- conflicted
+++ resolved
@@ -7,13 +7,8 @@
 msgstr ""
 "Project-Id-Version: monotone\n"
 "Report-Msgid-Bugs-To: https://code.monotone.ca/p/monotone/issues/\n"
-<<<<<<< HEAD
 "POT-Creation-Date: 2011-03-08 12:33+0100\n"
 "PO-Revision-Date: 2011-03-10 09:16+0100\n"
-=======
-"POT-Creation-Date: 2011-03-08 12:13+0100\n"
-"PO-Revision-Date: 2011-03-08 12:13+0100\n"
->>>>>>> d2099c73
 "Last-Translator: tommyd <me@thomaskeller.biz>\n"
 "Language-Team: LANGUAGE <LL@li.org>\n"
 "Language: sv\n"
@@ -4193,16 +4188,6 @@
 #: src/database.cc:627
 #, c-format
 msgid ""
-<<<<<<< HEAD
-"database %s contains manifests but no revisions\n"
-"this is a very old database; it needs to be upgraded\n"
-"please see http://wiki.monotone.ca/upgradefromchangesets/\n"
-"for details"
-msgstr ""
-"databasen %s innehåller manifest men inga revisioner\n"
-"detta är en väldigt gammal databas; den behöver uppgraderas\n"
-"var god läs http://wiki.monotone.ca/upgradefromchangesets/\n"
-=======
 "database '%s' contains manifests but no revisions.\n"
 "This is a very old database; it needs to be upgraded.\n"
 "Please see 'http://wiki.monotone.ca/upgradefromchangesets/'\n"
@@ -4211,7 +4196,6 @@
 "databasen '%s' innehåller manifest men inga revisioner.\n"
 "Detta är en väldigt gammal databas; den behöver uppgraderas.\n"
 "Var god läs 'http://wiki.monotone.ca/upgradefromchangesets/'\n"
->>>>>>> d2099c73
 "för detaljer"
 
 #: src/database.cc:650
