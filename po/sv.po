--- conflicted
+++ resolved
@@ -148,13 +148,8 @@
 msgstr ""
 "Project-Id-Version: monotone 0.26pre1\n"
 "Report-Msgid-Bugs-To: \n"
-<<<<<<< HEAD
-"POT-Creation-Date: 2007-09-29 17:29+0200\n"
-"PO-Revision-Date: 2007-09-29 17:31+0200\n"
-=======
 "POT-Creation-Date: 2007-10-01 05:50+0200\n"
 "PO-Revision-Date: 2007-10-01 05:55+0200\n"
->>>>>>> 43efe1dc
 "Last-Translator: Joel Rosdahl <joel@rosdahl.net>\n"
 "Language-Team: Richard Levitte <richard@levitte.org>\n"
 "MIME-Version: 1.0\n"
@@ -187,21 +182,12 @@
 
 #: asciik.cc:375 automate.cc:73 automate.cc:107 automate.cc:157
 #: automate.cc:271 automate.cc:371 automate.cc:399 automate.cc:483
-<<<<<<< HEAD
-#: automate.cc:1009 automate.cc:1151 automate.cc:1197 automate.cc:1227
-#: automate.cc:1257 automate.cc:1287 automate.cc:1325 automate.cc:1443
-#: automate.cc:1536 automate.cc:1598 automate.cc:1651 automate.cc:1713
-#: automate.cc:1763 automate.cc:1816 automate.cc:1873 automate.cc:1906
-#: automate.cc:1932 cmd_files.cc:232 cmd_files.cc:327 cmd_files.cc:353
-#: cmd_list.cc:651 cmd_ws_commit.cc:638 cmd_ws_commit.cc:685
-=======
 #: automate.cc:1018 automate.cc:1160 automate.cc:1206 automate.cc:1236
 #: automate.cc:1266 automate.cc:1296 automate.cc:1334 automate.cc:1452
 #: automate.cc:1544 automate.cc:1606 automate.cc:1659 automate.cc:1721
 #: automate.cc:1771 automate.cc:1824 automate.cc:1881 automate.cc:1914
 #: automate.cc:1940 cmd_files.cc:232 cmd_files.cc:327 cmd_files.cc:353
 #: cmd_list.cc:644 cmd_ws_commit.cc:638 cmd_ws_commit.cc:685
->>>>>>> 43efe1dc
 #: cmd_ws_commit.cc:735 cmd_ws_commit.cc:787 cmd_ws_commit.cc:905
 #: cmd_ws_commit.cc:949
 #, c-format
@@ -226,11 +212,7 @@
 
 #: automate.cc:114 automate.cc:164 automate.cc:211 automate.cc:238
 #: automate.cc:277 automate.cc:281 automate.cc:374 automate.cc:402
-<<<<<<< HEAD
-#: automate.cc:1332 cmd_list.cc:658 revision.cc:1793
-=======
 #: automate.cc:1341 cmd_list.cc:651 revision.cc:1793
->>>>>>> 43efe1dc
 #, c-format
 msgid "No such revision %s"
 msgstr "det finns ingen revision med identiteten %s"
@@ -323,13 +305,8 @@
 msgid "Shows change information for a revision"
 msgstr "Visar information om ändringen i en revision"
 
-<<<<<<< HEAD
-#: automate.cc:1034 automate.cc:1169 automate.cc:1659 automate.cc:1720
-#: automate.cc:1725
-=======
 #: automate.cc:1043 automate.cc:1178 automate.cc:1667 automate.cc:1728
 #: automate.cc:1733
->>>>>>> 43efe1dc
 #, c-format
 msgid "no revision %s found in database"
 msgstr "revisionen %s finns inte i databasen"
@@ -354,17 +331,10 @@
 msgid "Prints the revision data in packet format"
 msgstr "Skriv ut datapaket för revision till stdout"
 
-<<<<<<< HEAD
-#: automate.cc:1205 automate.cc:1235 automate.cc:1296 automate.cc:1298
-#: automate.cc:1880 cmd_db.cc:127 cmd_diff_log.cc:398 cmd_diff_log.cc:427
-#: cmd_diff_log.cc:429 cmd_files.cc:174 cmd_files.cc:264 cmd_merging.cc:186
-#: cmd_merging.cc:800 cmd_merging.cc:815 cmd_merging.cc:818 cmd_netsync.cc:373
-=======
 #: automate.cc:1214 automate.cc:1244 automate.cc:1305 automate.cc:1307
 #: automate.cc:1888 cmd_db.cc:127 cmd_diff_log.cc:398 cmd_diff_log.cc:427
 #: cmd_diff_log.cc:429 cmd_files.cc:174 cmd_files.cc:264 cmd_merging.cc:186
 #: cmd_merging.cc:800 cmd_merging.cc:815 cmd_merging.cc:818 cmd_netsync.cc:359
->>>>>>> 43efe1dc
 #: cmd_ws_commit.cc:559 cmd_ws_commit.cc:1306 commands.cc:899
 #, c-format
 msgid "no such revision '%s'"
@@ -411,17 +381,6 @@
 msgid "Prints all tags attached to a set of branches"
 msgstr "Skriva ut de givna grenarnas samtliga taggar"
 
-<<<<<<< HEAD
-#: automate.cc:1530
-msgid "KEYID PASSPHRASE"
-msgstr "NYCKELID LÖSEN"
-
-#: automate.cc:1531
-msgid "Generates a key"
-msgstr "Skapa ett nyckelpar"
-
-#: automate.cc:1551 cmd_key_cert.cc:51
-=======
 #: automate.cc:1538
 msgid "KEYID PASSPHRASE"
 msgstr "NYCKELID LÖSEN"
@@ -431,40 +390,20 @@
 msgstr "Skapa ett nyckelpar"
 
 #: automate.cc:1559 cmd_key_cert.cc:51
->>>>>>> 43efe1dc
 #, c-format
 msgid "key '%s' already exists"
 msgstr "nyckeln '%s' finns redan"
 
-<<<<<<< HEAD
-#: automate.cc:1554 cmd_key_cert.cc:54
-=======
 #: automate.cc:1562 cmd_key_cert.cc:54
->>>>>>> 43efe1dc
 #, c-format
 msgid "generating key-pair '%s'"
 msgstr "skapar nyckelparet '%s'"
 
-<<<<<<< HEAD
-#: automate.cc:1556 cmd_key_cert.cc:56
-=======
 #: automate.cc:1564 cmd_key_cert.cc:56
->>>>>>> 43efe1dc
 #, c-format
 msgid "storing key-pair '%s' in %s/"
 msgstr "lagrar nyckelparet '%s' i %s/"
 
-<<<<<<< HEAD
-#: automate.cc:1592
-msgid "OPTION"
-msgstr "FLAGGA"
-
-#: automate.cc:1593
-msgid "Shows the value of an option"
-msgstr "Visar en inställnings värde"
-
-#: automate.cc:1621
-=======
 #: automate.cc:1600
 msgid "OPTION"
 msgstr "FLAGGA"
@@ -474,69 +413,37 @@
 msgstr "Visar en inställnings värde"
 
 #: automate.cc:1629
->>>>>>> 43efe1dc
 #, c-format
 msgid "'%s' is not a recognized workspace option"
 msgstr "'%s' är en okänd inställning i arbetskopians metadata"
 
-<<<<<<< HEAD
-#: automate.cc:1644
-msgid "REV FILE"
-msgstr "REV FIL"
-
-#: automate.cc:1645
-=======
 #: automate.cc:1652
 msgid "REV FILE"
 msgstr "REV FIL"
 
 #: automate.cc:1653
->>>>>>> 43efe1dc
 msgid ""
 "Lists the revisions that changed the content relative to another revision"
 msgstr ""
 "Visar revisionerna som ändrade innehållet i förhållande till en annan "
 "revision"
 
-<<<<<<< HEAD
-#: automate.cc:1664 automate.cc:1730
-=======
 #: automate.cc:1672 automate.cc:1738
->>>>>>> 43efe1dc
 #, c-format
 msgid "file %s is unknown for revision %s"
 msgstr "filen %s är okänd i revision %s"
 
-<<<<<<< HEAD
-#: automate.cc:1706
-msgid "REV1 FILE REV2"
-msgstr "REV1 FIL REV2"
-
-#: automate.cc:1707
-=======
 #: automate.cc:1714
 msgid "REV1 FILE REV2"
 msgstr "REV1 FIL REV2"
 
 #: automate.cc:1715
->>>>>>> 43efe1dc
 msgid ""
 "Prints the name of a file in a target revision relative to a given revision"
 msgstr ""
 "Skriver ut namnet på en fil i målrevisionen i förhållande till en given "
 "revision"
 
-<<<<<<< HEAD
-#: automate.cc:1757
-msgid "[FILEID] CONTENTS"
-msgstr "[FILID] INNEHÅLL"
-
-#: automate.cc:1758
-msgid "Stores a file in the database"
-msgstr "Lagra en fil i databasen"
-
-#: automate.cc:1780 cmd_files.cc:252
-=======
 #: automate.cc:1765
 msgid "[FILEID] CONTENTS"
 msgstr "[FILID] INNEHÅLL"
@@ -546,22 +453,10 @@
 msgstr "Lagra en fil i databasen"
 
 #: automate.cc:1788 cmd_files.cc:252
->>>>>>> 43efe1dc
 #, c-format
 msgid "no file version %s found in database"
 msgstr "filversionen %s finns inte i databasen"
 
-<<<<<<< HEAD
-#: automate.cc:1810
-msgid "REVISION-DATA"
-msgstr "REVISIONS-DATA"
-
-#: automate.cc:1811
-msgid "Stores a revision into the database"
-msgstr "Lagra en revision i databasen"
-
-#: automate.cc:1850
-=======
 #: automate.cc:1818
 msgid "REVISION-DATA"
 msgstr "REVISIONS-DATA"
@@ -571,38 +466,10 @@
 msgstr "Lagra en revision i databasen"
 
 #: automate.cc:1858
->>>>>>> 43efe1dc
 #, c-format
 msgid "missing prerequisite for revision %s"
 msgstr "saknar nödvändiga förutsättningar för att stoppa in revision %s"
 
-<<<<<<< HEAD
-#: automate.cc:1867
-msgid "REVISION-ID NAME VALUE"
-msgstr "REVISION CERTNAMN CERTVÄRDE"
-
-#: automate.cc:1868
-msgid "Adds a revision certificate"
-msgstr "Lägger till ett certifikat till revision"
-
-#: automate.cc:1900 cmd_db.cc:277
-msgid "DOMAIN NAME VALUE"
-msgstr "DOMÄN NAMN VÄRDE"
-
-#: automate.cc:1901 cmd_db.cc:278
-msgid "Sets a database variable"
-msgstr "Sätt en databasvariabel"
-
-#: automate.cc:1926 cmd_db.cc:296
-msgid "DOMAIN NAME"
-msgstr "DOMÄN NAMN"
-
-#: automate.cc:1927
-msgid "Gets a database variable"
-msgstr "Hämta värdet för en databasvariabel"
-
-#: automate.cc:1944
-=======
 #: automate.cc:1875
 msgid "REVISION-ID NAME VALUE"
 msgstr "REVISION CERTNAMN CERTVÄRDE"
@@ -628,7 +495,6 @@
 msgstr "Hämta värdet för en databasvariabel"
 
 #: automate.cc:1952
->>>>>>> 43efe1dc
 #, c-format
 msgid "variable not found"
 msgstr "variabeln finns inte"
