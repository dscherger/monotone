--- conflicted
+++ resolved
@@ -33,11 +33,7 @@
 msgstr ""
 "Project-Id-Version: de\n"
 "Report-Msgid-Bugs-To: \n"
-<<<<<<< HEAD
-"POT-Creation-Date: 2007-02-07 00:25+0100\n"
-=======
-"POT-Creation-Date: 2006-01-14 16:17+0100\n"
->>>>>>> 02843bb0
+"POT-Creation-Date: 2007-01-23 08:09-0800\n"
 "PO-Revision-Date: 2007-01-10 14:58+0100\n"
 "Last-Translator: Thomas Keller <me@thomaskeller.biz>\n"
 "Language-Team: Deutsch <me@thomaskeller.biz>\n"
@@ -46,37 +42,31 @@
 "Content-Transfer-Encoding: 8bit\n"
 "Plural-Forms: nplurals=2; plural=(n != 1);\n"
 
-#: app_state.cc:110
-#, fuzzy, c-format
-msgid "working copy directory required but not found%s%s"
+#: app_state.cc:130
+#, c-format
+msgid "workspace required but not found%s%s"
 msgstr "Arbeitsverzeichnis benötigt, jedoch nicht gefunden%s%s"
 
-#: app_state.cc:118
+#: app_state.cc:138
 #, c-format
 msgid "invalid directory ''"
 msgstr "ungültiges Verzeichnis ''"
 
-#: app_state.cc:126
-#, fuzzy, c-format
-msgid "monotone bookkeeping directory '%s' already exists in '%s'\n"
+#: app_state.cc:146
+#, c-format
+msgid "monotone bookkeeping directory '%s' already exists in '%s'"
 msgstr "Das monotone-Systemverzeichnis '%s' existiert bereits in '%s'"
 
-#: app_state.cc:165 app_state.cc:180
-#, fuzzy, c-format
-msgid "unknown path '%s'\n"
-msgstr "Unbekannter Pfad '%s'"
-
-#: app_state.cc:363
+#: app_state.cc:208
 #, c-format
 msgid "search root '%s' does not exist"
 msgstr "Wurzel der Suche '%s' existiert nicht"
 
-#: app_state.cc:364
-#, fuzzy, c-format
-msgid "search root '%s' is not a directory\n"
+#: app_state.cc:209
+#, c-format
+msgid "search root '%s' is not a directory"
 msgstr "Wurzel der Suche '%s' ist kein Verzeichnis"
 
-<<<<<<< HEAD
 #: automate.cc:64
 msgid "[BRANCH]"
 msgstr "[ZWEIG]"
@@ -85,7 +75,7 @@
 #: automate.cc:359 automate.cc:426 automate.cc:451 automate.cc:529
 #: automate.cc:905 automate.cc:1035 automate.cc:1079 automate.cc:1105
 #: automate.cc:1132 automate.cc:1159 automate.cc:1193 automate.cc:1305
-#: automate.cc:1395 automate.cc:1454 automate.cc:1500 automate.cc:1559
+#: automate.cc:1395 automate.cc:1454 automate.cc:1500 automate.cc:1560
 #: cmd_files.cc:253 cmd_files.cc:276 cmd_list.cc:669
 #, c-format
 msgid "wrong argument count"
@@ -138,8 +128,8 @@
 msgid "[REVID]"
 msgstr "[REVISIONS_ID]"
 
-#: automate.cc:931 automate.cc:1054 automate.cc:1508 automate.cc:1566
-#: automate.cc:1571
+#: automate.cc:931 automate.cc:1054 automate.cc:1508 automate.cc:1567
+#: automate.cc:1572
 #, c-format
 msgid "no revision %s found in database"
 msgstr "Revision %s nicht in Datenbank gefunden"
@@ -151,8 +141,8 @@
 #: automate.cc:1087 automate.cc:1113 automate.cc:1168 automate.cc:1170
 #: cmd_db.cc:35 cmd_diff_log.cc:386 cmd_diff_log.cc:417 cmd_diff_log.cc:419
 #: cmd_files.cc:138 cmd_files.cc:197 cmd_merging.cc:125 cmd_merging.cc:669
-#: cmd_merging.cc:684 cmd_merging.cc:687 cmd_ws_commit.cc:516
-#: cmd_ws_commit.cc:984 commands.cc:411
+#: cmd_merging.cc:684 cmd_merging.cc:687 cmd_ws_commit.cc:517
+#: cmd_ws_commit.cc:987 commands.cc:411
 #, c-format
 msgid "no such revision '%s'"
 msgstr "Revision nicht gefunden: '%s'"
@@ -192,103 +182,69 @@
 #, c-format
 msgid "storing key-pair '%s' in %s/"
 msgstr "speichere Schlüsselpaar '%s' in %s/"
-=======
-#: app_state.cc:399
-#, fuzzy, c-format
-msgid "failed to parse date string '%s': %s"
-msgstr "konnte Verzeichnis '%s' für '%s' nicht erstellen"
->>>>>>> 02843bb0
-
-#: app_state.cc:413
-#, fuzzy, c-format
-msgid "negative depth not allowed\n"
-msgstr "leerer Pfad %s ist nicht erlaubt"
-
-#: app_state.cc:427
-#, c-format
-msgid "negative or zero last not allowed\n"
-msgstr ""
-
-<<<<<<< HEAD
-#: automate.cc:1514 automate.cc:1577
+
+#: automate.cc:1451
+msgid "OPTION"
+msgstr "OPTION"
+
+#: automate.cc:1474
+#, c-format
+msgid "'%s' is not a recognized workspace option"
+msgstr "'%s' ist keine bekannte Option eines Arbeitsbereichs"
+
+#: automate.cc:1497
+msgid "REV FILE"
+msgstr "REVISION DATEI"
+
+#: automate.cc:1514 automate.cc:1578
 #, c-format
 msgid "file %s is unknown for revision %s"
 msgstr "Datei %s existiert nicht in der Revision %s"
 
-#: automate.cc:1556
+#: automate.cc:1557
 msgid "REV1 FILE REV2"
 msgstr "REV1 DATEI REV2"
-=======
-#: app_state.cc:550
-#, fuzzy, c-format
-msgid "Failed to read options file %s"
-msgstr "Konnte Optionen-Datei %s nicht lesen: %s"
-
-#: app_state.cc:567
-#, fuzzy, c-format
-msgid "Failed to write options file %s"
-msgstr "Konnte Optionen-Datei %s nicht schreiben: %s"
->>>>>>> 02843bb0
-
-#: basic_io.cc:27
-#, fuzzy, c-format
-msgid "error in %s:%d:%d:E: %s"
+
+#: basic_io.cc:33
+#, c-format
+msgid "parsing a %s at %d:%d:E: %s"
 msgstr "Analysiere %s bei %d:%d:E: %s"
 
-#: cert.cc:58
-#, fuzzy, c-format
-msgid "ignoring bad signature by '%s' on '%s'\n"
+#: cert.cc:82
+#, c-format
+msgid "ignoring bad signature by '%s' on '%s'"
 msgstr "ignoriere ungültige Signatur von '%s' vom '%s'"
 
-#: cert.cc:66
-#, fuzzy, c-format
-msgid "ignoring unknown signature by '%s' on '%s'\n"
+#: cert.cc:90
+#, c-format
+msgid "ignoring unknown signature by '%s' on '%s'"
 msgstr "ignoriere unbekannte Signatur von '%s' vom '%s'"
 
-#: cert.cc:129
-#, fuzzy, c-format
-msgid "trust function disliked %d signers of %s cert on manifest %s\n"
+#: cert.cc:156
+#, c-format
+msgid "trust function disliked %d signers of %s cert on manifest %s"
 msgstr ""
 "Vertrauensfunktion lehnt %d Unterzeichner des Zertifikats %s auf Manifest %s "
 "ab"
 
-#: cert.cc:182
-#, fuzzy, c-format
-msgid "trust function disliked %d signers of %s cert on revision %s\n"
+#: cert.cc:213
+#, c-format
+msgid "trust function disliked %d signers of %s cert on revision %s"
 msgstr ""
 "Vertrauensfunktion lehnt %d Unterzeichner des Zertifikats %s auf Revision %s "
 "ab"
 
-<<<<<<< HEAD
-#: cert.cc:307
-=======
-#: cert.cc:271
->>>>>>> 02843bb0
+#: cert.cc:302
 #, c-format
 msgid "calculated cert hash '%s' does not match '%s'"
 msgstr "berechnete Zertifikatsprüfsumme '%s' stimmt nicht mit '%s' überein"
 
-<<<<<<< HEAD
-#: cert.cc:391 keys.cc:561
-=======
-#: cert.cc:365
-#, fuzzy, c-format
-msgid "no private key '%s' found in key store or get_priv_key hook"
-msgstr ""
-"öffentlicher oder geheimer Schlüssel '%s' existiert nicht im Schlüsselbund "
-"oder der Datenbank"
-
-#: cert.cc:375
->>>>>>> 02843bb0
-#, c-format
-msgid "mismatch between key '%s' in key store and get_key_pair hook"
-msgstr ""
-
-<<<<<<< HEAD
-#: cert.cc:465
-=======
-#: cert.cc:461
->>>>>>> 02843bb0
+#: cert.cc:386 keys.cc:561
+#, c-format
+msgid "no key pair '%s' found in key store '%s'"
+msgstr "kein Schlüsselpaar '%s' in Schlüsselbund '%s' gefunden"
+
+#: cert.cc:464
 #, c-format
 msgid ""
 "you have no private key to make signatures with\n"
@@ -297,11 +253,7 @@
 "Sie haben keinen geheimen Schlüssel, um Signaturen zu erstellen.\n"
 "Eventuell müssen Sie 'genkey <ihre_email_adresse>' ausführen."
 
-<<<<<<< HEAD
-#: cert.cc:468
-=======
-#: cert.cc:464
->>>>>>> 02843bb0
+#: cert.cc:467
 #, c-format
 msgid ""
 "you have multiple private keys\n"
@@ -311,32 +263,20 @@
 "Um einen davon für die Erstellung von Signaturen auszuwählen, fügen Sie '-"
 "k<schluessel_name>' Ihrem Befehl hinzu."
 
-<<<<<<< HEAD
-#: cert.cc:480
-=======
-#: cert.cc:481
->>>>>>> 02843bb0
+#: cert.cc:484
 #, c-format
 msgid "no branch found for empty revision, please provide a branch name"
 msgstr ""
 "kein Zweig für leere Revision gefunden, bitte geben Sie einen Zweignamen an"
 
-<<<<<<< HEAD
-#: cert.cc:487
-=======
-#: cert.cc:490
->>>>>>> 02843bb0
+#: cert.cc:491
 #, c-format
 msgid "no branch certs found for revision %s, please provide a branch name"
 msgstr ""
 "keine Zweigzertifikate für Revision %s gefunden, bitte geben Sie einen "
 "Zweignamen an"
 
-<<<<<<< HEAD
-#: cert.cc:491
-=======
-#: cert.cc:494
->>>>>>> 02843bb0
+#: cert.cc:495
 #, c-format
 msgid ""
 "multiple branch certs found for revision %s, please provide a branch name"
@@ -344,240 +284,336 @@
 "mehrere Zweigzertifikate für Revision %s gefunden, bitte geben Sie einen "
 "Zweignamen an"
 
-#: commands.cc:160
-#, fuzzy, c-format
-msgid "command '%s' has multiple ambiguous expansions:\n"
-msgstr "Das Kommando '%s' kann auf mehrere Arten erweitert werden:"
-
-#: commands.cc:203
-msgid "commands:"
-msgstr "Kommandos:"
-
-#: commands.cc:254
-#, fuzzy, c-format
-msgid "unknown command '%s'\n"
-msgstr "unbekanntes Kommando '%s'"
-
-#: commands.cc:301
-#, c-format
-msgid "pid file '%s' already exists"
-msgstr "PID-Datei '%s' existiert bereits"
-
-#: commands.cc:325 commands.cc:1288 commands.cc:1358 commands.cc:1733
-#: commands.cc:2642 commands.cc:3184 commands.cc:3415 commands.cc:3456
-msgid "informative"
-msgstr "Informativ"
-
-#: commands.cc:325
-msgid "command [ARGS...]"
-msgstr "Kommando [ARGUMENTE...]"
-
-#: commands.cc:325
-msgid "display command help"
-msgstr "zeige Hilfe für Kommando"
-
-#: commands.cc:404
-#, fuzzy
-msgid ""
-"Enter a description of this change.\n"
-"Lines beginning with `MT:' are removed automatically.\n"
-msgstr ""
-"Geben Sie eine Beschreibung dieser Änderung an.\n"
-"Zeilen, die mit 'MTN:' beginnen, werden automatisch entfernt."
-
-#: commands.cc:411
-#, c-format
-msgid "edit of log message failed"
-msgstr "Bearbeiten der Logmeldung fehlgeschlagen"
-
-#: commands.cc:420
-msgid "note: "
-msgstr "Hinweis: "
-
-#: commands.cc:421
-#, fuzzy, c-format
-msgid ""
-"branch '%s' has multiple heads\n"
-"perhaps consider 'monotone merge'"
-msgstr ""
-"Der Zweig '%s' hat mehrere Köpfe.\n"
-"Eventuell möchten Sie '%s merge' ausführen."
-
-#: commands.cc:481 commands.cc:737 commands.cc:1376 commands.cc:1451
-#: commands.cc:1817 commands.cc:2692 commands.cc:2720 commands.cc:2723
-#: commands.cc:2857 commands.cc:3439
-#, c-format
-msgid "no such revision '%s'"
-msgstr "Revision nicht gefunden: '%s'"
-
-#: commands.cc:488
-#, fuzzy, c-format
-msgid "expanding selection '%s'\n"
-msgstr "expandiere Auswahl '%s'"
-
-#: commands.cc:496
-#, c-format
-msgid "no match for selection '%s'"
-msgstr "kein Treffer für Auswahl '%s'"
-
-#: commands.cc:499
-#, fuzzy, c-format
-msgid "selection '%s' has multiple ambiguous expansions: \n"
-msgstr "Die Auswahl '%s' kann auf mehrere Arten erweitert werden:"
-
-#: commands.cc:506
-#, fuzzy, c-format
-msgid "expanded to '%s'\n"
-msgstr "erweitert zu '%s'"
-
-#: commands.cc:517
-#, c-format
-msgid "non-hex digits in id"
-msgstr "Nicht-Hexadezimalzeichen in ID"
-
-<<<<<<< HEAD
+#: cmd_automate.cc:150
+#, c-format
+msgid "Bad input to automate stdio: expected ':' after string size"
+msgstr ""
+"Falsche Eingabe für 'automate stdio': erwartete ':' nach Zeichenketten-Länge."
+
+#: cmd_automate.cc:169
+#, c-format
+msgid "Bad input to automate stdio: unexpected EOF"
+msgstr "Falsche Eingabe für 'automate stdio': unerwartetes EOF."
+
+#: cmd_automate.cc:197
+#, c-format
+msgid "Bad input to automate stdio: unknown start token '%c'"
+msgstr "Falsche Eingabe für 'automate stdio': unbekanntes Startzeichen '%c'."
+
+#: cmd_automate.cc:219
+#, c-format
+msgid "Bad input to automate stdio: expected '%c' token"
+msgstr "Falsche Eingabe für 'automate stdio': erwartete Zeichen '%c'."
+
+#: cmd_automate.cc:348
+#, c-format
+msgid "Bad input to automate stdio: command name is missing"
+msgstr "Falsche Eingabe für 'automate stdio': Kommandoname fehlt."
+
+#: cmd_automate.cc:377
+msgid "automation"
+msgstr "Automatisierung"
+
+#: cmd_automate.cc:378
+msgid "automation interface"
+msgstr "Schnittstelle für die Automatisierung"
+
+#: cmd_db.cc:41
+#, c-format
+msgid "revision %s already has children. We cannot kill it."
+msgstr "Die Revision %s hat bereits Nachfahren"
+
+#: cmd_db.cc:46
+msgid "database"
+msgstr "Datenbank"
+
+#: cmd_db.cc:47
+msgid ""
+"init\n"
+"info\n"
+"version\n"
+"dump\n"
+"load\n"
+"migrate\n"
+"execute\n"
+"kill_rev_locally ID\n"
+"kill_branch_certs_locally BRANCH\n"
+"kill_tag_locally TAG\n"
+"check\n"
+"changesetify\n"
+"rosterify\n"
+"regenerate_caches\n"
+"set_epoch BRANCH EPOCH\n"
+msgstr ""
+"init\n"
+"info\n"
+"version\n"
+"dump\n"
+"load\n"
+"migrate\n"
+"execute\n"
+"kill_rev_locally ID\n"
+"kill_branch_certs_locally ZWEIG\n"
+"kill_tag_locally MARKE\n"
+"check\n"
+"changesetify\n"
+"rosterify\n"
+"regenerate_caches\n"
+"set_epoch ZWEIG ZEITRAUM\n"
+
+#: cmd_db.cc:62
+msgid "manipulate database state"
+msgstr "manipuliere Datenbankzustand"
+
+#: cmd_db.cc:111
+#, c-format
+msgid "The epoch must be %s characters"
+msgstr "Der Zeitraum muss %s Zeichen sein"
+
+#: cmd_db.cc:122 cmd_db.cc:138
+msgid "vars"
+msgstr "Variablen"
+
+#: cmd_db.cc:122
+msgid "DOMAIN NAME VALUE"
+msgstr "DOMÄNE NAME WERT"
+
+#: cmd_db.cc:123
+msgid "set the database variable NAME to VALUE, in domain DOMAIN"
+msgstr "setzt die Datenbankvariable NAME auf WERT in der Domäne DOMÄNE"
+
+#: cmd_db.cc:138
+msgid "DOMAIN NAME"
+msgstr "DOMÄNE NAME"
+
+#: cmd_db.cc:139
+msgid "remove the database variable NAME in domain DOMAIN"
+msgstr "entfernt die Datenbankvariable NAME in der Domäne DOMÄNE"
+
+#: cmd_db.cc:151
+#, c-format
+msgid "no var with name %s in domain %s"
+msgstr "keine Variable mit dem Namen %s in der Domäne %s"
+
 #: cmd_db.cc:155 cmd_diff_log.cc:465 cmd_diff_log.cc:602 cmd_files.cc:114
-#: cmd_files.cc:220 cmd_list.cc:471 cmd_merging.cc:606 cmd_ws_commit.cc:410
+#: cmd_files.cc:220 cmd_list.cc:471 cmd_merging.cc:606 cmd_ws_commit.cc:411
 #: commands.cc:275
 msgid "informative"
 msgstr "Informativ"
-=======
-#: commands.cc:526
+
+#: cmd_db.cc:155
+msgid "(revision|file|key) PARTIAL-ID"
+msgstr "(revision|file|key) TEIL_ID"
+
+#: cmd_db.cc:156
+msgid "complete partial id"
+msgstr "vervollständige Teil-ID"
+
+#: cmd_db.cc:165
+#, c-format
+msgid "non-hex digits in partial id"
+msgstr "nicht-hexadezimale Zeichen in Teil-ID"
+
+#: cmd_diff_log.cc:356
+#, c-format
+msgid "more than two revisions given"
+msgstr "mehr als zwei Revisionen wurden übergeben"
+
+#: cmd_diff_log.cc:465 cmd_ws_commit.cc:79 cmd_ws_commit.cc:302
+#: cmd_ws_commit.cc:337 cmd_ws_commit.cc:411 cmd_ws_commit.cc:707
+msgid "[PATH]..."
+msgstr "[PFAD]..."
+
+#
+#: cmd_diff_log.cc:466
+msgid ""
+"show current diffs on stdout.\n"
+"If one revision is given, the diff between the workspace and\n"
+"that revision is shown.  If two revisions are given, the diff between\n"
+"them is given.  If no format is specified, unified is used by default."
+msgstr ""
+"Zeige derzeitige Unterschiede auf Standard-Ausgabe.\n"
+"Wenn eine Revision angegeben wurde, werden die\n"
+"Unterschiede zwischen dieser Revision und dem\n"
+"Arbeitsbereich angezeigt. Werden zwei Revisionen\n"
+"angegeben, werden die Unterschiede zwischen diesen\n"
+"beiden ausgegeben. Wenn kein Format angegeben\n"
+"wurde, wird standardmäßig 'unified' verwendet."
+
+#: cmd_diff_log.cc:475
+#, c-format
+msgid ""
+"--diff-args requires --external\n"
+"try adding --external or removing --diff-args?"
+msgstr ""
+"--diff-args benötigt --external\n"
+"Fügen Sie --external hinzu oder entfernen Sie --diff-args."
+
+#: cmd_diff_log.cc:499
+msgid "no changes"
+msgstr "keine Änderungen"
+
+#: cmd_diff_log.cc:520
+msgid "[FILE [...]]"
+msgstr "[DATEI [...]]"
+
+#: cmd_diff_log.cc:602
+msgid "[FILE] ..."
+msgstr "[DATEI] ..."
+
+#
+#: cmd_diff_log.cc:603
+msgid ""
+"print history in reverse order (filtering by 'FILE'). If one or more\n"
+"revisions are given, use them as a starting point."
+msgstr ""
+"Gibt die Historie in umgekehrter Reihenfolge aus\n"
+"(gefiltert durch 'DATEI'). Wenn eine oder mehrere\n"
+"Revisionen übergeben wurden, werden diese als\n"
+"Ausgangspunkt genutzt."
+
+#: cmd_diff_log.cc:617
+#, c-format
+msgid "only one of --last/--next allowed"
+msgstr "'--last' und '--next' sind nur einmal erlaubt"
+
+#: cmd_files.cc:28 cmd_files.cc:41 cmd_files.cc:78 cmd_files.cc:157
+#: cmd_merging.cc:837 cmd_othervcs.cc:15
+msgid "debug"
+msgstr "Debugging"
+
+#: cmd_files.cc:28
+msgid "load file contents into db"
+msgstr "lädt Dateiinhalte in Datenbank"
+
+#: cmd_files.cc:41
+msgid "<parent> <left> <right>"
+msgstr "<Eltern> <links> <rechts>"
+
+#: cmd_files.cc:42
+msgid "merge 3 files and output result"
+msgstr "vereinige drei Dateien und gibt das Ergebnis aus"
+
+#: cmd_files.cc:56
+#, c-format
+msgid "ancestor file id does not exist"
+msgstr "Datei-ID des Vorfahren existiert nicht"
+
+#: cmd_files.cc:59
+#, c-format
+msgid "left file id does not exist"
+msgstr "Datei-ID der linken Datei existiert nicht"
+
+#: cmd_files.cc:62
+#, c-format
+msgid "right file id does not exist"
+msgstr "Datei-ID der rechten Datei existiert nicht"
+
+#: cmd_files.cc:73
+#, c-format
+msgid "merge failed"
+msgstr "Vereinigen fehlgeschlagen"
+
+#: cmd_files.cc:78
+msgid "SRCNAME DESTNAME SRCID DESTID"
+msgstr "QUELLNAME ZIELNAME QUELLID ZIELID"
+
+#: cmd_files.cc:79
+msgid "diff 2 files and output result"
+msgstr ""
+"bestimmt den Unterschied zwischen zwei Dateien und gibt das Ergebnis aus"
+
+#: cmd_files.cc:96
+#, c-format
+msgid "source file id does not exist"
+msgstr "Quell-Datei-ID existiert nicht"
+
+#: cmd_files.cc:99
+#, c-format
+msgid "destination file id does not exist"
+msgstr "Ziel-Datei-ID existiert nicht"
+
+#: cmd_files.cc:114
+msgid "PATH"
+msgstr "PFAD"
+
+#: cmd_files.cc:115
+msgid "print annotated copy of the file from REVISION"
+msgstr "gibt eine kommentierte Kopie der Datei aus der Revision REVISION aus"
+
+#: cmd_files.cc:136
+#, c-format
+msgid "no revision for file '%s' in database"
+msgstr "keine Revision für Datei '%s' in Datenbank gefunden"
+
+#: cmd_files.cc:147
+#, c-format
+msgid "no such file '%s' in revision '%s'"
+msgstr "keine Datei '%s' in Revision '%s' gefunden"
+
+#: cmd_files.cc:150
+#, c-format
+msgid "'%s' in revision '%s' is not a file"
+msgstr "'%s' in Revision '%s' ist keine Datei"
+
+#: cmd_files.cc:157
+msgid "[PATH]"
+msgstr "[PFAD]"
+
+#: cmd_files.cc:158
+msgid "calculate identity of PATH or stdin"
+msgstr "berechnet die Identität (ID) von PFAD oder der Standardeingabe"
+
+#: cmd_files.cc:185
+#, c-format
+msgid "no file version %s found in database"
+msgstr "Dateiversion %s nicht in Datenbank gefunden"
+
+#: cmd_files.cc:210 cmd_files.cc:214
+#, c-format
+msgid "no file '%s' found in revision '%s'"
+msgstr "keine Datei '%s' in Revision '%s' gefunden"
+
+#: cmd_files.cc:221 cmd_files.cc:273
+msgid "FILENAME"
+msgstr "DATEINAME"
+
+#: cmd_files.cc:222
+msgid "write file from database to stdout"
+msgstr "schreibt Dateiinhalte aus der Datenbank zur Standardausgabe"
+
+#: cmd.hh:61
+#, c-format
+msgid "ignored bookkeeping path '%s'"
+msgstr "ignoriere monotone-Systempfad '%s'"
+
+#: cmd.hh:94
+#, c-format
+msgid "non-hex digits in id"
+msgstr "Nicht-Hexadezimalzeichen in ID"
+
+#: cmd.hh:103
 #, c-format
 msgid "partial id '%s' does not have an expansion"
 msgstr "Teil-ID '%s' kann nicht aufgelöst werden"
->>>>>>> 02843bb0
-
-#: commands.cc:529
-#, fuzzy, c-format
-msgid "partial id '%s' has multiple ambiguous expansions:\n"
+
+#: cmd.hh:107
+#, c-format
+msgid "partial id '%s' has multiple ambiguous expansions:"
 msgstr "Die Teil-ID '%s' kann auf mehrere Arten erweitert werden:"
 
-#: commands.cc:536
-#, fuzzy, c-format
-msgid "expanded partial id '%s' to '%s'\n"
+#: cmd.hh:115
+#, c-format
+msgid "expanded partial id '%s' to '%s'"
 msgstr "Habe Teil-ID '%s' nach '%s' erweitert"
 
-#: commands.cc:563 netsync.cc:1708
-#, c-format
-msgid "no public key '%s' found in database"
-msgstr "Der öffentliche Schlüssel '%s' wurde nicht in der Datenbank gefunden."
-
-<<<<<<< HEAD
-#: cmd_diff_log.cc:117
-msgid "Deleted entries:"
-msgstr "Gelöschte Einträge:"
-
-#: cmd_diff_log.cc:123
-msgid "Renamed entries:"
-msgstr "Umbenannte Einträge:"
-
-#: cmd_diff_log.cc:138
-msgid "Added files:"
-msgstr "Hinzugefügte Dateien:"
-
-#: cmd_diff_log.cc:144
-msgid "Added directories:"
-msgstr "Hinzugefügte Verzeichnisse:"
-
-#: cmd_diff_log.cc:155
-msgid "Modified files:"
-msgstr "Geänderte Dateien:"
-
-#: cmd_diff_log.cc:172
-msgid "Modified attrs:"
-msgstr "Geänderte Attribute:"
-
-#: cmd_diff_log.cc:356
-#, c-format
-msgid "more than two revisions given"
-msgstr "mehr als zwei Revisionen wurden übergeben"
-
-#: cmd_diff_log.cc:465 cmd_ws_commit.cc:79 cmd_ws_commit.cc:301
-#: cmd_ws_commit.cc:336 cmd_ws_commit.cc:410 cmd_ws_commit.cc:705
-msgid "[PATH]..."
-msgstr "[PFAD]..."
-
-#
-#: cmd_diff_log.cc:466
-=======
-#: commands.cc:573
-#, c-format
->>>>>>> 02843bb0
-msgid ""
-"Key   : %s\n"
-"Sig   : %s\n"
-"Name  : %s\n"
-"Value : %s\n"
-msgstr ""
-"Schlüssel : %s\n"
-"Signatur  : %s\n"
-"Name      : %s\n"
-"Wert      : %s\n"
-
-#: commands.cc:607
-msgid "ok"
-msgstr "in Ordnung"
-
-#: commands.cc:610
-msgid "bad"
-msgstr "schlecht"
-
-#: commands.cc:613
-msgid "unknown"
-msgstr "unbekannt"
-
-#: commands.cc:700
-#, c-format
-msgid "(*) - only in %s/"
-msgstr "(*) - nur in %s/"
-
-#: commands.cc:723
-#, fuzzy, c-format
-msgid "no keys found\n"
-msgstr "keine Schlüssel gefunden"
-
-#: commands.cc:725
-#, fuzzy, c-format
-msgid "no keys found matching '%s'\n"
-msgstr "keine Schlüssel gefunden, die auf '%s' passen"
-
-#: commands.cc:743
-#, c-format
-msgid "revision %s already has children. We cannot kill it."
-msgstr "Die Revision %s hat bereits Nachfahren"
-
-#: commands.cc:883 commands.cc:907 commands.cc:944 commands.cc:965
-#: commands.cc:1001
-msgid "key and cert"
-msgstr "Schlüssel und Zertifikat"
-
-#: commands.cc:883 commands.cc:907 commands.cc:944
-msgid "KEYID"
-msgstr "Schlüssel-ID"
-
-#: commands.cc:883
-msgid "generate an RSA key-pair"
-msgstr "erzeuge ein RSA-Schlüsselpaar"
-
-#: commands.cc:898
-#, c-format
-msgid "key '%s' already exists"
-msgstr "Schlüssel '%s' existiert bereits"
-
-#: commands.cc:901
-#, c-format
-msgid "generating key-pair '%s'"
-msgstr "erzeuge Schlüsselpaar '%s'"
-
-#: commands.cc:903
-#, c-format
-<<<<<<< HEAD
+#: cmd.hh:200
+#, c-format
 msgid "Alias for %s"
 msgstr "Alias für %s"
 
 #: cmd_key_cert.cc:26 cmd_key_cert.cc:52 cmd_key_cert.cc:92
-#: cmd_key_cert.cc:113 cmd_key_cert.cc:141
+#: cmd_key_cert.cc:113 cmd_key_cert.cc:143
 msgid "key and cert"
 msgstr "Schlüssel und Zertifikat"
 
@@ -588,33 +624,29 @@
 #: cmd_key_cert.cc:26
 msgid "generate an RSA key-pair"
 msgstr "erzeuge ein RSA-Schlüsselpaar"
-=======
-msgid "storing key-pair '%s' in %s/"
-msgstr "speichere Schlüsselpaar '%s' in %s/"
->>>>>>> 02843bb0
-
-#: commands.cc:907
+
+#: cmd_key_cert.cc:53
 msgid "drop a public and private key"
 msgstr "lösche einen öffentlichen und geheimen Schlüssel"
 
-#: commands.cc:921
-#, fuzzy, c-format
-msgid "dropping public key '%s' from database\n"
+#: cmd_key_cert.cc:67
+#, c-format
+msgid "dropping public key '%s' from database"
 msgstr "lösche öffentlichen Schlüssel '%s' aus der Datenbank"
 
-#: commands.cc:931
-#, fuzzy, c-format
-msgid "dropping key pair '%s' from keystore\n"
+#: cmd_key_cert.cc:77
+#, c-format
+msgid "dropping key pair '%s' from keystore"
 msgstr "lösche Schlüsselpaar '%s' von Schlüsselbund"
 
-#: commands.cc:938
+#: cmd_key_cert.cc:84
 #, c-format
 msgid "public or private key '%s' does not exist in keystore or database"
 msgstr ""
 "öffentlicher oder geheimer Schlüssel '%s' existiert nicht im Schlüsselbund "
 "oder der Datenbank"
 
-#: commands.cc:940
+#: cmd_key_cert.cc:87
 #, c-format
 msgid ""
 "public or private key '%s' does not exist in keystore, and no database was "
@@ -623,41 +655,33 @@
 "öffentlicher oder geheimer Schlüssel '%s' existiert nicht im Schlüsselbund, "
 "und es wurde keine Datenbank angegeben."
 
-#: commands.cc:945
+#: cmd_key_cert.cc:93
 msgid "change passphrase of a private RSA key"
 msgstr "ändere Passwort eines geheimen RSA-Schlüssels"
 
-#: commands.cc:955
+#: cmd_key_cert.cc:103
 #, c-format
 msgid "key '%s' does not exist in the keystore"
 msgstr "Schlüssel '%s' existiert nicht im Schlüsselbund"
 
-#: commands.cc:962
-#, fuzzy, c-format
-msgid "passphrase changed\n"
+#: cmd_key_cert.cc:110
+#, c-format
+msgid "passphrase changed"
 msgstr "Passwort geändert"
 
-#: commands.cc:965
+#: cmd_key_cert.cc:113
 msgid "REVISION CERTNAME [CERTVAL]"
 msgstr "REVISION ZERTIFIKAT [ZERTIFIKATSWERT]"
 
-#: commands.cc:966
+#: cmd_key_cert.cc:114
 msgid "create a cert for a revision"
 msgstr "erzeuge ein Zertifikat für eine Revision"
 
-<<<<<<< HEAD
-#: cmd_key_cert.cc:142
+#: cmd_key_cert.cc:144
 msgid "REVISION NAME VALUE SIGNER1 [SIGNER2 [...]]"
 msgstr "REVISION NAME WERT UNTERZEICHNER1 [UNTERZEICHNER2 [...]]"
 
-#: cmd_key_cert.cc:143
-=======
-#: commands.cc:1001
-msgid "REVISION NAME VALUE SIGNER1 [SIGNER2 [...]]"
-msgstr "REVISION NAME WERT UNTERZEICHNER1 [UNTERZEICHNER2 [...]]"
-
-#: commands.cc:1002
->>>>>>> 02843bb0
+#: cmd_key_cert.cc:145
 msgid ""
 "test whether a hypothetical cert would be trusted\n"
 "by current settings"
@@ -665,19 +689,14 @@
 "teste, ob einem hypothetischen Zertifikat bei gegebenen Einstellungen\n"
 "vertraut werden würde"
 
-<<<<<<< HEAD
-#: cmd_key_cert.cc:176
-#, c-format
-=======
-#: commands.cc:1035
-#, fuzzy, c-format
->>>>>>> 02843bb0
+#: cmd_key_cert.cc:178
+#, c-format
 msgid ""
 "if a cert on: %s\n"
 "with key: %s\n"
 "and value: %s\n"
 "was signed by: %s\n"
-"it would be: %s\n"
+"it would be: %s"
 msgstr ""
 "wenn ein Zertifikat auf: %s\n"
 "mit dem Schlüssel: %s\n"
@@ -685,323 +704,131 @@
 "unterzeichnet werden würde von: %s\n"
 "wäre es: %s"
 
-<<<<<<< HEAD
-#: cmd_key_cert.cc:185
+#: cmd_key_cert.cc:187
 msgid "trusted"
 msgstr "vertrauensvoll"
 
-#: cmd_key_cert.cc:185
+#: cmd_key_cert.cc:187
 msgid "UNtrusted"
 msgstr "NICHT vertrauensvoll"
 
-#: cmd_key_cert.cc:189 cmd_key_cert.cc:202 cmd_key_cert.cc:215
-#: cmd_key_cert.cc:230 cmd_ws_commit.cc:202
+#: cmd_key_cert.cc:191 cmd_key_cert.cc:204 cmd_key_cert.cc:217
+#: cmd_key_cert.cc:233 cmd_ws_commit.cc:202
 msgid "review"
 msgstr "Überprüfung"
 
-#: cmd_key_cert.cc:189
+#: cmd_key_cert.cc:191
 msgid "REVISION TAGNAME"
 msgstr "REVISION MARKENNAME"
 
-#: cmd_key_cert.cc:190
+#: cmd_key_cert.cc:192
 msgid "put a symbolic tag cert on a revision"
 msgstr "setze eine symbolische Marke auf eine Revision"
 
-#: cmd_key_cert.cc:202
+#: cmd_key_cert.cc:204
 msgid "ID (pass|fail|true|false|yes|no|1|0)"
 msgstr "ID (engl. pass|fail|true|false|yes|no|1|0)"
 
-#: cmd_key_cert.cc:203
-=======
-#: commands.cc:1044
-msgid "trusted"
-msgstr "vertrauensvoll"
-
-#: commands.cc:1044
-msgid "UNtrusted"
-msgstr "NICHT vertrauensvoll"
-
-#: commands.cc:1047 commands.cc:1060 commands.cc:1073 commands.cc:1090
-#: commands.cc:1141
-msgid "review"
-msgstr "Überprüfung"
-
-#: commands.cc:1047
-msgid "REVISION TAGNAME"
-msgstr "REVISION MARKENNAME"
-
-#: commands.cc:1048
-#, fuzzy
-msgid "put a symbolic tag cert on a revision version"
-msgstr "setze eine symbolische Marke auf eine Revision"
-
-#: commands.cc:1060
-msgid "ID (pass|fail|true|false|yes|no|1|0)"
-msgstr "ID (engl. pass|fail|true|false|yes|no|1|0)"
-
-#: commands.cc:1061
->>>>>>> 02843bb0
+#: cmd_key_cert.cc:205
 msgid "note the results of running a test on a revision"
 msgstr ""
 "Beachten Sie die Ergebnisse, die durch einen Test auf einer Revision "
 "auftreten."
 
-<<<<<<< HEAD
-#: cmd_key_cert.cc:215 cmd_ws_commit.cc:202
+#: cmd_key_cert.cc:217 cmd_ws_commit.cc:202
 msgid "REVISION"
 msgstr "REVISION"
 
-#: cmd_key_cert.cc:216
+#: cmd_key_cert.cc:218
 msgid "approve of a particular revision"
 msgstr "Überprüfung einer bestimmten Revision"
 
-#: cmd_key_cert.cc:226
-=======
-#: commands.cc:1073 commands.cc:1090
-msgid "REVISION"
-msgstr "REVISION"
-
-#: commands.cc:1074
-msgid "approve of a particular revision"
-msgstr "Überprüfung einer bestimmten Revision"
-
-#: commands.cc:1085
->>>>>>> 02843bb0
+#: cmd_key_cert.cc:229
 #, c-format
 msgid "need --branch argument for approval"
 msgstr "benötige '--branch'-Parameter für das Akzeptieren"
 
-<<<<<<< HEAD
-#: cmd_key_cert.cc:230
+#: cmd_key_cert.cc:233
 msgid "REVISION [COMMENT]"
 msgstr "REVISION [KOMMENTAR]"
 
-#: cmd_key_cert.cc:231
+#: cmd_key_cert.cc:234
 msgid "comment on a particular revision"
 msgstr "Kommentieren einer bestimmten Revision"
 
-#: cmd_key_cert.cc:243
-=======
-#: commands.cc:1091
-msgid "disapprove of a particular revision"
-msgstr "Verwerfen einer bestimmten Revision"
-
-#: commands.cc:1104
-#, fuzzy, c-format
-msgid "revision '%s' has %d changesets, cannot invert\n"
-msgstr "Revision '%s' hat %d Veränderungen, kann nicht umkehren"
-
-#: commands.cc:1108
-#, c-format
-msgid "need --branch argument for disapproval"
-msgstr "benötige '--branch'-Parameter für das Verwerfen"
-
-#: commands.cc:1141
-msgid "REVISION [COMMENT]"
-msgstr "REVISION [KOMMENTAR]"
-
-#: commands.cc:1142
-msgid "comment on a particular revision"
-msgstr "Kommentieren einer bestimmten Revision"
-
-#: commands.cc:1152
->>>>>>> 02843bb0
+#: cmd_key_cert.cc:246
 #, c-format
 msgid "edit comment failed"
 msgstr "Bearbeiten des Kommentars fehlgeschlagen"
 
-<<<<<<< HEAD
-#: cmd_key_cert.cc:248
-=======
-#: commands.cc:1155
->>>>>>> 02843bb0
+#: cmd_key_cert.cc:251
 #, c-format
 msgid "empty comment"
 msgstr "leerer Kommentar"
 
-#: commands.cc:1168 commands.cc:1196 commands.cc:1221 commands.cc:1335
-#: commands.cc:2153 commands.cc:2272 commands.cc:2795 commands.cc:3232
-msgid "working copy"
-msgstr ""
-
-#: commands.cc:1168 commands.cc:1196 commands.cc:1288 commands.cc:2272
-#: commands.cc:2642 commands.cc:3232
-msgid "[PATH]..."
-msgstr "[PFAD]..."
-
-#: commands.cc:1169
-#, fuzzy
-msgid "add files to working copy"
-msgstr "Dateien zum Arbeitsbereich hinzufügen"
-
-#: commands.cc:1197
-#, fuzzy
-msgid "drop files from working copy"
-msgstr "Dateien vom Arbeitsbereich entfernen"
-
-#: commands.cc:1221
-msgid "SRC DST"
-msgstr ""
-
-#: commands.cc:1222
-#, fuzzy
-msgid "rename entries in the working copy"
-msgstr "benennt Einträge im Arbeitsbereich um"
-
-#: commands.cc:1242 commands.cc:1255 commands.cc:3335 commands.cc:3805
-msgid "debug"
-msgstr "Debugging"
-
-#: commands.cc:1242
-msgid "load file contents into db"
-msgstr "lädt Dateiinhalte in Datenbank"
-
-#: commands.cc:1255
-msgid "<parent> <left> <right>"
-msgstr "<Eltern> <links> <rechts>"
-
-#: commands.cc:1256
-msgid "merge 3 files and output result"
-msgstr "vereinige drei Dateien und gibt das Ergebnis aus"
-
-#: commands.cc:1266
-#, c-format
-msgid "ancestor file id does not exist"
-msgstr "Datei-ID des Vorfahren existiert nicht"
-
-#: commands.cc:1269
-#, c-format
-msgid "left file id does not exist"
-msgstr "Datei-ID der linken Datei existiert nicht"
-
-#: commands.cc:1272
-#, c-format
-msgid "right file id does not exist"
-msgstr "Datei-ID der rechten Datei existiert nicht"
-
-#: commands.cc:1283
-#, c-format
-msgid "merge failed"
-msgstr "Vereinigen fehlgeschlagen"
-
-#: commands.cc:1288
-#, fuzzy
-msgid "show status of working copy"
-msgstr "zeigt Status des Arbeitsbereichs an"
-
-#: commands.cc:1335
-msgid "[PATH]"
-msgstr "[PFAD]"
-
-#: commands.cc:1336
-msgid "calculate identity of PATH or stdin"
-msgstr "berechnet die Identität (ID) von PFAD oder der Standardeingabe"
-
-#: commands.cc:1359
-msgid "FILENAME"
-msgstr "DATEINAME"
-
-#: commands.cc:1360
-msgid "write file from database to stdout"
-msgstr "schreibt Dateiinhalte aus der Datenbank zur Standardausgabe"
-
-#: commands.cc:1388 commands.cc:1390 commands.cc:3448
-#, fuzzy, c-format
-msgid "no file '%s' found in revision '%s'\n"
-msgstr "keine Datei '%s' in Revision '%s' gefunden"
-
-#: commands.cc:1402 commands.cc:1521 commands.cc:2994 commands.cc:3043
-#: commands.cc:3132 commands.cc:3139 commands.cc:3667
-msgid "tree"
-msgstr "Baum"
-
-#: commands.cc:1402
-#, fuzzy
-msgid "[DIRECTORY]\n"
-msgstr "[VERZEICHNIS]"
-
-#: commands.cc:1403
-msgid ""
-"check out a revision from database into directory.\n"
-"If a revision is given, that's the one that will be checked out.\n"
-"Otherwise, it will be the head of the branch (given or implicit).\n"
-"If no directory is given, the branch name will be used as directory"
-msgstr ""
-"Checkt eine Revision aus der Datenbank in ein Verzeichnis aus.\n"
-"Wenn eine Revision angegeben wird, ist diese die einzige, die ausgecheckt "
-"wird.\n"
-"Andernfalls wird der Kopf des Zweiges (gegeben oder implizit) ausgecheckt.\n"
-"Wenn kein Verzeichnis angegeben wird, wird der Zweigname als Verzeichnisname "
-"verwendet."
-
-#: commands.cc:1420 commands.cc:1439
-#, fuzzy, c-format
-msgid "need --branch argument for branch-based checkout"
-msgstr "benötige '--branch'-Parameter für das Setup"
-
-#: commands.cc:1433
-#, c-format
-msgid "checkout directory '%s' already exists"
-msgstr "Das Verzeichnis '%s' zum Auschecken existiert bereits."
-
-#: commands.cc:1442 commands.cc:1534 commands.cc:3007 commands.cc:3077
-#: commands.cc:3080
-#, fuzzy, c-format
-msgid "branch '%s' is empty\n"
-msgstr "Zweig '%s' ist leer"
-
-#: commands.cc:1443
-#, c-format
-msgid "branch %s has multiple heads"
-msgstr "Zweig %s hat mehrere Köpfe"
-
-#: commands.cc:1469
-#, fuzzy, c-format
-msgid "revision %s is not a member of branch %s\n"
-msgstr "Revision %s ist nicht Mitglied des Zweiges %s"
-
-#: commands.cc:1503
-#, c-format
-msgid "no file %s found in database for %s"
-msgstr "keine Datei %s für %s in Datenbank gefunden"
-
-#: commands.cc:1521
-msgid "show unmerged head revisions of branch"
-msgstr "zeige nicht-vereinigte Revisionen des Zweiges"
-
-#: commands.cc:1529 commands.cc:3003
-#, c-format
-msgid "please specify a branch, with --branch=BRANCH"
-msgstr "bitte geben Sie einen Zweig mit '--branch=ZWEIG' an"
-
-#: commands.cc:1536
-#, fuzzy, c-format
-msgid "branch '%s' is currently merged:\n"
-msgstr "Zweig '%s' ist derzeit vereinigt:"
-
-#: commands.cc:1538
-#, fuzzy, c-format
-msgid "branch '%s' is currently unmerged:\n"
-msgstr "Zweig '%s' ist derzeit nicht vereinigt:"
-
-#: commands.cc:1577
-#, fuzzy, c-format
-msgid "no epoch for branch %s\n"
+#: cmd_list.cc:67 cmd_list.cc:693
+#, c-format
+msgid "no public key '%s' found in database"
+msgstr "Der öffentliche Schlüssel '%s' wurde nicht in der Datenbank gefunden."
+
+#: cmd_list.cc:77
+#, c-format
+msgid ""
+"Key   : %s\n"
+"Sig   : %s\n"
+"Name  : %s\n"
+"Value : %s\n"
+msgstr ""
+"Schlüssel : %s\n"
+"Signatur  : %s\n"
+"Name      : %s\n"
+"Wert      : %s\n"
+
+#: cmd_list.cc:111
+msgid "ok"
+msgstr "in Ordnung"
+
+#: cmd_list.cc:114
+msgid "bad"
+msgstr "schlecht"
+
+#: cmd_list.cc:117
+msgid "unknown"
+msgstr "unbekannt"
+
+#: cmd_list.cc:205
+#, c-format
+msgid "(*) - only in %s/"
+msgstr "(*) - nur in %s/"
+
+#: cmd_list.cc:229
+#, c-format
+msgid "no keys found"
+msgstr "keine Schlüssel gefunden"
+
+#: cmd_list.cc:231
+#, c-format
+msgid "no keys found matching '%s'"
+msgstr "keine Schlüssel gefunden, die auf '%s' passen"
+
+#: cmd_list.cc:281
+#, c-format
+msgid "no epoch for branch %s"
 msgstr "kein Zeitraum für Zweig %s"
 
-#: commands.cc:1734
-#, fuzzy
+#: cmd_list.cc:472
 msgid ""
 "certs ID\n"
 "keys [PATTERN]\n"
-"branches\n"
+"branches [PATTERN]\n"
 "epochs [BRANCH [...]]\n"
 "tags\n"
 "vars [DOMAIN]\n"
 "known\n"
 "unknown\n"
 "ignored\n"
-"missing"
+"missing\n"
+"changed"
 msgstr ""
 "certs ID\n"
 "keys [MUSTER]\n"
@@ -1016,96 +843,117 @@
 "changed"
 
 #
-#: commands.cc:1744
-#, fuzzy
-msgid ""
-"show database objects, or the current working copy manifest,\n"
-"or unknown, intentionally ignored, or missing state files"
+#: cmd_list.cc:483
+msgid ""
+"show database objects, or the current workspace manifest, \n"
+"or known, unknown, intentionally ignored, missing, or \n"
+"changed-state files"
 msgstr ""
 "zeigt Datenbankobjekte oder das derzeitige Manifest des \n"
 "Arbeitsbereichs oder bekannte, unbekannte, absichtlich \n"
 "ignorierte, fehlende oder geänderte Dateien"
 
-<<<<<<< HEAD
 #: cmd_merging.cc:73 cmd_merging.cc:647 cmd_ws_commit.cc:79
-#: cmd_ws_commit.cc:257 cmd_ws_commit.cc:301 cmd_ws_commit.cc:336
-#: cmd_ws_commit.cc:366 cmd_ws_commit.cc:391 cmd_ws_commit.cc:605
-#: cmd_ws_commit.cc:705
+#: cmd_ws_commit.cc:258 cmd_ws_commit.cc:302 cmd_ws_commit.cc:337
+#: cmd_ws_commit.cc:367 cmd_ws_commit.cc:392 cmd_ws_commit.cc:607
+#: cmd_ws_commit.cc:707
 msgid "workspace"
 msgstr "Arbeitsbereich"
-=======
-#: commands.cc:1780 commands.cc:1804 commands.cc:1823 commands.cc:1842
-#: commands.cc:1860 commands.cc:1888 commands.cc:1906
-msgid "packet i/o"
-msgstr "Paket-I/O"
->>>>>>> 02843bb0
-
-#: commands.cc:1780
-#, fuzzy
-msgid "OLDID NEWID"
-msgstr "ALTE_DATEI NEUE_DATEI"
-
-#: commands.cc:1781
-#, fuzzy
-msgid "write file delta packet to stdout"
-msgstr "schreibe Datenpaket des geheimen Schlüssels zur Standardausgabe"
-
-#: commands.cc:1795 commands.cc:1797 commands.cc:1836
-#, c-format
-msgid "no such file '%s'"
-msgstr "Datei nicht gefunden: '%s'"
-
-#: commands.cc:1804 commands.cc:1823 commands.cc:1842 commands.cc:1860
-#: commands.cc:1888
-msgid "ID"
-msgstr "ID"
-
-#: commands.cc:1804
-#, fuzzy
-msgid "write revision data packet to stdout"
-msgstr "schreibe Datenpaket des geheimen Schlüssels zur Standardausgabe"
-
-#: commands.cc:1823
-#, fuzzy
-msgid "write file data packet to stdout"
-msgstr "schreibt Dateiinhalte aus der Datenbank zur Standardausgabe"
-
-#: commands.cc:1842
-#, fuzzy
-msgid "write cert packets to stdout"
-msgstr "schreibe Datenpaket des öffentlichen Schlüssels zur Standardausgabe"
-
-#: commands.cc:1860
-msgid "write public key packet to stdout"
-msgstr "schreibe Datenpaket des öffentlichen Schlüssels zur Standardausgabe"
-
-#: commands.cc:1882
-#, c-format
-msgid "public key '%s' does not exist"
-msgstr "öffentlicher Schlüssel '%s' existiert nicht"
-
-#: commands.cc:1888
-msgid "write private key packet to stdout"
-msgstr "schreibe Datenpaket des geheimen Schlüssels zur Standardausgabe"
-
-#: commands.cc:1896
-#, c-format
-msgid "public and private key '%s' do not exist in keystore"
-msgstr ""
-"öffentlicher und geheimer Schlüssel '%s' existieren nicht im Schlüsselbund"
-
-#: commands.cc:1907
-msgid "read packets from files or stdin"
-msgstr "lese Datenpakete von Dateien oder der Standardeingabe"
-
-#: commands.cc:1915
-#, c-format
-msgid "no packets found on stdin"
-msgstr "keine Datenpakete in der Standardeingabe gefunden"
-
-#: commands.cc:1926
-#, c-format
-<<<<<<< HEAD
+
+#: cmd_merging.cc:74
+msgid ""
+"update workspace.\n"
+"This command modifies your workspace to be based off of a\n"
+"different revision, preserving uncommitted changes as it does so.\n"
+"If a revision is given, update the workspace to that revision.\n"
+"If not, update the workspace to the head of the branch."
+msgstr ""
+"Aktualisiere Arbeitsbereich.\n"
+"Dieses Kommando verändert Ihren Arbeitsbereich, sodass dieser auf einer "
+"anderen Revision basiert.\n"
+"Noch nicht eingepflegte Änderungen bleiben dabei erhalten.\n"
+"Wenn eine Revision angegeben wurde, erfolgt die Aktualisierung zu dieser "
+"Revision.\n"
+"Wenn nicht, dient der Kopf des Zweiges als Grundlage für die Aktualisierung."
+
+#: cmd_merging.cc:95
+#, c-format
+msgid "this workspace is a new project; cannot update"
+msgstr "dieser Arbeitsbereich ist ein neues Projekt; kann nicht aktualisieren"
+
+#: cmd_merging.cc:102
+#, c-format
+msgid "updating along branch '%s'"
+msgstr "aktualisiere vorwärts auf dem Zweig '%s'"
+
+#: cmd_merging.cc:106
+#, c-format
+msgid ""
+"your request matches no descendents of the current revision\n"
+"in fact, it doesn't even match the current revision\n"
+"maybe you want something like --revision=h:%s"
+msgstr ""
+"Ihre Anfrage passt auf keine Nachfahren der derzeitigen Revision.\n"
+"Sie passt nicht einmal auf die derzeitige Revision.\n"
+"Eventuell möchten Sie '--revision=h:%s' ausführen."
+
+#: cmd_merging.cc:112
+#, c-format
+msgid "multiple update candidates:"
+msgstr "mehrere Kandidaten für die Aktualisierung:"
+
+#: cmd_merging.cc:116
+#, c-format
+msgid "choose one with '%s update -r<id>'"
+msgstr "wählen Sie eine durch '%s update -r<id>'"
+
+#: cmd_merging.cc:117
+#, c-format
+msgid "multiple update candidates remain after selection"
+msgstr "mehrere Kandidaten für die Aktualisierung verbleiben nach der Auswahl"
+
+#: cmd_merging.cc:136
+#, c-format
+msgid "already up to date at %s"
+msgstr "bereits aktualisiert auf %s"
+
+#: cmd_merging.cc:144
+#, c-format
+msgid "selected update target %s"
+msgstr "Ziel %s für Aktualisierung ausgewählt"
+
+#: cmd_merging.cc:161
+#, c-format
+msgid "target revision is not in current branch"
+msgstr "Ziel-Revision befindet sich nicht im derzeitigen Zweig"
+
+#: cmd_merging.cc:169
+#, c-format
+msgid ""
+"target revision is in multiple branches:%s\n"
+"\n"
+"try again with explicit --branch"
+msgstr ""
+"Ziel-Revision befindet sich in mehreren Zweigen:%s\n"
+"\n"
+"versuchen Sie es noch einmal mit der expliziten Angabe von '--branch'"
+
+#: cmd_merging.cc:177
+#, c-format
+msgid "switching to branch %s"
+msgstr "wechsle zum Zweig %s"
+
+#: cmd_merging.cc:182
+#, c-format
+msgid ""
+"target revision not in any branch\n"
+"next commit will use branch %s"
+msgstr ""
+"Ziel-Revision befindet sich in keinem Zweig\n"
+"beim nächsten Einpflegen wird der Zweig %s genutzt"
+
+#: cmd_merging.cc:252
+#, c-format
 msgid "switched branch; next commit will use branch %s"
 msgstr "Zweig gewechselt; beim nächsten Einpflegen wird der Zweig %s genutzt"
 
@@ -1130,8 +978,8 @@
 msgstr "[vereinigt] %s"
 
 #: cmd_merging.cc:312 cmd_merging.cc:411 cmd_merging.cc:422 cmd_merging.cc:580
-#: cmd_merging.cc:813 cmd_ws_commit.cc:476 cmd_ws_commit.cc:942
-#: cmd_ws_commit.cc:965 cmd_ws_commit.cc:1064 cmd_ws_commit.cc:1078
+#: cmd_merging.cc:813 cmd_ws_commit.cc:477 cmd_ws_commit.cc:945
+#: cmd_ws_commit.cc:968 cmd_ws_commit.cc:1068 cmd_ws_commit.cc:1082
 msgid "tree"
 msgstr "Baum"
 
@@ -1145,7 +993,7 @@
 msgstr "bitte geben Sie einen Zweig mit '--branch=ZWEIG' an"
 
 #: cmd_merging.cc:327 cmd_merging.cc:461 cmd_merging.cc:464 cmd_merging.cc:826
-#: cmd_ws_commit.cc:500
+#: cmd_ws_commit.cc:501
 #, c-format
 msgid "branch '%s' is empty"
 msgstr "Zweig '%s' ist leer"
@@ -1379,144 +1227,420 @@
 #, c-format
 msgid "branch '%s' is currently merged:"
 msgstr "Zweig '%s' ist derzeit vereinigt:"
-=======
+
+#: cmd_merging.cc:830
+#, c-format
+msgid "branch '%s' is currently unmerged:"
+msgstr "Zweig '%s' ist derzeit nicht vereinigt:"
+
+#: cmd_merging.cc:838
+msgid "dump the roster associated with the given REVID"
+msgstr "Exportiere den Katalog, welcher mit der gegebenen REVID verknüpft ist"
+
+#: cmd_netsync.cc:33
+#, c-format
+msgid "setting default server to %s"
+msgstr "setze Standardserver auf %s"
+
+#: cmd_netsync.cc:40
+#, c-format
+msgid "no server given and no default server set"
+msgstr "kein Server angegeben und kein Standardserver gesetzt"
+
+#: cmd_netsync.cc:72
+#, c-format
+msgid "no branch pattern given"
+msgstr "kein Zweigmuster gegeben"
+
+#: cmd_netsync.cc:80
+#, c-format
+msgid "setting default branch include pattern to '%s'"
+msgstr "setze 'include'-Muster des Standardzweiges auf '%s'"
+
+#: cmd_netsync.cc:86
+#, c-format
+msgid "setting default branch exclude pattern to '%s'"
+msgstr "setze 'exclude'-Muster des Standardzweiges auf '%s'"
+
+#: cmd_netsync.cc:93
+#, c-format
+msgid "no branch pattern given and no default pattern set"
+msgstr "kein Zweigmuster gegeben und kein Standardmuster gesetzt"
+
+#: cmd_netsync.cc:109 cmd_netsync.cc:123 cmd_netsync.cc:138 cmd_netsync.cc:184
+msgid "network"
+msgstr "Netzwerk"
+
+#: cmd_netsync.cc:109 cmd_netsync.cc:123 cmd_netsync.cc:138
+msgid "[ADDRESS[:PORTNUMBER] [PATTERN ...]]"
+msgstr "[ADRESSE[:PORTNUMMER] [MUSTER ...]]"
+
+#: cmd_netsync.cc:110
+msgid "push branches matching PATTERN to netsync server at ADDRESS"
+msgstr "schiebt Zweige, die auf MUSTER passen, zum netsync-Server auf ADRESSE"
+
+#: cmd_netsync.cc:124
+msgid "pull branches matching PATTERN from netsync server at ADDRESS"
+msgstr "holt Zweige, die auf MUSTER passen, von netsync-Server auf ADRESSE"
+
+#: cmd_netsync.cc:132
+#, c-format
+msgid "doing anonymous pull; use -kKEYNAME if you need authentication"
+msgstr ""
+"hole Daten anonym; benutzen Sie -kSCHLÜSSELNAME, falls eine "
+"Authentifizierung benötigt wird"
+
+#: cmd_netsync.cc:139
+msgid "sync branches matching PATTERN with netsync server at ADDRESS"
+msgstr ""
+"synchronisiere Zweige, die auf MUSTER passen, mit netsync-Server auf ADRESSE"
+
+#: cmd_netsync.cc:160
+#, c-format
+msgid "pid file '%s' already exists"
+msgstr "PID-Datei '%s' existiert bereits"
+
+#: cmd_netsync.cc:162
+#, c-format
+msgid "failed to create pid file '%s'"
+msgstr "Konnte PID-Datei '%s' nicht erstellen"
+
+#: cmd_netsync.cc:185
+msgid "serve the database to connecting clients"
+msgstr "bediene Client-Anfragen für die Datenbank"
+
+#: cmd_netsync.cc:201
+#, c-format
+msgid ""
+"need permission to store persistent passphrase (see hook persist_phrase_ok())"
+msgstr ""
+"benötige Berechtigung, um Passwort persistent zu speichern (siehe Hook "
+"persist_phrase_ok())"
+
+#: cmd_netsync.cc:207
+#, c-format
+msgid ""
+"The --no-transport-auth option is only permitted in combination with --stdio"
+msgstr ""
+"Die Option '--no-transport-auth' ist nur in Verbindung mit der Option '--"
+"stdio' erlaubt."
+
+#: cmd_othervcs.cc:15
+msgid "RCSFILE..."
+msgstr "RCS_DATEI..."
+
+#: cmd_othervcs.cc:16
+msgid ""
+"parse versions in RCS files\n"
+"this command doesn't reconstruct or import revisions.you probably want "
+"cvs_import"
+msgstr ""
+"Analysiert Versionen in RCS-Dateien\n"
+"Durch dieses Kommando werden keine Revision rekonstruiert oder importiert. "
+"Sie möchten eventuell 'cvs_import' ausführen."
+
+#: cmd_othervcs.cc:32
+msgid "rcs"
+msgstr "RCS"
+
+#: cmd_othervcs.cc:32
+msgid "CVSROOT"
+msgstr "CVSROOT"
+
+#: cmd_othervcs.cc:33
+msgid "import all versions in CVS repository"
+msgstr "importierte alle Versionen des CVS-Depots"
+
+#: cmd_packet.cc:21 cmd_packet.cc:50 cmd_packet.cc:69
+msgid "packet i/o"
+msgstr "Paket-I/O"
+
+#: cmd_packet.cc:21 cmd_packet.cc:50
+msgid "ID"
+msgstr "ID"
+
+#: cmd_packet.cc:22
+msgid "write public key packet to stdout"
+msgstr "schreibe Datenpaket des öffentlichen Schlüssels zur Standardausgabe"
+
+#: cmd_packet.cc:44
+#, c-format
+msgid "public key '%s' does not exist"
+msgstr "öffentlicher Schlüssel '%s' existiert nicht"
+
+#: cmd_packet.cc:51
+msgid "write private key packet to stdout"
+msgstr "schreibe Datenpaket des geheimen Schlüssels zur Standardausgabe"
+
+#: cmd_packet.cc:59
+#, c-format
+msgid "public and private key '%s' do not exist in keystore"
+msgstr ""
+"öffentlicher und geheimer Schlüssel '%s' existieren nicht im Schlüsselbund"
+
+#: cmd_packet.cc:70
+msgid "read packets from files or stdin"
+msgstr "lese Datenpakete von Dateien oder der Standardeingabe"
+
+#: cmd_packet.cc:78
+#, c-format
+msgid "no packets found on stdin"
+msgstr "keine Datenpakete in der Standardeingabe gefunden"
+
+#: cmd_packet.cc:90
+#, c-format
 msgid "no packets found in given file"
 msgid_plural "no packets found in given files"
 msgstr[0] "keine Datenpakete in übergebener Datei gefunden"
 msgstr[1] "keine Datenpakete in übergebenen Dateien gefunden"
->>>>>>> 02843bb0
-
-#: commands.cc:1930
+
+#: cmd_packet.cc:94
 #, c-format
 msgid "read %d packet"
 msgid_plural "read %d packets"
 msgstr[0] "lese %d Paket"
 msgstr[1] "lese %d Pakete"
 
-#: commands.cc:1959
-#, fuzzy, c-format
-msgid "setting default server to %s\n"
-msgstr "setze Standardserver auf %s"
-
-#: commands.cc:1965
-#, c-format
-msgid "no hostname given"
-msgstr "kein Rechnername gegeben"
-
-#: commands.cc:1967
-#, c-format
-msgid "no server given and no default server set"
-msgstr "kein Server angegeben und kein Standardserver gesetzt"
-
-#: commands.cc:1985
-#, fuzzy, c-format
-msgid "setting default branch include pattern to '%s'\n"
-msgstr "setze 'include'-Muster des Standardzweiges auf '%s'"
-
-#: commands.cc:1991
-#, fuzzy, c-format
-msgid "setting default branch exclude pattern to '%s'\n"
-msgstr "setze 'exclude'-Muster des Standardzweiges auf '%s'"
-
-#: commands.cc:1997
-#, c-format
-msgid "no branch pattern given"
-msgstr "kein Zweigmuster gegeben"
-
-#: commands.cc:1999
-#, c-format
-msgid "no branch pattern given and no default pattern set"
-msgstr "kein Zweigmuster gegeben und kein Standardmuster gesetzt"
-
-#: commands.cc:2015 commands.cc:2030 commands.cc:2044 commands.cc:2059
-msgid "network"
-msgstr "Netzwerk"
-
-#: commands.cc:2015 commands.cc:2030 commands.cc:2044
-#, fuzzy
-msgid "[ADDRESS[:PORTNUMBER] [PATTERN]]"
-msgstr "[ADRESSE[:PORTNUMMER] [MUSTER ...]]"
-
-#: commands.cc:2016
-msgid "push branches matching PATTERN to netsync server at ADDRESS"
-msgstr "schiebt Zweige, die auf MUSTER passen, zum netsync-Server auf ADRESSE"
-
-#: commands.cc:2031
-msgid "pull branches matching PATTERN from netsync server at ADDRESS"
-msgstr "holt Zweige, die auf MUSTER passen, von netsync-Server auf ADRESSE"
-
-#: commands.cc:2038
-#, fuzzy, c-format
-msgid "doing anonymous pull; use -kKEYNAME if you need authentication\n"
-msgstr ""
-"hole Daten anonym; benutzen Sie -kSCHLÜSSELNAME, falls eine "
-"Authentifizierung benötigt wird"
-
-#: commands.cc:2045
-msgid "sync branches matching PATTERN with netsync server at ADDRESS"
-msgstr ""
-"synchronisiere Zweige, die auf MUSTER passen, mit netsync-Server auf ADRESSE"
-
-#: commands.cc:2059
-msgid "PATTERN ..."
-msgstr "MUSTER..."
-
-#: commands.cc:2060
-#, fuzzy
-msgid "serve the branches specified by PATTERNs to connecting clients"
-msgstr "bediene Client-Anfragen für die Datenbank"
-
-#: commands.cc:2073
-#, c-format
-msgid ""
-"need permission to store persistent passphrase (see hook persist_phrase_ok())"
-msgstr ""
-"benötige Berechtigung, um Passwort persistent zu speichern (siehe Hook "
-"persist_phrase_ok())"
-
-#: commands.cc:2085
-msgid "database"
-msgstr "Datenbank"
-
-#: commands.cc:2086
-#, fuzzy
-msgid ""
-"init\n"
-"info\n"
-"version\n"
-"dump\n"
-"load\n"
-"migrate\n"
-"execute\n"
-"kill_rev_locally ID\n"
-"kill_branch_certs_locally BRANCH\n"
-"kill_tag_locally TAG\n"
-"check\n"
-"changesetify\n"
-"rosterify\n"
-"set_epoch BRANCH EPOCH\n"
-msgstr ""
-"init\n"
-"info\n"
-"version\n"
-"dump\n"
-"load\n"
-"migrate\n"
-"execute\n"
-"kill_rev_locally ID\n"
-"kill_branch_certs_locally ZWEIG\n"
-"kill_tag_locally MARKE\n"
-"check\n"
-"changesetify\n"
-"rosterify\n"
-"regenerate_caches\n"
-"set_epoch ZWEIG ZEITRAUM\n"
-
-#: commands.cc:2100
-msgid "manipulate database state"
-msgstr "manipuliere Datenbankzustand"
-
-#: commands.cc:2153
+#: cmd_ws_commit.cc:43
+msgid "*****DELETE THIS LINE TO CONFIRM YOUR COMMIT*****"
+msgstr "*****ENTFERNEN SIE DIESE ZEILE UM DAS EINPFLEGEN ZU BESTAETIGEN*****"
+
+#: cmd_ws_commit.cc:46
+msgid ""
+"Enter a description of this change.\n"
+"Lines beginning with `MTN:' are removed automatically."
+msgstr ""
+"Geben Sie eine Beschreibung dieser Änderung an.\n"
+"Zeilen, die mit 'MTN:' beginnen, werden automatisch entfernt."
+
+#: cmd_ws_commit.cc:71
+#, c-format
+msgid "edit of log message failed"
+msgstr "Bearbeiten der Logmeldung fehlgeschlagen"
+
+#: cmd_ws_commit.cc:74
+#, c-format
+msgid "failed to remove magic line; commit cancelled"
+msgstr "konnte magische Kommentarzeile nicht entfernen; Einpflegen abgebrochen"
+
+#: cmd_ws_commit.cc:80
+msgid "revert file(s), dir(s) or entire workspace (\".\")"
+msgstr ""
+"setzt Dateien, Verzeichnisse oder den gesamten Arbeitsbereich ('.') zurück"
+
+#: cmd_ws_commit.cc:88
+#, c-format
+msgid "you must pass at least one path to 'revert' (perhaps '.')"
+msgstr ""
+"Sie müssen mindestens einen Pfad an 'revert' übergeben (vielleicht '.')."
+
+#: cmd_ws_commit.cc:108
+#, c-format
+msgid "no missing files to revert"
+msgstr ""
+"Es existieren keine fehlenden Dateien, die  zurückgesetzt werden könnten."
+
+#: cmd_ws_commit.cc:163
+#, c-format
+msgid "reverting %s"
+msgstr "setze %s zurück"
+
+#: cmd_ws_commit.cc:167
+#, c-format
+msgid "no file version %s found in database for %s"
+msgstr "Dateiversion %s für %s nicht in Datenbank gefunden"
+
+#: cmd_ws_commit.cc:180
+#, c-format
+msgid "recreating %s/"
+msgstr "erzeuge %s neu/"
+
+#: cmd_ws_commit.cc:203
+msgid "disapprove of a particular revision"
+msgstr "Verwerfen einer bestimmten Revision"
+
+#: cmd_ws_commit.cc:219
+#, c-format
+msgid "revision %s has %d changesets, cannot invert"
+msgstr "Revision '%s' hat %d Veränderungen, kann nicht umkehren"
+
+#: cmd_ws_commit.cc:223
+#, c-format
+msgid "need --branch argument for disapproval"
+msgstr "benötige '--branch'-Parameter für das Verwerfen"
+
+#: cmd_ws_commit.cc:258
+msgid "[DIRECTORY...]"
+msgstr "[VERZEICHNIS...]"
+
+#: cmd_ws_commit.cc:259
+msgid "create one or more directories and add them to the workspace"
+msgstr ""
+"erzeugt ein oder mehrere Verzeichnisse und fügt sie dem Arbeitsbereich hinzu"
+
+#: cmd_ws_commit.cc:279
+#, c-format
+msgid "directory '%s' already exists"
+msgstr "Das Verzeichnis '%s' existiert bereits."
+
+#: cmd_ws_commit.cc:286
+#, c-format
+msgid "ignoring directory '%s' [see .mtn-ignore]"
+msgstr "ignoriere Verzeichnis '%s' [siehe .mtn-ignore]"
+
+#: cmd_ws_commit.cc:303
+msgid "add files to workspace"
+msgstr "Dateien zum Arbeitsbereich hinzufügen"
+
+#: cmd_ws_commit.cc:310
+#, c-format
+msgid "cannot set '--unknown' and '--recursive' at the same time"
+msgstr "kann nicht '--unknown' und '--recursive' zur gleichen Zeit setzen"
+
+#: cmd_ws_commit.cc:312
+#, c-format
+msgid "cannot set '--unknown' and '--no-respect-ignore' at the same time"
+msgstr ""
+"kann nicht '--unknown' und '--no-respect-ignore' zur gleichen Zeit setzen"
+
+#: cmd_ws_commit.cc:338
+msgid "drop files from workspace"
+msgstr "Dateien vom Arbeitsbereich entfernen"
+
+#: cmd_ws_commit.cc:368
+msgid ""
+"SRC DEST\n"
+"SRC1 [SRC2 [...]] DEST_DIR"
+msgstr ""
+"QUELLE ZIEL\n"
+"QUELLE1 [QUELLE2 [...]] ZIEL_VERZEICHNIS"
+
+#: cmd_ws_commit.cc:370
+msgid "rename entries in the workspace"
+msgstr "benennt Einträge im Arbeitsbereich um"
+
+#: cmd_ws_commit.cc:392
+msgid "NEW_ROOT PUT_OLD"
+msgstr "NEUE_WURZEL ALTE_WURZEL"
+
+#: cmd_ws_commit.cc:393
+msgid ""
+"rename the root directory\n"
+"after this command, the directory that currently has the name NEW_ROOT\n"
+"will be the root directory, and the directory that is currently the root\n"
+"directory will have name PUT_OLD.\n"
+"Using --execute is strongly recommended."
+msgstr ""
+"benennt Wurzelverzeichnis um\n"
+"nach diesem Kommando ist das Verzeichnis mit dem Namen NEUE_WURZEL das\n"
+"Wurzelverzeichnis, während das ehemalige Wurzelverzeichnis den Namen\n"
+"ALTE_WURZEL erhält.\n"
+"Die Benutzung von --execute wird dringend angeraten."
+
+#: cmd_ws_commit.cc:411
+msgid "show status of workspace"
+msgstr "zeigt Status des Arbeitsbereichs an"
+
+#: cmd_ws_commit.cc:440
+#, c-format
+msgid "Current branch: %s"
+msgstr "Derzeitiger Zweig: %s"
+
+#: cmd_ws_commit.cc:446
+#, c-format
+msgid "Changes against parent %s"
+msgstr "Veränderungen gegenüber Eltern-Revision %s"
+
+#: cmd_ws_commit.cc:451
+#, c-format
+msgid "  no changes"
+msgstr "  keine Änderungen"
+
+#: cmd_ws_commit.cc:455
+#, c-format
+msgid "  dropped %s"
+msgstr "  entfernt: %s"
+
+#: cmd_ws_commit.cc:460
+#, c-format
+msgid ""
+"  renamed %s\n"
+"       to %s"
+msgstr ""
+"  umbenannt: %s nach\n"
+"             %s"
+
+#: cmd_ws_commit.cc:465 cmd_ws_commit.cc:469
+#, c-format
+msgid "  added   %s"
+msgstr "  hinzugefügt: %s"
+
+#: cmd_ws_commit.cc:473
+#, c-format
+msgid "  patched %s"
+msgstr "  verändert: %s"
+
+#: cmd_ws_commit.cc:477 cmd_ws_commit.cc:945 cmd_ws_commit.cc:1068
+msgid "[DIRECTORY]"
+msgstr "[VERZEICHNIS]"
+
+#: cmd_ws_commit.cc:478
+msgid ""
+"check out a revision from database into directory.\n"
+"If a revision is given, that's the one that will be checked out.\n"
+"Otherwise, it will be the head of the branch (given or implicit).\n"
+"If no directory is given, the branch name will be used as directory"
+msgstr ""
+"Checkt eine Revision aus der Datenbank in ein Verzeichnis aus.\n"
+"Wenn eine Revision angegeben wird, ist diese die einzige, die ausgecheckt "
+"wird.\n"
+"Andernfalls wird der Kopf des Zweiges (gegeben oder implizit) ausgecheckt.\n"
+"Wenn kein Verzeichnis angegeben wird, wird der Zweigname als Verzeichnisname "
+"verwendet."
+
+#: cmd_ws_commit.cc:496 cmd_ws_commit.cc:1002
+#, c-format
+msgid "use --revision or --branch to specify what to checkout"
+msgstr ""
+"Nutzen Sie --revision oder --branch um festzulegen, was ausgecheckt werden "
+"soll."
+
+#: cmd_ws_commit.cc:504 cmd_ws_commit.cc:1008
+#, c-format
+msgid "branch %s has multiple heads:"
+msgstr "Zweig %s hat mehrere Köpfe:"
+
+#: cmd_ws_commit.cc:507 cmd_ws_commit.cc:1011
+#, c-format
+msgid "choose one with '%s checkout -r<id>'"
+msgstr "wählen Sie einen durch '%s checkout -r<id>'"
+
+#: cmd_ws_commit.cc:508 cmd_ws_commit.cc:1012
+#, c-format
+msgid "branch %s has multiple heads"
+msgstr "Zweig %s hat mehrere Köpfe"
+
+#: cmd_ws_commit.cc:525 cmd_ws_commit.cc:995
+#, c-format
+msgid "revision %s is not a member of branch %s"
+msgstr "Revision %s ist nicht Mitglied des Zweiges %s"
+
+#: cmd_ws_commit.cc:542
+#, c-format
+msgid "you must specify a destination directory"
+msgstr "Es muss ein Zielverzeichnis angegeben werden."
+
+#: cmd_ws_commit.cc:555
+#, c-format
+msgid "checkout directory '%s' already exists"
+msgstr "Das Verzeichnis '%s' zum Auschecken existiert bereits."
+
+#: cmd_ws_commit.cc:589
+#, c-format
+msgid "no file %s found in database for %s"
+msgstr "keine Datei %s für %s in Datenbank gefunden"
+
+#: cmd_ws_commit.cc:607
 msgid ""
 "set PATH ATTR VALUE\n"
 "get PATH [ATTR]\n"
@@ -1526,45 +1650,49 @@
 "get PFAD [ATTRIBUT]\n"
 "drop PFAD [ATTRIBUT]"
 
-#: commands.cc:2154
+#: cmd_ws_commit.cc:608
 msgid "set, get or drop file attributes"
 msgstr "setzt, holt oder löscht Dateiattribute"
 
-#: commands.cc:2170
+#: cmd_ws_commit.cc:625
 #, c-format
 msgid "Unknown path '%s'"
 msgstr "Unbekannter Pfad '%s'"
 
-#: commands.cc:2199
-#, fuzzy, c-format
-msgid "Path '%s' does not have attribute '%s'\n"
+#: cmd_ws_commit.cc:654
+#, c-format
+msgid "Path '%s' does not have attribute '%s'"
 msgstr "Pfad '%s' hat kein Attribut '%s'"
 
-#: commands.cc:2253
-#, c-format
-msgid "--message and --message-file are mutually exclusive"
-msgstr "--message und --message-file können nicht zusammen verwendet werden"
-
-#: commands.cc:2273
-#, fuzzy
-msgid "commit working copy to database"
+#: cmd_ws_commit.cc:684
+#, c-format
+msgid "No attributes for '%s'"
+msgstr "Keine Attribute für '%s'"
+
+#: cmd_ws_commit.cc:695
+#, c-format
+msgid "No attribute '%s' on path '%s'"
+msgstr "Kein Attribut für '%s' auf Pfad '%s'"
+
+#: cmd_ws_commit.cc:708
+msgid "commit workspace to database"
 msgstr "pflegt Änderungen am Arbeitsbereich in die Datenbank ein"
 
-#: commands.cc:2291
-#, fuzzy, c-format
-msgid "no changes to commit\n"
+#: cmd_ws_commit.cc:739
+#, c-format
+msgid "no changes to commit"
 msgstr "keine Änderungen zum Einpflegen"
 
-#: commands.cc:2305
-#, fuzzy, c-format
-msgid "beginning commit on branch '%s'\n"
+#: cmd_ws_commit.cc:759
+#, c-format
+msgid "beginning commit on branch '%s'"
 msgstr "beginne Einpflegen auf Zweig '%s'"
 
-#: commands.cc:2314
-#, fuzzy, c-format
-msgid ""
-"MT/log is non-empty and log message was specified on command line\n"
-"perhaps move or delete MT/log,\n"
+#: cmd_ws_commit.cc:768
+#, c-format
+msgid ""
+"_MTN/log is non-empty and log message was specified on command line\n"
+"perhaps move or delete _MTN/log,\n"
 "or remove --message/--message-file from the command line?"
 msgstr ""
 "_MTN/log ist nicht leer und ein Kommentar wurde über die Kommandozeile "
@@ -1573,1033 +1701,475 @@
 "entfernen Sie den '--message'-/'--message-file'-Parameter aus der "
 "Kommandozeile."
 
-#: commands.cc:2326
+#: cmd_ws_commit.cc:783
 #, c-format
 msgid "empty log message; commit canceled"
 msgstr "leerer Kommentar; Einpflegen abgebrochen"
 
-#: commands.cc:2343
-#, fuzzy, c-format
-msgid "revision %s already in database\n"
+#: cmd_ws_commit.cc:805
+#, c-format
+msgid "log message rejected by hook: %s"
+msgstr "Kommentar durch Hook zurückgewiesen: %s"
+
+#: cmd_ws_commit.cc:813
+#, c-format
+msgid "revision %s already in database"
 msgstr "Revision %s ist bereits in der Datenbank"
 
-#: commands.cc:2381 commands.cc:2398 commands.cc:2417
+#: cmd_ws_commit.cc:852 cmd_ws_commit.cc:882
 #, c-format
 msgid "file '%s' modified during commit, aborting"
 msgstr "Datei '%s' wurde während des Einpflegens geändert, breche ab"
 
-#: commands.cc:2443
-#, fuzzy, c-format
-msgid "committed revision %s\n"
+#: cmd_ws_commit.cc:864
+#, c-format
+msgid "Your database is missing version %s of file '%s'"
+msgstr "Ihrer Datenbank fehlt die Version %s der Datei '%s'"
+
+#: cmd_ws_commit.cc:906
+#, c-format
+msgid "committed revision %s"
 msgstr "Revision %s eingepflegt"
 
-#: commands.cc:2449
-#, fuzzy, c-format
+#: cmd_ws_commit.cc:912
+#, c-format
 msgid ""
 "note: this revision creates divergence\n"
-"note: you may (or may not) wish to run 'monotone merge'"
+"note: you may (or may not) wish to run '%s merge'"
 msgstr ""
 "Hinweis: Diese Revision erzeugt einen neuen Kopf\n"
 "Hinweis: Sie möchten eventuell '%s merge' ausführen"
 
-#
-#: commands.cc:2643
-#, fuzzy
-msgid ""
-"show current diffs on stdout.\n"
-"If one revision is given, the diff between the working directory and\n"
-"that revision is shown.  If two revisions are given, the diff between\n"
-"them is given.  If no format is specified, unified is used by default."
-msgstr ""
-"Zeige derzeitige Unterschiede auf Standard-Ausgabe.\n"
-"Wenn eine Revision angegeben wurde, werden die\n"
-"Unterschiede zwischen dieser Revision und dem\n"
-"Arbeitsbereich angezeigt. Werden zwei Revisionen\n"
-"angegeben, werden die Unterschiede zwischen diesen\n"
-"beiden ausgegeben. Wenn kein Format angegeben\n"
-"wurde, wird standardmäßig 'unified' verwendet."
-
-<<<<<<< HEAD
-#: cmd_ws_commit.cc:222
-#, c-format
-msgid "need --branch argument for disapproval"
-msgstr "benötige '--branch'-Parameter für das Verwerfen"
-
-#: cmd_ws_commit.cc:257
-msgid "[DIRECTORY...]"
-msgstr "[VERZEICHNIS...]"
-
-#: cmd_ws_commit.cc:258
-msgid "create one or more directories and add them to the workspace"
-msgstr ""
-"erzeugt ein oder mehrere Verzeichnisse und fügt sie dem Arbeitsbereich hinzu"
-
-#: cmd_ws_commit.cc:278
-#, c-format
-msgid "directory '%s' already exists"
-msgstr "Das Verzeichnis '%s' existiert bereits."
-
-#: cmd_ws_commit.cc:285
-#, c-format
-msgid "ignoring directory '%s' [see .mtn-ignore]"
-msgstr "ignoriere Verzeichnis '%s' [siehe .mtn-ignore]"
-
-#: cmd_ws_commit.cc:302
-msgid "add files to workspace"
-msgstr "Dateien zum Arbeitsbereich hinzufügen"
-
-#: cmd_ws_commit.cc:309
-#, c-format
-msgid "cannot set '--unknown' and '--recursive' at the same time"
-msgstr "kann nicht '--unknown' und '--recursive' zur gleichen Zeit setzen"
-
-#: cmd_ws_commit.cc:311
-#, c-format
-msgid "cannot set '--unknown' and '--no-respect-ignore' at the same time"
-msgstr ""
-"kann nicht '--unknown' und '--no-respect-ignore' zur gleichen Zeit setzen"
-
-#: cmd_ws_commit.cc:337
-msgid "drop files from workspace"
-msgstr "Dateien vom Arbeitsbereich entfernen"
-
-#: cmd_ws_commit.cc:367
-=======
-#: commands.cc:2659
-#, c-format
-msgid ""
-"--diff-args requires --external\n"
-"try adding --external or removing --diff-args?"
-msgstr ""
-"--diff-args benötigt --external\n"
-"Fügen Sie --external hinzu oder entfernen Sie --diff-args."
-
-#: commands.cc:2701
-#, fuzzy, c-format
-msgid "current revision has no ancestor"
-msgstr "Ziel-Revision befindet sich nicht im derzeitigen Zweig"
-
-#: commands.cc:2764
-msgid "no changes"
-msgstr "keine Änderungen"
-
-#: commands.cc:2796
->>>>>>> 02843bb0
-msgid ""
-"update working copy.\n"
-"If a revision is given, base the update on that revision.  If not,\n"
-"base the update on the head of the branch (given or implicit)."
-msgstr ""
-<<<<<<< HEAD
-"QUELLE ZIEL\n"
-"QUELLE1 [QUELLE2 [...]] ZIEL_VERZEICHNIS"
-
-#: cmd_ws_commit.cc:369
-msgid "rename entries in the workspace"
-msgstr "benennt Einträge im Arbeitsbereich um"
-
-#: cmd_ws_commit.cc:391
-msgid "NEW_ROOT PUT_OLD"
-msgstr "NEUE_WURZEL ALTE_WURZEL"
-
-#: cmd_ws_commit.cc:392
-=======
-
-#: commands.cc:2832
-#, fuzzy, c-format
-msgid "this working directory is a new project; cannot update"
-msgstr "dieser Arbeitsbereich ist ein neues Projekt; kann nicht aktualisieren"
-
-#: commands.cc:2839
-#, fuzzy, c-format
->>>>>>> 02843bb0
-msgid ""
-"your request matches no descendents of the current revision\n"
-"in fact, it doesn't even match the current revision\n"
-"maybe you want --revision=<rev on other branch>"
-msgstr ""
-<<<<<<< HEAD
-"benennt Wurzelverzeichnis um\n"
-"nach diesem Kommando ist das Verzeichnis mit dem Namen NEUE_WURZEL das\n"
-"Wurzelverzeichnis, während das ehemalige Wurzelverzeichnis den Namen\n"
-"ALTE_WURZEL erhält.\n"
-"Die Benutzung von --execute wird dringend angeraten."
-
-#: cmd_ws_commit.cc:410
-msgid "show status of workspace"
-msgstr "zeigt Status des Arbeitsbereichs an"
-
-#: cmd_ws_commit.cc:439
-#, c-format
-msgid "Current branch: %s"
-msgstr "Derzeitiger Zweig: %s"
-
-#: cmd_ws_commit.cc:445
-#, c-format
-msgid "Changes against parent %s"
-msgstr "Veränderungen gegenüber Eltern-Revision %s"
-
-#: cmd_ws_commit.cc:450
-#, c-format
-msgid "  no changes"
-msgstr "  keine Änderungen"
-
-#: cmd_ws_commit.cc:454
-#, c-format
-msgid "  dropped %s"
-msgstr "  entfernt: %s"
-
-#: cmd_ws_commit.cc:459
-#, c-format
-msgid ""
-"  renamed %s\n"
-"       to %s"
-msgstr ""
-"  umbenannt: %s nach\n"
-"             %s"
-
-#: cmd_ws_commit.cc:464 cmd_ws_commit.cc:468
-#, c-format
-msgid "  added   %s"
-msgstr "  hinzugefügt: %s"
-
-#: cmd_ws_commit.cc:472
-#, c-format
-msgid "  patched %s"
-msgstr "  verändert: %s"
-
-#: cmd_ws_commit.cc:476 cmd_ws_commit.cc:942 cmd_ws_commit.cc:1064
-msgid "[DIRECTORY]"
-msgstr "[VERZEICHNIS]"
-
-#: cmd_ws_commit.cc:477
-=======
-"Ihre Anfrage passt auf keine Nachfahren der derzeitigen Revision.\n"
-"Sie passt nicht einmal auf die derzeitige Revision.\n"
-"Eventuell möchten Sie '--revision=h:%s' ausführen."
-
-#: commands.cc:2844
-#, fuzzy, c-format
-msgid "multiple update candidates:\n"
-msgstr "mehrere Kandidaten für die Aktualisierung:"
-
-#: commands.cc:2848
-#, fuzzy, c-format
-msgid "choose one with 'monotone update -r<id>'\n"
-msgstr "wählen Sie eine durch '%s update -r<id>'"
-
-#: commands.cc:2849
-#, fuzzy, c-format
-msgid "multiple candidates remain after selection"
-msgstr "mehrere Kandidaten für die Aktualisierung verbleiben nach der Auswahl"
-
-#: commands.cc:2864
-#, fuzzy, c-format
-msgid "already up to date at %s\n"
-msgstr "bereits aktualisiert auf %s"
-
-#: commands.cc:2872
-#, fuzzy, c-format
-msgid "selected update target %s\n"
-msgstr "Ziel %s für Aktualisierung ausgewählt"
-
-#: commands.cc:2884
-#, fuzzy, c-format
->>>>>>> 02843bb0
-msgid ""
-"revision %s is not a member of branch %s\n"
-"try again with explicit --branch\n"
-msgstr ""
-"Ziel-Revision befindet sich in mehreren Zweigen:%s\n"
-"\n"
-"versuchen Sie es noch einmal mit der expliziten Angabe von '--branch'"
-
-<<<<<<< HEAD
-#: cmd_ws_commit.cc:495 cmd_ws_commit.cc:998
-=======
-#: commands.cc:2907
->>>>>>> 02843bb0
-#, c-format
-msgid "Update target is not a descendent of working copy base revision\n"
-msgstr ""
-
-<<<<<<< HEAD
-#: cmd_ws_commit.cc:503 cmd_ws_commit.cc:1004
-#, c-format
-msgid "branch %s has multiple heads:"
-msgstr "Zweig %s hat mehrere Köpfe:"
-
-#: cmd_ws_commit.cc:506 cmd_ws_commit.cc:1007
-#, c-format
-msgid "choose one with '%s checkout -r<id>'"
-msgstr "wählen Sie einen durch '%s checkout -r<id>'"
-
-#: cmd_ws_commit.cc:507 cmd_ws_commit.cc:1008
-#, c-format
-msgid "branch %s has multiple heads"
-msgstr "Zweig %s hat mehrere Köpfe"
-
-#: cmd_ws_commit.cc:523 cmd_ws_commit.cc:991
-=======
-#: commands.cc:2984
-#, fuzzy, c-format
-msgid "updated to base revision %s\n"
-msgstr "aktualisiert auf gemeinsame Revision %s"
-
-#: commands.cc:2994
-msgid "merge unmerged heads of branch"
-msgstr "führe nicht-vereinigte Köpfe des Zweiges zusammen"
-
-#: commands.cc:3008
-#, fuzzy, c-format
-msgid "branch '%s' is merged\n"
-msgstr "Zweig '%s' ist nicht vereinigt"
-
-#: commands.cc:3014
->>>>>>> 02843bb0
-#, c-format
-msgid "starting with revision 1 / %d\n"
-msgstr ""
-
-<<<<<<< HEAD
-#: cmd_ws_commit.cc:540
-=======
-#: commands.cc:3018
->>>>>>> 02843bb0
-#, c-format
-msgid "merging with revision %d / %d\n"
-msgstr ""
-
-<<<<<<< HEAD
-#: cmd_ws_commit.cc:553
-#, c-format
-msgid "checkout directory '%s' already exists"
-msgstr "Das Verzeichnis '%s' zum Auschecken existiert bereits."
-
-#: cmd_ws_commit.cc:587
-#, c-format
-msgid "no file %s found in database for %s"
-msgstr "keine Datei %s für %s in Datenbank gefunden"
-
-#: cmd_ws_commit.cc:605
-msgid ""
-"set PATH ATTR VALUE\n"
-"get PATH [ATTR]\n"
-"drop PATH [ATTR]"
-=======
-#: commands.cc:3019 commands.cc:3020 commands.cc:3087 commands.cc:3162
-#: commands.cc:3163
-#, fuzzy, c-format
-msgid "[source] %s\n"
-msgstr "[Quelle] %s"
-
-#: commands.cc:3037 commands.cc:3128 commands.cc:3181
-#, fuzzy, c-format
-msgid "[merged] %s\n"
-msgstr "[vereinigt] %s"
-
-#: commands.cc:3040
-#, fuzzy, c-format
-msgid "note: your working copies have not been updated\n"
-msgstr "Hinweis: Ihr Arbeitsbereich wurde nicht aktualisiert."
-
-#: commands.cc:3043
-msgid "SOURCE-BRANCH DEST-BRANCH"
-msgstr "QUELL-ZWEIG ZIEL-ZWEIG"
-
-#: commands.cc:3044
-msgid "merge from one branch to another asymmetrically"
->>>>>>> 02843bb0
-msgstr ""
-"asymmetrisches Vereinigen zweier Zweige, wobei lediglich Änderungen im Quell-"
-"Zweig auf den Ziel-Zweig überführt werden und nicht umgekehrt"
-
-<<<<<<< HEAD
-#: cmd_ws_commit.cc:606
-msgid "set, get or drop file attributes"
-msgstr "setzt, holt oder löscht Dateiattribute"
-
-#: cmd_ws_commit.cc:623
-#, c-format
-msgid "Unknown path '%s'"
-msgstr "Unbekannter Pfad '%s'"
-
-#: cmd_ws_commit.cc:652
-#, c-format
-msgid "Path '%s' does not have attribute '%s'"
-msgstr "Pfad '%s' hat kein Attribut '%s'"
-
-#: cmd_ws_commit.cc:682
-#, c-format
-msgid "No attributes for '%s'"
-msgstr "Keine Attribute für '%s'"
-
-#: cmd_ws_commit.cc:693
-#, c-format
-msgid "No attribute '%s' on path '%s'"
-msgstr "Kein Attribut für '%s' auf Pfad '%s'"
-
-#: cmd_ws_commit.cc:706
-msgid "commit workspace to database"
-msgstr "pflegt Änderungen am Arbeitsbereich in die Datenbank ein"
-
-#: cmd_ws_commit.cc:737
-#, c-format
-msgid "no changes to commit"
-msgstr "keine Änderungen zum Einpflegen"
-
-#: cmd_ws_commit.cc:756
-#, c-format
-msgid "beginning commit on branch '%s'"
-msgstr "beginne Einpflegen auf Zweig '%s'"
-
-#: cmd_ws_commit.cc:765
-#, c-format
-msgid ""
-"_MTN/log is non-empty and log message was specified on command line\n"
-"perhaps move or delete _MTN/log,\n"
-"or remove --message/--message-file from the command line?"
-=======
-#: commands.cc:3078 commands.cc:3081
-#, fuzzy, c-format
-msgid "branch '%s' is not merged\n"
-msgstr "Zweig '%s' ist nicht vereinigt"
-
-#: commands.cc:3086
-#, fuzzy, c-format
-msgid "propagating %s -> %s\n"
-msgstr "übertrage %s -> %s"
-
-#: commands.cc:3088
-#, fuzzy, c-format
-msgid "[target] %s\n"
-msgstr "[Ziel] %s"
-
-#: commands.cc:3093
-#, fuzzy, c-format
-msgid "branch '%s' is up-to-date with respect to branch '%s'\n"
-msgstr "Zweig '%s' ist bezogen auf Zweig '%s' aktuell"
-
-#: commands.cc:3095
-#, fuzzy, c-format
-msgid "no action taken\n"
-msgstr "keine Aktion ausgeführt"
-
-#: commands.cc:3099
-#, fuzzy, c-format
-msgid "no merge necessary; putting %s in branch '%s'\n"
-msgstr "kein Vereinigen notwendig; schiebe %s in Zweig '%s'"
-
-#: commands.cc:3132
+#: cmd_ws_commit.cc:946
+msgid "setup a new workspace directory, default to current"
+msgstr ""
+"Setzt einen neuen Arbeitsbereich auf (standardmäßig im derzeitigen "
+"Verzeichnis)"
+
+#: cmd_ws_commit.cc:952
+#, c-format
+msgid "need --branch argument for setup"
+msgstr "benötige '--branch'-Parameter für das Setup"
+
+#: cmd_ws_commit.cc:968
+msgid "DIRECTORY"
+msgstr "VERZEICHNIS"
+
+#: cmd_ws_commit.cc:969
+msgid "import the contents of the given directory tree into a given branch"
+msgstr ""
+"Importiert die Inhalte des gegebenen Verzeichnisses in einen angegebenen "
+"Zweig."
+
+#: cmd_ws_commit.cc:980
+#, c-format
+msgid "you must specify a directory to import"
+msgstr "Es muss ein Verzeichnis für den Import angegeben werden."
+
+#: cmd_ws_commit.cc:1021
+#, c-format
+msgid "import directory '%s' doesn't exists"
+msgstr "Das Import-Verzeichnis '%s' existiert nicht."
+
+#: cmd_ws_commit.cc:1022
+#, c-format
+msgid "import directory '%s' is a file"
+msgstr "Der Import-Pfad '%s' ist eine Datei und kein Verzeichnis."
+
+#: cmd_ws_commit.cc:1069
+msgid ""
+"migrate a workspace directory's metadata to the latest format; defaults to "
+"the current workspace"
+msgstr ""
+"Migriert die Metadaten eines Arbeitsbereichs auf das neueste Format; "
+"standardmäßig wird der aktuelle Arbeitsbereich genutzt"
+
+#: cmd_ws_commit.cc:1082
 msgid "refresh the inodeprint cache"
 msgstr "aktualisiere den 'inodeprint'-Cache"
 
-#: commands.cc:3140
-msgid "LEFT-REVISION RIGHT-REVISION DEST-BRANCH"
-msgstr "LINKE_REVISION RECHTE_REVISION ZIEL_ZWEIG"
-
-#: commands.cc:3141
-msgid "merge two explicitly given revisions, placing result in given branch"
->>>>>>> 02843bb0
-msgstr ""
-"vereinigt zwei gegebene Revisionen und erzeugt eine neue Revision im "
-"gegebenen Zweig"
-
-<<<<<<< HEAD
-#: cmd_ws_commit.cc:780
-=======
-#: commands.cc:3155
->>>>>>> 02843bb0
-#, c-format
-msgid "%s and %s are the same revision, aborting"
-msgstr "%s und %s sind dieselben Revisionen, breche ab"
-
-<<<<<<< HEAD
-#: cmd_ws_commit.cc:802
-=======
-#: commands.cc:3157 commands.cc:3159
->>>>>>> 02843bb0
-#, c-format
-msgid "%s is already an ancestor of %s"
-msgstr "%s ist bereits ein Vorfahre von %s"
-
-<<<<<<< HEAD
-#: cmd_ws_commit.cc:810
-#, c-format
-msgid "revision %s already in database"
-msgstr "Revision %s ist bereits in der Datenbank"
-
-#: cmd_ws_commit.cc:849 cmd_ws_commit.cc:879
-#, c-format
-msgid "file '%s' modified during commit, aborting"
-msgstr "Datei '%s' wurde während des Einpflegens geändert, breche ab"
-
-#: cmd_ws_commit.cc:861
-=======
-#: commands.cc:3184
-msgid "(revision|file|key) PARTIAL-ID"
-msgstr "(revision|file|key) TEIL_ID"
-
-#: commands.cc:3185
-msgid "complete partial id"
-msgstr "vervollständige Teil-ID"
-
-#: commands.cc:3194
->>>>>>> 02843bb0
-#, c-format
-msgid "non-hex digits in partial id"
-msgstr "nicht-hexadezimale Zeichen in Teil-ID"
-
-#: commands.cc:3233
-#, fuzzy
-msgid "revert file(s), dir(s) or entire working copy (\".\")"
-msgstr ""
-"setzt Dateien, Verzeichnisse oder den gesamten Arbeitsbereich ('.') zurück"
-
-<<<<<<< HEAD
-#: cmd_ws_commit.cc:903
-=======
-#: commands.cc:3310
->>>>>>> 02843bb0
-#, c-format
-msgid "reverting %s"
-msgstr "setze %s zurück"
-
-<<<<<<< HEAD
-#: cmd_ws_commit.cc:909
-=======
-#: commands.cc:3314
->>>>>>> 02843bb0
-#, c-format
-msgid "no file version %s found in database for %s"
-msgstr "Dateiversion %s für %s nicht in Datenbank gefunden"
-
-#: commands.cc:3335
-msgid "RCSFILE..."
-msgstr "RCS_DATEI..."
-
-#: commands.cc:3336
-msgid ""
-"parse versions in RCS files\n"
-"this command doesn't reconstruct or import revisions.you probably want "
-"cvs_import"
-msgstr ""
-"Analysiert Versionen in RCS-Dateien\n"
-"Durch dieses Kommando werden keine Revision rekonstruiert oder importiert. "
-"Sie möchten eventuell 'cvs_import' ausführen."
-
-<<<<<<< HEAD
-#: cmd_ws_commit.cc:943
-msgid "setup a new workspace directory, default to current"
-msgstr ""
-"Setzt einen neuen Arbeitsbereich auf (standardmäßig im derzeitigen "
-"Verzeichnis)"
-
-#: cmd_ws_commit.cc:949
-#, c-format
-msgid "need --branch argument for setup"
-msgstr "benötige '--branch'-Parameter für das Setup"
-
-#: cmd_ws_commit.cc:965
-msgid "DIRECTORY"
-msgstr "VERZEICHNIS"
-
-#: cmd_ws_commit.cc:966
-msgid "import the contents of the given directory tree into a given branch"
-msgstr ""
-"Importiert die Inhalte des gegebenen Verzeichnisses in einen angegebenen "
-"Zweig."
-
-#: cmd_ws_commit.cc:977
-#, c-format
-msgid "you must specify a directory to import"
-msgstr "Es muss ein Verzeichnis für den Import angegeben werden."
-
-#: cmd_ws_commit.cc:1017
-=======
-#: commands.cc:3352
-msgid "rcs"
-msgstr "RCS"
-
-#: commands.cc:3352
-msgid "CVSROOT"
-msgstr "CVSROOT"
-
-#: commands.cc:3352
-msgid "import all versions in CVS repository"
-msgstr "importierte alle Versionen des CVS-Depots"
-
-#: commands.cc:3415
-msgid "PATH"
-msgstr "PFAD"
-
-#: commands.cc:3416
-msgid "print annotated copy of the file from REVISION"
-msgstr "gibt eine kommentierte Kopie der Datei aus der Revision REVISION aus"
-
-#: commands.cc:3438
->>>>>>> 02843bb0
-#, c-format
-msgid "no revision for file '%s' in database"
-msgstr "keine Revision für Datei '%s' in Datenbank gefunden"
-
-<<<<<<< HEAD
-#: cmd_ws_commit.cc:1018
-#, c-format
-msgid "import directory '%s' is a file"
-msgstr "Der Import-Pfad '%s' ist eine Datei und kein Verzeichnis."
-
-#: cmd_ws_commit.cc:1065
-=======
-#: commands.cc:3456
-msgid "[FILE] ..."
-msgstr "[DATEI] ..."
-
-#
-#: commands.cc:3457
->>>>>>> 02843bb0
-msgid ""
-"print history in reverse order (filtering by 'FILE'). If one or more\n"
-"revisions are given, use them as a starting point."
-msgstr ""
-<<<<<<< HEAD
-"Migriert die Metadaten eines Arbeitsbereichs auf das neueste Format; "
-"standardmäßig wird der aktuelle Arbeitsbereich genutzt"
-
-#: cmd_ws_commit.cc:1078
-msgid "refresh the inodeprint cache"
-msgstr "aktualisiere den 'inodeprint'-Cache"
-=======
-"Gibt die Historie in umgekehrter Reihenfolge aus\n"
-"(gefiltert durch 'DATEI'). Wenn eine oder mehrere\n"
-"Revisionen übergeben wurden, werden diese als\n"
-"Ausgangspunkt genutzt."
->>>>>>> 02843bb0
-
-#: commands.cc:3504
-#, c-format
-msgid "Unknown file '%s' for log command"
-msgstr ""
-
-#: commands.cc:3667
-msgid "DIRECTORY"
-msgstr "VERZEICHNIS"
-
-#: commands.cc:3667
-#, fuzzy
-msgid "setup a new working copy directory"
-msgstr ""
-"Setzt einen neuen Arbeitsbereich auf (standardmäßig im derzeitigen "
-"Verzeichnis)"
-
-#: commands.cc:3673
-#, c-format
-msgid "need --branch argument for setup"
-msgstr "benötige '--branch'-Parameter für das Setup"
-
-#: commands.cc:3697 commands.cc:3726
-#, fuzzy, c-format
-msgid "no destination branch specified\n"
-msgstr "keine Datenbank spezifiziert"
-
-#: commands.cc:3738
-msgid "automation"
-msgstr "Automatisierung"
-
-#: commands.cc:3739
-msgid ""
-"interface_version\n"
-"heads [BRANCH]\n"
-"ancestors REV1 [REV2 [REV3 [...]]]\n"
-"attributes [FILE]\n"
-"parents REV\n"
-"descendents REV1 [REV2 [REV3 [...]]]\n"
-"children REV\n"
-"graph\n"
-"erase_ancestors [REV1 [REV2 [REV3 [...]]]]\n"
-"toposort [REV1 [REV2 [REV3 [...]]]]\n"
-"ancestry_difference NEW_REV [OLD_REV1 [OLD_REV2 [...]]]\n"
-"leaves\n"
-"inventory\n"
-"stdio\n"
-"certs REV\n"
-"select SELECTOR\n"
-"get_file FILEID\n"
-"get_manifest_of [REVID]\n"
-"get_revision [REVID]\n"
-"keys\n"
-msgstr ""
-
-#: commands.cc:3759
-msgid "automation interface"
-msgstr "Schnittstelle für die Automatisierung"
-
-#: commands.cc:3773 commands.cc:3789
-msgid "vars"
-msgstr "Variablen"
-
-#: commands.cc:3773
-msgid "DOMAIN NAME VALUE"
-msgstr "DOMÄNE NAME WERT"
-
-<<<<<<< HEAD
-#: commands.cc:433
+#: commands.cc:139 commands.cc:241
+#, c-format
+msgid "unknown command '%s'"
+msgstr "unbekanntes Kommando '%s'"
+
+#: commands.cc:150
+#, c-format
+msgid "command '%s' has multiple ambiguous expansions:"
+msgstr "Das Kommando '%s' kann auf mehrere Arten erweitert werden:"
+
+#: commands.cc:183
+msgid "commands:"
+msgstr "Kommandos:"
+
+#: commands.cc:275
+msgid "command [ARGS...]"
+msgstr "Kommando [ARGUMENTE...]"
+
+#: commands.cc:276
+msgid "display command help"
+msgstr "zeige Hilfe für Kommando"
+
+#: commands.cc:418
+#, c-format
+msgid "expanding selection '%s'"
+msgstr "expandiere Auswahl '%s'"
+
+#: commands.cc:426
+#, c-format
+msgid "no match for selection '%s'"
+msgstr "kein Treffer für Auswahl '%s'"
+
+#: commands.cc:432
 #, c-format
 msgid "expanded to '%s'"
 msgstr "erweitert zu '%s'"
 
-#: commands.cc:450
+#: commands.cc:449
 #, c-format
 msgid "selection '%s' has multiple ambiguous expansions:"
 msgstr "Die Auswahl '%s' kann auf mehrere Arten erweitert werden:"
 
-#: commands.cc:467
+#: commands.cc:466
 msgid "note: "
 msgstr "Hinweis: "
 
-#: commands.cc:468
-=======
-#: commands.cc:3774
-msgid "set the database variable NAME to VALUE, in domain DOMAIN"
-msgstr "setzt die Datenbankvariable NAME auf WERT in der Domäne DOMÄNE"
-
-#: commands.cc:3789
-msgid "DOMAIN NAME"
-msgstr "DOMÄNE NAME"
-
-#: commands.cc:3790
-msgid "remove the database variable NAME in domain DOMAIN"
-msgstr "entfernt die Datenbankvariable NAME in der Domäne DOMÄNE"
-
-#: commands.cc:3801
->>>>>>> 02843bb0
-#, c-format
-msgid "no var with name %s in domain %s"
-msgstr "keine Variable mit dem Namen %s in der Domäne %s"
-
-<<<<<<< HEAD
-#: commands.cc:483
+#: commands.cc:467
+#, c-format
+msgid ""
+"branch '%s' has multiple heads\n"
+"perhaps consider '%s merge'"
+msgstr ""
+"Der Zweig '%s' hat mehrere Köpfe.\n"
+"Eventuell möchten Sie '%s merge' ausführen."
+
+#: commands.cc:482
 #, c-format
 msgid "--message and --message-file are mutually exclusive"
 msgstr "--message und --message-file können nicht zusammen verwendet werden"
-=======
-#: commands.cc:3805
-msgid "REVID"
-msgstr "REVISIONS_ID"
->>>>>>> 02843bb0
-
-#: commands.cc:3806
-msgid "dump the roster associated with the given REVID"
-msgstr "Exportiere den Katalog, welcher mit der gegebenen REVID verknüpft ist"
-
-#: database_check.cc:125
+
+#: database_check.cc:137
+#, c-format
+msgid "file structure is corrupted; cannot check further"
+msgstr "Dateistruktur ist beschädigt; kann mit der Prüfung nicht fortfahren"
+
+#: database_check.cc:148
 msgid "files"
 msgstr "Dateien"
 
-#: database_check.cc:154
+#: database_check.cc:177
 msgid "rosters"
 msgstr "Kataloge"
 
-#: database_check.cc:221
+#: database_check.cc:235
 msgid "markings"
 msgstr "Kennzeichen"
 
-#: database_check.cc:319 database_check.cc:507 netsync.cc:2693
-#: rcs_import.cc:1095
+#: database_check.cc:306 netsync.cc:3053 rcs_import.cc:1245
 msgid "revisions"
 msgstr "Revisionen"
 
-#: database_check.cc:418
+#: database_check.cc:401
 msgid "ancestry"
 msgstr "Vorfahren"
 
-#: database_check.cc:451 netsync.cc:2697
+#: database_check.cc:434 netsync.cc:3057
 msgid "keys"
 msgstr "Schlüssel"
 
-#: database_check.cc:477 netsync.cc:2695
+#: database_check.cc:460
 msgid "certs"
 msgstr "Zertifikate"
 
-#: database_check.cc:543
-#, fuzzy, c-format
-msgid "file %s missing (%d manifest references)\n"
+#: database_check.cc:504
+msgid "heights"
+msgstr "Höhenangaben"
+
+#: database_check.cc:548
+msgid "height relations"
+msgstr "Verbindungen von Höhenangaben"
+
+#: database_check.cc:594
+#, c-format
+msgid "file %s missing (%d manifest references)"
 msgstr "Datei %s fehlt (%d Manifeste mit Referenzen)"
 
-#: database_check.cc:550
-#, fuzzy, c-format
-msgid "file %s unreferenced\n"
+#: database_check.cc:601
+#, c-format
+msgid "file %s unreferenced"
 msgstr "Datei %s nicht referenziert"
 
-#: database_check.cc:571
-#, fuzzy, c-format
-msgid "roster %s unreferenced\n"
+#: database_check.cc:620
+#, c-format
+msgid "roster %s unreferenced"
 msgstr "Katalog %s nicht referenziert"
 
-#: database_check.cc:577
-#, fuzzy, c-format
-msgid "roster %s incomplete (%d missing files)\n"
+#: database_check.cc:626
+#, c-format
+msgid "roster %s incomplete (%d missing files)"
 msgstr "Katalog %s unvollständig (%d fehlende Dateien)"
 
-#: database_check.cc:584
-#, fuzzy, c-format
-msgid "roster %s incomplete (%d missing revisions)\n"
+#: database_check.cc:633
+#, c-format
+msgid "roster %s incomplete (%d missing revisions)"
 msgstr "Katalog %s unvollständig (%d fehlende Revisionen)"
 
-#: database_check.cc:591
-#, fuzzy, c-format
-msgid "roster %s is not parseable (perhaps with unnormalized paths?)\n"
+#: database_check.cc:658
+#, c-format
+msgid ""
+"revision %s missing (%d revision references; %d cert references; %d parent "
+"references; %d child references; %d roster references)"
+msgstr ""
+"Revision %s fehlt (%d Revisions-Referenzen; %d Zertifikats-Referenzen; %d "
+"Eltern-Referenzen; %d Kind-Referenzen; %d Katalog-Referenzen)"
+
+#: database_check.cc:666
+#, c-format
+msgid "revision %s incomplete (%d missing manifests)"
+msgstr "Revision %s unvollständig (%d fehlende Manifeste)"
+
+#: database_check.cc:673
+#, c-format
+msgid "revision %s incomplete (%d missing revisions)"
+msgstr "Revision %s unvollständig (%d fehlende Revisionen)"
+
+#: database_check.cc:680
+#, c-format
+msgid "revision %s incomplete (missing roster)"
+msgstr "Revision %s unvollständig (fehlender Katalog)"
+
+#: database_check.cc:686
+#, c-format
+msgid "revision %s mismatched roster and manifest"
+msgstr "Revision %s passt nicht auf Katalog und Manifest"
+
+#: database_check.cc:692
+#, c-format
+msgid "revision %s incomplete (incomplete roster)"
+msgstr "Revision %s unvollständig (unvollständiger Katalog)"
+
+#: database_check.cc:698
+#, c-format
+msgid "revision %s mismatched parents (%d ancestry parents; %d revision refs)"
+msgstr ""
+"Revision %s hat falsch zugeordnete Eltern (%d abstammende Eltern; %d "
+"Revisions-Referenzen)"
+
+#: database_check.cc:707
+#, c-format
+msgid "revision %s mismatched children (%d ancestry children; %d parents)"
+msgstr ""
+"Revision %s hat falsch zugeordnete Kinder (%d abstammende Kinder; %d Eltern)"
+
+#: database_check.cc:719
+#, c-format
+msgid "revision %s has bad history (%s)"
+msgstr "Revision %s hat eine ungültige Historie (%s)"
+
+#: database_check.cc:726
+#, c-format
+msgid "revision %s is not parseable (perhaps with unnormalized paths?)"
 msgstr ""
 "Revision %s ist nicht analysierbar (eventuell mit nicht-normalisierten "
 "Pfaden?)"
 
-#: database_check.cc:598
-#, fuzzy, c-format
-msgid "roster %s is not in normalized form\n"
+#: database_check.cc:733
+#, c-format
+msgid "revision %s is not in normalized form"
 msgstr "Revision %s ist nicht normalisiert"
 
-#: database_check.cc:623
-#, fuzzy, c-format
-msgid ""
-"revision %s missing (%d revision references; %d cert references; %d parent "
-"references; %d child references; %d roster references)\n"
-msgstr ""
-"Revision %s fehlt (%d Revisions-Referenzen; %d Zertifikats-Referenzen; %d "
-"Eltern-Referenzen; %d Kind-Referenzen; %d Katalog-Referenzen)"
-
-#: database_check.cc:631
-#, fuzzy, c-format
-msgid "revision %s incomplete (%d missing manifests)\n"
-msgstr "Revision %s unvollständig (%d fehlende Manifeste)"
-
-#: database_check.cc:638
-#, fuzzy, c-format
-msgid "revision %s incomplete (%d missing revisions)\n"
-msgstr "Revision %s unvollständig (%d fehlende Revisionen)"
-
-#: database_check.cc:645
-#, fuzzy, c-format
-msgid "revision %s incomplete (missing roster link)\n"
-msgstr "Revision %s unvollständig (fehlender Katalog)"
-
-#: database_check.cc:651
-#, fuzzy, c-format
-msgid "revision %s incomplete (missing roster)\n"
-msgstr "Revision %s unvollständig (fehlender Katalog)"
-
-#: database_check.cc:657
-#, fuzzy, c-format
-msgid "revision %s mismatched roster and manifest\n"
-msgstr "Revision %s passt nicht auf Katalog und Manifest"
-
-#: database_check.cc:663
-#, fuzzy, c-format
-msgid "revision %s incomplete (incomplete roster)\n"
-msgstr "Revision %s unvollständig (unvollständiger Katalog)"
-
-#: database_check.cc:669
-#, fuzzy, c-format
-msgid ""
-"revision %s mismatched parents (%d ancestry parents; %d revision refs)\n"
-msgstr ""
-"Revision %s hat falsch zugeordnete Eltern (%d abstammende Eltern; %d "
-"Revisions-Referenzen)"
-
-#: database_check.cc:678
-#, fuzzy, c-format
-msgid "revision %s mismatched children (%d ancestry children; %d parents)\n"
-msgstr ""
-"Revision %s hat falsch zugeordnete Kinder (%d abstammende Kinder; %d Eltern)"
-
-#: database_check.cc:690
-#, fuzzy, c-format
-msgid "revision %s has bad history (%s)\n"
-msgstr "Revision %s hat eine ungültige Historie (%s)"
-
-#: database_check.cc:697
-#, fuzzy, c-format
-msgid "revision %s is not parseable (perhaps with unnormalized paths?)\n"
-msgstr ""
-"Revision %s ist nicht analysierbar (eventuell mit nicht-normalisierten "
-"Pfaden?)"
-
-#: database_check.cc:704
-#, fuzzy, c-format
-msgid "revision %s is not in normalized form\n"
-msgstr "Revision %s ist nicht normalisiert"
-
-#: database_check.cc:728
-#, fuzzy, c-format
-msgid "key %s missing (signed %d certs)\n"
+#: database_check.cc:757
+#, c-format
+msgid "key %s missing (signed %d certs)"
 msgstr "Schlüssel %s fehlt (signierte %d Zertifikate)"
 
-#: database_check.cc:761
-#, fuzzy, c-format
-msgid "revision %s unchecked signature in %s cert from missing key %s\n"
+#: database_check.cc:790
+#, c-format
+msgid "revision %s unchecked signature in %s cert from missing key %s"
 msgstr ""
 "Revision %s ungeprüfte Signatur in %s Zertifikat von fehlendem Schlüssel %s"
 
-#: database_check.cc:769
-#, fuzzy, c-format
-msgid "revision %s bad signature in %s cert from key %s\n"
+#: database_check.cc:798
+#, c-format
+msgid "revision %s bad signature in %s cert from key %s"
 msgstr "Revision %s ungültige Signatur in %s Zertifikat von Schlüssel %s"
 
-#: database_check.cc:784
-#, fuzzy, c-format
-msgid "revision %s missing %s cert\n"
+#: database_check.cc:813
+#, c-format
+msgid "revision %s missing %s cert"
 msgstr "Revision %s fehlt Zertifikat %s"
 
-#: database_check.cc:793
-#, fuzzy, c-format
-msgid "revision %s mismatched certs (%d authors %d dates %d changelogs)\n"
+#: database_check.cc:822
+#, c-format
+msgid "revision %s mismatched certs (%d authors %d dates %d changelogs)"
 msgstr ""
 "Revision %s falsch zugeordnete Zertifikate (%d Autoren %d Daten %d Log-"
 "Einträge)"
 
-#: database_check.cc:874
-#, fuzzy, c-format
-msgid "%d missing files\n"
+#: database_check.cc:846
+#, c-format
+msgid "height missing for revision %s"
+msgstr "Revision %s fehlt die Höhenangabe"
+
+#: database_check.cc:853
+#, c-format
+msgid "duplicate height for revision %s"
+msgstr "doppelte Höhenangabe für Revision %s"
+
+#: database_check.cc:859
+#, c-format
+msgid "height of revision %s not greater than that of parent"
+msgstr ""
+"Höhenangabe für Revision %s ist nicht größer als die der Eltern-Revision"
+
+#: database_check.cc:944
+#, c-format
+msgid "%d missing files"
 msgstr "%d fehlende Dateien"
 
-#: database_check.cc:876
-#, fuzzy, c-format
-msgid "%d unreferenced files\n"
+#: database_check.cc:946
+#, c-format
+msgid "%d unreferenced files"
 msgstr "%d nicht referenzierte Dateien"
 
-#: database_check.cc:879
-#, fuzzy, c-format
-msgid "%d unreferenced rosters\n"
+#: database_check.cc:949
+#, c-format
+msgid "%d unreferenced rosters"
 msgstr "%d nicht referenzierte Kataloge"
 
-#: database_check.cc:881
-#, fuzzy, c-format
-msgid "%d incomplete rosters\n"
+#: database_check.cc:951
+#, c-format
+msgid "%d incomplete rosters"
 msgstr "%d unvollständige Kataloge"
 
-#: database_check.cc:883
-#, fuzzy, c-format
-msgid "%d rosters not parseable (perhaps with invalid paths)\n"
+#: database_check.cc:954
+#, c-format
+msgid "%d missing revisions"
+msgstr "%d fehlende Revisionen"
+
+#: database_check.cc:956
+#, c-format
+msgid "%d incomplete revisions"
+msgstr "%d unvollständige Revisionen"
+
+#: database_check.cc:958
+#, c-format
+msgid "%d mismatched parents"
+msgstr "%d falsch zugeordnete Eltern"
+
+#: database_check.cc:960
+#, c-format
+msgid "%d mismatched children"
+msgstr "%d falsch zugeordnete Kinder"
+
+#: database_check.cc:962
+#, c-format
+msgid "%d revisions with bad history"
+msgstr "%d Revisionen mit ungültiger Historie"
+
+#: database_check.cc:964
+#, c-format
+msgid "%d revisions not parseable (perhaps with invalid paths)"
 msgstr "%d Revisionen nicht analysierbar (evtl. mit ungültigem Pfad)"
 
-#: database_check.cc:886
-#, fuzzy, c-format
-msgid "%d rosters not in normalized form\n"
+#: database_check.cc:967
+#, c-format
+msgid "%d revisions not in normalized form"
 msgstr "%d Revisionen nicht in normalisierter Form"
 
-#: database_check.cc:889
-#, fuzzy, c-format
-msgid "%d missing revisions\n"
-msgstr "%d fehlende Revisionen"
-
-#: database_check.cc:891
-#, fuzzy, c-format
-msgid "%d incomplete revisions\n"
-msgstr "%d unvollständige Revisionen"
-
-#: database_check.cc:893
-#, fuzzy, c-format
-msgid "%d mismatched parents\n"
-msgstr "%d falsch zugeordnete Eltern"
-
-#: database_check.cc:895
-#, fuzzy, c-format
-msgid "%d mismatched children\n"
-msgstr "%d falsch zugeordnete Kinder"
-
-#: database_check.cc:897
-#, fuzzy, c-format
-msgid "%d revisions with bad history\n"
-msgstr "%d Revisionen mit ungültiger Historie"
-
-#: database_check.cc:899
-#, fuzzy, c-format
-msgid "%d revisions not parseable (perhaps with invalid paths)\n"
-msgstr "%d Revisionen nicht analysierbar (evtl. mit ungültigem Pfad)"
-
-#: database_check.cc:902
-#, fuzzy, c-format
-msgid "%d revisions not in normalized form\n"
-msgstr "%d Revisionen nicht in normalisierter Form"
-
-#: database_check.cc:906
-#, fuzzy, c-format
-msgid "%d unreferenced roster links\n"
-msgstr "%d nicht referenzierte Kataloge"
-
-#: database_check.cc:909
-#, fuzzy, c-format
-msgid "%d missing rosters\n"
+#: database_check.cc:971
+#, c-format
+msgid "%d missing rosters"
 msgstr "%d fehlende Kataloge"
 
-#: database_check.cc:913
-#, fuzzy, c-format
-msgid "%d missing keys\n"
+#: database_check.cc:975
+#, c-format
+msgid "%d missing keys"
 msgstr "%d fehlende Schlüssel"
 
-#: database_check.cc:916
-#, fuzzy, c-format
-msgid "%d missing certs\n"
+#: database_check.cc:978
+#, c-format
+msgid "%d missing certs"
 msgstr "%d fehlende Zertifikate"
 
-#: database_check.cc:918
-#, fuzzy, c-format
-msgid "%d mismatched certs\n"
+#: database_check.cc:980
+#, c-format
+msgid "%d mismatched certs"
 msgstr "%d falsch zugeordnete Zertifikate"
 
-#: database_check.cc:920
-#, fuzzy, c-format
-msgid "%d unchecked signatures due to missing keys\n"
+#: database_check.cc:982
+#, c-format
+msgid "%d unchecked signatures due to missing keys"
 msgstr "%d ungeprüfte Signaturen durch fehlende Schlüssel"
 
-#: database_check.cc:922
-#, fuzzy, c-format
-msgid "%d bad signatures\n"
+#: database_check.cc:984
+#, c-format
+msgid "%d bad signatures"
 msgstr "%d ungültige Signaturen"
 
-#: database_check.cc:948
-#, fuzzy, c-format
-msgid "check complete: %d files; %d rosters; %d revisions; %d keys; %d certs\n"
+#: database_check.cc:987
+#, c-format
+msgid "%d missing heights"
+msgstr "%d fehlende Höhenangaben"
+
+#: database_check.cc:989
+#, c-format
+msgid "%d duplicate heights"
+msgstr "%d doppelte Höhenangaben"
+
+#: database_check.cc:991
+#, c-format
+msgid "%d incorrect heights"
+msgstr "%d fehlerhafte Höhenangaben"
+
+#: database_check.cc:1017
+#, c-format
+msgid ""
+"check complete: %d files; %d rosters; %d revisions; %d keys; %d certs; %d "
+"heights"
 msgstr ""
 "Überprüfung beendet: %d Dateien; %d Kataloge; %d Revisionen; %d Schlüssel; %"
 "d Zertifikate; %d Höhenangaben"
 
-#: database_check.cc:954
-#, fuzzy, c-format
-msgid "total problems detected: %d (%d serious)\n"
+#: database_check.cc:1024
+#, c-format
+msgid "total problems detected: %d (%d serious)"
 msgstr "insgesamt aufgespürte Probleme: %d (%d gravierend)"
 
-#: database_check.cc:956
+#: database_check.cc:1026
 #, c-format
 msgid "serious problems detected"
 msgstr "gravierende Probleme aufgespürt"
 
-#: database_check.cc:958
-#, fuzzy, c-format
-msgid "minor problems detected\n"
+#: database_check.cc:1028
+#, c-format
+msgid "minor problems detected"
 msgstr "kleinere Probleme aufgespürt"
 
-#: database_check.cc:960
-#, fuzzy, c-format
-msgid "database is good\n"
+#: database_check.cc:1030
+#, c-format
+msgid "database is good"
 msgstr "Datenbank ist in Ordnung"
 
-#: database.cc:89
-#, fuzzy, c-format
-msgid ""
-"layout of database %s doesn't match this version of monotone\n"
-"wanted schema %s, got %s\n"
-"try 'monotone db migrate' to upgrade\n"
-"(this is irreversible; you may want to make a backup copy first)"
-msgstr ""
-"Die Datenbank %s besitzt ein altes Schema.\n"
-"Versuchen Sie '%s db migrate', um das Schema zu erneuern.\n"
-"(Dieser Vorgang ist nicht umkehrbar; Sie sollten vorher eine Sicherung "
-"machen.)"
-
-#: database.cc:108
-#, fuzzy, c-format
-msgid ""
-"database %s contains revisions but no rosters\n"
+#: database.cc:151
+#, c-format
+msgid "this database already contains rosters"
+msgstr "diese Datenbank enthält bereits Kataloge"
+
+#: database.cc:177
+#, c-format
+msgid ""
+"database %s lacks some cached data\n"
+"run '%s db regenerate_caches' to restore use of this database"
+msgstr ""
+"Der Datenbank %s fehlen einige Cache-Daten.\n"
+"Führen Sie '%s db regenerate_caches' aus, um diese Datenbank wieder "
+"benutzbar zu machen."
+
+#: database.cc:194
+#, c-format
+msgid ""
+"database %s contains old-style revisions\n"
 "if you are a project leader or doing local testing:\n"
 "  see the file UPGRADE for instructions on upgrading.\n"
 "if you are not a project leader:\n"
@@ -2615,77 +2185,65 @@
 "  und holen Sie sich dann eine aktualisierte Kopie.\n"
 "Wir bitten die Unannehmlichkeiten zu entschuldigen."
 
-#: database.cc:173
-#, c-format
-msgid "unable to probe database version in file %s"
-msgstr "kann Datenbankversion der Datei %s nicht bestimmen"
-
-#: database.cc:180
-#, c-format
-msgid "database %s is not an sqlite version 3 file, try dump and reload"
-msgstr ""
-"Datenbank %s ist keine SQLite-Version-3-Datei, versuchen Sie ein Export und "
-"anschließenden Import"
-
-#: database.cc:207
-#, fuzzy
-msgid "make sure database and containing directory are writeable"
-msgstr ""
-"Stellen Sie sicher, dass die Datenbank und das umgebende Verzeichnis "
-"schreibbar sind\n"
-"und das noch genügend Speicherplatz verfügbar ist."
-
-#: database.cc:212
-#, fuzzy, c-format
-msgid ""
-"sqlite error: %d: %s\n"
-"%s"
-msgstr ""
-"SQLite-Fehler: %s\n"
-"%s"
-
-#: database.cc:250
-#, c-format
-msgid "could not initialize database: %s: already exists"
-msgstr "Konnte Datenbank nicht initialisieren: %s existiert bereits"
-
-#: database.cc:255
-#, c-format
-msgid ""
-"existing (possibly stale) journal file '%s' has same stem as new database '%"
-"s'\n"
-"cancelling database creation"
-msgstr ""
-"Existierende Journal-Datei '%s' hat denselben Stamm wie die neue Datenbank '%"
-"s'\n"
-"Datenbankerstellung abgebrochen"
-
-#: database.cc:377
-#, c-format
-msgid "cannot create %s; it already exists"
-msgstr "Kann %s nicht erzeugen; es existiert bereits"
-
-#: database.cc:441
-#, fuzzy, c-format
-msgid ""
+#: database.cc:204
+#, c-format
+msgid ""
+"database %s contains manifests but no revisions\n"
+"this is a very old database; it needs to be upgraded\n"
+"please see README.changesets for details"
+msgstr ""
+"Datenbank %s beinhaltet Manifeste, aber keine Revisionen\n"
+"Dies ist eine sehr alte Datenbank, die erneuert werden muss.\n"
+"Bitte konsultieren Sie die Datei README.changesets für Details."
+
+#: database.cc:487 sanity.cc:234 schema_migration.cc:58
+msgid "error: "
+msgstr "Fehler: "
+
+#: database.cc:488
+msgid "sqlite error: "
+msgstr "SQLite-Fehler: "
+
+#: database.cc:512
+msgid "not set"
+msgstr "nicht gesetzt"
+
+#: database.cc:525
+msgid " (not a monotone database)"
+msgstr " (keine monotone-Datenbank)"
+
+#: database.cc:573 database.cc:604 database.cc:1046 database.cc:1066
+#, c-format
+msgid "%u"
+msgstr "%u"
+
+#: database.cc:623
+#, c-format
+msgid ""
+"creator code      : %s\n"
 "schema version    : %s\n"
 "counts:\n"
-"  full rosters    : %u\n"
-"  roster deltas   : %u\n"
-"  full files      : %u\n"
-"  file deltas     : %u\n"
-"  revisions       : %u\n"
-"  ancestry edges  : %u\n"
-"  certs           : %u\n"
+"  full rosters    : %s\n"
+"  roster deltas   : %s\n"
+"  full files      : %s\n"
+"  file deltas     : %s\n"
+"  revisions       : %s\n"
+"  ancestry edges  : %s\n"
+"  certs           : %s\n"
+"  logical files   : %s\n"
 "bytes:\n"
-"  full rosters    : %u\n"
-"  roster deltas   : %u\n"
-"  full files      : %u\n"
-"  file deltas     : %u\n"
-"  revisions       : %u\n"
-"  cached ancestry : %u\n"
-"  certs           : %u\n"
-"  total           : %u\n"
+"  full rosters    : %s\n"
+"  roster deltas   : %s\n"
+"  full files      : %s\n"
+"  file deltas     : %s\n"
+"  revisions       : %s\n"
+"  cached ancestry : %s\n"
+"  certs           : %s\n"
+"  heights         : %s\n"
+"  total           : %s\n"
+"database:\n"
+"  page size       : %s\n"
+"  cache size      : %s"
 msgstr ""
 "DB-Identifikation      : %s\n"
 "Schema-Version         : %s\n"
@@ -2712,80 +2270,57 @@
 "  Seitengröße          : %s\n"
 "  Cache-Größe          : %s"
 
-#: database.cc:495
+#: database.cc:668
 #, c-format
 msgid "database schema version: %s"
 msgstr "Datenbank Schema-Version: %s"
 
-#: database.cc:581
-#, fuzzy, c-format
-msgid "multiple statements in query: %s\n"
+#: database.cc:756
+#, c-format
+msgid "multiple statements in query: %s"
 msgstr "mehrere Angaben in Anfrage: %s"
 
-#: database.cc:587
-#, fuzzy, c-format
-msgid "wanted %d columns got %d in query: %s\n"
+#: database.cc:762
+#, c-format
+msgid "wanted %d columns got %d in query: %s"
 msgstr "erwarte %d, erhielt %d Spalten in Anfrage: %s"
 
-#: database.cc:626
-#, fuzzy, c-format
-msgid "null result in query: %s\n"
+#: database.cc:828
+#, c-format
+msgid "null result in query: %s"
 msgstr "Null-Ergebnis in Anfrage: %s"
 
-#: database.cc:644
-#, fuzzy, c-format
-msgid "wanted %d rows got %s in query: %s\n"
+#: database.cc:846
+#, c-format
+msgid "wanted %d rows got %d in query: %s"
 msgstr "erwarte %d, erhielt %d Zeilen in Anfrage: %s"
 
-<<<<<<< HEAD
-#: database.cc:2116
-=======
-#: database.cc:669
-#, c-format
-msgid ""
-"Attempt to start exclusive transaction within non-exclusive transaction."
-msgstr ""
-
-#: database.cc:1682
->>>>>>> 02843bb0
+#: database.cc:2103
 #, c-format
 msgid "another key with name '%s' already exists"
 msgstr "ein anderer Schlüssel mit dem Namen '%s' existiert bereits"
 
-<<<<<<< HEAD
-#: database.cc:3134
-=======
-#: database.cc:2730
->>>>>>> 02843bb0
+#: database.cc:3121
 #, c-format
 msgid "no database specified"
 msgstr "keine Datenbank spezifiziert"
 
-<<<<<<< HEAD
-#: database.cc:3142
-=======
-#: database.cc:2738
->>>>>>> 02843bb0
+#: database.cc:3129
 #, c-format
 msgid "database %s does not exist"
 msgstr "Datenbank %s existiert nicht"
 
-<<<<<<< HEAD
-#: database.cc:3143
-=======
-#: database.cc:2739
->>>>>>> 02843bb0
+#: database.cc:3130
 #, c-format
 msgid "%s is a directory, not a database"
 msgstr "%s ist ein Verzeichnis, keine Datenbank"
 
-<<<<<<< HEAD
-#: database.cc:3150
+#: database.cc:3137
 #, c-format
 msgid "database %s already exists"
 msgstr "Datenbank %s existiert bereits"
 
-#: database.cc:3155
+#: database.cc:3142
 #, c-format
 msgid ""
 "existing (possibly stale) journal file '%s' has same stem as new database '%"
@@ -2795,36 +2330,30 @@
 "Existierende Journal-Datei '%s' hat denselben Stamm wie die neue Datenbank '%"
 "s'\n"
 "Datenbankerstellung abgebrochen"
-=======
-#: database.cc:2764
-#, c-format
-msgid "could not open database '%s': %s"
-msgstr "Konnte Datenbank '%s' nicht öffnen: %s"
->>>>>>> 02843bb0
-
-#: diff_patch.cc:588
-#, fuzzy, c-format
-msgid "file '%s' does not exist in working copy"
+
+#: diff_patch.cc:614
+#, c-format
+msgid "file '%s' does not exist in workspace"
 msgstr "Datei '%s' existiert nicht im Arbeitsbereich"
 
-#: diff_patch.cc:589
-#, fuzzy, c-format
-msgid "'%s' in working copy is a directory, not a file"
+#: diff_patch.cc:615
+#, c-format
+msgid "'%s' in workspace is a directory, not a file"
 msgstr "'%s' im Arbeitsbereich ist ein Verzeichnis, keine Datei"
 
-#: diff_patch.cc:593
-#, fuzzy, c-format
-msgid "file %s in working copy has id %s, wanted %s"
+#: diff_patch.cc:619
+#, c-format
+msgid "file %s in workspace has id %s, wanted %s"
 msgstr "Datei %s im Arbeitsbereich hat die ID %s, erwartete %s"
 
-#: diff_patch.cc:714
-#, fuzzy, c-format
+#: diff_patch.cc:744
+#, c-format
 msgid ""
 "help required for 3-way merge\n"
 "[ancestor] %s\n"
 "[    left] %s\n"
 "[   right] %s\n"
-"[  merged] %s\n"
+"[  merged] %s"
 msgstr ""
 "benötigte Hilfe für 3-Wege-Zusammenführen\n"
 "[  Vorfahr] %s\n"
@@ -2832,12 +2361,7 @@
 "[   rechts] %s\n"
 "[vereinigt] %s"
 
-#: file_io.cc:116
-#, fuzzy, c-format
-msgid "expected file '%s', but it is a directory."
-msgstr "Datei '%s' ist ein Verzeichnis"
-
-#: file_io.cc:186 file_io.cc:193
+#: file_io.cc:194 file_io.cc:201
 #, c-format
 msgid ""
 "could not create directory '%s'\n"
@@ -2846,7 +2370,7 @@
 "konnte Verzeichnis '%s' nicht erstellen,\n"
 "da es eine existierende Datei ist"
 
-#: file_io.cc:188
+#: file_io.cc:196
 #, c-format
 msgid ""
 "could not create directory '%s'\n"
@@ -2855,17 +2379,17 @@
 "konnte Verzeichnis '%s' nicht erstellen\n"
 "%s"
 
-#: file_io.cc:192
+#: file_io.cc:200
 #, c-format
 msgid "could not create directory '%s'"
 msgstr "konnte Verzeichnis '%s' nicht erstellen"
 
-#: file_io.cc:205
+#: file_io.cc:213
 #, c-format
 msgid "failed to create directory '%s' for '%s'"
 msgstr "konnte Verzeichnis '%s' für '%s' nicht erstellen"
 
-#: file_io.cc:219
+#: file_io.cc:227
 #, c-format
 msgid ""
 "could not remove '%s'\n"
@@ -2874,553 +2398,348 @@
 "konnte '%s' nicht entfernen\n"
 "%s"
 
-#: file_io.cc:229
+#: file_io.cc:237
 #, c-format
 msgid "file to delete '%s' does not exist"
 msgstr "zu löschende Datei '%s' existiert nicht"
 
-#: file_io.cc:230
+#: file_io.cc:238
 #, c-format
 msgid "file to delete, '%s', is not a file but a directory"
 msgstr "die zu löschende Datei '%s' ist keine Datei, sondern ein Verzeichnis"
 
-#: file_io.cc:238
+#: file_io.cc:246
 #, c-format
 msgid "directory to delete '%s' does not exist"
 msgstr "zu löschendes Verzeichnis '%s' existiert nicht"
 
-#: file_io.cc:239
+#: file_io.cc:247
 #, c-format
 msgid "directory to delete, '%s', is not a directory but a file"
 msgstr ""
 "das zu löschende Verzeichnis '%s' ist kein Verzeichnis, sondern eine Datei"
 
-#: file_io.cc:246
+#: file_io.cc:254
 #, c-format
 msgid "object to delete, '%s', does not exist"
 msgstr "zu löschendes Objekt '%s' existiert nicht"
 
-#: file_io.cc:254
+#: file_io.cc:262
 #, c-format
 msgid "directory to delete, '%s', does not exist"
 msgstr "zu löschendes Verzeichnis '%s' existiert nicht"
 
-#: file_io.cc:255
+#: file_io.cc:263
 #, c-format
 msgid "directory to delete, '%s', is a file"
 msgstr "zu löschendes Verzeichnis '%s' ist eine Datei"
 
-#: file_io.cc:264
+#: file_io.cc:272
 #, c-format
 msgid "rename source file '%s' does not exist"
 msgstr "Quelldatei für Umbenennung '%s' existiert nicht"
 
-#: file_io.cc:265
+#: file_io.cc:273
 #, c-format
 msgid "rename source file '%s' is a directory -- bug in monotone?"
 msgstr ""
 "Quelldatei für Umbenennung '%s ist ein Verzeichnis -- Fehler in monotone?"
 
-#: file_io.cc:268 file_io.cc:281
+#: file_io.cc:276 file_io.cc:289
 #, c-format
 msgid "rename target '%s' already exists"
 msgstr "Zieldatei für Umbenennung '%s' existiert bereits"
 
-#: file_io.cc:277
+#: file_io.cc:285
 #, c-format
 msgid "rename source dir '%s' does not exist"
 msgstr "Quellverzeichnis für Umbenennung '%s' existiert nicht"
 
-#: file_io.cc:278
+#: file_io.cc:286
 #, c-format
 msgid "rename source dir '%s' is a file -- bug in monotone?"
 msgstr ""
 "Quellverzeichnis für Umbenennung '%s ist eine Datei -- Fehler in monotone?"
 
-#: file_io.cc:292
+#: file_io.cc:300
 #, c-format
 msgid "rename source path '%s' does not exist"
 msgstr "Quellpfad für Umbenennung '%s' existiert nicht"
 
-#: file_io.cc:307
+#: file_io.cc:315
 #, c-format
 msgid "file %s does not exist"
 msgstr "Datei %s existiert nicht"
 
-#: file_io.cc:308
+#: file_io.cc:316
 #, c-format
 msgid "file %s cannot be read as data; it is a directory"
 msgstr "Datei %s kann nicht eingelesen werden; sie ist ein Verzeichnis"
 
-#: file_io.cc:312
+#: file_io.cc:320
 #, c-format
 msgid "cannot open file %s for reading"
 msgstr "Kann Datei %s nicht zum Lesen öffnen"
 
-#: file_io.cc:379
+#: file_io.cc:359
 #, c-format
 msgid "Cannot read standard input multiple times"
 msgstr "Kann nicht mehrmals von der Standardeingabe lesen"
 
-#: file_io.cc:410
+#: file_io.cc:390
 #, c-format
 msgid "file '%s' cannot be overwritten as data; it is a directory"
 msgstr ""
 "Datei %s kann nicht mit Daten überschrieben werden; sie ist ein Verzeichnis"
 
-#: file_io.cc:418
+#: file_io.cc:398
 #, c-format
 msgid "cannot open file %s for writing"
 msgstr "Kann Datei %s nicht zum schreiben öffnen"
 
-#: file_io.cc:530
-#, fuzzy, c-format
-msgid "caught runtime error %s constructing file path for %s\n"
+#: file_io.cc:455
+#, c-format
+msgid "caught runtime error %s constructing file path for %s"
 msgstr "Laufzeitfehler %s während der Erstellung des Dateipfades für %s"
 
-<<<<<<< HEAD
-#: file_io.cc:541 work.cc:1117
-=======
-#: file_io.cc:569
->>>>>>> 02843bb0
+#: file_io.cc:540 work.cc:1112
 #, c-format
 msgid "no such file or directory: '%s'"
 msgstr "Datei oder Verzeichnis unbekannt: '%s'"
 
-#: keys.cc:76
+#: keys.cc:103
 #, c-format
 msgid "got empty passphrase from get_passphrase() hook"
 msgstr "erhielt leeres Passwort von get_passphrase()-Hook"
 
-#: keys.cc:92
+#: keys.cc:119
 #, c-format
 msgid "empty passphrase not allowed"
 msgstr "leere Passwörter sind nicht erlaubt"
 
-#: keys.cc:99
+#: keys.cc:126
 #, c-format
 msgid "confirm passphrase for key ID [%s]: "
 msgstr "bestätige Passwort für Schlüssel-ID [%s]: "
 
-#: keys.cc:104
-#, fuzzy, c-format
-msgid "empty passphrases not allowed, try again\n"
+#: keys.cc:131
+#, c-format
+msgid "empty passphrases not allowed, try again"
 msgstr "leere Passwörter sind nicht erlaubt, versuchen Sie es noch einmal"
 
-#: keys.cc:105 keys.cc:112
-#, fuzzy, c-format
-msgid "too many failed passphrases\n"
+#: keys.cc:132 keys.cc:139
+#, c-format
+msgid "too many failed passphrases"
 msgstr "Passwort zu oft falsch eingegeben"
 
-#: keys.cc:111
-#, fuzzy, c-format
-msgid "passphrases do not match, try again\n"
+#: keys.cc:138
+#, c-format
+msgid "passphrases do not match, try again"
 msgstr "Passwörter stimmen nicht überein, versuchen Sie es noch einmal"
 
-#: keys.cc:118
+#: keys.cc:145
 #, c-format
 msgid "no passphrase given"
 msgstr "kein Passwort angegeben"
 
-#: keys.cc:531
-#, fuzzy, c-format
-msgid "no key pair '%s' found in key store or get_priv_key hook"
-msgstr "kein Schlüsselpaar '%s' in Schlüsselbund '%s' gefunden"
-
-#: keys.cc:542
+#: keys.cc:571
 #, c-format
 msgid "passphrase for '%s' is incorrect"
 msgstr "Passwort für '%s' ist nicht korrekt"
 
-#: lua.cc:538 lua.cc:567 lua.cc:582
+#: lua.cc:463 lua.cc:477 lua.cc:512
 #, c-format
 msgid "%s called with an invalid parameter"
 msgstr "%s wurde mit einem ungültigen Parameter aufgerufen"
 
-#: lua.cc:585
-#, fuzzy, c-format
-msgid "Directory '%s' does not exists"
+#: lua.cc:480 lua.cc:515
+#, c-format
+msgid "Directory '%s' does not exist"
 msgstr "Das Verzeichnis '%s' existiert nicht"
 
-<<<<<<< HEAD
-#: lua.cc:481 lua.cc:516 rcs_import.cc:1236 work.cc:1372
-=======
-#: lua.cc:586 rcs_import.cc:1086
->>>>>>> 02843bb0
+#: lua.cc:481 lua.cc:516 rcs_import.cc:1236 work.cc:1367
 #, c-format
 msgid "'%s' is not a directory"
 msgstr "'%s' ist kein Verzeichnis"
 
-<<<<<<< HEAD
-#: lua.cc:500 lua.cc:537
-=======
-#: lua.cc:605 lua.cc:907
->>>>>>> 02843bb0
+#: lua.cc:500 lua.cc:538
 #, c-format
 msgid "lua error while loading rcfile '%s'"
 msgstr "lua-Fehler beim Laden der rc-Datei '%s'"
 
-#: lua.cc:704
-#, c-format
-msgid "bad input to parse_basic_io"
-msgstr ""
-
-#: lua.cc:919
-#, fuzzy, c-format
-msgid "lua error while loading '%s'"
-msgstr "lua-Fehler beim Laden der rc-Datei '%s'"
-
-#: lua.cc:924
-#, fuzzy, c-format
-msgid "rcfile '%s' does not exist"
-msgstr "Datei '%s' existiert nicht"
-
-#: main.cc:325
-#, fuzzy
-msgid "interrupted"
-msgstr "vertrauensvoll"
-
-#: main.cc:329
-msgid "terminated by signal"
-msgstr ""
-
-#: merkle_tree.cc:276
+#: merge.cc:60
+#, c-format
+msgid "resolve non-content conflicts and then try again."
+msgstr ""
+"Lösen Sie Konflikte nicht-inhaltlicher Natur auf und versuchen Sie es erneut."
+
+#: merge.cc:124
+#, c-format
+msgid "merge failed due to unresolved conflicts"
+msgstr "Vereinigung schlug wegen nicht aufgelösten Konflikten fehl"
+
+#: merkle_tree.cc:290
 #, c-format
 msgid "node level is %d, exceeds maximum %d"
 msgstr "Knotenebene ist %d, überschreitet das Maximum %d"
 
-#: merkle_tree.cc:311
+#: merkle_tree.cc:325
 #, c-format
 msgid "mismatched node hash value %s, expected %s"
 msgstr "falsch zugeordneter Knoten-Hashwert %s, %s erwartet"
 
-#: monotone.cc:51
-msgid "select branch cert for operation"
-msgstr "wähle das Zweigzertifikat für die Operation aus"
-
-#: monotone.cc:52
-msgid "select revision id for operation"
-msgstr "wähle die Revisions-ID für die Operation aus"
-
-#: monotone.cc:53
-msgid "set commit changelog message"
-msgstr "setze Nachricht für Änderungshistorie"
-
-#: monotone.cc:54
-msgid "set filename containing commit changelog message"
-msgstr ""
-"setze Dateinamen der Datei, die die Nachricht für die Änderungshistorie "
-"beinhaltet"
-
-#: monotone.cc:55
-msgid "override date/time for commit"
-msgstr "übergehe Datums-/Zeitangabe für Einpflegen "
-
-#: monotone.cc:56
-msgid "override author for commit"
-msgstr "übergehe Autorenangabe für Einpflegen"
-
-#: monotone.cc:57
-msgid "limit the number of levels of directories to descend"
-msgstr "beschränke die Anzahl der einbezogenen Verzeichnisebenen"
-
-#: monotone.cc:58
-#, fuzzy
-msgid "limit the log output to the given number of entries"
-msgstr "beschränke die Logausgabe auf die nächstfolgende Anzahl von Einträgen"
-
-#: monotone.cc:59
-msgid "record process id of server"
-msgstr "merke Prozess-ID des Serverprozesses"
-
-#: monotone.cc:62
-msgid "print a brief version of the normal output"
-msgstr "gebe eine Kurzversion der normalen Ausgabe aus"
-
-#: monotone.cc:63
-msgid "print diffs along with logs"
-msgstr "gebe Differenzen mit den entsprechenden Logeinträgen aus"
-
-#: monotone.cc:64
-#, fuzzy
-msgid "include merges when printing logs"
-msgstr "schließe Vereinigungen bei der Ausgabe der Logeinträge aus"
-
-#: monotone.cc:65
-msgid "use the current arguments as the future default"
-msgstr "benutze die derzeitigen Parameter in Zukunft als Standard"
-
-#: monotone.cc:66
-msgid "leave out anything described by its argument"
-msgstr "lasse etwas durch den Parameter beschriebene heraus"
-
-#: monotone.cc:67
-msgid "use unified diff format"
-msgstr "benutze das 'unified diff'-Format"
-
-#: monotone.cc:68
-msgid "use context diff format"
-msgstr "benutze das 'context diff'-Format"
-
-#: monotone.cc:69
-msgid "use external diff hook for generating diffs"
-msgstr "benutze externe 'diff'-Anwendung für die Erstellung von Differenzen"
-
-#: monotone.cc:70
-msgid "argument to pass external diff hook"
-msgstr "Parameter für externe 'diff'-Anwendung"
-
-#: monotone.cc:71
-msgid "use least common ancestor as ancestor for merge"
-msgstr ""
-
-#: monotone.cc:72
-msgid "perform the associated file operation"
-msgstr "führe die zusammenhängende Dateioperation aus"
-
-#: monotone.cc:73
-msgid "address:port to listen on (default :4691)"
-msgstr "Adresse:Port, auf den die Anwendung lauschen soll (Standard: :4691)"
-
-#: monotone.cc:74
-#, fuzzy
-msgid "perform the operations for files missing from working directory"
-msgstr "führe diese Operationen für fehlende Dateien im Arbeitsbereich aus"
-
-#: monotone.cc:75
-#, fuzzy
-msgid "perform the operations for unknown files from working directory"
-msgstr "führe diese Operation für unbekannte Dateien im Arbeitsbereich aus"
-
-#: monotone.cc:76
-msgid "push the specified key even if it hasn't signed anything"
-msgstr "exportiere diesen Schlüssel, selbst wenn damit nichts signiert wurde"
-
-#: monotone.cc:77
-msgid "when rosterifying, drop attrs entries with the given key"
-msgstr ""
-"entferne 'attrs'-Einträge mit dem gegebenen Schlüssel während der "
-"Katalogisierung"
-
-#: monotone.cc:86
-msgid "print debug log to stderr while running"
-msgstr "schreibe während der Ausführung ein Protokoll zur Fehlerausgabe"
-
-#: monotone.cc:87
-msgid "file to dump debugging log to, on failure"
-msgstr "Datei, in die das Protokoll im Fehlerfall geschrieben werden soll"
-
-#: monotone.cc:88
-#, fuzzy
-msgid "suppress log and progress messages"
-msgstr "unterdrücke wortreiche, informelle und Fortschrittsmeldungen"
-
-#: monotone.cc:89
-msgid "display help message"
-msgstr "zeige Hilfemeldung an"
-
-#: monotone.cc:90
-msgid "print version number, then exit"
-msgstr "zeige Versionsinformationen an und beende dann das Programm"
-
-#: monotone.cc:91
-msgid "print detailed version number, then exit"
-msgstr ""
-"zeige detailierte Versionsinformationen an und beende dann das Programm"
-
-#: monotone.cc:92
-msgid "insert command line arguments taken from the given file"
-msgstr "füge Kommandozeilenargumente aus der gegebenen Datei an"
-
-#: monotone.cc:93
-msgid "set ticker style (count|dot|none)"
-msgstr "setzte 'Ticker'-Stil (count|dot|none)"
-
-#: monotone.cc:94
-msgid "do not load standard lua hooks"
-msgstr "lade nicht die Standard-lua-Hooks"
-
-#: monotone.cc:95
-#, fuzzy
-msgid "do not load ~/.monotone/monotonerc or MT/monotonerc lua files"
-msgstr "lade nicht ~/.monotone/monotonerc oder _MTN/monotonerc lua-Dateien"
-
-#: monotone.cc:96
-msgid "load extra rc file"
-msgstr "lade zusätzliche rc-Datei"
-
-#: monotone.cc:97
-msgid "set key for signatures"
-msgstr "setze Schlüssel für Signaturen"
-
-#: monotone.cc:98
-msgid "set name of database"
-msgstr "setze Namen der Datenbank"
-
-#: monotone.cc:99
-#, fuzzy
-msgid "limit search for working copy to specified root"
-msgstr ""
-"beschränke Suche nach der Arbeitsumgebung auf angegebene Verzeichniswurzel"
-
-#: monotone.cc:100
-msgid "verbose completion output"
-msgstr "ausführliche Komplettierungsausgabe"
-
-#: monotone.cc:101
-msgid "set location of key store"
-msgstr "setze Ort des Schlüsselbundes"
-
-#: monotone.cc:102
-msgid "set location of configuration directory"
-msgstr "setze Verzeichnis des Konfigurationsverzeichnisses"
-
-#: monotone.cc:206
-#, c-format
-msgid "problem parsing arguments from file %s: %s"
-msgstr ""
-
-#: monotone.cc:215
-#, c-format
-msgid "weird error when stuffing arguments read from %s: %s\n"
-msgstr ""
-
-#: monotone.cc:295
-#, fuzzy
-msgid "[OPTION...] command [ARGS...]\n"
+#: monotone.cc:275
+#, c-format
+msgid "Usage: %s [OPTION...] command [ARG...]"
 msgstr "Aufruf: %s [OPTION...] Kommando [ARGUMENTE...]"
 
-#: monotone.cc:537
-#, c-format
-msgid "syntax error near the \"%s\" option: %s"
-msgstr ""
-
-#: monotone.cc:576
-#, c-format
-msgid "monotone %s doesn't use the option %s"
-msgstr ""
-
-#: monotone.cc:611
-#, fuzzy, c-format
-msgid "Options specific to 'monotone %s':"
+#: monotone.cc:283
+#, c-format
+msgid "Options specific to '%s %s':"
 msgstr "Spezifische Optionen für '%s %s':"
 
-#: mt_version.cc:23
+#: monotone.cc:307
+msgid "error: memory exhausted"
+msgstr "Fehler: Speicher aufgebraucht"
+
+#: mt_version.cc:36
 #, c-format
 msgid "%s (base revision: %s)"
 msgstr "%s (Basis-Revision: %s)"
 
-#: mt_version.cc:34
-#, c-format
-msgid ""
-"Running on: %s\n"
-"Changes since base revision: %s\n"
-msgstr ""
-
-#: netcmd.cc:40
+#: mt_version.cc:56
+#, c-format
+msgid ""
+"Running on          : %s\n"
+"C++ compiler        : %s\n"
+"C++ standard library: %s\n"
+"Boost version       : %s\n"
+"Changes since base revision:\n"
+"%s"
+msgstr ""
+"Laufe auf              : %s\n"
+"C++-Compiler           : %s\n"
+"C++-Standard-Bibliothek: %s\n"
+"Boost-Version          : %s\n"
+"Änderungen seit der Basis-Revision:\n"
+"%s"
+
+#: netcmd.cc:43
 #, c-format
 msgid "unknown item type 0x%x for '%s'"
 msgstr "unbekannter Elementtype 0x%x für '%s'"
 
-#: netcmd.cc:92
-#, fuzzy, c-format
-msgid "protocol version mismatch: wanted '%d' got '%d'"
+#: netcmd.cc:115
+#, c-format
+msgid "unknown netcmd code 0x%x"
+msgstr "unbekannter netcmd Code 0x%x"
+
+#: netcmd.cc:120
+#, c-format
+msgid ""
+"protocol version mismatch: wanted '%d' got '%d'\n"
+"%s"
 msgstr ""
 "Protokoll-Version stimmt nicht überein: benötige '%d', bekam '%d'\n"
 "%s"
 
-#: netcmd.cc:114
-#, c-format
-msgid "unknown netcmd code 0x%x"
-msgstr "unbekannter netcmd Code 0x%x"
-
 #: netcmd.cc:125
+msgid "the remote side has a newer, incompatible version of monotone"
+msgstr ""
+"der entfernte Rechner benutzt eine neuere, inkompatible Version von monotone"
+
+#: netcmd.cc:126
+msgid "the remote side has an older, incompatible version of monotone"
+msgstr ""
+"der entfernte Rechner benutzt eine ältere, inkompatible Version von monotone"
+
+#: netcmd.cc:136
 #, c-format
 msgid "oversized payload of '%d' bytes"
 msgstr "übergroße Nutzlast von '%d' Bytes"
 
-#: netcmd.cc:154
-#, fuzzy, c-format
+#: netcmd.cc:176
+#, c-format
 msgid ""
 "bad HMAC checksum (got %s, wanted %s)\n"
-"this suggests data was corrupted in transit\n"
+"this suggests data was corrupted in transit"
 msgstr ""
 "Falsche HMAC-Prüfsumme (bekam %s, benötigte %s).\n"
 "Das bedeutet, das Daten bei der Übertragung beschädigt wurden."
 
-#: netcmd.cc:249 netcmd.cc:295
+#: netcmd.cc:272 netcmd.cc:318
 #, c-format
 msgid "unknown role specifier %d"
 msgstr "unbekannter Rollenspezifikation %d"
 
-#: netio.hh:38 netio.hh:56
+#: netio.hh:41 netio.hh:59
 #, c-format
 msgid "need %d bytes to decode %s at %d, only have %d"
 msgstr "benötige %d Bytes zum Dekodieren von %s auf %d, habe nur %d"
 
-#: netio.hh:84 netio.hh:119
+#: netio.hh:87 netio.hh:122
 #, c-format
 msgid "uleb128 decode for '%s' into %d-byte datum overflowed"
 msgstr "uelb128 Dekodierung für '%s' in %d-Byte Datum ist übergelaufen"
 
-#: netio.hh:139
+#: netio.hh:142
 #, c-format
 msgid "ran out of bytes reading uleb128 value for '%s' at pos %d"
 msgstr ""
 "nicht genügend Bytes zum Lesen vom uelb128 Wert von '%s' an Position %d"
 
-#: netio.hh:275
+#: netio.hh:278
 #, c-format
 msgid "decoding variable length string of %d bytes for '%s', maximum is %d"
 msgstr ""
 "dekodiere Zeichenkette variabler Länge von %d Bytes für '%s', Maximum ist %d"
 
-#: netio.hh:330
+#: netio.hh:333
 #, c-format
 msgid "expected %s to end at %d, have %d bytes"
 msgstr "erwartete %s zum Ende von %d, habe %d Bytes"
 
-#: netsync.cc:243
+#: netsync.cc:258
 #, c-format
 msgid "check of '%s' failed"
 msgstr "Überprüfung von '%s' schlug fehl"
 
-#: netsync.cc:689
+#: netsync.cc:760
 msgid "bytes in"
 msgstr "Bytes rein"
 
-#: netsync.cc:691
+#: netsync.cc:762
 msgid "bytes out"
 msgstr "Bytes raus"
 
-#: netsync.cc:695
+#: netsync.cc:766
 msgid "certs in"
 msgstr "Zertifikate rein"
 
-#: netsync.cc:697 netsync.cc:710
+#: netsync.cc:768 netsync.cc:781
 msgid "revs in"
 msgstr "Revisionen rein"
 
-#: netsync.cc:702
+#: netsync.cc:773
 msgid "certs out"
 msgstr "Zertifikate raus"
 
-#: netsync.cc:704 netsync.cc:712
+#: netsync.cc:775 netsync.cc:783
 msgid "revs out"
 msgstr "Revisionen raus"
 
-#: netsync.cc:811
+#: netsync.cc:889
 #, c-format
 msgid "underflow on count of %s items to receive"
 msgstr "Unterlauf bei Zählung von %s Elementen zum Empfangen"
 
-#: netsync.cc:1157
+#: netsync.cc:1260 netsync.cc:1268
 #, c-format
 msgid "received network error: %s"
 msgstr "erhielt Netzwerk-Fehler: %s"
 
-#: netsync.cc:1189
-#, fuzzy, c-format
+#: netsync.cc:1296
+#, c-format
 msgid ""
 "@@@@@@@@@@@@@@@@@@@@@@@@@@@@@@@@@@@@@@@@@@@@@@@@@@@@@@@@@@@\n"
 "@ WARNING: SERVER IDENTIFICATION HAS CHANGED              @\n"
@@ -3429,7 +2748,7 @@
 "it is also possible that the server key has just been changed\n"
 "remote host sent key %s\n"
 "I expected %s\n"
-"'monotone unset %s %s' overrides this check\n"
+"'%s unset %s %s' overrides this check"
 msgstr ""
 "@@@@@@@@@@@@@@@@@@@@@@@@@@@@@@@@@@@@@@@@@@@@@@@@@@@@@@@@@@@\n"
 "@ WARNUNG: SERVERIDENTIFIKATION HAT SICH GEÄNDERT         @\n"
@@ -3441,424 +2760,682 @@
 "ich habe %s erwartet\n"
 "'%s unset %s %s' übergeht diese Prüfung."
 
-#: netsync.cc:1199
+#: netsync.cc:1306
 #, c-format
 msgid "server key changed"
 msgstr "Server-Schlüssel hat sich geändert"
 
-#: netsync.cc:1204
-#, fuzzy, c-format
+#: netsync.cc:1311
+#, c-format
 msgid ""
 "first time connecting to server %s\n"
 "I'll assume it's really them, but you might want to double-check\n"
-"their key's fingerprint: %s\n"
+"their key's fingerprint: %s"
 msgstr ""
 "Das ist das erste Mal, dass Sie sich mit dem Server %s verbinden.\n"
 "Ich nehme an, dass Sie die Serveridentität verifiziert haben.\n"
 "Sie können jedoch nochmal den Fingerprint des Schlüssels prüfen: %s"
 
-#: netsync.cc:1211
-#, fuzzy, c-format
-msgid "saving public key for %s to database\n"
+#: netsync.cc:1318
+#, c-format
+msgid "saving public key for %s to database"
 msgstr "speichere öffentlichen Schlüssel von %s in die Datenbank"
 
-#: netsync.cc:1299
-#, fuzzy, c-format
-msgid "rejected attempt at anonymous connection for write\n"
+#: netsync.cc:1420
+#, c-format
+msgid "rejected attempt at anonymous connection for write"
 msgstr "verweigerte Schreibversuch von anonymer Verbindung"
 
-#: netsync.cc:1306
-#, fuzzy, c-format
-msgid "rejected attempt at anonymous connection while running as sink\n"
+#: netsync.cc:1427
+#, c-format
+msgid "rejected attempt at anonymous connection while running as sink"
 msgstr "verweigerte anonyme Verbindung im Datensenke-Modus"
 
-#: netsync.cc:1323
+#: netsync.cc:1442
 #, c-format
 msgid "anonymous access to branch '%s' denied by server"
 msgstr "anonymer Zugriff auf Zweig '%s' vom Server verweigert"
 
-#: netsync.cc:1328
-#, fuzzy, c-format
-msgid "allowed anonymous read permission for '%s' excluding '%s'\n"
+#: netsync.cc:1450
+#, c-format
+msgid "allowed anonymous read permission for '%s' excluding '%s'"
 msgstr "erlaube anonyme Leseberechtigung für '%s' außer '%s'"
 
-#: netsync.cc:1360
-#, fuzzy, c-format
-msgid "detected replay attack in auth netcmd\n"
+#: netsync.cc:1456
+#, c-format
+msgid "allowed anonymous read/write permission for '%s' excluding '%s'"
+msgstr "erlaube anonyme Leseberechtigung für '%s' außer '%s'"
+
+#: netsync.cc:1519
+#, c-format
+msgid "remote public key hash '%s' is unknown"
+msgstr "Prüfsumme '%s' des entfernten öffentlichen Schlüssels ist unbekannt"
+
+#: netsync.cc:1537
+#, c-format
+msgid "detected replay attack in auth netcmd"
 msgstr "entdeckte 'replay'-Attacke in 'auth netcmd'"
 
-#: netsync.cc:1382
-#, fuzzy, c-format
-msgid "remote public key hash '%s' is unknown\n"
-msgstr "Prüfsumme '%s' des entfernten öffentlichen Schlüssels ist unbekannt"
-
-#: netsync.cc:1399
-#, fuzzy, c-format
+#: netsync.cc:1559
+#, c-format
 msgid ""
 "denied '%s' read permission for '%s' excluding '%s' while running as pure "
-"sink\n"
+"sink"
 msgstr ""
 "verweigere '%s' Leseberechtigung für '%s' außer '%s' im reinen Datensenke-"
 "Modus"
 
-#: netsync.cc:1415
-#, fuzzy, c-format
-msgid ""
-"denied '%s' read permission for '%s' excluding '%s' because of branch '%s'\n"
+#: netsync.cc:1574
+#, c-format
+msgid ""
+"denied '%s' read permission for '%s' excluding '%s' because of branch '%s'"
 msgstr "verweigerte '%s' Leseberechtigung für '%s' außer '%s' wegen Zweig '%s'"
 
-#: netsync.cc:1417
-#, fuzzy, c-format
-msgid "access to branch '%s' denied by server"
-msgstr "anonymer Zugriff auf Zweig '%s' vom Server verweigert"
-
-#: netsync.cc:1425
-#, fuzzy, c-format
-msgid "allowed '%s' read permission for '%s' excluding '%s'\n"
+#: netsync.cc:1584
+#, c-format
+msgid "allowed '%s' read permission for '%s' excluding '%s'"
 msgstr "erlaube '%s' Leseberechtigung für '%s' außer '%s'"
 
-#: netsync.cc:1434
-#, fuzzy, c-format
+#: netsync.cc:1595
+#, c-format
 msgid ""
 "denied '%s' write permission for '%s' excluding '%s' while running as pure "
-"source\n"
+"source"
 msgstr ""
 "verweigere '%s' Schreibberechtigung für '%s' außer '%s' im reinen Datensenke-"
 "Modus"
 
-#: netsync.cc:1442
-#, fuzzy, c-format
-msgid "denied '%s' write permission for '%s' excluding '%s'\n"
+#: netsync.cc:1603
+#, c-format
+msgid "denied '%s' write permission for '%s' excluding '%s'"
 msgstr "verweigere '%s' Schreibberechtigung für '%s' außer '%s'"
 
-#: netsync.cc:1448
-#, fuzzy, c-format
-msgid "allowed '%s' write permission for '%s' excluding '%s'\n"
+#: netsync.cc:1607
+#, c-format
+msgid "allowed '%s' write permission for '%s' excluding '%s'"
 msgstr "erlaube '%s' Schreibberechtigung für '%s' außer '%s'"
 
-#: netsync.cc:1488
-#, fuzzy, c-format
-msgid "bad client signature\n"
+#: netsync.cc:1631
+#, c-format
+msgid "bad client signature"
 msgstr "ungültige Client-Signatur"
 
-#: netsync.cc:1504
-#, fuzzy, c-format
-msgid "Unexpected 'refine' command on non-refined item type\n"
+#: netsync.cc:1647
+#, c-format
+msgid "Unexpected 'refine' command on non-refined item type"
 msgstr "Unerwartetes 'refine'-Kommando auf nicht verfeinerbaren Elementtyp"
 
-#: netsync.cc:1601
+#: netsync.cc:1744
 #, c-format
 msgid "unknown bye phase %d received"
 msgstr "unbekannte 'bye phase' %d erhalten"
 
-#: netsync.cc:1613
-#, fuzzy, c-format
-msgid "Unexpected 'done' command on non-refined item type\n"
+#: netsync.cc:1759
+#, c-format
+msgid "Unexpected 'done' command on non-refined item type"
 msgstr "Unerwartetes 'done'-Kommando auf nicht verfeinerbaren Elementtyp"
 
-#: netsync.cc:1693
-#, fuzzy, c-format
-msgid "epoch with hash '%s' does not exist in our database"
+#: netsync.cc:1831
+#, c-format
+msgid "%s with hash '%s' does not exist in our database"
 msgstr "%s mit der Prüfsumme '%s' existiert nicht in unserer Datenbank"
 
-#: netsync.cc:1722
-#, fuzzy, c-format
-msgid "revision '%s' does not exist in our database"
-msgstr "%s mit der Prüfsumme '%s' existiert nicht in unserer Datenbank"
-
-#: netsync.cc:1736
-#, fuzzy, c-format
-msgid "file '%s' does not exist in our database"
-msgstr "%s mit der Prüfsumme '%s' existiert nicht in unserer Datenbank"
-
-#: netsync.cc:1750
-#, fuzzy, c-format
-msgid "cert '%s' does not exist in our database"
-msgstr "%s mit der Prüfsumme '%s' existiert nicht in unserer Datenbank"
-
-#: netsync.cc:1802
+#: netsync.cc:1935
 #, c-format
 msgid "Mismatched epoch on branch %s. Server has '%s', client has '%s'."
 msgstr ""
 "Falsch zugeordneter Zeitraum in Zweig %s. Server hat '%s', Client hat '%s'."
 
-#: netsync.cc:1823
+#: netsync.cc:1953
 #, c-format
 msgid "hash check failed for public key '%s' (%s); wanted '%s' got '%s'"
 msgstr ""
 "Prüfsummen-Check für öffentlichen Schlüssel '%s' (%s) fehlgeschlagen; "
 "benötigte '%s', bekam '%s'"
 
-#: netsync.cc:1840
+#: netsync.cc:1967
 #, c-format
 msgid "hash check failed for revision cert '%s'"
 msgstr "Prüfsummen-Check für Revisionszertifikat '%s' fehlgeschlagen"
 
-#: netsync.cc:1915
+#: netsync.cc:2029
 #, c-format
 msgid "Received warning from usher: %s"
 msgstr "Erhielt Warnung von 'usher': %s"
 
-#: netsync.cc:2002 netsync.cc:2033
+#: netsync.cc:2116 netsync.cc:2147
 msgid "source and sink"
 msgstr "Datenquelle und -senke"
 
-#: netsync.cc:2003 netsync.cc:2034
+#: netsync.cc:2117 netsync.cc:2148
 msgid "source"
 msgstr "Datenquelle"
 
-#: netsync.cc:2003 netsync.cc:2034
+#: netsync.cc:2117 netsync.cc:2148
 msgid "sink"
 msgstr "Datensenke"
 
-#: netsync.cc:2188
-#, fuzzy, c-format
-msgid "input buffer for peer %s is overfull after netcmd dispatch\n"
+#: netsync.cc:2304
+#, c-format
+msgid "input buffer for peer %s is overfull after netcmd dispatch"
 msgstr "Eingabepuffer für Peer %s ist nach netcmd-Absendung übervoll."
 
-#: netsync.cc:2200 netsync.cc:2251
-#, fuzzy, c-format
-msgid "protocol error while processing peer %s: '%s'\n"
+#: netsync.cc:2316 netsync.cc:2415
+#, c-format
+msgid "protocol error while processing peer %s: '%s'"
 msgstr "Protokoll-Fehler während der Bearbeitung von Peer %s: '%s'"
 
-#: netsync.cc:2206
-#, fuzzy, c-format
-msgid "error: %s\n"
+#: netsync.cc:2322
+#, c-format
+msgid "error: %s"
 msgstr "Fehler: %s"
 
-#: netsync.cc:2236
-#, fuzzy, c-format
-msgid "connecting to %s\n"
+#: netsync.cc:2386
+#, c-format
+msgid "connecting to %s"
 msgstr "verbinde zu %s"
 
-#: netsync.cc:2266
-#, fuzzy, c-format
-msgid "timed out waiting for I/O with peer %s, disconnecting\n"
+#: netsync.cc:2430
+#, c-format
+msgid "timed out waiting for I/O with peer %s, disconnecting"
 msgstr ""
 "Zeitüberschreitung während Warten auf E/A mit Peer %s, trenne Verbindung."
 
-#: netsync.cc:2281
-#, fuzzy, c-format
-msgid "got OOB data from peer %s, disconnecting\n"
-msgstr "erhielt OOB vom Peer %s, trenne Verbindung"
-
-#: netsync.cc:2296
-#, fuzzy, c-format
-msgid "processing failure while talking to peer %s, disconnecting\n"
+#: netsync.cc:2453
+#, c-format
+msgid "processing failure while talking to peer %s, disconnecting"
 msgstr ""
 "Bearbeitungsfehler während Kommunikation mit Peer %s, trenne Verbindung"
 
-#: netsync.cc:2313
-#, fuzzy, c-format
-msgid "successful exchange with %s\n"
+#: netsync.cc:2470
+#, c-format
+msgid "successful exchange with %s"
 msgstr "erfolgreicher Austausch mit %s"
 
-#: netsync.cc:2319
-#, fuzzy, c-format
-msgid "peer %s disconnected after we informed them of error\n"
+#: netsync.cc:2476
+#, c-format
+msgid "peer %s disconnected after we informed them of error"
 msgstr ""
 "Peer %s hat Verbindung getrennt, nachdem wir ihn vom Fehler unterrichtet "
 "haben"
 
-#: netsync.cc:2324
-#, fuzzy, c-format
-msgid "I/O failure while talking to peer %s, disconnecting\n"
+#: netsync.cc:2481
+#, c-format
+msgid "I/O failure while talking to peer %s, disconnecting"
 msgstr "E/A-Fehler während der Kommunikation mit Peer %s, trenne Verbindung"
 
-#: netsync.cc:2353
-#, fuzzy, c-format
-msgid "protocol error while processing peer %s: '%s', marking as bad\n"
+#: netsync.cc:2547
+#, c-format
+msgid "protocol error while processing peer %s: '%s', marking as bad"
 msgstr ""
 "Protokoll-Fehler während Bearbeitung des Peers %s: '%s', als ungültig "
 "markiert"
 
-#: netsync.cc:2385
-#, fuzzy, c-format
-msgid "accepted new client connection from %s : %s\n"
+#: netsync.cc:2579
+#, c-format
+msgid "accepted new client connection from %s : %s"
 msgstr "akzeptiere neue Client-Verbindung von %s: %s"
 
-#: netsync.cc:2413
-#, fuzzy, c-format
-msgid "protocol error while processing peer %s: '%s', disconnecting\n"
+#: netsync.cc:2616
+#, c-format
+msgid "protocol error while processing peer %s: '%s', disconnecting"
 msgstr ""
 "Protokoll-Fehler während der Bearbeitung des Peers %s: '%s', trenne "
 "Verbindung"
 
-#: netsync.cc:2424
-#, fuzzy, c-format
-msgid "peer %s read failed in working state (error)\n"
+#: netsync.cc:2627
+#, c-format
+msgid "peer %s read failed in working state (error)"
 msgstr "Peer %s konnte nicht im 'working state' gelesen werden (Fehler)"
 
-#: netsync.cc:2429
-#, fuzzy, c-format
-msgid ""
-"peer %s read failed in shutdown state (possibly client misreported error)\n"
+#: netsync.cc:2632
+#, c-format
+msgid ""
+"peer %s read failed in shutdown state (possibly client misreported error)"
 msgstr ""
 "Peer %s konnte nicht im 'shutdown state' gelesen werden (evtl. vom Client "
 "falsch berichteter Fehler)"
 
-#: netsync.cc:2435
-#, fuzzy, c-format
-msgid "peer %s read failed in confirmed state (success)\n"
+#: netsync.cc:2638
+#, c-format
+msgid "peer %s read failed in confirmed state (success)"
 msgstr "Peer %s konnte nicht im 'confirmed state' gelesen werden (Erfolg)"
 
-#: netsync.cc:2456
-#, fuzzy, c-format
-msgid "peer %s write failed in working state (error)\n"
+#: netsync.cc:2659
+#, c-format
+msgid "peer %s write failed in working state (error)"
 msgstr "Peer %s konnte nicht im 'working state' geschrieben werden (Fehler)"
 
-#: netsync.cc:2461
-#, fuzzy, c-format
-msgid ""
-"peer %s write failed in shutdown state (possibly client misreported error)\n"
+#: netsync.cc:2664
+#, c-format
+msgid ""
+"peer %s write failed in shutdown state (possibly client misreported error)"
 msgstr ""
 "Peer %s konnte nicht im 'shutdown state' geschrieben werden (evtl. vom "
 "Client falsch berichteter Fehler)"
 
-#: netsync.cc:2467
-#, fuzzy, c-format
-msgid "peer %s write failed in confirmed state (success)\n"
+#: netsync.cc:2670
+#, c-format
+msgid "peer %s write failed in confirmed state (success)"
 msgstr "Peer %s konnte nicht im 'confirmed state' geschrieben werden (Erfolg)"
 
-#: netsync.cc:2494
-#, fuzzy, c-format
-msgid "peer %s processing finished, disconnecting\n"
+#: netsync.cc:2697
+#, c-format
+msgid "peer %s processing finished, disconnecting"
 msgstr "Bearbeitung des Peers %s abgeschlossen, trenne Verbindung"
 
-#: netsync.cc:2516
-#, fuzzy, c-format
-msgid "fd %d (peer %s) has been idle too long, disconnecting\n"
+#: netsync.cc:2719
+#, c-format
+msgid "fd %d (peer %s) has been idle too long, disconnecting"
 msgstr "fd %d (Peer %s) war zu lange untätig, trenne Verbindung"
 
-#: netsync.cc:2562
-#, fuzzy, c-format
-msgid "beginning service on %s : %s\n"
+#: netsync.cc:2787
+#, c-format
+msgid "beginning service on %s : %s"
 msgstr "beginne Service auf %s : %s"
 
-#: netsync.cc:2577
-#, fuzzy, c-format
-msgid "session limit %d reached, some connections will be refused\n"
+#: netsync.cc:2788
+msgid "<all interfaces>"
+msgstr "<alle Schnittstellen>"
+
+#: netsync.cc:2802
+#, c-format
+msgid "session limit %d reached, some connections will be refused"
 msgstr ""
 "Maximale Anzahl an Sitzungen %d erreicht; einige Verbindungen werden "
 "abgelehnt werden."
 
-#: netsync.cc:2632
-#, fuzzy, c-format
-msgid "got OOB from peer %s, disconnecting\n"
+#: netsync.cc:2869
+#, c-format
+msgid "Network error on peer %s, disconnecting"
+msgstr "Netzwerk-Fehler an Peer %s, trenne Verbindung"
+
+#: netsync.cc:2875
+#, c-format
+msgid "got OOB from peer %s, disconnecting"
 msgstr "erhielt OOB vom Peer %s, trenne Verbindung"
 
-#: netsync.cc:2687
-#, fuzzy, c-format
-msgid "finding items to synchronize:\n"
+#: netsync.cc:2935
+#, c-format
+msgid "beginning service on %s"
+msgstr "beginne Service auf %s"
+
+#: netsync.cc:2998
+#, c-format
+msgid "got some OOB data on fd %d (peer %s), disconnecting"
+msgstr "erhielt einige OOB Daten auf 'fd' %d (Peer %s), trenne Verbindung"
+
+#: netsync.cc:3047
+#, c-format
+msgid "finding items to synchronize:"
 msgstr "finde Elemente zum Synchronisieren:"
 
-#: netsync.cc:2804
+#: netsync.cc:3055
+msgid "certificates"
+msgstr "Zertifikate"
+
+#: netsync.cc:3164
 #, c-format
 msgid "Cannot find key '%s'"
 msgstr "Kann Schlüssel '%s' nicht finden"
 
-#: netsync.cc:2861 netsync.cc:2865
+#: netsync.cc:3204
+#, c-format
+msgid ""
+"include branch pattern contains a quote character:\n"
+"%s"
+msgstr ""
+"Das 'include branch'-Muster beinhaltet ein Quotierungszeichen:\n"
+"%s"
+
+#: netsync.cc:3210
+#, c-format
+msgid ""
+"exclude branch pattern contains a quote character:\n"
+"%s"
+msgstr ""
+"Das 'exclude branch'-Muster beinhaltet ein Quotierungszeichen:\n"
+"%s"
+
+#: netsync.cc:3245 netsync.cc:3249
 #, c-format
 msgid "network error: %s"
 msgstr "Netzwerk-Fehler: %s"
 
-#: packet.cc:94
+#: options_list.hh:19
+msgid "override author for commit"
+msgstr "übergehe Autorenangabe für Einpflegen"
+
+#: options_list.hh:27
+msgid "block size in bytes for \"automate stdio\" output"
+msgstr "Blockgröße in Bytes der Ausgabe von \"automate stdio\""
+
+#: options_list.hh:32 options_list.hh:317 options_list.hh:360
+#, c-format
+msgid "cannot be zero or negative"
+msgstr "kann nicht Null oder negativ sein"
+
+#: options_list.hh:43
+msgid "address:port to listen on (default :4691)"
+msgstr "Adresse:Port, auf den die Anwendung lauschen soll (Standard: :4691)"
+
+#: options_list.hh:80
+msgid "disable transport authentication"
+msgstr "deaktiviere Transport-Authentifizierung"
+
+#: options_list.hh:87
+msgid "serve netsync on stdio"
+msgstr "bediene netsync über die Standard-Ein-/Ausgabe"
+
+#: options_list.hh:96
+msgid "select branch cert for operation"
+msgstr "wähle das Zweigzertifikat für die Operation aus"
+
+#: options_list.hh:104
+msgid "print a brief version of the normal output"
+msgstr "gebe eine Kurzversion der normalen Ausgabe aus"
+
+#: options_list.hh:112
+msgid "set location of configuration directory"
+msgstr "setze Verzeichnis des Konfigurationsverzeichnisses"
+
+#: options_list.hh:122
+msgid "override date/time for commit"
+msgstr "übergehe Datums-/Zeitangabe für Einpflegen "
+
+#: options_list.hh:143
+msgid "set name of database"
+msgstr "setze Namen der Datenbank"
+
+#: options_list.hh:151
+msgid "print debug log to stderr while running"
+msgstr "schreibe während der Ausführung ein Protokoll zur Fehlerausgabe"
+
+#: options_list.hh:159
+msgid "limit the number of levels of directories to descend"
+msgstr "beschränke die Anzahl der einbezogenen Verzeichnisebenen"
+
+#: options_list.hh:164
+#, c-format
+msgid "cannot be negative"
+msgstr "kann nicht negativ sein"
+
+#: options_list.hh:173
+msgid "argument to pass external diff hook"
+msgstr "Parameter für externe 'diff'-Anwendung"
+
+#: options_list.hh:182
+msgid "use context diff format"
+msgstr "benutze das 'context diff'-Format"
+
+#: options_list.hh:189
+msgid "use external diff hook for generating diffs"
+msgstr "benutze externe 'diff'-Anwendung für die Erstellung von Differenzen"
+
+#: options_list.hh:196
+msgid "use unified diff format"
+msgstr "benutze das 'unified diff'-Format"
+
+#: options_list.hh:204
+msgid "do not show the function containing each block of changes"
+msgstr "zeige nicht die Funktion, die den jeweiligen Änderungsblock beinhaltet"
+
+#: options_list.hh:211
+msgid "print diffs along with logs"
+msgstr "gebe Differenzen mit den entsprechenden Logeinträgen aus"
+
+#: options_list.hh:220
+msgid "when rosterifying, drop attrs entries with the given key"
+msgstr ""
+"entferne 'attrs'-Einträge mit dem gegebenen Schlüssel während der "
+"Katalogisierung"
+
+#: options_list.hh:228
+msgid "don't perform the operation, just show what would have happened"
+msgstr "Führe die Operation nicht aus, zeige lediglich die Auswirkungen auf."
+
+#: options_list.hh:236
+msgid "file to dump debugging log to, on failure"
+msgstr "Datei, in die das Protokoll im Fehlerfall geschrieben werden soll"
+
+#: options_list.hh:245
+msgid "leave out anything described by its argument"
+msgstr "lasse etwas durch den Parameter beschriebene heraus"
+
+#: options_list.hh:253
+msgid "perform the associated file operation"
+msgstr "führe die zusammenhängende Dateioperation aus"
+
+#: options_list.hh:261
+msgid "print detailed version number, then exit"
+msgstr ""
+"zeige detailierte Versionsinformationen an und beende dann das Programm"
+
+#: options_list.hh:268
+msgid "display help message"
+msgstr "zeige Hilfemeldung an"
+
+#: options_list.hh:277
+msgid "include anything described by its argument"
+msgstr "beziehe etwas durch den Parameter beschriebene mit ein"
+
+#: options_list.hh:285
+msgid "set key for signatures"
+msgstr "setze Schlüssel für Signaturen"
+
+#: options_list.hh:293
+msgid "set location of key store"
+msgstr "setze Ort des Schlüsselbundes"
+
+#: options_list.hh:302
+msgid "push the specified key even if it hasn't signed anything"
+msgstr "exportiere diesen Schlüssel, selbst wenn damit nichts signiert wurde"
+
+#: options_list.hh:312
+msgid "limit log output to the last number of entries"
+msgstr "beschränke Logausgabe auf die letzte Anzahl von Einträgen"
+
+#: options_list.hh:321
+msgid "file to write the log to"
+msgstr "Datei, in die das Log geschrieben wird"
+
+#: options_list.hh:332
+msgid "set commit changelog message"
+msgstr "setze Nachricht für Änderungshistorie"
+
+#: options_list.hh:339
+msgid "set filename containing commit changelog message"
+msgstr ""
+"setze Dateinamen der Datei, die die Nachricht für die Änderungshistorie "
+"beinhaltet"
+
+#: options_list.hh:347
+msgid "perform the operations for files missing from workspace"
+msgstr "führe diese Operationen für fehlende Dateien im Arbeitsbereich aus"
+
+#: options_list.hh:355
+msgid "limit log output to the next number of entries"
+msgstr "beschränke die Logausgabe auf die nächstfolgende Anzahl von Einträgen"
+
+#: options_list.hh:365
+msgid "exclude files when printing logs"
+msgstr "schließe Dateien bei der Ausgabe der Logeinträge aus"
+
+#: options_list.hh:373
+msgid "do not ignore any files"
+msgstr "ignoriere keinerlei Dateien"
+
+#: options_list.hh:381
+msgid "exclude merges when printing logs"
+msgstr "schließe Vereinigungen bei der Ausgabe der Logeinträge aus"
+
+#: options_list.hh:389
+msgid "do not load ~/.monotone/monotonerc or _MTN/monotonerc lua files"
+msgstr "lade nicht ~/.monotone/monotonerc oder _MTN/monotonerc lua-Dateien"
+
+#: options_list.hh:397
+msgid "do not load standard lua hooks"
+msgstr "lade nicht die Standard-lua-Hooks"
+
+#: options_list.hh:405
+msgid "record process id of server"
+msgstr "merke Prozess-ID des Serverprozesses"
+
+#: options_list.hh:413
+msgid "suppress verbose, informational and progress messages"
+msgstr "unterdrücke wortreiche, informelle und Fortschrittsmeldungen"
+
+#: options_list.hh:423
+msgid "load extra rc file"
+msgstr "lade zusätzliche rc-Datei"
+
+#: options_list.hh:431
+msgid "suppress warning, verbose, informational and progress messages"
+msgstr ""
+"unterdrücke Warnungen, wortreiche, informelle und Fortschrittsmeldungen"
+
+#: options_list.hh:441
+msgid "also operate on the contents of any listed directories"
+msgstr "arbeite auch auf den Inhalten beliebiger aufgeführter Verzeichnisse"
+
+#: options_list.hh:450
+msgid "select revision id for operation"
+msgstr "wähle die Revisions-ID für die Operation aus"
+
+#: options_list.hh:458
+msgid "limit search for workspace to specified root"
+msgstr ""
+"beschränke Suche nach der Arbeitsumgebung auf angegebene Verzeichniswurzel"
+
+#: options_list.hh:466
+msgid "use the current arguments as the future default"
+msgstr "benutze die derzeitigen Parameter in Zukunft als Standard"
+
+#: options_list.hh:474
+msgid "set ticker style (count|dot|none)"
+msgstr "setzte 'Ticker'-Stil (count|dot|none)"
+
+#: options_list.hh:485
+#, c-format
+msgid "argument must be 'none', 'dot', or 'count'"
+msgstr "Parameter muß 'none', 'dot' oder 'count' sein"
+
+#: options_list.hh:489
+msgid "revision(s) to start logging at"
+msgstr "Revision(en), bei denen die Logausgabe gestartet wird"
+
+#: options_list.hh:496
+msgid "revision(s) to stop logging at"
+msgstr "Revision(en), bei denen die Logausgabe gestoppt wird"
+
+#: options_list.hh:504
+msgid "perform the operations for unknown files from workspace"
+msgstr "führe diese Operation für unbekannte Dateien im Arbeitsbereich aus"
+
+#: options_list.hh:513
+msgid "verbose completion output"
+msgstr "ausführliche Komplettierungsausgabe"
+
+#: options_list.hh:521
+msgid "print version number, then exit"
+msgstr "zeige Versionsinformationen an und beende dann das Programm"
+
+#: options_list.hh:529
+msgid "insert command line arguments taken from the given file"
+msgstr "füge Kommandozeilenargumente aus der gegebenen Datei an"
+
+#: packet.cc:107
 #, c-format
 msgid "file preimage '%s' missing in db"
 msgstr "Datei-Urbild '%s' fehlt in der Datenbank"
 
-#: packet.cc:95
+#: packet.cc:108
 #, c-format
 msgid "dropping delta '%s' -> '%s'"
 msgstr "übergehe Delta '%s' -> '%s'"
 
-#: packet.cc:109
-#, c-format
-msgid "reconstructed file from delta '%s' -> '%s' has wrong id '%s'\n"
-msgstr ""
-
-#: packet.cc:138
-#, fuzzy, c-format
-msgid "missing prerequisite revision '%s'\n"
+#: packet.cc:139
+#, c-format
+msgid "missing prerequisite revision '%s'"
 msgstr "fehlende vorausgesetzte Revision '%s'"
 
-#: packet.cc:139 packet.cc:150 packet.cc:166 packet.cc:174
-#, fuzzy, c-format
-msgid "dropping revision '%s'\n"
+#: packet.cc:140 packet.cc:151 packet.cc:167 packet.cc:175
+#, c-format
+msgid "dropping revision '%s'"
 msgstr "entferne Revision '%s'"
 
-#: packet.cc:149
-#, fuzzy, c-format
-msgid "missing prerequisite file '%s'\n"
+#: packet.cc:150
+#, c-format
+msgid "missing prerequisite file '%s'"
 msgstr "fehlende, erforderliche Datei '%s'"
 
-#: packet.cc:164
-#, fuzzy, c-format
-msgid "missing prerequisite file pre-delta '%s'\n"
+#: packet.cc:165
+#, c-format
+msgid "missing prerequisite file pre-delta '%s'"
 msgstr "fehlendes, erforderliches Datei-Pre-Delta '%s'"
 
-#: packet.cc:172
-#, fuzzy, c-format
-msgid "missing prerequisite file post-delta '%s'\n"
+#: packet.cc:173
+#, c-format
+msgid "missing prerequisite file post-delta '%s'"
 msgstr "fehlendes, erforderliches Datei-Post-Delta '%s'"
 
-#: packet.cc:200
-#, fuzzy, c-format
-msgid "cert revision '%s' does not exist in db\n"
+#: packet.cc:201
+#, c-format
+msgid "cert revision '%s' does not exist in db"
 msgstr "Zertifikats-Revision '%s' existiert nicht in der Datenbank"
 
-#: packet.cc:202
-#, fuzzy, c-format
-msgid "dropping cert\n"
+#: packet.cc:203
+#, c-format
+msgid "dropping cert"
 msgstr "entferne Zertifikat"
 
-#: packet.cc:225
-#, fuzzy, c-format
-msgid "key '%s' is not equal to key '%s' in database\n"
+#: packet.cc:226
+#, c-format
+msgid "key '%s' is not equal to key '%s' in database"
 msgstr ""
 "Schlüssel '%s' stimmt nicht mit dem Schlüssel '%s' in der Datenbank überein"
 
-#: packet.cc:349
+#: packet.cc:350
 #, c-format
 msgid "malformed packet"
 msgstr "falschgebildetes Paket"
 
-#: packet.cc:449
+#: packet.cc:450
 #, c-format
 msgid "unknown packet type: '%s'"
 msgstr "unbekannter Pakettyp: '%s'"
 
-#: rcs_file.cc:343
-#, fuzzy, c-format
-msgid "parse failure %d:%d: expecting %s, got %s with value '%s'\n"
+#: rcs_file.cc:354
+#, c-format
+msgid "parse failure %d:%d: expecting %s, got %s with value '%s'"
 msgstr "Parse-Fehler %d:%d: erwarte %s, erhielt %s mit Wert '%s'"
 
-#: rcs_file.cc:362
-#, fuzzy, c-format
-msgid "parse failure %d:%d: expecting word '%s'\n"
+#: rcs_file.cc:373
+#, c-format
+msgid "parse failure %d:%d: expecting word '%s'"
 msgstr "Parse-Fehler %d:%d: erwarte Wort '%s'"
 
-#: rcs_file.cc:377
-#, fuzzy, c-format
-msgid "parse failure %d:%d: expecting word\n"
+#: rcs_file.cc:388
+#, c-format
+msgid "parse failure %d:%d: expecting word"
 msgstr "Parse-Fehler %d:%d: erwarte Wort"
 
-#: rcs_import.cc:572
-#, fuzzy, c-format
-msgid "parsing RCS file %s\n"
+#: rcs_import.cc:722
+#, c-format
+msgid "parsing RCS file %s"
 msgstr "parse RCS-Datei %s"
 
-#: rcs_import.cc:575
-#, fuzzy, c-format
-msgid "parsed RCS file %s OK\n"
+#: rcs_import.cc:725
+#, c-format
+msgid "parsed RCS file %s OK"
 msgstr "habe RCS-Datei %s geparst OK"
 
-#: rcs_import.cc:764
-#, fuzzy, c-format
-msgid "error reading RCS file %s: %s\n"
+#: rcs_import.cc:914
+#, c-format
+msgid "error reading RCS file %s: %s"
 msgstr "Fehler beim Lesen der RCS-Datei %s: %s"
 
-#: rcs_import.cc:1061
+#: rcs_import.cc:1211
 #, c-format
 msgid ""
 "%s appears to be a CVS repository root directory\n"
@@ -3868,1144 +3445,603 @@
 "versuchen Sie stattdessen, ein Modul zu importieren, mit 'cvs_import %s/"
 "<modul_name>"
 
-#: rcs_import.cc:1073
+#: rcs_import.cc:1223
 #, c-format
 msgid "need base --branch argument for importing"
 msgstr "benötige Basis '--branch'-Parameter für den Import"
 
-#: rcs_import.cc:1085
+#: rcs_import.cc:1235
 #, c-format
 msgid "path %s does not exist"
 msgstr "Pfad %s existiert nicht"
 
-#: rcs_import.cc:1120
+#: rcs_import.cc:1270
 msgid "tags"
 msgstr "Marken"
 
-#: revision.cc:700
-#, fuzzy, c-format
-msgid "scanning for bogus merge edges\n"
+#: restrictions.cc:60 restrictions.cc:77
+#, c-format
+msgid "conflicting include/exclude on path '%s'"
+msgstr "kollidierende Beschränkung für Pfad '%s'"
+
+#: restrictions.cc:103 restrictions.cc:141
+#, c-format
+msgid "restriction includes unknown path '%s'"
+msgstr "Beschränkung schließt unbekannten Pfad '%s' ein"
+
+#: restrictions.cc:114 restrictions.cc:155
+#, c-format
+msgid "restriction excludes unknown path '%s'"
+msgstr "Beschränkung schließt unbekannten Pfad '%s' aus"
+
+#: restrictions.cc:118 restrictions.cc:159
+#, c-format
+msgid "%d unknown path"
+msgid_plural "%d unknown paths"
+msgstr[0] "%d unbekannter Pfad"
+msgstr[1] "%d unbekannte Pfade"
+
+#: revision.cc:841
+#, c-format
+msgid "scanning for bogus merge edges"
 msgstr "suche nach gefälschten Kanten von Vereinigungen"
 
-#: revision.cc:742
-#, fuzzy, c-format
-msgid "optimizing out redundant edge %d -> %d\n"
+#: revision.cc:883
+#, c-format
+msgid "optimizing out redundant edge %d -> %d"
 msgstr "optimiere überflüssige Kante %d -> %d weg"
 
-#: revision.cc:751
-#, fuzzy, c-format
-msgid "failed to eliminate edge %d -> %d\n"
+#: revision.cc:892
+#, c-format
+msgid "failed to eliminate edge %d -> %d"
 msgstr "konnte Kante %d -> %d nicht beseitigen"
 
-#: revision.cc:762
-#, fuzzy, c-format
-msgid "rebuilding %d nodes\n"
+#: revision.cc:903
+#, c-format
+msgid "rebuilding %d nodes"
 msgstr "erneuere %d Knoten"
 
-#: revision.cc:967
-#, fuzzy, c-format
-msgid "Path %s added to child roster multiple times\n"
+#: revision.cc:1108
+#, c-format
+msgid "Path %s added to child roster multiple times"
 msgstr "Pfad %s wurde mehrere Male zu Kindkatalogen hinzugefügt"
 
-#: revision.cc:980
-#, fuzzy, c-format
-msgid "Directory for path %s cannot be added, as there is a file in the way\n"
+#: revision.cc:1121
+#, c-format
+msgid "Directory for path %s cannot be added, as there is a file in the way"
 msgstr ""
 "Verzeichnis für Pfad %s kann nicht hinzugefügt werden, da eine Datei im Weg "
 "ist."
 
-#: revision.cc:991
-#, fuzzy, c-format
-msgid "Path %s cannot be added, as there is a directory in the way\n"
+#: revision.cc:1132
+#, c-format
+msgid "Path %s cannot be added, as there is a directory in the way"
 msgstr ""
 "Der Pfad %s kann nicht hinzugefügt werden, da ein Verzeichnis im Weg ist"
 
-#: revision.cc:994
-#, fuzzy, c-format
-msgid "Path %s added twice with differing content\n"
+#: revision.cc:1135
+#, c-format
+msgid "Path %s added twice with differing content"
 msgstr "Der Pfad %s wurde zweimal mit unterschiedlichem Inhalt hinzugefügt."
 
-#: revision.cc:1264
-#, c-format
-msgid ""
-"unknown attribute %s on path %s\n"
-"please contact %s so we can work out the right way to migrate this"
-msgstr ""
-
-#: revision.cc:1371
-#, fuzzy, c-format
-msgid "converting existing revision graph to new roster-style revisions\n"
+#: revision.cc:1422
+#, c-format
+msgid ""
+"unknown attribute '%s' on path '%s'\n"
+"please contact %s so we can work out the right way to migrate this\n"
+"(if you just want it to go away, see the switch --drop-attr, but\n"
+"seriously, if you'd like to keep it, we're happy to figure out how)"
+msgstr ""
+"unbekanntes Attribut '%s' an Pfad '%s'\n"
+"bitte kontaktieren Sie %s, damit wir herausfinden können, wie dies migriert "
+"werden kann\n"
+"(wenn Ihnen das Attribut nicht wichtig ist, können Sie es über --drop-attr "
+"entfernen,\n"
+"nichtsdestotrotz würden wir gerne darüber Bescheid wissen, um es dennoch "
+"migrierbar zu machen)"
+
+#: revision.cc:1535
+#, c-format
+msgid "converting existing revision graph to new roster-style revisions"
 msgstr ""
 "konvertiere existierenden Revisions-Graph für neue, katalogbasierte "
 "Revisionen"
 
-#: revision.cc:1423
-#, fuzzy, c-format
-msgid "rebuilding revision graph from manifest certs\n"
+#: revision.cc:1590
+#, c-format
+msgid "rebuilding revision graph from manifest certs"
 msgstr "erneuere Revisions-Graph auf Basis der Manifest-Zertifikate"
 
-#: sanity.cc:54
-#, c-format
-msgid ""
-"wrote debugging log to %s\n"
-"if reporting a bug, please include this file"
-msgstr ""
-
-#: sanity.cc:59
-#, fuzzy, c-format
-msgid "failed to write debugging log to %s\n"
-msgstr "Datei, in die das Log geschrieben wird"
-
-#: sanity.cc:116
+#: revision.cc:1668
+#, c-format
+msgid "regenerating cached rosters and heights"
+msgstr "erstelle Katalog-Cache und Höhenangaben neu"
+
+#: revision.cc:1680
+msgid "regenerated"
+msgstr "neu erstellt"
+
+#: revision.cc:1696
+#, c-format
+msgid "finished regenerating cached rosters and heights"
+msgstr "Katalog-Cache und Höhenangaben wurden neu erstellt"
+
+#: revision.cc:1708
+#, c-format
+msgid "cached height: %s"
+msgstr "zwischengespeicherte Höhenangabe: %s"
+
+#: revision.cc:1791
+#, c-format
+msgid ""
+"encountered a revision with unknown format, version '%s'\n"
+"I only know how to understand the version '1' format\n"
+"a newer version of monotone is required to complete this operation"
+msgstr ""
+"Ich bin auf eine Revision mit einem mir unbekannten Format gestoßen ('%s').\n"
+"Ich kann lediglich das Format der Version '1' verstehen.\n"
+"Eine neuere Version von monotone wird benötigt, um diese Operation "
+"durchzuführen."
+
+#: sanity.cc:148
 #, c-format
 msgid "fatal: formatter failed on %s:%d: %s"
 msgstr "Fataler Fehler: Formatierung schlug fehl bei %s:%d: %s"
 
-#: sanity.cc:190
+#: sanity.cc:222
 msgid "misuse: "
 msgstr "falscher Gebrauch: "
 
-#: sanity.cc:202
-msgid "error: "
-msgstr "Fehler: "
-
-#: sanity.cc:210
+#: sanity.cc:242
 #, c-format
 msgid "%s:%d: invariant '%s' violated"
 msgstr "%s:%d: Invariante '%s' verletzt"
 
-#: sanity.cc:223
-#, fuzzy, c-format
-msgid "%s:%d: index '%s' = %d overflowed vector '%s' with size %d\n"
+#: sanity.cc:255
+#, c-format
+msgid "%s:%d: index '%s' = %d overflowed vector '%s' with size %d"
 msgstr "%s:%d: Index '%s' = %d übergelaufener Vektor '%s' der Größe %d"
 
-#: sanity.cc:244
-#, fuzzy, c-format
-msgid "Current work set: %i items\n"
+#: sanity.cc:276
+#, c-format
+msgid "Current work set: %i items"
 msgstr "Derzeitige Arbeitsgruppe: %i Elemente"
 
-#: schema_migration.cc:184
-#, c-format
-msgid "failure extracting schema from sqlite_master"
-msgstr ""
-
-#: schema_migration.cc:220
-#, fuzzy, c-format
-msgid "calculating necessary migration steps"
+#: selectors.cc:43
+#, c-format
+msgid "expanded selector '%s' -> '%s'"
+msgstr "expandiere Selektor '%s' -> '%s'"
+
+#: selectors.cc:80
+#, c-format
+msgid "unknown selector type: %c"
+msgstr "unbekannter Selektor-Typ: %c"
+
+#: selectors.cc:89
+#, c-format
+msgid "selector '%s' is not a valid date\n"
+msgstr "Der Selektor '%s' ist kein gültiges Datum\n"
+
+#: selectors.cc:95
+#, c-format
+msgid "selector '%s' is not a valid date (%s)"
+msgstr "Der Selektor '%s' ist kein gültiges Datum (%s)"
+
+#: selectors.cc:98
+#, c-format
+msgid "expanded date '%s' -> '%s'\n"
+msgstr "expandierte Datum '%s' -> '%s'\n"
+
+#: schema_migration.cc:78
+msgid ""
+"make sure database and containing directory are writeable\n"
+"and you have not run out of disk space"
+msgstr ""
+"Stellen Sie sicher, dass die Datenbank und das umgebende Verzeichnis "
+"schreibbar sind\n"
+"und das noch genügend Speicherplatz verfügbar ist."
+
+#: schema_migration.cc:88
+msgid ""
+"(if this is a database last used by monotone 0.16 or older,\n"
+"you must follow a special procedure to make it usable again.\n"
+"see the file UPGRADE, in the distribution, for instructions.)"
+msgstr ""
+"(Wenn diese Datenbank zuletzt mit monotone 0.16 oder älter\n"
+"verwendet wurde, müssen Sie einer spezieelen Prozedur folgen, um\n"
+"sie wieder benutzbar zu machen. Die Datei UPGRADE aus der\n"
+"Distribution enthält Instruktionen dazu.)"
+
+#: schema_migration.cc:97
+#, c-format
+msgid ""
+"sqlite error: %s\n"
+"%s"
+msgstr ""
+"SQLite-Fehler: %s\n"
+"%s"
+
+#: schema_migration.cc:511
+#, c-format
+msgid "public and private keys for %s don't match"
+msgstr "öffentlicher und privater Schlüssel von %s stimmen nicht überein"
+
+#: schema_migration.cc:513
+#, c-format
+msgid "moving key '%s' from database to %s"
+msgstr "verschiebe Schlüssel '%s' von Datenbank nach %s"
+
+#: schema_migration.cc:889
+#, c-format
+msgid "%s (usable)"
+msgstr "%s (benutzbar)"
+
+#: schema_migration.cc:891
+#, c-format
+msgid "%s (migration needed)"
+msgstr "%s (Migration benötigt)"
+
+#: schema_migration.cc:893
+#, c-format
+msgid "%s (too new, cannot use)"
+msgstr "%s (zu neu, nicht benutzbar)"
+
+#: schema_migration.cc:895
+#, c-format
+msgid "%s (not a monotone database)"
+msgstr "%s (keine monotone-Datenbank)"
+
+#: schema_migration.cc:897
+#, c-format
+msgid "%s (database has no tables!)"
+msgstr "%s (Datenbank hat keine Tabellen!)"
+
+#: schema_migration.cc:910
+#, c-format
+msgid ""
+"cannot use the empty sqlite database %s\n"
+"(monotone databases must be created with '%s db init')"
+msgstr ""
+"Kann die leere sqlite-Datenbank %s nicht benutzen.\n"
+"(Monotone-Datenbanken müssen mit '%s db init' erzeugt werden.)"
+
+#: schema_migration.cc:915
+#, c-format
+msgid "%s does not appear to be a monotone database\n"
+msgstr "%s scheint keine monotone-Datenbank zu sein.\n"
+
+#: schema_migration.cc:919
+#, c-format
+msgid ""
+"%s appears to be a monotone database, but this version of\n"
+"monotone does not recognize its schema.\n"
+"you probably need a newer version of monotone."
+msgstr ""
+"%s scheint eine monotone-Datenbank zu sein, aber diese Version von\n"
+"monotone erkennt deren Schema nicht.\n"
+"Sie benötigen wahrscheinlich eine neuere Version von monotone."
+
+#: schema_migration.cc:938
+#, c-format
+msgid ""
+"database %s is laid out according to an old schema\n"
+"try '%s db migrate' to upgrade\n"
+"(this is irreversible; you may want to make a backup copy first)"
+msgstr ""
+"Die Datenbank %s besitzt ein altes Schema.\n"
+"Versuchen Sie '%s db migrate', um das Schema zu erneuern.\n"
+"(Dieser Vorgang ist nicht umkehrbar; Sie sollten vorher eine Sicherung "
+"machen.)"
+
+#: schema_migration.cc:960
+#, c-format
+msgid "calculating migration..."
 msgstr "berechne Migration..."
 
-#: schema_migration.cc:230
-#, c-format
-msgid "error at transaction BEGIN statement"
-msgstr "Fehler zu Beginn der Transaktion (BEGIN Anweisung)"
-
-#: schema_migration.cc:257
-#, c-format
-msgid "migration step failed: %s"
-msgstr "Migrations-Schritt schlug fehl: %s"
-
-#: schema_migration.cc:271
-#, c-format
-msgid "mismatched result of migration, got %s, wanted %s"
-msgstr "Migration führt zu nicht passendem Ergebnis, erhielt %s, benötige %s"
-
-#: schema_migration.cc:274
+#: schema_migration.cc:973
+#, c-format
+msgid "no migration performed; database schema already up-to-date"
+msgstr "Keine Migration durchgeführt, Schema ist bereits aktuell."
+
+#: schema_migration.cc:980
+#, c-format
+msgid "migrating data..."
+msgstr "migriere Daten..."
+
+#: schema_migration.cc:1002
+#, c-format
+msgid "migrated to schema %s"
+msgstr "zu Schema %s migriert"
+
+#: schema_migration.cc:1005
 #, c-format
 msgid "committing changes to database"
 msgstr "pflege Änderungen in Datenbank ein"
 
-#: schema_migration.cc:276
-#, c-format
-msgid "failure on COMMIT"
-msgstr "Fehler bei COMMIT"
-
-#: schema_migration.cc:278
+#: schema_migration.cc:1009
 #, c-format
 msgid "optimizing database"
 msgstr "optimiere Datenbank"
 
-#: schema_migration.cc:280
-#, c-format
-msgid "error vacuuming after migration"
-msgstr "Fehler beim Ausführen von VACUUM nach der Migration"
-
-#: schema_migration.cc:283
-#, c-format
-msgid "error running analyze after migration"
-msgstr "Fehler beim Ausführen von ANALYZE nach der Migration"
-
-#: schema_migration.cc:290
-#, c-format
-msgid "database schema %s is unknown; cannot perform migration"
-msgstr "Datenbankschema %s ist unbekannt; kann Migration nicht durchführen"
-
-#: schema_migration.cc:295
-#, fuzzy, c-format
-msgid "no migration performed; database schema already up-to-date at %s\n"
-msgstr "Keine Migration durchgeführt, Schema ist bereits aktuell."
-
-#: schema_migration.cc:845
-#, c-format
-msgid "public and private keys for %s don't match"
-msgstr "öffentlicher und privater Schlüssel von %s stimmen nicht überein"
-
-#: schema_migration.cc:848
-#, c-format
-msgid "moving key '%s' from database to %s"
-msgstr "verschiebe Schlüssel '%s' von Datenbank nach %s"
-
-#: std_hooks.lua:28
+#: schema_migration.cc:1019
+#, c-format
+msgid ""
+"NOTE: because this database was last used by a rather old version\n"
+"of monotone, you're not done yet.  If you're a project leader, then\n"
+"see the file UPGRADE for instructions on running '%s db %s'"
+msgstr ""
+"HINWEIS: Da diese Datenbank mit einer älteren Version von monotone\n"
+"genutzt wurde, sind weitere Schritte notwendig. Wenn Sie der Projektmanager\n"
+"sind, dann lesen Sie bitte die Datei UPGRADE für Hinweise bei der\n"
+"Ausführung von '%s db %s'."
+
+#: schema_migration.cc:1026
+#, c-format
+msgid ""
+"NOTE: this upgrade cleared monotone's caches\n"
+"you should now run '%s db regenerate_caches'"
+msgstr ""
+"HINWEIS: Dieses Upgrade hat monotones Caches gelöscht.\n"
+"Sie sollten nun '%s db regenerate_caches' ausführen."
+
+#: schema_migration.cc:1057
+#, c-format
+msgid "cannot test migration from unknown schema %s"
+msgstr "kann Migration von unbekannten Schema %s nicht testen"
+
+#: schema_migration.cc:1060
+#, c-format
+msgid "schema %s is up to date"
+msgstr "Schema %s ist aktuell"
+
+#: schema_migration.cc:1071
+#, c-format
+msgid "successful migration to schema %s"
+msgstr "erfolgreiche Migration zu Schema %s"
+
+#: std_hooks.lua:39
+msgid "Press enter"
+msgstr "Drücken Sie die Eingabetaste"
+
+#: std_hooks.lua:41
 msgid "Press enter when the subprocess has completed"
 msgstr "Drücken Sie die Eingabetaste, wenn der Unterprozess beendet ist"
 
-#: std_hooks.lua:211
-#, c-format
-msgid "Error running editor '%s' to enter log message\n"
-msgstr ""
-
-#: std_hooks.lua:501
-msgid "executing external 3-way merge command\n"
-msgstr ""
-
-#: transforms.cc:477
-#, fuzzy, c-format
-msgid "failed to convert string from %s to %s: '%s'"
-msgstr "konnte Verzeichnis '%s' für '%s' nicht erstellen"
-
-#: transforms.cc:624 transforms.cc:638
-#, c-format
-msgid "error converting %d UTF-8 bytes to IDNA ACE: %s"
-msgstr ""
-
-#: ui.cc:116
+#: transforms.cc:91
+#, c-format
+msgid ""
+"%s\n"
+"this may be due to a memory glitch, data corruption during\n"
+"a network transfer, corruption of your database or workspace,\n"
+"or a bug in monotone.  if the error persists, please contact\n"
+"%s for assistance.\n"
+msgstr ""
+"%s\n"
+"Dieser Fehler kann bei einer Speicherstörung, Datenkorruption\n"
+"während eines Netzwerktransfers, Korruption Ihrer Datenbank\n"
+"oder Ihres Arbeitsbereiches oder bei einem Fehler in monotone\n"
+"auftreten. Falls das Problem weiterhin besteht, kontaktieren Sie bitte\n"
+"%s für Unterstützung.\n"
+
+#: ui.cc:158
 #, c-format
 msgid "%.1f G"
 msgstr "%.1f G"
 
-#: ui.cc:122
+#: ui.cc:164
 #, c-format
 msgid "%.1f M"
 msgstr "%.1f M"
 
-#: ui.cc:128
+#: ui.cc:170
 #, c-format
 msgid "%.1f k"
 msgstr "%.1f k"
 
-#: ui.cc:140 ui.cc:142
+#: ui.cc:183
 #, c-format
 msgid "%d/%d"
 msgstr "%d/%d"
 
-#: ui.cc:149
+#: ui.cc:188
 #, c-format
 msgid "%d"
 msgstr "%d"
 
-#: ui.cc:372
-#, fuzzy, c-format
+#: ui.cc:466
+msgid "warning: "
+msgstr "Warnung: "
+
+#: ui.cc:477
+#, c-format
 msgid ""
 "fatal: %s\n"
 "this is almost certainly a bug in monotone.\n"
-"please send this error message, the output of 'monotone --full-version',\n"
-"and a description of what you were doing to %s.\n"
+"please send this error message, the output of '%s --full-version',\n"
+"and a description of what you were doing to %s."
 msgstr ""
 "Fataler Fehler: %s\n"
 "Dies ist ganz bestimmt ein Fehler in monotone.\n"
 "Bitte senden Sie diese, die Ausgabe von '%s --full-version',\n"
 "sowie eine Beschreibung Ihrer Tätigkeit an %s."
 
-#: ui.cc:415
-#, fuzzy
-msgid "monotone: "
-msgstr "Hinweis: "
-
-#: update.cc:65
-#, fuzzy, c-format
-msgid "failed to decode boolean testresult cert value '%s'\n"
+#: ui.cc:581
+#, c-format
+msgid "failed to open log file '%s'"
+msgstr "konnte Logdatei '%s' nicht öffnen"
+
+#: uri.cc:63
+#, c-format
+msgid "The URI syntax is invalid. Maybe you used an URI in scp-style?"
+msgstr ""
+"Die URI-Syntax ist ungültig. Eventuell haben Sie eine URI im scp-Stil "
+"übergeben?"
+
+#: update.cc:71
+#, c-format
+msgid "failed to decode boolean testresult cert value '%s'"
 msgstr "konnte boolschen Zertifikatswert '%s' nicht dekodieren"
 
-#: update.cc:159
+#: update.cc:160
 #, c-format
 msgid "cannot determine branch for update"
 msgstr "kann Zweig zur Aktualisierung nicht bestimmen"
 
-#: vocab.cc:68
+#: vocab.cc:67
 #, c-format
 msgid "hex encoded ID '%s' size != %d"
 msgstr "Größe der hex-enkodierten ID '%s' ist ungleich %d"
 
-#: vocab.cc:72
+#: vocab.cc:71
 #, c-format
 msgid "bad character '%c' in id name '%s'"
 msgstr "ungültiges Zeichen '%c' in ID-Name '%s'"
 
-#: vocab.cc:85
+#: vocab.cc:81
 #, c-format
 msgid "bad character '%c' in ace string '%s'"
 msgstr "ungültiges Zeichen '%c' in Zeichenfolge '%s'"
 
-#: vocab.cc:99
+#: vocab.cc:92
+#, c-format
+msgid "bad character '%c' in symbol '%s'"
+msgstr "ungültiges Zeichen '%c' in Symbol '%s'"
+
+#: vocab.cc:103
 #, c-format
 msgid "bad character '%c' in cert name '%s'"
 msgstr "ungültiges Zeichen '%c' in Zertifikatname '%s'"
 
-#: vocab.cc:112
+#: vocab.cc:113
 #, c-format
 msgid "bad character '%c' in key name '%s'"
 msgstr "ungültiges Zeichen '%c' in Schlüsselname '%s'"
 
-#: vocab.cc:130
+#: vocab.cc:128
 #, c-format
 msgid "Invalid key length of %d bytes"
 msgstr "Ungültige Schlüssellänge von %d Bytes"
 
-#: vocab.cc:148
+#: vocab.cc:143
 #, c-format
 msgid "Invalid hmac length of %d bytes"
 msgstr "Ungültige 'hmac'-Länge von %d Bytes"
 
-#: work.cc:117
-#, fuzzy, c-format
-msgid "skipping ignorable file %s\n"
+#: work.cc:88 work_migration.cc:188 work_migration.cc:208
+#, c-format
+msgid "workspace is corrupt: reading %s: %s"
+msgstr "Arbeitsbereich ist beschädigt: lese %s: %s"
+
+#: work.cc:136
+#, c-format
+msgid "workspace base revision %s does not exist in database"
+msgstr "Arbeitsbereich-Revision %s existiert nicht in der Datenbank"
+
+#: work.cc:282
+#, c-format
+msgid "unrecognized key '%s' in options file %s - ignored"
+msgstr "nicht erkannter Schlüssel '%s' in Optionen-Datei %s - wird ignoriert"
+
+#: work.cc:289
+#, c-format
+msgid "Failed to read options file %s: %s"
+msgstr "Konnte Optionen-Datei %s nicht lesen: %s"
+
+#: work.cc:337
+#, c-format
+msgid "Failed to write options file %s: %s"
+msgstr "Konnte Optionen-Datei %s nicht schreiben: %s"
+
+#: work.cc:539
+#, c-format
+msgid "skipping ignorable file %s"
 msgstr "übergehe ignorierbare Datei %s"
 
-#: work.cc:125
-#, fuzzy, c-format
-msgid "skipping %s, already accounted for in working copy\n"
+#: work.cc:548
+#, c-format
+msgid "skipping %s, already accounted for in workspace"
 msgstr "übergehe %s, bereits im Arbeitsbereich festgehalten"
 
-#: work.cc:129
-#, fuzzy, c-format
-msgid "adding %s to working copy add set\n"
+#: work.cc:559
+#, c-format
+msgid "adding %s to workspace manifest"
 msgstr "füge %s dem Arbeitsbereich-Manifest hinzu"
 
-#: work.cc:202
-#, fuzzy, c-format
-msgid "skipping %s, not currently tracked\n"
-msgstr "übergehe %s, wird derzeit nicht verfolgt"
-
-#: work.cc:210
-#, c-format
-msgid "cannot remove %s/, it is not empty"
-msgstr "kann %s/ nicht entfernen, Verzeichnis ist nicht leer"
-
-#: work.cc:212
-#, fuzzy, c-format
-msgid "adding %s to working copy delete set\n"
-msgstr "füge %s dem Arbeitsbereich-Manifest hinzu"
-
-#: work.cc:255
-#, fuzzy, c-format
-msgid "%s does not exist in current revision\n"
-msgstr "%s existiert nicht im derzeitigen Manifest"
-
-#: work.cc:258
-#, fuzzy, c-format
-msgid "%s already exists in current revision\n"
-msgstr "Ziel %s existiert bereits im derzeitigen Manifest"
-
-#: work.cc:262
-#, fuzzy, c-format
-msgid "adding %s -> %s to working copy rename set\n"
-msgstr "füge %s dem Arbeitsbereich-Manifest hinzu"
-
-#: work.cc:349
-#, fuzzy, c-format
-msgid "working copy is corrupt: %s does not exist"
-msgstr "Quellpfad für Umbenennung '%s' existiert nicht"
-
-#: work.cc:350
-#, fuzzy, c-format
-msgid "working copy is corrupt: %s is a directory"
-msgstr "Arbeitsbereich ist beschädigt: %s ist ungültig"
-
-#: work.cc:360
-#, c-format
-msgid "Problem with working directory: %s is unreadable"
-msgstr ""
-
-#: work.cc:386
-#, fuzzy, c-format
-msgid "base revision %s does not exist in database\n"
-msgstr "Arbeitsbereich-Revision %s existiert nicht in der Datenbank"
-
-#: work.cc:703 work.cc:714
+#: work.cc:565
+#, c-format
+msgid ""
+"cannot add %s, because %s is recorded as a file in the workspace manifest"
+msgstr ""
+"Kann %s nicht hinzufügen, da %s als Datei im  Arbeitsbereich-Manifest "
+"aufgenommen wurde."
+
+#: work.cc:680
+#, c-format
+msgid "dropping %s"
+msgstr "entferne %s"
+
+#: work.cc:691 work.cc:702
 #, c-format
 msgid "path %s already exists"
 msgstr "Pfad %s existiert bereits"
 
-#: work.cc:757
-#, fuzzy, c-format
-msgid "renaming '%s' onto existing file: '%s'\n"
-msgstr "fehlende Datei '%s'"
-
-#: work.cc:776
+#: work.cc:724 work.cc:756
+#, c-format
+msgid "adding %s"
+msgstr "füge %s hinzu"
+
+#: work.cc:744
+#, c-format
+msgid "path '%s' already exists, cannot create"
+msgstr "Pfad '%s' existiert bereits, kann ihn nicht erzeugen"
+
+#: work.cc:752
+#, c-format
+msgid "renaming %s to %s"
+msgstr "benenne %s nach %s um"
+
+#: work.cc:788
 #, c-format
 msgid "file '%s' does not exist"
 msgstr "Datei '%s' existiert nicht"
 
-#: work.cc:777
+#: work.cc:789
 #, c-format
 msgid "file '%s' is a directory"
 msgstr "Datei '%s' ist ein Verzeichnis"
 
-#: work.cc:782
+#: work.cc:794
 #, c-format
 msgid "content of file '%s' has changed, not overwriting"
 msgstr ""
 "Inhalt der Datei '%s' hat sich geändert, Datei wird nicht überschrieben"
 
-#: work.cc:783
-#, fuzzy, c-format
-msgid "updating %s to %s"
-msgstr "benenne %s nach %s um"
-
-#~ msgid "[BRANCH]"
-#~ msgstr "[ZWEIG]"
-
-#~ msgid "wrong argument count"
-#~ msgstr "falsche Anzahl an Parametern"
-
-#~ msgid "REV1 [REV2 [REV3 [...]]]"
-#~ msgstr "REV1 [REV2 [REV3 [...]]]"
-
-#~ msgid "No such revision %s"
-#~ msgstr "Revision %s nicht gefunden"
-
-#~ msgid "[REV1 [REV2 [REV3 [...]]]]"
-#~ msgstr "[REV1 [REV2 [REV3 [...]]]]"
-
-#~ msgid "FILE"
-#~ msgstr "DATEI"
-
-#~ msgid "file %s is unknown to the current workspace"
-#~ msgstr "Datei %s existiert nicht im Arbeitsbereich"
-
-#~ msgid "NEW_REV [OLD_REV1 [OLD_REV2 [...]]]"
-#~ msgstr "NEUE_REV [ALTE_REV1 [ALTE_REV2 [...]]]"
-
-#~ msgid "no arguments needed"
-#~ msgstr "keine Parameter benötigt"
-
-#~ msgid "REV"
-#~ msgstr "REV"
-
-#~ msgid "SELECTOR"
-#~ msgstr "SELEKTOR"
-
-#~ msgid "[REVID]"
-#~ msgstr "[REVISIONS_ID]"
-
-#~ msgid "no revision %s found in database"
-#~ msgstr "Revision %s nicht in Datenbank gefunden"
-
-#~ msgid "FILEID"
-#~ msgstr "DATEI_ID"
-
-#~ msgid "[BRANCH_PATTERN]"
-#~ msgstr "[ZWEIG_MUSTER]"
-
-#~ msgid "KEYID PASSPHRASE"
-#~ msgstr "SCHLÜSSEL_ID PASSWORT"
-
-#~ msgid "OPTION"
-#~ msgstr "OPTION"
-
-#~ msgid "'%s' is not a recognized workspace option"
-#~ msgstr "'%s' ist keine bekannte Option eines Arbeitsbereichs"
-
-#~ msgid "REV FILE"
-#~ msgstr "REVISION DATEI"
-
-#~ msgid "file %s is unknown for revision %s"
-#~ msgstr "Datei %s existiert nicht in der Revision %s"
-
-#~ msgid "REV1 FILE REV2"
-#~ msgstr "REV1 DATEI REV2"
-
-#~ msgid "Bad input to automate stdio: expected ':' after string size"
-#~ msgstr ""
-#~ "Falsche Eingabe für 'automate stdio': erwartete ':' nach Zeichenketten-"
-#~ "Länge."
-
-#~ msgid "Bad input to automate stdio: unexpected EOF"
-#~ msgstr "Falsche Eingabe für 'automate stdio': unerwartetes EOF."
-
-#~ msgid "Bad input to automate stdio: unknown start token '%c'"
-#~ msgstr ""
-#~ "Falsche Eingabe für 'automate stdio': unbekanntes Startzeichen '%c'."
-
-#~ msgid "Bad input to automate stdio: expected '%c' token"
-#~ msgstr "Falsche Eingabe für 'automate stdio': erwartete Zeichen '%c'."
-
-#~ msgid "Bad input to automate stdio: command name is missing"
-#~ msgstr "Falsche Eingabe für 'automate stdio': Kommandoname fehlt."
-
-#~ msgid "The epoch must be %s characters"
-#~ msgstr "Der Zeitraum muss %s Zeichen sein"
-
-#~ msgid "more than two revisions given"
-#~ msgstr "mehr als zwei Revisionen wurden übergeben"
-
-#~ msgid "[FILE [...]]"
-#~ msgstr "[DATEI [...]]"
-
-#~ msgid "only one of --last/--next allowed"
-#~ msgstr "'--last' und '--next' sind nur einmal erlaubt"
-
-#~ msgid "SRCNAME DESTNAME SRCID DESTID"
-#~ msgstr "QUELLNAME ZIELNAME QUELLID ZIELID"
-
-#~ msgid "diff 2 files and output result"
-#~ msgstr ""
-#~ "bestimmt den Unterschied zwischen zwei Dateien und gibt das Ergebnis aus"
-
-#~ msgid "source file id does not exist"
-#~ msgstr "Quell-Datei-ID existiert nicht"
-
-#~ msgid "destination file id does not exist"
-#~ msgstr "Ziel-Datei-ID existiert nicht"
-
-#~ msgid "no such file '%s' in revision '%s'"
-#~ msgstr "keine Datei '%s' in Revision '%s' gefunden"
-
-#~ msgid "'%s' in revision '%s' is not a file"
-#~ msgstr "'%s' in Revision '%s' ist keine Datei"
-
-#~ msgid "no file version %s found in database"
-#~ msgstr "Dateiversion %s nicht in Datenbank gefunden"
-
-#~ msgid "ignored bookkeeping path '%s'"
-#~ msgstr "ignoriere monotone-Systempfad '%s'"
-
-#~ msgid "Alias for %s"
-#~ msgstr "Alias für %s"
-
-#~ msgid "workspace"
-#~ msgstr "Arbeitsbereich"
-
-#~ msgid ""
-#~ "update workspace.\n"
-#~ "This command modifies your workspace to be based off of a\n"
-#~ "different revision, preserving uncommitted changes as it does so.\n"
-#~ "If a revision is given, update the workspace to that revision.\n"
-#~ "If not, update the workspace to the head of the branch."
-#~ msgstr ""
-#~ "Aktualisiere Arbeitsbereich.\n"
-#~ "Dieses Kommando verändert Ihren Arbeitsbereich, sodass dieser auf einer "
-#~ "anderen Revision basiert.\n"
-#~ "Noch nicht eingepflegte Änderungen bleiben dabei erhalten.\n"
-#~ "Wenn eine Revision angegeben wurde, erfolgt die Aktualisierung zu dieser "
-#~ "Revision.\n"
-#~ "Wenn nicht, dient der Kopf des Zweiges als Grundlage für die "
-#~ "Aktualisierung."
-
-#~ msgid "updating along branch '%s'"
-#~ msgstr "aktualisiere vorwärts auf dem Zweig '%s'"
-
-#~ msgid "switching to branch %s"
-#~ msgstr "wechsle zum Zweig %s"
-
-#~ msgid ""
-#~ "target revision not in any branch\n"
-#~ "next commit will use branch %s"
-#~ msgstr ""
-#~ "Ziel-Revision befindet sich in keinem Zweig\n"
-#~ "beim nächsten Einpflegen wird der Zweig %s genutzt"
-
-#~ msgid "switched branch; next commit will use branch %s"
-#~ msgstr ""
-#~ "Zweig gewechselt; beim nächsten Einpflegen wird der Zweig %s genutzt"
-
-#~ msgid "[left]  %s"
-#~ msgstr "[links] %s"
-
-#~ msgid "[right] %s"
-#~ msgstr "[rechts] %s"
-
-#~ msgid "branch '%s' is already merged"
-#~ msgstr "Zweig '%s' wurde bereits vereinigt"
-
-#~ msgid "%d head on branch '%s'"
-#~ msgid_plural "%d heads on branch '%s'"
-#~ msgstr[0] "%d Kopf auf Zweig '%s'"
-#~ msgstr[1] "%d Köpfe auf Zweig '%s'"
-
-#~ msgid "merge %d / %d:"
-#~ msgstr "vereinige %d / %d"
-
-#~ msgid "calculating best pair of heads to merge next"
-#~ msgstr ""
-#~ "bestimme bestmögliches Paar von Köpfen, welche als nächste vereinigt "
-#~ "werden"
-
-#~ msgid "SOURCE-BRANCH DEST-BRANCH DIR"
-#~ msgstr "QUELL-ZWEIG ZIEL-ZWEIG VERZEICHNIS"
-
-#~ msgid "merge one branch into a subdirectory in another branch"
-#~ msgstr ""
-#~ "schiebe die Dateien und Verzeichnisse eines Zweig in ein Unterverzeichnis "
-#~ "eines anderen Zweiges"
-
-#~ msgid "Path %s not found in destination tree."
-#~ msgstr "Pfad %s im Ziel-Baum nicht gefunden"
-
-#~ msgid "REV REV"
-#~ msgstr "REVISION REVISION"
-
-#~ msgid ""
-#~ "Show what conflicts would need to be resolved to merge the given "
-#~ "revisions."
-#~ msgstr ""
-#~ "Zeige, welche Konflikte beim Vereinigen der gegebenen Revisionen behoben "
-#~ "werden müssten."
-
-#~ msgid "%s is an ancestor of %s; no merge is needed."
-#~ msgstr "%s ist ein Vorgänger von %s; kein Vereinigen notwendig."
-
-#~ msgid "There are %s node_name_conflicts."
-#~ msgstr "Es gibt %s node_name_conflicts."
-
-#~ msgid "There are %s file_content_conflicts."
-#~ msgstr "Es gibt %s file_content_conflicts."
-
-#~ msgid "There are %s node_attr_conflicts."
-#~ msgstr "Es gibt %s node_attr_conflicts."
-
-#~ msgid "There are %s orphaned_node_conflicts."
-#~ msgstr "Es gibt %s orphaned_node_conflicts."
-
-#~ msgid "There are %s rename_target_conflicts."
-#~ msgstr "Es gibt %s rename_target_conflicts."
-
-#~ msgid "There are %s directory_loop_conflicts."
-#~ msgstr "Es gibt %s directory_loop_conflicts."
-
-#~ msgid "[-r FROM] -r TO [PATH...]"
-#~ msgstr "[-r VON] -r BIS [PFAD...]"
-
-#~ msgid ""
-#~ "Apply changes made at arbitrary places in history to current workspace.\n"
-#~ "This command takes changes made at any point in history, and\n"
-#~ "edits your current workspace to include those changes.  The end result\n"
-#~ "is identical to 'mtn diff -r FROM -r TO | patch -p0', except that\n"
-#~ "this command uses monotone's merger, and thus intelligently handles\n"
-#~ "renames, conflicts, and so on.\n"
-#~ "\n"
-#~ "If one revision is given, applies the changes made in that revision\n"
-#~ "compared to its parent.\n"
-#~ "\n"
-#~ "If two revisions are given, applies the changes made to get from the\n"
-#~ "first revision to the second."
-#~ msgstr ""
-#~ "Wende Änderungen, die an beliebigen Punkten in der Historie vollzogen\n"
-#~ "wurden, auf das derzeitige Arbeitsverzeichnis an.\n"
-#~ "Das Ergebnis dieses Kommandos ist identisch zur Ausführung von\n"
-#~ " mtn diff -r VON -r BIS | patch -p0\n"
-#~ "außer, dass bei diesem Kommando monotones Vereinigungs-Algorithmus\n"
-#~ "zur Anwendung kommt, welcher Umbenennungen, Konflikte u.a.\n"
-#~ "intelligent handhabt.\n"
-#~ "\n"
-#~ "Wenn lediglich eine Revision übergeben wurde, werden die Änderungen,\n"
-#~ "die in dieser Revision relativ zu deren Elternrevision gemacht wurden,\n"
-#~ "angewendet.\n"
-#~ "\n"
-#~ "Wenn zwei Revisionen übergeben wurden, werden die Änderungen,\n"
-#~ "die zwischen der ersten und der zweiten Revision gemacht wurden,\n"
-#~ "angewendet."
-
-#~ msgid ""
-#~ "revision %s is a merge\n"
-#~ "to apply the changes relative to one of its parents, use:\n"
-#~ "  %s pluck -r PARENT -r %s"
-#~ msgstr ""
-#~ "Revision %s ist eine Vereinigung\n"
-#~ "Um die Änderungen relativ auf eine der Elternrevisionen anzuwenden, "
-#~ "benutzen Sie:\n"
-#~ " %s pluck -r ELTERNREVISION -r %s"
-
-#~ msgid "no changes to apply"
-#~ msgstr "keine Änderungen anwendbar"
-
-#~ msgid "no changes to be applied"
-#~ msgstr "Es gab keine Änderungen vorzunehmen."
-
-#~ msgid "no changes were applied"
-#~ msgstr "Es wurden keine Änderungen vorgenommen."
-
-#~ msgid "applied changes to workspace"
-#~ msgstr "Änderungen auf Arbeitsbereich angewendet"
-
-#~ msgid "failed to create pid file '%s'"
-#~ msgstr "Konnte PID-Datei '%s' nicht erstellen"
-
-#~ msgid ""
-#~ "The --no-transport-auth option is only permitted in combination with --"
-#~ "stdio"
-#~ msgstr ""
-#~ "Die Option '--no-transport-auth' ist nur in Verbindung mit der Option '--"
-#~ "stdio' erlaubt."
-
-#~ msgid "*****DELETE THIS LINE TO CONFIRM YOUR COMMIT*****"
-#~ msgstr ""
-#~ "*****ENTFERNEN SIE DIESE ZEILE UM DAS EINPFLEGEN ZU BESTAETIGEN*****"
-
-#~ msgid "failed to remove magic line; commit cancelled"
-#~ msgstr ""
-#~ "konnte magische Kommentarzeile nicht entfernen; Einpflegen abgebrochen"
-
-#~ msgid "you must pass at least one path to 'revert' (perhaps '.')"
-#~ msgstr ""
-#~ "Sie müssen mindestens einen Pfad an 'revert' übergeben (vielleicht '.')."
-
-#~ msgid "no missing files to revert"
-#~ msgstr ""
-#~ "Es existieren keine fehlenden Dateien, die  zurückgesetzt werden könnten."
-
-#~ msgid "recreating %s/"
-#~ msgstr "erzeuge %s neu/"
-
-#~ msgid "[DIRECTORY...]"
-#~ msgstr "[VERZEICHNIS...]"
-
-#~ msgid "create one or more directories and add them to the workspace"
-#~ msgstr ""
-#~ "erzeugt ein oder mehrere Verzeichnisse und fügt sie dem Arbeitsbereich "
-#~ "hinzu"
-
-#~ msgid "directory '%s' already exists"
-#~ msgstr "Das Verzeichnis '%s' existiert bereits."
-
-#~ msgid "ignoring directory '%s' [see .mtn-ignore]"
-#~ msgstr "ignoriere Verzeichnis '%s' [siehe .mtn-ignore]"
-
-#~ msgid "cannot set '--unknown' and '--recursive' at the same time"
-#~ msgstr "kann nicht '--unknown' und '--recursive' zur gleichen Zeit setzen"
-
-#~ msgid "cannot set '--unknown' and '--no-respect-ignore' at the same time"
-#~ msgstr ""
-#~ "kann nicht '--unknown' und '--no-respect-ignore' zur gleichen Zeit setzen"
-
-#~ msgid ""
-#~ "SRC DEST\n"
-#~ "SRC1 [SRC2 [...]] DEST_DIR"
-#~ msgstr ""
-#~ "QUELLE ZIEL\n"
-#~ "QUELLE1 [QUELLE2 [...]] ZIEL_VERZEICHNIS"
-
-#~ msgid "NEW_ROOT PUT_OLD"
-#~ msgstr "NEUE_WURZEL ALTE_WURZEL"
-
-#~ msgid ""
-#~ "rename the root directory\n"
-#~ "after this command, the directory that currently has the name NEW_ROOT\n"
-#~ "will be the root directory, and the directory that is currently the root\n"
-#~ "directory will have name PUT_OLD.\n"
-#~ "Using --execute is strongly recommended."
-#~ msgstr ""
-#~ "benennt Wurzelverzeichnis um\n"
-#~ "nach diesem Kommando ist das Verzeichnis mit dem Namen NEUE_WURZEL das\n"
-#~ "Wurzelverzeichnis, während das ehemalige Wurzelverzeichnis den Namen\n"
-#~ "ALTE_WURZEL erhält.\n"
-#~ "Die Benutzung von --execute wird dringend angeraten."
-
-#~ msgid "Current branch: %s"
-#~ msgstr "Derzeitiger Zweig: %s"
-
-#~ msgid "Changes against parent %s"
-#~ msgstr "Veränderungen gegenüber Eltern-Revision %s"
-
-#~ msgid "  no changes"
-#~ msgstr "  keine Änderungen"
-
-#~ msgid "  dropped %s"
-#~ msgstr "  entfernt: %s"
-
-#~ msgid ""
-#~ "  renamed %s\n"
-#~ "       to %s"
-#~ msgstr ""
-#~ "  umbenannt: %s nach\n"
-#~ "             %s"
-
-#~ msgid "  added   %s"
-#~ msgstr "  hinzugefügt: %s"
-
-#~ msgid "  patched %s"
-#~ msgstr "  verändert: %s"
-
-#~ msgid "use --revision or --branch to specify what to checkout"
-#~ msgstr ""
-#~ "Nutzen Sie --revision oder --branch um festzulegen, was ausgecheckt "
-#~ "werden soll."
-
-#~ msgid "branch %s has multiple heads:"
-#~ msgstr "Zweig %s hat mehrere Köpfe:"
-
-#~ msgid "choose one with '%s checkout -r<id>'"
-#~ msgstr "wählen Sie einen durch '%s checkout -r<id>'"
-
-#~ msgid "you must specify a destination directory"
-#~ msgstr "Es muss ein Zielverzeichnis angegeben werden."
-
-#~ msgid "No attributes for '%s'"
-#~ msgstr "Keine Attribute für '%s'"
-
-#~ msgid "No attribute '%s' on path '%s'"
-#~ msgstr "Kein Attribut für '%s' auf Pfad '%s'"
-
-#~ msgid "log message rejected by hook: %s"
-#~ msgstr "Kommentar durch Hook zurückgewiesen: %s"
-
-#~ msgid "Your database is missing version %s of file '%s'"
-#~ msgstr "Ihrer Datenbank fehlt die Version %s der Datei '%s'"
-
-#~ msgid "import the contents of the given directory tree into a given branch"
-#~ msgstr ""
-#~ "Importiert die Inhalte des gegebenen Verzeichnisses in einen angegebenen "
-#~ "Zweig."
-
-#~ msgid "you must specify a directory to import"
-#~ msgstr "Es muss ein Verzeichnis für den Import angegeben werden."
-
-#~ msgid "import directory '%s' doesn't exists"
-#~ msgstr "Das Import-Verzeichnis '%s' existiert nicht."
-
-#~ msgid "import directory '%s' is a file"
-#~ msgstr "Der Import-Pfad '%s' ist eine Datei und kein Verzeichnis."
-
-#~ msgid ""
-#~ "migrate a workspace directory's metadata to the latest format; defaults "
-#~ "to the current workspace"
-#~ msgstr ""
-#~ "Migriert die Metadaten eines Arbeitsbereichs auf das neueste Format; "
-#~ "standardmäßig wird der aktuelle Arbeitsbereich genutzt"
-
-#~ msgid "file structure is corrupted; cannot check further"
-#~ msgstr "Dateistruktur ist beschädigt; kann mit der Prüfung nicht fortfahren"
-
-#~ msgid "heights"
-#~ msgstr "Höhenangaben"
-
-#~ msgid "height relations"
-#~ msgstr "Verbindungen von Höhenangaben"
-
-#~ msgid "height missing for revision %s"
-#~ msgstr "Revision %s fehlt die Höhenangabe"
-
-#~ msgid "duplicate height for revision %s"
-#~ msgstr "doppelte Höhenangabe für Revision %s"
-
-#~ msgid "height of revision %s not greater than that of parent"
-#~ msgstr ""
-#~ "Höhenangabe für Revision %s ist nicht größer als die der Eltern-Revision"
-
-#~ msgid "%d missing heights"
-#~ msgstr "%d fehlende Höhenangaben"
-
-#~ msgid "%d duplicate heights"
-#~ msgstr "%d doppelte Höhenangaben"
-
-#~ msgid "%d incorrect heights"
-#~ msgstr "%d fehlerhafte Höhenangaben"
-
-#~ msgid "this database already contains rosters"
-#~ msgstr "diese Datenbank enthält bereits Kataloge"
-
-#~ msgid ""
-#~ "database %s lacks some cached data\n"
-#~ "run '%s db regenerate_caches' to restore use of this database"
-#~ msgstr ""
-#~ "Der Datenbank %s fehlen einige Cache-Daten.\n"
-#~ "Führen Sie '%s db regenerate_caches' aus, um diese Datenbank wieder "
-#~ "benutzbar zu machen."
-
-#~ msgid ""
-#~ "database %s contains manifests but no revisions\n"
-#~ "this is a very old database; it needs to be upgraded\n"
-#~ "please see README.changesets for details"
-#~ msgstr ""
-#~ "Datenbank %s beinhaltet Manifeste, aber keine Revisionen\n"
-#~ "Dies ist eine sehr alte Datenbank, die erneuert werden muss.\n"
-#~ "Bitte konsultieren Sie die Datei README.changesets für Details."
-
-#~ msgid "sqlite error: "
-#~ msgstr "SQLite-Fehler: "
-
-#~ msgid "not set"
-#~ msgstr "nicht gesetzt"
-
-#~ msgid " (not a monotone database)"
-#~ msgstr " (keine monotone-Datenbank)"
-
-#~ msgid "%u"
-#~ msgstr "%u"
-
-#~ msgid "database %s already exists"
-#~ msgstr "Datenbank %s existiert bereits"
-
-#~ msgid "resolve non-content conflicts and then try again."
-#~ msgstr ""
-#~ "Lösen Sie Konflikte nicht-inhaltlicher Natur auf und versuchen Sie es "
-#~ "erneut."
-
-#~ msgid "merge failed due to unresolved conflicts"
-#~ msgstr "Vereinigung schlug wegen nicht aufgelösten Konflikten fehl"
-
-#~ msgid "error: memory exhausted"
-#~ msgstr "Fehler: Speicher aufgebraucht"
-
-#~ msgid ""
-#~ "Running on          : %s\n"
-#~ "C++ compiler        : %s\n"
-#~ "C++ standard library: %s\n"
-#~ "Boost version       : %s\n"
-#~ "Changes since base revision:\n"
-#~ "%s"
-#~ msgstr ""
-#~ "Laufe auf              : %s\n"
-#~ "C++-Compiler           : %s\n"
-#~ "C++-Standard-Bibliothek: %s\n"
-#~ "Boost-Version          : %s\n"
-#~ "Änderungen seit der Basis-Revision:\n"
-#~ "%s"
-
-#~ msgid "the remote side has a newer, incompatible version of monotone"
-#~ msgstr ""
-#~ "der entfernte Rechner benutzt eine neuere, inkompatible Version von "
-#~ "monotone"
-
-#~ msgid "the remote side has an older, incompatible version of monotone"
-#~ msgstr ""
-#~ "der entfernte Rechner benutzt eine ältere, inkompatible Version von "
-#~ "monotone"
-
-#~ msgid "allowed anonymous read/write permission for '%s' excluding '%s'"
-#~ msgstr "erlaube anonyme Leseberechtigung für '%s' außer '%s'"
-
-#~ msgid "<all interfaces>"
-#~ msgstr "<alle Schnittstellen>"
-
-#~ msgid "Network error on peer %s, disconnecting"
-#~ msgstr "Netzwerk-Fehler an Peer %s, trenne Verbindung"
-
-#~ msgid "beginning service on %s"
-#~ msgstr "beginne Service auf %s"
-
-#~ msgid "got some OOB data on fd %d (peer %s), disconnecting"
-#~ msgstr "erhielt einige OOB Daten auf 'fd' %d (Peer %s), trenne Verbindung"
-
-#~ msgid "certificates"
-#~ msgstr "Zertifikate"
-
-#~ msgid ""
-#~ "include branch pattern contains a quote character:\n"
-#~ "%s"
-#~ msgstr ""
-#~ "Das 'include branch'-Muster beinhaltet ein Quotierungszeichen:\n"
-#~ "%s"
-
-#~ msgid ""
-#~ "exclude branch pattern contains a quote character:\n"
-#~ "%s"
-#~ msgstr ""
-#~ "Das 'exclude branch'-Muster beinhaltet ein Quotierungszeichen:\n"
-#~ "%s"
-
-#~ msgid "block size in bytes for \"automate stdio\" output"
-#~ msgstr "Blockgröße in Bytes der Ausgabe von \"automate stdio\""
-
-#~ msgid "cannot be zero or negative"
-#~ msgstr "kann nicht Null oder negativ sein"
-
-#~ msgid "disable transport authentication"
-#~ msgstr "deaktiviere Transport-Authentifizierung"
-
-#~ msgid "serve netsync on stdio"
-#~ msgstr "bediene netsync über die Standard-Ein-/Ausgabe"
-
-#~ msgid "cannot be negative"
-#~ msgstr "kann nicht negativ sein"
-
-#~ msgid "do not show the function containing each block of changes"
-#~ msgstr ""
-#~ "zeige nicht die Funktion, die den jeweiligen Änderungsblock beinhaltet"
-
-<<<<<<< HEAD
-#: vocab.cc:69
-#, c-format
-msgid "hex encoded ID '%s' size != %d"
-msgstr "Größe der hex-enkodierten ID '%s' ist ungleich %d"
-
-#: vocab.cc:73
-#, c-format
-msgid "bad character '%c' in id name '%s'"
-msgstr "ungültiges Zeichen '%c' in ID-Name '%s'"
-
-#: vocab.cc:83
-#, c-format
-msgid "bad character '%c' in ace string '%s'"
-msgstr "ungültiges Zeichen '%c' in Zeichenfolge '%s'"
-
-#: vocab.cc:94
-#, c-format
-msgid "bad character '%c' in symbol '%s'"
-msgstr "ungültiges Zeichen '%c' in Symbol '%s'"
-
-#: vocab.cc:105
-#, c-format
-msgid "bad character '%c' in cert name '%s'"
-msgstr "ungültiges Zeichen '%c' in Zertifikatname '%s'"
-
-#: vocab.cc:115
-#, c-format
-msgid "bad character '%c' in key name '%s'"
-msgstr "ungültiges Zeichen '%c' in Schlüsselname '%s'"
-
-#: vocab.cc:130
-#, c-format
-msgid "Invalid key length of %d bytes"
-msgstr "Ungültige Schlüssellänge von %d Bytes"
-
-#: vocab.cc:145
-#, c-format
-msgid "Invalid hmac length of %d bytes"
-msgstr "Ungültige 'hmac'-Länge von %d Bytes"
-=======
-#~ msgid "don't perform the operation, just show what would have happened"
-#~ msgstr ""
-#~ "Führe die Operation nicht aus, zeige lediglich die Auswirkungen auf."
-
-#~ msgid "include anything described by its argument"
-#~ msgstr "beziehe etwas durch den Parameter beschriebene mit ein"
-
-#~ msgid "limit log output to the last number of entries"
-#~ msgstr "beschränke Logausgabe auf die letzte Anzahl von Einträgen"
-
-#~ msgid "exclude files when printing logs"
-#~ msgstr "schließe Dateien bei der Ausgabe der Logeinträge aus"
-
-#~ msgid "do not ignore any files"
-#~ msgstr "ignoriere keinerlei Dateien"
-
-#~ msgid "suppress warning, verbose, informational and progress messages"
-#~ msgstr ""
-#~ "unterdrücke Warnungen, wortreiche, informelle und Fortschrittsmeldungen"
-
-#~ msgid "also operate on the contents of any listed directories"
-#~ msgstr "arbeite auch auf den Inhalten beliebiger aufgeführter Verzeichnisse"
-
-#~ msgid "argument must be 'none', 'dot', or 'count'"
-#~ msgstr "Parameter muß 'none', 'dot' oder 'count' sein"
->>>>>>> 02843bb0
-
-#~ msgid "revision(s) to start logging at"
-#~ msgstr "Revision(en), bei denen die Logausgabe gestartet wird"
-
-#~ msgid "revision(s) to stop logging at"
-#~ msgstr "Revision(en), bei denen die Logausgabe gestoppt wird"
-
-#~ msgid "conflicting include/exclude on path '%s'"
-#~ msgstr "kollidierende Beschränkung für Pfad '%s'"
-
-#~ msgid "restriction includes unknown path '%s'"
-#~ msgstr "Beschränkung schließt unbekannten Pfad '%s' ein"
-
-#~ msgid "restriction excludes unknown path '%s'"
-#~ msgstr "Beschränkung schließt unbekannten Pfad '%s' aus"
-
-<<<<<<< HEAD
-#: work.cc:544
-#, c-format
-msgid "skipping ignorable file %s"
-msgstr "übergehe ignorierbare Datei %s"
-
-#: work.cc:553
-#, c-format
-msgid "skipping %s, already accounted for in workspace"
-msgstr "übergehe %s, bereits im Arbeitsbereich festgehalten"
-
-#: work.cc:564
-#, c-format
-msgid "adding %s to workspace manifest"
-msgstr "füge %s dem Arbeitsbereich-Manifest hinzu"
-
-#: work.cc:570
-#, c-format
-msgid ""
-"cannot add %s, because %s is recorded as a file in the workspace manifest"
-msgstr ""
-"Kann %s nicht hinzufügen, da %s als Datei im  Arbeitsbereich-Manifest "
-"aufgenommen wurde."
-
-#: work.cc:685
-#, c-format
-msgid "dropping %s"
-msgstr "entferne %s"
-
-#: work.cc:696 work.cc:707
-#, c-format
-msgid "path %s already exists"
-msgstr "Pfad %s existiert bereits"
-
-#: work.cc:729 work.cc:761
-#, c-format
-msgid "adding %s"
-msgstr "füge %s hinzu"
-
-#: work.cc:749
-#, c-format
-msgid "path '%s' already exists, cannot create"
-msgstr "Pfad '%s' existiert bereits, kann ihn nicht erzeugen"
-
-#: work.cc:757
-#, c-format
-msgid "renaming %s to %s"
-msgstr "benenne %s nach %s um"
-
-#: work.cc:793
-#, c-format
-msgid "file '%s' does not exist"
-msgstr "Datei '%s' existiert nicht"
-
-#: work.cc:794
-#, c-format
-msgid "file '%s' is a directory"
-msgstr "Datei '%s' ist ein Verzeichnis"
-
-#: work.cc:799
-#, c-format
-msgid "content of file '%s' has changed, not overwriting"
-msgstr ""
-"Inhalt der Datei '%s' hat sich geändert, Datei wird nicht überschrieben"
-
-#: work.cc:800
+#: work.cc:795
 #, c-format
 msgid "modifying %s"
 msgstr "verändere %s"
 
-#: work.cc:989
+#: work.cc:984
 #, c-format
 msgid "missing directory '%s'"
 msgstr "fehlendes Verzeichnis '%s'"
 
-#: work.cc:994
+#: work.cc:989
 #, c-format
 msgid "not a directory '%s'"
 msgstr "'%s' ist kein Verzeichnis"
 
-#: work.cc:1007
+#: work.cc:1002
 #, c-format
 msgid "missing file '%s'"
 msgstr "fehlende Datei '%s'"
 
-#: work.cc:1012
+#: work.cc:1007
 #, c-format
 msgid "not a file '%s'"
 msgstr "'%s' ist keine Datei"
 
-#: work.cc:1023
+#: work.cc:1018
 #, c-format
 msgid ""
 "%d missing items; use '%s ls missing' to view\n"
@@ -5025,443 +4061,243 @@
 " '%s drop --missing' bzw.\n"
 " '%s revert --missing'."
 
-#: work.cc:1169
+#: work.cc:1164
 #, c-format
 msgid "skipping %s, not currently tracked"
 msgstr "übergehe %s, wird derzeit nicht verfolgt"
 
-#: work.cc:1179
+#: work.cc:1174
 #, c-format
 msgid "cannot remove %s/, it is not empty"
 msgstr "kann %s/ nicht entfernen, Verzeichnis ist nicht leer"
 
-#: work.cc:1190
+#: work.cc:1185
 #, c-format
 msgid "dropping %s from workspace manifest"
 msgstr "entferne %s vom Arbeitsbereich-Manifest"
 
-#: work.cc:1243
+#: work.cc:1238
 #, c-format
 msgid "destination dir %s/ is not versioned (perhaps add it?)"
 msgstr ""
 "Zielverzeichnis %s/ ist nicht unter Versionskontrolle (vielleicht soll es "
 "hinzugefügt werden?)"
 
-#: work.cc:1246
+#: work.cc:1241
 #, c-format
 msgid "destination %s is an existing file in current revision"
 msgstr "Ziel %s ist eine existierende Datei in der derzeitigen Revision"
 
-#: work.cc:1256
+#: work.cc:1251
 #, c-format
 msgid "empty path %s is not allowed"
 msgstr "leerer Pfad %s ist nicht erlaubt"
 
-#: work.cc:1270
+#: work.cc:1265
 #, c-format
 msgid "%s does not exist in current manifest"
 msgstr "%s existiert nicht im derzeitigen Manifest"
 
-#: work.cc:1273
+#: work.cc:1268
 #, c-format
 msgid "destination %s already exists in current manifest"
 msgstr "Ziel %s existiert bereits im derzeitigen Manifest"
 
-#: work.cc:1279
+#: work.cc:1274
 #, c-format
 msgid "destination directory %s does not exist in current manifest"
 msgstr "Zielverzeichnis %s existiert nicht im derzeitigen Manifest"
 
-#: work.cc:1281
+#: work.cc:1276
 #, c-format
 msgid "destination directory %s is not a directory"
 msgstr "Das Zielverzeichnis %s ist kein Verzeichnis"
 
-#: work.cc:1290
+#: work.cc:1285
 #, c-format
 msgid "renaming %s to %s in workspace manifest"
 msgstr "benenne %s zu %s im Arbeitsbereich-Manifest um"
 
-#: work.cc:1318
+#: work.cc:1313
 #, c-format
 msgid "%s doesn't exist in workspace, skipping"
 msgstr "%s existiert nicht im Arbeitsbereich, übergehe Aktion"
 
-#: work.cc:1322
+#: work.cc:1317
 #, c-format
 msgid "destination %s already exists in workspace, skipping"
 msgstr "Ziel %s existiert bereits im Arbeitsbereich, übergehe Aktion"
 
-#: work.cc:1352
+#: work.cc:1347
 #, c-format
 msgid "proposed new root directory '%s' is not versioned or does not exist"
 msgstr ""
 "das neu vorgeschlagene Wurzelverzeichnis '%s' ist nicht unter "
 "Versionkontrolle oder existiert nicht"
 
-#: work.cc:1354
+#: work.cc:1349
 #, c-format
 msgid "proposed new root directory '%s' is not a directory"
 msgstr "das neu vorgeschlagene Wurzelverzeichnis '%s' ist kein Verzeichnis"
 
-#: work.cc:1359
+#: work.cc:1354
 #, c-format
 msgid "proposed new root directory '%s' contains illegal path %s"
 msgstr ""
 "das neu vorgeschlagene Wurzelverzeichnis '%s' beinhaltet den ungültigen Pfad "
 "%s"
 
-#: work.cc:1369
+#: work.cc:1364
 #, c-format
 msgid "directory '%s' is not versioned or does not exist"
 msgstr ""
 "das Verzeichnis '%s' ist nicht unter Versionskontrolle oder existiert nicht"
 
-#: work.cc:1375
+#: work.cc:1370
 #, c-format
 msgid "'%s' is in the way"
 msgstr "'%s' ist im Weg"
-=======
-#~ msgid "%d unknown path"
-#~ msgid_plural "%d unknown paths"
-#~ msgstr[0] "%d unbekannter Pfad"
-#~ msgstr[1] "%d unbekannte Pfade"
-
-#~ msgid ""
-#~ "unknown attribute '%s' on path '%s'\n"
-#~ "please contact %s so we can work out the right way to migrate this\n"
-#~ "(if you just want it to go away, see the switch --drop-attr, but\n"
-#~ "seriously, if you'd like to keep it, we're happy to figure out how)"
+
+#: work_migration.cc:62
+#, c-format
+msgid "workspace required but not found"
+msgstr "Arbeitsverzeichnis benötigt, jedoch nicht gefunden"
+
+#: work_migration.cc:74
+#, c-format
+msgid "workspace is corrupt: %s is invalid"
+msgstr "Arbeitsbereich ist beschädigt: %s ist ungültig"
+
+#: work_migration.cc:79
+#, c-format
+msgid "_MTN/format should not exist in a format 1 workspace; corrected"
+msgstr ""
+"_MTN/format sollte nicht in einem Arbeitsbereich des Formats 1 existieren; "
+"korrigiert"
+
+#: work_migration.cc:116
+#, c-format
+msgid ""
+"this workspace's metadata is in format 0. to use this workspace\n"
+"with this version of monotone, you must delete it and check it\n"
+"out again (migration from format 0 is not possible).\n"
+"once you have done this, you will not be able to use the workspace\n"
+"with versions of monotone older than %s.\n"
+"we apologize for the inconvenience."
+msgstr ""
+"Die Metadaten dieses Arbeitsbereiches haben die Formatversion 0.\n"
+"Um diesen Arbeitsbereich mit dieser Version von monotone zu nutzen,\n"
+"müssen Sie ihn löschen und neu auschecken (eine Migration vom\n"
+"Format 0 ist nicht möglich).\n"
+"Nachdem dies durchgeführt wurde, können Sie diesen Arbeitsbereich\n"
+"nicht mehr mit Versionen von monotone nutzen, die älter als %s sind."
+
+#: work_migration.cc:125
+#, c-format
+msgid ""
+"to use this workspace with this version of monotone, its metadata\n"
+"must be migrated from format %d to format %d, using the command\n"
+"'%s migrate_workspace'.\n"
+"once you have done this, you will not be able to use the workspace\n"
+"with versions of monotone older than %s."
+msgstr ""
+"Um diesen Arbeitsbereich mit dieser Version von monotone nutzen\n"
+"zu können, müssen dessen Metadaten vom Format %d zum Format %d\n"
+"mit dem Kommando\n"
+" '%s migrate_workspace'\n"
+"migriert werden.\n"
+"Nachdem dies durchgeführt wurde, können Sie diesen Arbeitsbereich\n"
+"nicht mehr mit Versionen von monotone nutzen, die älter als %s sind."
+
+#: work_migration.cc:135 work_migration.cc:263
+#, c-format
+msgid ""
+"this version of monotone only understands workspace metadata\n"
+"in formats 0 through %d.  your workspace is in format %d.\n"
+"you need a newer version of monotone to use this workspace."
+msgstr ""
+"Diese Version von monotone versteht lediglich Metadaten von\n"
+"Arbeitsbereichen der Versionen 0 bis %d. Ihr Arbeitsbereich hat\n"
+"die Formatversion %d. Sie benötigen eine neuere Version von\n"
+"monotone, um diesen Arbeitsbereich nutzen zu können."
+
+#: work_migration.cc:164
+#, c-format
+msgid ""
+"it is not possible to migrate from workspace format 0 to any\n"
+"later format.  you must delete this workspace and check it out\n"
+"again.  we apologize for the inconvenience."
+msgstr ""
+"Es ist nicht möglich, den Arbeitsbereich vom Format 0 zu einem\n"
+"beliebigen späteren Format zu migrieren. Sie müssen diesen\n"
+"Arbeitsbereich löschen und neu auschecken."
+
+#: work_migration.cc:216
+#, c-format
+msgid "workspace is corrupt: %s exists but is not a regular file"
+msgstr ""
+"Arbeitsbereich ist beschädigt: %s existiert, ist aber keine reguläre Datei"
+
+#: work_migration.cc:255
+#, c-format
+msgid "this workspace is in the current format, no migration is necessary."
+msgstr ""
+"Der Arbeitsbereich hat bereits das neueste Format, keine Migration notwendig."
+
+#~ msgid "unable to probe database version in file %s"
+#~ msgstr "kann Datenbankversion der Datei %s nicht bestimmen"
+
+#~ msgid "database %s is not an sqlite version 3 file, try dump and reload"
 #~ msgstr ""
-#~ "unbekanntes Attribut '%s' an Pfad '%s'\n"
-#~ "bitte kontaktieren Sie %s, damit wir herausfinden können, wie dies "
-#~ "migriert werden kann\n"
-#~ "(wenn Ihnen das Attribut nicht wichtig ist, können Sie es über --drop-"
-#~ "attr entfernen,\n"
-#~ "nichtsdestotrotz würden wir gerne darüber Bescheid wissen, um es dennoch "
-#~ "migrierbar zu machen)"
-
-#~ msgid "regenerating cached rosters and heights"
-#~ msgstr "erstelle Katalog-Cache und Höhenangaben neu"
-
-#~ msgid "regenerated"
-#~ msgstr "neu erstellt"
-
-#~ msgid "finished regenerating cached rosters and heights"
-#~ msgstr "Katalog-Cache und Höhenangaben wurden neu erstellt"
-
-#~ msgid "cached height: %s"
-#~ msgstr "zwischengespeicherte Höhenangabe: %s"
-
-#~ msgid ""
-#~ "encountered a revision with unknown format, version '%s'\n"
-#~ "I only know how to understand the version '1' format\n"
-#~ "a newer version of monotone is required to complete this operation"
+#~ "Datenbank %s ist keine SQLite-Version-3-Datei, versuchen Sie ein Export "
+#~ "und anschließenden Import"
+
+#~ msgid "could not initialize database: %s: already exists"
+#~ msgstr "Konnte Datenbank nicht initialisieren: %s existiert bereits"
+
+#~ msgid "cannot create %s; it already exists"
+#~ msgstr "Kann %s nicht erzeugen; es existiert bereits"
+
+#~ msgid "could not open database '%s': %s"
+#~ msgstr "Konnte Datenbank '%s' nicht öffnen: %s"
+
+#~ msgid "error at transaction BEGIN statement"
+#~ msgstr "Fehler zu Beginn der Transaktion (BEGIN Anweisung)"
+
+#~ msgid "migration step failed: %s"
+#~ msgstr "Migrations-Schritt schlug fehl: %s"
+
+#~ msgid "mismatched result of migration, got %s, wanted %s"
 #~ msgstr ""
-#~ "Ich bin auf eine Revision mit einem mir unbekannten Format gestoßen ('%"
-#~ "s').\n"
-#~ "Ich kann lediglich das Format der Version '1' verstehen.\n"
-#~ "Eine neuere Version von monotone wird benötigt, um diese Operation "
-#~ "durchzuführen."
-
-#~ msgid "expanded selector '%s' -> '%s'"
-#~ msgstr "expandiere Selektor '%s' -> '%s'"
-
-#~ msgid "unknown selector type: %c"
-#~ msgstr "unbekannter Selektor-Typ: %c"
-
-#~ msgid "selector '%s' is not a valid date\n"
-#~ msgstr "Der Selektor '%s' ist kein gültiges Datum\n"
-
-#~ msgid "selector '%s' is not a valid date (%s)"
-#~ msgstr "Der Selektor '%s' ist kein gültiges Datum (%s)"
-
-#~ msgid "expanded date '%s' -> '%s'\n"
-#~ msgstr "expandierte Datum '%s' -> '%s'\n"
-
-#~ msgid ""
-#~ "(if this is a database last used by monotone 0.16 or older,\n"
-#~ "you must follow a special procedure to make it usable again.\n"
-#~ "see the file UPGRADE, in the distribution, for instructions.)"
-#~ msgstr ""
-#~ "(Wenn diese Datenbank zuletzt mit monotone 0.16 oder älter\n"
-#~ "verwendet wurde, müssen Sie einer spezieelen Prozedur folgen, um\n"
-#~ "sie wieder benutzbar zu machen. Die Datei UPGRADE aus der\n"
-#~ "Distribution enthält Instruktionen dazu.)"
-
-#~ msgid "%s (usable)"
-#~ msgstr "%s (benutzbar)"
-
-#~ msgid "%s (migration needed)"
-#~ msgstr "%s (Migration benötigt)"
-
-#~ msgid "%s (too new, cannot use)"
-#~ msgstr "%s (zu neu, nicht benutzbar)"
-
-#~ msgid "%s (not a monotone database)"
-#~ msgstr "%s (keine monotone-Datenbank)"
-
-#~ msgid "%s (database has no tables!)"
-#~ msgstr "%s (Datenbank hat keine Tabellen!)"
-
-#~ msgid ""
-#~ "cannot use the empty sqlite database %s\n"
-#~ "(monotone databases must be created with '%s db init')"
-#~ msgstr ""
-#~ "Kann die leere sqlite-Datenbank %s nicht benutzen.\n"
-#~ "(Monotone-Datenbanken müssen mit '%s db init' erzeugt werden.)"
-
-#~ msgid "%s does not appear to be a monotone database\n"
-#~ msgstr "%s scheint keine monotone-Datenbank zu sein.\n"
-
-#~ msgid ""
-#~ "%s appears to be a monotone database, but this version of\n"
-#~ "monotone does not recognize its schema.\n"
-#~ "you probably need a newer version of monotone."
-#~ msgstr ""
-#~ "%s scheint eine monotone-Datenbank zu sein, aber diese Version von\n"
-#~ "monotone erkennt deren Schema nicht.\n"
-#~ "Sie benötigen wahrscheinlich eine neuere Version von monotone."
-
-#~ msgid "migrating data..."
-#~ msgstr "migriere Daten..."
-
-#~ msgid "migrated to schema %s"
-#~ msgstr "zu Schema %s migriert"
-
-#~ msgid ""
-#~ "NOTE: because this database was last used by a rather old version\n"
-#~ "of monotone, you're not done yet.  If you're a project leader, then\n"
-#~ "see the file UPGRADE for instructions on running '%s db %s'"
-#~ msgstr ""
-#~ "HINWEIS: Da diese Datenbank mit einer älteren Version von monotone\n"
-#~ "genutzt wurde, sind weitere Schritte notwendig. Wenn Sie der "
-#~ "Projektmanager\n"
-#~ "sind, dann lesen Sie bitte die Datei UPGRADE für Hinweise bei der\n"
-#~ "Ausführung von '%s db %s'."
-
-#~ msgid ""
-#~ "NOTE: this upgrade cleared monotone's caches\n"
-#~ "you should now run '%s db regenerate_caches'"
-#~ msgstr ""
-#~ "HINWEIS: Dieses Upgrade hat monotones Caches gelöscht.\n"
-#~ "Sie sollten nun '%s db regenerate_caches' ausführen."
-
-#~ msgid "cannot test migration from unknown schema %s"
-#~ msgstr "kann Migration von unbekannten Schema %s nicht testen"
-
-#~ msgid "schema %s is up to date"
-#~ msgstr "Schema %s ist aktuell"
-
-#~ msgid "successful migration to schema %s"
-#~ msgstr "erfolgreiche Migration zu Schema %s"
-
-#~ msgid "Press enter"
-#~ msgstr "Drücken Sie die Eingabetaste"
-
-#~ msgid ""
-#~ "%s\n"
-#~ "this may be due to a memory glitch, data corruption during\n"
-#~ "a network transfer, corruption of your database or workspace,\n"
-#~ "or a bug in monotone.  if the error persists, please contact\n"
-#~ "%s for assistance.\n"
-#~ msgstr ""
-#~ "%s\n"
-#~ "Dieser Fehler kann bei einer Speicherstörung, Datenkorruption\n"
-#~ "während eines Netzwerktransfers, Korruption Ihrer Datenbank\n"
-#~ "oder Ihres Arbeitsbereiches oder bei einem Fehler in monotone\n"
-#~ "auftreten. Falls das Problem weiterhin besteht, kontaktieren Sie bitte\n"
-#~ "%s für Unterstützung.\n"
-
-#~ msgid "warning: "
-#~ msgstr "Warnung: "
-
-#~ msgid "failed to open log file '%s'"
-#~ msgstr "konnte Logdatei '%s' nicht öffnen"
-
-#~ msgid "The URI syntax is invalid. Maybe you used an URI in scp-style?"
-#~ msgstr ""
-#~ "Die URI-Syntax ist ungültig. Eventuell haben Sie eine URI im scp-Stil "
-#~ "übergeben?"
-
-#~ msgid "bad character '%c' in symbol '%s'"
-#~ msgstr "ungültiges Zeichen '%c' in Symbol '%s'"
-
-#~ msgid "workspace is corrupt: reading %s: %s"
-#~ msgstr "Arbeitsbereich ist beschädigt: lese %s: %s"
-
-#~ msgid "unrecognized key '%s' in options file %s - ignored"
-#~ msgstr ""
-#~ "nicht erkannter Schlüssel '%s' in Optionen-Datei %s - wird ignoriert"
-
-#~ msgid ""
-#~ "cannot add %s, because %s is recorded as a file in the workspace manifest"
-#~ msgstr ""
-#~ "Kann %s nicht hinzufügen, da %s als Datei im  Arbeitsbereich-Manifest "
-#~ "aufgenommen wurde."
-
-#~ msgid "dropping %s"
-#~ msgstr "entferne %s"
-
-#~ msgid "adding %s"
-#~ msgstr "füge %s hinzu"
-
-#~ msgid "path '%s' already exists, cannot create"
-#~ msgstr "Pfad '%s' existiert bereits, kann ihn nicht erzeugen"
-
-#~ msgid "modifying %s"
-#~ msgstr "verändere %s"
->>>>>>> 02843bb0
-
-#~ msgid "missing directory '%s'"
-#~ msgstr "fehlendes Verzeichnis '%s'"
-
-#~ msgid "not a directory '%s'"
-#~ msgstr "'%s' ist kein Verzeichnis"
-
-#~ msgid "not a file '%s'"
-#~ msgstr "'%s' ist keine Datei"
-
-#~ msgid ""
-#~ "%d missing items; use '%s ls missing' to view\n"
-#~ "To restore consistency, on each missing item run either\n"
-#~ " '%s drop ITEM' to remove it permanently, or\n"
-#~ " '%s revert ITEM' to restore it.\n"
-#~ "To handle all at once, simply use\n"
-#~ " '%s drop --missing' or\n"
-#~ " '%s revert --missing'"
-#~ msgstr ""
-#~ "%d fehlende Elemente; benutzen Sie '%s ls missing' zur Anzeige\n"
-#~ "Um die Konsistenz wiederherzustellen, muss auf jede Datei entweder\n"
-#~ " '%s drop ELEMENT' zum permanenten Löschen oder\n"
-#~ " '%s revert ELEMENT' zur Wiederherstellung des vorherigen Zustands\n"
-#~ "ausgeführt werden.\n"
-#~ "Um alle Elemente auf einmal zu behandeln, nutzen Sie\n"
-#~ " '%s drop --missing' bzw.\n"
-#~ " '%s revert --missing'."
-
-#~ msgid "dropping %s from workspace manifest"
-#~ msgstr "entferne %s vom Arbeitsbereich-Manifest"
-
-#~ msgid "destination dir %s/ is not versioned (perhaps add it?)"
-#~ msgstr ""
-#~ "Zielverzeichnis %s/ ist nicht unter Versionskontrolle (vielleicht soll es "
-#~ "hinzugefügt werden?)"
-
-#~ msgid "destination %s is an existing file in current revision"
-#~ msgstr "Ziel %s ist eine existierende Datei in der derzeitigen Revision"
-
-#~ msgid "destination directory %s does not exist in current manifest"
-#~ msgstr "Zielverzeichnis %s existiert nicht im derzeitigen Manifest"
-
-#~ msgid "destination directory %s is not a directory"
-#~ msgstr "Das Zielverzeichnis %s ist kein Verzeichnis"
-
-#~ msgid "renaming %s to %s in workspace manifest"
-#~ msgstr "benenne %s zu %s im Arbeitsbereich-Manifest um"
-
-#~ msgid "%s doesn't exist in workspace, skipping"
-#~ msgstr "%s existiert nicht im Arbeitsbereich, übergehe Aktion"
-
-#~ msgid "destination %s already exists in workspace, skipping"
-#~ msgstr "Ziel %s existiert bereits im Arbeitsbereich, übergehe Aktion"
-
-#~ msgid "proposed new root directory '%s' is not versioned or does not exist"
-#~ msgstr ""
-#~ "das neu vorgeschlagene Wurzelverzeichnis '%s' ist nicht unter "
-#~ "Versionkontrolle oder existiert nicht"
-
-#~ msgid "proposed new root directory '%s' is not a directory"
-#~ msgstr "das neu vorgeschlagene Wurzelverzeichnis '%s' ist kein Verzeichnis"
-
-#~ msgid "proposed new root directory '%s' contains illegal path %s"
-#~ msgstr ""
-#~ "das neu vorgeschlagene Wurzelverzeichnis '%s' beinhaltet den ungültigen "
-#~ "Pfad %s"
-
-#~ msgid "directory '%s' is not versioned or does not exist"
-#~ msgstr ""
-#~ "das Verzeichnis '%s' ist nicht unter Versionskontrolle oder existiert "
-#~ "nicht"
-
-#~ msgid "'%s' is in the way"
-#~ msgstr "'%s' ist im Weg"
-
-#~ msgid "workspace required but not found"
-#~ msgstr "Arbeitsverzeichnis benötigt, jedoch nicht gefunden"
-
-#~ msgid "_MTN/format should not exist in a format 1 workspace; corrected"
-#~ msgstr ""
-#~ "_MTN/format sollte nicht in einem Arbeitsbereich des Formats 1 "
-#~ "existieren; korrigiert"
-
-#~ msgid ""
-#~ "this workspace's metadata is in format 0. to use this workspace\n"
-#~ "with this version of monotone, you must delete it and check it\n"
-#~ "out again (migration from format 0 is not possible).\n"
-#~ "once you have done this, you will not be able to use the workspace\n"
-#~ "with versions of monotone older than %s.\n"
-#~ "we apologize for the inconvenience."
-#~ msgstr ""
-#~ "Die Metadaten dieses Arbeitsbereiches haben die Formatversion 0.\n"
-#~ "Um diesen Arbeitsbereich mit dieser Version von monotone zu nutzen,\n"
-#~ "müssen Sie ihn löschen und neu auschecken (eine Migration vom\n"
-#~ "Format 0 ist nicht möglich).\n"
-#~ "Nachdem dies durchgeführt wurde, können Sie diesen Arbeitsbereich\n"
-#~ "nicht mehr mit Versionen von monotone nutzen, die älter als %s sind."
-
-#~ msgid ""
-#~ "to use this workspace with this version of monotone, its metadata\n"
-#~ "must be migrated from format %d to format %d, using the command\n"
-#~ "'%s migrate_workspace'.\n"
-#~ "once you have done this, you will not be able to use the workspace\n"
-#~ "with versions of monotone older than %s."
-#~ msgstr ""
-#~ "Um diesen Arbeitsbereich mit dieser Version von monotone nutzen\n"
-#~ "zu können, müssen dessen Metadaten vom Format %d zum Format %d\n"
-#~ "mit dem Kommando\n"
-#~ " '%s migrate_workspace'\n"
-#~ "migriert werden.\n"
-#~ "Nachdem dies durchgeführt wurde, können Sie diesen Arbeitsbereich\n"
-#~ "nicht mehr mit Versionen von monotone nutzen, die älter als %s sind."
-
-#~ msgid ""
-#~ "this version of monotone only understands workspace metadata\n"
-#~ "in formats 0 through %d.  your workspace is in format %d.\n"
-#~ "you need a newer version of monotone to use this workspace."
-#~ msgstr ""
-#~ "Diese Version von monotone versteht lediglich Metadaten von\n"
-#~ "Arbeitsbereichen der Versionen 0 bis %d. Ihr Arbeitsbereich hat\n"
-#~ "die Formatversion %d. Sie benötigen eine neuere Version von\n"
-#~ "monotone, um diesen Arbeitsbereich nutzen zu können."
-
-#~ msgid ""
-#~ "it is not possible to migrate from workspace format 0 to any\n"
-#~ "later format.  you must delete this workspace and check it out\n"
-#~ "again.  we apologize for the inconvenience."
-#~ msgstr ""
-#~ "Es ist nicht möglich, den Arbeitsbereich vom Format 0 zu einem\n"
-#~ "beliebigen späteren Format zu migrieren. Sie müssen diesen\n"
-#~ "Arbeitsbereich löschen und neu auschecken."
-
-#~ msgid "workspace is corrupt: %s exists but is not a regular file"
-#~ msgstr ""
-#~ "Arbeitsbereich ist beschädigt: %s existiert, ist aber keine reguläre Datei"
-
-#~ msgid "this workspace is in the current format, no migration is necessary."
-#~ msgstr ""
-#~ "Der Arbeitsbereich hat bereits das neueste Format, keine Migration "
-#~ "notwendig."
+#~ "Migration führt zu nicht passendem Ergebnis, erhielt %s, benötige %s"
+
+#~ msgid "failure on COMMIT"
+#~ msgstr "Fehler bei COMMIT"
+
+#~ msgid "error vacuuming after migration"
+#~ msgstr "Fehler beim Ausführen von VACUUM nach der Migration"
+
+#~ msgid "database schema %s is unknown; cannot perform migration"
+#~ msgstr "Datenbankschema %s ist unbekannt; kann Migration nicht durchführen"
 
 #~ msgid "missing %s"
 #~ msgstr "%s fehlt"
 
+#~ msgid "error running analyze after migration"
+#~ msgstr "Fehler beim Ausführen von ANALYZE nach der Migration"
+
 #~ msgid "%d unknown paths"
 #~ msgstr "Unbekannter Pfad '%d'"
 
 #~ msgid "read from client failed with error code: %d"
 #~ msgstr "Lesen vom Client schlug fehl, Fehlercode: %d"
 
+#~ msgid "no hostname given"
+#~ msgstr "kein Rechnername gegeben"
+
+#~ msgid "PATTERN ..."
+#~ msgstr "MUSTER..."
+
 #~ msgid "not serving branch '%s'"
 #~ msgstr "bediene Anfrage für Zweig '%s' nicht"
 
