--- conflicted
+++ resolved
@@ -1,4584 +1,4179 @@
-msgid ""
-msgstr ""
-"Project-Id-Version: monotone\n"
-"Report-Msgid-Bugs-To: \n"
-<<<<<<< HEAD
-"POT-Creation-Date: 2006-12-15 00:27+0100\n"
-"PO-Revision-Date: 2007-01-22 08:04+0100\n"
-=======
-"POT-Creation-Date: 2006-11-14 23:43+0100\n"
-"PO-Revision-Date: 2006-12-14 18:53+0100\n"
->>>>>>> 84ba634d
-"Last-Translator: Lapo Luchini <lapo@lapo.it>\n"
-"Language-Team: Lapo Luchini <lapo@lapo.it>\n"
-"MIME-Version: 1.0\n"
-"Content-Type: text/plain; charset=utf-8\n"
-"Content-Transfer-Encoding: 8bit\n"
-"Plural-Forms: nplurals=2; plural=n>1;\n"
-"X-Poedit-Country: ITALY\n"
-"X-Poedit-Basepath: ..\\\n"
-
-#: app_state.cc:130
-#, c-format
-msgid "workspace required but not found%s%s"
-msgstr "spazio di lavoro richiesto ma non trovato%s%s"
-
-#: app_state.cc:138
-#, c-format
-msgid "invalid directory ''"
-msgstr "directory non valida ‘’"
-
-#: app_state.cc:146
-#, c-format
-msgid "monotone bookkeeping directory '%s' already exists in '%s'"
-msgstr "la directory di servizio di monotone ‘%s’ esiste già in ‘%s’"
-
-# TODO: radice di ricerca?
-#: app_state.cc:208
-#, c-format
-msgid "search root '%s' does not exist"
-msgstr "la radice di ricerca ‘%s’ non esiste"
-
-# TODO: radice di ricerca?
-#: app_state.cc:209
-#, c-format
-msgid "search root '%s' is not a directory"
-msgstr "la radice di ricerca ‘%s’ non è una directory"
-
-#: automate.cc:64
-msgid "[BRANCH]"
-msgstr "[RAMO]"
-
-#: automate.cc:67
-#: automate.cc:91
-#: automate.cc:138
-#: automate.cc:218
-#: automate.cc:359
-#: automate.cc:426
-#: automate.cc:451
-#: automate.cc:529
-#: automate.cc:905
-#: automate.cc:1035
-#: automate.cc:1079
-#: automate.cc:1105
-#: automate.cc:1132
-#: automate.cc:1159
-#: automate.cc:1193
-#: automate.cc:1305
-#: automate.cc:1395
-#: automate.cc:1454
-#: automate.cc:1500
-#: automate.cc:1560
-#: cmd_files.cc:253
-#: cmd_files.cc:276
-#: cmd_list.cc:669
-#, c-format
-msgid "wrong argument count"
-msgstr "numero errato di argomenti"
-
-#: automate.cc:88
-#: automate.cc:135
-#: automate.cc:1190
-msgid "REV1 [REV2 [REV3 [...]]]"
-msgstr "REV_1 [REV_2 [REV_3 […]]]"
-
-#: automate.cc:98
-#: automate.cc:145
-#: automate.cc:189
-#: automate.cc:330
-#: automate.cc:365
-#: automate.cc:369
-#: automate.cc:429
-#: automate.cc:454
-#: automate.cc:1200
-#: cmd_list.cc:676
-#: revision.cc:1705
-#, c-format
-msgid "No such revision %s"
-msgstr "La revisione %s non esiste"
-
-#: automate.cc:183
-#: automate.cc:324
-msgid "[REV1 [REV2 [REV3 [...]]]]"
-msgstr "[REV_1 [REV_2 [REV_3 […]]]]"
-
-#: automate.cc:215
-msgid "FILE"
-msgstr "FILE"
-
-#: automate.cc:235
-#, c-format
-msgid "file %s is unknown to the current workspace"
-msgstr "il file ‘%s’ non esiste nello spazio di lavoro"
-
-#: automate.cc:356
-msgid "NEW_REV [OLD_REV1 [OLD_REV2 [...]]]"
-msgstr "NUOVA_REV [VECCHIA_REV_1 [VECCHIA_REV_2 [...]]]"
-
-#: automate.cc:398
-#: automate.cc:486
-#: automate.cc:711
-#: automate.cc:949
-#: automate.cc:970
-#: automate.cc:1256
-#: cmd_automate.cc:78
-#: cmd_automate.cc:332
-<<<<<<< HEAD
-#: cmd_list.cc:577
-=======
-#: cmd_list.cc:564
->>>>>>> 84ba634d
-#, c-format
-msgid "no arguments needed"
-msgstr "nessun argomento richiesto"
-
-#: automate.cc:423
-#: automate.cc:448
-#: cmd_list.cc:666
-#: revision.cc:1699
-msgid "REV"
-msgstr "REV"
-
-#: automate.cc:526
-msgid "SELECTOR"
-msgstr "SELETTORE"
-
-#: automate.cc:902
-#: automate.cc:1032
-msgid "[REVID]"
-msgstr "[ID_REV]"
-
-#: automate.cc:931
-#: automate.cc:1054
-#: automate.cc:1508
-#: automate.cc:1567
-#: automate.cc:1572
-#, c-format
-msgid "no revision %s found in database"
-msgstr "nel database non è presente la revisione %s"
-
-#: automate.cc:1076
-#: automate.cc:1102
-#: cmd_merging.cc:837
-msgid "REVID"
-msgstr "ID_REV"
-
-#: automate.cc:1087
-#: automate.cc:1113
-#: automate.cc:1168
-#: automate.cc:1170
-#: cmd_db.cc:35
-#: cmd_diff_log.cc:386
-#: cmd_diff_log.cc:417
-#: cmd_diff_log.cc:419
-#: cmd_files.cc:138
-#: cmd_files.cc:197
-#: cmd_merging.cc:125
-<<<<<<< HEAD
-#: cmd_merging.cc:669
-#: cmd_merging.cc:684
-#: cmd_merging.cc:687
-#: cmd_ws_commit.cc:517
-#: cmd_ws_commit.cc:987
-#: commands.cc:411
-=======
-#: cmd_merging.cc:677
-#: cmd_merging.cc:692
-#: cmd_merging.cc:695
-#: cmd_ws_commit.cc:535
-#: cmd_ws_commit.cc:1023
-#: commands.cc:413
->>>>>>> 84ba634d
-#, c-format
-msgid "no such revision '%s'"
-msgstr "la revisione %s non esiste"
-
-#: automate.cc:1129
-#: cmd_files.cc:250
-msgid "FILEID"
-msgstr "ID_FILE"
-
-#: automate.cc:1140
-#, c-format
-msgid "no such file '%s'"
-msgstr "il file ‘%s’ non esiste"
-
-#: automate.cc:1156
-msgid "OLD_FILE NEW_FILE"
-msgstr "VECCHIO_FILE NUOVO_FILE"
-
-#: automate.cc:1302
-msgid "[BRANCH_PATTERN]"
-msgstr "[PATTERN_RAMO]"
-
-#: automate.cc:1392
-msgid "KEYID PASSPHRASE"
-msgstr "ID_CHIAVE PASSPHRASE"
-
-#: automate.cc:1410
-#: cmd_key_cert.cc:42
-#, c-format
-msgid "key '%s' already exists"
-msgstr "chiave ‘%s’ già esistente"
-
-#: automate.cc:1413
-#: cmd_key_cert.cc:45
-#, c-format
-msgid "generating key-pair '%s'"
-msgstr "genero la coppia di chiavi ‘%s’"
-
-#: automate.cc:1415
-#: cmd_key_cert.cc:47
-#, c-format
-msgid "storing key-pair '%s' in %s/"
-msgstr "immagazzino la coppia di chiavi ‘%s’ in ‘%s/’"
-
-#: automate.cc:1451
-msgid "OPTION"
-msgstr "OPZIONE"
-
-#: automate.cc:1474
-#, c-format
-msgid "'%s' is not a recognized workspace option"
-msgstr "‘%s’ non è un'opzione riconosciuta per la copia di lavoro"
-
-#: automate.cc:1497
-msgid "REV FILE"
-msgstr "REV FILE"
-
-#: automate.cc:1514
-#: automate.cc:1578
-#, c-format
-msgid "file %s is unknown for revision %s"
-msgstr "il file ‘%s’ è sconosciuto per la revisione %s"
-
-#: automate.cc:1557
-msgid "REV1 FILE REV2"
-msgstr "REV1 FILE REV2"
-
-#: basic_io.cc:33
-#, c-format
-msgid "parsing a %s at %d:%d:E: %s"
-msgstr ""
-
-#: cert.cc:82
-#, c-format
-msgid "ignoring bad signature by '%s' on '%s'"
-msgstr "ignoro la firma invalida di ‘%s’ su ‘%s’"
-
-#: cert.cc:90
-#, c-format
-msgid "ignoring unknown signature by '%s' on '%s'"
-msgstr "ignoro la firma sconosciuta di ‘%s’ su ‘%s’"
-
-#: cert.cc:156
-#, c-format
-msgid "trust function disliked %d signers of %s cert on manifest %s"
-msgstr ""
-
-#: cert.cc:213
-#, c-format
-msgid "trust function disliked %d signers of %s cert on revision %s"
-msgstr ""
-
-#: cert.cc:302
-#, c-format
-msgid "calculated cert hash '%s' does not match '%s'"
-msgstr "l'hash calcolato sul certificato è ‘%s’, non corrisponde a ‘%s’"
-
-#: cert.cc:386
-#: keys.cc:561
-#, c-format
-msgid "no key pair '%s' found in key store '%s'"
-msgstr "la coppia di chiavi ‘%s’ non è nel portachiavi ‘%s’"
-
-#: cert.cc:464
-#, c-format
-msgid ""
-"you have no private key to make signatures with\n"
-"perhaps you need to 'genkey <your email>'"
-msgstr ""
-"non hai una chiave privata con cui firmare\n"
-"puoi crearla con ‘genkey <tua e-mail>’"
-
-#: cert.cc:467
-#, c-format
-msgid ""
-"you have multiple private keys\n"
-"pick one to use for signatures by adding '-k<keyname>' to your command"
-msgstr ""
-"hai più chiavi private\n"
-"scegli quale usare per firmare aggiungendo ‘-k<keyname>’ al tuo comando"
-
-#: cert.cc:484
-#, c-format
-msgid "no branch found for empty revision, please provide a branch name"
-msgstr "nessun ramo trovato per revisione vuota, per favore fornisci un nome di ramo"
-
-#: cert.cc:491
-#, c-format
-msgid "no branch certs found for revision %s, please provide a branch name"
-msgstr "nessun certificato di ramo trovato per la revisione %s, per favore inserisci un nome di ramo"
-
-#: cert.cc:495
-#, c-format
-msgid "multiple branch certs found for revision %s, please provide a branch name"
-msgstr "trovati certificati con rami multipli per la revisione %s, per favore inserisci il nome di un ramo"
-
-#: cmd_automate.cc:150
-#, c-format
-msgid "Bad input to automate stdio: expected ':' after string size"
-<<<<<<< HEAD
-msgstr "Input non valido per ‘automate stdio’: atteso ‘:’ dopo la dimensione della stringa"
-=======
-msgstr "Input non valido per ‘automate stdio’: atteso ‘:’ dopo la dimensione di una stringa"
->>>>>>> 84ba634d
-
-#: cmd_automate.cc:169
-#, c-format
-msgid "Bad input to automate stdio: unexpected EOF"
-msgstr "Input non valido per ‘automate stdio’: EOF inatteso"
-
-#: cmd_automate.cc:197
-#, c-format
-msgid "Bad input to automate stdio: unknown start token '%c'"
-<<<<<<< HEAD
-msgstr "Input non valido per ‘automate stdio’: il token iniziale ‘%c’ è sconosciuto"
-=======
-msgstr "Input non valido per ‘automate stdio’: token ‘%c’ iniziale sconosciuto"
->>>>>>> 84ba634d
-
-#: cmd_automate.cc:219
-#, c-format
-msgid "Bad input to automate stdio: expected '%c' token"
-<<<<<<< HEAD
-msgstr "Input non valido per ‘automate stdio’: atteso il token ‘%c’"
-
-#: cmd_automate.cc:348
-#, c-format
-msgid "Bad input to automate stdio: command name is missing"
-msgstr "Input non valido per ‘automate stdio’: nome di comando assente"
-
-#: cmd_automate.cc:377
-msgid "automation"
-msgstr "automazione"
-
-#: cmd_automate.cc:378
-=======
-msgstr "Input non valido per ‘automate stdio’: atteso token ‘%c’"
-
-#: cmd_automate.cc:344
-#, c-format
-msgid "Bad input to automate stdio: command name is missing"
-msgstr "Input non valido per ‘automate stdio’: manca il nome del comando"
-
-#: cmd_automate.cc:373
-msgid "automation"
-msgstr "automazione"
-
-#: cmd_automate.cc:374
->>>>>>> 84ba634d
-msgid "automation interface"
-msgstr "interfaccia di automazione"
-
-#: cmd_db.cc:41
-#, c-format
-msgid "revision %s already has children. We cannot kill it."
-msgstr "la revisione %s ha già dei figli, non possiamo eliminarla."
-
-#: cmd_db.cc:46
-msgid "database"
-msgstr "database"
-
-# TODO: remove ending newline
-#: cmd_db.cc:47
-msgid ""
-"init\n"
-"info\n"
-"version\n"
-"dump\n"
-"load\n"
-"migrate\n"
-"execute\n"
-"kill_rev_locally ID\n"
-"kill_branch_certs_locally BRANCH\n"
-"kill_tag_locally TAG\n"
-"check\n"
-"changesetify\n"
-"rosterify\n"
-"regenerate_caches\n"
-"set_epoch BRANCH EPOCH\n"
-msgstr ""
-"init\n"
-"info\n"
-"version\n"
-"dump\n"
-"load\n"
-"migrate\n"
-"execute\n"
-"kill_rev_locally ID\n"
-"kill_branch_certs_locally RAMO\n"
-"kill_tag_locally TAG\n"
-"check\n"
-"changesetify\n"
-"rosterify\n"
-"regenerate_caches\n"
-"set_epoch RAMO EPOCA\n"
-
-#: cmd_db.cc:62
-msgid "manipulate database state"
-msgstr "manipola lo stato del database"
-
-#: cmd_db.cc:111
-#, c-format
-msgid "The epoch must be %s characters"
-msgstr "L'epoca deve essere di %s caratteri"
-
-#: cmd_db.cc:122
-#: cmd_db.cc:138
-msgid "vars"
-msgstr "variabili"
-
-#: cmd_db.cc:122
-msgid "DOMAIN NAME VALUE"
-msgstr "DOMINIO NOME VALORE"
-
-#: cmd_db.cc:123
-msgid "set the database variable NAME to VALUE, in domain DOMAIN"
-msgstr "imposta la variabile NOME del database come VALORE, nel dominio DOMINIO"
-
-#: cmd_db.cc:138
-msgid "DOMAIN NAME"
-msgstr "DOMINIO NOME"
-
-#: cmd_db.cc:139
-msgid "remove the database variable NAME in domain DOMAIN"
-msgstr "elimina la variabile NOME del database dal dominio DOMINIO "
-
-#: cmd_db.cc:151
-#, c-format
-msgid "no var with name %s in domain %s"
-msgstr "nessuna variabile ha nome ‘%s’ nel dominio ‘%s’"
-
-#: cmd_db.cc:155
-#: cmd_diff_log.cc:465
-#: cmd_diff_log.cc:602
-#: cmd_files.cc:114
-#: cmd_files.cc:220
-<<<<<<< HEAD
-#: cmd_list.cc:471
-#: cmd_merging.cc:606
-#: cmd_ws_commit.cc:411
-=======
-#: cmd_list.cc:458
-#: cmd_merging.cc:614
-#: cmd_ws_commit.cc:429
->>>>>>> 84ba634d
-#: commands.cc:275
-msgid "informative"
-msgstr "informativo"
-
-#: cmd_db.cc:155
-msgid "(revision|file|key) PARTIAL-ID"
-msgstr "(revision|file|key) ID-PARZIALE"
-
-#: cmd_db.cc:156
-msgid "complete partial id"
-msgstr "completa un id parziale"
-
-#: cmd_db.cc:165
-#, c-format
-msgid "non-hex digits in partial id"
-msgstr "cifre non decimali nell'ID parziale"
-
-#: cmd_diff_log.cc:356
-#, c-format
-msgid "more than two revisions given"
-<<<<<<< HEAD
-msgstr "selezionate più di due revisioni"
-
-#: cmd_diff_log.cc:465
-#: cmd_ws_commit.cc:79
-#: cmd_ws_commit.cc:302
-#: cmd_ws_commit.cc:337
-#: cmd_ws_commit.cc:411
-#: cmd_ws_commit.cc:707
-=======
-msgstr "date più di due revisioni"
-
-#: cmd_diff_log.cc:465
-#: cmd_ws_commit.cc:79
-#: cmd_ws_commit.cc:308
-#: cmd_ws_commit.cc:349
-#: cmd_ws_commit.cc:429
-#: cmd_ws_commit.cc:735
->>>>>>> 84ba634d
-msgid "[PATH]..."
-msgstr "[PERCORSO…]"
-
-#: cmd_diff_log.cc:466
-msgid ""
-"show current diffs on stdout.\n"
-"If one revision is given, the diff between the workspace and\n"
-"that revision is shown.  If two revisions are given, the diff between\n"
-"them is given.  If no format is specified, unified is used by default."
-msgstr ""
-"mostra differenze attuali su stdout.\n"
-"Se è specificata una revisione, viene stampata la differenza tra lo\n"
-"spazio di lavoro e quella revisione. Se sono specificate due revisioni,\n"
-"viene stampata la differenza tra loro. Se non è specificato nessun\n"
-"formato, viene usato per default quello unificato."
-
-#: cmd_diff_log.cc:475
-#, c-format
-msgid ""
-"--diff-args requires --external\n"
-"try adding --external or removing --diff-args?"
-msgstr ""
-"‘--diff-args’ richiede ‘--external’\n"
-"prova ad aggiungere ‘--external’ o togliere ‘--diff-args’"
-
-#: cmd_diff_log.cc:499
-msgid "no changes"
-msgstr "nessun cambiamento"
-
-#: cmd_diff_log.cc:520
-msgid "[FILE [...]]"
-msgstr "[FILE […]]"
-
-#: cmd_diff_log.cc:602
-msgid "[FILE] ..."
-msgstr "[FILE…]"
-
-#: cmd_diff_log.cc:603
-msgid ""
-"print history in reverse order (filtering by 'FILE'). If one or more\n"
-"revisions are given, use them as a starting point."
-msgstr ""
-"stampa lo storico in ordine contrario (filtrando per ‘FILE’).\n"
-"Se sono specificate una o più revisioni, le come punto di partenza."
-
-#: cmd_diff_log.cc:617
-#, c-format
-msgid "only one of --last/--next allowed"
-msgstr "solo un comando permesso tra ‘--last’ e ‘--next’"
-
-#: cmd_files.cc:28
-#: cmd_files.cc:41
-#: cmd_files.cc:78
-#: cmd_files.cc:157
-#: cmd_merging.cc:837
-#: cmd_othervcs.cc:15
-msgid "debug"
-msgstr "debug"
-
-#: cmd_files.cc:28
-msgid "load file contents into db"
-msgstr "carica il contenuto di un file in db"
-
-#: cmd_files.cc:41
-msgid "<parent> <left> <right>"
-msgstr "<genitore> <sinistra> <destra>"
-
-#: cmd_files.cc:42
-msgid "merge 3 files and output result"
-msgstr "unisce 3 file e stampa il risultato"
-
-#: cmd_files.cc:56
-#, c-format
-msgid "ancestor file id does not exist"
-msgstr "id del file antenato inesistente"
-
-#: cmd_files.cc:59
-#, c-format
-msgid "left file id does not exist"
-msgstr "id del file di sinistra inesistente"
-
-#: cmd_files.cc:62
-#, c-format
-msgid "right file id does not exist"
-msgstr "id del file di destra inesistente"
-
-#: cmd_files.cc:73
-#, c-format
-msgid "merge failed"
-msgstr "‘merge’ fallito"
-
-#: cmd_files.cc:78
-msgid "SRCNAME DESTNAME SRCID DESTID"
-msgstr "NOME_ORIG NOME_DEST ID_ORIG ID_DEST"
-
-#: cmd_files.cc:79
-msgid "diff 2 files and output result"
-msgstr "calcola le differenze tra 2 file e stampa il risultato"
-
-#: cmd_files.cc:96
-#, c-format
-msgid "source file id does not exist"
-msgstr "id del file sorgente inesistente"
-
-#: cmd_files.cc:99
-#, c-format
-msgid "destination file id does not exist"
-msgstr "id del file di destinazione inesistente"
-
-#: cmd_files.cc:114
-msgid "PATH"
-msgstr "PERCORSO"
-
-#: cmd_files.cc:115
-msgid "print annotated copy of the file from REVISION"
-msgstr "stampa una copia annotata del file tratto da REVISIONE"
-
-#: cmd_files.cc:136
-#, c-format
-msgid "no revision for file '%s' in database"
-msgstr "nessuna revisione nel database per il file ‘%s’"
-
-#: cmd_files.cc:147
-#, c-format
-msgid "no such file '%s' in revision '%s'"
-msgstr "nessun file ‘%s’ trovato nella revisione %s"
-
-#: cmd_files.cc:150
-#, c-format
-msgid "'%s' in revision '%s' is not a file"
-msgstr "‘%s’ della revisione %s non è un file"
-
-#: cmd_files.cc:157
-msgid "[PATH]"
-msgstr "[PERCORSO]"
-
-#: cmd_files.cc:158
-msgid "calculate identity of PATH or stdin"
-msgstr "calcola l'identità di un percorso o di stdin"
-
-#: cmd_files.cc:185
-#, c-format
-msgid "no file version %s found in database"
-msgstr "nel database non è presente alcun file con versione ‘%s’"
-
-#: cmd_files.cc:210
-#: cmd_files.cc:214
-#, c-format
-msgid "no file '%s' found in revision '%s'"
-msgstr "nessun file ‘%s’ trovato nella revisione %s"
-
-#: cmd_files.cc:221
-#: cmd_files.cc:273
-msgid "FILENAME"
-msgstr "NOMEFILE"
-
-#: cmd_files.cc:222
-msgid "write file from database to stdout"
-msgstr "copia un file dal database a stdout"
-
-#: cmd.hh:61
-#, c-format
-msgid "ignored bookkeeping path '%s'"
-msgstr ""
-
-#: cmd.hh:94
-#, c-format
-msgid "non-hex digits in id"
-msgstr "id con cifre non esadecimali"
-
-#: cmd.hh:103
-#, c-format
-msgid "partial id '%s' does not have an expansion"
-msgstr "l'id parziale ‘%s’ non può essere espanso"
-
-#: cmd.hh:107
-#, c-format
-msgid "partial id '%s' has multiple ambiguous expansions:"
-msgstr "id parziale ‘%s’ ha espansioni multiple ambigue:"
-
-#: cmd.hh:115
-#, c-format
-msgid "expanded partial id '%s' to '%s'"
-msgstr "id parziale ‘%s’ espanso in ‘%s’"
-
-#: cmd.hh:200
-#, c-format
-msgid "Alias for %s"
-msgstr "Alias per %s"
-
-#: cmd_key_cert.cc:26
-#: cmd_key_cert.cc:52
-#: cmd_key_cert.cc:92
-#: cmd_key_cert.cc:113
-#: cmd_key_cert.cc:143
-msgid "key and cert"
-msgstr "chiavi e cert"
-
-#: cmd_key_cert.cc:26
-#: cmd_key_cert.cc:52
-#: cmd_key_cert.cc:92
-msgid "KEYID"
-msgstr "IDCHIAVE"
-
-#: cmd_key_cert.cc:26
-msgid "generate an RSA key-pair"
-msgstr "genera una coppia di chiavi RSA"
-
-#: cmd_key_cert.cc:53
-msgid "drop a public and private key"
-msgstr "cancella una coppia di chiavi"
-
-#: cmd_key_cert.cc:67
-#, c-format
-msgid "dropping public key '%s' from database"
-msgstr "cancello la chiave pubblica ‘%s’ dal database"
-
-#: cmd_key_cert.cc:77
-#, c-format
-msgid "dropping key pair '%s' from keystore"
-msgstr "cancello la coppia di chiavi ‘%s’ dal portachiavi"
-
-#: cmd_key_cert.cc:84
-#, c-format
-msgid "public or private key '%s' does not exist in keystore or database"
-msgstr "o la chiave pubblica o quella privata ‘%s’ non esiste nel portachiavi o nel database"
-
-#: cmd_key_cert.cc:87
-#, c-format
-msgid "public or private key '%s' does not exist in keystore, and no database was specified"
-msgstr "o la chiave pubblica o quella privata ‘%s’ non esiste nel portachiavi, e nessun database è stato specificato"
-
-#: cmd_key_cert.cc:93
-msgid "change passphrase of a private RSA key"
-msgstr "cambia la passphrase di una chiave privata RSA"
-
-#: cmd_key_cert.cc:103
-#, c-format
-msgid "key '%s' does not exist in the keystore"
-msgstr "la chiave ‘%s’ non è nel portachiavi"
-
-#: cmd_key_cert.cc:110
-#, c-format
-msgid "passphrase changed"
-msgstr "passphrase cambiata"
-
-#: cmd_key_cert.cc:113
-msgid "REVISION CERTNAME [CERTVAL]"
-msgstr "REVISIONE NOME_CERT VALORE_CERT"
-
-#: cmd_key_cert.cc:114
-msgid "create a cert for a revision"
-msgstr "crea un certificato per una revisione"
-
-#: cmd_key_cert.cc:144
-msgid "REVISION NAME VALUE SIGNER1 [SIGNER2 [...]]"
-msgstr "REVISIONE NOME VALORE FIRMATARIO1 [FIRMATARIO2 […]]"
-
-#: cmd_key_cert.cc:145
-msgid ""
-"test whether a hypothetical cert would be trusted\n"
-"by current settings"
-msgstr ""
-"verifica se un ipotetico certificato sarebbe fidato\n"
-"secondo la configurazione attuale"
-
-#: cmd_key_cert.cc:178
-#, c-format
-msgid ""
-"if a cert on: %s\n"
-"with key: %s\n"
-"and value: %s\n"
-"was signed by: %s\n"
-"it would be: %s"
-msgstr ""
-"se un certificato in: %s\n"
-"con chiave: %s\n"
-"e valore: %s\n"
-"fosse stato firmato da: %s\n"
-"sarebbe: %s"
-
-#: cmd_key_cert.cc:187
-msgid "trusted"
-msgstr "fidato"
-
-#: cmd_key_cert.cc:187
-msgid "UNtrusted"
-msgstr "NON fidato"
-
-<<<<<<< HEAD
-#: cmd_key_cert.cc:191
-#: cmd_key_cert.cc:204
-#: cmd_key_cert.cc:217
-#: cmd_key_cert.cc:233
-=======
-#: cmd_key_cert.cc:197
-#: cmd_key_cert.cc:210
-#: cmd_key_cert.cc:223
-#: cmd_key_cert.cc:239
->>>>>>> 84ba634d
-#: cmd_ws_commit.cc:202
-msgid "review"
-msgstr "verifica"
-
-#: cmd_key_cert.cc:191
-msgid "REVISION TAGNAME"
-msgstr "REVISIONE NOME_ETICHETTA"
-
-#: cmd_key_cert.cc:192
-msgid "put a symbolic tag cert on a revision"
-msgstr "poni un tag simbolico su una revisione"
-
-# questa frase non credo vada tradotta
-#: cmd_key_cert.cc:204
-msgid "ID (pass|fail|true|false|yes|no|1|0)"
-msgstr "ID (pass|fail|true|false|yes|no|1|0)"
-
-#: cmd_key_cert.cc:205
-msgid "note the results of running a test on a revision"
-msgstr "annota i risultati dell'esecuzione di un test su una revisione"
-
-<<<<<<< HEAD
-#: cmd_key_cert.cc:217
-=======
-#: cmd_key_cert.cc:223
->>>>>>> 84ba634d
-#: cmd_ws_commit.cc:202
-msgid "REVISION"
-msgstr "REVISIONE"
-
-#: cmd_key_cert.cc:218
-msgid "approve of a particular revision"
-msgstr "approva una particolare revisione"
-
-#: cmd_key_cert.cc:229
-#, c-format
-msgid "need --branch argument for approval"
-msgstr "per ‘approve’ è necessario un argomento ‘--branch=RAMO’"
-
-#: cmd_key_cert.cc:233
-msgid "REVISION [COMMENT]"
-msgstr "REVISIONE [COMMENTO]"
-
-#: cmd_key_cert.cc:234
-msgid "comment on a particular revision"
-msgstr "commento su una specifica revisione"
-
-#: cmd_key_cert.cc:246
-#, c-format
-msgid "edit comment failed"
-msgstr "modifica del commento fallita"
-
-#: cmd_key_cert.cc:251
-#, c-format
-msgid "empty comment"
-msgstr "commento vuoto"
-
-#: cmd_list.cc:67
-#: cmd_list.cc:693
-#, c-format
-msgid "no public key '%s' found in database"
-msgstr "la chiave pubblica ‘%s’ non è nel database"
-
-# TODO: remove ending newline
-#: cmd_list.cc:77
-#, c-format
-msgid ""
-"Key   : %s\n"
-"Sig   : %s\n"
-"Name  : %s\n"
-"Value : %s\n"
-msgstr ""
-"Chiave   : %s\n"
-"Firma   : %s\n"
-"Nome  : %s\n"
-"Valore : %s\n"
-
-#: cmd_list.cc:111
-msgid "ok"
-msgstr "ok"
-
-#: cmd_list.cc:114
-msgid "bad"
-msgstr "invalido"
-
-#: cmd_list.cc:117
-msgid "unknown"
-msgstr "sconosciuto"
-
-#: cmd_list.cc:205
-#, c-format
-msgid "(*) - only in %s/"
-msgstr "(*) - solo in ‘%s/’"
-
-#: cmd_list.cc:229
-#, c-format
-msgid "no keys found"
-msgstr "nessuna chiave trovata"
-
-#: cmd_list.cc:231
-#, c-format
-msgid "no keys found matching '%s'"
-msgstr "nessuna chiave corrispondente a ‘%s’ trovata"
-
-#: cmd_list.cc:281
-#, c-format
-msgid "no epoch for branch %s"
-msgstr "nessuna epoca trovata per il ramo ‘%s’"
-
-#: cmd_list.cc:472
-msgid ""
-"certs ID\n"
-"keys [PATTERN]\n"
-"branches [PATTERN]\n"
-"epochs [BRANCH [...]]\n"
-"tags\n"
-"vars [DOMAIN]\n"
-"known\n"
-"unknown\n"
-"ignored\n"
-"missing\n"
-"changed"
-msgstr ""
-"certs ID\n"
-"keys [PATTERN]\n"
-"branches\n"
-"epochs [RAMO […]]\n"
-"tags\n"
-"vars [DOMINIO]\n"
-"known\n"
-"unknown\n"
-"ignored\n"
-"missing\n"
-"changed"
-
-#: cmd_list.cc:483
-msgid ""
-"show database objects, or the current workspace manifest, \n"
-"or known, unknown, intentionally ignored, missing, or \n"
-"changed-state files"
-msgstr ""
-"mostra gli oggetti del database, o il manifesto dello spazio di lavoro\n"
-"attuale, o i file conosciuti, sconosciuti, intenzionalmente ignorati,\n"
-"mancanti o modificati"
-
-#: cmd_merging.cc:73
-<<<<<<< HEAD
-#: cmd_merging.cc:647
-#: cmd_ws_commit.cc:79
-#: cmd_ws_commit.cc:258
-#: cmd_ws_commit.cc:302
-#: cmd_ws_commit.cc:337
-#: cmd_ws_commit.cc:367
-#: cmd_ws_commit.cc:392
-#: cmd_ws_commit.cc:607
-#: cmd_ws_commit.cc:707
-=======
-#: cmd_merging.cc:655
-#: cmd_ws_commit.cc:79
-#: cmd_ws_commit.cc:264
-#: cmd_ws_commit.cc:308
-#: cmd_ws_commit.cc:349
-#: cmd_ws_commit.cc:385
-#: cmd_ws_commit.cc:410
-#: cmd_ws_commit.cc:635
-#: cmd_ws_commit.cc:735
->>>>>>> 84ba634d
-msgid "workspace"
-msgstr "spazio di lavoro"
-
-#: cmd_merging.cc:74
-msgid ""
-"update workspace.\n"
-"This command modifies your workspace to be based off of a\n"
-"different revision, preserving uncommitted changes as it does so.\n"
-"If a revision is given, update the workspace to that revision.\n"
-"If not, update the workspace to the head of the branch."
-msgstr ""
-"aggiorna spazio di lavoro.\n"
-"Questo comando modifica il tuo spazio di lavoro affinché sia basato su\n"
-"di una differente versione, preservando nel contempo i cambiamenti non\n"
-"sottomessi.\n"
-"Se è specificata una revisione, aggiorna lo spazio di lavoro a quella\n"
-"  revisione. Altrimenti aggiorna lo spazio di lavoro alla testa del ramo."
-
-#: cmd_merging.cc:95
-#, c-format
-msgid "this workspace is a new project; cannot update"
-msgstr "questo spazio di lavoro è un nuovo progetto, non posso fare un ‘update’"
-
-#: cmd_merging.cc:102
-#, c-format
-msgid "updating along branch '%s'"
-msgstr "aggiorno seguendo il ramo ‘%s’"
-
-#: cmd_merging.cc:106
-#, c-format
-msgid ""
-"your request matches no descendents of the current revision\n"
-"in fact, it doesn't even match the current revision\n"
-"maybe you want something like --revision=h:%s"
-msgstr ""
-
-#: cmd_merging.cc:112
-#, c-format
-msgid "multiple update candidates:"
-msgstr "candidati multipli per l'update:"
-
-#: cmd_merging.cc:116
-#, c-format
-msgid "choose one with '%s update -r<id>'"
-msgstr "selezionane uno con ‘%s update -r<id>’"
-
-#: cmd_merging.cc:117
-#, c-format
-msgid "multiple update candidates remain after selection"
-msgstr "dopo la selezione restano candidati multipli per ‘update’"
-
-#: cmd_merging.cc:136
-#, c-format
-msgid "already up to date at %s"
-msgstr "già aggiornato a ‘%s’"
-
-# TODO: qui "update" è senza apici
-#: cmd_merging.cc:144
-#, c-format
-msgid "selected update target %s"
-msgstr "selezionata revisione %s per l'update"
-
-#: cmd_merging.cc:161
-#, c-format
-msgid "target revision is not in current branch"
-msgstr "la revisione selezionata non è sul ramo attuale"
-
-#: cmd_merging.cc:169
-#, c-format
-msgid ""
-"target revision is in multiple branches:%s\n"
-"\n"
-"try again with explicit --branch"
-msgstr ""
-"la revisione in oggetto è in rami multipli:%s\n"
-"\n"
-"prova ancora specificando ‘--branch=RAMO’"
-
-#: cmd_merging.cc:177
-#, c-format
-msgid "switching to branch %s"
-msgstr "passaggio al ramo ‘%s’"
-
-#: cmd_merging.cc:182
-#, c-format
-msgid ""
-"target revision not in any branch\n"
-"next commit will use branch %s"
-msgstr ""
-"la revisione in oggetto non è in un ramo\n"
-"il prossimo commit userà il ramo ‘%s’"
-
-#: cmd_merging.cc:252
-#, c-format
-msgid "switched branch; next commit will use branch %s"
-msgstr "ramo cambiato: il prossimo commit userà il ramo ‘%s’"
-
-#: cmd_merging.cc:253
-#, c-format
-msgid "updated to base revision %s"
-msgstr "aggiornato alla revisione base %s"
-
-#: cmd_merging.cc:291
-#, c-format
-msgid "[left]  %s"
-msgstr "[sinistra] %s"
-
-#: cmd_merging.cc:292
-#, c-format
-msgid "[right] %s"
-msgstr "[destra]   %s"
-
-#: cmd_merging.cc:305
-#: cmd_merging.cc:576
-#, c-format
-msgid "[merged] %s"
-msgstr "[unione] %s"
-
-<<<<<<< HEAD
-#: cmd_merging.cc:312
-#: cmd_merging.cc:411
-#: cmd_merging.cc:422
-#: cmd_merging.cc:580
-#: cmd_merging.cc:813
-#: cmd_ws_commit.cc:477
-#: cmd_ws_commit.cc:945
-#: cmd_ws_commit.cc:968
-#: cmd_ws_commit.cc:1068
-#: cmd_ws_commit.cc:1082
-=======
-#: cmd_merging.cc:320
-#: cmd_merging.cc:419
-#: cmd_merging.cc:430
-#: cmd_merging.cc:588
-#: cmd_merging.cc:821
-#: cmd_ws_commit.cc:495
-#: cmd_ws_commit.cc:981
-#: cmd_ws_commit.cc:1004
-#: cmd_ws_commit.cc:1105
-#: cmd_ws_commit.cc:1119
->>>>>>> 84ba634d
-msgid "tree"
-msgstr "albero"
-
-#: cmd_merging.cc:312
-msgid "merge unmerged heads of branch"
-msgstr "fa il ‘merge’ delle teste di un ramo"
-
-#: cmd_merging.cc:322
-#: cmd_merging.cc:821
-#, c-format
-msgid "please specify a branch, with --branch=BRANCH"
-msgstr "specifica un ramo, con ‘--branch=RAMO’"
-
-<<<<<<< HEAD
-#: cmd_merging.cc:327
-#: cmd_merging.cc:461
-#: cmd_merging.cc:464
-#: cmd_merging.cc:826
-#: cmd_ws_commit.cc:501
-=======
-#: cmd_merging.cc:335
-#: cmd_merging.cc:469
-#: cmd_merging.cc:472
-#: cmd_merging.cc:834
-#: cmd_ws_commit.cc:519
->>>>>>> 84ba634d
-#, c-format
-msgid "branch '%s' is empty"
-msgstr "il ramo ‘%s’ è vuoto"
-
-#: cmd_merging.cc:330
-#, c-format
-msgid "branch '%s' is already merged"
-msgstr "il ramo ‘%s’ è già unito"
-
-#: cmd_merging.cc:334
-#, c-format
-msgid "%d head on branch '%s'"
-msgid_plural "%d heads on branch '%s'"
-msgstr[0] "%d testa sul ramo ‘%s’"
-msgstr[1] "%d teste sul ramo ‘%s’"
-
-#: cmd_merging.cc:355
-#: cmd_merging.cc:400
-#, c-format
-msgid "merge %d / %d:"
-msgstr "merge %d / %d:"
-
-#: cmd_merging.cc:356
-#, c-format
-msgid "calculating best pair of heads to merge next"
-msgstr "calcolo la miglior coppia di teste su cui eseguire il prossimo merge"
-
-#: cmd_merging.cc:408
-#, c-format
-msgid "note: your workspaces have not been updated"
-msgstr "nota: lo spazio di lavoro non è stato aggiornato"
-
-#: cmd_merging.cc:411
-msgid "SOURCE-BRANCH DEST-BRANCH"
-msgstr "RAMO-SORG RAMO-DEST"
-
-#: cmd_merging.cc:412
-msgid "merge from one branch to another asymmetrically"
-msgstr "‘merge’ asimmetrico da un ramo ad un altro"
-
-#: cmd_merging.cc:422
-msgid "SOURCE-BRANCH DEST-BRANCH DIR"
-msgstr "RAMO-SORG RAMO-DEST DIRECTORY"
-
-#: cmd_merging.cc:423
-msgid "merge one branch into a subdirectory in another branch"
-msgstr "‘merge’ di un ramo in una sottodirectory di un altro ramo"
-
-#: cmd_merging.cc:462
-#: cmd_merging.cc:465
-#, c-format
-msgid "branch '%s' is not merged"
-msgstr "il ramo ‘%s’ è separato"
-
-#: cmd_merging.cc:470
-#, c-format
-msgid "propagating %s -> %s"
-msgstr "propago da ‘%s’ a ‘%s’"
-
-#: cmd_merging.cc:471
-#, c-format
-msgid "[source] %s"
-msgstr "[sorgente] %s"
-
-#: cmd_merging.cc:472
-#, c-format
-msgid "[target] %s"
-msgstr "[obiettivo] %s"
-
-#: cmd_merging.cc:477
-#, c-format
-msgid "branch '%s' is up-to-date with respect to branch '%s'"
-msgstr "il ramo ‘%s’ è aggiornato rispetto al ramo ‘%s’"
-
-#: cmd_merging.cc:479
-#, c-format
-msgid "no action taken"
-msgstr "nessuna azione svolta"
-
-#: cmd_merging.cc:483
-#, c-format
-msgid "no merge necessary; putting %s in branch '%s'"
-msgstr "‘merge’ non necessario; metto ‘%s’ nel ramo ‘%s’"
-
-#: cmd_merging.cc:521
-#, c-format
-msgid "Path %s not found in destination tree."
-msgstr "Percorso ‘%s’ non trovato nell'albero di destinazione."
-
-#: cmd_merging.cc:581
-msgid "LEFT-REVISION RIGHT-REVISION DEST-BRANCH"
-msgstr "REV_SINISTRA REV_DESTRA RAMO_DESTINAZIONE"
-
-#: cmd_merging.cc:582
-msgid "merge two explicitly given revisions, placing result in given branch"
-msgstr "unisce due revisioni specificate, mettendo il risultato in un ramo specificato"
-
-#: cmd_merging.cc:597
-#, c-format
-msgid "%s and %s are the same revision, aborting"
-msgstr "%s e %s sono la stessa revisione, annullo"
-
-#: cmd_merging.cc:599
-#: cmd_merging.cc:601
-#, c-format
-msgid "%s is already an ancestor of %s"
-msgstr "%s è già antenato di %s"
-
-#: cmd_merging.cc:606
-msgid "REV REV"
-msgstr "REV REV"
-
-#: cmd_merging.cc:607
-msgid "Show what conflicts would need to be resolved to merge the given revisions."
-msgstr "Mostra quali conflitti andrebbero risolto per fare il ‘merge’ di due revisioni specificate."
-
-#: cmd_merging.cc:617
-#: cmd_merging.cc:619
-#, c-format
-msgid "%s is an ancestor of %s; no merge is needed."
-msgstr "‘%s’ è un antenato di ‘%s’: il merge non è necessario."
-
-#: cmd_merging.cc:633
-#, c-format
-msgid "There are %s node_name_conflicts."
-msgstr "Ci sono %s conflitti di tipo node_name_conflicts."
-
-#: cmd_merging.cc:635
-#, c-format
-msgid "There are %s file_content_conflicts."
-msgstr "Ci sono %s conflitti di tipo file_content_conflicts."
-
-#: cmd_merging.cc:637
-#, c-format
-msgid "There are %s node_attr_conflicts."
-msgstr "Ci sono %s conflitti di tipo node_attr_conflicts."
-
-#: cmd_merging.cc:639
-#, c-format
-msgid "There are %s orphaned_node_conflicts."
-msgstr "Ci sono %s conflitti di tipo orphaned_node_conflicts."
-
-#: cmd_merging.cc:641
-#, c-format
-msgid "There are %s rename_target_conflicts."
-msgstr "Ci sono %s conflitti di tipo rename_target_conflicts."
-
-#: cmd_merging.cc:643
-#, c-format
-msgid "There are %s directory_loop_conflicts."
-msgstr "Ci sono %s conflitti di tipo directory_loop_conflicts."
-
-#: cmd_merging.cc:647
-msgid "[-r FROM] -r TO [PATH...]"
-msgstr "[-r DA] -r A [PERCORSO…]"
-
-#: cmd_merging.cc:648
-msgid ""
-"Apply changes made at arbitrary places in history to current workspace.\n"
-"This command takes changes made at any point in history, and\n"
-"edits your current workspace to include those changes.  The end result\n"
-"is identical to 'mtn diff -r FROM -r TO | patch -p0', except that\n"
-"this command uses monotone's merger, and thus intelligently handles\n"
-"renames, conflicts, and so on.\n"
-"\n"
-"If one revision is given, applies the changes made in that revision\n"
-"compared to its parent.\n"
-"\n"
-"If two revisions are given, applies the changes made to get from the\n"
-"first revision to the second."
-msgstr ""
-
-#: cmd_merging.cc:673
-#, c-format
-msgid ""
-"revision %s is a merge\n"
-"to apply the changes relative to one of its parents, use:\n"
-"  %s pluck -r PARENT -r %s"
-msgstr ""
-"la revisione %s è frutto di un merge\n"
-"per applicare le modifiche relative a uno dei suoi genitori, usa:\n"
-"  %s pluck -r GENITORE -r %s"
-
-#: cmd_merging.cc:694
-#, c-format
-msgid "no changes to apply"
-msgstr "niente da modificare"
-
-#: cmd_merging.cc:751
-#, c-format
-msgid "no changes to be applied"
-msgstr "nessuna modifica da applicare"
-
-#: cmd_merging.cc:778
-#, c-format
-msgid "no changes were applied"
-msgstr "nessuna modifica è stata applicata"
-
-#: cmd_merging.cc:781
-#, c-format
-msgid "applied changes to workspace"
-msgstr "modifica lo spazio di lavoro"
-
-#: cmd_merging.cc:813
-msgid "show unmerged head revisions of branch"
-msgstr "mostra le revisioni delle teste separate di un ramo"
-
-#: cmd_merging.cc:828
-#, c-format
-msgid "branch '%s' is currently merged:"
-msgstr "il ramo ‘%s’ è attualmente unito:"
-
-#: cmd_merging.cc:830
-#, c-format
-msgid "branch '%s' is currently unmerged:"
-msgstr "il ramo ‘%s’ è attualmente separato:"
-
-#: cmd_merging.cc:838
-msgid "dump the roster associated with the given REVID"
-msgstr "stampa il roster associato al REVID dato"
-
-#: cmd_netsync.cc:33
-#, c-format
-msgid "setting default server to %s"
-msgstr "imposto il server di default a ‘%s’"
-
-#: cmd_netsync.cc:40
-#, c-format
-msgid "no server given and no default server set"
-msgstr "nessun server specificato e nessun server di default impostato"
-
-#: cmd_netsync.cc:72
-#, c-format
-msgid "no branch pattern given"
-msgstr "nessun pattern di ramo specificato"
-
-#: cmd_netsync.cc:80
-#, c-format
-msgid "setting default branch include pattern to '%s'"
-msgstr "imposto il pattern di default di inclusione rami a ‘%s’"
-
-#: cmd_netsync.cc:86
-#, c-format
-msgid "setting default branch exclude pattern to '%s'"
-msgstr "imposto il pattern di default di esclusione rami a ‘%s’"
-
-#: cmd_netsync.cc:93
-#, c-format
-msgid "no branch pattern given and no default pattern set"
-msgstr "nessun pattern di ramo specificato e nessun pattern di default impostato"
-
-#: cmd_netsync.cc:109
-#: cmd_netsync.cc:123
-#: cmd_netsync.cc:138
-#: cmd_netsync.cc:184
-msgid "network"
-msgstr "rete"
-
-#: cmd_netsync.cc:109
-#: cmd_netsync.cc:123
-#: cmd_netsync.cc:138
-msgid "[ADDRESS[:PORTNUMBER] [PATTERN ...]]"
-msgstr "[INDIRIZZO[:NUMERO_PORTA] [PATTERN …]]"
-
-#: cmd_netsync.cc:110
-msgid "push branches matching PATTERN to netsync server at ADDRESS"
-msgstr "invia i rami che corrispondono a PATTERN al server netsync presso INDIRIZZO"
-
-#: cmd_netsync.cc:124
-msgid "pull branches matching PATTERN from netsync server at ADDRESS"
-msgstr "riceve i rami che corrispondono a PATTERN dal server netsync presso INDIRIZZO"
-
-#: cmd_netsync.cc:132
-#, c-format
-msgid "doing anonymous pull; use -kKEYNAME if you need authentication"
-msgstr "eseguo ‘pull’ anonimo; utilizza ‘-k NOMECHIAVE’ se necessiti di autenticazione"
-
-#: cmd_netsync.cc:139
-msgid "sync branches matching PATTERN with netsync server at ADDRESS"
-msgstr "sync dei rami che corrispondono a PATTERN con server netsync presso INDIRIZZO"
-
-#: cmd_netsync.cc:160
-#, c-format
-msgid "pid file '%s' already exists"
-msgstr "il file pid ‘%s’ esiste già"
-
-#: cmd_netsync.cc:162
-#, c-format
-msgid "failed to create pid file '%s'"
-msgstr "creazione del file PID ‘%s’ fallita"
-
-# TODO: cambiare l'originale
-#: cmd_netsync.cc:185
-msgid "serve the database to connecting clients"
-msgstr ""
-
-#: cmd_netsync.cc:201
-#, c-format
-msgid "need permission to store persistent passphrase (see hook persist_phrase_ok())"
-msgstr "è necessario un permesso per ricordare la passphrase (vedi hook ‘persist_phrase_ok()’)"
-
-#: cmd_netsync.cc:207
-#, c-format
-msgid "The --no-transport-auth option is only permitted in combination with --stdio"
-msgstr "L'opzione ‘--no-transport-auth’ è permessa solo in combinazione con ‘--stdio’"
-
-#: cmd_othervcs.cc:15
-msgid "RCSFILE..."
-msgstr "FILE_RCS…"
-
-#: cmd_othervcs.cc:16
-msgid ""
-"parse versions in RCS files\n"
-"this command doesn't reconstruct or import revisions.you probably want cvs_import"
-msgstr ""
-
-#: cmd_othervcs.cc:32
-msgid "rcs"
-msgstr "rcs"
-
-#: cmd_othervcs.cc:32
-msgid "CVSROOT"
-msgstr "CVSROOT"
-
-#: cmd_othervcs.cc:33
-msgid "import all versions in CVS repository"
-msgstr "importa tutte le versioni di un repository CVS"
-
-#: cmd_packet.cc:21
-#: cmd_packet.cc:50
-#: cmd_packet.cc:69
-msgid "packet i/o"
-msgstr "i/o pacchetti"
-
-#: cmd_packet.cc:21
-#: cmd_packet.cc:50
-msgid "ID"
-msgstr "ID"
-
-#: cmd_packet.cc:22
-msgid "write public key packet to stdout"
-msgstr "scrive la chiave pubblica su stdout"
-
-#: cmd_packet.cc:44
-#, c-format
-msgid "public key '%s' does not exist"
-msgstr "la chiave pubblica ‘%s’ non è conosciuta"
-
-#: cmd_packet.cc:51
-msgid "write private key packet to stdout"
-msgstr "scrive la chiave privata su stdout"
-
-#: cmd_packet.cc:59
-#, c-format
-msgid "public and private key '%s' do not exist in keystore"
-msgstr "la coppia di chiavi ‘%s’ non è nel portachiavi"
-
-#: cmd_packet.cc:70
-msgid "read packets from files or stdin"
-msgstr "legge pacchetti da file o da stdin"
-
-#: cmd_packet.cc:78
-#, c-format
-msgid "no packets found on stdin"
-msgstr "nessun pacchetto trovato in stdin"
-
-#: cmd_packet.cc:90
-#, c-format
-msgid "no packets found in given file"
-msgid_plural "no packets found in given files"
-msgstr[0] "nessun pacchetto trovato nel file dato"
-msgstr[1] "nessun pacchetto trovato nei file dati"
-
-#: cmd_packet.cc:94
-#, c-format
-msgid "read %d packet"
-msgid_plural "read %d packets"
-msgstr[0] "letto %d pacchetto"
-msgstr[1] "letti %d pacchetto"
-
-#: cmd_ws_commit.cc:43
-msgid "*****DELETE THIS LINE TO CONFIRM YOUR COMMIT*****"
-<<<<<<< HEAD
-msgstr ""
-=======
-msgstr "*****CANCELLA QUESTA LINEA PER CONFERMARE IL COMMIT*****"
->>>>>>> 84ba634d
-
-#: cmd_ws_commit.cc:46
-msgid ""
-"Enter a description of this change.\n"
-"Lines beginning with `MTN:' are removed automatically."
-msgstr ""
-"Inserisci una descrizione di questa modifica.\n"
-"Le linee che iniziano con 'MTN:' verranno rimosse automaticamente."
-
-#: cmd_ws_commit.cc:71
-#, c-format
-msgid "edit of log message failed"
-msgstr "modifica del messaggio di log fallita"
-
-#: cmd_ws_commit.cc:74
-<<<<<<< HEAD
-#, fuzzy, c-format
-msgid "failed to remove magic line; commit cancelled"
-msgstr "messaggio di log vuoto; salvataggio annullato"
-=======
-#, c-format
-msgid "failed to remove magic line; commit cancelled"
-msgstr "commit annullato: la linea di conferma non è stata rimossa"
->>>>>>> 84ba634d
-
-#: cmd_ws_commit.cc:80
-msgid "revert file(s), dir(s) or entire workspace (\".\")"
-msgstr "recupera file, directory o l'intero spazio di lavoro (\".\")"
-
-#: cmd_ws_commit.cc:88
-#, c-format
-msgid "you must pass at least one path to 'revert' (perhaps '.')"
-msgstr "‘revert’ richiede almeno un path su cui lavorare (eventualmente ‘.’)"
-
-#: cmd_ws_commit.cc:108
-#, c-format
-msgid "no missing files to revert"
-msgstr "nessun file mancante da recuperare"
-
-#: cmd_ws_commit.cc:163
-#, c-format
-msgid "reverting %s"
-msgstr "recupero ‘%s’"
-
-#: cmd_ws_commit.cc:167
-#, c-format
-msgid "no file version %s found in database for %s"
-msgstr "nessun file con versione ‘%s’ trovato per ‘%s’ in database"
-
-#: cmd_ws_commit.cc:180
-#, c-format
-msgid "recreating %s/"
-msgstr "ri-creo ‘%s/’"
-
-#: cmd_ws_commit.cc:203
-msgid "disapprove of a particular revision"
-msgstr "disapprova una particolare revisione"
-
-# TODO: invert?
-#: cmd_ws_commit.cc:219
-#, c-format
-msgid "revision %s has %d changesets, cannot invert"
-msgstr "la revisione %s contiene %d changeset, non può essere annullata"
-
-#: cmd_ws_commit.cc:223
-#, c-format
-msgid "need --branch argument for disapproval"
-msgstr "per ‘disapprove’ è necessario un argomento ‘--branch=RAMO’"
-
-<<<<<<< HEAD
-#: cmd_ws_commit.cc:258
-msgid "[DIRECTORY...]"
-msgstr "[DIRECTORY…]"
-
-#: cmd_ws_commit.cc:259
-#, fuzzy
-msgid "create one or more directories and add them to the workspace"
-msgstr "rinomina elementi dello spazio di lavoro"
-
-#: cmd_ws_commit.cc:279
-=======
-#: cmd_ws_commit.cc:264
-msgid "[DIRECTORY...]"
-msgstr "[DIRECTORY…]"
-
-#: cmd_ws_commit.cc:265
-msgid "create one or more directories and add them to the workspace"
-msgstr "crea una o più directory e le aggiunge allo spazio di lavoro"
-
-#: cmd_ws_commit.cc:285
->>>>>>> 84ba634d
-#, c-format
-msgid "directory '%s' already exists"
-msgstr "la directory ‘%s’ esiste già"
-
-<<<<<<< HEAD
-#: cmd_ws_commit.cc:286
-#, c-format
-msgid "ignoring directory '%s' [see .mtn-ignore]"
-msgstr ""
-
-#: cmd_ws_commit.cc:303
-msgid "add files to workspace"
-msgstr "aggiunge file allo spazio di lavoro"
-
-#: cmd_ws_commit.cc:310
-=======
-#: cmd_ws_commit.cc:292
-#, c-format
-msgid "ignoring directory '%s' [see .mtn-ignore]"
-msgstr "ignoro la directory ‘%s’ [cfr. ‘.mtn-ignore’]"
-
-#: cmd_ws_commit.cc:309
-msgid "add files to workspace"
-msgstr "aggiunge file allo spazio di lavoro"
-
-#: cmd_ws_commit.cc:316
->>>>>>> 84ba634d
-#, c-format
-msgid "cannot set '--unknown' and '--recursive' at the same time"
-msgstr "non si può selezionare contemporaneamente ‘--unknown’ e ‘--recursive’"
-
-<<<<<<< HEAD
-#: cmd_ws_commit.cc:312
-=======
-#: cmd_ws_commit.cc:318
->>>>>>> 84ba634d
-#, c-format
-msgid "cannot set '--unknown' and '--no-respect-ignore' at the same time"
-msgstr "non si può selezionare contemporaneamente ‘--unknown’ e ‘--no-respect-ignore’"
-
-<<<<<<< HEAD
-#: cmd_ws_commit.cc:338
-msgid "drop files from workspace"
-msgstr "toglie file dallo spazio di lavoro"
-
-#: cmd_ws_commit.cc:368
-=======
-#: cmd_ws_commit.cc:350
-msgid "drop files from workspace"
-msgstr "toglie file dallo spazio di lavoro"
-
-#: cmd_ws_commit.cc:386
->>>>>>> 84ba634d
-msgid ""
-"SRC DEST\n"
-"SRC1 [SRC2 [...]] DEST_DIR"
-msgstr ""
-"SORG DEST\n"
-"SORG1 [SORG2 […]] CART_DEST"
-
-<<<<<<< HEAD
-#: cmd_ws_commit.cc:370
-msgid "rename entries in the workspace"
-msgstr "rinomina elementi dello spazio di lavoro"
-
-#: cmd_ws_commit.cc:392
-msgid "NEW_ROOT PUT_OLD"
-msgstr "NUOVA_ROOT METTI_VECCHIA"
-
-#: cmd_ws_commit.cc:393
-=======
-#: cmd_ws_commit.cc:388
-msgid "rename entries in the workspace"
-msgstr "rinomina elementi dello spazio di lavoro"
-
-#: cmd_ws_commit.cc:410
-msgid "NEW_ROOT PUT_OLD"
-msgstr "NUOVA_ROOT METTI_VECCHIA"
-
-#: cmd_ws_commit.cc:411
->>>>>>> 84ba634d
-msgid ""
-"rename the root directory\n"
-"after this command, the directory that currently has the name NEW_ROOT\n"
-"will be the root directory, and the directory that is currently the root\n"
-"directory will have name PUT_OLD.\n"
-"Using --execute is strongly recommended."
-msgstr ""
-"rinomina la directory root\n"
-"dopo questo comando, la directory che attualmente ha il nome NEW_ROOT\n"
-"sarà la directory root, e la directory che ora è la directory root\n"
-"avrà il nome PUT_OLD.\n"
-"È fortemente consigliato l'uso di ‘--execute’."
-
-<<<<<<< HEAD
-#: cmd_ws_commit.cc:411
-msgid "show status of workspace"
-msgstr "mostra stato dello spazio di lavoro"
-
-#: cmd_ws_commit.cc:440
-=======
-#: cmd_ws_commit.cc:429
-msgid "show status of workspace"
-msgstr "mostra stato dello spazio di lavoro"
-
-#: cmd_ws_commit.cc:458
->>>>>>> 84ba634d
-#, c-format
-msgid "Current branch: %s"
-msgstr "Ramo attuale: %s"
-
-<<<<<<< HEAD
-#: cmd_ws_commit.cc:446
-=======
-#: cmd_ws_commit.cc:464
->>>>>>> 84ba634d
-#, c-format
-msgid "Changes against parent %s"
-msgstr "Modifiche rispetto al genitore %s"
-
-<<<<<<< HEAD
-#: cmd_ws_commit.cc:451
-=======
-#: cmd_ws_commit.cc:469
->>>>>>> 84ba634d
-#, c-format
-msgid "  no changes"
-msgstr "  nessun cambiamento"
-
-<<<<<<< HEAD
-#: cmd_ws_commit.cc:455
-=======
-#: cmd_ws_commit.cc:473
->>>>>>> 84ba634d
-#, c-format
-msgid "  dropped %s"
-msgstr "  eliminato   %s"
-
-<<<<<<< HEAD
-#: cmd_ws_commit.cc:460
-=======
-#: cmd_ws_commit.cc:478
->>>>>>> 84ba634d
-#, c-format
-msgid ""
-"  renamed %s\n"
-"       to %s"
-msgstr ""
-"  rinominato  %s\n"
-"          in  %s"
-
-<<<<<<< HEAD
-#: cmd_ws_commit.cc:465
-#: cmd_ws_commit.cc:469
-=======
-#: cmd_ws_commit.cc:483
-#: cmd_ws_commit.cc:487
->>>>>>> 84ba634d
-#, c-format
-msgid "  added   %s"
-msgstr "  aggiunto    %s"
-
-<<<<<<< HEAD
-#: cmd_ws_commit.cc:473
-=======
-#: cmd_ws_commit.cc:491
->>>>>>> 84ba634d
-#, c-format
-msgid "  patched %s"
-msgstr "  modificato  %s"
-
-<<<<<<< HEAD
-#: cmd_ws_commit.cc:477
-#: cmd_ws_commit.cc:945
-#: cmd_ws_commit.cc:1068
-msgid "[DIRECTORY]"
-msgstr "[DIRECTORY]"
-
-#: cmd_ws_commit.cc:478
-=======
-#: cmd_ws_commit.cc:495
-#: cmd_ws_commit.cc:981
-#: cmd_ws_commit.cc:1105
-msgid "[DIRECTORY]"
-msgstr "[DIRECTORY]"
-
-#: cmd_ws_commit.cc:496
->>>>>>> 84ba634d
-msgid ""
-"check out a revision from database into directory.\n"
-"If a revision is given, that's the one that will be checked out.\n"
-"Otherwise, it will be the head of the branch (given or implicit).\n"
-"If no directory is given, the branch name will be used as directory"
-msgstr ""
-"estrae una revisione dal database in una directory.\n"
-"Se viene specificata una revisione, sarà quella ad essere estratta.\n"
-"Altrimenti sarà la testa del ramo (specificato o implicito).\n"
-"Se nessuna directory è specificata, il nome del ramo sarà usato come directory"
-
-# TODO: ‘estrarre’ non mi convince?
-<<<<<<< HEAD
-#: cmd_ws_commit.cc:496
-#: cmd_ws_commit.cc:1002
-=======
-#: cmd_ws_commit.cc:514
-#: cmd_ws_commit.cc:1048
->>>>>>> 84ba634d
-#, c-format
-msgid "use --revision or --branch to specify what to checkout"
-msgstr "utilizza ‘--revision’ o ‘--branch’ per specificare cosa estrarre con il checkout"
-
-<<<<<<< HEAD
-#: cmd_ws_commit.cc:504
-#: cmd_ws_commit.cc:1008
-=======
-#: cmd_ws_commit.cc:522
-#: cmd_ws_commit.cc:1054
->>>>>>> 84ba634d
-#, c-format
-msgid "branch %s has multiple heads:"
-msgstr "il ramo ‘%s’ ha più teste:"
-
-<<<<<<< HEAD
-#: cmd_ws_commit.cc:507
-#: cmd_ws_commit.cc:1011
-=======
-#: cmd_ws_commit.cc:525
-#: cmd_ws_commit.cc:1057
->>>>>>> 84ba634d
-#, c-format
-msgid "choose one with '%s checkout -r<id>'"
-msgstr "scegline una con ‘%s checkout -r<id>’"
-
-<<<<<<< HEAD
-#: cmd_ws_commit.cc:508
-#: cmd_ws_commit.cc:1012
-=======
-#: cmd_ws_commit.cc:526
-#: cmd_ws_commit.cc:1058
->>>>>>> 84ba634d
-#, c-format
-msgid "branch %s has multiple heads"
-msgstr "il ramo ‘%s’ ha più teste"
-
-<<<<<<< HEAD
-#: cmd_ws_commit.cc:525
-#: cmd_ws_commit.cc:995
-=======
-#: cmd_ws_commit.cc:553
-#: cmd_ws_commit.cc:1041
->>>>>>> 84ba634d
-#, c-format
-msgid "revision %s is not a member of branch %s"
-msgstr "la revisione %s non fa parte del ramo ‘%s’"
-
-<<<<<<< HEAD
-#: cmd_ws_commit.cc:542
-=======
-#: cmd_ws_commit.cc:570
->>>>>>> 84ba634d
-#, c-format
-msgid "you must specify a destination directory"
-msgstr "devi specificare una directory di destinazione"
-
-<<<<<<< HEAD
-#: cmd_ws_commit.cc:555
-=======
-#: cmd_ws_commit.cc:583
->>>>>>> 84ba634d
-#, c-format
-msgid "checkout directory '%s' already exists"
-msgstr "la directory ‘%s’ esiste già, non può essere utilizzata per il ‘checkout’"
-
-<<<<<<< HEAD
-#: cmd_ws_commit.cc:589
-=======
-#: cmd_ws_commit.cc:617
->>>>>>> 84ba634d
-#, c-format
-msgid "no file %s found in database for %s"
-msgstr "nessun file ‘%s’ trovato per ‘%s’ in database"
-
-<<<<<<< HEAD
-#: cmd_ws_commit.cc:607
-=======
-#: cmd_ws_commit.cc:635
->>>>>>> 84ba634d
-msgid ""
-"set PATH ATTR VALUE\n"
-"get PATH [ATTR]\n"
-"drop PATH [ATTR]"
-msgstr ""
-"set PERCORSO ATTR VALORE\n"
-"get PERCORSO [ATTR]\n"
-"drop PERCORSO [ATTR]"
-
-<<<<<<< HEAD
-#: cmd_ws_commit.cc:608
-msgid "set, get or drop file attributes"
-msgstr "imposta, legge o elimina attributi sui file"
-
-#: cmd_ws_commit.cc:625
-=======
-#: cmd_ws_commit.cc:636
-msgid "set, get or drop file attributes"
-msgstr "imposta, legge o elimina attributi sui file"
-
-#: cmd_ws_commit.cc:653
->>>>>>> 84ba634d
-#, c-format
-msgid "Unknown path '%s'"
-msgstr "Percorso sconosciuto ‘%s’"
-
-<<<<<<< HEAD
-#: cmd_ws_commit.cc:654
-=======
-#: cmd_ws_commit.cc:682
->>>>>>> 84ba634d
-#, c-format
-msgid "Path '%s' does not have attribute '%s'"
-msgstr "Il percorso ‘%s’ non ha l'attributo ‘%s’"
-
-<<<<<<< HEAD
-#: cmd_ws_commit.cc:684
-=======
-#: cmd_ws_commit.cc:712
->>>>>>> 84ba634d
-#, c-format
-msgid "No attributes for '%s'"
-msgstr "Nessun attributo per ‘%s’"
-
-<<<<<<< HEAD
-#: cmd_ws_commit.cc:695
-=======
-#: cmd_ws_commit.cc:723
->>>>>>> 84ba634d
-#, c-format
-msgid "No attribute '%s' on path '%s'"
-msgstr "Nessun attributo ‘%s’ nel percorso ‘%s’"
-
-<<<<<<< HEAD
-#: cmd_ws_commit.cc:708
-msgid "commit workspace to database"
-msgstr "salvataggio dello spazio di lavoro nel database"
-
-#: cmd_ws_commit.cc:739
-=======
-#: cmd_ws_commit.cc:736
-msgid "commit workspace to database"
-msgstr "salvataggio dello spazio di lavoro nel database"
-
-#: cmd_ws_commit.cc:767
->>>>>>> 84ba634d
-#, c-format
-msgid "no changes to commit"
-msgstr "nessuna modifica da salvare"
-
-<<<<<<< HEAD
-#: cmd_ws_commit.cc:759
-=======
-#: cmd_ws_commit.cc:787
->>>>>>> 84ba634d
-#, c-format
-msgid "beginning commit on branch '%s'"
-msgstr "inizio il commit sul ramo ‘%s’"
-
-<<<<<<< HEAD
-#: cmd_ws_commit.cc:768
-=======
-#: cmd_ws_commit.cc:796
->>>>>>> 84ba634d
-#, c-format
-msgid ""
-"_MTN/log is non-empty and log message was specified on command line\n"
-"perhaps move or delete _MTN/log,\n"
-"or remove --message/--message-file from the command line?"
-msgstr ""
-"‘_MTN/log’ non è vuoto e un messaggio di log è stato specificato sulla riga di comando\n"
-"forse vuoi muovere o cancellare ‘_MTN/log’ oppure\n"
-"togliere ‘--message’/‘--message-file’ dalla riga di comando?"
-
-<<<<<<< HEAD
-#: cmd_ws_commit.cc:783
-=======
-#: cmd_ws_commit.cc:811
->>>>>>> 84ba634d
-#, c-format
-msgid "empty log message; commit canceled"
-msgstr "messaggio di log vuoto; salvataggio annullato"
-
-<<<<<<< HEAD
-#: cmd_ws_commit.cc:805
-=======
-#: cmd_ws_commit.cc:833
->>>>>>> 84ba634d
-#, c-format
-msgid "log message rejected by hook: %s"
-msgstr "messaggio di log respinto dall'hook: %s"
-
-<<<<<<< HEAD
-#: cmd_ws_commit.cc:813
-=======
-#: cmd_ws_commit.cc:841
->>>>>>> 84ba634d
-#, c-format
-msgid "revision %s already in database"
-msgstr "la revisione %s è già nel database"
-
-<<<<<<< HEAD
-#: cmd_ws_commit.cc:852
-#: cmd_ws_commit.cc:882
-=======
-#: cmd_ws_commit.cc:880
-#: cmd_ws_commit.cc:910
->>>>>>> 84ba634d
-#, c-format
-msgid "file '%s' modified during commit, aborting"
-msgstr "file ‘%s’ modificato durante il commit, abbandono"
-
-<<<<<<< HEAD
-#: cmd_ws_commit.cc:864
-=======
-#: cmd_ws_commit.cc:892
->>>>>>> 84ba634d
-#, c-format
-msgid "Your database is missing version %s of file '%s'"
-msgstr "Nel tuo database manca la versione %s del file ‘%s’"
-
-<<<<<<< HEAD
-#: cmd_ws_commit.cc:906
-=======
-#: cmd_ws_commit.cc:942
->>>>>>> 84ba634d
-#, c-format
-msgid "committed revision %s"
-msgstr "salvato come revisione %s"
-
-<<<<<<< HEAD
-#: cmd_ws_commit.cc:912
-=======
-#: cmd_ws_commit.cc:948
->>>>>>> 84ba634d
-#, c-format
-msgid ""
-"note: this revision creates divergence\n"
-"note: you may (or may not) wish to run '%s merge'"
-msgstr ""
-"nota: questa revisione crea una divergenza\n"
-"nota: potresti voler (o non voler) eseguire ‘%s merge’"
-
-<<<<<<< HEAD
-#: cmd_ws_commit.cc:946
-msgid "setup a new workspace directory, default to current"
-msgstr "imposta una nuova directory come spazio di lavoro, il default è quella attuale"
-
-#: cmd_ws_commit.cc:952
-=======
-#: cmd_ws_commit.cc:982
-msgid "setup a new workspace directory, default to current"
-msgstr "imposta una nuova directory come spazio di lavoro, il default è quella attuale"
-
-#: cmd_ws_commit.cc:988
->>>>>>> 84ba634d
-#, c-format
-msgid "need --branch argument for setup"
-msgstr "per il ‘setup’ è necessario un argomento ‘--branch=RAMO’"
-
-<<<<<<< HEAD
-#: cmd_ws_commit.cc:968
-msgid "DIRECTORY"
-msgstr "DIRECTORY"
-
-#: cmd_ws_commit.cc:969
-msgid "import the contents of the given directory tree into a given branch"
-msgstr ""
-
-#: cmd_ws_commit.cc:980
-#, fuzzy, c-format
-msgid "you must specify a directory to import"
-msgstr "devi specificare una directory di destinazione"
-
-#: cmd_ws_commit.cc:1021
-#, fuzzy, c-format
-msgid "import directory '%s' doesn't exists"
-msgstr "La directory ‘%s’ non esiste"
-
-#: cmd_ws_commit.cc:1022
-#, fuzzy, c-format
-msgid "import directory '%s' is a file"
-msgstr ""
-"non riesco a creare la directory‘%s’\n"
-"è un file"
-
-#: cmd_ws_commit.cc:1069
-msgid "migrate a workspace directory's metadata to the latest format; defaults to the current workspace"
-msgstr ""
-
-#: cmd_ws_commit.cc:1082
-=======
-#: cmd_ws_commit.cc:1004
-msgid "DIRECTORY"
-msgstr "DIRECTORY"
-
-#: cmd_ws_commit.cc:1005
-msgid "import the contents of the given directory tree into a given branch"
-msgstr ""
-
-#: cmd_ws_commit.cc:1016
-#, c-format
-msgid "you must specify a directory to import"
-msgstr "devi specificare la directory da importare"
-
-#: cmd_ws_commit.cc:1067
-#, c-format
-msgid "import directory '%s' doesn't exists"
-msgstr ""
-
-#: cmd_ws_commit.cc:1068
-#, c-format
-msgid "import directory '%s' is a file"
-msgstr ""
-
-#: cmd_ws_commit.cc:1106
-msgid "migrate a workspace directory's metadata to the latest format; defaults to the current workspace"
-msgstr ""
-
-#: cmd_ws_commit.cc:1119
->>>>>>> 84ba634d
-msgid "refresh the inodeprint cache"
-msgstr "aggiorna la cache degli inodeprint"
-
-#: commands.cc:139
-#: commands.cc:241
-#, c-format
-msgid "unknown command '%s'"
-msgstr "comando ‘%s’ sconosciuto"
-
-#: commands.cc:150
-#, c-format
-msgid "command '%s' has multiple ambiguous expansions:"
-msgstr "il comando ‘%s’ ha espansioni multiple ambigue:"
-
-#: commands.cc:183
-msgid "commands:"
-msgstr "comandi:"
-
-#: commands.cc:275
-msgid "command [ARGS...]"
-msgstr "comando [ARGOMENTI…]"
-
-#: commands.cc:276
-msgid "display command help"
-msgstr "mostra l'aiuto sui comandi"
-
-#: commands.cc:418
-#, c-format
-msgid "expanding selection '%s'"
-msgstr "espando la selezione ‘%s’"
-
-#: commands.cc:426
-#, c-format
-msgid "no match for selection '%s'"
-msgstr "nessuna corrispondenza per la selezione ‘%s’"
-
-#: commands.cc:432
-#, c-format
-msgid "expanded to '%s'"
-msgstr "espanso in ‘%s’"
-
-#: commands.cc:449
-#, c-format
-msgid "selection '%s' has multiple ambiguous expansions:"
-msgstr "la selezione ‘%s’ ha espansioni multiple ambigue:"
-
-#: commands.cc:466
-msgid "note: "
-msgstr "nota: "
-
-#: commands.cc:467
-#, c-format
-msgid ""
-"branch '%s' has multiple heads\n"
-"perhaps consider '%s merge'"
-msgstr ""
-"il ramo ‘%s’ ha più teste\n"
-"valuta l'uso di ‘%s merge’"
-
-#: commands.cc:482
-#, c-format
-msgid "--message and --message-file are mutually exclusive"
-msgstr "‘--message’ e ‘--message-file’ sono mutuamente esclusivi"
-
-#: database_check.cc:137
-#, c-format
-msgid "file structure is corrupted; cannot check further"
-msgstr "la struttura del file è rovinata; non puoi più controllare"
-
-#: database_check.cc:148
-msgid "files"
-msgstr "file"
-
-#: database_check.cc:177
-msgid "rosters"
-msgstr "roster"
-
-#: database_check.cc:235
-msgid "markings"
-msgstr "contrassegni"
-
-#: database_check.cc:306
-#: netsync.cc:3053
-#: rcs_import.cc:1245
-msgid "revisions"
-msgstr "revisioni"
-
-#: database_check.cc:401
-msgid "ancestry"
-msgstr "ascendenza"
-
-#: database_check.cc:434
-#: netsync.cc:3057
-msgid "keys"
-msgstr "chiavi"
-
-#: database_check.cc:460
-msgid "certs"
-msgstr "certificati"
-
-#: database_check.cc:504
-msgid "heights"
-msgstr "altezze"
-
-#: database_check.cc:548
-msgid "height relations"
-msgstr "relazioni di altezza"
-
-#: database_check.cc:594
-#, c-format
-msgid "file %s missing (%d manifest references)"
-msgstr "file ‘%s’ mancante (%d riferimenti al manifesto)"
-
-#: database_check.cc:601
-#, c-format
-msgid "file %s unreferenced"
-msgstr "file ‘%s’ senza referenze"
-
-#: database_check.cc:620
-#, c-format
-msgid "roster %s unreferenced"
-msgstr "roster ‘%s’ senza referenze"
-
-#: database_check.cc:626
-#, c-format
-msgid "roster %s incomplete (%d missing files)"
-msgstr "roster  ‘%s’ incompleto (%d file mancanti)"
-
-#: database_check.cc:633
-#, c-format
-msgid "roster %s incomplete (%d missing revisions)"
-msgstr "roster ‘%s’ incompleto (%d revisioni mancanti)"
-
-#: database_check.cc:658
-#, c-format
-msgid "revision %s missing (%d revision references; %d cert references; %d parent references; %d child references; %d roster references)"
-msgstr "revisione %s mancante (%d riferimenti alla revisione; %d riferimenti al certificato; %d riferimenti al genitore; %d riferimenti al figlio; %d riferimenti al roster)"
-
-#: database_check.cc:666
-#, c-format
-msgid "revision %s incomplete (%d missing manifests)"
-msgstr "la revisione %s è incompleta (mancano %d manifesti)"
-
-#: database_check.cc:673
-#, c-format
-msgid "revision %s incomplete (%d missing revisions)"
-msgstr "la revisione %s è incompleta (mancano %d revisioni)"
-
-#: database_check.cc:680
-#, c-format
-msgid "revision %s incomplete (missing roster)"
-msgstr "la revisione %s è incompleta (manca il roster)"
-
-#: database_check.cc:686
-#, c-format
-msgid "revision %s mismatched roster and manifest"
-msgstr "la revisione %s non corrisponde al roster né al manifesto"
-
-#: database_check.cc:692
-#, c-format
-msgid "revision %s incomplete (incomplete roster)"
-msgstr "la revisione %s è incompleta (roster incompleto)"
-
-# TODO: stirpi?
-#: database_check.cc:698
-#, c-format
-msgid "revision %s mismatched parents (%d ancestry parents; %d revision refs)"
-msgstr "la revisione %s non corrisponde ai genitori (%d stirpi di genitori; %d riferimenti alla revisione)"
-
-# TODO: stirpi?
-#: database_check.cc:707
-#, c-format
-msgid "revision %s mismatched children (%d ancestry children; %d parents)"
-msgstr "la revisione %s non corrisponde ai figli (%d stirpi di figli; %d genitori)"
-
-#: database_check.cc:719
-#, c-format
-msgid "revision %s has bad history (%s)"
-msgstr "la revisione %s ha una storia non valida (%s)"
-
-# TODO: togliere il ? in inglese
-#: database_check.cc:726
-#, c-format
-msgid "revision %s is not parseable (perhaps with unnormalized paths?)"
-msgstr "revisione %s non comprensibile (forse a causa di percorsi non normalizzati)"
-
-#: database_check.cc:733
-#, c-format
-msgid "revision %s is not in normalized form"
-msgstr "la revisione %s non in forma normalizzata"
-
-#: database_check.cc:757
-#, c-format
-msgid "key %s missing (signed %d certs)"
-msgstr "chiave %s mancante (ha firmato %d certificati)"
-
-#: database_check.cc:790
-#, c-format
-msgid "revision %s unchecked signature in %s cert from missing key %s"
-msgstr "revisione %s firma non controllata nel certificato ‘%s’ per chiave ‘%s’ mancante"
-
-#: database_check.cc:798
-#, c-format
-msgid "revision %s bad signature in %s cert from key %s"
-msgstr "revisione %s firma non ammessa per certificato ‘%s’ della chiave ‘%s’"
-
-#: database_check.cc:813
-#, c-format
-msgid "revision %s missing %s cert"
-msgstr "alla revisione %s manca il certificato ‘%s’"
-
-#: database_check.cc:822
-#, c-format
-msgid "revision %s mismatched certs (%d authors %d dates %d changelogs)"
-msgstr "la revisione %s non corrisponde ai certificati (%d autori %d date %d changelogs)"
-
-#: database_check.cc:846
-#, c-format
-msgid "height missing for revision %s"
-msgstr "altezza mancante per la revisione %s"
-
-#: database_check.cc:853
-#, c-format
-msgid "duplicate height for revision %s"
-msgstr "altezza duplicata per la revisione %s"
-
-#: database_check.cc:859
-#, c-format
-msgid "height of revision %s not greater than that of parent"
-msgstr "altezza della revisione %s non superiore di quella del genitore"
-
-#: database_check.cc:944
-#, c-format
-msgid "%d missing files"
-msgstr "%d file mancanti"
-
-#: database_check.cc:946
-#, c-format
-msgid "%d unreferenced files"
-msgstr "%d file senza referenze"
-
-#: database_check.cc:949
-#, c-format
-msgid "%d unreferenced rosters"
-msgstr "%d roster senza referenze"
-
-#: database_check.cc:951
-#, c-format
-msgid "%d incomplete rosters"
-msgstr "%d roster incompleti"
-
-#: database_check.cc:954
-#, c-format
-msgid "%d missing revisions"
-msgstr "%d revisioni mancanti"
-
-#: database_check.cc:956
-#, c-format
-msgid "%d incomplete revisions"
-msgstr "%d revisioni incomplete"
-
-#: database_check.cc:958
-#, c-format
-msgid "%d mismatched parents"
-msgstr "%d genitori non abbinati"
-
-#: database_check.cc:960
-#, c-format
-msgid "%d mismatched children"
-msgstr "%d figli non abbinati"
-
-#: database_check.cc:962
-#, c-format
-msgid "%d revisions with bad history"
-msgstr "%d revisioni con storia non valida"
-
-#: database_check.cc:964
-#, c-format
-msgid "%d revisions not parseable (perhaps with invalid paths)"
-msgstr "%d revisioni non leggibili (forse con percorsi invalidi)"
-
-#: database_check.cc:967
-#, c-format
-msgid "%d revisions not in normalized form"
-msgstr "%d revisioni non in forma normalizzata"
-
-#: database_check.cc:971
-#, c-format
-msgid "%d missing rosters"
-msgstr "%d roster mancanti"
-
-#: database_check.cc:975
-#, c-format
-msgid "%d missing keys"
-msgstr "%d chiavi mancanti"
-
-#: database_check.cc:978
-#, c-format
-msgid "%d missing certs"
-msgstr "%d certificati mancanti"
-
-#: database_check.cc:980
-#, c-format
-msgid "%d mismatched certs"
-msgstr "%d certificati non corrispondenti"
-
-#: database_check.cc:982
-#, c-format
-msgid "%d unchecked signatures due to missing keys"
-msgstr "%d firme non controllate per mancanza delle chiavi"
-
-#: database_check.cc:984
-#, c-format
-msgid "%d bad signatures"
-msgstr "%d firme non valide"
-
-#: database_check.cc:987
-#, c-format
-msgid "%d missing heights"
-msgstr "%d altezze mancanti"
-
-#: database_check.cc:989
-#, c-format
-msgid "%d duplicate heights"
-msgstr "%d altezze duplicate"
-
-#: database_check.cc:991
-#, c-format
-msgid "%d incorrect heights"
-msgstr "%d altezze errate"
-
-#: database_check.cc:1017
-#, c-format
-msgid "check complete: %d files; %d rosters; %d revisions; %d keys; %d certs; %d heights"
-msgstr "controllo completo: %d file; %d roster; %d revisioni; %d chiavi; %d certificati; %d altezze"
-
-#: database_check.cc:1024
-#, c-format
-msgid "total problems detected: %d (%d serious)"
-msgstr "numero totale di problemi individuati: %d (di cui %d gravi)"
-
-#: database_check.cc:1026
-#, c-format
-msgid "serious problems detected"
-msgstr "individuato un problema serio"
-
-#: database_check.cc:1028
-#, c-format
-msgid "minor problems detected"
-msgstr "individuato un problema minore"
-
-#: database_check.cc:1030
-#, c-format
-msgid "database is good"
-msgstr "il database non ha problemi"
-
-#: database.cc:151
-#, c-format
-msgid "this database already contains rosters"
-msgstr "questo database contiene già dei roster"
-
-#: database.cc:177
-#, c-format
-msgid ""
-"database %s lacks some cached data\n"
-"run '%s db regenerate_caches' to restore use of this database"
-msgstr ""
-
-#: database.cc:194
-#, c-format
-msgid ""
-"database %s contains old-style revisions\n"
-"if you are a project leader or doing local testing:\n"
-"  see the file UPGRADE for instructions on upgrading.\n"
-"if you are not a project leader:\n"
-"  wait for a leader to migrate project data, and then\n"
-"  pull into a fresh database.\n"
-"sorry about the inconvenience."
-msgstr ""
-"Il database ‘%s’ contiene revisioni di vecchio tipo\n"
-"Se sei un capo progetto o stai facendo verificando localmente:\n"
-"  vedi il file UPGRADE per istruzioni sull'aggiornamento.\n"
-"se non sei un capo progetto:\n"
-"  aspetta che un capo progetto migri il formato dati del\n"
-"  progetto, e poi esegui il ‘pull’ in un nuovo database.\n"
-"Scusa per l'inconveniete."
-
-#: database.cc:204
-#, c-format
-msgid ""
-"database %s contains manifests but no revisions\n"
-"this is a very old database; it needs to be upgraded\n"
-"please see README.changesets for details"
-msgstr ""
-"il database ‘%s’ contiene manifesti ma non revisioni\n"
-"è un database molto vecchio; ha bisogno di essere aggiornato\n"
-"prego vedi README.changesets per dettagli"
-
-#: database.cc:487
-#: sanity.cc:234
-#: schema_migration.cc:58
-msgid "error: "
-msgstr "errore: "
-
-#: database.cc:512
-#, fuzzy
-msgid "not set"
-msgstr "nota: "
-
-#: database.cc:525
-#, fuzzy
-msgid " (not a monotone database)"
-msgstr "imposta il nome del database"
-
-#: database.cc:573
-#: database.cc:604
-#: database.cc:1046
-#: database.cc:1066
-#, c-format
-msgid "%u"
-msgstr "%u"
-
-<<<<<<< HEAD
-#: database.cc:623
-#, fuzzy, c-format
-=======
-#: database.cc:574
-#, c-format
->>>>>>> 84ba634d
-msgid ""
-"creator code      : %s\n"
-"schema version    : %s\n"
-"counts:\n"
-"  full rosters    : %s\n"
-"  roster deltas   : %s\n"
-"  full files      : %s\n"
-"  file deltas     : %s\n"
-"  revisions       : %s\n"
-"  ancestry edges  : %s\n"
-"  certs           : %s\n"
-"  logical files   : %s\n"
-"bytes:\n"
-"  full rosters    : %s\n"
-"  roster deltas   : %s\n"
-"  full files      : %s\n"
-"  file deltas     : %s\n"
-"  revisions       : %s\n"
-"  cached ancestry : %s\n"
-"  certs           : %s\n"
-"  heights         : %s\n"
-"  total           : %s\n"
-"database:\n"
-"  page size       : %s\n"
-"  cache size      : %s"
-msgstr ""
-"versione schema       : %s\n"
-"numero:\n"
-"  roster completi     : %u\n"
-"  roster incrementali : %u\n"
-"  file completi       : %u\n"
-"  file incrementali   : %u\n"
-"  revisioni           : %u\n"
-"  relaz. di parentela : %u\n"
-"  certificati         : %u\n"
-"  file logici         : %u\n"
-"byte:\n"
-"  roster completi     : %u\n"
-"  roster incrementali : %u\n"
-"  file completi       : %u\n"
-"  file incrementali   : %u\n"
-"  revisioni           : %u\n"
-"  parentele in cache  : %u\n"
-"  certificati         : %u\n"
-"  altezze             : %u\n"
-"  totale              : %u\n"
-"database:\n"
-"  dimensione pagine   : %u\n"
-"  dimensione cache    : %u"
-
-#: database.cc:668
-#, c-format
-msgid "database schema version: %s"
-msgstr "versione dello schema del database: %s"
-
-#: database.cc:756
-#, c-format
-msgid "multiple statements in query: %s"
-msgstr "query con più di un comando: %s"
-
-#: database.cc:762
-#, c-format
-msgid "wanted %d columns got %d in query: %s"
-msgstr "mi aspettavo %d colonne e ne ho ottenute %d nella query ‘%s’"
-
-#: database.cc:828
-#, c-format
-msgid "null result in query: %s"
-msgstr "risultato nullo nella query: %s"
-
-#: database.cc:846
-#, c-format
-msgid "wanted %d rows got %d in query: %s"
-msgstr "mi aspettavo %d linee e ne ho ottenute %d nella query ‘%s’"
-
-<<<<<<< HEAD
-#: database.cc:2103
-=======
-#: database.cc:2043
->>>>>>> 84ba634d
-#, c-format
-msgid "another key with name '%s' already exists"
-msgstr "esiste già un'altra chiave con nome ‘%s’"
-
-<<<<<<< HEAD
-#: database.cc:3121
-=======
-#: database.cc:3041
->>>>>>> 84ba634d
-#, c-format
-msgid "no database specified"
-msgstr "nessuna database specificato"
-
-<<<<<<< HEAD
-#: database.cc:3129
-=======
-#: database.cc:3049
->>>>>>> 84ba634d
-#, c-format
-msgid "database %s does not exist"
-msgstr "il database ‘%s’ non esiste"
-
-<<<<<<< HEAD
-#: database.cc:3130
-=======
-#: database.cc:3050
->>>>>>> 84ba634d
-#, c-format
-msgid "%s is a directory, not a database"
-msgstr "‘%s’ è una directory, non un database"
-
-<<<<<<< HEAD
-#: database.cc:3137
-#, fuzzy, c-format
-msgid "database %s already exists"
-msgstr "il percorso ‘%s’ esiste già"
-
-#: database.cc:3142
-=======
-#: database.cc:3075
->>>>>>> 84ba634d
-#, c-format
-msgid ""
-"existing (possibly stale) journal file '%s' has same stem as new database '%s'\n"
-"cancelling database creation"
-msgstr ""
-
-#: diff_patch.cc:614
-#, c-format
-msgid "file '%s' does not exist in workspace"
-msgstr "il file ‘%s’ non esiste nello spazio di lavoro"
-
-#: diff_patch.cc:615
-#, c-format
-msgid "'%s' in workspace is a directory, not a file"
-msgstr "nello spazio di lavoro ‘%s’ è una directory, non un file"
-
-#: diff_patch.cc:619
-#, c-format
-msgid "file %s in workspace has id %s, wanted %s"
-msgstr "il file ‘%s’ hd id ‘%s’ nello spazio di lavoro, era atteso ‘%s’"
-
-#: diff_patch.cc:744
-#, c-format
-msgid ""
-"help required for 3-way merge\n"
-"[ancestor] %s\n"
-"[    left] %s\n"
-"[   right] %s\n"
-"[  merged] %s"
-msgstr ""
-"richiesto aiuto per ‘merge’ a 3 vie\n"
-"[antenato] %s\n"
-"[sinistra] %s\n"
-"[  destra] %s\n"
-"[  unione] %s"
-
-#: file_io.cc:194
-#: file_io.cc:201
-#, c-format
-msgid ""
-"could not create directory '%s'\n"
-"it is a file"
-msgstr ""
-"non riesco a creare la directory‘%s’\n"
-"è un file"
-
-#: file_io.cc:196
-#, c-format
-msgid ""
-"could not create directory '%s'\n"
-"%s"
-msgstr ""
-"non riesco a creare la directory‘%s’\n"
-"%s"
-
-#: file_io.cc:200
-#, c-format
-msgid "could not create directory '%s'"
-msgstr "non riesco a creare la directory‘%s’"
-
-#: file_io.cc:213
-#, c-format
-msgid "failed to create directory '%s' for '%s'"
-msgstr "fallita la creazione della directory‘%s’ per ‘%s’"
-
-#: file_io.cc:227
-#, c-format
-msgid ""
-"could not remove '%s'\n"
-"%s"
-msgstr ""
-"non posso cancellare ‘%s’\n"
-"%s"
-
-#: file_io.cc:237
-#, c-format
-msgid "file to delete '%s' does not exist"
-msgstr "il file da cancellare ‘%s’ non esiste"
-
-#: file_io.cc:238
-#, c-format
-msgid "file to delete, '%s', is not a file but a directory"
-msgstr "il file da cancellare ‘%s’ non è un file ma una directory"
-
-#: file_io.cc:246
-#, c-format
-msgid "directory to delete '%s' does not exist"
-msgstr "la directory da cancellare ‘%s’ non esiste"
-
-#: file_io.cc:247
-#, c-format
-msgid "directory to delete, '%s', is not a directory but a file"
-msgstr "la directory da cancellare ‘%s’ non è una directory ma un file"
-
-#: file_io.cc:254
-#, c-format
-msgid "object to delete, '%s', does not exist"
-msgstr "l'oggetto da cancellare ‘%s’ non esiste"
-
-#: file_io.cc:262
-#, c-format
-msgid "directory to delete, '%s', does not exist"
-msgstr "la directory da cancellare ‘%s’ non esiste"
-
-#: file_io.cc:263
-#, c-format
-msgid "directory to delete, '%s', is a file"
-msgstr "la directory da cancellare ‘%s’ è un file"
-
-#: file_io.cc:272
-#, c-format
-msgid "rename source file '%s' does not exist"
-msgstr "il file da rinominare ‘%s’ non esiste"
-
-#: file_io.cc:273
-#, c-format
-msgid "rename source file '%s' is a directory -- bug in monotone?"
-msgstr "il file sorgente da rinominare ‘%s’ è una directory -- bug in monotone?"
-
-#: file_io.cc:276
-#: file_io.cc:289
-#, c-format
-msgid "rename target '%s' already exists"
-msgstr "esiste già un'altra chiave con nome ‘%s’"
-
-#: file_io.cc:285
-#, c-format
-msgid "rename source dir '%s' does not exist"
-msgstr "la directory da rinominare ‘%s’ non esiste"
-
-#: file_io.cc:286
-#, c-format
-msgid "rename source dir '%s' is a file -- bug in monotone?"
-msgstr "la directory sorgente da rinominare ‘%s’ è un file -- bug in monotone?"
-
-#: file_io.cc:300
-#, c-format
-msgid "rename source path '%s' does not exist"
-msgstr "il percorso da rinominare ‘%s’ non esiste"
-
-#: file_io.cc:315
-#, c-format
-msgid "file %s does not exist"
-msgstr "il file ‘%s’ non esiste"
-
-#: file_io.cc:316
-#, c-format
-msgid "file %s cannot be read as data; it is a directory"
-msgstr "il file ‘%s’ non può essere letto: è una directory"
-
-#: file_io.cc:320
-#, c-format
-msgid "cannot open file %s for reading"
-msgstr "non riesco ad aprire file ‘%s’ in lettura"
-
-#: file_io.cc:359
-#, c-format
-msgid "Cannot read standard input multiple times"
-msgstr "Non posso leggere stdin più volte"
-
-#: file_io.cc:390
-#, c-format
-msgid "file '%s' cannot be overwritten as data; it is a directory"
-msgstr "il file ‘%s’ non può essere sovrascritto: è una directory"
-
-#: file_io.cc:398
-#, c-format
-msgid "cannot open file %s for writing"
-msgstr "impossibile aprire il file ‘%s’ in scrittura"
-
-#: file_io.cc:455
-#, c-format
-msgid "caught runtime error %s constructing file path for %s"
-msgstr ""
-
-<<<<<<< HEAD
-#: file_io.cc:547
-#: work.cc:1112
-=======
-#: file_io.cc:548
-#: work.cc:1079
->>>>>>> 84ba634d
-#, c-format
-msgid "no such file or directory: '%s'"
-msgstr "nessun file o directory con nome ‘%s’"
-
-#: keys.cc:103
-#, c-format
-msgid "got empty passphrase from get_passphrase() hook"
-msgstr "ricevuta passphrase vuota dall'hook ‘get_passphrase()’"
-
-#: keys.cc:119
-#, c-format
-msgid "empty passphrase not allowed"
-msgstr "passphrase vuota non permessa"
-
-#: keys.cc:126
-#, c-format
-msgid "confirm passphrase for key ID [%s]: "
-msgstr "conferma la passphrase per la chiave con ID [%s]: "
-
-#: keys.cc:131
-#, c-format
-msgid "empty passphrases not allowed, try again"
-msgstr "le passphrase non può essere vuota, riprova"
-
-#: keys.cc:132
-#: keys.cc:139
-#, c-format
-msgid "too many failed passphrases"
-msgstr "troppe passphrase errate"
-
-#: keys.cc:138
-#, c-format
-msgid "passphrases do not match, try again"
-msgstr "le passphrase non corrispondono, riprova"
-
-#: keys.cc:145
-#, c-format
-msgid "no passphrase given"
-msgstr "non è stata specificata una passphrase"
-
-#: keys.cc:571
-#, c-format
-msgid "passphrase for '%s' is incorrect"
-msgstr "passphrase incorretta per ‘%s’"
-
-#: lua.cc:463
-#: lua.cc:477
-#: lua.cc:512
-#, c-format
-msgid "%s called with an invalid parameter"
-msgstr "‘%s’ chiamato con un parametro non valido"
-
-#: lua.cc:480
-#: lua.cc:515
-#, c-format
-msgid "Directory '%s' does not exist"
-msgstr "La directory ‘%s’ non esiste"
-
-#: lua.cc:481
-#: lua.cc:516
-#: rcs_import.cc:1236
-#: work.cc:1367
-#, c-format
-msgid "'%s' is not a directory"
-msgstr "‘%s’ non è una directory"
-
-#: lua.cc:500
-#: lua.cc:538
-#, c-format
-msgid "lua error while loading rcfile '%s'"
-msgstr "errore lua caricando il file rc ‘%s’"
-
-# TODO: "non di contenuto"?
-#: merge.cc:60
-#, c-format
-msgid "resolve non-content conflicts and then try again."
-msgstr "risolvi i conflitti non di contenuto e poi riprova."
-
-#: merge.cc:124
-#, c-format
-msgid "merge failed due to unresolved conflicts"
-msgstr "‘merge’ fallito a causa di conflitti non risolti"
-
-#: merkle_tree.cc:290
-#, c-format
-msgid "node level is %d, exceeds maximum %d"
-msgstr "il livello del nodo è %d, superiore al massimo di %d"
-
-#: merkle_tree.cc:325
-#, c-format
-msgid "mismatched node hash value %s, expected %s"
-msgstr "l'hash del nodo non corrisponde: è %s ma era atteso %s"
-
-#: monotone.cc:275
-#, c-format
-msgid "Usage: %s [OPTION...] command [ARG...]"
-msgstr "Uso: %s [OPZIONI…] comando [ARGOMENTI…]"
-
-#: monotone.cc:283
-#, c-format
-msgid "Options specific to '%s %s':"
-msgstr "Opzioni specifiche per ‘%s %s’:"
-
-#: monotone.cc:307
-msgid "error: memory exhausted"
-msgstr ""
-
-#: mt_version.cc:36
-#, c-format
-msgid "%s (base revision: %s)"
-msgstr "%s (revisione base: %s)"
-
-#: mt_version.cc:56
-#, c-format
-msgid ""
-"Running on          : %s\n"
-"C++ compiler        : %s\n"
-"C++ standard library: %s\n"
-"Boost version       : %s\n"
-"Changes since base revision:\n"
-"%s"
-msgstr ""
-"In esecuzione su     : %s\n"
-"Compilatore C++      : %s\n"
-"Libreria standard C++: %s\n"
-"Versione di Boost    : %s\n"
-"Modifiche rispetto alla versione base:\n"
-"%s"
-
-#: netcmd.cc:43
-#, c-format
-msgid "unknown item type 0x%x for '%s'"
-msgstr "elemento di tipo sconosciuto 0x%x per ‘%s’"
-
-#: netcmd.cc:115
-#, c-format
-msgid "unknown netcmd code 0x%x"
-msgstr "codice netcmd sconosciuto 0x%x"
-
-#: netcmd.cc:120
-#, c-format
-msgid ""
-"protocol version mismatch: wanted '%d' got '%d'\n"
-"%s"
-msgstr ""
-"versione del protocollo errata: mi aspettavo %d ed ho ottenuto %d\n"
-"%s"
-
-#: netcmd.cc:125
-msgid "the remote side has a newer, incompatible version of monotone"
-msgstr "all'altro capo c'è una versione più nuova di monotone, non compatibile con questa"
-
-#: netcmd.cc:126
-msgid "the remote side has an older, incompatible version of monotone"
-msgstr "all'altro capo c'è una versione più vecchia di monotone, non compatibile con questa"
-
-#: netcmd.cc:136
-#, c-format
-msgid "oversized payload of '%d' bytes"
-msgstr "carico di %d byte sovradimensionato"
-
-#: netcmd.cc:176
-#, c-format
-msgid ""
-"bad HMAC checksum (got %s, wanted %s)\n"
-"this suggests data was corrupted in transit"
-msgstr ""
-"valore HMAC errato (ottenuto %s, atteso %s)\n"
-"questo indica che i dati ricevuti sono corrotti"
-
-#: netcmd.cc:272
-#: netcmd.cc:318
-#, c-format
-msgid "unknown role specifier %d"
-msgstr "specificatore di ruolo %d sconosciuto"
-
-#: netio.hh:41
-#: netio.hh:59
-#, c-format
-msgid "need %d bytes to decode %s at %d, only have %d"
-msgstr ""
-
-# TODO: come tradurre "datum"?
-#: netio.hh:87
-#: netio.hh:122
-#, c-format
-msgid "uleb128 decode for '%s' into %d-byte datum overflowed"
-msgstr "la decodifica uleb128 per ‘%s’ in ***datum*** %d-byte ha dato overflow"
-
-#: netio.hh:142
-#, c-format
-msgid "ran out of bytes reading uleb128 value for '%s' at pos %d"
-msgstr ""
-
-#: netio.hh:278
-#, c-format
-msgid "decoding variable length string of %d bytes for '%s', maximum is %d"
-msgstr "decodifica in corso della stringa a lungheza variabile di %d byte per ‘%s’, il massimo è %d"
-
-#: netio.hh:333
-#, c-format
-msgid "expected %s to end at %d, have %d bytes"
-msgstr ""
-
-#: netsync.cc:258
-#, c-format
-msgid "check of '%s' failed"
-msgstr "controllo di ‘%s’ fallito"
-
-#: netsync.cc:760
-msgid "bytes in"
-msgstr "byte ↓"
-
-#: netsync.cc:762
-msgid "bytes out"
-msgstr "byte ↑"
-
-#: netsync.cc:766
-msgid "certs in"
-msgstr "cert. ↓"
-
-#: netsync.cc:768
-#: netsync.cc:781
-msgid "revs in"
-msgstr "rev. ↓"
-
-#: netsync.cc:773
-msgid "certs out"
-msgstr "cert. ↑"
-
-#: netsync.cc:775
-#: netsync.cc:783
-msgid "revs out"
-msgstr "rev. ↑"
-
-#: netsync.cc:889
-#, c-format
-msgid "underflow on count of %s items to receive"
-msgstr "underflow del numero di elementi %s da ricevere"
-
-#: netsync.cc:1260
-#: netsync.cc:1268
-#, c-format
-msgid "received network error: %s"
-msgstr "ricevuto errore di rete: %s"
-
-#: netsync.cc:1296
-#, c-format
-msgid ""
-"@@@@@@@@@@@@@@@@@@@@@@@@@@@@@@@@@@@@@@@@@@@@@@@@@@@@@@@@@@@\n"
-"@ WARNING: SERVER IDENTIFICATION HAS CHANGED              @\n"
-"@@@@@@@@@@@@@@@@@@@@@@@@@@@@@@@@@@@@@@@@@@@@@@@@@@@@@@@@@@@\n"
-"IT IS POSSIBLE THAT SOMEONE IS DOING SOMETHING NASTY\n"
-"it is also possible that the server key has just been changed\n"
-"remote host sent key %s\n"
-"I expected %s\n"
-"'%s unset %s %s' overrides this check"
-msgstr ""
-"@@@@@@@@@@@@@@@@@@@@@@@@@@@@@@@@@@@@@@@@@@@@@@@@@@@@@@@@@@@\n"
-"@ ATTENZIONE: L'IDENTIFICAZIONE DEL SERVER È CAMBIATA     @\n"
-"@@@@@@@@@@@@@@@@@@@@@@@@@@@@@@@@@@@@@@@@@@@@@@@@@@@@@@@@@@@\n"
-"È POSSIBILE CHE QUALCUNO STIA FACENDO QUALCOSA DI BRUTTO\n"
-"è anche possibile che la chiave del server sia stata semplicemente cambiata\n"
-"l'host remoto ha inviato la chiave ‘%s’\n"
-"mi aspettavo la chiave ‘%s’\n"
-"‘%s unset %s %s’ per forzare questo controllo"
-
-#: netsync.cc:1306
-#, c-format
-msgid "server key changed"
-msgstr "la chiave del server è cambiata"
-
-#: netsync.cc:1311
-#, c-format
-msgid ""
-"first time connecting to server %s\n"
-"I'll assume it's really them, but you might want to double-check\n"
-"their key's fingerprint: %s"
-msgstr ""
-"prima connessione con il server ‘%s’\n"
-"assumo che sia il server giusto, ma potresti voler controllare\n"
-"il fingerprint della sua chiave: %s"
-
-#: netsync.cc:1318
-#, c-format
-msgid "saving public key for %s to database"
-msgstr "salvo la chiave pubblica per ‘%s’ nel database"
-
-#: netsync.cc:1420
-#, c-format
-msgid "rejected attempt at anonymous connection for write"
-msgstr "rifiutato un tentativo di connessione anonima in scrittura"
-
-#: netsync.cc:1427
-#, c-format
-msgid "rejected attempt at anonymous connection while running as sink"
-msgstr "rifiutato un tentativo di connessione anonima funzionando come pozzo"
-
-#: netsync.cc:1442
-#, c-format
-msgid "anonymous access to branch '%s' denied by server"
-msgstr "il server ha negato l'accesso anonimo al ramo ‘%s’"
-
-#: netsync.cc:1450
-#, c-format
-msgid "allowed anonymous read permission for '%s' excluding '%s'"
-msgstr "concessi permessi di lettura anonima a ‘%s’ con esclusione di ‘%s’"
-
-#: netsync.cc:1456
-#, c-format
-msgid "allowed anonymous read/write permission for '%s' excluding '%s'"
-msgstr "concessi permessi di lettura/scrittura anonime a ‘%s’ con esclusione di ‘%s’"
-
-#: netsync.cc:1519
-#, c-format
-msgid "remote public key hash '%s' is unknown"
-msgstr "l'hash ‘%s’ della chiave pubblica remota è sconosciuto"
-
-#: netsync.cc:1537
-#, c-format
-msgid "detected replay attack in auth netcmd"
-msgstr "individuato attacco replay nell'autenticazione netcmd"
-
-#: netsync.cc:1559
-#, c-format
-msgid "denied '%s' read permission for '%s' excluding '%s' while running as pure sink"
-msgstr "negato a ‘%s’ il permesso di lettura a ‘%s’ con esclusione di ‘%s’ nel ruolo di pozzo"
-
-#: netsync.cc:1574
-#, c-format
-msgid "denied '%s' read permission for '%s' excluding '%s' because of branch '%s'"
-msgstr "negato a ‘%s’ il permesso di lettura a ‘%s’ con esclusione di ‘%s’ a causa del ramo ‘%s’"
-
-#: netsync.cc:1584
-#, c-format
-msgid "allowed '%s' read permission for '%s' excluding '%s'"
-msgstr "concessi a ‘%s’ permessi di lettura per ‘%s’ con esclusione di ‘%s’"
-
-#: netsync.cc:1595
-#, c-format
-msgid "denied '%s' write permission for '%s' excluding '%s' while running as pure source"
-msgstr "negato a ‘%s’ il permesso di scrittura a ‘%s’ con esclusione di ‘%s’ nel ruolo di sorgente"
-
-#: netsync.cc:1603
-#, c-format
-msgid "denied '%s' write permission for '%s' excluding '%s'"
-msgstr "negati a ‘%s’ permessi di scrittura per ‘%s’ con esclusione di ‘%s’"
-
-#: netsync.cc:1607
-#, c-format
-msgid "allowed '%s' write permission for '%s' excluding '%s'"
-msgstr "concessi a ‘%s’ permessi di scrittura per ‘%s’ con esclusione di ‘%s’"
-
-#: netsync.cc:1631
-#, c-format
-msgid "bad client signature"
-msgstr "firma del client non valida"
-
-#: netsync.cc:1647
-#, c-format
-msgid "Unexpected 'refine' command on non-refined item type"
-msgstr "Comando ‘refine’ non atteso su un elemento di tipo non-refined"
-
-#: netsync.cc:1744
-#, c-format
-msgid "unknown bye phase %d received"
-msgstr "ricevuta fase di saluto %d sconosciuta"
-
-#: netsync.cc:1759
-#, c-format
-msgid "Unexpected 'done' command on non-refined item type"
-msgstr "Comando ‘done’ non atteso su un elemento di tipo non-refined"
-
-#: netsync.cc:1831
-#, c-format
-msgid "%s with hash '%s' does not exist in our database"
-msgstr "‘%s’ con hash ‘%s’ non è presente nel database"
-
-#: netsync.cc:1935
-#, c-format
-msgid "Mismatched epoch on branch %s. Server has '%s', client has '%s'."
-msgstr "Epoca non corrispondente sul ramo ‘%s’: il server usa ‘%s’, il client usa ‘%s’."
-
-#: netsync.cc:1953
-#, c-format
-msgid "hash check failed for public key '%s' (%s); wanted '%s' got '%s'"
-msgstr "verifica dell'hash fallita per la chiave pubblica ‘%s’ (%s); atteso ‘%s’, ottenuto ‘%s’"
-
-#: netsync.cc:1967
-#, c-format
-msgid "hash check failed for revision cert '%s'"
-msgstr "l'hash nel certificato della revisione %s non è corretto"
-
-#: netsync.cc:2029
-#, c-format
-msgid "Received warning from usher: %s"
-msgstr "Ricevuto avvertimento dall'usciere: %s"
-
-#: netsync.cc:2116
-#: netsync.cc:2147
-msgid "source and sink"
-msgstr "sorgente e pozzo"
-
-#: netsync.cc:2117
-#: netsync.cc:2148
-msgid "source"
-msgstr "sorgente"
-
-#: netsync.cc:2117
-#: netsync.cc:2148
-msgid "sink"
-msgstr "pozzo"
-
-#: netsync.cc:2304
-#, c-format
-msgid "input buffer for peer %s is overfull after netcmd dispatch"
-msgstr ""
-
-#: netsync.cc:2316
-#: netsync.cc:2415
-#, c-format
-msgid "protocol error while processing peer %s: '%s'"
-msgstr "errore di protocollo processando il peer %s: ‘%s’"
-
-#: netsync.cc:2322
-#, c-format
-msgid "error: %s"
-msgstr "errore: %s"
-
-#: netsync.cc:2386
-#, c-format
-msgid "connecting to %s"
-msgstr "connessione a ‘%s’"
-
-#: netsync.cc:2430
-#, c-format
-msgid "timed out waiting for I/O with peer %s, disconnecting"
-msgstr "tempo disponibile finito aspettando I/O con peer ‘%s’, mi scollego"
-
-#: netsync.cc:2453
-#, c-format
-msgid "processing failure while talking to peer %s, disconnecting"
-msgstr "ottenuto fallimento parlando col peer ‘%s’, mi scollego"
-
-#: netsync.cc:2470
-#, c-format
-msgid "successful exchange with %s"
-msgstr "scambio con ‘%s’ avvenuto con successo"
-
-#: netsync.cc:2476
-#, c-format
-msgid "peer %s disconnected after we informed them of error"
-msgstr ""
-
-#: netsync.cc:2481
-#, c-format
-msgid "I/O failure while talking to peer %s, disconnecting"
-msgstr "I/O fallito mentre parlavo col peer ‘%s’, mi scollego"
-
-#: netsync.cc:2547
-#, c-format
-msgid "protocol error while processing peer %s: '%s', marking as bad"
-msgstr "errore di protocollo processando peer ‘%s’: ‘%s’, marcato come invalido"
-
-#: netsync.cc:2579
-#, c-format
-msgid "accepted new client connection from %s : %s"
-msgstr "accettata connessione nuovo cliente da ‘%s’: ‘%s’"
-
-#: netsync.cc:2616
-#, c-format
-msgid "protocol error while processing peer %s: '%s', disconnecting"
-msgstr "errore di protocollo processando peer ‘%s’: ‘%s’, mi scollego"
-
-#: netsync.cc:2627
-#, c-format
-msgid "peer %s read failed in working state (error)"
-msgstr ""
-
-#: netsync.cc:2632
-#, c-format
-msgid "peer %s read failed in shutdown state (possibly client misreported error)"
-msgstr ""
-
-#: netsync.cc:2638
-#, c-format
-msgid "peer %s read failed in confirmed state (success)"
-msgstr ""
-
-#: netsync.cc:2659
-#, c-format
-msgid "peer %s write failed in working state (error)"
-msgstr ""
-
-#: netsync.cc:2664
-#, c-format
-msgid "peer %s write failed in shutdown state (possibly client misreported error)"
-msgstr ""
-
-#: netsync.cc:2670
-#, c-format
-msgid "peer %s write failed in confirmed state (success)"
-msgstr ""
-
-# TODO: "mi scollego", "sconnessione in corso", o che? (da cambiare in tutti)
-#: netsync.cc:2697
-#, c-format
-msgid "peer %s processing finished, disconnecting"
-msgstr "il peer ‘%s’ ha finito, mi scollego"
-
-#: netsync.cc:2719
-#, c-format
-msgid "fd %d (peer %s) has been idle too long, disconnecting"
-msgstr "fd %d (peer %s) è stato fermo tropop a lungo, mi scollego"
-
-#: netsync.cc:2787
-#, c-format
-msgid "beginning service on %s : %s"
-msgstr "attivo il servizio su %s : %s"
-
-#: netsync.cc:2788
-msgid "<all interfaces>"
-msgstr "<tutte le interfacce>"
-
-#: netsync.cc:2802
-#, c-format
-msgid "session limit %d reached, some connections will be refused"
-msgstr "numero limite di sessioni (%d) raggiunto, alcune connessioni verrano rifiutate"
-
-<<<<<<< HEAD
-#: netsync.cc:2869
-#, c-format
-msgid "Network error on peer %s, disconnecting"
-msgstr "Errore di rete con il peer ‘%s’, mi scollego"
-=======
-#: netsync.cc:2879
-#, c-format
-msgid "Network error on peer %s, disconnecting"
-msgstr ""
->>>>>>> 84ba634d
-
-#: netsync.cc:2875
-#, c-format
-msgid "got OOB from peer %s, disconnecting"
-msgstr "ricevuti dati OOB dal peer ‘%s’, mi scollego"
-
-#: netsync.cc:2935
-#, c-format
-msgid "beginning service on %s"
-msgstr "attivo il servizio su %s"
-
-# TODO: peer?
-#: netsync.cc:2998
-#, c-format
-msgid "got some OOB data on fd %d (peer %s), disconnecting"
-msgstr "ricevuti dati OOB su fd %d (peer ‘%s’), mi scollego"
-
-#: netsync.cc:3047
-#, c-format
-msgid "finding items to synchronize:"
-msgstr "cerco elementi da sincronizzare:"
-
-#: netsync.cc:3055
-msgid "certificates"
-msgstr "certificati"
-
-#: netsync.cc:3164
-#, c-format
-msgid "Cannot find key '%s'"
-msgstr "Non trovo la chiave ‘%s’"
-
-#: netsync.cc:3204
-#, c-format
-msgid ""
-"include branch pattern contains a quote character:\n"
-"%s"
-msgstr ""
-
-#: netsync.cc:3210
-#, c-format
-msgid ""
-"exclude branch pattern contains a quote character:\n"
-"%s"
-msgstr ""
-
-#: netsync.cc:3245
-#: netsync.cc:3249
-#, c-format
-msgid "network error: %s"
-msgstr "errore di rete: %s"
-
-#: options_list.hh:19
-msgid "override author for commit"
-msgstr "forza l'autore del commit"
-
-#: options_list.hh:27
-msgid "block size in bytes for \"automate stdio\" output"
-msgstr "dimensione di blocco per l'output di ‘automate stdio’ (in byte)"
-
-#: options_list.hh:32
-#: options_list.hh:317
-#: options_list.hh:360
-#, c-format
-msgid "cannot be zero or negative"
-msgstr "non può essere zero o negativo"
-
-#: options_list.hh:43
-msgid "address:port to listen on (default :4691)"
-msgstr "indirizzo:porta su cui stare in ascolto (default ‘:4691’)"
-
-#: options_list.hh:80
-msgid "disable transport authentication"
-msgstr "disabilita l'autentificazione del trasporto"
-
-#: options_list.hh:87
-msgid "serve netsync on stdio"
-msgstr "esegue il netsync tramite stdio"
-
-#: options_list.hh:96
-msgid "select branch cert for operation"
-msgstr "seleziona il ramo per l'operazione"
-
-#: options_list.hh:104
-msgid "print a brief version of the normal output"
-msgstr "stampa una versione breve dell'output"
-
-#: options_list.hh:112
-msgid "set location of configuration directory"
-msgstr "imposta locazione della cartella di configurazione"
-
-#: options_list.hh:122
-msgid "override date/time for commit"
-msgstr "forza data/ora del commit"
-
-#: options_list.hh:143
-msgid "set name of database"
-msgstr "imposta il nome del database"
-
-#: options_list.hh:151
-msgid "print debug log to stderr while running"
-msgstr "stampa i log di debug su stderr"
-
-#: options_list.hh:159
-msgid "limit the number of levels of directories to descend"
-msgstr "limita il numero di livelli di cartelle in cui discendere"
-
-#: options_list.hh:164
-#, c-format
-msgid "cannot be negative"
-msgstr "non può essere negativo"
-
-#: options_list.hh:173
-msgid "argument to pass external diff hook"
-msgstr "argomenti da passare all'hook per le diff esterne"
-
-#: options_list.hh:182
-msgid "use context diff format"
-msgstr "usa diff in formato con contesto"
-
-#: options_list.hh:189
-msgid "use external diff hook for generating diffs"
-msgstr "utilizza l'hook per generare le diff esternamente"
-
-#: options_list.hh:196
-msgid "use unified diff format"
-msgstr "usa diff in formato unificato"
-
-#: options_list.hh:204
-msgid "do not show the function containing each block of changes"
-msgstr "non mostrare la funzione che contiene il blocco di modifiche"
-
-#: options_list.hh:211
-msgid "print diffs along with logs"
-msgstr "stampa i diff assieme ai log"
-
-#: options_list.hh:220
-msgid "when rosterifying, drop attrs entries with the given key"
-msgstr "durante la conversione al formato con roster, elimina gli attributi con una chiave specificata"
-
-#: options_list.hh:228
-msgid "don't perform the operation, just show what would have happened"
-msgstr ""
-
-#: options_list.hh:236
-msgid "file to dump debugging log to, on failure"
-msgstr "file su cui salvare i log di debug (in caso di fallimento)"
-
-#: options_list.hh:245
-msgid "leave out anything described by its argument"
-msgstr ""
-
-#: options_list.hh:253
-msgid "perform the associated file operation"
-msgstr "esegue l'operazione associata al file"
-
-#: options_list.hh:261
-msgid "print detailed version number, then exit"
-msgstr "stampa il numero di versione dettagliato ed esce"
-
-#: options_list.hh:268
-msgid "display help message"
-msgstr "mostra il messaggio di aiuto"
-
-#: options_list.hh:277
-msgid "include anything described by its argument"
-msgstr ""
-
-#: options_list.hh:285
-msgid "set key for signatures"
-msgstr "imposta chiave di firma"
-
-#: options_list.hh:293
-msgid "set location of key store"
-msgstr "imposta locazione del portachiavi"
-
-#: options_list.hh:302
-msgid "push the specified key even if it hasn't signed anything"
-msgstr ""
-
-#: options_list.hh:312
-msgid "limit log output to the last number of entries"
-msgstr "limita la stampa del log alle ultime N voci"
-
-#: options_list.hh:321
-msgid "file to write the log to"
-msgstr "file su cui scrivere il registro"
-
-#: options_list.hh:332
-msgid "set commit changelog message"
-msgstr "imposta il messaggio di ChangeLog del commit"
-
-#: options_list.hh:339
-msgid "set filename containing commit changelog message"
-msgstr "legge il messaggio di ChangeLog del commit da un file"
-
-#: options_list.hh:347
-msgid "perform the operations for files missing from workspace"
-msgstr ""
-
-#: options_list.hh:355
-msgid "limit log output to the next number of entries"
-msgstr "limita la stampa del log alle N voci seguenti"
-
-#: options_list.hh:365
-msgid "exclude files when printing logs"
-msgstr "esclude i file dalla stampa dei log"
-
-#: options_list.hh:373
-msgid "do not ignore any files"
-msgstr "non ignorare nessun file"
-
-#: options_list.hh:381
-msgid "exclude merges when printing logs"
-msgstr "esclude i merge dalla stampa dei log"
-
-#: options_list.hh:389
-msgid "do not load ~/.monotone/monotonerc or _MTN/monotonerc lua files"
-msgstr "non caricare i file Lua ‘~/.monotone/monotonerc’ e ‘_MTN/monotonerc’"
-
-#: options_list.hh:397
-msgid "do not load standard lua hooks"
-msgstr "non caricare gli hook standard Lua"
-
-#: options_list.hh:405
-msgid "record process id of server"
-msgstr "registra l'id del processo server"
-
-#: options_list.hh:413
-msgid "suppress verbose, informational and progress messages"
-msgstr ""
-
-#: options_list.hh:423
-msgid "load extra rc file"
-msgstr "carica un ulteriore file rc"
-
-#: options_list.hh:431
-msgid "suppress warning, verbose, informational and progress messages"
-msgstr ""
-
-#: options_list.hh:441
-msgid "also operate on the contents of any listed directories"
-msgstr "opera anche sui contenuti delle directory specificate"
-
-#: options_list.hh:450
-msgid "select revision id for operation"
-msgstr "seleziona la revisione per l'operazione"
-
-#: options_list.hh:458
-msgid "limit search for workspace to specified root"
-msgstr "limita la ricerca di uno spazio di lavoro alla radice specificata"
-
-#: options_list.hh:466
-msgid "use the current arguments as the future default"
-msgstr "usa gli argomenti attuali come default futuro"
-
-#: options_list.hh:474
-msgid "set ticker style (count|dot|none)"
-msgstr "imposta lo stile del ticker (count|dot|none)"
-
-#: options_list.hh:485
-#, c-format
-msgid "argument must be 'none', 'dot', or 'count'"
-msgstr ""
-
-#: options_list.hh:489
-<<<<<<< HEAD
-msgid "revision(s) to start logging at"
-msgstr ""
-
-#: options_list.hh:496
-msgid "revision(s) to stop logging at"
-msgstr ""
-
-#: options_list.hh:504
-msgid "perform the operations for unknown files from workspace"
-msgstr ""
-
-#: options_list.hh:513
-msgid "verbose completion output"
-msgstr "output dettagliato"
-
-#: options_list.hh:521
-msgid "print version number, then exit"
-msgstr "stampa il numero di versione ed esce"
-
-#: options_list.hh:529
-=======
-msgid "revision(s) to stop logging at"
-msgstr ""
-
-#: options_list.hh:497
-msgid "perform the operations for unknown files from workspace"
-msgstr ""
-
-#: options_list.hh:506
-msgid "verbose completion output"
-msgstr "output dettagliato"
-
-#: options_list.hh:514
-msgid "print version number, then exit"
-msgstr "stampa il numero di versione ed esce"
-
-#: options_list.hh:522
->>>>>>> 84ba634d
-msgid "insert command line arguments taken from the given file"
-msgstr ""
-
-#: packet.cc:107
-#, c-format
-msgid "file preimage '%s' missing in db"
-msgstr "nel database manca la preimmagine del file ‘%s’"
-
-#: packet.cc:108
-#, c-format
-msgid "dropping delta '%s' -> '%s'"
-msgstr "cancello il delta ‘%s’ → ‘%s’"
-
-#: packet.cc:139
-#, c-format
-msgid "missing prerequisite revision '%s'"
-msgstr "manca un requisito: la revisione %s"
-
-#: packet.cc:140
-#: packet.cc:151
-#: packet.cc:167
-#: packet.cc:175
-#, c-format
-msgid "dropping revision '%s'"
-msgstr "elimino la revisione %s"
-
-#: packet.cc:150
-#, c-format
-msgid "missing prerequisite file '%s'"
-msgstr "manca un requisito: il file ‘%s’"
-
-# TODO: sarà del file o del pre-delta la %s?
-#: packet.cc:165
-#, c-format
-msgid "missing prerequisite file pre-delta '%s'"
-msgstr "manca un requisito: la pre-delta del file ‘%s’"
-
-#: packet.cc:173
-#, c-format
-msgid "missing prerequisite file post-delta '%s'"
-msgstr "manca un requisito: la post-delta del file ‘%s’"
-
-# TODO: specificare "il certificato della"?
-#: packet.cc:201
-#, c-format
-msgid "cert revision '%s' does not exist in db"
-msgstr "la revisione %s non è presente in database"
-
-#: packet.cc:203
-#, c-format
-msgid "dropping cert"
-msgstr "cancella certificato"
-
-#: packet.cc:226
-#, c-format
-msgid "key '%s' is not equal to key '%s' in database"
-msgstr "la chiave ‘%s’ non è uguale alla chiave ‘%s’ nel database"
-
-#: packet.cc:350
-#, c-format
-msgid "malformed packet"
-msgstr "pacchetto non valido"
-
-#: packet.cc:450
-#, c-format
-msgid "unknown packet type: '%s'"
-msgstr "pacchetto di tipo sconosciuto: ‘%s’"
-
-#: rcs_file.cc:354
-#, c-format
-msgid "parse failure %d:%d: expecting %s, got %s with value '%s'"
-msgstr "errore sintattico %d:%d: mi aspettavo %s, ho ricevuto %s con valore ‘%s’"
-
-#: rcs_file.cc:373
-#, c-format
-msgid "parse failure %d:%d: expecting word '%s'"
-msgstr "errore sintattico %d:%d: mi aspettavo la parola ‘%s’"
-
-#: rcs_file.cc:388
-#, c-format
-msgid "parse failure %d:%d: expecting word"
-msgstr "errore sintattico %d:%d: mi aspettavo una parola"
-
-#: rcs_import.cc:722
-#, c-format
-msgid "parsing RCS file %s"
-msgstr "analizzo il file RCS ‘%s’"
-
-#: rcs_import.cc:725
-#, c-format
-msgid "parsed RCS file %s OK"
-msgstr "file RCS ‘%s’ analizzato correttamente"
-
-#: rcs_import.cc:914
-#, c-format
-msgid "error reading RCS file %s: %s"
-msgstr "errore leggendo file RCS ‘%s’: %s"
-
-#: rcs_import.cc:1211
-#, c-format
-msgid ""
-"%s appears to be a CVS repository root directory\n"
-"try importing a module instead, with 'cvs_import %s/<module_name>"
-msgstr ""
-"‘%s’ sembra essere la radice di un repository CVS\n"
-"prova invece a importare un modulo, con ‘cvs_import %s/<nome_modulo>’"
-
-#: rcs_import.cc:1223
-#, c-format
-msgid "need base --branch argument for importing"
-msgstr "l'argomento ‘--branch’ è necessario per l'importazione"
-
-#: rcs_import.cc:1235
-#, c-format
-msgid "path %s does not exist"
-msgstr "il percorso ‘%s’ non esiste"
-
-#: rcs_import.cc:1270
-msgid "tags"
-msgstr "etichette"
-
-#: restrictions.cc:60
-#: restrictions.cc:77
-#, c-format
-msgid "conflicting include/exclude on path '%s'"
-msgstr ""
-
-#: restrictions.cc:103
-#: restrictions.cc:141
-#, c-format
-msgid "restriction includes unknown path '%s'"
-msgstr ""
-
-#: restrictions.cc:114
-#: restrictions.cc:155
-#, c-format
-msgid "restriction excludes unknown path '%s'"
-msgstr ""
-
-#: restrictions.cc:118
-#: restrictions.cc:159
-#, fuzzy, c-format
-msgid "%d unknown path"
-msgid_plural "%d unknown paths"
-msgstr[0] "Percorso sconosciuto ‘%s’"
-msgstr[1] "Percorso sconosciuto ‘%s’"
-
-#: revision.cc:841
-#, c-format
-msgid "scanning for bogus merge edges"
-msgstr ""
-
-#: revision.cc:883
-#, c-format
-msgid "optimizing out redundant edge %d -> %d"
-msgstr ""
-
-#: revision.cc:892
-#, c-format
-msgid "failed to eliminate edge %d -> %d"
-msgstr "fallita eliminazione di parentela %d -> %d"
-
-#: revision.cc:903
-#, c-format
-msgid "rebuilding %d nodes"
-msgstr "ricostruisco %d nodi"
-
-# TODO: ?
-#: revision.cc:1108
-#, c-format
-msgid "Path %s added to child roster multiple times"
-msgstr "Percorso ‘%s’ aggiunto più volte al roster figlio"
-
-#: revision.cc:1121
-#, c-format
-msgid "Directory for path %s cannot be added, as there is a file in the way"
-msgstr "La cartella per il percorso ‘%s’ non può essere aggiunta, dato che c'è già un file con lo stesso nome"
-
-#: revision.cc:1132
-#, c-format
-msgid "Path %s cannot be added, as there is a directory in the way"
-msgstr "Il percorso ‘%s’ non può essere aggiunto, dato che c'è già una directory con lo stesso nome"
-
-#: revision.cc:1135
-#, c-format
-msgid "Path %s added twice with differing content"
-msgstr "Percorso ‘%s’ aggiunto due volte con contenuti diversi"
-
-#: revision.cc:1422
-#, c-format
-msgid ""
-"unknown attribute '%s' on path '%s'\n"
-"please contact %s so we can work out the right way to migrate this\n"
-"(if you just want it to go away, see the switch --drop-attr, but\n"
-"seriously, if you'd like to keep it, we're happy to figure out how)"
-msgstr ""
-
-#: revision.cc:1535
-#, c-format
-msgid "converting existing revision graph to new roster-style revisions"
-msgstr "converto il grafo esistente delle revisioni al nuovo formato con roster"
-
-#: revision.cc:1590
-#, c-format
-msgid "rebuilding revision graph from manifest certs"
-msgstr "ricostruisco il grafo delle revisioni dai certificati di manifesto"
-
-#: revision.cc:1668
-#, c-format
-msgid "regenerating cached rosters and heights"
-msgstr "rigenera la cache dei roster e delle altezze"
-
-#: revision.cc:1680
-msgid "regenerated"
-msgstr "rigenerato"
-
-#: revision.cc:1696
-#, c-format
-msgid "finished regenerating cached rosters and heights"
-msgstr "rigenerazione della cache dei roster e delle altezze completata"
-
-#: revision.cc:1708
-#, c-format
-msgid "cached height: %s"
-msgstr "altezza in cache: %s"
-
-#: revision.cc:1791
-#, c-format
-msgid ""
-"encountered a revision with unknown format, version '%s'\n"
-"I only know how to understand the version '1' format\n"
-"a newer version of monotone is required to complete this operation"
-msgstr ""
-
-#: sanity.cc:148
-#, c-format
-msgid "fatal: formatter failed on %s:%d: %s"
-msgstr "fatale: il formattatore ha fallito su %s:%d: %s"
-
-#: sanity.cc:222
-msgid "misuse: "
-msgstr "abuso: "
-
-#: sanity.cc:242
-#, c-format
-msgid "%s:%d: invariant '%s' violated"
-msgstr "%s:%d: invariante ‘%s’ violato"
-
-#: sanity.cc:255
-#, c-format
-msgid "%s:%d: index '%s' = %d overflowed vector '%s' with size %d"
-msgstr ""
-
-# TODO: 'set', non 'space'
-#: sanity.cc:276
-#, c-format
-msgid "Current work set: %i items"
-msgstr "Insieme di lavoro attuale: %i elementi"
-
-#: selectors.cc:43
-#, fuzzy, c-format
-msgid "expanded selector '%s' -> '%s'"
-msgstr "espando la selezione ‘%s’"
-
-#: selectors.cc:80
-#, fuzzy, c-format
-msgid "unknown selector type: %c"
-msgstr "pacchetto di tipo sconosciuto: ‘%s’"
-
-# TODO: radice di ricerca?
-#: selectors.cc:89
-#, fuzzy, c-format
-msgid "selector '%s' is not a valid date\n"
-msgstr "la radice di ricerca ‘%s’ non è una directory"
-
-#: selectors.cc:95
-#, c-format
-msgid "selector '%s' is not a valid date (%s)"
-msgstr ""
-
-#: selectors.cc:98
-#, fuzzy, c-format
-msgid "expanded date '%s' -> '%s'\n"
-msgstr "id parziale ‘%s’ espanso in ‘%s’"
-
-#: schema_migration.cc:78
-msgid ""
-"make sure database and containing directory are writeable\n"
-"and you have not run out of disk space"
-msgstr ""
-"assicurati che il database e la directory che lo contiene siano\n"
-"scrivibili e che tu non abbia esaurito lo spazio su disco"
-
-#: schema_migration.cc:88
-msgid ""
-"(if this is a database last used by monotone 0.16 or older,\n"
-"you must follow a special procedure to make it usable again.\n"
-"see the file UPGRADE, in the distribution, for instructions.)"
-msgstr ""
-
-#: schema_migration.cc:97
-#, c-format
-msgid ""
-"sqlite error: %s\n"
-"%s"
-msgstr ""
-"errore sqlite: %s\n"
-"%s"
-
-#: schema_migration.cc:511
-#, c-format
-msgid "public and private keys for %s don't match"
-msgstr "le chiavi pubblica e privata per ‘%s’ non corrispondono"
-
-#: schema_migration.cc:513
-#, c-format
-msgid "moving key '%s' from database to %s"
-msgstr "sposto chiave ‘%s’ dal database a ‘%s’"
-
-#: schema_migration.cc:889
-#, c-format
-msgid "%s (usable)"
-msgstr "%s (utilizzabile)"
-
-#: schema_migration.cc:891
-#, c-format
-msgid "%s (migration needed)"
-msgstr "%s (necessaria migrazione)"
-
-# TODO:maschile?
-#: schema_migration.cc:893
-#, c-format
-msgid "%s (too new, cannot use)"
-msgstr "%s (troppo nuovo, non utilizzabile)"
-
-#: schema_migration.cc:895
-#, fuzzy, c-format
-msgid "%s (not a monotone database)"
-msgstr "imposta il nome del database"
-
-#: schema_migration.cc:897
-#, c-format
-msgid "%s (database has no tables!)"
-msgstr "%s (database senza tabelle!)"
-
-#: schema_migration.cc:910
-#, c-format
-msgid ""
-"cannot use the empty sqlite database %s\n"
-"(monotone databases must be created with '%s db init')"
-msgstr ""
-
-#: schema_migration.cc:915
-#, fuzzy, c-format
-msgid "%s does not appear to be a monotone database\n"
-msgstr "la chiave ‘%s’ non è uguale alla chiave ‘%s’ nel database"
-
-#: schema_migration.cc:919
-#, c-format
-msgid ""
-"%s appears to be a monotone database, but this version of\n"
-"monotone does not recognize its schema.\n"
-"you probably need a newer version of monotone."
-msgstr ""
-
-#: schema_migration.cc:938
-#, fuzzy, c-format
-msgid ""
-"database %s is laid out according to an old schema\n"
-"try '%s db migrate' to upgrade\n"
-"(this is irreversible; you may want to make a backup copy first)"
-msgstr ""
-"il layout del database ‘%s’ non corrisponde a questa versione di monotone\n"
-"mi aspettavo lo schema ‘%s’, ho trovato ‘%s’\n"
-"prova ‘%s db migrate’ per aggiornarlo\n"
-"(operazione irreversibile; potresti voler prima fare una copia di backup)"
-
-#: schema_migration.cc:960
-#, fuzzy, c-format
-msgid "calculating migration..."
-msgstr "calcolo i passi necessari per la migrazione"
-
-#: schema_migration.cc:973
-#, fuzzy, c-format
-msgid "no migration performed; database schema already up-to-date"
-msgstr "nessuna migrazione effettuata: lo schema del database era già aggiornato a ‘%s’"
-
-#: schema_migration.cc:980
-#, c-format
-msgid "migrating data..."
-msgstr "migrazione dati…"
-
-#: schema_migration.cc:1002
-#, fuzzy, c-format
-msgid "migrated to schema %s"
-msgstr "migrazione fallita al passo: %s"
-
-#: schema_migration.cc:1005
-#, c-format
-msgid "committing changes to database"
-msgstr "salvataggio delle modifiche nel database in corso"
-
-#: schema_migration.cc:1009
-#, c-format
-msgid "optimizing database"
-msgstr "ottimizzazione database"
-
-#: schema_migration.cc:1019
-#, c-format
-msgid ""
-"NOTE: because this database was last used by a rather old version\n"
-"of monotone, you're not done yet.  If you're a project leader, then\n"
-"see the file UPGRADE for instructions on running '%s db %s'"
-msgstr ""
-"NOTA: dato che questo database è stato utilizzato l'ultima volta da\n"
-"una versione di monotone piuttosto vecchia, non hai ancora finito.\n"
-"Se sei un capo progetto leggi il file UPGRADE per istruzioni\n"
-"sull'esecuzione di ‘%s db %s’"
-
-#: schema_migration.cc:1026
-#, c-format
-msgid ""
-"NOTE: this upgrade cleared monotone's caches\n"
-"you should now run '%s db regenerate_caches'"
-msgstr ""
-"NOTA: questo aggiornamento ha svuotato le cache di monotone;\n"
-"adesso dovresti eseguire ‘%s db regenerate_caches’"
-
-#: schema_migration.cc:1057
-#, c-format
-msgid "cannot test migration from unknown schema %s"
-msgstr ""
-
-#: schema_migration.cc:1060
-#, c-format
-msgid "schema %s is up to date"
-msgstr ""
-
-#: schema_migration.cc:1071
-#, fuzzy, c-format
-msgid "successful migration to schema %s"
-msgstr "scambio con ‘%s’ avvenuto con successo"
-
-#: std_hooks.lua:39
-msgid "Press enter"
-msgstr "Premi ‘invio’"
-
-#: std_hooks.lua:41
-msgid "Press enter when the subprocess has completed"
-msgstr "Premi ‘invio’ quando il sotto-processo è completato"
-
-#: transforms.cc:91
-#, c-format
-msgid ""
-"%s\n"
-"this may be due to a memory glitch, data corruption during\n"
-"a network transfer, corruption of your database or workspace,\n"
-"or a bug in monotone.  if the error persists, please contact\n"
-"%s for assistance.\n"
-msgstr ""
-
-#: ui.cc:158
-#, c-format
-msgid "%.1f G"
-msgstr "%.1f Gi"
-
-#: ui.cc:164
-#, c-format
-msgid "%.1f M"
-msgstr "%.1f Mi"
-
-#: ui.cc:170
-#, c-format
-msgid "%.1f k"
-msgstr "%.1f Ki"
-
-#: ui.cc:183
-#, c-format
-msgid "%d/%d"
-msgstr "%d/%d"
-
-#: ui.cc:188
-#, c-format
-msgid "%d"
-msgstr "%d"
-
-#: ui.cc:466
-msgid "warning: "
-msgstr "attenzione: "
-
-#: ui.cc:477
-#, c-format
-msgid ""
-"fatal: %s\n"
-"this is almost certainly a bug in monotone.\n"
-"please send this error message, the output of '%s --full-version',\n"
-"and a description of what you were doing to %s."
-msgstr ""
-"errore fatale: %s\n"
-"questo è quasi sicuramente un bug in monotone.\n"
-"per favore invia questo messaggio di errore, l'output di ‘%s --full-version’\n"
-"e una descrizione di quello che stavi facendo a ‘%s’."
-
-#: ui.cc:581
-#, c-format
-msgid "failed to open log file '%s'"
-msgstr "impossibile aprire il file di log ‘%s’"
-
-#: uri.cc:63
-#, c-format
-msgid "The URI syntax is invalid. Maybe you used an URI in scp-style?"
-msgstr ""
-
-# TODO: verificare che 'testresult' sia il nome del certificato
-#: update.cc:71
-#, c-format
-msgid "failed to decode boolean testresult cert value '%s'"
-msgstr "è fallita la decodifica del valore booleano del certificato testresult ‘%s’"
-
-#: update.cc:160
-#, c-format
-msgid "cannot determine branch for update"
-msgstr "non riesco a determinare il ramo per l'update"
-
-#: vocab.cc:67
-#, c-format
-msgid "hex encoded ID '%s' size != %d"
-msgstr "dimensione dell'ID esadecimale ‘%s’ != %d"
-
-#: vocab.cc:71
-#, c-format
-msgid "bad character '%c' in id name '%s'"
-msgstr "carattere non ammesso ‘%c’ nel nome dell'id ‘%s’"
-
-# TODO: cosa è una stringa ACE?
-#: vocab.cc:81
-#, c-format
-msgid "bad character '%c' in ace string '%s'"
-msgstr "carattere ‘%c’ non valido nella stringa ace ‘%s’"
-
-#: vocab.cc:92
-#, c-format
-msgid "bad character '%c' in symbol '%s'"
-msgstr "carattere ‘%c’ non valido nel simbolo ‘%s’"
-
-#: vocab.cc:103
-#, c-format
-msgid "bad character '%c' in cert name '%s'"
-msgstr "carattere non ammesso ‘%c’ nel nome del certificato ‘%s’"
-
-#: vocab.cc:113
-#, c-format
-msgid "bad character '%c' in key name '%s'"
-msgstr "carattere non ammesso ‘%c’ nel nome della chiave ‘%s’"
-
-#: vocab.cc:128
-#, c-format
-msgid "Invalid key length of %d bytes"
-msgstr "Chiave di lunghezza non valida (%d byte)"
-
-#: vocab.cc:143
-#, c-format
-msgid "Invalid hmac length of %d bytes"
-msgstr "HMAC di lunghezza non valida (%d byte)"
-
-#: work.cc:88
-#: work_migration.cc:188
-#: work_migration.cc:208
-#, c-format
-msgid "workspace is corrupt: reading %s: %s"
-msgstr "lo spazio di lavoro è corrotto: leggendo ‘%s’: %s"
-
-#: work.cc:136
-#, fuzzy, c-format
-msgid "workspace base revision %s does not exist in database"
-msgstr "la revisione base %s non è in database"
-
-#: work.cc:282
-#, c-format
-msgid "unrecognized key '%s' in options file %s - ignored"
-msgstr ""
-
-#: work.cc:289
-#, c-format
-msgid "Failed to read options file %s: %s"
-msgstr "Impossibile leggere il file di opzioni ‘%s’: %s"
-
-#: work.cc:337
-#, c-format
-msgid "Failed to write options file %s: %s"
-msgstr "Impossibile scrivere il file di opzioni ‘%s’: %s"
-
-#: work.cc:539
-#, c-format
-msgid "skipping ignorable file %s"
-msgstr "salto il file ignorabile ‘%s’"
-
-#: work.cc:548
-#, c-format
-msgid "skipping %s, already accounted for in workspace"
-msgstr "salto ‘%s’, già considerato nello spazio di lavoro"
-
-#: work.cc:559
-#, c-format
-msgid "adding %s to workspace manifest"
-msgstr "aggiungo ‘%s’ al manifesto dello spazio di lavoro"
-
-#: work.cc:565
-#, c-format
-msgid "cannot add %s, because %s is recorded as a file in the workspace manifest"
-msgstr ""
-
-#: work.cc:680
-#, c-format
-msgid "dropping %s"
-msgstr "cancello ‘%s’"
-
-#: work.cc:691
-#: work.cc:702
-#, c-format
-msgid "path %s already exists"
-msgstr "il percorso ‘%s’ esiste già"
-
-#: work.cc:724
-#: work.cc:756
-#, c-format
-msgid "adding %s"
-msgstr "aggiungo ‘%s’"
-
-#: work.cc:744
-#, c-format
-msgid "path '%s' already exists, cannot create"
-msgstr "il percorso ‘%s’ esiste già: non posso crearlo"
-
-#: work.cc:752
-#, c-format
-msgid "renaming %s to %s"
-msgstr "rinomino ‘%s’ in ‘%s’"
-
-#: work.cc:788
-#, c-format
-msgid "file '%s' does not exist"
-msgstr "il file ‘%s’ non esiste"
-
-#: work.cc:789
-#, c-format
-msgid "file '%s' is a directory"
-msgstr "il file ‘%s’ è una directory "
-
-#: work.cc:794
-#, c-format
-msgid "content of file '%s' has changed, not overwriting"
-msgstr "i contenuti del file ‘%s’ sono cambiati, non lo sovrascrivo"
-
-#: work.cc:795
-#, c-format
-msgid "modifying %s"
-msgstr "modifico ‘%s’"
-
-#: work.cc:984
-#, fuzzy, c-format
-msgid "missing directory '%s'"
-msgstr "directory non valida ‘’"
-
-#: work.cc:989
-#, fuzzy, c-format
-msgid "not a directory '%s'"
-msgstr "non riesco a creare la directory‘%s’"
-
-#: work.cc:1002
-#, fuzzy, c-format
-msgid "missing file '%s'"
-msgstr "%d file mancanti"
-
-#: work.cc:1007
-#, fuzzy, c-format
-msgid "not a file '%s'"
-msgstr "il file ‘%s’ non esiste"
-
-#: work.cc:1018
-#, fuzzy, c-format
-msgid ""
-"%d missing items; use '%s ls missing' to view\n"
-"To restore consistency, on each missing item run either\n"
-" '%s drop ITEM' to remove it permanently, or\n"
-" '%s revert ITEM' to restore it.\n"
-"To handle all at once, simply use\n"
-" '%s drop --missing' or\n"
-" '%s revert --missing'"
-msgstr ""
-"%d file mancanti; usa ‘%s ls missing’ per elencarli.\n"
-"Per riottenere la consistenza, eseguire su ogni file mancante\n"
-"‘%s drop FILE’'per eliminarlo permanentemente oppure\n"
-"‘%s’ revert FILE’ per recuperarlo.\n"
-"Per gestirli tutti in una volta, utilizzare\n"
-"‘%s drop --missing’ oppure\n"
-"‘%s revert --missing’"
-
-#: work.cc:1164
-#, c-format
-msgid "skipping %s, not currently tracked"
-msgstr "salto ‘%s’, non sotto controllo di versione"
-
-#: work.cc:1174
-#, c-format
-msgid "cannot remove %s/, it is not empty"
-msgstr "non posso cancellare ‘%s/’: non è vuota"
-
-#: work.cc:1185
-#, c-format
-msgid "dropping %s from workspace manifest"
-msgstr "elimino ‘%s’ dal manifesto dello spazio di lavoro"
-
-#: work.cc:1238
-#, c-format
-msgid "destination dir %s/ is not versioned (perhaps add it?)"
-msgstr "la directory di destinazione ‘%s/’ non è versionata (in caso, usare ‘add’)"
-
-#: work.cc:1241
-#, c-format
-msgid "destination %s is an existing file in current revision"
-msgstr "la destinazione ‘%s’ è un file già esistente nella versione attuale"
-
-#: work.cc:1251
-#, c-format
-msgid "empty path %s is not allowed"
-msgstr "il percorso vuoto ‘%s’ non è permesso"
-
-#: work.cc:1265
-#, c-format
-msgid "%s does not exist in current manifest"
-msgstr "‘%s’ non esiste nel manifesto attuale"
-
-#: work.cc:1268
-#, c-format
-msgid "destination %s already exists in current manifest"
-msgstr "la destinazione ‘%s’ esiste già nel manifesto attuale"
-
-#: work.cc:1274
-#, c-format
-msgid "destination directory %s does not exist in current manifest"
-msgstr "la directory di destinazione ‘%s’ non esiste nel manifesto attuale"
-
-#: work.cc:1276
-#, c-format
-msgid "destination directory %s is not a directory"
-msgstr "la directory di destinazione ‘%s’ non è una directory"
-
-#: work.cc:1285
-#, c-format
-msgid "renaming %s to %s in workspace manifest"
-msgstr "rinomino ‘%s’ in ‘%s’ nel manifesto dello spazio di lavoro"
-
-#: work.cc:1313
-#, c-format
-msgid "%s doesn't exist in workspace, skipping"
-msgstr "‘%s’ non esiste nello spazio di lavoro, lo salto"
-
-#: work.cc:1317
-#, c-format
-msgid "destination %s already exists in workspace, skipping"
-msgstr "salto ‘%s’, esiste già nello spazio di lavoro"
-
-#: work.cc:1347
-#, c-format
-msgid "proposed new root directory '%s' is not versioned or does not exist"
-msgstr "la nuova directory root proposta ‘%s’ non è versionata o non esiste"
-
-#: work.cc:1349
-#, c-format
-msgid "proposed new root directory '%s' is not a directory"
-msgstr "la nuova directory root proposta ‘%s’ non è una directory"
-
-#: work.cc:1354
-#, c-format
-msgid "proposed new root directory '%s' contains illegal path %s"
-msgstr "la nuova directory root proposta ‘%s’ ha un percorso illegale %s"
-
-#: work.cc:1364
-#, c-format
-msgid "directory '%s' is not versioned or does not exist"
-msgstr "la directory ‘%s’ non è versionata o non esiste"
-
-#: work.cc:1370
-#, c-format
-msgid "'%s' is in the way"
-msgstr "‘%s’ è di ostacolo"
-
-#: work_migration.cc:62
-#, c-format
-msgid "workspace required but not found"
-msgstr "copia di lavoro richiesta ma non trovata"
-
-#: work_migration.cc:74
-#, fuzzy, c-format
-msgid "workspace is corrupt: %s is invalid"
-msgstr "lo spazio di lavoro è corrotto: leggendo ‘%s’: %s"
-
-#: work_migration.cc:79
-#, c-format
-msgid "_MTN/format should not exist in a format 1 workspace; corrected"
-msgstr "‘_MTN/format’ non dovrebbe esistere in uno spazio di lavoro con formato 1; corretto"
-
-#: work_migration.cc:116
-#, c-format
-msgid ""
-"this workspace's metadata is in format 0. to use this workspace\n"
-"with this version of monotone, you must delete it and check it\n"
-"out again (migration from format 0 is not possible).\n"
-"once you have done this, you will not be able to use the workspace\n"
-"with versions of monotone older than %s.\n"
-"we apologize for the inconvenience."
-msgstr ""
-
-#: work_migration.cc:125
-#, c-format
-msgid ""
-"to use this workspace with this version of monotone, its metadata\n"
-"must be migrated from format %d to format %d, using the command\n"
-"'%s migrate_workspace'.\n"
-"once you have done this, you will not be able to use the workspace\n"
-"with versions of monotone older than %s."
-msgstr ""
-
-#: work_migration.cc:135
-#: work_migration.cc:263
-#, c-format
-msgid ""
-"this version of monotone only understands workspace metadata\n"
-"in formats 0 through %d.  your workspace is in format %d.\n"
-"you need a newer version of monotone to use this workspace."
-msgstr "questa versione di monotone capisce gli spazi di lavoro con metadatinei formati da 0 a %d.  il tuo spazio di lavoro è in formato %d.ti serve una versione di monotone più recente per usarlo."
-
-#: work_migration.cc:164
-#, c-format
-msgid ""
-"it is not possible to migrate from workspace format 0 to any\n"
-"later format.  you must delete this workspace and check it out\n"
-"again.  we apologize for the inconvenience."
-msgstr ""
-"non è possibile migrare spazi di lavoro in formato 0 a nessun\n"
-"formato successivo.  dovete cancellare lo spazio di lavoro ed\n"
-"estrarlo di nuovo.  ci scusiamo per l'inconveniente."
-
-#: work_migration.cc:216
-#, c-format
-msgid "workspace is corrupt: %s exists but is not a regular file"
-msgstr "lo spazio di lavoro è corrotto: ‘%s’ esiste ma non è un normale file"
-
-#: work_migration.cc:255
-#, c-format
-msgid "this workspace is in the current format, no migration is necessary."
-msgstr "questo spazio di lavoro è nel formato attuale, non è necessario migrare."
+msgid ""
+msgstr ""
+"Project-Id-Version: monotone\n"
+"Report-Msgid-Bugs-To: \n"
+"POT-Creation-Date: 2006-12-15 00:27+0100\n"
+"PO-Revision-Date: 2007-01-22 08:04+0100\n"
+"Last-Translator: Lapo Luchini <lapo@lapo.it>\n"
+"Language-Team: Lapo Luchini <lapo@lapo.it>\n"
+"MIME-Version: 1.0\n"
+"Content-Type: text/plain; charset=utf-8\n"
+"Content-Transfer-Encoding: 8bit\n"
+"Plural-Forms: nplurals=2; plural=n>1;\n"
+"X-Poedit-Country: ITALY\n"
+"X-Poedit-Basepath: ..\\\n"
+
+#: app_state.cc:130
+#, c-format
+msgid "workspace required but not found%s%s"
+msgstr "spazio di lavoro richiesto ma non trovato%s%s"
+
+#: app_state.cc:138
+#, c-format
+msgid "invalid directory ''"
+msgstr "directory non valida ‘’"
+
+#: app_state.cc:146
+#, c-format
+msgid "monotone bookkeeping directory '%s' already exists in '%s'"
+msgstr "la directory di servizio di monotone ‘%s’ esiste già in ‘%s’"
+
+# TODO: radice di ricerca?
+#: app_state.cc:208
+#, c-format
+msgid "search root '%s' does not exist"
+msgstr "la radice di ricerca ‘%s’ non esiste"
+
+# TODO: radice di ricerca?
+#: app_state.cc:209
+#, c-format
+msgid "search root '%s' is not a directory"
+msgstr "la radice di ricerca ‘%s’ non è una directory"
+
+#: automate.cc:64
+msgid "[BRANCH]"
+msgstr "[RAMO]"
+
+#: automate.cc:67
+#: automate.cc:91
+#: automate.cc:138
+#: automate.cc:218
+#: automate.cc:359
+#: automate.cc:426
+#: automate.cc:451
+#: automate.cc:529
+#: automate.cc:905
+#: automate.cc:1035
+#: automate.cc:1079
+#: automate.cc:1105
+#: automate.cc:1132
+#: automate.cc:1159
+#: automate.cc:1193
+#: automate.cc:1305
+#: automate.cc:1395
+#: automate.cc:1454
+#: automate.cc:1500
+#: automate.cc:1560
+#: cmd_files.cc:253
+#: cmd_files.cc:276
+#: cmd_list.cc:669
+#, c-format
+msgid "wrong argument count"
+msgstr "numero errato di argomenti"
+
+#: automate.cc:88
+#: automate.cc:135
+#: automate.cc:1190
+msgid "REV1 [REV2 [REV3 [...]]]"
+msgstr "REV_1 [REV_2 [REV_3 […]]]"
+
+#: automate.cc:98
+#: automate.cc:145
+#: automate.cc:189
+#: automate.cc:330
+#: automate.cc:365
+#: automate.cc:369
+#: automate.cc:429
+#: automate.cc:454
+#: automate.cc:1200
+#: cmd_list.cc:676
+#: revision.cc:1705
+#, c-format
+msgid "No such revision %s"
+msgstr "La revisione %s non esiste"
+
+#: automate.cc:183
+#: automate.cc:324
+msgid "[REV1 [REV2 [REV3 [...]]]]"
+msgstr "[REV_1 [REV_2 [REV_3 […]]]]"
+
+#: automate.cc:215
+msgid "FILE"
+msgstr "FILE"
+
+#: automate.cc:235
+#, c-format
+msgid "file %s is unknown to the current workspace"
+msgstr "il file ‘%s’ non esiste nello spazio di lavoro"
+
+#: automate.cc:356
+msgid "NEW_REV [OLD_REV1 [OLD_REV2 [...]]]"
+msgstr "NUOVA_REV [VECCHIA_REV_1 [VECCHIA_REV_2 [...]]]"
+
+#: automate.cc:398
+#: automate.cc:486
+#: automate.cc:711
+#: automate.cc:949
+#: automate.cc:970
+#: automate.cc:1256
+#: cmd_automate.cc:78
+#: cmd_automate.cc:332
+#: cmd_list.cc:577
+#, c-format
+msgid "no arguments needed"
+msgstr "nessun argomento richiesto"
+
+#: automate.cc:423
+#: automate.cc:448
+#: cmd_list.cc:666
+#: revision.cc:1699
+msgid "REV"
+msgstr "REV"
+
+#: automate.cc:526
+msgid "SELECTOR"
+msgstr "SELETTORE"
+
+#: automate.cc:902
+#: automate.cc:1032
+msgid "[REVID]"
+msgstr "[ID_REV]"
+
+#: automate.cc:931
+#: automate.cc:1054
+#: automate.cc:1508
+#: automate.cc:1567
+#: automate.cc:1572
+#, c-format
+msgid "no revision %s found in database"
+msgstr "nel database non è presente la revisione %s"
+
+#: automate.cc:1076
+#: automate.cc:1102
+#: cmd_merging.cc:837
+msgid "REVID"
+msgstr "ID_REV"
+
+#: automate.cc:1087
+#: automate.cc:1113
+#: automate.cc:1168
+#: automate.cc:1170
+#: cmd_db.cc:35
+#: cmd_diff_log.cc:386
+#: cmd_diff_log.cc:417
+#: cmd_diff_log.cc:419
+#: cmd_files.cc:138
+#: cmd_files.cc:197
+#: cmd_merging.cc:125
+#: cmd_merging.cc:669
+#: cmd_merging.cc:684
+#: cmd_merging.cc:687
+#: cmd_ws_commit.cc:517
+#: cmd_ws_commit.cc:987
+#: commands.cc:411
+#, c-format
+msgid "no such revision '%s'"
+msgstr "la revisione %s non esiste"
+
+#: automate.cc:1129
+#: cmd_files.cc:250
+msgid "FILEID"
+msgstr "ID_FILE"
+
+#: automate.cc:1140
+#, c-format
+msgid "no such file '%s'"
+msgstr "il file ‘%s’ non esiste"
+
+#: automate.cc:1156
+msgid "OLD_FILE NEW_FILE"
+msgstr "VECCHIO_FILE NUOVO_FILE"
+
+#: automate.cc:1302
+msgid "[BRANCH_PATTERN]"
+msgstr "[PATTERN_RAMO]"
+
+#: automate.cc:1392
+msgid "KEYID PASSPHRASE"
+msgstr "ID_CHIAVE PASSPHRASE"
+
+#: automate.cc:1410
+#: cmd_key_cert.cc:42
+#, c-format
+msgid "key '%s' already exists"
+msgstr "chiave ‘%s’ già esistente"
+
+#: automate.cc:1413
+#: cmd_key_cert.cc:45
+#, c-format
+msgid "generating key-pair '%s'"
+msgstr "genero la coppia di chiavi ‘%s’"
+
+#: automate.cc:1415
+#: cmd_key_cert.cc:47
+#, c-format
+msgid "storing key-pair '%s' in %s/"
+msgstr "immagazzino la coppia di chiavi ‘%s’ in ‘%s/’"
+
+#: automate.cc:1451
+msgid "OPTION"
+msgstr "OPZIONE"
+
+#: automate.cc:1474
+#, c-format
+msgid "'%s' is not a recognized workspace option"
+msgstr "‘%s’ non è un'opzione riconosciuta per la copia di lavoro"
+
+#: automate.cc:1497
+msgid "REV FILE"
+msgstr "REV FILE"
+
+#: automate.cc:1514
+#: automate.cc:1578
+#, c-format
+msgid "file %s is unknown for revision %s"
+msgstr "il file ‘%s’ è sconosciuto per la revisione %s"
+
+#: automate.cc:1557
+msgid "REV1 FILE REV2"
+msgstr "REV1 FILE REV2"
+
+#: basic_io.cc:33
+#, c-format
+msgid "parsing a %s at %d:%d:E: %s"
+msgstr ""
+
+#: cert.cc:82
+#, c-format
+msgid "ignoring bad signature by '%s' on '%s'"
+msgstr "ignoro la firma invalida di ‘%s’ su ‘%s’"
+
+#: cert.cc:90
+#, c-format
+msgid "ignoring unknown signature by '%s' on '%s'"
+msgstr "ignoro la firma sconosciuta di ‘%s’ su ‘%s’"
+
+#: cert.cc:156
+#, c-format
+msgid "trust function disliked %d signers of %s cert on manifest %s"
+msgstr ""
+
+#: cert.cc:213
+#, c-format
+msgid "trust function disliked %d signers of %s cert on revision %s"
+msgstr ""
+
+#: cert.cc:302
+#, c-format
+msgid "calculated cert hash '%s' does not match '%s'"
+msgstr "l'hash calcolato sul certificato è ‘%s’, non corrisponde a ‘%s’"
+
+#: cert.cc:386
+#: keys.cc:561
+#, c-format
+msgid "no key pair '%s' found in key store '%s'"
+msgstr "la coppia di chiavi ‘%s’ non è nel portachiavi ‘%s’"
+
+#: cert.cc:464
+#, c-format
+msgid ""
+"you have no private key to make signatures with\n"
+"perhaps you need to 'genkey <your email>'"
+msgstr ""
+"non hai una chiave privata con cui firmare\n"
+"puoi crearla con ‘genkey <tua e-mail>’"
+
+#: cert.cc:467
+#, c-format
+msgid ""
+"you have multiple private keys\n"
+"pick one to use for signatures by adding '-k<keyname>' to your command"
+msgstr ""
+"hai più chiavi private\n"
+"scegli quale usare per firmare aggiungendo ‘-k<keyname>’ al tuo comando"
+
+#: cert.cc:484
+#, c-format
+msgid "no branch found for empty revision, please provide a branch name"
+msgstr "nessun ramo trovato per revisione vuota, per favore fornisci un nome di ramo"
+
+#: cert.cc:491
+#, c-format
+msgid "no branch certs found for revision %s, please provide a branch name"
+msgstr "nessun certificato di ramo trovato per la revisione %s, per favore inserisci un nome di ramo"
+
+#: cert.cc:495
+#, c-format
+msgid "multiple branch certs found for revision %s, please provide a branch name"
+msgstr "trovati certificati con rami multipli per la revisione %s, per favore inserisci il nome di un ramo"
+
+#: cmd_automate.cc:150
+#, c-format
+msgid "Bad input to automate stdio: expected ':' after string size"
+msgstr "Input non valido per ‘automate stdio’: atteso ‘:’ dopo la dimensione di una stringa"
+
+#: cmd_automate.cc:169
+#, c-format
+msgid "Bad input to automate stdio: unexpected EOF"
+msgstr "Input non valido per ‘automate stdio’: EOF inatteso"
+
+#: cmd_automate.cc:197
+#, c-format
+msgid "Bad input to automate stdio: unknown start token '%c'"
+msgstr "Input non valido per ‘automate stdio’: il token iniziale ‘%c’ è sconosciuto"
+
+#: cmd_automate.cc:219
+#, c-format
+msgid "Bad input to automate stdio: expected '%c' token"
+msgstr "Input non valido per ‘automate stdio’: atteso il token ‘%c’"
+
+#: cmd_automate.cc:348
+#, c-format
+msgid "Bad input to automate stdio: command name is missing"
+msgstr "Input non valido per ‘automate stdio’: manca il nome del comando"
+
+#: cmd_automate.cc:377
+msgid "automation"
+msgstr "automazione"
+
+#: cmd_automate.cc:378
+msgid "automation interface"
+msgstr "interfaccia di automazione"
+
+#: cmd_db.cc:41
+#, c-format
+msgid "revision %s already has children. We cannot kill it."
+msgstr "la revisione %s ha già dei figli, non possiamo eliminarla."
+
+#: cmd_db.cc:46
+msgid "database"
+msgstr "database"
+
+# TODO: remove ending newline
+#: cmd_db.cc:47
+msgid ""
+"init\n"
+"info\n"
+"version\n"
+"dump\n"
+"load\n"
+"migrate\n"
+"execute\n"
+"kill_rev_locally ID\n"
+"kill_branch_certs_locally BRANCH\n"
+"kill_tag_locally TAG\n"
+"check\n"
+"changesetify\n"
+"rosterify\n"
+"regenerate_caches\n"
+"set_epoch BRANCH EPOCH\n"
+msgstr ""
+"init\n"
+"info\n"
+"version\n"
+"dump\n"
+"load\n"
+"migrate\n"
+"execute\n"
+"kill_rev_locally ID\n"
+"kill_branch_certs_locally RAMO\n"
+"kill_tag_locally TAG\n"
+"check\n"
+"changesetify\n"
+"rosterify\n"
+"regenerate_caches\n"
+"set_epoch RAMO EPOCA\n"
+
+#: cmd_db.cc:62
+msgid "manipulate database state"
+msgstr "manipola lo stato del database"
+
+#: cmd_db.cc:111
+#, c-format
+msgid "The epoch must be %s characters"
+msgstr "L'epoca deve essere di %s caratteri"
+
+#: cmd_db.cc:122
+#: cmd_db.cc:138
+msgid "vars"
+msgstr "variabili"
+
+#: cmd_db.cc:122
+msgid "DOMAIN NAME VALUE"
+msgstr "DOMINIO NOME VALORE"
+
+#: cmd_db.cc:123
+msgid "set the database variable NAME to VALUE, in domain DOMAIN"
+msgstr "imposta la variabile NOME del database come VALORE, nel dominio DOMINIO"
+
+#: cmd_db.cc:138
+msgid "DOMAIN NAME"
+msgstr "DOMINIO NOME"
+
+#: cmd_db.cc:139
+msgid "remove the database variable NAME in domain DOMAIN"
+msgstr "elimina la variabile NOME del database dal dominio DOMINIO "
+
+#: cmd_db.cc:151
+#, c-format
+msgid "no var with name %s in domain %s"
+msgstr "nessuna variabile ha nome ‘%s’ nel dominio ‘%s’"
+
+#: cmd_db.cc:155
+#: cmd_diff_log.cc:465
+#: cmd_diff_log.cc:602
+#: cmd_files.cc:114
+#: cmd_files.cc:220
+#: cmd_list.cc:471
+#: cmd_merging.cc:606
+#: cmd_ws_commit.cc:411
+#: commands.cc:275
+msgid "informative"
+msgstr "informativo"
+
+#: cmd_db.cc:155
+msgid "(revision|file|key) PARTIAL-ID"
+msgstr "(revision|file|key) ID-PARZIALE"
+
+#: cmd_db.cc:156
+msgid "complete partial id"
+msgstr "completa un id parziale"
+
+#: cmd_db.cc:165
+#, c-format
+msgid "non-hex digits in partial id"
+msgstr "cifre non decimali nell'ID parziale"
+
+#: cmd_diff_log.cc:356
+#, c-format
+msgid "more than two revisions given"
+msgstr "selezionate più di due revisioni"
+
+#: cmd_diff_log.cc:465
+#: cmd_ws_commit.cc:79
+#: cmd_ws_commit.cc:302
+#: cmd_ws_commit.cc:337
+#: cmd_ws_commit.cc:411
+#: cmd_ws_commit.cc:707
+msgid "[PATH]..."
+msgstr "[PERCORSO…]"
+
+#: cmd_diff_log.cc:466
+msgid ""
+"show current diffs on stdout.\n"
+"If one revision is given, the diff between the workspace and\n"
+"that revision is shown.  If two revisions are given, the diff between\n"
+"them is given.  If no format is specified, unified is used by default."
+msgstr ""
+"mostra differenze attuali su stdout.\n"
+"Se è specificata una revisione, viene stampata la differenza tra lo\n"
+"spazio di lavoro e quella revisione. Se sono specificate due revisioni,\n"
+"viene stampata la differenza tra loro. Se non è specificato nessun\n"
+"formato, viene usato per default quello unificato."
+
+#: cmd_diff_log.cc:475
+#, c-format
+msgid ""
+"--diff-args requires --external\n"
+"try adding --external or removing --diff-args?"
+msgstr ""
+"‘--diff-args’ richiede ‘--external’\n"
+"prova ad aggiungere ‘--external’ o togliere ‘--diff-args’"
+
+#: cmd_diff_log.cc:499
+msgid "no changes"
+msgstr "nessun cambiamento"
+
+#: cmd_diff_log.cc:520
+msgid "[FILE [...]]"
+msgstr "[FILE […]]"
+
+#: cmd_diff_log.cc:602
+msgid "[FILE] ..."
+msgstr "[FILE…]"
+
+#: cmd_diff_log.cc:603
+msgid ""
+"print history in reverse order (filtering by 'FILE'). If one or more\n"
+"revisions are given, use them as a starting point."
+msgstr ""
+"stampa lo storico in ordine contrario (filtrando per ‘FILE’).\n"
+"Se sono specificate una o più revisioni, le come punto di partenza."
+
+#: cmd_diff_log.cc:617
+#, c-format
+msgid "only one of --last/--next allowed"
+msgstr "solo un comando permesso tra ‘--last’ e ‘--next’"
+
+#: cmd_files.cc:28
+#: cmd_files.cc:41
+#: cmd_files.cc:78
+#: cmd_files.cc:157
+#: cmd_merging.cc:837
+#: cmd_othervcs.cc:15
+msgid "debug"
+msgstr "debug"
+
+#: cmd_files.cc:28
+msgid "load file contents into db"
+msgstr "carica il contenuto di un file in db"
+
+#: cmd_files.cc:41
+msgid "<parent> <left> <right>"
+msgstr "<genitore> <sinistra> <destra>"
+
+#: cmd_files.cc:42
+msgid "merge 3 files and output result"
+msgstr "unisce 3 file e stampa il risultato"
+
+#: cmd_files.cc:56
+#, c-format
+msgid "ancestor file id does not exist"
+msgstr "id del file antenato inesistente"
+
+#: cmd_files.cc:59
+#, c-format
+msgid "left file id does not exist"
+msgstr "id del file di sinistra inesistente"
+
+#: cmd_files.cc:62
+#, c-format
+msgid "right file id does not exist"
+msgstr "id del file di destra inesistente"
+
+#: cmd_files.cc:73
+#, c-format
+msgid "merge failed"
+msgstr "‘merge’ fallito"
+
+#: cmd_files.cc:78
+msgid "SRCNAME DESTNAME SRCID DESTID"
+msgstr "NOME_ORIG NOME_DEST ID_ORIG ID_DEST"
+
+#: cmd_files.cc:79
+msgid "diff 2 files and output result"
+msgstr "calcola le differenze tra 2 file e stampa il risultato"
+
+#: cmd_files.cc:96
+#, c-format
+msgid "source file id does not exist"
+msgstr "id del file sorgente inesistente"
+
+#: cmd_files.cc:99
+#, c-format
+msgid "destination file id does not exist"
+msgstr "id del file di destinazione inesistente"
+
+#: cmd_files.cc:114
+msgid "PATH"
+msgstr "PERCORSO"
+
+#: cmd_files.cc:115
+msgid "print annotated copy of the file from REVISION"
+msgstr "stampa una copia annotata del file tratto da REVISIONE"
+
+#: cmd_files.cc:136
+#, c-format
+msgid "no revision for file '%s' in database"
+msgstr "nessuna revisione nel database per il file ‘%s’"
+
+#: cmd_files.cc:147
+#, c-format
+msgid "no such file '%s' in revision '%s'"
+msgstr "nessun file ‘%s’ trovato nella revisione %s"
+
+#: cmd_files.cc:150
+#, c-format
+msgid "'%s' in revision '%s' is not a file"
+msgstr "‘%s’ della revisione %s non è un file"
+
+#: cmd_files.cc:157
+msgid "[PATH]"
+msgstr "[PERCORSO]"
+
+#: cmd_files.cc:158
+msgid "calculate identity of PATH or stdin"
+msgstr "calcola l'identità di un percorso o di stdin"
+
+#: cmd_files.cc:185
+#, c-format
+msgid "no file version %s found in database"
+msgstr "nel database non è presente alcun file con versione ‘%s’"
+
+#: cmd_files.cc:210
+#: cmd_files.cc:214
+#, c-format
+msgid "no file '%s' found in revision '%s'"
+msgstr "nessun file ‘%s’ trovato nella revisione %s"
+
+#: cmd_files.cc:221
+#: cmd_files.cc:273
+msgid "FILENAME"
+msgstr "NOMEFILE"
+
+#: cmd_files.cc:222
+msgid "write file from database to stdout"
+msgstr "copia un file dal database a stdout"
+
+#: cmd.hh:61
+#, c-format
+msgid "ignored bookkeeping path '%s'"
+msgstr ""
+
+#: cmd.hh:94
+#, c-format
+msgid "non-hex digits in id"
+msgstr "id con cifre non esadecimali"
+
+#: cmd.hh:103
+#, c-format
+msgid "partial id '%s' does not have an expansion"
+msgstr "l'id parziale ‘%s’ non può essere espanso"
+
+#: cmd.hh:107
+#, c-format
+msgid "partial id '%s' has multiple ambiguous expansions:"
+msgstr "id parziale ‘%s’ ha espansioni multiple ambigue:"
+
+#: cmd.hh:115
+#, c-format
+msgid "expanded partial id '%s' to '%s'"
+msgstr "id parziale ‘%s’ espanso in ‘%s’"
+
+#: cmd.hh:200
+#, c-format
+msgid "Alias for %s"
+msgstr "Alias per %s"
+
+#: cmd_key_cert.cc:26
+#: cmd_key_cert.cc:52
+#: cmd_key_cert.cc:92
+#: cmd_key_cert.cc:113
+#: cmd_key_cert.cc:143
+msgid "key and cert"
+msgstr "chiavi e cert"
+
+#: cmd_key_cert.cc:26
+#: cmd_key_cert.cc:52
+#: cmd_key_cert.cc:92
+msgid "KEYID"
+msgstr "IDCHIAVE"
+
+#: cmd_key_cert.cc:26
+msgid "generate an RSA key-pair"
+msgstr "genera una coppia di chiavi RSA"
+
+#: cmd_key_cert.cc:53
+msgid "drop a public and private key"
+msgstr "cancella una coppia di chiavi"
+
+#: cmd_key_cert.cc:67
+#, c-format
+msgid "dropping public key '%s' from database"
+msgstr "cancello la chiave pubblica ‘%s’ dal database"
+
+#: cmd_key_cert.cc:77
+#, c-format
+msgid "dropping key pair '%s' from keystore"
+msgstr "cancello la coppia di chiavi ‘%s’ dal portachiavi"
+
+#: cmd_key_cert.cc:84
+#, c-format
+msgid "public or private key '%s' does not exist in keystore or database"
+msgstr "o la chiave pubblica o quella privata ‘%s’ non esiste nel portachiavi o nel database"
+
+#: cmd_key_cert.cc:87
+#, c-format
+msgid "public or private key '%s' does not exist in keystore, and no database was specified"
+msgstr "o la chiave pubblica o quella privata ‘%s’ non esiste nel portachiavi, e nessun database è stato specificato"
+
+#: cmd_key_cert.cc:93
+msgid "change passphrase of a private RSA key"
+msgstr "cambia la passphrase di una chiave privata RSA"
+
+#: cmd_key_cert.cc:103
+#, c-format
+msgid "key '%s' does not exist in the keystore"
+msgstr "la chiave ‘%s’ non è nel portachiavi"
+
+#: cmd_key_cert.cc:110
+#, c-format
+msgid "passphrase changed"
+msgstr "passphrase cambiata"
+
+#: cmd_key_cert.cc:113
+msgid "REVISION CERTNAME [CERTVAL]"
+msgstr "REVISIONE NOME_CERT VALORE_CERT"
+
+#: cmd_key_cert.cc:114
+msgid "create a cert for a revision"
+msgstr "crea un certificato per una revisione"
+
+#: cmd_key_cert.cc:144
+msgid "REVISION NAME VALUE SIGNER1 [SIGNER2 [...]]"
+msgstr "REVISIONE NOME VALORE FIRMATARIO1 [FIRMATARIO2 […]]"
+
+#: cmd_key_cert.cc:145
+msgid ""
+"test whether a hypothetical cert would be trusted\n"
+"by current settings"
+msgstr ""
+"verifica se un ipotetico certificato sarebbe fidato\n"
+"secondo la configurazione attuale"
+
+#: cmd_key_cert.cc:178
+#, c-format
+msgid ""
+"if a cert on: %s\n"
+"with key: %s\n"
+"and value: %s\n"
+"was signed by: %s\n"
+"it would be: %s"
+msgstr ""
+"se un certificato in: %s\n"
+"con chiave: %s\n"
+"e valore: %s\n"
+"fosse stato firmato da: %s\n"
+"sarebbe: %s"
+
+#: cmd_key_cert.cc:187
+msgid "trusted"
+msgstr "fidato"
+
+#: cmd_key_cert.cc:187
+msgid "UNtrusted"
+msgstr "NON fidato"
+
+#: cmd_key_cert.cc:191
+#: cmd_key_cert.cc:204
+#: cmd_key_cert.cc:217
+#: cmd_key_cert.cc:233
+#: cmd_ws_commit.cc:202
+msgid "review"
+msgstr "verifica"
+
+#: cmd_key_cert.cc:191
+msgid "REVISION TAGNAME"
+msgstr "REVISIONE NOME_ETICHETTA"
+
+#: cmd_key_cert.cc:192
+msgid "put a symbolic tag cert on a revision"
+msgstr "poni un tag simbolico su una revisione"
+
+# questa frase non credo vada tradotta
+#: cmd_key_cert.cc:204
+msgid "ID (pass|fail|true|false|yes|no|1|0)"
+msgstr "ID (pass|fail|true|false|yes|no|1|0)"
+
+#: cmd_key_cert.cc:205
+msgid "note the results of running a test on a revision"
+msgstr "annota i risultati dell'esecuzione di un test su una revisione"
+
+#: cmd_key_cert.cc:217
+#: cmd_ws_commit.cc:202
+msgid "REVISION"
+msgstr "REVISIONE"
+
+#: cmd_key_cert.cc:218
+msgid "approve of a particular revision"
+msgstr "approva una particolare revisione"
+
+#: cmd_key_cert.cc:229
+#, c-format
+msgid "need --branch argument for approval"
+msgstr "per ‘approve’ è necessario un argomento ‘--branch=RAMO’"
+
+#: cmd_key_cert.cc:233
+msgid "REVISION [COMMENT]"
+msgstr "REVISIONE [COMMENTO]"
+
+#: cmd_key_cert.cc:234
+msgid "comment on a particular revision"
+msgstr "commento su una specifica revisione"
+
+#: cmd_key_cert.cc:246
+#, c-format
+msgid "edit comment failed"
+msgstr "modifica del commento fallita"
+
+#: cmd_key_cert.cc:251
+#, c-format
+msgid "empty comment"
+msgstr "commento vuoto"
+
+#: cmd_list.cc:67
+#: cmd_list.cc:693
+#, c-format
+msgid "no public key '%s' found in database"
+msgstr "la chiave pubblica ‘%s’ non è nel database"
+
+# TODO: remove ending newline
+#: cmd_list.cc:77
+#, c-format
+msgid ""
+"Key   : %s\n"
+"Sig   : %s\n"
+"Name  : %s\n"
+"Value : %s\n"
+msgstr ""
+"Chiave   : %s\n"
+"Firma   : %s\n"
+"Nome  : %s\n"
+"Valore : %s\n"
+
+#: cmd_list.cc:111
+msgid "ok"
+msgstr "ok"
+
+#: cmd_list.cc:114
+msgid "bad"
+msgstr "invalido"
+
+#: cmd_list.cc:117
+msgid "unknown"
+msgstr "sconosciuto"
+
+#: cmd_list.cc:205
+#, c-format
+msgid "(*) - only in %s/"
+msgstr "(*) - solo in ‘%s/’"
+
+#: cmd_list.cc:229
+#, c-format
+msgid "no keys found"
+msgstr "nessuna chiave trovata"
+
+#: cmd_list.cc:231
+#, c-format
+msgid "no keys found matching '%s'"
+msgstr "nessuna chiave corrispondente a ‘%s’ trovata"
+
+#: cmd_list.cc:281
+#, c-format
+msgid "no epoch for branch %s"
+msgstr "nessuna epoca trovata per il ramo ‘%s’"
+
+#: cmd_list.cc:472
+msgid ""
+"certs ID\n"
+"keys [PATTERN]\n"
+"branches [PATTERN]\n"
+"epochs [BRANCH [...]]\n"
+"tags\n"
+"vars [DOMAIN]\n"
+"known\n"
+"unknown\n"
+"ignored\n"
+"missing\n"
+"changed"
+msgstr ""
+"certs ID\n"
+"keys [PATTERN]\n"
+"branches\n"
+"epochs [RAMO […]]\n"
+"tags\n"
+"vars [DOMINIO]\n"
+"known\n"
+"unknown\n"
+"ignored\n"
+"missing\n"
+"changed"
+
+#: cmd_list.cc:483
+msgid ""
+"show database objects, or the current workspace manifest, \n"
+"or known, unknown, intentionally ignored, missing, or \n"
+"changed-state files"
+msgstr ""
+"mostra gli oggetti del database, o il manifesto dello spazio di lavoro\n"
+"attuale, o i file conosciuti, sconosciuti, intenzionalmente ignorati,\n"
+"mancanti o modificati"
+
+#: cmd_merging.cc:73
+#: cmd_merging.cc:647
+#: cmd_ws_commit.cc:79
+#: cmd_ws_commit.cc:258
+#: cmd_ws_commit.cc:302
+#: cmd_ws_commit.cc:337
+#: cmd_ws_commit.cc:367
+#: cmd_ws_commit.cc:392
+#: cmd_ws_commit.cc:607
+#: cmd_ws_commit.cc:707
+msgid "workspace"
+msgstr "spazio di lavoro"
+
+#: cmd_merging.cc:74
+msgid ""
+"update workspace.\n"
+"This command modifies your workspace to be based off of a\n"
+"different revision, preserving uncommitted changes as it does so.\n"
+"If a revision is given, update the workspace to that revision.\n"
+"If not, update the workspace to the head of the branch."
+msgstr ""
+"aggiorna spazio di lavoro.\n"
+"Questo comando modifica il tuo spazio di lavoro affinché sia basato su\n"
+"di una differente versione, preservando nel contempo i cambiamenti non\n"
+"sottomessi.\n"
+"Se è specificata una revisione, aggiorna lo spazio di lavoro a quella\n"
+"  revisione. Altrimenti aggiorna lo spazio di lavoro alla testa del ramo."
+
+#: cmd_merging.cc:95
+#, c-format
+msgid "this workspace is a new project; cannot update"
+msgstr "questo spazio di lavoro è un nuovo progetto, non posso fare un ‘update’"
+
+#: cmd_merging.cc:102
+#, c-format
+msgid "updating along branch '%s'"
+msgstr "aggiorno seguendo il ramo ‘%s’"
+
+#: cmd_merging.cc:106
+#, c-format
+msgid ""
+"your request matches no descendents of the current revision\n"
+"in fact, it doesn't even match the current revision\n"
+"maybe you want something like --revision=h:%s"
+msgstr ""
+
+#: cmd_merging.cc:112
+#, c-format
+msgid "multiple update candidates:"
+msgstr "candidati multipli per l'update:"
+
+#: cmd_merging.cc:116
+#, c-format
+msgid "choose one with '%s update -r<id>'"
+msgstr "selezionane uno con ‘%s update -r<id>’"
+
+#: cmd_merging.cc:117
+#, c-format
+msgid "multiple update candidates remain after selection"
+msgstr "dopo la selezione restano candidati multipli per ‘update’"
+
+#: cmd_merging.cc:136
+#, c-format
+msgid "already up to date at %s"
+msgstr "già aggiornato a ‘%s’"
+
+# TODO: qui "update" è senza apici
+#: cmd_merging.cc:144
+#, c-format
+msgid "selected update target %s"
+msgstr "selezionata revisione %s per l'update"
+
+#: cmd_merging.cc:161
+#, c-format
+msgid "target revision is not in current branch"
+msgstr "la revisione selezionata non è sul ramo attuale"
+
+#: cmd_merging.cc:169
+#, c-format
+msgid ""
+"target revision is in multiple branches:%s\n"
+"\n"
+"try again with explicit --branch"
+msgstr ""
+"la revisione in oggetto è in rami multipli:%s\n"
+"\n"
+"prova ancora specificando ‘--branch=RAMO’"
+
+#: cmd_merging.cc:177
+#, c-format
+msgid "switching to branch %s"
+msgstr "passaggio al ramo ‘%s’"
+
+#: cmd_merging.cc:182
+#, c-format
+msgid ""
+"target revision not in any branch\n"
+"next commit will use branch %s"
+msgstr ""
+"la revisione in oggetto non è in un ramo\n"
+"il prossimo commit userà il ramo ‘%s’"
+
+#: cmd_merging.cc:252
+#, c-format
+msgid "switched branch; next commit will use branch %s"
+msgstr "ramo cambiato: il prossimo commit userà il ramo ‘%s’"
+
+#: cmd_merging.cc:253
+#, c-format
+msgid "updated to base revision %s"
+msgstr "aggiornato alla revisione base %s"
+
+#: cmd_merging.cc:291
+#, c-format
+msgid "[left]  %s"
+msgstr "[sinistra] %s"
+
+#: cmd_merging.cc:292
+#, c-format
+msgid "[right] %s"
+msgstr "[destra]   %s"
+
+#: cmd_merging.cc:305
+#: cmd_merging.cc:576
+#, c-format
+msgid "[merged] %s"
+msgstr "[unione] %s"
+
+#: cmd_merging.cc:312
+#: cmd_merging.cc:411
+#: cmd_merging.cc:422
+#: cmd_merging.cc:580
+#: cmd_merging.cc:813
+#: cmd_ws_commit.cc:477
+#: cmd_ws_commit.cc:945
+#: cmd_ws_commit.cc:968
+#: cmd_ws_commit.cc:1068
+#: cmd_ws_commit.cc:1082
+msgid "tree"
+msgstr "albero"
+
+#: cmd_merging.cc:312
+msgid "merge unmerged heads of branch"
+msgstr "fa il ‘merge’ delle teste di un ramo"
+
+#: cmd_merging.cc:322
+#: cmd_merging.cc:821
+#, c-format
+msgid "please specify a branch, with --branch=BRANCH"
+msgstr "specifica un ramo, con ‘--branch=RAMO’"
+
+#: cmd_merging.cc:327
+#: cmd_merging.cc:461
+#: cmd_merging.cc:464
+#: cmd_merging.cc:826
+#: cmd_ws_commit.cc:501
+#, c-format
+msgid "branch '%s' is empty"
+msgstr "il ramo ‘%s’ è vuoto"
+
+#: cmd_merging.cc:330
+#, c-format
+msgid "branch '%s' is already merged"
+msgstr "il ramo ‘%s’ è già unito"
+
+#: cmd_merging.cc:334
+#, c-format
+msgid "%d head on branch '%s'"
+msgid_plural "%d heads on branch '%s'"
+msgstr[0] "%d testa sul ramo ‘%s’"
+msgstr[1] "%d teste sul ramo ‘%s’"
+
+#: cmd_merging.cc:355
+#: cmd_merging.cc:400
+#, c-format
+msgid "merge %d / %d:"
+msgstr "merge %d / %d:"
+
+#: cmd_merging.cc:356
+#, c-format
+msgid "calculating best pair of heads to merge next"
+msgstr "calcolo la miglior coppia di teste su cui eseguire il prossimo merge"
+
+#: cmd_merging.cc:408
+#, c-format
+msgid "note: your workspaces have not been updated"
+msgstr "nota: lo spazio di lavoro non è stato aggiornato"
+
+#: cmd_merging.cc:411
+msgid "SOURCE-BRANCH DEST-BRANCH"
+msgstr "RAMO-SORG RAMO-DEST"
+
+#: cmd_merging.cc:412
+msgid "merge from one branch to another asymmetrically"
+msgstr "‘merge’ asimmetrico da un ramo ad un altro"
+
+#: cmd_merging.cc:422
+msgid "SOURCE-BRANCH DEST-BRANCH DIR"
+msgstr "RAMO-SORG RAMO-DEST DIRECTORY"
+
+#: cmd_merging.cc:423
+msgid "merge one branch into a subdirectory in another branch"
+msgstr "‘merge’ di un ramo in una sottodirectory di un altro ramo"
+
+#: cmd_merging.cc:462
+#: cmd_merging.cc:465
+#, c-format
+msgid "branch '%s' is not merged"
+msgstr "il ramo ‘%s’ è separato"
+
+#: cmd_merging.cc:470
+#, c-format
+msgid "propagating %s -> %s"
+msgstr "propago da ‘%s’ a ‘%s’"
+
+#: cmd_merging.cc:471
+#, c-format
+msgid "[source] %s"
+msgstr "[sorgente] %s"
+
+#: cmd_merging.cc:472
+#, c-format
+msgid "[target] %s"
+msgstr "[obiettivo] %s"
+
+#: cmd_merging.cc:477
+#, c-format
+msgid "branch '%s' is up-to-date with respect to branch '%s'"
+msgstr "il ramo ‘%s’ è aggiornato rispetto al ramo ‘%s’"
+
+#: cmd_merging.cc:479
+#, c-format
+msgid "no action taken"
+msgstr "nessuna azione svolta"
+
+#: cmd_merging.cc:483
+#, c-format
+msgid "no merge necessary; putting %s in branch '%s'"
+msgstr "‘merge’ non necessario; metto ‘%s’ nel ramo ‘%s’"
+
+#: cmd_merging.cc:521
+#, c-format
+msgid "Path %s not found in destination tree."
+msgstr "Percorso ‘%s’ non trovato nell'albero di destinazione."
+
+#: cmd_merging.cc:581
+msgid "LEFT-REVISION RIGHT-REVISION DEST-BRANCH"
+msgstr "REV_SINISTRA REV_DESTRA RAMO_DESTINAZIONE"
+
+#: cmd_merging.cc:582
+msgid "merge two explicitly given revisions, placing result in given branch"
+msgstr "unisce due revisioni specificate, mettendo il risultato in un ramo specificato"
+
+#: cmd_merging.cc:597
+#, c-format
+msgid "%s and %s are the same revision, aborting"
+msgstr "%s e %s sono la stessa revisione, annullo"
+
+#: cmd_merging.cc:599
+#: cmd_merging.cc:601
+#, c-format
+msgid "%s is already an ancestor of %s"
+msgstr "%s è già antenato di %s"
+
+#: cmd_merging.cc:606
+msgid "REV REV"
+msgstr "REV REV"
+
+#: cmd_merging.cc:607
+msgid "Show what conflicts would need to be resolved to merge the given revisions."
+msgstr "Mostra quali conflitti andrebbero risolto per fare il ‘merge’ di due revisioni specificate."
+
+#: cmd_merging.cc:617
+#: cmd_merging.cc:619
+#, c-format
+msgid "%s is an ancestor of %s; no merge is needed."
+msgstr "‘%s’ è un antenato di ‘%s’: il merge non è necessario."
+
+#: cmd_merging.cc:633
+#, c-format
+msgid "There are %s node_name_conflicts."
+msgstr "Ci sono %s conflitti di tipo node_name_conflicts."
+
+#: cmd_merging.cc:635
+#, c-format
+msgid "There are %s file_content_conflicts."
+msgstr "Ci sono %s conflitti di tipo file_content_conflicts."
+
+#: cmd_merging.cc:637
+#, c-format
+msgid "There are %s node_attr_conflicts."
+msgstr "Ci sono %s conflitti di tipo node_attr_conflicts."
+
+#: cmd_merging.cc:639
+#, c-format
+msgid "There are %s orphaned_node_conflicts."
+msgstr "Ci sono %s conflitti di tipo orphaned_node_conflicts."
+
+#: cmd_merging.cc:641
+#, c-format
+msgid "There are %s rename_target_conflicts."
+msgstr "Ci sono %s conflitti di tipo rename_target_conflicts."
+
+#: cmd_merging.cc:643
+#, c-format
+msgid "There are %s directory_loop_conflicts."
+msgstr "Ci sono %s conflitti di tipo directory_loop_conflicts."
+
+#: cmd_merging.cc:647
+msgid "[-r FROM] -r TO [PATH...]"
+msgstr "[-r DA] -r A [PERCORSO…]"
+
+#: cmd_merging.cc:648
+msgid ""
+"Apply changes made at arbitrary places in history to current workspace.\n"
+"This command takes changes made at any point in history, and\n"
+"edits your current workspace to include those changes.  The end result\n"
+"is identical to 'mtn diff -r FROM -r TO | patch -p0', except that\n"
+"this command uses monotone's merger, and thus intelligently handles\n"
+"renames, conflicts, and so on.\n"
+"\n"
+"If one revision is given, applies the changes made in that revision\n"
+"compared to its parent.\n"
+"\n"
+"If two revisions are given, applies the changes made to get from the\n"
+"first revision to the second."
+msgstr ""
+
+#: cmd_merging.cc:673
+#, c-format
+msgid ""
+"revision %s is a merge\n"
+"to apply the changes relative to one of its parents, use:\n"
+"  %s pluck -r PARENT -r %s"
+msgstr ""
+"la revisione %s è frutto di un merge\n"
+"per applicare le modifiche relative a uno dei suoi genitori, usa:\n"
+"  %s pluck -r GENITORE -r %s"
+
+#: cmd_merging.cc:694
+#, c-format
+msgid "no changes to apply"
+msgstr "niente da modificare"
+
+#: cmd_merging.cc:751
+#, c-format
+msgid "no changes to be applied"
+msgstr "nessuna modifica da applicare"
+
+#: cmd_merging.cc:778
+#, c-format
+msgid "no changes were applied"
+msgstr "nessuna modifica è stata applicata"
+
+#: cmd_merging.cc:781
+#, c-format
+msgid "applied changes to workspace"
+msgstr "modifica lo spazio di lavoro"
+
+#: cmd_merging.cc:813
+msgid "show unmerged head revisions of branch"
+msgstr "mostra le revisioni delle teste separate di un ramo"
+
+#: cmd_merging.cc:828
+#, c-format
+msgid "branch '%s' is currently merged:"
+msgstr "il ramo ‘%s’ è attualmente unito:"
+
+#: cmd_merging.cc:830
+#, c-format
+msgid "branch '%s' is currently unmerged:"
+msgstr "il ramo ‘%s’ è attualmente separato:"
+
+#: cmd_merging.cc:838
+msgid "dump the roster associated with the given REVID"
+msgstr "stampa il roster associato al REVID dato"
+
+#: cmd_netsync.cc:33
+#, c-format
+msgid "setting default server to %s"
+msgstr "imposto il server di default a ‘%s’"
+
+#: cmd_netsync.cc:40
+#, c-format
+msgid "no server given and no default server set"
+msgstr "nessun server specificato e nessun server di default impostato"
+
+#: cmd_netsync.cc:72
+#, c-format
+msgid "no branch pattern given"
+msgstr "nessun pattern di ramo specificato"
+
+#: cmd_netsync.cc:80
+#, c-format
+msgid "setting default branch include pattern to '%s'"
+msgstr "imposto il pattern di default di inclusione rami a ‘%s’"
+
+#: cmd_netsync.cc:86
+#, c-format
+msgid "setting default branch exclude pattern to '%s'"
+msgstr "imposto il pattern di default di esclusione rami a ‘%s’"
+
+#: cmd_netsync.cc:93
+#, c-format
+msgid "no branch pattern given and no default pattern set"
+msgstr "nessun pattern di ramo specificato e nessun pattern di default impostato"
+
+#: cmd_netsync.cc:109
+#: cmd_netsync.cc:123
+#: cmd_netsync.cc:138
+#: cmd_netsync.cc:184
+msgid "network"
+msgstr "rete"
+
+#: cmd_netsync.cc:109
+#: cmd_netsync.cc:123
+#: cmd_netsync.cc:138
+msgid "[ADDRESS[:PORTNUMBER] [PATTERN ...]]"
+msgstr "[INDIRIZZO[:NUMERO_PORTA] [PATTERN …]]"
+
+#: cmd_netsync.cc:110
+msgid "push branches matching PATTERN to netsync server at ADDRESS"
+msgstr "invia i rami che corrispondono a PATTERN al server netsync presso INDIRIZZO"
+
+#: cmd_netsync.cc:124
+msgid "pull branches matching PATTERN from netsync server at ADDRESS"
+msgstr "riceve i rami che corrispondono a PATTERN dal server netsync presso INDIRIZZO"
+
+#: cmd_netsync.cc:132
+#, c-format
+msgid "doing anonymous pull; use -kKEYNAME if you need authentication"
+msgstr "eseguo ‘pull’ anonimo; utilizza ‘-k NOMECHIAVE’ se necessiti di autenticazione"
+
+#: cmd_netsync.cc:139
+msgid "sync branches matching PATTERN with netsync server at ADDRESS"
+msgstr "sync dei rami che corrispondono a PATTERN con server netsync presso INDIRIZZO"
+
+#: cmd_netsync.cc:160
+#, c-format
+msgid "pid file '%s' already exists"
+msgstr "il file pid ‘%s’ esiste già"
+
+#: cmd_netsync.cc:162
+#, c-format
+msgid "failed to create pid file '%s'"
+msgstr "creazione del file PID ‘%s’ fallita"
+
+# TODO: cambiare l'originale
+#: cmd_netsync.cc:185
+msgid "serve the database to connecting clients"
+msgstr ""
+
+#: cmd_netsync.cc:201
+#, c-format
+msgid "need permission to store persistent passphrase (see hook persist_phrase_ok())"
+msgstr "è necessario un permesso per ricordare la passphrase (vedi hook ‘persist_phrase_ok()’)"
+
+#: cmd_netsync.cc:207
+#, c-format
+msgid "The --no-transport-auth option is only permitted in combination with --stdio"
+msgstr "L'opzione ‘--no-transport-auth’ è permessa solo in combinazione con ‘--stdio’"
+
+#: cmd_othervcs.cc:15
+msgid "RCSFILE..."
+msgstr "FILE_RCS…"
+
+#: cmd_othervcs.cc:16
+msgid ""
+"parse versions in RCS files\n"
+"this command doesn't reconstruct or import revisions.you probably want cvs_import"
+msgstr ""
+
+#: cmd_othervcs.cc:32
+msgid "rcs"
+msgstr "rcs"
+
+#: cmd_othervcs.cc:32
+msgid "CVSROOT"
+msgstr "CVSROOT"
+
+#: cmd_othervcs.cc:33
+msgid "import all versions in CVS repository"
+msgstr "importa tutte le versioni di un repository CVS"
+
+#: cmd_packet.cc:21
+#: cmd_packet.cc:50
+#: cmd_packet.cc:69
+msgid "packet i/o"
+msgstr "i/o pacchetti"
+
+#: cmd_packet.cc:21
+#: cmd_packet.cc:50
+msgid "ID"
+msgstr "ID"
+
+#: cmd_packet.cc:22
+msgid "write public key packet to stdout"
+msgstr "scrive la chiave pubblica su stdout"
+
+#: cmd_packet.cc:44
+#, c-format
+msgid "public key '%s' does not exist"
+msgstr "la chiave pubblica ‘%s’ non è conosciuta"
+
+#: cmd_packet.cc:51
+msgid "write private key packet to stdout"
+msgstr "scrive la chiave privata su stdout"
+
+#: cmd_packet.cc:59
+#, c-format
+msgid "public and private key '%s' do not exist in keystore"
+msgstr "la coppia di chiavi ‘%s’ non è nel portachiavi"
+
+#: cmd_packet.cc:70
+msgid "read packets from files or stdin"
+msgstr "legge pacchetti da file o da stdin"
+
+#: cmd_packet.cc:78
+#, c-format
+msgid "no packets found on stdin"
+msgstr "nessun pacchetto trovato in stdin"
+
+#: cmd_packet.cc:90
+#, c-format
+msgid "no packets found in given file"
+msgid_plural "no packets found in given files"
+msgstr[0] "nessun pacchetto trovato nel file dato"
+msgstr[1] "nessun pacchetto trovato nei file dati"
+
+#: cmd_packet.cc:94
+#, c-format
+msgid "read %d packet"
+msgid_plural "read %d packets"
+msgstr[0] "letto %d pacchetto"
+msgstr[1] "letti %d pacchetto"
+
+#: cmd_ws_commit.cc:43
+msgid "*****DELETE THIS LINE TO CONFIRM YOUR COMMIT*****"
+msgstr "*****CANCELLA QUESTA LINEA PER CONFERMARE IL COMMIT*****"
+
+#: cmd_ws_commit.cc:46
+msgid ""
+"Enter a description of this change.\n"
+"Lines beginning with `MTN:' are removed automatically."
+msgstr ""
+"Inserisci una descrizione di questa modifica.\n"
+"Le linee che iniziano con 'MTN:' verranno rimosse automaticamente."
+
+#: cmd_ws_commit.cc:71
+#, c-format
+msgid "edit of log message failed"
+msgstr "modifica del messaggio di log fallita"
+
+#: cmd_ws_commit.cc:74
+#, c-format
+msgid "failed to remove magic line; commit cancelled"
+msgstr "commit annullato: la linea di conferma non è stata rimossa"
+
+#: cmd_ws_commit.cc:80
+msgid "revert file(s), dir(s) or entire workspace (\".\")"
+msgstr "recupera file, directory o l'intero spazio di lavoro (\".\")"
+
+#: cmd_ws_commit.cc:88
+#, c-format
+msgid "you must pass at least one path to 'revert' (perhaps '.')"
+msgstr "‘revert’ richiede almeno un path su cui lavorare (eventualmente ‘.’)"
+
+#: cmd_ws_commit.cc:108
+#, c-format
+msgid "no missing files to revert"
+msgstr "nessun file mancante da recuperare"
+
+#: cmd_ws_commit.cc:163
+#, c-format
+msgid "reverting %s"
+msgstr "recupero ‘%s’"
+
+#: cmd_ws_commit.cc:167
+#, c-format
+msgid "no file version %s found in database for %s"
+msgstr "nessun file con versione ‘%s’ trovato per ‘%s’ in database"
+
+#: cmd_ws_commit.cc:180
+#, c-format
+msgid "recreating %s/"
+msgstr "ri-creo ‘%s/’"
+
+#: cmd_ws_commit.cc:203
+msgid "disapprove of a particular revision"
+msgstr "disapprova una particolare revisione"
+
+# TODO: invert?
+#: cmd_ws_commit.cc:219
+#, c-format
+msgid "revision %s has %d changesets, cannot invert"
+msgstr "la revisione %s contiene %d changeset, non può essere annullata"
+
+#: cmd_ws_commit.cc:223
+#, c-format
+msgid "need --branch argument for disapproval"
+msgstr "per ‘disapprove’ è necessario un argomento ‘--branch=RAMO’"
+
+#: cmd_ws_commit.cc:258
+msgid "[DIRECTORY...]"
+msgstr "[DIRECTORY…]"
+
+#: cmd_ws_commit.cc:259
+msgid "create one or more directories and add them to the workspace"
+msgstr "crea una o più directory e le aggiunge allo spazio di lavoro"
+
+#: cmd_ws_commit.cc:279
+#, c-format
+msgid "directory '%s' already exists"
+msgstr "la directory ‘%s’ esiste già"
+
+#: cmd_ws_commit.cc:286
+#, c-format
+msgid "ignoring directory '%s' [see .mtn-ignore]"
+msgstr "ignoro la directory ‘%s’ [cfr. ‘.mtn-ignore’]"
+
+#: cmd_ws_commit.cc:303
+msgid "add files to workspace"
+msgstr "aggiunge file allo spazio di lavoro"
+
+#: cmd_ws_commit.cc:310
+#, c-format
+msgid "cannot set '--unknown' and '--recursive' at the same time"
+msgstr "non si può selezionare contemporaneamente ‘--unknown’ e ‘--recursive’"
+
+#: cmd_ws_commit.cc:312
+#, c-format
+msgid "cannot set '--unknown' and '--no-respect-ignore' at the same time"
+msgstr "non si può selezionare contemporaneamente ‘--unknown’ e ‘--no-respect-ignore’"
+
+#: cmd_ws_commit.cc:338
+msgid "drop files from workspace"
+msgstr "toglie file dallo spazio di lavoro"
+
+#: cmd_ws_commit.cc:368
+msgid ""
+"SRC DEST\n"
+"SRC1 [SRC2 [...]] DEST_DIR"
+msgstr ""
+"SORG DEST\n"
+"SORG1 [SORG2 […]] CART_DEST"
+
+#: cmd_ws_commit.cc:370
+msgid "rename entries in the workspace"
+msgstr "rinomina elementi dello spazio di lavoro"
+
+#: cmd_ws_commit.cc:392
+msgid "NEW_ROOT PUT_OLD"
+msgstr "NUOVA_ROOT METTI_VECCHIA"
+
+#: cmd_ws_commit.cc:393
+msgid ""
+"rename the root directory\n"
+"after this command, the directory that currently has the name NEW_ROOT\n"
+"will be the root directory, and the directory that is currently the root\n"
+"directory will have name PUT_OLD.\n"
+"Using --execute is strongly recommended."
+msgstr ""
+"rinomina la directory root\n"
+"dopo questo comando, la directory che attualmente ha il nome NEW_ROOT\n"
+"sarà la directory root, e la directory che ora è la directory root\n"
+"avrà il nome PUT_OLD.\n"
+"È fortemente consigliato l'uso di ‘--execute’."
+
+#: cmd_ws_commit.cc:411
+msgid "show status of workspace"
+msgstr "mostra stato dello spazio di lavoro"
+
+#: cmd_ws_commit.cc:440
+#, c-format
+msgid "Current branch: %s"
+msgstr "Ramo attuale: %s"
+
+#: cmd_ws_commit.cc:446
+#, c-format
+msgid "Changes against parent %s"
+msgstr "Modifiche rispetto al genitore %s"
+
+#: cmd_ws_commit.cc:451
+#, c-format
+msgid "  no changes"
+msgstr "  nessun cambiamento"
+
+#: cmd_ws_commit.cc:455
+#, c-format
+msgid "  dropped %s"
+msgstr "  eliminato   %s"
+
+#: cmd_ws_commit.cc:460
+#, c-format
+msgid ""
+"  renamed %s\n"
+"       to %s"
+msgstr ""
+"  rinominato  %s\n"
+"          in  %s"
+
+#: cmd_ws_commit.cc:465
+#: cmd_ws_commit.cc:469
+#, c-format
+msgid "  added   %s"
+msgstr "  aggiunto    %s"
+
+#: cmd_ws_commit.cc:473
+#, c-format
+msgid "  patched %s"
+msgstr "  modificato  %s"
+
+#: cmd_ws_commit.cc:477
+#: cmd_ws_commit.cc:945
+#: cmd_ws_commit.cc:1068
+msgid "[DIRECTORY]"
+msgstr "[DIRECTORY]"
+
+#: cmd_ws_commit.cc:478
+msgid ""
+"check out a revision from database into directory.\n"
+"If a revision is given, that's the one that will be checked out.\n"
+"Otherwise, it will be the head of the branch (given or implicit).\n"
+"If no directory is given, the branch name will be used as directory"
+msgstr ""
+"estrae una revisione dal database in una directory.\n"
+"Se viene specificata una revisione, sarà quella ad essere estratta.\n"
+"Altrimenti sarà la testa del ramo (specificato o implicito).\n"
+"Se nessuna directory è specificata, il nome del ramo sarà usato come directory"
+
+# TODO: ‘estrarre’ non mi convince?
+#: cmd_ws_commit.cc:496
+#: cmd_ws_commit.cc:1002
+#, c-format
+msgid "use --revision or --branch to specify what to checkout"
+msgstr "utilizza ‘--revision’ o ‘--branch’ per specificare cosa estrarre con il checkout"
+
+#: cmd_ws_commit.cc:504
+#: cmd_ws_commit.cc:1008
+#, c-format
+msgid "branch %s has multiple heads:"
+msgstr "il ramo ‘%s’ ha più teste:"
+
+#: cmd_ws_commit.cc:507
+#: cmd_ws_commit.cc:1011
+#, c-format
+msgid "choose one with '%s checkout -r<id>'"
+msgstr "scegline una con ‘%s checkout -r<id>’"
+
+#: cmd_ws_commit.cc:508
+#: cmd_ws_commit.cc:1012
+#, c-format
+msgid "branch %s has multiple heads"
+msgstr "il ramo ‘%s’ ha più teste"
+
+#: cmd_ws_commit.cc:525
+#: cmd_ws_commit.cc:995
+#, c-format
+msgid "revision %s is not a member of branch %s"
+msgstr "la revisione %s non fa parte del ramo ‘%s’"
+
+#: cmd_ws_commit.cc:542
+#, c-format
+msgid "you must specify a destination directory"
+msgstr "devi specificare una directory di destinazione"
+
+#: cmd_ws_commit.cc:555
+#, c-format
+msgid "checkout directory '%s' already exists"
+msgstr "la directory ‘%s’ esiste già, non può essere utilizzata per il ‘checkout’"
+
+#: cmd_ws_commit.cc:589
+#, c-format
+msgid "no file %s found in database for %s"
+msgstr "nessun file ‘%s’ trovato per ‘%s’ in database"
+
+#: cmd_ws_commit.cc:607
+msgid ""
+"set PATH ATTR VALUE\n"
+"get PATH [ATTR]\n"
+"drop PATH [ATTR]"
+msgstr ""
+"set PERCORSO ATTR VALORE\n"
+"get PERCORSO [ATTR]\n"
+"drop PERCORSO [ATTR]"
+
+#: cmd_ws_commit.cc:608
+msgid "set, get or drop file attributes"
+msgstr "imposta, legge o elimina attributi sui file"
+
+#: cmd_ws_commit.cc:625
+#, c-format
+msgid "Unknown path '%s'"
+msgstr "Percorso sconosciuto ‘%s’"
+
+#: cmd_ws_commit.cc:654
+#, c-format
+msgid "Path '%s' does not have attribute '%s'"
+msgstr "Il percorso ‘%s’ non ha l'attributo ‘%s’"
+
+#: cmd_ws_commit.cc:684
+#, c-format
+msgid "No attributes for '%s'"
+msgstr "Nessun attributo per ‘%s’"
+
+#: cmd_ws_commit.cc:695
+#, c-format
+msgid "No attribute '%s' on path '%s'"
+msgstr "Nessun attributo ‘%s’ nel percorso ‘%s’"
+
+#: cmd_ws_commit.cc:708
+msgid "commit workspace to database"
+msgstr "salvataggio dello spazio di lavoro nel database"
+
+#: cmd_ws_commit.cc:739
+#, c-format
+msgid "no changes to commit"
+msgstr "nessuna modifica da salvare"
+
+#: cmd_ws_commit.cc:759
+#, c-format
+msgid "beginning commit on branch '%s'"
+msgstr "inizio il commit sul ramo ‘%s’"
+
+#: cmd_ws_commit.cc:768
+#, c-format
+msgid ""
+"_MTN/log is non-empty and log message was specified on command line\n"
+"perhaps move or delete _MTN/log,\n"
+"or remove --message/--message-file from the command line?"
+msgstr ""
+"‘_MTN/log’ non è vuoto e un messaggio di log è stato specificato sulla riga di comando\n"
+"forse vuoi muovere o cancellare ‘_MTN/log’ oppure\n"
+"togliere ‘--message’/‘--message-file’ dalla riga di comando?"
+
+#: cmd_ws_commit.cc:783
+#, c-format
+msgid "empty log message; commit canceled"
+msgstr "messaggio di log vuoto; salvataggio annullato"
+
+#: cmd_ws_commit.cc:805
+#, c-format
+msgid "log message rejected by hook: %s"
+msgstr "messaggio di log respinto dall'hook: %s"
+
+#: cmd_ws_commit.cc:813
+#, c-format
+msgid "revision %s already in database"
+msgstr "la revisione %s è già nel database"
+
+#: cmd_ws_commit.cc:852
+#: cmd_ws_commit.cc:882
+#, c-format
+msgid "file '%s' modified during commit, aborting"
+msgstr "file ‘%s’ modificato durante il commit, abbandono"
+
+#: cmd_ws_commit.cc:864
+#, c-format
+msgid "Your database is missing version %s of file '%s'"
+msgstr "Nel tuo database manca la versione %s del file ‘%s’"
+
+#: cmd_ws_commit.cc:906
+#, c-format
+msgid "committed revision %s"
+msgstr "salvato come revisione %s"
+
+#: cmd_ws_commit.cc:912
+#, c-format
+msgid ""
+"note: this revision creates divergence\n"
+"note: you may (or may not) wish to run '%s merge'"
+msgstr ""
+"nota: questa revisione crea una divergenza\n"
+"nota: potresti voler (o non voler) eseguire ‘%s merge’"
+
+#: cmd_ws_commit.cc:946
+msgid "setup a new workspace directory, default to current"
+msgstr "imposta una nuova directory come spazio di lavoro, il default è quella attuale"
+
+#: cmd_ws_commit.cc:952
+#, c-format
+msgid "need --branch argument for setup"
+msgstr "per il ‘setup’ è necessario un argomento ‘--branch=RAMO’"
+
+#: cmd_ws_commit.cc:968
+msgid "DIRECTORY"
+msgstr "DIRECTORY"
+
+#: cmd_ws_commit.cc:969
+msgid "import the contents of the given directory tree into a given branch"
+msgstr ""
+
+#: cmd_ws_commit.cc:980
+#, c-format
+msgid "you must specify a directory to import"
+msgstr "devi specificare la directory da importare"
+
+#: cmd_ws_commit.cc:1021
+#, fuzzy, c-format
+msgid "import directory '%s' doesn't exists"
+msgstr "La directory ‘%s’ non esiste"
+
+#: cmd_ws_commit.cc:1022
+#, fuzzy, c-format
+msgid "import directory '%s' is a file"
+msgstr ""
+"non riesco a creare la directory‘%s’\n"
+"è un file"
+
+#: cmd_ws_commit.cc:1069
+msgid "migrate a workspace directory's metadata to the latest format; defaults to the current workspace"
+msgstr ""
+
+#: cmd_ws_commit.cc:1082
+msgid "refresh the inodeprint cache"
+msgstr "aggiorna la cache degli inodeprint"
+
+#: commands.cc:139
+#: commands.cc:241
+#, c-format
+msgid "unknown command '%s'"
+msgstr "comando ‘%s’ sconosciuto"
+
+#: commands.cc:150
+#, c-format
+msgid "command '%s' has multiple ambiguous expansions:"
+msgstr "il comando ‘%s’ ha espansioni multiple ambigue:"
+
+#: commands.cc:183
+msgid "commands:"
+msgstr "comandi:"
+
+#: commands.cc:275
+msgid "command [ARGS...]"
+msgstr "comando [ARGOMENTI…]"
+
+#: commands.cc:276
+msgid "display command help"
+msgstr "mostra l'aiuto sui comandi"
+
+#: commands.cc:418
+#, c-format
+msgid "expanding selection '%s'"
+msgstr "espando la selezione ‘%s’"
+
+#: commands.cc:426
+#, c-format
+msgid "no match for selection '%s'"
+msgstr "nessuna corrispondenza per la selezione ‘%s’"
+
+#: commands.cc:432
+#, c-format
+msgid "expanded to '%s'"
+msgstr "espanso in ‘%s’"
+
+#: commands.cc:449
+#, c-format
+msgid "selection '%s' has multiple ambiguous expansions:"
+msgstr "la selezione ‘%s’ ha espansioni multiple ambigue:"
+
+#: commands.cc:466
+msgid "note: "
+msgstr "nota: "
+
+#: commands.cc:467
+#, c-format
+msgid ""
+"branch '%s' has multiple heads\n"
+"perhaps consider '%s merge'"
+msgstr ""
+"il ramo ‘%s’ ha più teste\n"
+"valuta l'uso di ‘%s merge’"
+
+#: commands.cc:482
+#, c-format
+msgid "--message and --message-file are mutually exclusive"
+msgstr "‘--message’ e ‘--message-file’ sono mutuamente esclusivi"
+
+#: database_check.cc:137
+#, c-format
+msgid "file structure is corrupted; cannot check further"
+msgstr "la struttura del file è rovinata; non puoi più controllare"
+
+#: database_check.cc:148
+msgid "files"
+msgstr "file"
+
+#: database_check.cc:177
+msgid "rosters"
+msgstr "roster"
+
+#: database_check.cc:235
+msgid "markings"
+msgstr "contrassegni"
+
+#: database_check.cc:306
+#: netsync.cc:3053
+#: rcs_import.cc:1245
+msgid "revisions"
+msgstr "revisioni"
+
+#: database_check.cc:401
+msgid "ancestry"
+msgstr "ascendenza"
+
+#: database_check.cc:434
+#: netsync.cc:3057
+msgid "keys"
+msgstr "chiavi"
+
+#: database_check.cc:460
+msgid "certs"
+msgstr "certificati"
+
+#: database_check.cc:504
+msgid "heights"
+msgstr "altezze"
+
+#: database_check.cc:548
+msgid "height relations"
+msgstr "relazioni di altezza"
+
+#: database_check.cc:594
+#, c-format
+msgid "file %s missing (%d manifest references)"
+msgstr "file ‘%s’ mancante (%d riferimenti al manifesto)"
+
+#: database_check.cc:601
+#, c-format
+msgid "file %s unreferenced"
+msgstr "file ‘%s’ senza referenze"
+
+#: database_check.cc:620
+#, c-format
+msgid "roster %s unreferenced"
+msgstr "roster ‘%s’ senza referenze"
+
+#: database_check.cc:626
+#, c-format
+msgid "roster %s incomplete (%d missing files)"
+msgstr "roster  ‘%s’ incompleto (%d file mancanti)"
+
+#: database_check.cc:633
+#, c-format
+msgid "roster %s incomplete (%d missing revisions)"
+msgstr "roster ‘%s’ incompleto (%d revisioni mancanti)"
+
+#: database_check.cc:658
+#, c-format
+msgid "revision %s missing (%d revision references; %d cert references; %d parent references; %d child references; %d roster references)"
+msgstr "revisione %s mancante (%d riferimenti alla revisione; %d riferimenti al certificato; %d riferimenti al genitore; %d riferimenti al figlio; %d riferimenti al roster)"
+
+#: database_check.cc:666
+#, c-format
+msgid "revision %s incomplete (%d missing manifests)"
+msgstr "la revisione %s è incompleta (mancano %d manifesti)"
+
+#: database_check.cc:673
+#, c-format
+msgid "revision %s incomplete (%d missing revisions)"
+msgstr "la revisione %s è incompleta (mancano %d revisioni)"
+
+#: database_check.cc:680
+#, c-format
+msgid "revision %s incomplete (missing roster)"
+msgstr "la revisione %s è incompleta (manca il roster)"
+
+#: database_check.cc:686
+#, c-format
+msgid "revision %s mismatched roster and manifest"
+msgstr "la revisione %s non corrisponde al roster né al manifesto"
+
+#: database_check.cc:692
+#, c-format
+msgid "revision %s incomplete (incomplete roster)"
+msgstr "la revisione %s è incompleta (roster incompleto)"
+
+# TODO: stirpi?
+#: database_check.cc:698
+#, c-format
+msgid "revision %s mismatched parents (%d ancestry parents; %d revision refs)"
+msgstr "la revisione %s non corrisponde ai genitori (%d stirpi di genitori; %d riferimenti alla revisione)"
+
+# TODO: stirpi?
+#: database_check.cc:707
+#, c-format
+msgid "revision %s mismatched children (%d ancestry children; %d parents)"
+msgstr "la revisione %s non corrisponde ai figli (%d stirpi di figli; %d genitori)"
+
+#: database_check.cc:719
+#, c-format
+msgid "revision %s has bad history (%s)"
+msgstr "la revisione %s ha una storia non valida (%s)"
+
+# TODO: togliere il ? in inglese
+#: database_check.cc:726
+#, c-format
+msgid "revision %s is not parseable (perhaps with unnormalized paths?)"
+msgstr "revisione %s non comprensibile (forse a causa di percorsi non normalizzati)"
+
+#: database_check.cc:733
+#, c-format
+msgid "revision %s is not in normalized form"
+msgstr "la revisione %s non in forma normalizzata"
+
+#: database_check.cc:757
+#, c-format
+msgid "key %s missing (signed %d certs)"
+msgstr "chiave %s mancante (ha firmato %d certificati)"
+
+#: database_check.cc:790
+#, c-format
+msgid "revision %s unchecked signature in %s cert from missing key %s"
+msgstr "revisione %s firma non controllata nel certificato ‘%s’ per chiave ‘%s’ mancante"
+
+#: database_check.cc:798
+#, c-format
+msgid "revision %s bad signature in %s cert from key %s"
+msgstr "revisione %s firma non ammessa per certificato ‘%s’ della chiave ‘%s’"
+
+#: database_check.cc:813
+#, c-format
+msgid "revision %s missing %s cert"
+msgstr "alla revisione %s manca il certificato ‘%s’"
+
+#: database_check.cc:822
+#, c-format
+msgid "revision %s mismatched certs (%d authors %d dates %d changelogs)"
+msgstr "la revisione %s non corrisponde ai certificati (%d autori %d date %d changelogs)"
+
+#: database_check.cc:846
+#, c-format
+msgid "height missing for revision %s"
+msgstr "altezza mancante per la revisione %s"
+
+#: database_check.cc:853
+#, c-format
+msgid "duplicate height for revision %s"
+msgstr "altezza duplicata per la revisione %s"
+
+#: database_check.cc:859
+#, c-format
+msgid "height of revision %s not greater than that of parent"
+msgstr "altezza della revisione %s non superiore di quella del genitore"
+
+#: database_check.cc:944
+#, c-format
+msgid "%d missing files"
+msgstr "%d file mancanti"
+
+#: database_check.cc:946
+#, c-format
+msgid "%d unreferenced files"
+msgstr "%d file senza referenze"
+
+#: database_check.cc:949
+#, c-format
+msgid "%d unreferenced rosters"
+msgstr "%d roster senza referenze"
+
+#: database_check.cc:951
+#, c-format
+msgid "%d incomplete rosters"
+msgstr "%d roster incompleti"
+
+#: database_check.cc:954
+#, c-format
+msgid "%d missing revisions"
+msgstr "%d revisioni mancanti"
+
+#: database_check.cc:956
+#, c-format
+msgid "%d incomplete revisions"
+msgstr "%d revisioni incomplete"
+
+#: database_check.cc:958
+#, c-format
+msgid "%d mismatched parents"
+msgstr "%d genitori non abbinati"
+
+#: database_check.cc:960
+#, c-format
+msgid "%d mismatched children"
+msgstr "%d figli non abbinati"
+
+#: database_check.cc:962
+#, c-format
+msgid "%d revisions with bad history"
+msgstr "%d revisioni con storia non valida"
+
+#: database_check.cc:964
+#, c-format
+msgid "%d revisions not parseable (perhaps with invalid paths)"
+msgstr "%d revisioni non leggibili (forse con percorsi invalidi)"
+
+#: database_check.cc:967
+#, c-format
+msgid "%d revisions not in normalized form"
+msgstr "%d revisioni non in forma normalizzata"
+
+#: database_check.cc:971
+#, c-format
+msgid "%d missing rosters"
+msgstr "%d roster mancanti"
+
+#: database_check.cc:975
+#, c-format
+msgid "%d missing keys"
+msgstr "%d chiavi mancanti"
+
+#: database_check.cc:978
+#, c-format
+msgid "%d missing certs"
+msgstr "%d certificati mancanti"
+
+#: database_check.cc:980
+#, c-format
+msgid "%d mismatched certs"
+msgstr "%d certificati non corrispondenti"
+
+#: database_check.cc:982
+#, c-format
+msgid "%d unchecked signatures due to missing keys"
+msgstr "%d firme non controllate per mancanza delle chiavi"
+
+#: database_check.cc:984
+#, c-format
+msgid "%d bad signatures"
+msgstr "%d firme non valide"
+
+#: database_check.cc:987
+#, c-format
+msgid "%d missing heights"
+msgstr "%d altezze mancanti"
+
+#: database_check.cc:989
+#, c-format
+msgid "%d duplicate heights"
+msgstr "%d altezze duplicate"
+
+#: database_check.cc:991
+#, c-format
+msgid "%d incorrect heights"
+msgstr "%d altezze errate"
+
+#: database_check.cc:1017
+#, c-format
+msgid "check complete: %d files; %d rosters; %d revisions; %d keys; %d certs; %d heights"
+msgstr "controllo completo: %d file; %d roster; %d revisioni; %d chiavi; %d certificati; %d altezze"
+
+#: database_check.cc:1024
+#, c-format
+msgid "total problems detected: %d (%d serious)"
+msgstr "numero totale di problemi individuati: %d (di cui %d gravi)"
+
+#: database_check.cc:1026
+#, c-format
+msgid "serious problems detected"
+msgstr "individuato un problema serio"
+
+#: database_check.cc:1028
+#, c-format
+msgid "minor problems detected"
+msgstr "individuato un problema minore"
+
+#: database_check.cc:1030
+#, c-format
+msgid "database is good"
+msgstr "il database non ha problemi"
+
+#: database.cc:151
+#, c-format
+msgid "this database already contains rosters"
+msgstr "questo database contiene già dei roster"
+
+#: database.cc:177
+#, c-format
+msgid ""
+"database %s lacks some cached data\n"
+"run '%s db regenerate_caches' to restore use of this database"
+msgstr ""
+
+#: database.cc:194
+#, c-format
+msgid ""
+"database %s contains old-style revisions\n"
+"if you are a project leader or doing local testing:\n"
+"  see the file UPGRADE for instructions on upgrading.\n"
+"if you are not a project leader:\n"
+"  wait for a leader to migrate project data, and then\n"
+"  pull into a fresh database.\n"
+"sorry about the inconvenience."
+msgstr ""
+"Il database ‘%s’ contiene revisioni di vecchio tipo\n"
+"Se sei un capo progetto o stai facendo verificando localmente:\n"
+"  vedi il file UPGRADE per istruzioni sull'aggiornamento.\n"
+"se non sei un capo progetto:\n"
+"  aspetta che un capo progetto migri il formato dati del\n"
+"  progetto, e poi esegui il ‘pull’ in un nuovo database.\n"
+"Scusa per l'inconveniete."
+
+#: database.cc:204
+#, c-format
+msgid ""
+"database %s contains manifests but no revisions\n"
+"this is a very old database; it needs to be upgraded\n"
+"please see README.changesets for details"
+msgstr ""
+"il database ‘%s’ contiene manifesti ma non revisioni\n"
+"è un database molto vecchio; ha bisogno di essere aggiornato\n"
+"prego vedi README.changesets per dettagli"
+
+#: database.cc:487
+#: sanity.cc:234
+#: schema_migration.cc:58
+msgid "error: "
+msgstr "errore: "
+
+#: database.cc:512
+#, fuzzy
+msgid "not set"
+msgstr "nota: "
+
+#: database.cc:525
+#, fuzzy
+msgid " (not a monotone database)"
+msgstr "imposta il nome del database"
+
+#: database.cc:573
+#: database.cc:604
+#: database.cc:1046
+#: database.cc:1066
+#, c-format
+msgid "%u"
+msgstr "%u"
+
+#: database.cc:623
+#, c-format
+msgid ""
+"creator code      : %s\n"
+"schema version    : %s\n"
+"counts:\n"
+"  full rosters    : %s\n"
+"  roster deltas   : %s\n"
+"  full files      : %s\n"
+"  file deltas     : %s\n"
+"  revisions       : %s\n"
+"  ancestry edges  : %s\n"
+"  certs           : %s\n"
+"  logical files   : %s\n"
+"bytes:\n"
+"  full rosters    : %s\n"
+"  roster deltas   : %s\n"
+"  full files      : %s\n"
+"  file deltas     : %s\n"
+"  revisions       : %s\n"
+"  cached ancestry : %s\n"
+"  certs           : %s\n"
+"  heights         : %s\n"
+"  total           : %s\n"
+"database:\n"
+"  page size       : %s\n"
+"  cache size      : %s"
+msgstr ""
+"versione schema       : %s\n"
+"numero:\n"
+"  roster completi     : %u\n"
+"  roster incrementali : %u\n"
+"  file completi       : %u\n"
+"  file incrementali   : %u\n"
+"  revisioni           : %u\n"
+"  relaz. di parentela : %u\n"
+"  certificati         : %u\n"
+"  file logici         : %u\n"
+"byte:\n"
+"  roster completi     : %u\n"
+"  roster incrementali : %u\n"
+"  file completi       : %u\n"
+"  file incrementali   : %u\n"
+"  revisioni           : %u\n"
+"  parentele in cache  : %u\n"
+"  certificati         : %u\n"
+"  altezze             : %u\n"
+"  totale              : %u\n"
+"database:\n"
+"  dimensione pagine   : %u\n"
+"  dimensione cache    : %u"
+
+#: database.cc:668
+#, c-format
+msgid "database schema version: %s"
+msgstr "versione dello schema del database: %s"
+
+#: database.cc:756
+#, c-format
+msgid "multiple statements in query: %s"
+msgstr "query con più di un comando: %s"
+
+#: database.cc:762
+#, c-format
+msgid "wanted %d columns got %d in query: %s"
+msgstr "mi aspettavo %d colonne e ne ho ottenute %d nella query ‘%s’"
+
+#: database.cc:828
+#, c-format
+msgid "null result in query: %s"
+msgstr "risultato nullo nella query: %s"
+
+#: database.cc:846
+#, c-format
+msgid "wanted %d rows got %d in query: %s"
+msgstr "mi aspettavo %d linee e ne ho ottenute %d nella query ‘%s’"
+
+#: database.cc:2103
+#, c-format
+msgid "another key with name '%s' already exists"
+msgstr "esiste già un'altra chiave con nome ‘%s’"
+
+#: database.cc:3121
+#, c-format
+msgid "no database specified"
+msgstr "nessuna database specificato"
+
+#: database.cc:3129
+#, c-format
+msgid "database %s does not exist"
+msgstr "il database ‘%s’ non esiste"
+
+#: database.cc:3130
+#, c-format
+msgid "%s is a directory, not a database"
+msgstr "‘%s’ è una directory, non un database"
+
+#: database.cc:3137
+#, fuzzy, c-format
+msgid "database %s already exists"
+msgstr "il percorso ‘%s’ esiste già"
+
+#: database.cc:3142
+#, c-format
+msgid ""
+"existing (possibly stale) journal file '%s' has same stem as new database '%s'\n"
+"cancelling database creation"
+msgstr ""
+
+#: diff_patch.cc:614
+#, c-format
+msgid "file '%s' does not exist in workspace"
+msgstr "il file ‘%s’ non esiste nello spazio di lavoro"
+
+#: diff_patch.cc:615
+#, c-format
+msgid "'%s' in workspace is a directory, not a file"
+msgstr "nello spazio di lavoro ‘%s’ è una directory, non un file"
+
+#: diff_patch.cc:619
+#, c-format
+msgid "file %s in workspace has id %s, wanted %s"
+msgstr "il file ‘%s’ hd id ‘%s’ nello spazio di lavoro, era atteso ‘%s’"
+
+#: diff_patch.cc:744
+#, c-format
+msgid ""
+"help required for 3-way merge\n"
+"[ancestor] %s\n"
+"[    left] %s\n"
+"[   right] %s\n"
+"[  merged] %s"
+msgstr ""
+"richiesto aiuto per ‘merge’ a 3 vie\n"
+"[antenato] %s\n"
+"[sinistra] %s\n"
+"[  destra] %s\n"
+"[  unione] %s"
+
+#: file_io.cc:194
+#: file_io.cc:201
+#, c-format
+msgid ""
+"could not create directory '%s'\n"
+"it is a file"
+msgstr ""
+"non riesco a creare la directory‘%s’\n"
+"è un file"
+
+#: file_io.cc:196
+#, c-format
+msgid ""
+"could not create directory '%s'\n"
+"%s"
+msgstr ""
+"non riesco a creare la directory‘%s’\n"
+"%s"
+
+#: file_io.cc:200
+#, c-format
+msgid "could not create directory '%s'"
+msgstr "non riesco a creare la directory‘%s’"
+
+#: file_io.cc:213
+#, c-format
+msgid "failed to create directory '%s' for '%s'"
+msgstr "fallita la creazione della directory‘%s’ per ‘%s’"
+
+#: file_io.cc:227
+#, c-format
+msgid ""
+"could not remove '%s'\n"
+"%s"
+msgstr ""
+"non posso cancellare ‘%s’\n"
+"%s"
+
+#: file_io.cc:237
+#, c-format
+msgid "file to delete '%s' does not exist"
+msgstr "il file da cancellare ‘%s’ non esiste"
+
+#: file_io.cc:238
+#, c-format
+msgid "file to delete, '%s', is not a file but a directory"
+msgstr "il file da cancellare ‘%s’ non è un file ma una directory"
+
+#: file_io.cc:246
+#, c-format
+msgid "directory to delete '%s' does not exist"
+msgstr "la directory da cancellare ‘%s’ non esiste"
+
+#: file_io.cc:247
+#, c-format
+msgid "directory to delete, '%s', is not a directory but a file"
+msgstr "la directory da cancellare ‘%s’ non è una directory ma un file"
+
+#: file_io.cc:254
+#, c-format
+msgid "object to delete, '%s', does not exist"
+msgstr "l'oggetto da cancellare ‘%s’ non esiste"
+
+#: file_io.cc:262
+#, c-format
+msgid "directory to delete, '%s', does not exist"
+msgstr "la directory da cancellare ‘%s’ non esiste"
+
+#: file_io.cc:263
+#, c-format
+msgid "directory to delete, '%s', is a file"
+msgstr "la directory da cancellare ‘%s’ è un file"
+
+#: file_io.cc:272
+#, c-format
+msgid "rename source file '%s' does not exist"
+msgstr "il file da rinominare ‘%s’ non esiste"
+
+#: file_io.cc:273
+#, c-format
+msgid "rename source file '%s' is a directory -- bug in monotone?"
+msgstr "il file sorgente da rinominare ‘%s’ è una directory -- bug in monotone?"
+
+#: file_io.cc:276
+#: file_io.cc:289
+#, c-format
+msgid "rename target '%s' already exists"
+msgstr "esiste già un'altra chiave con nome ‘%s’"
+
+#: file_io.cc:285
+#, c-format
+msgid "rename source dir '%s' does not exist"
+msgstr "la directory da rinominare ‘%s’ non esiste"
+
+#: file_io.cc:286
+#, c-format
+msgid "rename source dir '%s' is a file -- bug in monotone?"
+msgstr "la directory sorgente da rinominare ‘%s’ è un file -- bug in monotone?"
+
+#: file_io.cc:300
+#, c-format
+msgid "rename source path '%s' does not exist"
+msgstr "il percorso da rinominare ‘%s’ non esiste"
+
+#: file_io.cc:315
+#, c-format
+msgid "file %s does not exist"
+msgstr "il file ‘%s’ non esiste"
+
+#: file_io.cc:316
+#, c-format
+msgid "file %s cannot be read as data; it is a directory"
+msgstr "il file ‘%s’ non può essere letto: è una directory"
+
+#: file_io.cc:320
+#, c-format
+msgid "cannot open file %s for reading"
+msgstr "non riesco ad aprire file ‘%s’ in lettura"
+
+#: file_io.cc:359
+#, c-format
+msgid "Cannot read standard input multiple times"
+msgstr "Non posso leggere stdin più volte"
+
+#: file_io.cc:390
+#, c-format
+msgid "file '%s' cannot be overwritten as data; it is a directory"
+msgstr "il file ‘%s’ non può essere sovrascritto: è una directory"
+
+#: file_io.cc:398
+#, c-format
+msgid "cannot open file %s for writing"
+msgstr "impossibile aprire il file ‘%s’ in scrittura"
+
+#: file_io.cc:455
+#, c-format
+msgid "caught runtime error %s constructing file path for %s"
+msgstr ""
+
+#: file_io.cc:547
+#: work.cc:1112
+#, c-format
+msgid "no such file or directory: '%s'"
+msgstr "nessun file o directory con nome ‘%s’"
+
+#: keys.cc:103
+#, c-format
+msgid "got empty passphrase from get_passphrase() hook"
+msgstr "ricevuta passphrase vuota dall'hook ‘get_passphrase()’"
+
+#: keys.cc:119
+#, c-format
+msgid "empty passphrase not allowed"
+msgstr "passphrase vuota non permessa"
+
+#: keys.cc:126
+#, c-format
+msgid "confirm passphrase for key ID [%s]: "
+msgstr "conferma la passphrase per la chiave con ID [%s]: "
+
+#: keys.cc:131
+#, c-format
+msgid "empty passphrases not allowed, try again"
+msgstr "le passphrase non può essere vuota, riprova"
+
+#: keys.cc:132
+#: keys.cc:139
+#, c-format
+msgid "too many failed passphrases"
+msgstr "troppe passphrase errate"
+
+#: keys.cc:138
+#, c-format
+msgid "passphrases do not match, try again"
+msgstr "le passphrase non corrispondono, riprova"
+
+#: keys.cc:145
+#, c-format
+msgid "no passphrase given"
+msgstr "non è stata specificata una passphrase"
+
+#: keys.cc:571
+#, c-format
+msgid "passphrase for '%s' is incorrect"
+msgstr "passphrase incorretta per ‘%s’"
+
+#: lua.cc:463
+#: lua.cc:477
+#: lua.cc:512
+#, c-format
+msgid "%s called with an invalid parameter"
+msgstr "‘%s’ chiamato con un parametro non valido"
+
+#: lua.cc:480
+#: lua.cc:515
+#, c-format
+msgid "Directory '%s' does not exist"
+msgstr "La directory ‘%s’ non esiste"
+
+#: lua.cc:481
+#: lua.cc:516
+#: rcs_import.cc:1236
+#: work.cc:1367
+#, c-format
+msgid "'%s' is not a directory"
+msgstr "‘%s’ non è una directory"
+
+#: lua.cc:500
+#: lua.cc:538
+#, c-format
+msgid "lua error while loading rcfile '%s'"
+msgstr "errore lua caricando il file rc ‘%s’"
+
+# TODO: "non di contenuto"?
+#: merge.cc:60
+#, c-format
+msgid "resolve non-content conflicts and then try again."
+msgstr "risolvi i conflitti non di contenuto e poi riprova."
+
+#: merge.cc:124
+#, c-format
+msgid "merge failed due to unresolved conflicts"
+msgstr "‘merge’ fallito a causa di conflitti non risolti"
+
+#: merkle_tree.cc:290
+#, c-format
+msgid "node level is %d, exceeds maximum %d"
+msgstr "il livello del nodo è %d, superiore al massimo di %d"
+
+#: merkle_tree.cc:325
+#, c-format
+msgid "mismatched node hash value %s, expected %s"
+msgstr "l'hash del nodo non corrisponde: è %s ma era atteso %s"
+
+#: monotone.cc:275
+#, c-format
+msgid "Usage: %s [OPTION...] command [ARG...]"
+msgstr "Uso: %s [OPZIONI…] comando [ARGOMENTI…]"
+
+#: monotone.cc:283
+#, c-format
+msgid "Options specific to '%s %s':"
+msgstr "Opzioni specifiche per ‘%s %s’:"
+
+#: monotone.cc:307
+msgid "error: memory exhausted"
+msgstr ""
+
+#: mt_version.cc:36
+#, c-format
+msgid "%s (base revision: %s)"
+msgstr "%s (revisione base: %s)"
+
+#: mt_version.cc:56
+#, c-format
+msgid ""
+"Running on          : %s\n"
+"C++ compiler        : %s\n"
+"C++ standard library: %s\n"
+"Boost version       : %s\n"
+"Changes since base revision:\n"
+"%s"
+msgstr ""
+"In esecuzione su     : %s\n"
+"Compilatore C++      : %s\n"
+"Libreria standard C++: %s\n"
+"Versione di Boost    : %s\n"
+"Modifiche rispetto alla versione base:\n"
+"%s"
+
+#: netcmd.cc:43
+#, c-format
+msgid "unknown item type 0x%x for '%s'"
+msgstr "elemento di tipo sconosciuto 0x%x per ‘%s’"
+
+#: netcmd.cc:115
+#, c-format
+msgid "unknown netcmd code 0x%x"
+msgstr "codice netcmd sconosciuto 0x%x"
+
+#: netcmd.cc:120
+#, c-format
+msgid ""
+"protocol version mismatch: wanted '%d' got '%d'\n"
+"%s"
+msgstr ""
+"versione del protocollo errata: mi aspettavo %d ed ho ottenuto %d\n"
+"%s"
+
+#: netcmd.cc:125
+msgid "the remote side has a newer, incompatible version of monotone"
+msgstr "all'altro capo c'è una versione più nuova di monotone, non compatibile con questa"
+
+#: netcmd.cc:126
+msgid "the remote side has an older, incompatible version of monotone"
+msgstr "all'altro capo c'è una versione più vecchia di monotone, non compatibile con questa"
+
+#: netcmd.cc:136
+#, c-format
+msgid "oversized payload of '%d' bytes"
+msgstr "carico di %d byte sovradimensionato"
+
+#: netcmd.cc:176
+#, c-format
+msgid ""
+"bad HMAC checksum (got %s, wanted %s)\n"
+"this suggests data was corrupted in transit"
+msgstr ""
+"valore HMAC errato (ottenuto %s, atteso %s)\n"
+"questo indica che i dati ricevuti sono corrotti"
+
+#: netcmd.cc:272
+#: netcmd.cc:318
+#, c-format
+msgid "unknown role specifier %d"
+msgstr "specificatore di ruolo %d sconosciuto"
+
+#: netio.hh:41
+#: netio.hh:59
+#, c-format
+msgid "need %d bytes to decode %s at %d, only have %d"
+msgstr ""
+
+# TODO: come tradurre "datum"?
+#: netio.hh:87
+#: netio.hh:122
+#, c-format
+msgid "uleb128 decode for '%s' into %d-byte datum overflowed"
+msgstr "la decodifica uleb128 per ‘%s’ in ***datum*** %d-byte ha dato overflow"
+
+#: netio.hh:142
+#, c-format
+msgid "ran out of bytes reading uleb128 value for '%s' at pos %d"
+msgstr ""
+
+#: netio.hh:278
+#, c-format
+msgid "decoding variable length string of %d bytes for '%s', maximum is %d"
+msgstr "decodifica in corso della stringa a lungheza variabile di %d byte per ‘%s’, il massimo è %d"
+
+#: netio.hh:333
+#, c-format
+msgid "expected %s to end at %d, have %d bytes"
+msgstr ""
+
+#: netsync.cc:258
+#, c-format
+msgid "check of '%s' failed"
+msgstr "controllo di ‘%s’ fallito"
+
+#: netsync.cc:760
+msgid "bytes in"
+msgstr "byte ↓"
+
+#: netsync.cc:762
+msgid "bytes out"
+msgstr "byte ↑"
+
+#: netsync.cc:766
+msgid "certs in"
+msgstr "cert. ↓"
+
+#: netsync.cc:768
+#: netsync.cc:781
+msgid "revs in"
+msgstr "rev. ↓"
+
+#: netsync.cc:773
+msgid "certs out"
+msgstr "cert. ↑"
+
+#: netsync.cc:775
+#: netsync.cc:783
+msgid "revs out"
+msgstr "rev. ↑"
+
+#: netsync.cc:889
+#, c-format
+msgid "underflow on count of %s items to receive"
+msgstr "underflow del numero di elementi %s da ricevere"
+
+#: netsync.cc:1260
+#: netsync.cc:1268
+#, c-format
+msgid "received network error: %s"
+msgstr "ricevuto errore di rete: %s"
+
+#: netsync.cc:1296
+#, c-format
+msgid ""
+"@@@@@@@@@@@@@@@@@@@@@@@@@@@@@@@@@@@@@@@@@@@@@@@@@@@@@@@@@@@\n"
+"@ WARNING: SERVER IDENTIFICATION HAS CHANGED              @\n"
+"@@@@@@@@@@@@@@@@@@@@@@@@@@@@@@@@@@@@@@@@@@@@@@@@@@@@@@@@@@@\n"
+"IT IS POSSIBLE THAT SOMEONE IS DOING SOMETHING NASTY\n"
+"it is also possible that the server key has just been changed\n"
+"remote host sent key %s\n"
+"I expected %s\n"
+"'%s unset %s %s' overrides this check"
+msgstr ""
+"@@@@@@@@@@@@@@@@@@@@@@@@@@@@@@@@@@@@@@@@@@@@@@@@@@@@@@@@@@@\n"
+"@ ATTENZIONE: L'IDENTIFICAZIONE DEL SERVER È CAMBIATA     @\n"
+"@@@@@@@@@@@@@@@@@@@@@@@@@@@@@@@@@@@@@@@@@@@@@@@@@@@@@@@@@@@\n"
+"È POSSIBILE CHE QUALCUNO STIA FACENDO QUALCOSA DI BRUTTO\n"
+"è anche possibile che la chiave del server sia stata semplicemente cambiata\n"
+"l'host remoto ha inviato la chiave ‘%s’\n"
+"mi aspettavo la chiave ‘%s’\n"
+"‘%s unset %s %s’ per forzare questo controllo"
+
+#: netsync.cc:1306
+#, c-format
+msgid "server key changed"
+msgstr "la chiave del server è cambiata"
+
+#: netsync.cc:1311
+#, c-format
+msgid ""
+"first time connecting to server %s\n"
+"I'll assume it's really them, but you might want to double-check\n"
+"their key's fingerprint: %s"
+msgstr ""
+"prima connessione con il server ‘%s’\n"
+"assumo che sia il server giusto, ma potresti voler controllare\n"
+"il fingerprint della sua chiave: %s"
+
+#: netsync.cc:1318
+#, c-format
+msgid "saving public key for %s to database"
+msgstr "salvo la chiave pubblica per ‘%s’ nel database"
+
+#: netsync.cc:1420
+#, c-format
+msgid "rejected attempt at anonymous connection for write"
+msgstr "rifiutato un tentativo di connessione anonima in scrittura"
+
+#: netsync.cc:1427
+#, c-format
+msgid "rejected attempt at anonymous connection while running as sink"
+msgstr "rifiutato un tentativo di connessione anonima funzionando come pozzo"
+
+#: netsync.cc:1442
+#, c-format
+msgid "anonymous access to branch '%s' denied by server"
+msgstr "il server ha negato l'accesso anonimo al ramo ‘%s’"
+
+#: netsync.cc:1450
+#, c-format
+msgid "allowed anonymous read permission for '%s' excluding '%s'"
+msgstr "concessi permessi di lettura anonima a ‘%s’ con esclusione di ‘%s’"
+
+#: netsync.cc:1456
+#, c-format
+msgid "allowed anonymous read/write permission for '%s' excluding '%s'"
+msgstr "concessi permessi di lettura/scrittura anonime a ‘%s’ con esclusione di ‘%s’"
+
+#: netsync.cc:1519
+#, c-format
+msgid "remote public key hash '%s' is unknown"
+msgstr "l'hash ‘%s’ della chiave pubblica remota è sconosciuto"
+
+#: netsync.cc:1537
+#, c-format
+msgid "detected replay attack in auth netcmd"
+msgstr "individuato attacco replay nell'autenticazione netcmd"
+
+#: netsync.cc:1559
+#, c-format
+msgid "denied '%s' read permission for '%s' excluding '%s' while running as pure sink"
+msgstr "negato a ‘%s’ il permesso di lettura a ‘%s’ con esclusione di ‘%s’ nel ruolo di pozzo"
+
+#: netsync.cc:1574
+#, c-format
+msgid "denied '%s' read permission for '%s' excluding '%s' because of branch '%s'"
+msgstr "negato a ‘%s’ il permesso di lettura a ‘%s’ con esclusione di ‘%s’ a causa del ramo ‘%s’"
+
+#: netsync.cc:1584
+#, c-format
+msgid "allowed '%s' read permission for '%s' excluding '%s'"
+msgstr "concessi a ‘%s’ permessi di lettura per ‘%s’ con esclusione di ‘%s’"
+
+#: netsync.cc:1595
+#, c-format
+msgid "denied '%s' write permission for '%s' excluding '%s' while running as pure source"
+msgstr "negato a ‘%s’ il permesso di scrittura a ‘%s’ con esclusione di ‘%s’ nel ruolo di sorgente"
+
+#: netsync.cc:1603
+#, c-format
+msgid "denied '%s' write permission for '%s' excluding '%s'"
+msgstr "negati a ‘%s’ permessi di scrittura per ‘%s’ con esclusione di ‘%s’"
+
+#: netsync.cc:1607
+#, c-format
+msgid "allowed '%s' write permission for '%s' excluding '%s'"
+msgstr "concessi a ‘%s’ permessi di scrittura per ‘%s’ con esclusione di ‘%s’"
+
+#: netsync.cc:1631
+#, c-format
+msgid "bad client signature"
+msgstr "firma del client non valida"
+
+#: netsync.cc:1647
+#, c-format
+msgid "Unexpected 'refine' command on non-refined item type"
+msgstr "Comando ‘refine’ non atteso su un elemento di tipo non-refined"
+
+#: netsync.cc:1744
+#, c-format
+msgid "unknown bye phase %d received"
+msgstr "ricevuta fase di saluto %d sconosciuta"
+
+#: netsync.cc:1759
+#, c-format
+msgid "Unexpected 'done' command on non-refined item type"
+msgstr "Comando ‘done’ non atteso su un elemento di tipo non-refined"
+
+#: netsync.cc:1831
+#, c-format
+msgid "%s with hash '%s' does not exist in our database"
+msgstr "‘%s’ con hash ‘%s’ non è presente nel database"
+
+#: netsync.cc:1935
+#, c-format
+msgid "Mismatched epoch on branch %s. Server has '%s', client has '%s'."
+msgstr "Epoca non corrispondente sul ramo ‘%s’: il server usa ‘%s’, il client usa ‘%s’."
+
+#: netsync.cc:1953
+#, c-format
+msgid "hash check failed for public key '%s' (%s); wanted '%s' got '%s'"
+msgstr "verifica dell'hash fallita per la chiave pubblica ‘%s’ (%s); atteso ‘%s’, ottenuto ‘%s’"
+
+#: netsync.cc:1967
+#, c-format
+msgid "hash check failed for revision cert '%s'"
+msgstr "l'hash nel certificato della revisione %s non è corretto"
+
+#: netsync.cc:2029
+#, c-format
+msgid "Received warning from usher: %s"
+msgstr "Ricevuto avvertimento dall'usciere: %s"
+
+#: netsync.cc:2116
+#: netsync.cc:2147
+msgid "source and sink"
+msgstr "sorgente e pozzo"
+
+#: netsync.cc:2117
+#: netsync.cc:2148
+msgid "source"
+msgstr "sorgente"
+
+#: netsync.cc:2117
+#: netsync.cc:2148
+msgid "sink"
+msgstr "pozzo"
+
+#: netsync.cc:2304
+#, c-format
+msgid "input buffer for peer %s is overfull after netcmd dispatch"
+msgstr ""
+
+#: netsync.cc:2316
+#: netsync.cc:2415
+#, c-format
+msgid "protocol error while processing peer %s: '%s'"
+msgstr "errore di protocollo processando il peer %s: ‘%s’"
+
+#: netsync.cc:2322
+#, c-format
+msgid "error: %s"
+msgstr "errore: %s"
+
+#: netsync.cc:2386
+#, c-format
+msgid "connecting to %s"
+msgstr "connessione a ‘%s’"
+
+#: netsync.cc:2430
+#, c-format
+msgid "timed out waiting for I/O with peer %s, disconnecting"
+msgstr "tempo disponibile finito aspettando I/O con peer ‘%s’, mi scollego"
+
+#: netsync.cc:2453
+#, c-format
+msgid "processing failure while talking to peer %s, disconnecting"
+msgstr "ottenuto fallimento parlando col peer ‘%s’, mi scollego"
+
+#: netsync.cc:2470
+#, c-format
+msgid "successful exchange with %s"
+msgstr "scambio con ‘%s’ avvenuto con successo"
+
+#: netsync.cc:2476
+#, c-format
+msgid "peer %s disconnected after we informed them of error"
+msgstr ""
+
+#: netsync.cc:2481
+#, c-format
+msgid "I/O failure while talking to peer %s, disconnecting"
+msgstr "I/O fallito mentre parlavo col peer ‘%s’, mi scollego"
+
+#: netsync.cc:2547
+#, c-format
+msgid "protocol error while processing peer %s: '%s', marking as bad"
+msgstr "errore di protocollo processando peer ‘%s’: ‘%s’, marcato come invalido"
+
+#: netsync.cc:2579
+#, c-format
+msgid "accepted new client connection from %s : %s"
+msgstr "accettata connessione nuovo cliente da ‘%s’: ‘%s’"
+
+#: netsync.cc:2616
+#, c-format
+msgid "protocol error while processing peer %s: '%s', disconnecting"
+msgstr "errore di protocollo processando peer ‘%s’: ‘%s’, mi scollego"
+
+#: netsync.cc:2627
+#, c-format
+msgid "peer %s read failed in working state (error)"
+msgstr ""
+
+#: netsync.cc:2632
+#, c-format
+msgid "peer %s read failed in shutdown state (possibly client misreported error)"
+msgstr ""
+
+#: netsync.cc:2638
+#, c-format
+msgid "peer %s read failed in confirmed state (success)"
+msgstr ""
+
+#: netsync.cc:2659
+#, c-format
+msgid "peer %s write failed in working state (error)"
+msgstr ""
+
+#: netsync.cc:2664
+#, c-format
+msgid "peer %s write failed in shutdown state (possibly client misreported error)"
+msgstr ""
+
+#: netsync.cc:2670
+#, c-format
+msgid "peer %s write failed in confirmed state (success)"
+msgstr ""
+
+# TODO: "mi scollego", "sconnessione in corso", o che? (da cambiare in tutti)
+#: netsync.cc:2697
+#, c-format
+msgid "peer %s processing finished, disconnecting"
+msgstr "il peer ‘%s’ ha finito, mi scollego"
+
+#: netsync.cc:2719
+#, c-format
+msgid "fd %d (peer %s) has been idle too long, disconnecting"
+msgstr "fd %d (peer %s) è stato fermo tropop a lungo, mi scollego"
+
+#: netsync.cc:2787
+#, c-format
+msgid "beginning service on %s : %s"
+msgstr "attivo il servizio su %s : %s"
+
+#: netsync.cc:2788
+msgid "<all interfaces>"
+msgstr "<tutte le interfacce>"
+
+#: netsync.cc:2802
+#, c-format
+msgid "session limit %d reached, some connections will be refused"
+msgstr "numero limite di sessioni (%d) raggiunto, alcune connessioni verrano rifiutate"
+
+#: netsync.cc:2869
+#, c-format
+msgid "Network error on peer %s, disconnecting"
+msgstr "Errore di rete con il peer ‘%s’, mi scollego"
+
+#: netsync.cc:2875
+#, c-format
+msgid "got OOB from peer %s, disconnecting"
+msgstr "ricevuti dati OOB dal peer ‘%s’, mi scollego"
+
+#: netsync.cc:2935
+#, c-format
+msgid "beginning service on %s"
+msgstr "attivo il servizio su %s"
+
+# TODO: peer?
+#: netsync.cc:2998
+#, c-format
+msgid "got some OOB data on fd %d (peer %s), disconnecting"
+msgstr "ricevuti dati OOB su fd %d (peer ‘%s’), mi scollego"
+
+#: netsync.cc:3047
+#, c-format
+msgid "finding items to synchronize:"
+msgstr "cerco elementi da sincronizzare:"
+
+#: netsync.cc:3055
+msgid "certificates"
+msgstr "certificati"
+
+#: netsync.cc:3164
+#, c-format
+msgid "Cannot find key '%s'"
+msgstr "Non trovo la chiave ‘%s’"
+
+#: netsync.cc:3204
+#, c-format
+msgid ""
+"include branch pattern contains a quote character:\n"
+"%s"
+msgstr ""
+
+#: netsync.cc:3210
+#, c-format
+msgid ""
+"exclude branch pattern contains a quote character:\n"
+"%s"
+msgstr ""
+
+#: netsync.cc:3245
+#: netsync.cc:3249
+#, c-format
+msgid "network error: %s"
+msgstr "errore di rete: %s"
+
+#: options_list.hh:19
+msgid "override author for commit"
+msgstr "forza l'autore del commit"
+
+#: options_list.hh:27
+msgid "block size in bytes for \"automate stdio\" output"
+msgstr "dimensione di blocco per l'output di ‘automate stdio’ (in byte)"
+
+#: options_list.hh:32
+#: options_list.hh:317
+#: options_list.hh:360
+#, c-format
+msgid "cannot be zero or negative"
+msgstr "non può essere zero o negativo"
+
+#: options_list.hh:43
+msgid "address:port to listen on (default :4691)"
+msgstr "indirizzo:porta su cui stare in ascolto (default ‘:4691’)"
+
+#: options_list.hh:80
+msgid "disable transport authentication"
+msgstr "disabilita l'autentificazione del trasporto"
+
+#: options_list.hh:87
+msgid "serve netsync on stdio"
+msgstr "esegue il netsync tramite stdio"
+
+#: options_list.hh:96
+msgid "select branch cert for operation"
+msgstr "seleziona il ramo per l'operazione"
+
+#: options_list.hh:104
+msgid "print a brief version of the normal output"
+msgstr "stampa una versione breve dell'output"
+
+#: options_list.hh:112
+msgid "set location of configuration directory"
+msgstr "imposta locazione della cartella di configurazione"
+
+#: options_list.hh:122
+msgid "override date/time for commit"
+msgstr "forza data/ora del commit"
+
+#: options_list.hh:143
+msgid "set name of database"
+msgstr "imposta il nome del database"
+
+#: options_list.hh:151
+msgid "print debug log to stderr while running"
+msgstr "stampa i log di debug su stderr"
+
+#: options_list.hh:159
+msgid "limit the number of levels of directories to descend"
+msgstr "limita il numero di livelli di cartelle in cui discendere"
+
+#: options_list.hh:164
+#, c-format
+msgid "cannot be negative"
+msgstr "non può essere negativo"
+
+#: options_list.hh:173
+msgid "argument to pass external diff hook"
+msgstr "argomenti da passare all'hook per le diff esterne"
+
+#: options_list.hh:182
+msgid "use context diff format"
+msgstr "usa diff in formato con contesto"
+
+#: options_list.hh:189
+msgid "use external diff hook for generating diffs"
+msgstr "utilizza l'hook per generare le diff esternamente"
+
+#: options_list.hh:196
+msgid "use unified diff format"
+msgstr "usa diff in formato unificato"
+
+#: options_list.hh:204
+msgid "do not show the function containing each block of changes"
+msgstr "non mostrare la funzione che contiene il blocco di modifiche"
+
+#: options_list.hh:211
+msgid "print diffs along with logs"
+msgstr "stampa i diff assieme ai log"
+
+#: options_list.hh:220
+msgid "when rosterifying, drop attrs entries with the given key"
+msgstr "durante la conversione al formato con roster, elimina gli attributi con una chiave specificata"
+
+#: options_list.hh:228
+msgid "don't perform the operation, just show what would have happened"
+msgstr ""
+
+#: options_list.hh:236
+msgid "file to dump debugging log to, on failure"
+msgstr "file su cui salvare i log di debug (in caso di fallimento)"
+
+#: options_list.hh:245
+msgid "leave out anything described by its argument"
+msgstr ""
+
+#: options_list.hh:253
+msgid "perform the associated file operation"
+msgstr "esegue l'operazione associata al file"
+
+#: options_list.hh:261
+msgid "print detailed version number, then exit"
+msgstr "stampa il numero di versione dettagliato ed esce"
+
+#: options_list.hh:268
+msgid "display help message"
+msgstr "mostra il messaggio di aiuto"
+
+#: options_list.hh:277
+msgid "include anything described by its argument"
+msgstr ""
+
+#: options_list.hh:285
+msgid "set key for signatures"
+msgstr "imposta chiave di firma"
+
+#: options_list.hh:293
+msgid "set location of key store"
+msgstr "imposta locazione del portachiavi"
+
+#: options_list.hh:302
+msgid "push the specified key even if it hasn't signed anything"
+msgstr ""
+
+#: options_list.hh:312
+msgid "limit log output to the last number of entries"
+msgstr "limita la stampa del log alle ultime N voci"
+
+#: options_list.hh:321
+msgid "file to write the log to"
+msgstr "file su cui scrivere il registro"
+
+#: options_list.hh:332
+msgid "set commit changelog message"
+msgstr "imposta il messaggio di ChangeLog del commit"
+
+#: options_list.hh:339
+msgid "set filename containing commit changelog message"
+msgstr "legge il messaggio di ChangeLog del commit da un file"
+
+#: options_list.hh:347
+msgid "perform the operations for files missing from workspace"
+msgstr ""
+
+#: options_list.hh:355
+msgid "limit log output to the next number of entries"
+msgstr "limita la stampa del log alle N voci seguenti"
+
+#: options_list.hh:365
+msgid "exclude files when printing logs"
+msgstr "esclude i file dalla stampa dei log"
+
+#: options_list.hh:373
+msgid "do not ignore any files"
+msgstr "non ignorare nessun file"
+
+#: options_list.hh:381
+msgid "exclude merges when printing logs"
+msgstr "esclude i merge dalla stampa dei log"
+
+#: options_list.hh:389
+msgid "do not load ~/.monotone/monotonerc or _MTN/monotonerc lua files"
+msgstr "non caricare i file Lua ‘~/.monotone/monotonerc’ e ‘_MTN/monotonerc’"
+
+#: options_list.hh:397
+msgid "do not load standard lua hooks"
+msgstr "non caricare gli hook standard Lua"
+
+#: options_list.hh:405
+msgid "record process id of server"
+msgstr "registra l'id del processo server"
+
+#: options_list.hh:413
+msgid "suppress verbose, informational and progress messages"
+msgstr ""
+
+#: options_list.hh:423
+msgid "load extra rc file"
+msgstr "carica un ulteriore file rc"
+
+#: options_list.hh:431
+msgid "suppress warning, verbose, informational and progress messages"
+msgstr ""
+
+#: options_list.hh:441
+msgid "also operate on the contents of any listed directories"
+msgstr "opera anche sui contenuti delle directory specificate"
+
+#: options_list.hh:450
+msgid "select revision id for operation"
+msgstr "seleziona la revisione per l'operazione"
+
+#: options_list.hh:458
+msgid "limit search for workspace to specified root"
+msgstr "limita la ricerca di uno spazio di lavoro alla radice specificata"
+
+#: options_list.hh:466
+msgid "use the current arguments as the future default"
+msgstr "usa gli argomenti attuali come default futuro"
+
+#: options_list.hh:474
+msgid "set ticker style (count|dot|none)"
+msgstr "imposta lo stile del ticker (count|dot|none)"
+
+#: options_list.hh:485
+#, c-format
+msgid "argument must be 'none', 'dot', or 'count'"
+msgstr ""
+
+#: options_list.hh:489
+msgid "revision(s) to start logging at"
+msgstr ""
+
+#: options_list.hh:496
+msgid "revision(s) to stop logging at"
+msgstr ""
+
+#: options_list.hh:504
+msgid "perform the operations for unknown files from workspace"
+msgstr ""
+
+#: options_list.hh:513
+msgid "verbose completion output"
+msgstr "output dettagliato"
+
+#: options_list.hh:521
+msgid "print version number, then exit"
+msgstr "stampa il numero di versione ed esce"
+
+#: options_list.hh:529
+msgid "insert command line arguments taken from the given file"
+msgstr ""
+
+#: packet.cc:107
+#, c-format
+msgid "file preimage '%s' missing in db"
+msgstr "nel database manca la preimmagine del file ‘%s’"
+
+#: packet.cc:108
+#, c-format
+msgid "dropping delta '%s' -> '%s'"
+msgstr "cancello il delta ‘%s’ → ‘%s’"
+
+#: packet.cc:139
+#, c-format
+msgid "missing prerequisite revision '%s'"
+msgstr "manca un requisito: la revisione %s"
+
+#: packet.cc:140
+#: packet.cc:151
+#: packet.cc:167
+#: packet.cc:175
+#, c-format
+msgid "dropping revision '%s'"
+msgstr "elimino la revisione %s"
+
+#: packet.cc:150
+#, c-format
+msgid "missing prerequisite file '%s'"
+msgstr "manca un requisito: il file ‘%s’"
+
+# TODO: sarà del file o del pre-delta la %s?
+#: packet.cc:165
+#, c-format
+msgid "missing prerequisite file pre-delta '%s'"
+msgstr "manca un requisito: la pre-delta del file ‘%s’"
+
+#: packet.cc:173
+#, c-format
+msgid "missing prerequisite file post-delta '%s'"
+msgstr "manca un requisito: la post-delta del file ‘%s’"
+
+# TODO: specificare "il certificato della"?
+#: packet.cc:201
+#, c-format
+msgid "cert revision '%s' does not exist in db"
+msgstr "la revisione %s non è presente in database"
+
+#: packet.cc:203
+#, c-format
+msgid "dropping cert"
+msgstr "cancella certificato"
+
+#: packet.cc:226
+#, c-format
+msgid "key '%s' is not equal to key '%s' in database"
+msgstr "la chiave ‘%s’ non è uguale alla chiave ‘%s’ nel database"
+
+#: packet.cc:350
+#, c-format
+msgid "malformed packet"
+msgstr "pacchetto non valido"
+
+#: packet.cc:450
+#, c-format
+msgid "unknown packet type: '%s'"
+msgstr "pacchetto di tipo sconosciuto: ‘%s’"
+
+#: rcs_file.cc:354
+#, c-format
+msgid "parse failure %d:%d: expecting %s, got %s with value '%s'"
+msgstr "errore sintattico %d:%d: mi aspettavo %s, ho ricevuto %s con valore ‘%s’"
+
+#: rcs_file.cc:373
+#, c-format
+msgid "parse failure %d:%d: expecting word '%s'"
+msgstr "errore sintattico %d:%d: mi aspettavo la parola ‘%s’"
+
+#: rcs_file.cc:388
+#, c-format
+msgid "parse failure %d:%d: expecting word"
+msgstr "errore sintattico %d:%d: mi aspettavo una parola"
+
+#: rcs_import.cc:722
+#, c-format
+msgid "parsing RCS file %s"
+msgstr "analizzo il file RCS ‘%s’"
+
+#: rcs_import.cc:725
+#, c-format
+msgid "parsed RCS file %s OK"
+msgstr "file RCS ‘%s’ analizzato correttamente"
+
+#: rcs_import.cc:914
+#, c-format
+msgid "error reading RCS file %s: %s"
+msgstr "errore leggendo file RCS ‘%s’: %s"
+
+#: rcs_import.cc:1211
+#, c-format
+msgid ""
+"%s appears to be a CVS repository root directory\n"
+"try importing a module instead, with 'cvs_import %s/<module_name>"
+msgstr ""
+"‘%s’ sembra essere la radice di un repository CVS\n"
+"prova invece a importare un modulo, con ‘cvs_import %s/<nome_modulo>’"
+
+#: rcs_import.cc:1223
+#, c-format
+msgid "need base --branch argument for importing"
+msgstr "l'argomento ‘--branch’ è necessario per l'importazione"
+
+#: rcs_import.cc:1235
+#, c-format
+msgid "path %s does not exist"
+msgstr "il percorso ‘%s’ non esiste"
+
+#: rcs_import.cc:1270
+msgid "tags"
+msgstr "etichette"
+
+#: restrictions.cc:60
+#: restrictions.cc:77
+#, c-format
+msgid "conflicting include/exclude on path '%s'"
+msgstr ""
+
+#: restrictions.cc:103
+#: restrictions.cc:141
+#, c-format
+msgid "restriction includes unknown path '%s'"
+msgstr ""
+
+#: restrictions.cc:114
+#: restrictions.cc:155
+#, c-format
+msgid "restriction excludes unknown path '%s'"
+msgstr ""
+
+#: restrictions.cc:118
+#: restrictions.cc:159
+#, fuzzy, c-format
+msgid "%d unknown path"
+msgid_plural "%d unknown paths"
+msgstr[0] "Percorso sconosciuto ‘%s’"
+msgstr[1] "Percorso sconosciuto ‘%s’"
+
+#: revision.cc:841
+#, c-format
+msgid "scanning for bogus merge edges"
+msgstr ""
+
+#: revision.cc:883
+#, c-format
+msgid "optimizing out redundant edge %d -> %d"
+msgstr ""
+
+#: revision.cc:892
+#, c-format
+msgid "failed to eliminate edge %d -> %d"
+msgstr "fallita eliminazione di parentela %d -> %d"
+
+#: revision.cc:903
+#, c-format
+msgid "rebuilding %d nodes"
+msgstr "ricostruisco %d nodi"
+
+# TODO: ?
+#: revision.cc:1108
+#, c-format
+msgid "Path %s added to child roster multiple times"
+msgstr "Percorso ‘%s’ aggiunto più volte al roster figlio"
+
+#: revision.cc:1121
+#, c-format
+msgid "Directory for path %s cannot be added, as there is a file in the way"
+msgstr "La cartella per il percorso ‘%s’ non può essere aggiunta, dato che c'è già un file con lo stesso nome"
+
+#: revision.cc:1132
+#, c-format
+msgid "Path %s cannot be added, as there is a directory in the way"
+msgstr "Il percorso ‘%s’ non può essere aggiunto, dato che c'è già una directory con lo stesso nome"
+
+#: revision.cc:1135
+#, c-format
+msgid "Path %s added twice with differing content"
+msgstr "Percorso ‘%s’ aggiunto due volte con contenuti diversi"
+
+#: revision.cc:1422
+#, c-format
+msgid ""
+"unknown attribute '%s' on path '%s'\n"
+"please contact %s so we can work out the right way to migrate this\n"
+"(if you just want it to go away, see the switch --drop-attr, but\n"
+"seriously, if you'd like to keep it, we're happy to figure out how)"
+msgstr ""
+
+#: revision.cc:1535
+#, c-format
+msgid "converting existing revision graph to new roster-style revisions"
+msgstr "converto il grafo esistente delle revisioni al nuovo formato con roster"
+
+#: revision.cc:1590
+#, c-format
+msgid "rebuilding revision graph from manifest certs"
+msgstr "ricostruisco il grafo delle revisioni dai certificati di manifesto"
+
+#: revision.cc:1668
+#, c-format
+msgid "regenerating cached rosters and heights"
+msgstr "rigenera la cache dei roster e delle altezze"
+
+#: revision.cc:1680
+msgid "regenerated"
+msgstr "rigenerato"
+
+#: revision.cc:1696
+#, c-format
+msgid "finished regenerating cached rosters and heights"
+msgstr "rigenerazione della cache dei roster e delle altezze completata"
+
+#: revision.cc:1708
+#, c-format
+msgid "cached height: %s"
+msgstr "altezza in cache: %s"
+
+#: revision.cc:1791
+#, c-format
+msgid ""
+"encountered a revision with unknown format, version '%s'\n"
+"I only know how to understand the version '1' format\n"
+"a newer version of monotone is required to complete this operation"
+msgstr ""
+
+#: sanity.cc:148
+#, c-format
+msgid "fatal: formatter failed on %s:%d: %s"
+msgstr "fatale: il formattatore ha fallito su %s:%d: %s"
+
+#: sanity.cc:222
+msgid "misuse: "
+msgstr "abuso: "
+
+#: sanity.cc:242
+#, c-format
+msgid "%s:%d: invariant '%s' violated"
+msgstr "%s:%d: invariante ‘%s’ violato"
+
+#: sanity.cc:255
+#, c-format
+msgid "%s:%d: index '%s' = %d overflowed vector '%s' with size %d"
+msgstr ""
+
+# TODO: 'set', non 'space'
+#: sanity.cc:276
+#, c-format
+msgid "Current work set: %i items"
+msgstr "Insieme di lavoro attuale: %i elementi"
+
+#: selectors.cc:43
+#, fuzzy, c-format
+msgid "expanded selector '%s' -> '%s'"
+msgstr "espando la selezione ‘%s’"
+
+#: selectors.cc:80
+#, fuzzy, c-format
+msgid "unknown selector type: %c"
+msgstr "pacchetto di tipo sconosciuto: ‘%s’"
+
+# TODO: radice di ricerca?
+#: selectors.cc:89
+#, fuzzy, c-format
+msgid "selector '%s' is not a valid date\n"
+msgstr "la radice di ricerca ‘%s’ non è una directory"
+
+#: selectors.cc:95
+#, c-format
+msgid "selector '%s' is not a valid date (%s)"
+msgstr ""
+
+#: selectors.cc:98
+#, fuzzy, c-format
+msgid "expanded date '%s' -> '%s'\n"
+msgstr "id parziale ‘%s’ espanso in ‘%s’"
+
+#: schema_migration.cc:78
+msgid ""
+"make sure database and containing directory are writeable\n"
+"and you have not run out of disk space"
+msgstr ""
+"assicurati che il database e la directory che lo contiene siano\n"
+"scrivibili e che tu non abbia esaurito lo spazio su disco"
+
+#: schema_migration.cc:88
+msgid ""
+"(if this is a database last used by monotone 0.16 or older,\n"
+"you must follow a special procedure to make it usable again.\n"
+"see the file UPGRADE, in the distribution, for instructions.)"
+msgstr ""
+
+#: schema_migration.cc:97
+#, c-format
+msgid ""
+"sqlite error: %s\n"
+"%s"
+msgstr ""
+"errore sqlite: %s\n"
+"%s"
+
+#: schema_migration.cc:511
+#, c-format
+msgid "public and private keys for %s don't match"
+msgstr "le chiavi pubblica e privata per ‘%s’ non corrispondono"
+
+#: schema_migration.cc:513
+#, c-format
+msgid "moving key '%s' from database to %s"
+msgstr "sposto chiave ‘%s’ dal database a ‘%s’"
+
+#: schema_migration.cc:889
+#, c-format
+msgid "%s (usable)"
+msgstr "%s (utilizzabile)"
+
+#: schema_migration.cc:891
+#, c-format
+msgid "%s (migration needed)"
+msgstr "%s (necessaria migrazione)"
+
+# TODO:maschile?
+#: schema_migration.cc:893
+#, c-format
+msgid "%s (too new, cannot use)"
+msgstr "%s (troppo nuovo, non utilizzabile)"
+
+#: schema_migration.cc:895
+#, fuzzy, c-format
+msgid "%s (not a monotone database)"
+msgstr "imposta il nome del database"
+
+#: schema_migration.cc:897
+#, c-format
+msgid "%s (database has no tables!)"
+msgstr "%s (database senza tabelle!)"
+
+#: schema_migration.cc:910
+#, c-format
+msgid ""
+"cannot use the empty sqlite database %s\n"
+"(monotone databases must be created with '%s db init')"
+msgstr ""
+
+#: schema_migration.cc:915
+#, fuzzy, c-format
+msgid "%s does not appear to be a monotone database\n"
+msgstr "la chiave ‘%s’ non è uguale alla chiave ‘%s’ nel database"
+
+#: schema_migration.cc:919
+#, c-format
+msgid ""
+"%s appears to be a monotone database, but this version of\n"
+"monotone does not recognize its schema.\n"
+"you probably need a newer version of monotone."
+msgstr ""
+
+#: schema_migration.cc:938
+#, fuzzy, c-format
+msgid ""
+"database %s is laid out according to an old schema\n"
+"try '%s db migrate' to upgrade\n"
+"(this is irreversible; you may want to make a backup copy first)"
+msgstr ""
+"il layout del database ‘%s’ non corrisponde a questa versione di monotone\n"
+"mi aspettavo lo schema ‘%s’, ho trovato ‘%s’\n"
+"prova ‘%s db migrate’ per aggiornarlo\n"
+"(operazione irreversibile; potresti voler prima fare una copia di backup)"
+
+#: schema_migration.cc:960
+#, fuzzy, c-format
+msgid "calculating migration..."
+msgstr "calcolo i passi necessari per la migrazione"
+
+#: schema_migration.cc:973
+#, fuzzy, c-format
+msgid "no migration performed; database schema already up-to-date"
+msgstr "nessuna migrazione effettuata: lo schema del database era già aggiornato a ‘%s’"
+
+#: schema_migration.cc:980
+#, c-format
+msgid "migrating data..."
+msgstr "migrazione dati…"
+
+#: schema_migration.cc:1002
+#, fuzzy, c-format
+msgid "migrated to schema %s"
+msgstr "migrazione fallita al passo: %s"
+
+#: schema_migration.cc:1005
+#, c-format
+msgid "committing changes to database"
+msgstr "salvataggio delle modifiche nel database in corso"
+
+#: schema_migration.cc:1009
+#, c-format
+msgid "optimizing database"
+msgstr "ottimizzazione database"
+
+#: schema_migration.cc:1019
+#, c-format
+msgid ""
+"NOTE: because this database was last used by a rather old version\n"
+"of monotone, you're not done yet.  If you're a project leader, then\n"
+"see the file UPGRADE for instructions on running '%s db %s'"
+msgstr ""
+"NOTA: dato che questo database è stato utilizzato l'ultima volta da\n"
+"una versione di monotone piuttosto vecchia, non hai ancora finito.\n"
+"Se sei un capo progetto leggi il file UPGRADE per istruzioni\n"
+"sull'esecuzione di ‘%s db %s’"
+
+#: schema_migration.cc:1026
+#, c-format
+msgid ""
+"NOTE: this upgrade cleared monotone's caches\n"
+"you should now run '%s db regenerate_caches'"
+msgstr ""
+"NOTA: questo aggiornamento ha svuotato le cache di monotone;\n"
+"adesso dovresti eseguire ‘%s db regenerate_caches’"
+
+#: schema_migration.cc:1057
+#, c-format
+msgid "cannot test migration from unknown schema %s"
+msgstr ""
+
+#: schema_migration.cc:1060
+#, c-format
+msgid "schema %s is up to date"
+msgstr ""
+
+#: schema_migration.cc:1071
+#, fuzzy, c-format
+msgid "successful migration to schema %s"
+msgstr "scambio con ‘%s’ avvenuto con successo"
+
+#: std_hooks.lua:39
+msgid "Press enter"
+msgstr "Premi ‘invio’"
+
+#: std_hooks.lua:41
+msgid "Press enter when the subprocess has completed"
+msgstr "Premi ‘invio’ quando il sotto-processo è completato"
+
+#: transforms.cc:91
+#, c-format
+msgid ""
+"%s\n"
+"this may be due to a memory glitch, data corruption during\n"
+"a network transfer, corruption of your database or workspace,\n"
+"or a bug in monotone.  if the error persists, please contact\n"
+"%s for assistance.\n"
+msgstr ""
+
+#: ui.cc:158
+#, c-format
+msgid "%.1f G"
+msgstr "%.1f Gi"
+
+#: ui.cc:164
+#, c-format
+msgid "%.1f M"
+msgstr "%.1f Mi"
+
+#: ui.cc:170
+#, c-format
+msgid "%.1f k"
+msgstr "%.1f Ki"
+
+#: ui.cc:183
+#, c-format
+msgid "%d/%d"
+msgstr "%d/%d"
+
+#: ui.cc:188
+#, c-format
+msgid "%d"
+msgstr "%d"
+
+#: ui.cc:466
+msgid "warning: "
+msgstr "attenzione: "
+
+#: ui.cc:477
+#, c-format
+msgid ""
+"fatal: %s\n"
+"this is almost certainly a bug in monotone.\n"
+"please send this error message, the output of '%s --full-version',\n"
+"and a description of what you were doing to %s."
+msgstr ""
+"errore fatale: %s\n"
+"questo è quasi sicuramente un bug in monotone.\n"
+"per favore invia questo messaggio di errore, l'output di ‘%s --full-version’\n"
+"e una descrizione di quello che stavi facendo a ‘%s’."
+
+#: ui.cc:581
+#, c-format
+msgid "failed to open log file '%s'"
+msgstr "impossibile aprire il file di log ‘%s’"
+
+#: uri.cc:63
+#, c-format
+msgid "The URI syntax is invalid. Maybe you used an URI in scp-style?"
+msgstr ""
+
+# TODO: verificare che 'testresult' sia il nome del certificato
+#: update.cc:71
+#, c-format
+msgid "failed to decode boolean testresult cert value '%s'"
+msgstr "è fallita la decodifica del valore booleano del certificato testresult ‘%s’"
+
+#: update.cc:160
+#, c-format
+msgid "cannot determine branch for update"
+msgstr "non riesco a determinare il ramo per l'update"
+
+#: vocab.cc:67
+#, c-format
+msgid "hex encoded ID '%s' size != %d"
+msgstr "dimensione dell'ID esadecimale ‘%s’ != %d"
+
+#: vocab.cc:71
+#, c-format
+msgid "bad character '%c' in id name '%s'"
+msgstr "carattere non ammesso ‘%c’ nel nome dell'id ‘%s’"
+
+# TODO: cosa è una stringa ACE?
+#: vocab.cc:81
+#, c-format
+msgid "bad character '%c' in ace string '%s'"
+msgstr "carattere ‘%c’ non valido nella stringa ace ‘%s’"
+
+#: vocab.cc:92
+#, c-format
+msgid "bad character '%c' in symbol '%s'"
+msgstr "carattere ‘%c’ non valido nel simbolo ‘%s’"
+
+#: vocab.cc:103
+#, c-format
+msgid "bad character '%c' in cert name '%s'"
+msgstr "carattere non ammesso ‘%c’ nel nome del certificato ‘%s’"
+
+#: vocab.cc:113
+#, c-format
+msgid "bad character '%c' in key name '%s'"
+msgstr "carattere non ammesso ‘%c’ nel nome della chiave ‘%s’"
+
+#: vocab.cc:128
+#, c-format
+msgid "Invalid key length of %d bytes"
+msgstr "Chiave di lunghezza non valida (%d byte)"
+
+#: vocab.cc:143
+#, c-format
+msgid "Invalid hmac length of %d bytes"
+msgstr "HMAC di lunghezza non valida (%d byte)"
+
+#: work.cc:88
+#: work_migration.cc:188
+#: work_migration.cc:208
+#, c-format
+msgid "workspace is corrupt: reading %s: %s"
+msgstr "lo spazio di lavoro è corrotto: leggendo ‘%s’: %s"
+
+#: work.cc:136
+#, fuzzy, c-format
+msgid "workspace base revision %s does not exist in database"
+msgstr "la revisione base %s non è in database"
+
+#: work.cc:282
+#, c-format
+msgid "unrecognized key '%s' in options file %s - ignored"
+msgstr ""
+
+#: work.cc:289
+#, c-format
+msgid "Failed to read options file %s: %s"
+msgstr "Impossibile leggere il file di opzioni ‘%s’: %s"
+
+#: work.cc:337
+#, c-format
+msgid "Failed to write options file %s: %s"
+msgstr "Impossibile scrivere il file di opzioni ‘%s’: %s"
+
+#: work.cc:539
+#, c-format
+msgid "skipping ignorable file %s"
+msgstr "salto il file ignorabile ‘%s’"
+
+#: work.cc:548
+#, c-format
+msgid "skipping %s, already accounted for in workspace"
+msgstr "salto ‘%s’, già considerato nello spazio di lavoro"
+
+#: work.cc:559
+#, c-format
+msgid "adding %s to workspace manifest"
+msgstr "aggiungo ‘%s’ al manifesto dello spazio di lavoro"
+
+#: work.cc:565
+#, c-format
+msgid "cannot add %s, because %s is recorded as a file in the workspace manifest"
+msgstr ""
+
+#: work.cc:680
+#, c-format
+msgid "dropping %s"
+msgstr "cancello ‘%s’"
+
+#: work.cc:691
+#: work.cc:702
+#, c-format
+msgid "path %s already exists"
+msgstr "il percorso ‘%s’ esiste già"
+
+#: work.cc:724
+#: work.cc:756
+#, c-format
+msgid "adding %s"
+msgstr "aggiungo ‘%s’"
+
+#: work.cc:744
+#, c-format
+msgid "path '%s' already exists, cannot create"
+msgstr "il percorso ‘%s’ esiste già: non posso crearlo"
+
+#: work.cc:752
+#, c-format
+msgid "renaming %s to %s"
+msgstr "rinomino ‘%s’ in ‘%s’"
+
+#: work.cc:788
+#, c-format
+msgid "file '%s' does not exist"
+msgstr "il file ‘%s’ non esiste"
+
+#: work.cc:789
+#, c-format
+msgid "file '%s' is a directory"
+msgstr "il file ‘%s’ è una directory "
+
+#: work.cc:794
+#, c-format
+msgid "content of file '%s' has changed, not overwriting"
+msgstr "i contenuti del file ‘%s’ sono cambiati, non lo sovrascrivo"
+
+#: work.cc:795
+#, c-format
+msgid "modifying %s"
+msgstr "modifico ‘%s’"
+
+#: work.cc:984
+#, fuzzy, c-format
+msgid "missing directory '%s'"
+msgstr "directory non valida ‘’"
+
+#: work.cc:989
+#, fuzzy, c-format
+msgid "not a directory '%s'"
+msgstr "non riesco a creare la directory‘%s’"
+
+#: work.cc:1002
+#, fuzzy, c-format
+msgid "missing file '%s'"
+msgstr "%d file mancanti"
+
+#: work.cc:1007
+#, fuzzy, c-format
+msgid "not a file '%s'"
+msgstr "il file ‘%s’ non esiste"
+
+#: work.cc:1018
+#, fuzzy, c-format
+msgid ""
+"%d missing items; use '%s ls missing' to view\n"
+"To restore consistency, on each missing item run either\n"
+" '%s drop ITEM' to remove it permanently, or\n"
+" '%s revert ITEM' to restore it.\n"
+"To handle all at once, simply use\n"
+" '%s drop --missing' or\n"
+" '%s revert --missing'"
+msgstr ""
+"%d file mancanti; usa ‘%s ls missing’ per elencarli.\n"
+"Per riottenere la consistenza, eseguire su ogni file mancante\n"
+"‘%s drop FILE’'per eliminarlo permanentemente oppure\n"
+"‘%s’ revert FILE’ per recuperarlo.\n"
+"Per gestirli tutti in una volta, utilizzare\n"
+"‘%s drop --missing’ oppure\n"
+"‘%s revert --missing’"
+
+#: work.cc:1164
+#, c-format
+msgid "skipping %s, not currently tracked"
+msgstr "salto ‘%s’, non sotto controllo di versione"
+
+#: work.cc:1174
+#, c-format
+msgid "cannot remove %s/, it is not empty"
+msgstr "non posso cancellare ‘%s/’: non è vuota"
+
+#: work.cc:1185
+#, c-format
+msgid "dropping %s from workspace manifest"
+msgstr "elimino ‘%s’ dal manifesto dello spazio di lavoro"
+
+#: work.cc:1238
+#, c-format
+msgid "destination dir %s/ is not versioned (perhaps add it?)"
+msgstr "la directory di destinazione ‘%s/’ non è versionata (in caso, usare ‘add’)"
+
+#: work.cc:1241
+#, c-format
+msgid "destination %s is an existing file in current revision"
+msgstr "la destinazione ‘%s’ è un file già esistente nella versione attuale"
+
+#: work.cc:1251
+#, c-format
+msgid "empty path %s is not allowed"
+msgstr "il percorso vuoto ‘%s’ non è permesso"
+
+#: work.cc:1265
+#, c-format
+msgid "%s does not exist in current manifest"
+msgstr "‘%s’ non esiste nel manifesto attuale"
+
+#: work.cc:1268
+#, c-format
+msgid "destination %s already exists in current manifest"
+msgstr "la destinazione ‘%s’ esiste già nel manifesto attuale"
+
+#: work.cc:1274
+#, c-format
+msgid "destination directory %s does not exist in current manifest"
+msgstr "la directory di destinazione ‘%s’ non esiste nel manifesto attuale"
+
+#: work.cc:1276
+#, c-format
+msgid "destination directory %s is not a directory"
+msgstr "la directory di destinazione ‘%s’ non è una directory"
+
+#: work.cc:1285
+#, c-format
+msgid "renaming %s to %s in workspace manifest"
+msgstr "rinomino ‘%s’ in ‘%s’ nel manifesto dello spazio di lavoro"
+
+#: work.cc:1313
+#, c-format
+msgid "%s doesn't exist in workspace, skipping"
+msgstr "‘%s’ non esiste nello spazio di lavoro, lo salto"
+
+#: work.cc:1317
+#, c-format
+msgid "destination %s already exists in workspace, skipping"
+msgstr "salto ‘%s’, esiste già nello spazio di lavoro"
+
+#: work.cc:1347
+#, c-format
+msgid "proposed new root directory '%s' is not versioned or does not exist"
+msgstr "la nuova directory root proposta ‘%s’ non è versionata o non esiste"
+
+#: work.cc:1349
+#, c-format
+msgid "proposed new root directory '%s' is not a directory"
+msgstr "la nuova directory root proposta ‘%s’ non è una directory"
+
+#: work.cc:1354
+#, c-format
+msgid "proposed new root directory '%s' contains illegal path %s"
+msgstr "la nuova directory root proposta ‘%s’ ha un percorso illegale %s"
+
+#: work.cc:1364
+#, c-format
+msgid "directory '%s' is not versioned or does not exist"
+msgstr "la directory ‘%s’ non è versionata o non esiste"
+
+#: work.cc:1370
+#, c-format
+msgid "'%s' is in the way"
+msgstr "‘%s’ è di ostacolo"
+
+#: work_migration.cc:62
+#, c-format
+msgid "workspace required but not found"
+msgstr "copia di lavoro richiesta ma non trovata"
+
+#: work_migration.cc:74
+#, fuzzy, c-format
+msgid "workspace is corrupt: %s is invalid"
+msgstr "lo spazio di lavoro è corrotto: leggendo ‘%s’: %s"
+
+#: work_migration.cc:79
+#, c-format
+msgid "_MTN/format should not exist in a format 1 workspace; corrected"
+msgstr "‘_MTN/format’ non dovrebbe esistere in uno spazio di lavoro con formato 1; corretto"
+
+#: work_migration.cc:116
+#, c-format
+msgid ""
+"this workspace's metadata is in format 0. to use this workspace\n"
+"with this version of monotone, you must delete it and check it\n"
+"out again (migration from format 0 is not possible).\n"
+"once you have done this, you will not be able to use the workspace\n"
+"with versions of monotone older than %s.\n"
+"we apologize for the inconvenience."
+msgstr ""
+
+#: work_migration.cc:125
+#, c-format
+msgid ""
+"to use this workspace with this version of monotone, its metadata\n"
+"must be migrated from format %d to format %d, using the command\n"
+"'%s migrate_workspace'.\n"
+"once you have done this, you will not be able to use the workspace\n"
+"with versions of monotone older than %s."
+msgstr ""
+
+#: work_migration.cc:135
+#: work_migration.cc:263
+#, c-format
+msgid ""
+"this version of monotone only understands workspace metadata\n"
+"in formats 0 through %d.  your workspace is in format %d.\n"
+"you need a newer version of monotone to use this workspace."
+msgstr "questa versione di monotone capisce gli spazi di lavoro con metadatinei formati da 0 a %d.  il tuo spazio di lavoro è in formato %d.ti serve una versione di monotone più recente per usarlo."
+
+#: work_migration.cc:164
+#, c-format
+msgid ""
+"it is not possible to migrate from workspace format 0 to any\n"
+"later format.  you must delete this workspace and check it out\n"
+"again.  we apologize for the inconvenience."
+msgstr ""
+"non è possibile migrare spazi di lavoro in formato 0 a nessun\n"
+"formato successivo.  dovete cancellare lo spazio di lavoro ed\n"
+"estrarlo di nuovo.  ci scusiamo per l'inconveniente."
+
+#: work_migration.cc:216
+#, c-format
+msgid "workspace is corrupt: %s exists but is not a regular file"
+msgstr "lo spazio di lavoro è corrotto: ‘%s’ esiste ma non è un normale file"
+
+#: work_migration.cc:255
+#, c-format
+msgid "this workspace is in the current format, no migration is necessary."
+msgstr "questo spazio di lavoro è nel formato attuale, non è necessario migrare."
+