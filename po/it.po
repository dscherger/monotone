msgid ""
msgstr ""
"Project-Id-Version: monotone\n"
"Report-Msgid-Bugs-To: \n"
<<<<<<< HEAD
"POT-Creation-Date: 2006-06-02 15:19+0200\n"
"PO-Revision-Date: 2006-06-05 11:35+0100\n"
"Last-Translator: Roberta Lazzeri <ripley@lapo.it>\n"
=======
"POT-Creation-Date: 2006-06-10 13:57+0200\n"
"PO-Revision-Date: 2006-06-11 09:07+0100\n"
"Last-Translator: Lapo Luchini <lapo@lapo.it>\n"
>>>>>>> 4a95d5cd
"Language-Team: Lapo Luchini <lapo@lapo.it>\n"
"MIME-Version: 1.0\n"
"Content-Type: text/plain; charset=utf-8\n"
"Content-Transfer-Encoding: 8bit\n"
"Plural-Forms: nplurals=2; plural=n>1;\n"
"X-Poedit-Language: Italian\n"
"X-Poedit-Country: ITALY\n"
"X-Poedit-Basepath: ..\\\n"

#: app_state.cc:139
#, c-format
msgid "workspace required but not found%s%s"
msgstr "spazio di lavoro richiesto ma non trovato%s%s"

#: app_state.cc:147
#, c-format
msgid "invalid directory ''"
msgstr "directory non valida ‘’"

#: app_state.cc:155
#, fuzzy, c-format
msgid "monotone bookkeeping directory '%s' already exists in '%s'\n"
msgstr "la directory monotone contabilità ‘%s’ già esiste in ‘%s’\n"

# TODO: radice di ricerca?
#: app_state.cc:236
#, c-format
msgid "search root '%s' does not exist"
msgstr "la radice di ricerca ‘%s’ non esiste"

# TODO: radice di ricerca?
#: app_state.cc:237
#, c-format
msgid "search root '%s' is not a directory\n"
msgstr "la radice di ricerca ‘%s’ non è una directory\n"

#: app_state.cc:271
#, c-format
msgid "failed to parse date string '%s': %s"
msgstr "impossibile interpretare la stringa ‘%s’ come data: %s"

#: app_state.cc:286
#, c-format
msgid "negative depth not allowed\n"
msgstr "profondità negativa non permessa\n"

#: app_state.cc:294
#, c-format
msgid "illegal argument to --last: cannot be zero or negative\n"
msgstr "argomento illegale per --ultimo: non può essere zero o negativo\n"

#: app_state.cc:302
#, c-format
msgid "illegal argument to --next: cannot be zero or negative\n"
msgstr "argomento illegale per --prossimo: non può essere zero o negativo\n"

#: app_state.cc:438
#, c-format
msgid "Failed to read options file %s"
msgstr "Impossibile leggere il file di opzioni ‘%s’"

#: app_state.cc:455
#, c-format
msgid "Failed to write options file %s"
msgstr "Impossibile scrivere il file di opzioni ‘%s’"

#: basic_io.cc:33
#, c-format
msgid "error in %s:%d:%d:E: %s"
msgstr "errore in ‘%s’:%d:%d:E: %s"

#: cert.cc:83
#, c-format
msgid "ignoring bad signature by '%s' on '%s'"
msgstr "ignoro la firma invalida di ‘%s’ su ‘%s’"

#: cert.cc:91
#, c-format
msgid "ignoring unknown signature by '%s' on '%s'"
msgstr "ignoro la firma sconosciuta di ‘%s’ su ‘%s’"

#: cert.cc:157
#, c-format
msgid "trust function disliked %d signers of %s cert on manifest %s"
msgstr ""

#: cert.cc:214
#, c-format
msgid "trust function disliked %d signers of %s cert on revision %s"
msgstr ""

#: cert.cc:303
#, c-format
msgid "calculated cert hash '%s' does not match '%s'"
msgstr "l'hash calcolato sul certificato è ‘%s’, non corrisponde a ‘%s’"

#: cert.cc:379
#: keys.cc:554
#, c-format
msgid "no key pair '%s' found in key store '%s'"
msgstr "la coppia di chiavi ‘%s’ non è nel portachiavi ‘%s’"

#: cert.cc:457
#, c-format
msgid ""
"you have no private key to make signatures with\n"
"perhaps you need to 'genkey <your email>'"
msgstr ""
"non hai una chiave privata con cui firmare\n"
"puoi crearla con ‘genkey <tua e-mail>’"

#: cert.cc:460
#, c-format
msgid ""
"you have multiple private keys\n"
"pick one to use for signatures by adding '-k<keyname>' to your command"
msgstr ""
"hai più chiavi private\n"
"scegli quale usare per firmare aggiungendo ‘-k<keyname>’ al tuo comando"

#: cert.cc:478
#, c-format
msgid "no branch found for empty revision, please provide a branch name"
msgstr "nessun ramo trovato per revisione vuota, per favore fornisci un nome di ramo"

#: cert.cc:487
#, c-format
msgid "no branch certs found for revision %s, please provide a branch name"
msgstr "nessun certificato di ramo trovato per la revisione %s, per favore inserisci un nome di ramo"

#: cert.cc:491
#, c-format
msgid "multiple branch certs found for revision %s, please provide a branch name"
msgstr "trovati certificati con rami multipli per la revisione %s, per favore inserisci il nome di un ramo"

#: cmd_automate.cc:18
msgid "automation"
msgstr "automazione"

#: cmd_automate.cc:19
msgid ""
"interface_version\n"
"heads [BRANCH]\n"
"ancestors REV1 [REV2 [REV3 [...]]]\n"
"attributes [FILE]\n"
"parents REV\n"
"descendents REV1 [REV2 [REV3 [...]]]\n"
"children REV\n"
"graph\n"
"erase_ancestors [REV1 [REV2 [REV3 [...]]]]\n"
"toposort [REV1 [REV2 [REV3 [...]]]]\n"
"ancestry_difference NEW_REV [OLD_REV1 [OLD_REV2 [...]]]\n"
"common_ancestors REV1 [REV2 [REV3 [...]]]\n"
"leaves\n"
"inventory\n"
"stdio\n"
"certs REV\n"
"select SELECTOR\n"
"get_file FILEID\n"
"get_manifest_of [REVID]\n"
"get_revision [REVID]\n"
"get_base_revision_id\n"
"get_current_revision_id\n"
"packet_for_rdata REVID\n"
"packets_for_certs REVID\n"
"packet_for_fdata FILEID\n"
"packet_for_fdelta OLD_FILE NEW_FILE\n"
"keys\n"
msgstr ""
"interface_version\n"
"heads [RAMO]\n"
"ancestors REV1 [REV2 [REV3 [...]]]\n"
"attributes [FILE]\n"
"parents REV\n"
"descendents REV1 [REV2 [REV3 [...]]]\n"
"children REV\n"
"graph\n"
"erase_ancestors [REV1 [REV2 [REV3 [...]]]]\n"
"toposort [REV1 [REV2 [REV3 [...]]]]\n"
"ancestry_difference NUOVA_REV [VECCHIA_REV1 [VECCHIA_REV2 [...]]]\n"
"common_ancestors REV1 [REV2 [REV3 [...]]]\n"
"leaves\n"
"inventory\n"
"stdio\n"
"certs REV\n"
"select SELETTORE\n"
"get_file ID_FILE\n"
"get_manifest_of [ID_REV]\n"
"get_revision [ID_REV]\n"
"get_base_revision_id\n"
"get_current_revision_id\n"
"packet_for_rdata ID_REV\n"
"packets_for_certs ID_REV\n"
"packet_for_fdata ID_FILE\n"
"packet_for_fdelta VECCHIO_FILE NUOVO_FILE\n"
"keys\n"

#: cmd_automate.cc:46
msgid "automation interface"
msgstr "interfaccia di automazione"

#: cmd_db.cc:35
#: cmd_diff_log.cc:404
#: cmd_diff_log.cc:434
#: cmd_diff_log.cc:436
#: cmd_files.cc:102
#: cmd_files.cc:164
#: cmd_merging.cc:123
#: cmd_ws_commit.cc:446
#: commands.cc:368
#, c-format
msgid "no such revision '%s'"
msgstr "questa revisione ‘%s’ non esiste"

#: cmd_db.cc:41
#, c-format
msgid "revision %s already has children. We cannot kill it."
msgstr "la revisione ‘%s’ ha già dei figli, non possiamo eliminarla."

#: cmd_db.cc:46
msgid "database"
msgstr "database"

#: cmd_db.cc:47
msgid ""
"init\n"
"info\n"
"version\n"
"dump\n"
"load\n"
"migrate\n"
"execute\n"
"kill_rev_locally ID\n"
"kill_branch_certs_locally BRANCH\n"
"kill_tag_locally TAG\n"
"check\n"
"changesetify\n"
"rosterify\n"
"set_epoch BRANCH EPOCH\n"
msgstr ""
"init\n"
"info\n"
"version\n"
"dump\n"
"load\n"
"migrate\n"
"execute\n"
"kill_rev_locally ID\n"
"kill_branch_certs_locally RAMO\n"
"kill_tag_locally TAG\n"
"check\n"
"changesetify\n"
"rosterify\n"
"set_epoch RAMO EPOCA\n"

#: cmd_db.cc:61
msgid "manipulate database state"
msgstr "manipola lo stato del database"

#: cmd_db.cc:108
#, c-format
msgid "The epoch must be %s characters"
msgstr "L'epoca deve essere di %s caratteri"

#: cmd_db.cc:119
#: cmd_db.cc:135
msgid "vars"
msgstr "variabili"

#: cmd_db.cc:119
msgid "DOMAIN NAME VALUE"
msgstr "DOMINIO NOME VALORE"

#: cmd_db.cc:120
msgid "set the database variable NAME to VALUE, in domain DOMAIN"
msgstr "imposta la variabile NOME del database come VALORE, nel dominio DOMINIO"

#: cmd_db.cc:135
msgid "DOMAIN NAME"
msgstr "DOMINIO NOME"

#: cmd_db.cc:136
msgid "remove the database variable NAME in domain DOMAIN"
msgstr "elimina la variabile NOME del database dal dominio DOMINIO "

#: cmd_db.cc:148
#, c-format
msgid "no var with name %s in domain %s"
msgstr "nessuna variabile ha nome ‘%s’ nel dominio ‘%s’"

#: cmd_db.cc:152
#: cmd_diff_log.cc:348
#: cmd_diff_log.cc:556
#: cmd_files.cc:78
#: cmd_files.cc:145
#: cmd_list.cc:461
#: cmd_merging.cc:569
#: cmd_ws_commit.cc:322
#: commands.cc:244
msgid "informative"
msgstr "informativo"

#: cmd_db.cc:152
msgid "(revision|file|key) PARTIAL-ID"
msgstr "(revision|file|key) ID-PARZIALE"

#: cmd_db.cc:153
msgid "complete partial id"
msgstr "completa un id parziale"

#: cmd_db.cc:162
#, c-format
msgid "non-hex digits in partial id"
msgstr "cifre non decimali nell'ID parziale"

#: cmd_diff_log.cc:348
#: cmd_ws_commit.cc:53
#: cmd_ws_commit.cc:224
#: cmd_ws_commit.cc:251
#: cmd_ws_commit.cc:322
#: cmd_ws_commit.cc:615
msgid "[PATH]..."
msgstr "[PERCORSO…]"

#: cmd_diff_log.cc:349
msgid ""
"show current diffs on stdout.\n"
"If one revision is given, the diff between the workspace and\n"
"that revision is shown.  If two revisions are given, the diff\n"
"between them is given. If no format is specified, unified\n"
"is used by default."
msgstr ""
"mostra differenze attuali in stdout.\n"
"Se è specificata una revisione, viene stampata la differenza tra lo\n"
"spazio di lavoro e quella revisione. Se sono specificate due revisioni,\n"
"viene stampata la differenza tra loro. Se non è specificato nessun\n"
"formato, viene usato per default quello unificato."

#: cmd_diff_log.cc:365
#, c-format
msgid ""
"--diff-args requires --external\n"
"try adding --external or removing --diff-args?"
msgstr ""
"‘--diff-args’ richiede ‘--external’\n"
"prova ad aggiungere ‘--external’ o togliere ‘--diff-args’"

#: cmd_diff_log.cc:492
msgid "no changes"
msgstr "nessun cambiamento"

#: cmd_diff_log.cc:556
msgid "[FILE] ..."
msgstr "[FILE…]"

#: cmd_diff_log.cc:557
msgid "print history in reverse order (filtering by 'FILE'). If one or more revisions are given, use them as a starting point."
msgstr "stampa lo storico in ordine contrario (filtrando con ‘FILE’). Se sono specificate una o più revisioni, usa quelle come punto di partenza."

#: cmd_diff_log.cc:620
#, c-format
msgid "only one of --last/--next allowed"
msgstr "solo un comando permesso tra ‘--last’ e ‘--next’"

#: cmd_files.cc:28
#: cmd_files.cc:41
#: cmd_files.cc:121
#: cmd_merging.cc:634
#: cmd_othervcs.cc:15
msgid "debug"
msgstr "debug"

#: cmd_files.cc:28
msgid "load file contents into db"
msgstr "carica il contenuto di un file in db"

#: cmd_files.cc:41
msgid "<parent> <left> <right>"
msgstr "<genitore> <sinistra> <destra>"

#: cmd_files.cc:42
msgid "merge 3 files and output result"
msgstr "unisce 3 file e stampa il risultato"

#: cmd_files.cc:56
#, c-format
msgid "ancestor file id does not exist"
msgstr "id del file antenato inesistente"

#: cmd_files.cc:59
#, c-format
msgid "left file id does not exist"
msgstr "id del file di sinistra inesistente"

#: cmd_files.cc:62
#, c-format
msgid "right file id does not exist"
msgstr "id del file di destra inesistente"

#: cmd_files.cc:73
#, c-format
msgid "merge failed"
msgstr "‘merge’ fallito"

#: cmd_files.cc:78
msgid "PATH"
msgstr "PERCORSO"

#: cmd_files.cc:79
msgid "print annotated copy of the file from REVISION"
msgstr "stampa una copia annotata del file tratto da REVISIONE"

#: cmd_files.cc:100
#, c-format
msgid "no revision for file '%s' in database"
msgstr "nessuna revisione nel database per il file ‘%s’"

#: cmd_files.cc:111
#, c-format
msgid "no such file '%s' in revision '%s'"
msgstr "nessun file ‘%s’ trovato nella revisione ‘%s’"

#: cmd_files.cc:114
#, c-format
msgid "'%s' in revision '%s' is not a file"
msgstr "‘%s’ della revisione ‘%s’ non è un file"

#: cmd_files.cc:121
msgid "[PATH]"
msgstr "[PERCORSO]"

#: cmd_files.cc:122
msgid "calculate identity of PATH or stdin"
msgstr "calcola l'identità di un percorso o di stdin"

#: cmd_files.cc:146
msgid "FILENAME"
msgstr "NOMEFILE"

#: cmd_files.cc:147
msgid "write file from database to stdout"
msgstr "copia un file dal database a stdout"

#: cmd_files.cc:176
#: cmd_files.cc:178
#, c-format
msgid "no file '%s' found in revision '%s'"
msgstr "nessun file ‘%s’ trovato nella revisione ‘%s’"

#: cmd.hh:84
#, c-format
msgid "non-hex digits in id"
msgstr "id con cifre non esadecimali"

#: cmd.hh:93
#, c-format
msgid "partial id '%s' does not have an expansion"
msgstr "l'id parziale ‘%s’ non può essere espanso"

#: cmd.hh:97
#, c-format
msgid "partial id '%s' has multiple ambiguous expansions:\n"
msgstr "id parziale ‘%s’ ha espansioni multiple ambigue: \n"

#: cmd.hh:105
#, c-format
msgid "expanded partial id '%s' to '%s'"
msgstr "id parziale ‘%s’ espanso in ‘%s’"

#: cmd_key_cert.cc:26
#: cmd_key_cert.cc:52
#: cmd_key_cert.cc:92
#: cmd_key_cert.cc:113
#: cmd_key_cert.cc:149
msgid "key and cert"
msgstr "chiavi e cert"

#: cmd_key_cert.cc:26
#: cmd_key_cert.cc:52
#: cmd_key_cert.cc:92
msgid "KEYID"
msgstr "IDCHIAVE"

#: cmd_key_cert.cc:27
msgid "generate an RSA key-pair"
msgstr "genera una coppia di chiavi RSA"

#: cmd_key_cert.cc:42
#, c-format
msgid "key '%s' already exists"
msgstr "chiave ‘%s’ già esistente"

#: cmd_key_cert.cc:45
#, c-format
msgid "generating key-pair '%s'"
msgstr "genero la coppia di chiavi ‘%s’"

#: cmd_key_cert.cc:47
#, c-format
msgid "storing key-pair '%s' in %s/"
msgstr "immagazzino la coppia di chiavi ‘%s’ in ‘%s/’"

#: cmd_key_cert.cc:53
msgid "drop a public and private key"
msgstr "cancella una coppia di chiavi"

#: cmd_key_cert.cc:67
#, c-format
msgid "dropping public key '%s' from database"
msgstr "sto cancellando la chiave pubblica ‘%s’ dal database"

#: cmd_key_cert.cc:77
#, c-format
msgid "dropping key pair '%s' from keystore"
msgstr "cancello la coppia di chiavi ‘%s’ dal portachiavi"

#: cmd_key_cert.cc:84
#, c-format
msgid "public or private key '%s' does not exist in keystore or database"
msgstr "o la chiave pubblica o quella privata ‘%s’ non esiste nel portachiavi o nel database"

#: cmd_key_cert.cc:87
#, c-format
msgid "public or private key '%s' does not exist in keystore, and no database was specified"
msgstr "o la chiave pubblica o quella privata ‘%s’ non esiste nel portachiavi, e nessun database è stato specificato"

#: cmd_key_cert.cc:93
msgid "change passphrase of a private RSA key"
msgstr "cambia la passphrase di una chiave privata RSA"

#: cmd_key_cert.cc:103
#, c-format
msgid "key '%s' does not exist in the keystore"
msgstr "la chiave ‘%s’ non è nel portachiavi"

#: cmd_key_cert.cc:110
#, c-format
msgid "passphrase changed"
msgstr "passphrase cambiata"

#: cmd_key_cert.cc:113
msgid "REVISION CERTNAME [CERTVAL]"
msgstr "REVISIONE NOME_CERT VALORE_CERT"

#: cmd_key_cert.cc:114
msgid "create a cert for a revision"
msgstr "crea un certificato per una revisione"

#: cmd_key_cert.cc:150
msgid "REVISION NAME VALUE SIGNER1 [SIGNER2 [...]]"
msgstr "REVISIONE NOME VALORE FIRMATARIO1 [FIRMATARIO2 […]]"

#: cmd_key_cert.cc:151
msgid ""
"test whether a hypothetical cert would be trusted\n"
"by current settings"
msgstr ""
"verifica se un ipotetico certificato sarebbe fidato\n"
"secondo la configurazione corrente"

#: cmd_key_cert.cc:184
#, c-format
msgid ""
"if a cert on: %s\n"
"with key: %s\n"
"and value: %s\n"
"was signed by: %s\n"
"it would be: %s\n"
msgstr ""
"se un certificato in: %s\n"
"con chiave: %s\n"
"e valore: %s\n"
"è stato firmato da: %s\n"
"sarà: %s\n"

#: cmd_key_cert.cc:193
msgid "trusted"
msgstr "fidato"

#: cmd_key_cert.cc:193
msgid "UNtrusted"
msgstr "NON fidato"

#: cmd_key_cert.cc:196
#: cmd_key_cert.cc:209
#: cmd_key_cert.cc:222
#: cmd_key_cert.cc:238
#: cmd_ws_commit.cc:171
msgid "review"
msgstr "verifica"

#: cmd_key_cert.cc:196
msgid "REVISION TAGNAME"
msgstr "REVISIONE NOME_ETICHETTA"

#: cmd_key_cert.cc:197
msgid "put a symbolic tag cert on a revision"
msgstr "poni un tag simbolico su una revisione"

# questa frase non credo vada tradotta
#: cmd_key_cert.cc:209
msgid "ID (pass|fail|true|false|yes|no|1|0)"
msgstr "ID (pass|fail|true|false|yes|no|1|0)"

#: cmd_key_cert.cc:210
msgid "note the results of running a test on a revision"
msgstr "annota i risultati dell'esecuzione di un test su una revisione"

#: cmd_key_cert.cc:222
#: cmd_ws_commit.cc:171
msgid "REVISION"
msgstr "REVISIONE"

#: cmd_key_cert.cc:223
msgid "approve of a particular revision"
msgstr "approva una particolare revisione"

#: cmd_key_cert.cc:234
#, c-format
msgid "need --branch argument for approval"
msgstr "per ‘approve’ è necessario un argomento --branch"

#: cmd_key_cert.cc:238
msgid "REVISION [COMMENT]"
msgstr "REVISIONE [COMMENTO]"

#: cmd_key_cert.cc:239
msgid "comment on a particular revision"
msgstr "commento su una specifica revisione"

#: cmd_key_cert.cc:249
#, c-format
msgid "edit comment failed"
msgstr "modifica del commento fallita"

#: cmd_key_cert.cc:252
#, c-format
msgid "empty comment"
msgstr "commento vuoto"

#: cmd_list.cc:60
#, c-format
msgid "no public key '%s' found in database"
msgstr "la chiave pubblica ‘%s’ non è nel database"

#: cmd_list.cc:70
#, c-format
msgid ""
"Key   : %s\n"
"Sig   : %s\n"
"Name  : %s\n"
"Value : %s\n"
msgstr ""
"Chiave   : %s\n"
"Firma   : %s\n"
"Nome  : %s\n"
"Valore : %s\n"

#: cmd_list.cc:104
msgid "ok"
msgstr "ok"

#: cmd_list.cc:107
msgid "bad"
msgstr "invalido"

#: cmd_list.cc:110
msgid "unknown"
msgstr "sconosciuto"

#: cmd_list.cc:198
#, c-format
msgid "(*) - only in %s/"
msgstr "(*) - solo in ‘%s/’"

#: cmd_list.cc:222
#, c-format
msgid "no keys found"
msgstr "nessuna chiave trovata"

#: cmd_list.cc:224
#, c-format
msgid "no keys found matching '%s'"
msgstr "nessuna chiave corrispondente a ‘%s’ trovata"

#: cmd_list.cc:271
#, c-format
msgid "no epoch for branch %s"
msgstr "nessuna epoca trovata per il ramo ‘%s’"

#: cmd_list.cc:462
msgid ""
"certs ID\n"
"keys [PATTERN]\n"
"branches [PATTERN]\n"
"epochs [BRANCH [...]]\n"
"tags\n"
"vars [DOMAIN]\n"
"known\n"
"unknown\n"
"ignored\n"
"missing\n"
"changed"
msgstr ""
"certs ID\n"
"keys [PATTERN]\n"
"branches\n"
"epochs [RAMO […]]\n"
"tags\n"
"vars [DOMINIO]\n"
"known\n"
"unknown\n"
"ignored\n"
"missing\n"
"changed"

#: cmd_list.cc:473
msgid ""
<<<<<<< HEAD
"show database objects, or the current workspace manifest, or known,\n"
"unknown, intentionally ignored, missing, or changed state files"
msgstr ""
"mostra gli oggetti del database, o il manifesto dello spazio di lavoro corrente, o i file pubblici conosciuti,\n"
"sconosciuti, intenzionalmente ignorati, mancanti, o cambiati"

#: cmd_merging.cc:43
#: cmd_ws_commit.cc:44
#: cmd_ws_commit.cc:206
#: cmd_ws_commit.cc:232
#: cmd_ws_commit.cc:257
#: cmd_ws_commit.cc:282
#: cmd_ws_commit.cc:487
#: cmd_ws_commit.cc:580
=======
"show database objects, or the current workspace manifest, \n"
"or known, unknown, intentionally ignored, missing, or \n"
"changed-state files"
msgstr ""
"mostra gli oggetti del database, o il manifesto dello spazio di lavoro\n"
"corrente, o i file conosciuti, sconosciuti, intenzionalmente ignorati,\n"
"mancanti o modificati"

#: cmd_merging.cc:53
#: cmd_ws_commit.cc:53
#: cmd_ws_commit.cc:224
#: cmd_ws_commit.cc:251
#: cmd_ws_commit.cc:278
#: cmd_ws_commit.cc:303
#: cmd_ws_commit.cc:517
#: cmd_ws_commit.cc:615
>>>>>>> 4a95d5cd
msgid "workspace"
msgstr "spazio di lavoro"

#: cmd_merging.cc:54
msgid ""
"update workspace.\n"
"This command modifies your workspace to be based off of a\n"
"different revision, preserving uncommitted changes as it does so.\n"
"If a revision is given, update the workspace to that revision.\n"
"If not, update the workspace to the head of the branch."
msgstr ""
"aggiorna spazio di lavoro.\n"
"Questo comando modifica il tuo spazio di lavoro affinché sia basato su di\n"
"una differente versione, preservando nel contempo i cambiamenti non sottomessi.\n"
"Se è specificata una revisione, aggiorna lo spazio di lavoro a quella revisione.\n"
"Altrimenti aggiorna lo spazio di lavoro alla testa del ramo."

#: cmd_merging.cc:97
#, c-format
msgid "this workspace is a new project; cannot update"
msgstr "questo spazio di lavoro è un nuovo progetto, non posso fare un ‘update’"

#: cmd_merging.cc:101
#, c-format
msgid "updating along branch '%s'"
msgstr "aggiorno seguendo il ramo ‘%s’"

#: cmd_merging.cc:105
#, c-format
msgid ""
"your request matches no descendents of the current revision\n"
"in fact, it doesn't even match the current revision\n"
"maybe you want --revision=<rev on other branch>"
msgstr ""

#: cmd_merging.cc:110
#, c-format
msgid "multiple update candidates:"
msgstr "candidati multipli per l'update:"

#: cmd_merging.cc:114
#, c-format
msgid "choose one with '%s update -r<id>'"
msgstr "selezionane uno con ‘%s update -r<id>’"

#: cmd_merging.cc:115
#, c-format
msgid "multiple update candidates remain after selection"
msgstr "dopo la selezione restano candidati multipli per ‘update’"

#: cmd_merging.cc:130
#, c-format
msgid "already up to date at %s"
msgstr "già aggiornato a ‘%s’"

# TODO: qui "update" è senza apici
#: cmd_merging.cc:138
#, c-format
msgid "selected update target %s"
msgstr "selezionata revisione ‘%s’ per l'update"

#: cmd_merging.cc:162
#, c-format
msgid "target revision is not in current branch"
msgstr "la revisione selezionata non è sul ramo attuale"

#: cmd_merging.cc:170
#, c-format
msgid ""
"target revision is in multiple branches:%s\n"
"\n"
"try again with explicit --branch"
msgstr ""
"la revisione in oggetto è in rami multipli:%s\n"
"\n"
"prova ancora con --ramo dichiarato"

#: cmd_merging.cc:178
#, c-format
msgid "switching to branch %s"
msgstr "passaggio al ramo ‘%s’"

#: cmd_merging.cc:183
#, c-format
msgid ""
"target revision not in any branch\n"
"next commit will use branch %s"
msgstr ""
"la revisione in oggetto non è in un ramo\n"
"il prossimo commit userà il ramo %s"

#: cmd_merging.cc:288
#, c-format
msgid "switched branch; next commit will use branch %s"
msgstr "ramo cambiato: il prossimo commit userà il ramo ‘%s’"

#: cmd_merging.cc:289
#, c-format
msgid "updated to base revision %s"
msgstr "aggiorno alla revisione base ‘%s’"

#: cmd_merging.cc:299
#: cmd_merging.cc:352
#: cmd_merging.cc:363
#: cmd_merging.cc:523
#: cmd_merging.cc:610
#: cmd_ws_commit.cc:385
#: cmd_ws_commit.cc:853
#: cmd_ws_commit.cc:874
msgid "tree"
msgstr "albero"

#: cmd_merging.cc:299
msgid "merge unmerged heads of branch"
msgstr "fa il ‘merge’ delle teste di un ramo"

#: cmd_merging.cc:308
#: cmd_merging.cc:618
#, c-format
msgid "please specify a branch, with --branch=BRANCH"
msgstr "specifica un ramo, con --branch=BRANCH"

#: cmd_merging.cc:312
#: cmd_merging.cc:402
#: cmd_merging.cc:405
#: cmd_merging.cc:623
#: cmd_ws_commit.cc:430
#, c-format
msgid "branch '%s' is empty"
msgstr "il ramo ‘%s’ è vuoto"

#: cmd_merging.cc:315
#, c-format
msgid "branch '%s' is already merged"
msgstr "il ramo ‘%s’ è già unito"

#: cmd_merging.cc:323
#, c-format
msgid "starting with revision 1 / %d"
msgstr "inizio con la revisione 1 / %d"

#: cmd_merging.cc:327
#, c-format
msgid "merging with revision %d / %d"
msgstr "‘merge’ con la revisione %d / %d"

#: cmd_merging.cc:328
#: cmd_merging.cc:329
#: cmd_merging.cc:412
#: cmd_merging.cc:547
#: cmd_merging.cc:548
#, c-format
msgid "[source] %s"
msgstr "[sorgente] %s"

#: cmd_merging.cc:346
#: cmd_merging.cc:519
#: cmd_merging.cc:566
#, c-format
msgid "[merged] %s"
msgstr "[unione] %s"

#: cmd_merging.cc:349
#, c-format
msgid "note: your workspaces have not been updated"
msgstr "nota: lo spazio di lavoro non è stato aggiornato"

#: cmd_merging.cc:352
msgid "SOURCE-BRANCH DEST-BRANCH"
msgstr "RAMO-SORG RAMO-DEST"

#: cmd_merging.cc:353
msgid "merge from one branch to another asymmetrically"
msgstr "‘merge’ asimmetrico da un ramo ad un altro"

#: cmd_merging.cc:363
msgid "SOURCE-BRANCH DEST-BRANCH DIR"
msgstr "RAMO-SORG RAMO-DEST DIRECTORY"

#: cmd_merging.cc:364
msgid "merge one branch into a subdirectory in another branch"
msgstr "‘merge’ di un ramo in una sottodirectory di un altro ramo"

#: cmd_merging.cc:403
#: cmd_merging.cc:406
#, c-format
msgid "branch '%s' is not merged"
msgstr "il ramo ‘%s’ è separato"

#: cmd_merging.cc:411
#, c-format
msgid "propagating %s -> %s"
msgstr "propago ‘%s’ → ‘%s’"

#: cmd_merging.cc:413
#, c-format
msgid "[target] %s"
msgstr "[obiettivo] %s"

#: cmd_merging.cc:418
#, c-format
msgid "branch '%s' is up-to-date with respect to branch '%s'"
msgstr "il ramo ‘%s’ è aggiornato rispetto al ramo ‘%s’"

#: cmd_merging.cc:420
#, c-format
msgid "no action taken"
msgstr "nessuna azione svolta"

#: cmd_merging.cc:424
#, c-format
msgid "no merge necessary; putting %s in branch '%s'"
msgstr "‘merge’ non necessario; metto ‘%s’ nel ramo ‘%s’"

#: cmd_merging.cc:462
#, c-format
msgid "Path %s not found in destination tree."
msgstr "Percorso ‘%s’ non trovato nell'albero di destinazione."

#: cmd_merging.cc:524
msgid "LEFT-REVISION RIGHT-REVISION DEST-BRANCH"
msgstr "REV_SINISTRA REV_DESTRA RAMO_DESTINAZIONE"

#: cmd_merging.cc:525
msgid "merge two explicitly given revisions, placing result in given branch"
msgstr "unisce due revisioni specificate, mettendo il risultato in un ramo specificato"

#: cmd_merging.cc:540
#, c-format
msgid "%s and %s are the same revision, aborting"
msgstr "‘%s’ e ‘%s’ sono la stessa revisione, annullo"

#: cmd_merging.cc:542
#: cmd_merging.cc:544
#, c-format
msgid "%s is already an ancestor of %s"
msgstr "%s è già antenato di %s"

#: cmd_merging.cc:569
msgid "REV REV"
msgstr "REV REV"

#: cmd_merging.cc:570
msgid "Show what conflicts would need to be resolved to merge the given revisions."
msgstr "Mostra quali conflitti andrebbero risolto per fare il ‘merge’ di due revisioni specificate."

#: cmd_merging.cc:580
#: cmd_merging.cc:582
#, c-format
msgid "%s is an ancestor of %s; no merge is needed."
msgstr "‘%s’ è un antenato di ‘%s’: il merge non è necessario."

#: cmd_merging.cc:596
#, c-format
msgid "There are %s node_name_conflicts."
msgstr "Ci sono %s conflitti di tipo node_name_conflicts."

#: cmd_merging.cc:598
#, c-format
msgid "There are %s file_content_conflicts."
msgstr "Ci sono %s conflitti di tipo file_content_conflicts."

#: cmd_merging.cc:600
#, c-format
msgid "There are %s node_attr_conflicts."
msgstr "Ci sono %s conflitti di tipo node_attr_conflicts."

#: cmd_merging.cc:602
#, c-format
msgid "There are %s orphaned_node_conflicts."
msgstr "Ci sono %s conflitti di tipo orphaned_node_conflicts."

#: cmd_merging.cc:604
#, c-format
msgid "There are %s rename_target_conflicts."
msgstr "Ci sono %s conflitti di tipo rename_target_conflicts."

#: cmd_merging.cc:606
#, c-format
msgid "There are %s directory_loop_conflicts."
msgstr "Ci sono %s conflitti di tipo directory_loop_conflicts."

#: cmd_merging.cc:610
msgid "show unmerged head revisions of branch"
msgstr "mostra le revisioni delle teste separate di un ramo"

#: cmd_merging.cc:625
#, c-format
msgid "branch '%s' is currently merged:"
msgstr "il ramo ‘%s’ è attualmente unito:"

#: cmd_merging.cc:627
#, c-format
msgid "branch '%s' is currently unmerged:"
msgstr "il ramo ‘%s’ è attualmente separato:"

#: cmd_merging.cc:634
msgid "REVID"
msgstr "ID_REV"

#: cmd_merging.cc:635
msgid "dump the roster associated with the given REVID"
msgstr "stampa il roster associato al REVID dato"

#: cmd_netsync.cc:40
#, c-format
msgid "setting default server to %s"
msgstr "imposto il server di default a ‘%s’"

#: cmd_netsync.cc:46
#, c-format
msgid "no hostname given"
msgstr "nessun nome di host specificato"

#: cmd_netsync.cc:48
#, c-format
msgid "no server given and no default server set"
msgstr "nessun server specificato e nessun server di default impostato"

#: cmd_netsync.cc:59
#: cmd_netsync.cc:79
#, c-format
msgid "no branch pattern given"
msgstr "nessun pattern di ramo specificato"

#: cmd_netsync.cc:67
#, c-format
msgid "setting default branch include pattern to '%s'"
msgstr "imposto il pattern di default di inclusione rami a ‘%s’"

#: cmd_netsync.cc:73
#, c-format
msgid "setting default branch exclude pattern to '%s'"
msgstr "imposto il pattern di default di esclusione rami a ‘%s’"

#: cmd_netsync.cc:81
#, c-format
msgid "no branch pattern given and no default pattern set"
msgstr "nessun pattern di ramo specificato e nessun pattern di default impostato"

#: cmd_netsync.cc:97
#: cmd_netsync.cc:112
#: cmd_netsync.cc:126
#: cmd_netsync.cc:173
msgid "network"
msgstr "rete"

#: cmd_netsync.cc:97
#: cmd_netsync.cc:112
#: cmd_netsync.cc:126
msgid "[ADDRESS[:PORTNUMBER] [PATTERN]]"
msgstr "[INDIRIZZO[:NUMERO_PORTA] [PATTERN]]"

#: cmd_netsync.cc:98
msgid "push branches matching PATTERN to netsync server at ADDRESS"
msgstr "invia i rami che corrispondono a PATTERN al server netsync presso INDIRIZZO"

#: cmd_netsync.cc:113
msgid "pull branches matching PATTERN from netsync server at ADDRESS"
msgstr "riceve i rami che corrispondono a PATTERN dal server netsync presso INDIRIZZO"

#: cmd_netsync.cc:120
#, c-format
msgid "doing anonymous pull; use -kKEYNAME if you need authentication"
msgstr "eseguo ‘pull’ anonimo; utilizza ‘-k NOMECHIAVE’ se necessiti di autenticazione"

#: cmd_netsync.cc:127
msgid "sync branches matching PATTERN with netsync server at ADDRESS"
<<<<<<< HEAD
msgstr "sync i rami che corrispondono a PATTERN con netsync server a INDIRIZZO"
=======
msgstr "sync dei rami che corrispondono a PATTERN con server netsync presso INDIRIZZO"
>>>>>>> 4a95d5cd

#: cmd_netsync.cc:149
#, c-format
msgid "pid file '%s' already exists"
msgstr "il file pid ‘%s’ esiste già"

#: cmd_netsync.cc:151
#, c-format
msgid "failed to create pid file '%s'"
msgstr "creazione del file PID ‘%s’ fallita"

#: cmd_netsync.cc:173
msgid "PATTERN ..."
msgstr "PATTERN …"

#: cmd_netsync.cc:174
msgid "serve the branches specified by PATTERNs to connecting clients"
msgstr ""

#: cmd_netsync.cc:189
#, c-format
msgid "need permission to store persistent passphrase (see hook persist_phrase_ok())"
msgstr "è necessario un permesso per ricordare la passphrase (vedi hook ‘persist_phrase_ok()’)"

#: cmd_netsync.cc:195
#, c-format
msgid "The --no-transport-auth option is only permitted in combination with --stdio"
msgstr ""

#: cmd_othervcs.cc:15
msgid "RCSFILE..."
msgstr "FILE_RCS…"

#: cmd_othervcs.cc:16
msgid ""
"parse versions in RCS files\n"
"this command doesn't reconstruct or import revisions.you probably want cvs_import"
msgstr ""

#: cmd_othervcs.cc:32
msgid "rcs"
msgstr "rcs"

#: cmd_othervcs.cc:32
msgid "CVSROOT"
msgstr "CVSROOT"

#: cmd_othervcs.cc:33
msgid "import all versions in CVS repository"
msgstr "importa tutte le versioni di un repository CVS"

#: cmd_packet.cc:21
#: cmd_packet.cc:50
#: cmd_packet.cc:69
msgid "packet i/o"
msgstr "i/o pacchetti"

#: cmd_packet.cc:21
#: cmd_packet.cc:50
msgid "ID"
msgstr "ID"

#: cmd_packet.cc:22
msgid "write public key packet to stdout"
msgstr "scrive la chiave pubblica su stdout"

#: cmd_packet.cc:44
#, c-format
msgid "public key '%s' does not exist"
msgstr "la chiave pubblica ‘%s’ non è conosciuta"

#: cmd_packet.cc:51
msgid "write private key packet to stdout"
msgstr "scrive la chiave privata su stdout"

#: cmd_packet.cc:59
#, c-format
msgid "public and private key '%s' do not exist in keystore"
msgstr "la coppia di chiavi ‘%s’ non è nel portachiavi"

#: cmd_packet.cc:70
msgid "read packets from files or stdin"
msgstr "legge pacchetti da file o da stdin"

#: cmd_packet.cc:78
#, c-format
msgid "no packets found on stdin"
msgstr "nessun pacchetto trovato in stdin"

#: cmd_packet.cc:90
#, c-format
msgid "no packets found in given file"
msgid_plural "no packets found in given files"
msgstr[0] "nessun pacchetto trovato nel file dato"
msgstr[1] "nessun pacchetto trovato nei file dati"

#: cmd_packet.cc:94
#, c-format
msgid "read %d packet"
msgid_plural "read %d packets"
msgstr[0] "letto %d pacchetto"
msgstr[1] "letti %d pacchetto"

#: cmd_ws_commit.cc:42
msgid ""
"Enter a description of this change.\n"
"Lines beginning with `MTN:' are removed automatically.\n"
msgstr ""
"Inserisci una descrizione di questa modifica.\n"
"Le linee che iniziano con 'MTN:' verranno rimosse automaticamente.\n"

#: cmd_ws_commit.cc:50
#, c-format
msgid "edit of log message failed"
msgstr "modifica del messaggio di log fallita"

#: cmd_ws_commit.cc:54
msgid "revert file(s), dir(s) or entire workspace (\".\")"
msgstr "recupera file, directory o l'intero spazio di lavoro (\".\")"

#: cmd_ws_commit.cc:137
#, c-format
msgid "reverting %s"
msgstr "recupero ‘%s’"

#: cmd_ws_commit.cc:141
#, c-format
msgid "no file version %s found in database for %s"
msgstr "nessun file con versione ‘%s’ trovato per ‘%s’ in database"

#: cmd_ws_commit.cc:154
#, c-format
msgid "recreating %s/"
msgstr "ri-creo ‘%s/’"

#: cmd_ws_commit.cc:172
msgid "disapprove of a particular revision"
msgstr "disapprova una particolare revisione"

#: cmd_ws_commit.cc:185
#, c-format
msgid "revision '%s' has %d changesets, cannot invert\n"
msgstr "la revisione ‘%s’ contiene %d changeset, non può essere annullata\n"

#: cmd_ws_commit.cc:189
#, c-format
msgid "need --branch argument for disapproval"
msgstr "per ‘disapprove’ è necessario un argomento --branch"

#: cmd_ws_commit.cc:225
msgid "add files to workspace"
msgstr "aggiunge file allo spazio di lavoro"

#: cmd_ws_commit.cc:252
msgid "drop files from workspace"
msgstr "toglie file dallo spazio di lavoro"

#: cmd_ws_commit.cc:279
msgid ""
"SRC DEST\n"
"SRC1 [SRC2 [...]] DEST_DIR"
msgstr ""
"SORG DEST\n"
"SORG1 [SORG2 […]] CART_DEST"

#: cmd_ws_commit.cc:281
msgid "rename entries in the workspace"
msgstr "rinomina elementi dello spazio di lavoro"

#: cmd_ws_commit.cc:303
msgid "NEW_ROOT PUT_OLD"
msgstr "NUOVA_ROOT METTI_VECCHIA"

#: cmd_ws_commit.cc:304
msgid ""
"rename the root directory\n"
"after this command, the directory that currently has the name NEW_ROOT\n"
"will be the root directory, and the directory that is currently the root\n"
"directory will have name PUT_OLD.\n"
"Using --execute is strongly recommended."
msgstr ""
"rinomina la directory root\n"
"dopo questo comando, la directory che attualmente ha il nome NEW_ROOT\n"
"sarà la directory root, e la directory che ora è la directory root\n"
"avrà il nome PUT_OLD.\n"
"Usare --execute è raccomandato fortemente."

#: cmd_ws_commit.cc:323
msgid "show status of workspace"
msgstr "mostra stato dello spazio di lavoro"

#: cmd_ws_commit.cc:385
msgid "[DIRECTORY]\n"
msgstr "[DIRECTORY]\n"

#: cmd_ws_commit.cc:386
msgid ""
"check out a revision from database into directory.\n"
"If a revision is given, that's the one that will be checked out.\n"
"Otherwise, it will be the head of the branch (given or implicit).\n"
"If no directory is given, the branch name will be used as directory"
msgstr ""
"estrae una revisione dal database in una directory.\n"
"Se viene specificata una revisione, sarà quella ad essere estratta.\n"
"Altrimenti sarà la testa del ramo (specificato o implicito).\n"
"Se nessuna directory è specificata, il nome del ramo sarà usato come directory"

#: cmd_ws_commit.cc:406
#: cmd_ws_commit.cc:425
#, c-format
msgid "need --branch argument for branch-based checkout"
msgstr "c'è bisogno di un parametro --branch per estrarre un ramo specifico"

#: cmd_ws_commit.cc:419
#, c-format
msgid "checkout directory '%s' already exists"
msgstr "la directory ‘%s’ esiste già, non può essere utilizzata per il ‘checkout’"

#: cmd_ws_commit.cc:433
#, c-format
msgid "branch %s has multiple heads:"
msgstr "il ramo ‘%s’ ha più teste:"

#: cmd_ws_commit.cc:436
#, c-format
msgid "choose one with '%s checkout -r<id>'"
msgstr "scegline una con ‘%s checkout -r<id>’"

#: cmd_ws_commit.cc:437
#, c-format
msgid "branch %s has multiple heads"
msgstr "il ramo ‘%s’ ha più teste"

#: cmd_ws_commit.cc:464
#, c-format
msgid "revision %s is not a member of branch %s"
msgstr "la revisione ‘%s’ non fa parte del ramo ‘%s’"

#: cmd_ws_commit.cc:499
#, c-format
msgid "no file %s found in database for %s"
msgstr "nessun file ‘%s’ trovato per ‘%s’ in database"

#: cmd_ws_commit.cc:517
msgid ""
"set PATH ATTR VALUE\n"
"get PATH [ATTR]\n"
"drop PATH [ATTR]"
msgstr ""
"set PERCORSO ATTR VALORE\n"
"get PERCORSO [ATTR]\n"
"drop PERCORSO [ATTR]"

#: cmd_ws_commit.cc:518
msgid "set, get or drop file attributes"
msgstr "imposta, legge o elimina attributi sui file"

#: cmd_ws_commit.cc:535
#, c-format
msgid "Unknown path '%s'"
msgstr "Percorso sconosciuto ‘%s’"

#: cmd_ws_commit.cc:564
#, c-format
msgid "Path '%s' does not have attribute '%s'\n"
msgstr "Il percorso ‘%s’ non ha l'attributo ‘%s’\n"

#: cmd_ws_commit.cc:592
#, c-format
msgid "No attributes for '%s'"
msgstr "Nessun attributo per ‘%s’"

#: cmd_ws_commit.cc:603
#, c-format
msgid "No attribute '%s' on path '%s'"
msgstr "Nessun attributo ‘%s’ nel percorso ‘%s’"

#: cmd_ws_commit.cc:616
msgid "commit workspace to database"
msgstr "‘commit’ dello spazio di lavoro nel database"

#: cmd_ws_commit.cc:650
#, c-format
msgid "no changes to commit"
msgstr "nessuna modifica che necessita di commit"

#: cmd_ws_commit.cc:664
#, c-format
msgid "beginning commit on branch '%s'"
msgstr "inizio il commit sul ramo ‘%s’"

#: cmd_ws_commit.cc:673
#, c-format
msgid ""
"_MTN/log is non-empty and log message was specified on command line\n"
"perhaps move or delete _MTN/log,\n"
"or remove --message/--message-file from the command line?"
msgstr ""
"‘_MTN/log’ non è vuoto e un messaggio di log è stato specificato sulla riga di comando\n"
"forse vuoi muovere o cancellare ‘_MTN/log’ oppure\n"
"togliere ‘--message’/‘--message-file’ dalla riga di comando?"

#: cmd_ws_commit.cc:688
#, c-format
msgid "empty log message; commit canceled"
msgstr "messaggio di log vuoto; ‘commit’ annullato"

#: cmd_ws_commit.cc:709
#, c-format
msgid "log message rejected: %s"
msgstr "messaggio di log respinto: %s"

#: cmd_ws_commit.cc:717
#, c-format
msgid "revision %s already in database"
msgstr "la revisione ‘%s’ è già nel database"

#: cmd_ws_commit.cc:756
#: cmd_ws_commit.cc:786
#, c-format
msgid "file '%s' modified during commit, aborting"
msgstr "file ‘%s’ modificato durante il commit, abbandono"

#: cmd_ws_commit.cc:768
#, c-format
msgid "Your database is missing version %s of file '%s'"
msgstr "Nel tuo database manca la versione %s del file ‘%s’"

#: cmd_ws_commit.cc:814
#, c-format
msgid "committed revision %s"
msgstr "eseguito ‘commit’ della revisione %s"

#: cmd_ws_commit.cc:820
#, c-format
msgid ""
"note: this revision creates divergence\n"
"note: you may (or may not) wish to run '%s merge'"
msgstr ""
"nota: questa revisione crea una divergenza\n"
"nota: potresti voler (o non voler) eseguire ‘%s merge’"

#: cmd_ws_commit.cc:853
msgid "[DIRECTORY]"
msgstr "[DIRECTORY]"

#: cmd_ws_commit.cc:854
msgid "setup a new workspace directory, default to current"
msgstr "imposta una nuova directory come spazio di lavoro, il default è quella attuale"

#: cmd_ws_commit.cc:860
#, c-format
msgid "need --branch argument for setup"
msgstr "per il ‘setup’ è necessario un argomento --branch"

#: cmd_ws_commit.cc:875
msgid "refresh the inodeprint cache"
msgstr "aggiorna la cache degli inodeprint"

#: commands.cc:114
#, c-format
msgid "unknown command '%s'\n"
msgstr "comando ‘%s’ sconosciuto\n"

#: commands.cc:125
#, c-format
msgid "command '%s' has multiple ambiguous expansions:\n"
msgstr "il comando ‘%s’ ha espansioni multiple ambigue:\n"

#: commands.cc:166
msgid "commands:"
msgstr "comandi:"

#: commands.cc:223
#, c-format
msgid "unknown command '%s'"
msgstr "comando ‘%s’ sconosciuto"

#: commands.cc:244
msgid "command [ARGS...]"
msgstr "comando [ARGOMENTI…]"

#: commands.cc:244
msgid "display command help"
msgstr "mostra l'aiuto sui comandi"

#: commands.cc:375
#, c-format
msgid "expanding selection '%s'"
msgstr "espando la selezione ‘%s’"

#: commands.cc:383
#, c-format
msgid "no match for selection '%s'"
msgstr "nessuna corrispondenza per la selezione ‘%s’"

#: commands.cc:389
#, c-format
msgid "expanded to '%s'"
msgstr "espanso in ‘%s’"

#: commands.cc:406
#, c-format
msgid "selection '%s' has multiple ambiguous expansions: \n"
msgstr "la selezione ‘%s’ ha espansioni multiple ambigue: \n"

#: commands.cc:423
msgid "note: "
msgstr "nota: "

#: commands.cc:424
#, c-format
msgid ""
"branch '%s' has multiple heads\n"
"perhaps consider '%s merge'"
msgstr ""
"il ramo ‘%s’ ha più teste\n"
"valuta l'uso di ‘%s merge’"

#: commands.cc:442
#, c-format
msgid "--message and --message-file are mutually exclusive"
msgstr "--message e --message-file sono mutuamente esclusivi"

#: database_check.cc:133
#, c-format
msgid "file structure is corrupted; cannot check further"
msgstr "la struttura del file è rovinata; non puoi più controllare"

#: database_check.cc:144
msgid "files"
msgstr "file"

#: database_check.cc:173
msgid "rosters"
msgstr "roster"

#: database_check.cc:240
msgid "markings"
msgstr "contrassegni"

#: database_check.cc:338
#: netsync.cc:2980
#: rcs_import.cc:1244
msgid "revisions"
msgstr "revisioni"

#: database_check.cc:437
msgid "ancestry"
msgstr "ascendenza"

#: database_check.cc:470
#: netsync.cc:2984
msgid "keys"
msgstr "chiavi"

#: database_check.cc:496
msgid "certs"
msgstr "certificati"

#: database_check.cc:533
#, c-format
msgid "file %s missing (%d manifest references)"
<<<<<<< HEAD
msgstr "file ‘%s’ mancante (%d riferimenti del manifesto)"
=======
msgstr "file ‘%s’ mancante (%d riferimenti al manifesto)"
>>>>>>> 4a95d5cd

#: database_check.cc:540
#, c-format
msgid "file %s unreferenced"
msgstr "file ‘%s’ senza referenze"

#: database_check.cc:561
#, c-format
msgid "roster %s unreferenced"
msgstr "roster ‘%s’ senza referenze"

#: database_check.cc:567
#, c-format
msgid "roster %s incomplete (%d missing files)"
msgstr "roster  ‘%s’ incompleto (%d file mancanti)"

#: database_check.cc:574
#, c-format
msgid "roster %s incomplete (%d missing revisions)"
msgstr "roster ‘%s’ incompleto (%d revisioni mancanti)"

# TODO: togliere il ? in inglese
#: database_check.cc:581
#, c-format
msgid "roster %s is not parseable (perhaps with unnormalized paths?)"
msgstr "roster ‘%s’ non comprensibile (forse a causa di percorsi non normalizzati)"

#: database_check.cc:588
#, c-format
msgid "roster %s is not in normalized form"
msgstr "il roster ‘%s’ non è in forma normalizzata"

#: database_check.cc:613
#, c-format
msgid "revision %s missing (%d revision references; %d cert references; %d parent references; %d child references; %d roster references)"
msgstr "revisione ‘%s’ mancante (%d riferimenti alla revisione; %d riferimenti al certificato; %d riferimenti al genitore; %d riferimenti al figlio; %d riferimenti al roster)"

#: database_check.cc:621
#, c-format
msgid "revision %s incomplete (%d missing manifests)"
msgstr "la revisione ‘%s’ è incompleta (mancano %d manifesti)"

#: database_check.cc:628
#, c-format
msgid "revision %s incomplete (%d missing revisions)"
msgstr "la revisione ‘%s’ è incompleta (mancano %d revisioni)"

#: database_check.cc:635
#, c-format
msgid "revision %s incomplete (missing roster link)"
msgstr "la revisione ‘%s’ è incompleta (manca il link al roster)"

#: database_check.cc:641
#, c-format
msgid "revision %s incomplete (missing roster)"
msgstr "la revisione ‘%s’ è incompleta (manca il roster)"

#: database_check.cc:647
#, c-format
msgid "revision %s mismatched roster and manifest"
msgstr "la revisione ‘%s’ non corrisponde al roster né al manifesto"

#: database_check.cc:653
#, c-format
msgid "revision %s incomplete (incomplete roster)"
msgstr "la revisione ‘%s’ è incompleta (roster incompleto)"

# TODO: stirpi?
#: database_check.cc:659
#, c-format
msgid "revision %s mismatched parents (%d ancestry parents; %d revision refs)"
msgstr "la revisione ‘%s’ non corrisponde ai genitori (%d stirpi di genitori; %d riferimenti alla revisione)"

# TODO: stirpi?
#: database_check.cc:668
#, c-format
msgid "revision %s mismatched children (%d ancestry children; %d parents)"
msgstr "la revisione ‘%s’ non corrisponde ai figli (%d stirpi di figli; %d genitori)"

#: database_check.cc:680
#, c-format
msgid "revision %s has bad history (%s)"
msgstr "la revisione ‘%s’ ha una storia non valida (%s)"

# TODO: togliere il ? in inglese
#: database_check.cc:687
#, c-format
msgid "revision %s is not parseable (perhaps with unnormalized paths?)"
msgstr "revisione ‘%s’ non comprensibile (forse a causa di percorsi non normalizzati)"

#: database_check.cc:694
#, c-format
msgid "revision %s is not in normalized form"
msgstr "la revisione ‘%s’ non in forma normalizzata"

#: database_check.cc:718
#, c-format
msgid "key %s missing (signed %d certs)"
msgstr "chiave ‘%s’ mancante (firma %d certificati)"

#: database_check.cc:751
#, c-format
msgid "revision %s unchecked signature in %s cert from missing key %s"
msgstr ""

#: database_check.cc:759
#, c-format
msgid "revision %s bad signature in %s cert from key %s"
msgstr ""

#: database_check.cc:774
#, c-format
msgid "revision %s missing %s cert"
msgstr "alla revisione ‘%s’ manca il certificato ‘%s’"

#: database_check.cc:783
#, c-format
msgid "revision %s mismatched certs (%d authors %d dates %d changelogs)"
msgstr ""

#: database_check.cc:870
#, c-format
msgid "%d missing files"
msgstr "%d file mancanti"

#: database_check.cc:872
#, c-format
msgid "%d unreferenced files"
msgstr "%d file senza referenze"

#: database_check.cc:875
#, c-format
msgid "%d unreferenced rosters"
msgstr "%d roster senza referenze"

#: database_check.cc:877
#, c-format
msgid "%d incomplete rosters"
msgstr "%d roster incompleti"

#: database_check.cc:879
#, c-format
msgid "%d rosters not parseable (perhaps with invalid paths)"
msgstr "%d roster non comprensibili (forse con percorsi invalidi)"

#: database_check.cc:882
#, c-format
msgid "%d rosters not in normalized form"
msgstr "%d roster non in forma normalizzata"

#: database_check.cc:885
#, c-format
msgid "%d missing revisions"
msgstr "%d revisioni mancanti"

#: database_check.cc:887
#, c-format
msgid "%d incomplete revisions"
msgstr "%d revisioni incomplete"

#: database_check.cc:889
#, c-format
msgid "%d mismatched parents"
msgstr "%d genitori non abbinati"

#: database_check.cc:891
#, c-format
msgid "%d mismatched children"
msgstr "%d figli non abbinati"

#: database_check.cc:893
#, c-format
msgid "%d revisions with bad history"
msgstr "%d revisioni con storia non valida"

#: database_check.cc:895
#, c-format
msgid "%d revisions not parseable (perhaps with invalid paths)"
msgstr "%d revisioni non leggibili (forse con percorsi invalidi)"

#: database_check.cc:898
#, c-format
msgid "%d revisions not in normalized form"
msgstr "%d revisioni non in forma normalizzata"

#: database_check.cc:902
#, c-format
msgid "%d unreferenced roster links"
msgstr "%d roster non utilizzati"

#: database_check.cc:905
#, c-format
msgid "%d missing rosters"
msgstr "%d roster mancanti"

#: database_check.cc:909
#, c-format
msgid "%d missing keys"
msgstr "%d chiavi mancanti"

#: database_check.cc:912
#, c-format
msgid "%d missing certs"
msgstr "%d certificati mancanti"

#: database_check.cc:914
#, c-format
msgid "%d mismatched certs"
msgstr "%d certificati non corrispondenti"

#: database_check.cc:916
#, c-format
msgid "%d unchecked signatures due to missing keys"
msgstr "%d firme non controllate per mancanza delle chiavi"

#: database_check.cc:918
#, c-format
msgid "%d bad signatures"
msgstr "%d firme non valide"

#: database_check.cc:944
#, c-format
msgid "check complete: %d files; %d rosters; %d revisions; %d keys; %d certs"
msgstr "controllo completo: %d file; %d roster; %d revisioni; %d chiavi; %d certificati"

#: database_check.cc:950
#, c-format
msgid "total problems detected: %d (%d serious)"
msgstr "numero totale di problemi individuati: %d (di cui %d gravi)"

#: database_check.cc:952
#, c-format
msgid "serious problems detected"
msgstr "individuato un problema serio"

#: database_check.cc:954
#, c-format
msgid "minor problems detected"
msgstr "individuato un problema minore"

#: database_check.cc:956
#, c-format
msgid "database is good"
msgstr "il database non ha problemi"

#: database.cc:158
#, c-format
msgid ""
"layout of database %s doesn't match this version of monotone\n"
"wanted schema %s, got %s\n"
"try '%s db migrate' to upgrade\n"
"(this is irreversible; you may want to make a backup copy first)"
msgstr ""

#: database.cc:172
#, c-format
msgid "this database already contains rosters"
msgstr "questo database contiene già dei roster"

#: database.cc:192
#, c-format
msgid ""
"database %s contains revisions but no rosters\n"
"if you are a project leader or doing local testing:\n"
"  see the file UPGRADE for instructions on upgrading.\n"
"if you are not a project leader:\n"
"  wait for a leader to migrate project data, and then\n"
"  pull into a fresh database.\n"
"sorry about the inconvenience."
msgstr ""

#: database.cc:211
#, c-format
msgid ""
"database %s contains manifests but no revisions\n"
"this is a very old database; it needs to be upgraded\n"
"please see README.changesets for details"
msgstr ""

# TODO: "in" o "dal"?
#: database.cc:247
#, c-format
msgid "unable to probe database version in file %s"
msgstr "impossibile determinare la versione di database dal file ‘%s’"

#: database.cc:254
#, c-format
msgid "database %s is not an sqlite version 3 file, try dump and reload"
msgstr "il database ‘%s’ non è un file SQLite versione 3, prova ‘dump’ e ‘reload’"

#: database.cc:283
#: schema_migration.cc:200
msgid ""
"make sure database and containing directory are writeable\n"
"and you have not run out of disk space"
msgstr ""

#: database.cc:289
#: schema_migration.cc:205
#, c-format
msgid ""
"sqlite error: %s\n"
"%s"
msgstr ""
"errore sqlite: %s\n"
"%s"

#: database.cc:335
#, c-format
msgid "could not initialize database: %s: already exists"
msgstr "non riesco ad inizializzare il database ‘%s’: esiste già"

#: database.cc:340
#, c-format
msgid ""
"existing (possibly stale) journal file '%s' has same stem as new database '%s'\n"
"cancelling database creation"
msgstr ""

#: database.cc:490
#, c-format
msgid "cannot create %s; it already exists"
msgstr "non posso creare ‘%s’: esiste già"

#: database.cc:567
#, c-format
msgid ""
"schema version    : %s\n"
"counts:\n"
"  full rosters    : %u\n"
"  roster deltas   : %u\n"
"  full files      : %u\n"
"  file deltas     : %u\n"
"  revisions       : %u\n"
"  ancestry edges  : %u\n"
"  certs           : %u\n"
"  logical files   : %u\n"
"bytes:\n"
"  full rosters    : %u\n"
"  roster deltas   : %u\n"
"  full files      : %u\n"
"  file deltas     : %u\n"
"  revisions       : %u\n"
"  cached ancestry : %u\n"
"  certs           : %u\n"
"  total           : %u\n"
"database:\n"
"  page size       : %u\n"
"  cache size      : %u\n"
msgstr ""
"versione schema       : %s\n"
"numero:\n"
"  roster completi     : %u\n"
"  roster incrementali : %u\n"
"  file completi       : %u\n"
"  file incrementali   : %u\n"
"  revisioni           : %u\n"
"  relaz. di parentela : %u\n"
"  certificati         : %u\n"
"  file logici         : %u\n"
"byte:\n"
"  roster completi     : %u\n"
"  roster incrementali : %u\n"
"  file completi       : %u\n"
"  file incrementali   : %u\n"
"  revisioni           : %u\n"
"  parentele in cache  : %u\n"
"  certificati         : %u\n"
"  totale              : %u\n"
"database:\n"
"  dimensione pagine   : %u\n"
"  dimensione cache    : %u\n"

#: database.cc:629
#, c-format
msgid "database schema version: %s"
msgstr "versione dello schema del database: %s"

#: database.cc:706
#, c-format
msgid "multiple statements in query: %s\n"
msgstr "query con più di un comando: %s\n"

#: database.cc:712
#, c-format
msgid "wanted %d columns got %d in query: %s"
msgstr "mi aspettavo %d colonne e ne ho ottenute %d nella query ‘%s’"

#: database.cc:771
#, c-format
msgid "null result in query: %s"
msgstr "risultato nullo nella query: %s"

#: database.cc:789
#, c-format
msgid "wanted %d rows got %d in query: %s"
msgstr "mi aspettavo %d linee e ne ho ottenute %d nella query ‘%s’"

#: database.cc:1929
#, c-format
msgid "another key with name '%s' already exists"
msgstr "esiste già un'altra chiave con nome ‘%s’"

#: database.cc:2983
#, c-format
msgid "no database specified"
msgstr "nessuna database specificato"

#: database.cc:2991
#, c-format
msgid "database %s does not exist"
msgstr "il database ‘%s’ non esiste"

#: database.cc:2992
#, c-format
msgid "%s is a directory, not a database"
msgstr "‘%s’ è una directory, non un database"

#: database.cc:3017
#, c-format
msgid "could not open database '%s': %s"
msgstr "non riesco ad aprire il database ‘%s’: %s"

#: diff_patch.cc:605
#, c-format
msgid "file '%s' does not exist in workspace"
msgstr "il file ‘%s’ non esiste nello spazio di lavoro"

#: diff_patch.cc:606
#, c-format
msgid "'%s' in workspace is a directory, not a file"
msgstr "nello spazio di lavoro ‘%s’ è una directory, non un file"

#: diff_patch.cc:610
#, c-format
msgid "file %s in workspace has id %s, wanted %s"
msgstr "il file ‘%s’ hd id ‘%s’ nello spazio di lavoro, era atteso ‘%s’"

#: diff_patch.cc:731
#, c-format
msgid ""
"help required for 3-way merge\n"
"[ancestor] %s\n"
"[    left] %s\n"
"[   right] %s\n"
"[  merged] %s\n"
msgstr ""
"richiesto aiuto per ‘merge’ a 3 vie\n"
"[antenato] %s\n"
"[sinistra] %s\n"
"[  destra] %s\n"
"[  unione] %s\n"

#: file_io.cc:175
#: file_io.cc:182
#, c-format
msgid ""
"could not create directory '%s'\n"
"it is a file"
msgstr ""
"non riesco a creare la directory‘%s’\n"
"è un file"

#: file_io.cc:177
#, c-format
msgid ""
"could not create directory '%s'\n"
"%s"
msgstr ""
"non riesco a creare la directory‘%s’\n"
"%s"

#: file_io.cc:181
#, c-format
msgid "could not create directory '%s'"
msgstr "non riesco a creare la directory‘%s’"

#: file_io.cc:194
#, c-format
msgid "failed to create directory '%s' for '%s'"
msgstr "fallita la creazione della directory‘%s’ per ‘%s’"

#: file_io.cc:208
#, c-format
msgid ""
"could not remove '%s'\n"
"%s"
msgstr ""
"non posso cancellare ‘%s’\n"
"%s"

#: file_io.cc:218
#, c-format
msgid "file to delete '%s' does not exist"
msgstr "il file da cancellare ‘%s’ non esiste"

#: file_io.cc:219
#, c-format
msgid "file to delete, '%s', is not a file but a directory"
msgstr "il file da cancellare ‘%s’ non è un file ma una directory"

#: file_io.cc:227
#, c-format
msgid "directory to delete '%s' does not exist"
msgstr "la directory da cancellare ‘%s’ non esiste"

#: file_io.cc:228
#, c-format
msgid "directory to delete, '%s', is not a directory but a file"
msgstr "la directory da cancellare ‘%s’ non è una directory ma un file"

#: file_io.cc:235
#, c-format
msgid "object to delete, '%s', does not exist"
msgstr "l'oggetto da cancellare ‘%s’ non esiste"

#: file_io.cc:243
#, c-format
msgid "directory to delete, '%s', does not exist"
msgstr "la directory da cancellare ‘%s’ non esiste"

#: file_io.cc:244
#, c-format
msgid "directory to delete, '%s', is a file"
msgstr "la directory da cancellare ‘%s’ è un file"

#: file_io.cc:253
#, c-format
msgid "rename source file '%s' does not exist"
msgstr "il file da rinominare ‘%s’ non esiste"

#: file_io.cc:254
#, c-format
msgid "rename source file '%s' is a directory -- bug in monotone?"
msgstr "il file sorgente da rinominare ‘%s’ è una directory -- bug in monotone?"

#: file_io.cc:257
#: file_io.cc:270
#, c-format
msgid "rename target '%s' already exists"
msgstr "esiste già un'altra chiave con nome ‘%s’"

#: file_io.cc:266
#, c-format
msgid "rename source dir '%s' does not exist"
msgstr "la directory da rinominare ‘%s’ non esiste"

#: file_io.cc:267
#, c-format
msgid "rename source dir '%s' is a file -- bug in monotone?"
msgstr "la directory sorgente da rinominare ‘%s’ è un file -- bug in monotone?"

#: file_io.cc:281
#, c-format
msgid "rename source path '%s' does not exist"
msgstr "il percorso da rinominare ‘%s’ non esiste"

#: file_io.cc:296
#, c-format
msgid "file %s does not exist"
msgstr "il file ‘%s’ non esiste"

#: file_io.cc:297
#, c-format
msgid "file %s cannot be read as data; it is a directory"
msgstr "il file ‘%s’ non può essere letto: è una directory"

#: file_io.cc:301
#, c-format
msgid "cannot open file %s for reading"
msgstr "non riesco ad aprire file ‘%s’ in lettura"

#: file_io.cc:340
#, c-format
msgid "Cannot read standard input multiple times"
msgstr "Non posso leggere stdin più volte"

#: file_io.cc:371
#, c-format
msgid "file '%s' cannot be overwritten as data; it is a directory"
msgstr "il file ‘%s’ non può essere sovrascritto: è una directory"

#: file_io.cc:379
#, c-format
msgid "cannot open file %s for writing"
msgstr "impossibile aprire il file ‘%s’ in scrittura"

#: file_io.cc:461
#, c-format
msgid "caught runtime error %s constructing file path for %s"
msgstr ""

#: file_io.cc:500
#, c-format
msgid "no such file or directory: '%s'"
msgstr "nessun file o directory con nome ‘%s’"

#: keys.cc:99
#, c-format
msgid "got empty passphrase from get_passphrase() hook"
msgstr ""

#: keys.cc:115
#, c-format
msgid "empty passphrase not allowed"
msgstr "passphrase vuota non permessa"

#: keys.cc:122
#, c-format
msgid "confirm passphrase for key ID [%s]: "
msgstr "conferma la passphrase per la chiave con ID [%s]: "

#: keys.cc:127
#, c-format
msgid "empty passphrases not allowed, try again"
msgstr "le passphrase non può essere vuota, riprova"

#: keys.cc:128
#: keys.cc:135
#, c-format
msgid "too many failed passphrases"
msgstr "troppe passphrase errate"

#: keys.cc:134
#, c-format
msgid "passphrases do not match, try again"
msgstr "le passphrase non corrispondono, riprova"

#: keys.cc:141
#, c-format
msgid "no passphrase given"
msgstr "non è stata specificata una passphrase"

#: keys.cc:564
#, c-format
msgid "passphrase for '%s' is incorrect"
msgstr "passphrase incorretta per ‘%s’"

#: lua.cc:555
#: lua.cc:584
#: lua.cc:599
#, c-format
msgid "%s called with an invalid parameter"
msgstr "‘%s’ chiamato con un parametro non valido"

#: lua.cc:602
#, c-format
msgid "Directory '%s' does not exist"
msgstr "La directory ‘%s’ non esiste"

#: lua.cc:603
#: rcs_import.cc:1235
#: work.cc:488
#, c-format
msgid "'%s' is not a directory"
msgstr "‘%s’ non è una directory"

#: lua.cc:622
#, c-format
msgid "lua error while loading rcfile '%s'"
msgstr "errore lua caricando il file rc ‘%s’"

#: lua.cc:706
#, c-format
msgid "bad input to parse_basic_io"
msgstr "input non valido per parse_basic_io"

#: main.cc:326
msgid "interrupted"
msgstr "interrotto"

#: main.cc:330
msgid "terminated by signal"
msgstr "terminato dal segnale"

#: merkle_tree.cc:290
#, c-format
msgid "node level is %d, exceeds maximum %d"
msgstr "il livello del nodo è %d, superiore al massimo di %d"

#: merkle_tree.cc:325
#, c-format
msgid "mismatched node hash value %s, expected %s"
msgstr ""

#: monotone.cc:65
msgid "select branch cert for operation"
msgstr "seleziona il ramo per l'operazione"

#: monotone.cc:66
msgid "select revision id for operation"
msgstr "seleziona id di revisione per l'operazione"

#: monotone.cc:67
msgid "set commit changelog message"
msgstr "imposta il messaggio di ChangeLog del commit"

#: monotone.cc:68
msgid "set filename containing commit changelog message"
msgstr "legge il messaggio di ChangeLog del commit da un file"

#: monotone.cc:69
msgid "override date/time for commit"
msgstr "forza data/ora del commit"

#: monotone.cc:70
msgid "override author for commit"
msgstr "forza l'autore del commit"

#: monotone.cc:71
msgid "limit the number of levels of directories to descend"
msgstr "limita il numero di livelli di cartelle in cui discendere"

#: monotone.cc:72
msgid "limit log output to the last number of entries"
msgstr "limita la stampa del log alle ultime n voci"

#: monotone.cc:73
msgid "limit log output to the next number of entries"
msgstr "limita la stampa del log alle seguenti n voci"

#: monotone.cc:74
msgid "record process id of server"
msgstr "registra l'id del processo server"

#: monotone.cc:75
msgid "print a brief version of the normal output"
msgstr "stampa una versione breve dell'output"

#: monotone.cc:76
msgid "print diffs along with logs"
msgstr "stampa i diff assieme ai log"

#: monotone.cc:77
msgid "exclude merges when printing logs"
msgstr "esclude i ‘merge’ dalla stampa dei log"

#: monotone.cc:78
msgid "use the current arguments as the future default"
msgstr "usa gli argomenti attuali come default futuro"

#: monotone.cc:79
msgid "leave out anything described by its argument"
msgstr ""

#: monotone.cc:80
msgid "use unified diff format"
msgstr "usa formato di diff unificato"

#: monotone.cc:81
msgid "use context diff format"
msgstr "usa formato di diff con contesto"

#: monotone.cc:82
msgid "use external diff hook for generating diffs"
msgstr ""

#: monotone.cc:83
msgid "argument to pass external diff hook"
msgstr ""

#: monotone.cc:84
msgid "perform the associated file operation"
msgstr "esegue l'operazione su file associata"

#: monotone.cc:85
msgid "address:port to listen on (default :4691)"
msgstr "indirizzo:porta su cui stare in ascolto (default ‘:4691’)"

#: monotone.cc:86
msgid "perform the operations for files missing from workspace"
msgstr ""

#: monotone.cc:87
msgid "perform the operations for unknown files from workspace"
msgstr ""

#: monotone.cc:88
msgid "push the specified key even if it hasn't signed anything"
msgstr ""

#: monotone.cc:89
msgid "serve netsync on stdio"
msgstr ""

#: monotone.cc:90
msgid "disable transport authentication"
msgstr "disabilita l'autentificazione del trasporto"

#: monotone.cc:91
msgid "when rosterifying, drop attrs entries with the given key"
msgstr "durante la conversione al formato con roster, elimina gli attributi con una chiave specificata"

#: monotone.cc:92
msgid "exclude files when printing logs"
msgstr "esclude i file dalla stampa dei log"

#: monotone.cc:93
msgid "also operate on the contents of any listed directories"
msgstr ""

#: monotone.cc:102
msgid "print debug log to stderr while running"
msgstr "stampa i log di debug su stderr (sempre)"

#: monotone.cc:103
msgid "file to dump debugging log to, on failure"
msgstr "file su cui salvare i log di debug (in caso di fallimento)"

#: monotone.cc:104
msgid "file to write the log to"
msgstr "file su cui scrivere il registro"

#: monotone.cc:105
msgid "suppress verbose, informational and progress messages"
msgstr ""

#: monotone.cc:106
msgid "suppress warning, verbose, informational and progress messages"
msgstr ""

#: monotone.cc:107
msgid "display help message"
msgstr "mostra il messaggio di aiuto"

#: monotone.cc:108
msgid "print version number, then exit"
msgstr "stampa il numero di versione versione ed esce"

#: monotone.cc:109
msgid "print detailed version number, then exit"
msgstr "stampa il numero di versione con dettagli ed esce"

#: monotone.cc:110
msgid "insert command line arguments taken from the given file"
msgstr ""

#: monotone.cc:111
msgid "set ticker style (count|dot|none)"
msgstr "imposta lo stile del ticker (count|dot|none)"

#: monotone.cc:112
msgid "do not load standard lua hooks"
msgstr "non caricare gli hook standard Lua"

#: monotone.cc:113
msgid "do not load ~/.monotone/monotonerc or _MTN/monotonerc lua files"
msgstr "non caricare i file LUA ‘~/.monotone/monotonerc’ or ‘_MTN/monotonerc’"

#: monotone.cc:114
msgid "load extra rc file"
msgstr "carica un file rc in più"

#: monotone.cc:115
msgid "set key for signatures"
msgstr "imposta chiave di firma"

#: monotone.cc:116
msgid "set name of database"
msgstr "imposta il nome del database"

#: monotone.cc:117
msgid "limit search for workspace to specified root"
msgstr "limita la ricerca dello spazio di lavoro alla root specificata"

# TODO: traduzione migliore?
#: monotone.cc:118
msgid "verbose completion output"
msgstr "output dettagliato"

#: monotone.cc:119
msgid "set location of key store"
msgstr "imposta locazione del portachiavi"

#: monotone.cc:120
msgid "set location of configuration directory"
msgstr "imposta la locazione della directory di configurazione"

#: monotone.cc:224
#, c-format
msgid "problem parsing arguments from file %s: %s"
<<<<<<< HEAD
msgstr "problematico interpretare gli argomenti dal file ‘%s’: ‘%s’"
=======
msgstr "problematico interpretare gli argomenti dal file ‘%s’: %s"
>>>>>>> 4a95d5cd

#: monotone.cc:233
#, c-format
msgid "weird error when stuffing arguments read from %s: %s\n"
msgstr ""

#: monotone.cc:330
msgid "[OPTION...] command [ARGS...]\n"
msgstr "[OPZIONE…] comando [ARGOMENTI…]\n"

#: monotone.cc:593
#, c-format
msgid "syntax error near the \"%s\" option: %s"
msgstr "errore di sintassi vicino all'opzione ‘%s’: %s"

#: monotone.cc:635
#, c-format
msgid "monotone %s doesn't use the option %s"
msgstr "monotone ‘%s’ non utilizza l'opzione ‘%s’"

#: monotone.cc:670
#, c-format
msgid "Options specific to '%s %s':"
msgstr "Opzioni specifiche per ‘%s %s’:"

#: mt_version.cc:36
#, c-format
msgid "%s (base revision: %s)"
msgstr "%s (revisione base: %s)"

#: mt_version.cc:56
#, c-format
msgid ""
"Running on          : %s\n"
"C++ compiler        : %s\n"
"C++ standard library: %s\n"
"Boost version       : %s\n"
"Changes since base revision:\n"
"%s"
msgstr ""
"In esecuzione su     : %s\n"
"Compilatore C++      : %s\n"
"Libreria standard C++: %s\n"
"Versione di Boost    : %s\n"
"Modifiche rispetto alla versione base:\n"
"%s"

#: netcmd.cc:43
#, c-format
msgid "unknown item type 0x%x for '%s'"
msgstr "elemento di tipo sconosciuto 0x%x per ‘%s’"

#: netcmd.cc:115
#, c-format
msgid "unknown netcmd code 0x%x"
msgstr "codice netcmd sconosciuto 0x%x"

#: netcmd.cc:120
#, c-format
msgid ""
"protocol version mismatch: wanted '%d' got '%d'\n"
"%s"
msgstr ""
"versione del protocollo errata: mi aspettavo %d ed ho ottenuto %d\n"
"%s"

#: netcmd.cc:125
msgid "the remote side has a newer, incompatible version of monotone"
msgstr "all'altro capo c'è una versione più nuova di monotone, non compatibile con questa"

#: netcmd.cc:126
msgid "the remote side has an older, incompatible version of monotone"
msgstr "all'altro capo c'è una versione più vecchia di monotone, non compatibile con questa"

#: netcmd.cc:136
#, c-format
msgid "oversized payload of '%d' bytes"
msgstr "carico di %d byte sovradimensionato"

#: netcmd.cc:176
#, c-format
msgid ""
"bad HMAC checksum (got %s, wanted %s)\n"
"this suggests data was corrupted in transit\n"
msgstr ""

#: netcmd.cc:272
#: netcmd.cc:318
#, c-format
msgid "unknown role specifier %d"
msgstr "specificatore di ruolo %d sconosciuto"

#: netio.hh:41
#: netio.hh:59
#, c-format
msgid "need %d bytes to decode %s at %d, only have %d"
msgstr ""

#: netio.hh:87
#: netio.hh:122
#, fuzzy, c-format
msgid "uleb128 decode for '%s' into %d-byte datum overflowed"
msgstr "decodifica uleb128 per ‘%s’ in dati %d-byte ***overflow***"

#: netio.hh:142
#, c-format
msgid "ran out of bytes reading uleb128 value for '%s' at pos %d"
msgstr ""

#: netio.hh:278
#, c-format
msgid "decoding variable length string of %d bytes for '%s', maximum is %d"
msgstr "decodifica in corso della stringa a lungheza variabile di %d byte per ‘%s’, il massimo è %d"

#: netio.hh:333
#, c-format
msgid "expected %s to end at %d, have %d bytes"
msgstr ""

#: netsync.cc:258
#, c-format
msgid "check of '%s' failed"
msgstr "controllo di ‘%s’ fallito"

#: netsync.cc:724
msgid "bytes in"
msgstr "byte ↓"

#: netsync.cc:726
msgid "bytes out"
msgstr "byte ↑"

#: netsync.cc:730
msgid "certs in"
msgstr "cert. ↓"

#: netsync.cc:732
#: netsync.cc:745
msgid "revs in"
msgstr "rev. ↓"

#: netsync.cc:737
msgid "certs out"
msgstr "cert. ↑"

#: netsync.cc:739
#: netsync.cc:747
msgid "revs out"
msgstr "rev. ↑"

#: netsync.cc:853
#, c-format
msgid "underflow on count of %s items to receive"
msgstr ""

#: netsync.cc:1201
#, c-format
msgid "received network error: %s"
msgstr "ricevuto errore di rete: %s"

#: netsync.cc:1236
#, c-format
msgid ""
"@@@@@@@@@@@@@@@@@@@@@@@@@@@@@@@@@@@@@@@@@@@@@@@@@@@@@@@@@@@\n"
"@ WARNING: SERVER IDENTIFICATION HAS CHANGED              @\n"
"@@@@@@@@@@@@@@@@@@@@@@@@@@@@@@@@@@@@@@@@@@@@@@@@@@@@@@@@@@@\n"
"IT IS POSSIBLE THAT SOMEONE IS DOING SOMETHING NASTY\n"
"it is also possible that the server key has just been changed\n"
"remote host sent key %s\n"
"I expected %s\n"
"'%s unset %s %s' overrides this check"
msgstr ""
"@@@@@@@@@@@@@@@@@@@@@@@@@@@@@@@@@@@@@@@@@@@@@@@@@@@@@@@@@@@\n"
"@ ATTENZIONE: L'IDENTIFICAZIONE DEL SERVER È CAMBIATA     @\n"
"@@@@@@@@@@@@@@@@@@@@@@@@@@@@@@@@@@@@@@@@@@@@@@@@@@@@@@@@@@@\n"
"È POSSIBILE CHE QUALCUNO STIA FACENDO QUALCOSA DI BRUTTO\n"
"è anche possibile che la chiave del server sia stata semplicemente cambiata\n"
"l'host remoto ha inviato la chiave ‘%s’\n"
"mi aspettavo la chiave ‘%s’\n"
"‘%s unset %s %s’ per forzare questo controllo"

#: netsync.cc:1246
#, c-format
msgid "server key changed"
msgstr "la chiave del server è cambiata"

#: netsync.cc:1251
#, c-format
msgid ""
"first time connecting to server %s\n"
"I'll assume it's really them, but you might want to double-check\n"
"their key's fingerprint: %s\n"
msgstr ""

#: netsync.cc:1258
#, c-format
msgid "saving public key for %s to database"
msgstr "salvo la chiave pubblica per ‘%s’ nel database"

#: netsync.cc:1351
#, c-format
msgid "rejected attempt at anonymous connection for write"
msgstr "rifiutato un tentativo di connessione anonima in scrittura"

#: netsync.cc:1358
#, c-format
msgid "rejected attempt at anonymous connection while running as sink"
msgstr "rifiutato un tentativo di connessione anonima funzionando come pozzo"

#: netsync.cc:1374
#: netsync.cc:1503
#, c-format
msgid "not serving branch '%s'"
msgstr "il ramo ‘%s’ non è servito"

#: netsync.cc:1380
#, c-format
msgid "anonymous access to branch '%s' denied by server"
msgstr "il server ha negato l'accesso anonimo al ramo ‘%s’"

#: netsync.cc:1389
#, c-format
msgid "allowed anonymous read permission for '%s' excluding '%s'"
msgstr "concessi permessi di lettura anonima a ‘%s’ con esclusione di ‘%s’"

#: netsync.cc:1395
#, c-format
msgid "allowed anonymous read/write permission for '%s' excluding '%s'"
msgstr "concessi permessi di lettura/scrittura anonime a ‘%s’ con esclusione di ‘%s’"

#: netsync.cc:1450
#, c-format
msgid "detected replay attack in auth netcmd"
msgstr "individuato attacco replay nell'autenticazione netcmd"

#: netsync.cc:1472
#, c-format
msgid "remote public key hash '%s' is unknown"
msgstr "l'hash ‘%s’ della chiave pubblica remota è sconosciuto"

#: netsync.cc:1489
#, c-format
msgid "denied '%s' read permission for '%s' excluding '%s' while running as pure sink"
msgstr "negato a ‘%s’ il permesso di lettura a ‘%s’ con esclusione di ‘%s’ nel ruolo di pozzo"

#: netsync.cc:1509
#, c-format
msgid "denied '%s' read permission for '%s' excluding '%s' because of branch '%s'"
msgstr "negato a ‘%s’ il permesso di lettura a ‘%s’ con esclusione di ‘%s’ a causa del ramo ‘%s’"

#: netsync.cc:1512
#, c-format
msgid "access to branch '%s' denied by server"
msgstr "accesso al ramo ‘%s’ negato dal server"

#: netsync.cc:1522
#, c-format
msgid "allowed '%s' read permission for '%s' excluding '%s'"
msgstr "concessi a ‘%s’ permessi di lettura per ‘%s’ con esclusione di ‘%s’"

#: netsync.cc:1531
#, c-format
msgid "denied '%s' write permission for '%s' excluding '%s' while running as pure source"
msgstr "negato a ‘%s’ il permesso di scrittura a ‘%s’ con esclusione di ‘%s’ nel ruolo di sorgente"

#: netsync.cc:1539
#, c-format
msgid "denied '%s' write permission for '%s' excluding '%s'"
msgstr "negati a ‘%s’ permessi di scrittura per ‘%s’ con esclusione di ‘%s’"

#: netsync.cc:1545
#, c-format
msgid "allowed '%s' write permission for '%s' excluding '%s'"
msgstr "concessi a ‘%s’ permessi di scrittura per ‘%s’ con esclusione di ‘%s’"

#: netsync.cc:1569
#, c-format
msgid "bad client signature"
msgstr "firma del client non valida"

#: netsync.cc:1585
#, c-format
msgid "Unexpected 'refine' command on non-refined item type"
msgstr ""

#: netsync.cc:1682
#, c-format
msgid "unknown bye phase %d received"
msgstr "ricevuta fase di saluto %d sconosciuta"

#: netsync.cc:1697
#, c-format
msgid "Unexpected 'done' command on non-refined item type"
msgstr ""

#: netsync.cc:1769
#, c-format
msgid "%s with hash '%s' does not exist in our database"
msgstr "‘%s’ con hash ‘%s’ non è presente nel database"

#: netsync.cc:1870
#, c-format
msgid "Mismatched epoch on branch %s. Server has '%s', client has '%s'."
msgstr "Epoca non corrispondente sul ramo ‘%s’: il server usa ‘%s’, il client usa ‘%s’."

#: netsync.cc:1888
#, c-format
msgid "hash check failed for public key '%s' (%s); wanted '%s' got '%s'"
msgstr ""

#: netsync.cc:1902
#, c-format
msgid "hash check failed for revision cert '%s'"
msgstr "l'hash nel certificato della revisione ‘%s’ non è corretto"

#: netsync.cc:1964
#, c-format
msgid "Received warning from usher: %s"
msgstr "Ricevuto avvertimento dall'usciere: %s"

#: netsync.cc:2051
#: netsync.cc:2082
msgid "source and sink"
msgstr "sorgente e pozzo"

#: netsync.cc:2052
#: netsync.cc:2083
msgid "source"
msgstr "sorgente"

#: netsync.cc:2052
#: netsync.cc:2083
msgid "sink"
msgstr "pozzo"

#: netsync.cc:2239
#, c-format
msgid "input buffer for peer %s is overfull after netcmd dispatch\n"
msgstr ""

#: netsync.cc:2251
#: netsync.cc:2350
#, c-format
msgid "protocol error while processing peer %s: '%s'"
msgstr ""

#: netsync.cc:2257
#, c-format
msgid "error: %s"
msgstr "errore: %s"

#: netsync.cc:2321
#, c-format
msgid "connecting to %s"
msgstr "connessione a ‘%s’"

#: netsync.cc:2365
#, c-format
msgid "timed out waiting for I/O with peer %s, disconnecting\n"
msgstr ""

#: netsync.cc:2388
#, c-format
msgid "processing failure while talking to peer %s, disconnecting\n"
msgstr ""

#: netsync.cc:2405
#, c-format
msgid "successful exchange with %s"
msgstr "scambio con ‘%s’ avvenuto con successo"

#: netsync.cc:2411
#, c-format
msgid "peer %s disconnected after we informed them of error"
msgstr ""

#: netsync.cc:2416
#, c-format
msgid "I/O failure while talking to peer %s, disconnecting\n"
msgstr ""

#: netsync.cc:2482
#, c-format
msgid "protocol error while processing peer %s: '%s', marking as bad"
msgstr ""

#: netsync.cc:2514
#, c-format
msgid "accepted new client connection from %s : %s"
msgstr ""

#: netsync.cc:2551
#, c-format
msgid "protocol error while processing peer %s: '%s', disconnecting"
msgstr ""

#: netsync.cc:2562
#, c-format
msgid "peer %s read failed in working state (error)"
msgstr ""

#: netsync.cc:2567
#, c-format
msgid "peer %s read failed in shutdown state (possibly client misreported error)\n"
msgstr ""

#: netsync.cc:2573
#, c-format
msgid "peer %s read failed in confirmed state (success)"
msgstr ""

#: netsync.cc:2594
#, c-format
msgid "peer %s write failed in working state (error)"
msgstr ""

#: netsync.cc:2599
#, c-format
msgid "peer %s write failed in shutdown state (possibly client misreported error)\n"
msgstr ""

#: netsync.cc:2605
#, c-format
msgid "peer %s write failed in confirmed state (success)"
msgstr ""

# TODO: "mi scollego", "sconnessione in corso", o che? (da cambiare in tutti)
#: netsync.cc:2632
#, c-format
msgid "peer %s processing finished, disconnecting"
msgstr "il peer ‘%s’ ha finito, mi scollego"

#: netsync.cc:2654
#, c-format
msgid "fd %d (peer %s) has been idle too long, disconnecting"
msgstr "fd %d (peer %s) è stato fermo tropop a lungo, mi scollego"

#: netsync.cc:2722
#, c-format
msgid "beginning service on %s : %s"
msgstr "attivo il servizio su %s : %s"

#: netsync.cc:2723
msgid "<all interfaces>"
msgstr "<tutte le interfacce>"

#: netsync.cc:2737
#, c-format
msgid "session limit %d reached, some connections will be refused\n"
msgstr ""

#: netsync.cc:2802
#, c-format
msgid "got OOB from peer %s, disconnecting"
msgstr "ricevuti dati OOB dal peer ‘%s’, mi scollego"

#: netsync.cc:2862
#, c-format
msgid "beginning service on %s"
msgstr "attivo il servizio su %s"

# TODO: peer?
#: netsync.cc:2925
#, c-format
msgid "got some OOB data on fd %d (peer %s), disconnecting"
msgstr "ricevuti dati OOB su fd %d (peer ‘%s’), mi scollego"

#: netsync.cc:2974
#, c-format
msgid "finding items to synchronize:"
msgstr "cerco elementi da sincronizzare:"

#: netsync.cc:2982
msgid "certificates"
msgstr "certificati"

#: netsync.cc:3095
#, c-format
msgid "Cannot find key '%s'"
msgstr "Non trovo la chiave ‘%s’"

#: netsync.cc:3135
#, c-format
msgid ""
"include branch pattern contains a quote character:\n"
"%s\n"
msgstr ""

#: netsync.cc:3141
#, c-format
msgid ""
"exclude branch pattern contains a quote character:\n"
"%s\n"
msgstr ""

#: netsync.cc:3173
#: netsync.cc:3177
#, c-format
msgid "network error: %s"
msgstr "errore di rete: %s"

#: packet.cc:107
#, c-format
msgid "file preimage '%s' missing in db"
msgstr "nel database manca la preimmagine del file ‘%s’"

#: packet.cc:108
#, c-format
msgid "dropping delta '%s' -> '%s'"
msgstr "cancello il delta ‘%s’ → ‘%s’"

#: packet.cc:139
#, c-format
msgid "missing prerequisite revision '%s'"
msgstr "manca un requisito: la revisione ‘%s’"

#: packet.cc:140
#: packet.cc:151
#: packet.cc:167
#: packet.cc:175
#, c-format
msgid "dropping revision '%s'"
msgstr "elimino la revisione ‘%s’"

#: packet.cc:150
#, c-format
msgid "missing prerequisite file '%s'"
msgstr "manca un requisito: il file ‘%s’"

# TODO: sarà del file o del pre-delta la %s?
#: packet.cc:165
#, c-format
msgid "missing prerequisite file pre-delta '%s'"
msgstr "manca un requisito: la pre-delta del file ‘%s’"

#: packet.cc:173
#, c-format
msgid "missing prerequisite file post-delta '%s'"
msgstr "manca un requisito: la post-delta del file ‘%s’"

# TODO: specificare "il certificato della"?
#: packet.cc:201
#, c-format
msgid "cert revision '%s' does not exist in db"
msgstr "la revisione ‘%s’ non è presente in database"

#: packet.cc:203
#, c-format
msgid "dropping cert"
msgstr "cancella certificato"

#: packet.cc:226
#, c-format
msgid "key '%s' is not equal to key '%s' in database"
msgstr "la chiave ‘%s’ non è uguale alla chiave ‘%s’ nel database"

#: packet.cc:350
#, c-format
msgid "malformed packet"
msgstr "pacchetto non valido"

#: packet.cc:450
#, c-format
msgid "unknown packet type: '%s'"
msgstr "pacchetto di tipo sconosciuto: ‘%s’"

#: rcs_file.cc:354
#, c-format
msgid "parse failure %d:%d: expecting %s, got %s with value '%s'\n"
msgstr "errore sintattico %d:%d: mi aspettavo %s, ho ricevuto %s con valore ‘%s’\n"

#: rcs_file.cc:373
#, c-format
msgid "parse failure %d:%d: expecting word '%s'\n"
msgstr "errore sintattico %d:%d: mi aspettavo la parola ‘%s’\n"

#: rcs_file.cc:388
#, c-format
msgid "parse failure %d:%d: expecting word\n"
msgstr "errore sintattico %d:%d: mi aspettavo una parola\n"

#: rcs_import.cc:721
#, c-format
msgid "parsing RCS file %s"
msgstr "analizzo il file RCS ‘%s’"

#: rcs_import.cc:724
#, c-format
msgid "parsed RCS file %s OK"
msgstr "file RCS ‘%s’ analizzato correttamente"

#: rcs_import.cc:913
#, c-format
msgid "error reading RCS file %s: %s"
msgstr "errore leggendo file RCS ‘%s’: %s"

#: rcs_import.cc:1210
#, c-format
msgid ""
"%s appears to be a CVS repository root directory\n"
"try importing a module instead, with 'cvs_import %s/<module_name>"
msgstr ""
"‘%s’ sembra essere la radice di un repository CVS\n"
"prova invece a importare un modulo, con ‘cvs_import %s/<nome_modulo>’"

#: rcs_import.cc:1222
#, c-format
msgid "need base --branch argument for importing"
msgstr "l'argomento ‘--branch’ è necessario per l'importazione"

#: rcs_import.cc:1234
#, c-format
msgid "path %s does not exist"
msgstr "il percorso ‘%s’ non esiste"

#: rcs_import.cc:1269
msgid "tags"
msgstr "etichette"

#: revision.cc:730
#, c-format
msgid "scanning for bogus merge edges"
msgstr ""

#: revision.cc:772
#, c-format
msgid "optimizing out redundant edge %d -> %d"
msgstr ""

#: revision.cc:781
#, c-format
msgid "failed to eliminate edge %d -> %d"
msgstr ""

#: revision.cc:792
#, c-format
msgid "rebuilding %d nodes"
msgstr "ricostruisco %d nodi"

#: revision.cc:997
#, c-format
msgid "Path %s added to child roster multiple times\n"
msgstr ""

#: revision.cc:1010
#, c-format
msgid "Directory for path %s cannot be added, as there is a file in the way\n"
msgstr "La cartella per il percorso ‘%s’ non può essere aggiunta, dato che c'è già un file con lo stesso nome\n"

#: revision.cc:1021
#, c-format
msgid "Path %s cannot be added, as there is a directory in the way\n"
msgstr ""

#: revision.cc:1024
#, c-format
msgid "Path %s added twice with differing content\n"
msgstr "Percorso ‘%s’ aggiunto due volte con contenuti diversi\n"

#: revision.cc:1311
#, c-format
msgid ""
"unknown attribute '%s' on path '%s'\n"
"please contact %s so we can work out the right way to migrate this\n"
"(if you just want it to go away, see the switch --drop-attr, but\n"
"seriously, if you'd like to keep it, we're happy to figure out how)"
msgstr ""

#: revision.cc:1423
#, c-format
msgid "converting existing revision graph to new roster-style revisions"
msgstr "converto il grafo esistente delle revisioni al nuovo formato con roster"

#: revision.cc:1478
#, c-format
msgid "rebuilding revision graph from manifest certs"
msgstr "ricostruisco il grafo delle revisioni dai certificati di manifesto"

#: revision.cc:1581
#, c-format
msgid ""
"encountered a revision with unknown format, version '%s'\n"
"I only know how to understand the version '1' format\n"
"a newer version of monotone is required to complete this operation"
msgstr ""

#: sanity.cc:135
#, c-format
msgid "fatal: formatter failed on %s:%d: %s"
msgstr "fatale: il formattatore ha fallito su %s:%d: %s"

#: sanity.cc:209
msgid "misuse: "
msgstr "abuso: "

#: sanity.cc:221
msgid "error: "
msgstr "errore: "

#: sanity.cc:229
#, c-format
msgid "%s:%d: invariant '%s' violated"
msgstr "%s:%d: invariante ‘%s’ violato"

#: sanity.cc:242
#, c-format
msgid "%s:%d: index '%s' = %d overflowed vector '%s' with size %d\n"
msgstr ""

#: sanity.cc:263
#, c-format
msgid "Current work set: %i items\n"
msgstr "Spazio di lavoro attuale: %i elementi\n"

#: schema_migration.cc:241
#, c-format
msgid "calculating necessary migration steps"
msgstr "calcolo i passi necessari per la migrazione"

#: schema_migration.cc:251
#, c-format
msgid "error at transaction BEGIN statement"
msgstr "errore nel comando di BEGIN della transazione"

#: schema_migration.cc:252
#, c-format
msgid "migrating data"
msgstr "migrazione dati in corso"

#: schema_migration.cc:278
#, c-format
msgid "migration step failed: %s"
msgstr "migrazione fallita al passo: %s"

#: schema_migration.cc:292
#, c-format
msgid "mismatched result of migration, got %s, wanted %s"
msgstr "risultati della migrazione diversi da quanto previsto: ho ottenuto ‘%s’ e mi aspettavo ‘%s’"

#: schema_migration.cc:295
#, c-format
msgid "committing changes to database"
msgstr "commit delle modifiche nel database in corso"

#: schema_migration.cc:297
#, c-format
msgid "failure on COMMIT"
msgstr "fallimento nel COMMIT"

#: schema_migration.cc:299
#, c-format
msgid "optimizing database"
msgstr "ottimizzazione database"

#: schema_migration.cc:301
#, c-format
msgid "error vacuuming after migration"
msgstr "errore nella pulizia dopo la migrazione"

#: schema_migration.cc:304
#, c-format
msgid "error running analyze after migration"
msgstr "errore nell'analisi dopo la migrazione"

#: schema_migration.cc:311
#, c-format
msgid "database schema %s is unknown; cannot perform migration"
msgstr "schema del database ‘%s’ sconosciuto: non posso eseguire la migrazione"

#: schema_migration.cc:316
#, c-format
msgid "no migration performed; database schema already up-to-date at %s"
msgstr "nessuna migrazione effettuata: lo schema del database era già aggiornato a ‘%s’"

#: schema_migration.cc:866
#, c-format
msgid "public and private keys for %s don't match"
msgstr "le chiavi pubblica e privata per ‘%s’ non corrispondono"

#: schema_migration.cc:869
#, c-format
msgid "moving key '%s' from database to %s"
msgstr "sposto chiave ‘%s’ dal database a ‘%s’"

#: std_hooks.lua:31
msgid "Press enter"
msgstr "Premi ‘invio’"

#: std_hooks.lua:33
msgid "Press enter when the subprocess has completed"
msgstr "Premi ‘invio’ quando il sotto-processo è completato"

#: ui.cc:126
#, c-format
msgid "%.1f G"
msgstr "%.1f Gi"

#: ui.cc:132
#, c-format
msgid "%.1f M"
msgstr "%.1f Mi"

#: ui.cc:138
#, c-format
msgid "%.1f k"
msgstr "%.1f Ki"

#: ui.cc:151
#, c-format
msgid "%d/%d"
msgstr "%d/%d"

#: ui.cc:156
#, c-format
msgid "%d"
msgstr "%d"

#: ui.cc:423
msgid "warning: "
msgstr "attenzione: "

#: ui.cc:432
#, c-format
msgid ""
"fatal: %s\n"
"this is almost certainly a bug in monotone.\n"
"please send this error message, the output of '%s --full-version',\n"
"and a description of what you were doing to %s.\n"
msgstr ""

#: ui.cc:493
#, c-format
msgid "failed to open log file '%s'"
msgstr "impossibile aprire il file di log ‘%s’"

#: update.cc:72
#, c-format
msgid "failed to decode boolean testresult cert value '%s'"
msgstr ""

#: update.cc:166
#, c-format
msgid "cannot determine branch for update"
msgstr "non riesco a determinare il ramo per l'update"

#: vocab.cc:65
#, c-format
msgid "hex encoded ID '%s' size != %d"
msgstr "dimensione dell'ID esadecimale ‘%s’ != %d"

#: vocab.cc:69
#, c-format
msgid "bad character '%c' in id name '%s'"
msgstr "carattere non ammesso ‘%c’ nel nome dell'id ‘%s’"

# TODO: cosa è una stringa ACE?
#: vocab.cc:82
#, c-format
msgid "bad character '%c' in ace string '%s'"
msgstr "carattere ‘%c’ non valido nella stringa ace ‘%s’"

#: vocab.cc:96
#, c-format
msgid "bad character '%c' in symbol '%s'"
msgstr "carattere ‘%c’ non valido nel simbolo ‘%s’"

#: vocab.cc:110
#, c-format
msgid "bad character '%c' in cert name '%s'"
msgstr "carattere non ammesso ‘%c’ nel nome del certificato ‘%s’"

#: vocab.cc:123
#, c-format
msgid "bad character '%c' in key name '%s'"
msgstr "carattere non ammesso ‘%c’ nel nome della chiave ‘%s’"

#: vocab.cc:141
#, c-format
msgid "Invalid key length of %d bytes"
msgstr "Chiave di lunghezza non valida (%d byte)"

#: vocab.cc:159
#, c-format
msgid "Invalid hmac length of %d bytes"
msgstr "HMAC di lunghezza non valida (%d byte)"

#: work.cc:186
#, c-format
msgid "skipping ignorable file %s"
msgstr "salto il file ignorabile ‘%s’"

#: work.cc:195
#, c-format
msgid "skipping %s, already accounted for in workspace"
msgstr "salto ‘%s’, già considerato nello spazio di lavoro"

#: work.cc:199
#, c-format
msgid "adding %s to workspace manifest"
msgstr "aggiungo ‘%s’ al manifesto dello spazio di lavoro"

#: work.cc:289
#, c-format
msgid "skipping %s, not currently tracked"
msgstr "salto ‘%s’, non sotto controllo di versione"

#: work.cc:299
#, c-format
msgid "cannot remove %s/, it is not empty"
msgstr "non posso cancellare ‘%s/’: non è vuota"

#: work.cc:310
#, c-format
msgid "dropping %s from workspace manifest"
msgstr "elimino ‘%s’ dal manifesto dello spazio di lavoro"

#: work.cc:373
#, c-format
msgid "destination dir %s/ does not exist in current revision"
msgstr "la directory di destinazione ‘%s/’ non esiste nella revisione attuale"

#: work.cc:376
#, c-format
msgid "destination %s is an existing file in current revision"
msgstr "la destinazione ‘%s’ è un file già esistente nella versione attuale"

#: work.cc:386
#, c-format
msgid "empty path %s is not allowed"
msgstr "il percorso vuoto ‘%s’ non è permesso"

#: work.cc:400
#, c-format
msgid "%s does not exist in current revision"
msgstr "‘%s’ non esiste nella revisione attuale"

#: work.cc:403
#, c-format
msgid "destination %s already exists in current revision"
msgstr "la destinazione ‘%s’ esiste già nella revisione attuale"

#: work.cc:412
#, c-format
msgid "renaming %s to %s in workspace manifest"
msgstr "rinomino ‘%s’ in ‘%s’ nel manifesto dello spazio di lavoro"

#: work.cc:437
#, c-format
msgid "%s doesn't exist in workspace, skipping"
msgstr "‘%s’ non esiste nello spazio di lavoro, lo salto"

#: work.cc:441
#, c-format
msgid "destination %s already exists in workspace, skipping"
msgstr "salto ‘%s’, esiste già nello spazio di lavoro"

#: work.cc:468
#, c-format
msgid "proposed new root directory '%s' is not versioned or does not exist"
msgstr "la nuova directory root proposta ‘%s’ non è versionata o non esiste"

#: work.cc:470
#, c-format
msgid "proposed new root directory '%s' is not a directory"
msgstr "la nuova directory root proposta ‘%s’ non è una directory"

#: work.cc:475
#, c-format
msgid "proposed new root directory '%s' contains illegal path %s"
msgstr "la nuova directory root proposta ‘%s’ ha un percorso illegale %s"

#: work.cc:485
#, c-format
msgid "directory '%s' is not versioned or does not exist"
msgstr "la directory ‘%s’ non è versionata o non esiste"

#: work.cc:491
#, c-format
msgid "'%s' is in the way"
msgstr "‘%s’ è di ostacolo"

#: work.cc:586
#, c-format
msgid "workspace is corrupt: %s does not exist"
msgstr "lo spazio di lavoro è corrotto: ‘%s’ non esiste"

#: work.cc:587
#, c-format
msgid "workspace is corrupt: %s is a directory"
msgstr "lo spazio di lavoro è corrotto: ‘%s’ è una directory "

#: work.cc:597
#, c-format
msgid "Problem with workspace: %s is unreadable"
msgstr "problemi con lo spazio di lavoro: ‘%s’ non è leggibile"

#: work.cc:623
#, c-format
msgid "base revision %s does not exist in database\n"
msgstr "la revisione base ‘%s’ non è in database\n"

#: work.cc:932
#, c-format
msgid "dropping %s"
msgstr "sto cancellando ‘%s’"

#: work.cc:943
#: work.cc:954
#, c-format
msgid "path %s already exists"
msgstr "il percorso ‘%s’ esiste già"

#: work.cc:976
#: work.cc:1003
#, c-format
msgid "adding %s"
msgstr "aggiungo ‘%s’"

#: work.cc:992
#, c-format
msgid "path '%s' already exists, cannot create"
msgstr "il percorso ‘%s’ esiste già: non posso crearlo"

#: work.cc:999
#, c-format
msgid "renaming %s to %s"
msgstr "rinomino ‘%s’ in ‘%s’"

#: work.cc:1034
#, c-format
msgid "file '%s' does not exist"
msgstr "il file ‘%s’ non esiste"

#: work.cc:1035
#, c-format
msgid "file '%s' is a directory"
msgstr "il file ‘%s’ è una directory "

#: work.cc:1040
#, c-format
msgid "content of file '%s' has changed, not overwriting"
msgstr "i contenuti del file ‘%s’ sono cambiati, non lo sovrascrivo"

#: work.cc:1041
#, c-format
msgid "updating %s"
msgstr "aggiornamento di ‘%s’ in corso"
<|MERGE_RESOLUTION|>--- conflicted
+++ resolved
@@ -2,15 +2,9 @@
 msgstr ""
 "Project-Id-Version: monotone\n"
 "Report-Msgid-Bugs-To: \n"
-<<<<<<< HEAD
-"POT-Creation-Date: 2006-06-02 15:19+0200\n"
-"PO-Revision-Date: 2006-06-05 11:35+0100\n"
-"Last-Translator: Roberta Lazzeri <ripley@lapo.it>\n"
-=======
 "POT-Creation-Date: 2006-06-10 13:57+0200\n"
 "PO-Revision-Date: 2006-06-11 09:07+0100\n"
 "Last-Translator: Lapo Luchini <lapo@lapo.it>\n"
->>>>>>> 4a95d5cd
 "Language-Team: Lapo Luchini <lapo@lapo.it>\n"
 "MIME-Version: 1.0\n"
 "Content-Type: text/plain; charset=utf-8\n"
@@ -729,22 +723,6 @@
 
 #: cmd_list.cc:473
 msgid ""
-<<<<<<< HEAD
-"show database objects, or the current workspace manifest, or known,\n"
-"unknown, intentionally ignored, missing, or changed state files"
-msgstr ""
-"mostra gli oggetti del database, o il manifesto dello spazio di lavoro corrente, o i file pubblici conosciuti,\n"
-"sconosciuti, intenzionalmente ignorati, mancanti, o cambiati"
-
-#: cmd_merging.cc:43
-#: cmd_ws_commit.cc:44
-#: cmd_ws_commit.cc:206
-#: cmd_ws_commit.cc:232
-#: cmd_ws_commit.cc:257
-#: cmd_ws_commit.cc:282
-#: cmd_ws_commit.cc:487
-#: cmd_ws_commit.cc:580
-=======
 "show database objects, or the current workspace manifest, \n"
 "or known, unknown, intentionally ignored, missing, or \n"
 "changed-state files"
@@ -761,7 +739,6 @@
 #: cmd_ws_commit.cc:303
 #: cmd_ws_commit.cc:517
 #: cmd_ws_commit.cc:615
->>>>>>> 4a95d5cd
 msgid "workspace"
 msgstr "spazio di lavoro"
 
@@ -1130,11 +1107,7 @@
 
 #: cmd_netsync.cc:127
 msgid "sync branches matching PATTERN with netsync server at ADDRESS"
-<<<<<<< HEAD
-msgstr "sync i rami che corrispondono a PATTERN con netsync server a INDIRIZZO"
-=======
 msgstr "sync dei rami che corrispondono a PATTERN con server netsync presso INDIRIZZO"
->>>>>>> 4a95d5cd
 
 #: cmd_netsync.cc:149
 #, c-format
@@ -1598,11 +1571,7 @@
 #: database_check.cc:533
 #, c-format
 msgid "file %s missing (%d manifest references)"
-<<<<<<< HEAD
-msgstr "file ‘%s’ mancante (%d riferimenti del manifesto)"
-=======
 msgstr "file ‘%s’ mancante (%d riferimenti al manifesto)"
->>>>>>> 4a95d5cd
 
 #: database_check.cc:540
 #, c-format
@@ -2484,11 +2453,7 @@
 #: monotone.cc:224
 #, c-format
 msgid "problem parsing arguments from file %s: %s"
-<<<<<<< HEAD
-msgstr "problematico interpretare gli argomenti dal file ‘%s’: ‘%s’"
-=======
 msgstr "problematico interpretare gli argomenti dal file ‘%s’: %s"
->>>>>>> 4a95d5cd
 
 #: monotone.cc:233
 #, c-format
