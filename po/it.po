# SOME DESCRIPTIVE TITLE.
# Copyright (C) YEAR Graydon Hoare <graydon@pobox.com>
# This file is distributed under the same license as the PACKAGE package.
# FIRST AUTHOR <EMAIL@ADDRESS>, YEAR.
#
msgid ""
msgstr ""
"Project-Id-Version: monotone 0.48dev\n"
"Report-Msgid-Bugs-To: monotone-devel@nongnu.org\n"
<<<<<<< HEAD
"POT-Creation-Date: 2010-06-13 23:48+0200\n"
"PO-Revision-Date: 2010-06-09 15:37+0100\n"
=======
"POT-Creation-Date: 2010-06-09 12:50+0200\n"
"PO-Revision-Date: 2010-07-07 11:43+0100\n"
>>>>>>> c7218643
"Last-Translator: Lapo Luchini <lapo@lapo.it>\n"
"Language-Team: \n"
"MIME-Version: 1.0\n"
"Content-Type: text/plain; charset=UTF-8\n"
"Content-Transfer-Encoding: 8bit\n"
"Plural-Forms: nplurals=2; plural=(n != 1);\n"
"X-Poedit-Language: Italian\n"
"X-Poedit-Country: ITALY\n"
"X-Poedit-Basepath: ..\n"

#: sanity.cc:231
#, c-format
msgid "fatal: formatter failed on %s:%d: %s"
msgstr "fatale: il formattatore ha fallito su %s:%d: %s"

#: sanity.cc:350
msgid "misuse: "
msgstr "abuso: "

#: sanity.cc:354 database.cc:927 migrate_schema.cc:65
msgid "error: "
msgstr "errore: "

#: sanity.cc:376
#, c-format
msgid "%s:%d: index '%s' = %d overflowed vector '%s' with size %d"
msgstr ""
"%s:%d: l'indice ‘%s’ = %d ha mandato in overflow il vettore ‘%s’ con "
"grandezza %d"

# TODO: 'set', non 'space'
#: sanity.cc:423
#, c-format
msgid "Current work set: %i items"
msgstr "Insieme di lavoro attuale: %i elementi"

# TODO: rimuovere
#: sanity.hh:374 lua_hooks.cc:105
#, c-format
msgid "%s"
msgstr "%s"

#: vocab.cc:37
#, c-format
msgid "bad character '%c' in '%s'"
msgstr "carattere ‘%c’ non valido in ‘%s’"

#: vocab.cc:49
#, c-format
msgid "hex encoded ID '%s' size != %d"
msgstr "dimensione dell'ID esadecimale ‘%s’ != %d"

#: vocab.cc:53
#, c-format
msgid "bad character '%c' in id name '%s'"
msgstr "carattere non ammesso ‘%c’ nel nome dell'id ‘%s’"

#: vocab.cc:65
#, c-format
msgid "invalid ID '%s'"
msgstr "ID ‘%s’ non valido"

#: vocab.cc:74
#, c-format
msgid "bad character '%c' in symbol '%s'"
msgstr "carattere ‘%c’ non valido nel simbolo ‘%s’"

#: vocab.cc:83
#, c-format
msgid "bad character '%c' in cert name '%s'"
msgstr "carattere non ammesso ‘%c’ nel nome del certificato ‘%s’"

#: vocab.cc:91
#, c-format
msgid "bad character '%c' in key name '%s'"
msgstr "carattere non ammesso ‘%c’ nel nome della chiave ‘%s’"

#: vocab.cc:109
#, c-format
msgid "Invalid key length of %d bytes"
msgstr "Chiave di lunghezza non valida (%d byte)"

#: vocab.cc:123
#, c-format
msgid "Invalid hmac length of %d bytes"
msgstr "HMAC di lunghezza non valida (%d byte)"

#: charset.cc:72
#, c-format
msgid "failed to convert string from %s to %s: '%s'"
msgstr "non riesco a convertire una stringa da ‘%s’ a ‘%s’: ‘%s’"

#: charset.cc:337 charset.cc:351
#, c-format
msgid "error converting %d UTF-8 bytes to IDNA ACE: %s"
msgstr "errore nella conversione di %d byte UTF-8 in IDNA ACE: %s"

#: paths.cc:360 paths.cc:381 paths.cc:386
#, c-format
msgid "path '%s' is invalid"
msgstr "il percorso ‘%s’ non è valido"

#: paths.cc:365
#, c-format
msgid "absolute path '%s' is invalid"
msgstr "percorso assoluto ‘%s’ non valido"

# TODO: bookkeeping
#: paths.cc:446 paths.cc:466
#, c-format
msgid "path '%s' is in bookkeeping dir"
msgstr "path '%s' is in bookkeeping dir"

#: paths.cc:460
#, c-format
msgid "Invalid utf8"
msgstr "UTF-8 non valido"

#: paths.cc:484
#, c-format
msgid "Path is not normalized"
msgstr "Path non in forma normalizzata"

# TODO: bookkeeping
#: paths.cc:486
#, c-format
msgid "Bookkeeping path is not in bookkeeping dir"
msgstr "Il percorso contabilità non è nella dir contabilità"

#: paths.cc:809
#, c-format
msgid "invalid path ''"
msgstr "il percorso ‘’ non è valido"

#: paths.cc:892
#, c-format
msgid "skipping directory '%s' with unsupported name"
msgstr "salto la directory ‘%s’: ha un nome non supportato"

#: paths.cc:894
#, c-format
msgid "skipping file '%s' with unsupported name"
msgstr "salto il file con nome non valido ‘%s’"

#: paths.cc:912
#, c-format
msgid "current directory '%s' is not below root '%s'"
msgstr "la directory corrente ‘%s’ non è sotto la root ‘%s’"

#: paths.cc:1020
#, c-format
msgid "search root '%s' does not exist"
msgstr "la radice di ricerca ‘%s’ non esiste"

#: paths.cc:1021
#, c-format
msgid "search root '%s' is not a directory"
msgstr "la radice di ricerca ‘%s’ non è una directory"

#: luaext_parse_basic_io.cc:44
#, c-format
msgid "bad input to parse_basic_io"
msgstr "Input non valido per parse_basic_io"

#: lua.cc:485 lua.cc:497 lua.cc:509 cmd.cc:364 cmd.cc:388
#, c-format
msgid "%s called with an invalid parameter"
msgstr "‘%s’ chiamato con un parametro non valido"

#: lua.cc:592
#, c-format
msgid "Directory '%s' does not exist"
msgstr "La directory ‘%s’ non esiste"

#: lua.cc:594 cmd_othervcs.cc:61 work.cc:2090
#, c-format
msgid "'%s' is not a directory"
msgstr "‘%s’ non è una directory"

#: lua.cc:616 lua_hooks.cc:216
#, c-format
msgid "lua error while loading rcfile '%s'"
msgstr "errore lua caricando il file rc ‘%s’"

#: file_io.cc:182
#, c-format
msgid "could not create directory '%s': it is a file"
msgstr "non riesco a creare la directory ‘%s’: è un file"

#: file_io.cc:204
#, c-format
msgid "file to delete '%s' does not exist"
msgstr "il file da cancellare ‘%s’ non esiste"

#: file_io.cc:205
#, c-format
msgid "file to delete, '%s', is not a file but a directory"
msgstr "il file da cancellare ‘%s’ non è un file ma una directory"

#: file_io.cc:213
#, c-format
msgid "directory to delete '%s' does not exist"
msgstr "la directory da cancellare ‘%s’ non esiste"

#: file_io.cc:214
#, c-format
msgid "directory to delete, '%s', is not a directory but a file"
msgstr "la directory da cancellare ‘%s’ non è una directory ma un file"

#: file_io.cc:222
#, c-format
msgid "object to delete, '%s', does not exist"
msgstr "l'oggetto da cancellare ‘%s’ non esiste"

#: file_io.cc:230
#, c-format
msgid "directory to delete, '%s', does not exist"
msgstr "la directory da cancellare ‘%s’ non esiste"

#: file_io.cc:231
#, c-format
msgid "directory to delete, '%s', is a file"
msgstr "la directory da cancellare ‘%s’ è un file"

#: file_io.cc:241
#, c-format
msgid "rename source file '%s' does not exist"
msgstr "il file da rinominare ‘%s’ non esiste"

#: file_io.cc:242
#, c-format
msgid "rename source file '%s' is a directory -- bug in monotone?"
msgstr ""
"il file sorgente da rinominare ‘%s’ è una directory -- bug in monotone?"

#: file_io.cc:245 file_io.cc:260 file_io.cc:272
#, c-format
msgid "rename target '%s' already exists"
msgstr "esiste già un'altra chiave con nome ‘%s’"

#: file_io.cc:255
#, c-format
msgid "rename source dir '%s' does not exist"
msgstr "la directory da rinominare ‘%s’ non esiste"

#: file_io.cc:257
#, c-format
msgid "rename source dir '%s' is a file -- bug in monotone?"
msgstr "la directory sorgente da rinominare ‘%s’ è un file -- bug in monotone?"

#: file_io.cc:270
#, c-format
msgid "rename source path '%s' does not exist"
msgstr "il percorso da rinominare ‘%s’ non esiste"

#: file_io.cc:281
#, c-format
msgid "file %s does not exist"
msgstr "il file ‘%s’ non esiste"

#: file_io.cc:282
#, c-format
msgid "file %s cannot be read as data; it is a directory"
msgstr "il file ‘%s’ non può essere letto: è una directory"

#: file_io.cc:286
#, c-format
msgid "cannot open file %s for reading"
msgstr "non riesco ad aprire file ‘%s’ in lettura"

#: file_io.cc:303
#, c-format
msgid "Cannot read standard input multiple times"
msgstr "Non posso leggere stdin più volte"

#: file_io.cc:334
#, c-format
msgid "file '%s' cannot be overwritten as data; it is a directory"
msgstr "il file ‘%s’ non può essere sovrascritto: è una directory"

#: file_io.cc:426 work.cc:1809
#, c-format
msgid "no such file or directory: '%s'"
msgstr "nessun file o directory con nome ‘%s’"

#: file_io.cc:454
#, c-format
msgid "expected file '%s', but it is a directory."
msgstr "mi aspettavo il file ‘%s’, invece è una cartella."

#: globish.cc:55 globish.cc:62 globish.cc:129
#, c-format
msgid "invalid pattern '%s': unmatched '['"
msgstr "pattern ‘%s’ non valido: '[' spaiata"

#: globish.cc:88 globish.cc:117 globish.cc:161 globish.cc:195
#, c-format
msgid "invalid pattern '%s': control character 0x%02x is not allowed"
msgstr "pattern ‘%s’ non valido: carattere di controllo 0x%02x non permesso"

# TODO: range
#: globish.cc:95
#, c-format
msgid "invalid pattern '%s': one-element character ranges are not allowed"
msgstr ""
"pattern ‘%s’ non valido: i range di caratteri di un solo elemento non sono "
"permessi"

# TODO: range
#: globish.cc:98
#, c-format
msgid ""
"invalid pattern '%s': endpoints of a character range must be in ascending "
"numeric order"
msgstr ""
"pattern ‘%s’ non valido: gli estremi di un range di caratteri devono essere "
"in ordine numerico ascendente"

#: globish.cc:102 globish.cc:121
#, c-format
msgid "invalid pattern '%s': cannot use non-ASCII characters in classes"
msgstr ""
"pattern ‘%s’ non valido: impossibile usare caratteri non-ASCII nelle classi"

#: globish.cc:113
#, c-format
msgid "syntax error in '%s': character classes may not be nested"
msgstr ""
"errore di sintassi in ‘%s’: le classi di caratteri non possono essere "
"annidiate"

#: globish.cc:132
#, c-format
msgid "invalid pattern '%s': empty character class"
msgstr "pattern ‘%s’ non valido: classe di caratteri vuota"

#: globish.cc:192
#, c-format
msgid "invalid pattern '%s': un-escaped \\ at end"
msgstr "pattern ‘%s’ non valido: termina con un \\ senza escape"

#: globish.cc:206
#, c-format
msgid "invalid pattern '%s': unmatched ']'"
msgstr "pattern ‘%s’ non valido: ']' spaiata"

#: globish.cc:215
#, c-format
msgid "invalid pattern '%s': braces nested too deeply"
msgstr "pattern ‘%s’ non valido: parentesi graffe annidate troppe volte"

#: globish.cc:228
#, c-format
msgid "invalid pattern '%s': unmatched '}'"
msgstr "pattern ‘%s’ non valido: '}' spaiata"

#: globish.cc:235
#, c-format
msgid "invalid pattern '%s': unmatched '{'"
msgstr "pattern ‘%s’ non valido: '{' spaiata"

#: basic_io.cc:30
#, c-format
msgid "parsing a %s at %d:%d:E: %s"
msgstr "durante il parsing di un ‘%s’ in %d:%d:E: %s"

#: platform-wrapped.hh:68
#, c-format
msgid "'%s' is neither a file nor a directory"
msgstr "‘%s’ non è ne una directory be un file"

#: ui.cc:203
#, c-format
msgid "%.1f G"
msgstr "%.1f Gi"

#: ui.cc:209
#, c-format
msgid "%.1f M"
msgstr "%.1f Mi"

#: ui.cc:215
#, c-format
msgid "%.1f k"
msgstr "%.1f Ki"

#: ui.cc:228
#, c-format
msgid "%d/%d"
msgstr "%d/%d"

#: ui.cc:233
#, c-format
msgid "%d"
msgstr "%d"

#: ui.cc:625
msgid "warning: "
msgstr "attenzione: "

#: ui.cc:636
#, c-format
msgid ""
"fatal: %s\n"
"this is almost certainly a bug in monotone.\n"
"please send this error message, the output of '%s version --full',\n"
"and a description of what you were doing to %s."
msgstr ""
"fatale: %s\n"
"questo è quasi certamente un bug in monotone.\n"
"per favore invia questo errore, l'output di ‘%s --full-version’\n"
"e la descrizione di quello che stavi facendo a %s."

#: ui.cc:649
#, c-format
msgid ""
"fatal: %s\n"
"this is almost certainly a bug in monotone.\n"
"please send this error message, the output of '%s version --full',\n"
"and a description of what you were doing to %s.\n"
"This error appears to have been triggered by something in the\n"
"database you were using, so please preserve it in case it can\n"
"help in finding the bug."
msgstr ""
"fatale: %s\n"
"questo è quasi certamente un bug in monotone.\n"
"per favore invia questo errore, l'output di ‘%s --full-version’\n"
"e la descrizione di quello che stavi facendo a %s.\n"
"questo errore sembra essere stato provocato da qualcosa nel\n"
"database che stavi usandi, quindi tienine una copia in caso\n"
"servisse per trovare il bug."

#: ui.cc:691
msgid "error: memory exhausted"
msgstr "errore: memoria esaurita"

#: ui.cc:737
msgid "C++ exception of unknown type"
msgstr "eccezione C++ di tipo sconosciuto"

#: ui.cc:811
#, c-format
msgid "failed to open log file '%s'"
msgstr "impossibile aprire il file di log ‘%s’"

#: ui.cc:993
#, c-format
msgid "Usage: %s [OPTION...] command [ARG...]"
msgstr "Uso: %s [OPZIONI…] comando [ARGOMENTI…]"

#: ui.cc:1006
#, c-format
msgid "Options specific to '%s %s' (run '%s help' to see global options):"
msgstr "Opzioni specifiche per '%s %s' (esegui '%s help' per vedere le opzioni globali): "

#: automate_ostream_demuxed.hh:62
#, c-format
msgid "%s: remote warning: "
msgstr "%s: attenzione da remoto: "

#: automate_ostream_demuxed.hh:64
#, c-format
msgid "%s: remote error: "
msgstr "%s: errore da remoto: "

#: automate_ostream_demuxed.hh:66
#, c-format
msgid "%s: remote message: "
msgstr "%s: messaggio da remoto:"

#: automate_ostream_demuxed.hh:76
#, c-format
msgid "%s: remote header: "
msgstr "%s: intestazione da remoto:"

#: automate_reader.cc:46
#, c-format
msgid "Bad input to automate stdio: expected ':' after string size"
msgstr ""
"Input non valido per ‘automate stdio’: atteso ‘:’ dopo la dimensione di una "
"stringa"

#: automate_reader.cc:66
#, c-format
msgid "Bad input to automate stdio: unexpected EOF"
msgstr "Input non valido per ‘automate stdio’: EOF inatteso"

#: automate_reader.cc:94
#, c-format
msgid "Bad input to automate stdio: unknown start token '%c'"
msgstr ""
"Input non valido per ‘automate stdio’: il token iniziale ‘%c’ è sconosciuto"

#: automate_reader.cc:116
#, c-format
msgid "Bad input to automate stdio: expected '%c' token"
msgstr "Input non valido per ‘automate stdio’: atteso il token ‘%c’"

#: automate_reader.cc:123
#, c-format
msgid "Bad input to automate stdio: command name is missing"
msgstr "Input non valido per ‘automate stdio’: manca il nome del comando"

#: commands.cc:475
#, c-format
msgid "unknown command '%s'"
msgstr "comando ‘%s’ sconosciuto"

#: commands.cc:485
#, c-format
msgid "'%s' is ambiguous; possible completions are:"
msgstr "‘%s’ è ambiguo; può essere completato come:"

#: cmd.hh:150
#, c-format
msgid "ignored bookkeeping path '%s'"
msgstr "ignorata la directory di servizio ‘%s’"

# TODO: sto interrompendo?
#: cmd.hh:160
#, c-format
msgid "all arguments given were bookkeeping paths; aborting"
msgstr ""
"tutte le istruzioni passate erano relative a directory di servizio; sospendo"

#: cmd.cc:46
msgid "Commands that aid in scripted execution"
msgstr "Comandi di aiuto per l'esecuzione da script"

#: cmd.cc:49
msgid "Commands that manipulate the database"
msgstr "Comandi che manipolano il database"

#: cmd.cc:52
msgid "Commands that aid in program debugging"
msgstr "Comandi di aiuto per il debug"

#: cmd.cc:55
msgid "Commands for information retrieval"
msgstr "Comandi per il recupero delle informazioni"

#: cmd.cc:58
msgid "Commands to manage keys and certificates"
msgstr "Comandi per la gestione di chiavi e certificati"

#: cmd.cc:61
msgid "Commands that access the network"
msgstr "Comandi che accedono alla rete"

#: cmd.cc:64
msgid "Commands for packet reading and writing"
msgstr "Comandi per lettura e scrittura pacchetti"

#: cmd.cc:67
msgid "Commands for interaction with other version control systems"
msgstr ""
"Comandi per l'interazione con altri sistemi di controllo delle versioni"

# TODO: rev-rev argh!
#: cmd.cc:70
msgid "Commands to review revisions"
msgstr "Comandi per revisionare le revisioni"

# TODO: albero?
#: cmd.cc:73
msgid "Commands to manipulate the tree"
msgstr "Comandi per manipolare l'albero"

#: cmd.cc:76
msgid "Commands to manage persistent variables"
msgstr "Comandi per la gestione delle variabili persistenti"

# TODO: deal?
#: cmd.cc:79
msgid "Commands that deal with the workspace"
msgstr "Comandi che riguardano lo spazio di lavoro"

#: cmd.cc:82
msgid "Commands defined by the user"
msgstr "Comandi definiti dall'utente"

#: cmd.cc:99
#, c-format
msgid "command '%s' is invalid; it is a group"
msgstr "il commando ‘%s’ non è valido: è un gruppo"

#: cmd.cc:102
#, c-format
msgid "no subcommand specified for '%s'"
msgstr "nessun sottocomando specificato per ‘%s’"

#: cmd.cc:105
#, c-format
msgid "could not match '%s' to a subcommand of '%s'"
msgstr "impossibile identificare ‘%s’ come sottocomando di ‘%s’"

#: cmd.cc:220
#, c-format
msgid "Commands in group '%s':"
msgstr "Comandi nel gruppo ‘%s’:"

#: cmd.cc:226
#, c-format
msgid "Subcommands of '%s %s':"
msgstr "Sottocomandi di ‘%s %s’:"

#: cmd.cc:230
#, c-format
msgid "Syntax specific to '%s %s':"
msgstr "Sinstassi specifica di ‘%s %s’:"

#: cmd.cc:254
#, c-format
msgid "Purpose of group '%s':"
msgstr "Scopo del gruppo ‘%s’:"

#: cmd.cc:258
#, c-format
msgid "Description for '%s %s':"
msgstr "Descrizione di ‘%s %s’:"

#: cmd.cc:268
#, c-format
msgid "Aliases: %s."
msgstr "Alias: %s."

#: cmd.cc:282
#, c-format
msgid "Command groups:"
msgstr "Gruppi di comandi:"

#: cmd.cc:287
#, c-format
msgid ""
"For information on a specific command, type 'mtn help <command_name> "
"[subcommand_name ...]'."
msgstr ""
"Per informazioni su uno specifico comando, scrivi ‘mtn help <nome_comando> "
"[nome_sottocomando …]’."

#: cmd.cc:290
#, c-format
msgid ""
"To see more details about the commands of a particular group, type 'mtn help "
"<group_name>'."
msgstr ""
"Per avere maggiori dettagli sui comandi di un particolare gruppo, scrivi "
"‘mtn help <nome_gruppo>’."

#: cmd.cc:293
#, c-format
msgid ""
"Note that you can always abbreviate a command name as long as it does not "
"conflict with other names."
msgstr ""
"Ricorda che puoi sempre abbreviare il nome di un comando fintantantoché non "
"collide con altri comandi."

#: cmd.cc:353
#, c-format
msgid "Call to user command %s (lua command: %s) failed."
msgstr "Chiamata al comando utente %s (comando lua: %s) fallita."

#: cmd.cc:402
msgid "command [ARGS...]"
msgstr "comando [ARGOMENTI…]"

# TODO: help=testo di aiuto?
#: cmd.cc:403
msgid "Displays help about commands and options"
msgstr "Mostra l'help relativo a comandi e opzioni"

#: cmd.cc:419
msgid "Shows the program version"
msgstr "Mostra la versione del programma"

#: cmd.cc:424
#, c-format
msgid "no arguments allowed"
msgstr "non è permesso nessun argomento"

# TODO: innesca
#: cmd.cc:434
msgid "Triggers the specified kind of crash"
msgstr "Innesca il tipo di crash specificato"

#: cmd.cc:514
#, c-format
msgid "--message and --message-file are mutually exclusive"
msgstr "‘--message’ e ‘--message-file’ sono mutuamente esclusivi"

#: cmd_netsync.cc:88 cmd_netsync.cc:310 cmd_netsync.cc:442
#, c-format
msgid "no server given and no default server set"
msgstr "nessun server specificato e nessun server di default impostato"

#: cmd_netsync.cc:123
#, c-format
msgid "no branch pattern given and no default pattern set"
msgstr ""
"nessun pattern di ramo specificato e nessun pattern di default impostato"

#: cmd_netsync.cc:142
#, c-format
msgid ""
"Include/exclude pattern was given both as part of the URL and as a separate "
"argument."
msgstr ""
"Il pattern di inclusione/esclusione è stato specificato sia come parte della "
"URL che come argomento separato."

#: cmd_netsync.cc:194 cmd_netsync.cc:321 cmd_netsync.cc:453
#, c-format
msgid "setting default server to %s"
msgstr "imposto il server di default a ‘%s’"

#: cmd_netsync.cc:201
#, c-format
msgid "setting default branch include pattern to '%s'"
msgstr "imposto il pattern di default di inclusione rami a ‘%s’"

#: cmd_netsync.cc:209
#, c-format
msgid "setting default branch exclude pattern to '%s'"
msgstr "imposto il pattern di default di esclusione rami a ‘%s’"

#: cmd_netsync.cc:217
#, c-format
msgid "setting default include pattern for server '%s' to '%s'"
msgstr ""
"imposto il pattern di default di inclusione rami del server ‘%s’ a ‘%s’"

#: cmd_netsync.cc:225
#, c-format
msgid "setting default exclude pattern for server '%s' to '%s'"
msgstr ""
"imposto il pattern di default di esclusione rami del server ‘%s’ a ‘%s’"

#: cmd_netsync.cc:265
#, c-format
msgid "no branch pattern given"
msgstr "nessun pattern di ramo specificato"

#: cmd_netsync.cc:277
msgid "[ADDRESS[:PORTNUMBER]]"
msgstr "[INDIRIZZO[:NUMERO_PORTA]]"

#: cmd_netsync.cc:278
msgid "Opens an 'automate stdio' connection to a remote server"
msgstr "Apre una connessione 'automate stdio' per un server remoto "

#: cmd_netsync.cc:291 cmd_netsync.cc:423
#, c-format
msgid ""
"No database given; assuming '%s' database. This means that we can't\n"
"verify the server key, because we have no record of what it should be."
msgstr ""
"Nessun database specificato, si userà '%s'. Questo sighifica che\n"
"non possiamo verificare la chiave del server, perché non è nota."

#: cmd_netsync.cc:410
msgid "COMMAND [ARGS]"
msgstr "COMANDO [PARAMETRI]"

#: cmd_netsync.cc:411
msgid "Executes COMMAND on a remote server"
msgstr "Esegue COMMAND su un server remoto"

#: cmd_netsync.cc:419 cmd_list.cc:981 cmd_packet.cc:182 cmd_merging.cc:368
#: cmd_merging.cc:1108 cmd_merging.cc:1177 cmd_ws_commit.cc:1263
#: cmd_ws_commit.cc:1377 cmd_ws_commit.cc:1399 cmd_automate.cc:134
#: cmd_files.cc:236 cmd_files.cc:333 cmd_files.cc:361 automate.cc:83
#: automate.cc:120 automate.cc:173 automate.cc:296 automate.cc:398
#: automate.cc:429 automate.cc:518 automate.cc:1242 automate.cc:1415
#: automate.cc:1462 automate.cc:1494 automate.cc:1528 automate.cc:1560
#: automate.cc:1600 automate.cc:1690 automate.cc:1785 automate.cc:1843
#: automate.cc:1876 automate.cc:1939 automate.cc:1991 automate.cc:2046
#: automate.cc:2106 automate.cc:2142 automate.cc:2212 automate.cc:2242
#: automate.cc:2318 asciik.cc:379
#, c-format
msgid "wrong argument count"
msgstr "numero errato di argomenti"

#: cmd_netsync.cc:506
#, c-format
msgid "received remote error code %d"
msgstr "ricevuto da remoto un codice di errore %d"

#: cmd_netsync.cc:510 cmd_netsync.cc:530 cmd_netsync.cc:550 cmd_netsync.cc:577
#: cmd_netsync.cc:597 cmd_netsync.cc:628
msgid "[ADDRESS[:PORTNUMBER] [PATTERN ...]]"
msgstr "[INDIRIZZO[:NUMERO_PORTA] [PATTERN …]]"

#: cmd_netsync.cc:511 cmd_netsync.cc:531
msgid "Pushes branches to a netsync server"
msgstr "Invia rami ad un server netsync"

#: cmd_netsync.cc:512
msgid ""
"This will push all branches that match the pattern given in PATTERN to the "
"netsync server at the address ADDRESS."
msgstr ""
"Questo invierà tutti i rami che corrispondono al pattern specificato al "
"server netsync che si trova all'indirizzo specificato."

#: cmd_netsync.cc:551 cmd_netsync.cc:578
msgid "Pulls branches from a netsync server"
msgstr "Riceve rami da un server netsync"

#: cmd_netsync.cc:552
msgid ""
"This pulls all branches that match the pattern given in PATTERN from the "
"netsync server at the address ADDRESS."
msgstr ""
"Questo riceverà tutti i rami che corrispondono al pattern specificato dal "
"server netsync che si trova all'indirizzo specificato."

#: cmd_netsync.cc:569 cmd_netsync.cc:735
#, c-format
msgid "doing anonymous pull; use -kKEYNAME if you need authentication"
msgstr ""
"eseguo ‘pull’ anonimo; utilizza ‘-k NOMECHIAVE’ se necessiti di "
"autenticazione"

#: cmd_netsync.cc:598 cmd_netsync.cc:629
msgid "Synchronizes branches with a netsync server"
msgstr "Sincronizza rami con un server netsync"

#: cmd_netsync.cc:599
msgid ""
"This synchronizes branches that match the pattern given in PATTERN with the "
"netsync server at the address ADDRESS."
msgstr ""
"Questo sincronizzerà tutti i rami che corrispondono al pattern specificato "
"con il server netsync che si trova all'indirizzo specificato."

#: cmd_netsync.cc:654
msgid "ADDRESS[:PORTNUMBER] BRANCH [DIRECTORY]"
msgstr "INDIRIZZO[:NUMERO-PORTA] RAMO [DIRECTORY]"

# TODO: checkout
#: cmd_netsync.cc:655
msgid "Checks out a revision from a remote database into a directory"
msgstr "Checkout di una revisione da un database remoto in una directory"

# TODO: doppi spazi?
#: cmd_netsync.cc:656
msgid ""
"If a revision is given, that's the one that will be checked out.  Otherwise, "
"it will be the head of the branch supplied.  If no directory is given, the "
"branch name will be used as directory"
msgstr ""
"Se viene specificata una revisione, sarà quella ad essere oggetto del "
"checkout.  Altrimenti sarà utilizzata la testa del ramo specificato.  Se "
"nessuna directory è data, il nome del ramo sarà usato come directory"

#: cmd_netsync.cc:673
#, c-format
msgid "you must specify a branch to clone"
msgstr "devi specificare il ramo da clonare"

#: cmd_netsync.cc:693
#, c-format
msgid "clone destination directory '%s' already exists"
msgstr "la directory di destinazione della clonazione ‘%s’ esiste già"

#: cmd_netsync.cc:700 cmd_ws_commit.cc:1739
#, c-format
msgid "bookkeeping directory already exists in '%s'"
msgstr "la directory di servizio di monotone esiste già in ‘%s’"

#: cmd_netsync.cc:753 cmd_merging.cc:519 cmd_merging.cc:637 cmd_merging.cc:642
#: cmd_merging.cc:1429 cmd_ws_commit.cc:982
#, c-format
msgid "branch '%s' is empty"
msgstr "il ramo ‘%s’ è vuoto"

#: cmd_netsync.cc:756 cmd_ws_commit.cc:985 cmd_ws_commit.cc:1807
#, c-format
msgid "branch %s has multiple heads:"
msgstr "il ramo ‘%s’ ha più teste:"

#: cmd_netsync.cc:760
#, c-format
msgid "choose one with '%s clone -r<id> SERVER BRANCH'"
msgstr "scegline una con ‘%s clone -r<id> SERVER RAMO’"

#: cmd_netsync.cc:761 cmd_ws_commit.cc:991 cmd_ws_commit.cc:1813
#, c-format
msgid "branch %s has multiple heads"
msgstr "il ramo ‘%s’ ha più teste"

#: cmd_netsync.cc:772 cmd_ws_commit.cc:1006 cmd_ws_commit.cc:1793
#, c-format
msgid "revision %s is not a member of branch %s"
msgstr "la revisione %s non fa parte del ramo ‘%s’"

#: cmd_netsync.cc:805
#, c-format
msgid "pid file '%s' already exists"
msgstr "il file pid ‘%s’ esiste già"

#: cmd_netsync.cc:807
#, c-format
msgid "failed to create pid file '%s'"
msgstr "creazione del file PID ‘%s’ fallita"

# TODO: non mi convince
#: cmd_netsync.cc:830
msgid "Serves the database to connecting clients"
msgstr "Accetta connessioni e condivide il database con loro"

#: cmd_netsync.cc:853
#, c-format
msgid ""
"need permission to store persistent passphrase (see hook persist_phrase_ok())"
msgstr ""
"è necessario un permesso per ricordare la passphrase (vedi hook "
"‘persist_phrase_ok()’)"

#: cmd_netsync.cc:863
#, c-format
msgid ""
"The --no-transport-auth option is usually only used in combination with --"
"stdio"
msgstr ""
"L'opzione ‘--no-transport-auth’ è normalmente  usata solo in combinazione "
"con ‘--stdio’"

# TODO: mi piace poco come definizione "oggetti in database" per files e altre cose
#: cmd_list.cc:51
msgid "Shows database objects"
msgstr "Mostra oggetti in database"

#: cmd_list.cc:52
msgid ""
"This command is used to query information from the database.  It shows "
"database objects, or the current workspace manifest, or known, unknown, "
"intentionally ignored, missing, or changed-state files."
msgstr ""
"Questo comando è usato per chiedere informazioni dal database. Mostra gli "
"oggetti del database, o il manifesto del corrente spazio di lavoro, o file "
"conosciuti, conosciuti, ignorati volutamente, assenti o cambiati di stato"

#: cmd_list.cc:100
msgid "Lists certificates attached to an identifier"
msgstr "Elenca i certificati relativi ad un identificatore"

#: cmd_list.cc:128 cmd_list.cc:1010
#, c-format
msgid "no public key '%s' found in database"
msgstr "la chiave pubblica ‘%s’ non è nel database"

# TODO: remove ending newline
#: cmd_list.cc:138
#, c-format
msgid ""
"Key   : %s\n"
"Sig   : %s\n"
"Name  : %s\n"
"Value : %s\n"
msgstr ""
"Chiave   : %s\n"
"Firma   : %s\n"
"Nome  : %s\n"
"Valore : %s\n"

#: cmd_list.cc:171
msgid "ok"
msgstr "ok"

#: cmd_list.cc:174 database.cc:1297
msgid "bad"
msgstr "invalido"

#: cmd_list.cc:177
msgid "unknown"
msgstr "sconosciuto"

#: cmd_list.cc:207
<<<<<<< HEAD
msgid ""
"Lists duplicate files in the specified revision. If no revision is "
"specified, use the workspace"
msgstr ""
=======
msgid "Lists duplicate files in the specified revision. If no revision is specified, use the workspace"
msgstr "Elenca file duplicati nella revisione specificata. Se nessuna revisione è specificata, usa lo spazio di lavoro"
>>>>>>> c7218643

#: cmd_list.cc:221
#, c-format
msgid "more than one revision given"
msgstr "selezionata più di una revisione"

#: cmd_list.cc:235 automate.cc:1249 automate.cc:1434 automate.cc:1886
#: automate.cc:1948 automate.cc:1953
#, c-format
msgid "no revision %s found in database"
msgstr "nel database non è presente la revisione %s"

#: cmd_list.cc:354
msgid "Lists keys that match a pattern"
msgstr "Elenca le chiavi che corrispondono ad un pattern"

#: cmd_list.cc:370
#, c-format
msgid "no keys found"
msgstr "nessuna chiave trovata"

#: cmd_list.cc:387
#, c-format
msgid "no keys found matching '%s'"
msgstr "nessuna chiave corrispondente a ‘%s’ trovata"

#: cmd_list.cc:447
#, c-format
msgid "(*) - only in %s/"
msgstr "(*) - solo in ‘%s/’"

#: cmd_list.cc:465
#, c-format
msgid "Some key names refer to multiple keys"
msgstr "Alcuni nomi chiave fanno riferimento a chiavi multiple"

#: cmd_list.cc:469
#, c-format
msgid "Duplicate Key: %s"
msgstr "Chiave doppia: %s"

#: cmd_list.cc:476
msgid "Lists branches in the database that match a pattern"
msgstr "Elenca i rami presenti in database che corrispondono ad un pattern"

#: cmd_list.cc:499
msgid "Lists the current epoch of branches that match a pattern"
msgstr "Elenca l'epoca dei rami che corrispondono ad un pattern"

#: cmd_list.cc:526
#, c-format
msgid "no epoch for branch %s"
msgstr "nessuna epoca trovata per il ramo ‘%s’"

#: cmd_list.cc:535
msgid "Lists all tags in the database"
msgstr "Elenca tutti i tag presenti in database"

#: cmd_list.cc:585
msgid "Lists variables in the whole database or a domain"
msgstr "Elenca le variabili presenti in un intero database o un dominio"

#: cmd_list.cc:618
msgid "Lists managed databases and their known workspaces"
msgstr "Elenca database gestiti e i loro spazi di lavoro conosciuti"

#: cmd_list.cc:625 database.cc:4753
#, c-format
msgid "could not query default database locations"
msgstr ""

#: cmd_list.cc:671
#, c-format
msgid ":%s (in %s):"
msgstr ":%s (in %s):"

#: cmd_list.cc:706
msgid "<no branch set>"
msgstr ""

#: cmd_list.cc:708
#, c-format
msgid "\t%s (in %s)"
msgstr "\t%s (in %s)"

#: cmd_list.cc:712
#, c-format
msgid "\tno known valid workspaces"
msgstr "\tno spazi di lavoro conosciuti validi"

#: cmd_list.cc:718
msgid "Lists workspace files that belong to the current branch"
msgstr "Elenca i file dello spazio di lavoro presenti nel ramo attuale"

#: cmd_list.cc:758
msgid "Lists workspace files that do not belong to the current branch"
msgstr "Elenca i file dello spazio di lavoro non presenti nel ramo attuale"

#: cmd_list.cc:789
msgid "Lists files that belong to the branch but are not in the workspace"
msgstr ""
"Elenca i file presenti nel ramo attuale ma assenti dallo spazio di lavoro"

#: cmd_list.cc:812
msgid "Lists files that have changed with respect to the current revision"
msgstr "Elenca i file che sono cambiati rispetto alla revisione attuale"

# TODO: keystore
#: cmd_list.cc:917
msgid "Lists all keys in the keystore"
msgstr "Elenca tutte le chiavi di un portachiavi"

#: cmd_list.cc:922 cmd_db.cc:49 cmd_db.cc:61 cmd_db.cc:73 cmd_db.cc:90
#: cmd_db.cc:104 cmd_db.cc:118 cmd_db.cc:134 cmd_db.cc:274 cmd_db.cc:290
#: cmd_db.cc:311 cmd_db.cc:329 cmd_automate.cc:109 cmd_automate.cc:212
#: automate.cc:342 automate.cc:368 automate.cc:470 automate.cc:1316
#: automate.cc:1344 automate.cc:1638
#, c-format
msgid "no arguments needed"
msgstr "nessun argomento richiesto"

#: cmd_list.cc:975 cmd_db.cc:561 automate.cc:392 automate.cc:423
msgid "REV"
msgstr "REV"

#: cmd_list.cc:976
msgid "Prints all certificates attached to a revision"
msgstr "Stampa tutti i certificati relativi ad una revisione"

#: cmd_list.cc:994 cmd_db.cc:572 cmd_files.cc:267 automate.cc:130
#: automate.cc:183 automate.cc:233 automate.cc:263 automate.cc:305
#: automate.cc:310 automate.cc:404 automate.cc:435 automate.cc:1472
#: automate.cc:1504 automate.cc:1571 automate.cc:1573 automate.cc:2115
#: selectors.cc:434 selectors.cc:452
#, c-format
msgid "no such revision '%s'"
msgstr "la revisione %s non esiste"

#: cmd_packet.cc:27 cmd_packet.cc:64
msgid "ID"
msgstr "ID"

#: cmd_packet.cc:28
msgid "Prints a public key packet"
msgstr "Stampa un pacchetto di chiave pubblica"

#: cmd_packet.cc:58
#, c-format
msgid "public key '%s' does not exist"
msgstr "la chiave pubblica ‘%s’ non è conosciuta"

#: cmd_packet.cc:65
msgid "Prints a private key packet"
msgstr "Stampa un pacchetto di chiave private"

#: cmd_packet.cc:82
#, c-format
msgid "public and private key '%s' do not exist in keystore"
msgstr "la coppia di chiavi ‘%s’ non è nel portachiavi"

#: cmd_packet.cc:176
msgid "PACKET-DATA"
msgstr "PACCHETTO-DATI"

#: cmd_packet.cc:177
msgid "Load the given packets into the database."
msgstr "Carica nel database il pacchetto specificato."

#: cmd_packet.cc:193
msgid "Reads packets from files"
msgstr "Legge pacchetti da file"

#: cmd_packet.cc:194
msgid "If no files are provided, the standard input is used."
msgstr "Se non è specificato alcun file, viene utilizzato stdin."

#: cmd_packet.cc:204
#, c-format
msgid "no packets found on stdin"
msgstr "nessun pacchetto trovato in stdin"

#: cmd_packet.cc:217
#, c-format
msgid "no packets found in given file"
msgid_plural "no packets found in given files"
msgstr[0] "nessun pacchetto trovato nel file dato"
msgstr[1] "nessun pacchetto trovato nei file dati"

#: cmd_packet.cc:221
#, c-format
msgid "read %d packet"
msgid_plural "read %d packets"
msgstr[0] "letto %d pacchetto"
msgstr[1] "letti %d pacchetto"

#: cmd_key_cert.cc:33
msgid "KEY_NAME"
msgstr "NOME_CHIAVE"

#: cmd_key_cert.cc:34
msgid "Generates an RSA key-pair"
msgstr "Genera una coppia di chiavi RSA"

#: cmd_key_cert.cc:49 automate.cc:1795
#, c-format
msgid "you already have a key named '%s'"
msgstr "hai già una chiave chiamata ‘%s’"

#: cmd_key_cert.cc:53 automate.cc:1799
#, c-format
msgid "there is another key named '%s'"
msgstr "c'è già una chiave chiamata ‘%s’"

#: cmd_key_cert.cc:60 cmd_key_cert.cc:109
msgid "KEY_NAME_OR_HASH"
msgstr "NOME_O_HASH_DELLA_CHIAVE"

#: cmd_key_cert.cc:61
msgid "Drops a public and/or private key"
msgstr "Elimina una chiave pubblica e/o privata"

#: cmd_key_cert.cc:84
#, c-format
msgid "dropping public key '%s' from database"
msgstr "cancello la chiave pubblica ‘%s’ dal database"

#: cmd_key_cert.cc:94
#, c-format
msgid "dropping key pair '%s' from keystore"
msgstr "cancello la coppia di chiavi ‘%s’ dal portachiavi"

#: cmd_key_cert.cc:101
#, c-format
msgid "public or private key '%s' does not exist in keystore or database"
msgstr ""
"o la chiave pubblica o quella privata ‘%s’ non esiste nel portachiavi o nel "
"database"

#: cmd_key_cert.cc:104
#, c-format
msgid ""
"public or private key '%s' does not exist in keystore, and no database was "
"specified"
msgstr ""
"o la chiave pubblica o quella privata ‘%s’ non esiste nel portachiavi, e "
"nessun database è stato specificato"

#: cmd_key_cert.cc:110
msgid "Changes the passphrase of a private RSA key"
msgstr "Cambia la passphrase di una chiave privata RSA"

#: cmd_key_cert.cc:127
#, c-format
msgid "passphrase changed"
msgstr "passphrase cambiata"

#: cmd_key_cert.cc:131
msgid "[FILENAME]"
msgstr "[NOME-FILE]"

#: cmd_key_cert.cc:132
msgid "Exports a private key for use with ssh-agent"
msgstr "Esporta una chiave privata per l'uso tramite ‘ssh-agent’"

#: cmd_key_cert.cc:160
msgid "Adds a private key to ssh-agent"
msgstr "Aggiunge una chiave privata a ssh-agent"

#: cmd_key_cert.cc:177
msgid "REVISION CERTNAME [CERTVAL]"
msgstr "REVISIONE NOME_CERT VALORE_CERT"

#: cmd_key_cert.cc:178
msgid "Creates a certificate for a revision"
msgstr "Crea un certificato per una revisione"

#: cmd_key_cert.cc:213
msgid "REVISION NAME VALUE SIGNER1 [SIGNER2 [...]]"
msgstr "REVISIONE NOME VALORE FIRMATARIO1 [FIRMATARIO2 […]]"

#: cmd_key_cert.cc:214
msgid "Tests whether a hypothetical certificate would be trusted"
msgstr "Verifica se un ipotetico certificato sarebbe fidato"

#: cmd_key_cert.cc:215
msgid "The current settings are used to run the test."
msgstr "Le impostazioni correnti sono ussate per fare il test."

#: cmd_key_cert.cc:256
#, c-format
msgid ""
"if a cert on: %s\n"
"with key: %s\n"
"and value: %s\n"
"was signed by: %s\n"
"it would be: %s"
msgstr ""
"se un certificato in: %s\n"
"con chiave: %s\n"
"e valore: %s\n"
"fosse stato firmato da: %s\n"
"sarebbe: %s"

#: cmd_key_cert.cc:265
msgid "trusted"
msgstr "fidato"

#: cmd_key_cert.cc:265
msgid "UNtrusted"
msgstr "NON fidato"

#: cmd_key_cert.cc:269
msgid "REVISION TAGNAME"
msgstr "REVISIONE NOME_ETICHETTA"

#: cmd_key_cert.cc:270
msgid "Puts a symbolic tag certificate on a revision"
msgstr "Pone un tag simbolico su una revisione"

# questa frase non credo vada tradotta
#: cmd_key_cert.cc:290
msgid "ID (pass|fail|true|false|yes|no|1|0)"
msgstr "ID (pass|fail|true|false|yes|no|1|0)"

#: cmd_key_cert.cc:291
msgid "Notes the results of running a test on a revision"
msgstr "Annota i risultati dell'esecuzione di un test su una revisione"

#: cmd_key_cert.cc:310 cmd_key_cert.cc:336 cmd_ws_commit.cc:577
msgid "REVISION"
msgstr "REVISIONE"

#: cmd_key_cert.cc:311
msgid "Approves a particular revision"
msgstr "Approva una specifica revisione"

#: cmd_key_cert.cc:328
#, c-format
msgid "need --branch argument for approval"
msgstr "per ‘approve’ è necessario un argomento ‘--branch=RAMO’"

#: cmd_key_cert.cc:337
msgid "Suspends a particular revision"
msgstr "Sospende una particolare revisione"

#: cmd_key_cert.cc:354
#, c-format
msgid "need --branch argument to suspend"
msgstr "per ‘suspend’ è necessario un argomento --branch"

#: cmd_key_cert.cc:362
msgid "REVISION [COMMENT]"
msgstr "REVISIONE [COMMENTO]"

#: cmd_key_cert.cc:363
msgid "Comments on a particular revision"
msgstr "Commenta su una specifica revisione"

#: cmd_key_cert.cc:382
#, c-format
msgid "edit comment failed"
msgstr "modifica del commento fallita"

#: cmd_key_cert.cc:388
#, c-format
msgid "empty comment"
msgstr "commento vuoto"

#: cmd_merging.cc:119 cmd_merging.cc:422 cmd_merging.cc:660 cmd_merging.cc:830
#: cmd_merging.cc:963
#, c-format
msgid "[left]  %s"
msgstr "[sinistra] %s"

#: cmd_merging.cc:120 cmd_merging.cc:423 cmd_merging.cc:661 cmd_merging.cc:831
#: cmd_merging.cc:964
#, c-format
msgid "[right] %s"
msgstr "[destra]   %s"

#: cmd_merging.cc:150
#, c-format
msgid "target revision is not in current branch"
msgstr "la revisione selezionata non è sul ramo attuale"

#: cmd_merging.cc:159
#, c-format
msgid ""
"target revision is in multiple branches:%s\n"
"\n"
"try again with explicit --branch"
msgstr ""
"la revisione in oggetto è in rami multipli:%s\n"
"\n"
"prova ancora specificando ‘--branch=RAMO’"

#: cmd_merging.cc:171
#, c-format
msgid ""
"target revision not in any branch\n"
"next commit will use branch %s"
msgstr ""
"la revisione in oggetto non è in un ramo\n"
"il prossimo commit userà il ramo ‘%s’"

#: cmd_merging.cc:193 cmd_merging.cc:801 cmd_ws_commit.cc:391
#: cmd_ws_commit.cc:1279 cmd_ws_commit.cc:1934 cmd_ws_commit.cc:2162
#: cmd_ws_commit.cc:2277 cmd_files.cc:305 cmd_files.cc:373 automate.cc:1031
#: automate.cc:1324
#, c-format
msgid "this command can only be used in a single-parent workspace"
msgstr ""
"questo comando può essere usato solamente in spazio lavoro genitore-solo"

#: cmd_merging.cc:197
#, c-format
msgid "this workspace is a new project; cannot update"
msgstr ""
"questo spazio di lavoro è un nuovo progetto, non posso fare un ‘update’"

#: cmd_merging.cc:201
#, c-format
msgid "cannot determine branch for update"
msgstr "non riesco a determinare il ramo per l'update"

#: cmd_merging.cc:206
#, c-format
msgid "updating along branch '%s'"
msgstr "aggiorno seguendo il ramo ‘%s’"

#: cmd_merging.cc:212
#, c-format
msgid ""
"your request matches no descendents of the current revision\n"
"in fact, it doesn't even match the current revision\n"
"maybe you want something like --revision=h:%s"
msgstr ""
"la tua richiesta non coincide con nessun discendente\n"
"della revisione corrente, in effetti non coincide nemmeno\n"
"con quella corrente; puoi provare con ‘--revision=h:%s’"

#: cmd_merging.cc:218
#, c-format
msgid "multiple update candidates:"
msgstr "candidati multipli per l'update:"

#: cmd_merging.cc:223
#, c-format
msgid "choose one with '%s update -r<id>'"
msgstr "selezionane uno con ‘%s update -r<id>’"

#: cmd_merging.cc:225
#, c-format
msgid "multiple update candidates remain after selection"
msgstr "dopo la selezione restano candidati multipli per ‘update’"

#: cmd_merging.cc:243
#, c-format
msgid "already up to date at %s"
msgstr "già aggiornato a %s"

# TODO: qui "update" è senza apici
#: cmd_merging.cc:250
#, c-format
msgid "selected update target %s"
msgstr "selezionata revisione %s per l'update"

#: cmd_merging.cc:256
#, c-format
msgid "switching to branch %s"
msgstr "passaggio al ramo ‘%s’"

#: cmd_merging.cc:339
#, c-format
msgid "switched branch; next commit will use branch %s"
msgstr "ramo cambiato: il prossimo commit userà il ramo ‘%s’"

#: cmd_merging.cc:340
#, c-format
msgid "updated to base revision %s"
msgstr "aggiornato alla revisione base %s"

#: cmd_merging.cc:344 cmd_merging.cc:362
msgid "Updates the workspace"
msgstr "Aggiorna lo spazio di lavoro"

# TODO: committati
#: cmd_merging.cc:345
msgid ""
"This command modifies your workspace to be based off of a different "
"revision, preserving uncommitted changes as it does so.  If a revision is "
"given, update the workspace to that revision.  If not, update the workspace "
"to the head of the branch."
msgstr ""
"Questo comando modifica il tuo spazio di lavoro come base di una revisione "
"differente, preserva i cambiamenti non committati mentre lo fa.  Se è data "
"una revisione, aggiorna lo spazio di lavoro a quella revisione. Altrimenti, "
"aggiorna lo spazio di lavoro alla testa del ramo."

#: cmd_merging.cc:371
#, c-format
msgid "at most one revision selector may be specified"
msgstr "al massimo un selettore di revisione può essere specificato"

#: cmd_merging.cc:436 cmd_merging.cc:764
#, c-format
msgid "[merged] %s"
msgstr "[unione]   %s"

#: cmd_merging.cc:496
msgid "Merges unmerged heads of a branch"
msgstr "Esegue il ‘merge’ delle teste di un ramo"

#: cmd_merging.cc:512 cmd_merging.cc:1088 cmd_merging.cc:1420
#, c-format
msgid "please specify a branch, with --branch=BRANCH"
msgstr "specifica un ramo, con ‘--branch=RAMO’"

#: cmd_merging.cc:522
#, c-format
msgid "branch '%s' is already merged"
msgstr "il ramo ‘%s’ è già unito"

#: cmd_merging.cc:526
#, c-format
msgid "%d head on branch '%s'"
msgid_plural "%d heads on branch '%s'"
msgstr[0] "%d testa sul ramo ‘%s’"
msgstr[1] "%d teste sul ramo ‘%s’"

#: cmd_merging.cc:554
#, c-format
msgid "merge %d / %d:"
msgstr "unisce %d / %d:"

#: cmd_merging.cc:555
#, c-format
msgid "calculating best pair of heads to merge next"
msgstr "calcolo la miglior coppia di teste da unire prossimamente"

#: cmd_merging.cc:569
#, c-format
msgid "note: branch '%s' still has %d heads; run merge again"
msgstr "nota: il ramo ‘%s’ ha ancora %d teste; esegui ‘merge’ di nuovo"

#: cmd_merging.cc:575
msgid "SOURCE-BRANCH DEST-BRANCH"
msgstr "RAMO-SORG RAMO-DEST"

#: cmd_merging.cc:576
msgid "Merges from one branch to another asymmetrically"
msgstr "Esegue il ‘merge’ asimmetrico da un ramo ad un altro"

#: cmd_merging.cc:615
msgid "SOURCE-BRANCH DEST-BRANCH DIR"
msgstr "RAMO-SORG RAMO-DEST DIRECTORY"

#: cmd_merging.cc:616
msgid "Merges one branch into a subdirectory in another branch"
msgstr "Esegue il ‘merge’ di un ramo in una sottodirectory di un altro ramo"

#: cmd_merging.cc:639 cmd_merging.cc:644
#, c-format
msgid "branch '%s' is not merged"
msgstr "il ramo ‘%s’ è separato"

#: cmd_merging.cc:651
#, c-format
msgid "branch '%s' is up-to-date with respect to branch '%s'"
msgstr "il ramo ‘%s’ è aggiornato rispetto al ramo ‘%s’"

#: cmd_merging.cc:653
#, c-format
msgid "no action taken"
msgstr "nessuna azione svolta"

#: cmd_merging.cc:659
#, c-format
msgid "propagating %s -> %s"
msgstr "propago da ‘%s’ a ‘%s’"

#: cmd_merging.cc:666
#, c-format
msgid "no merge necessary; putting %s in branch '%s'"
msgstr "unione non necessaria; metto ‘%s’ nel ramo ‘%s’"

#: cmd_merging.cc:704
#, c-format
msgid "Path %s not found in destination tree."
msgstr "Percorso ‘%s’ non trovato nell'albero di destinazione."

#: cmd_merging.cc:771
msgid "OTHER-REVISION"
msgstr "ALTRA-REVISIONE"

#: cmd_merging.cc:772
msgid "Merges a revision into the current workspace's base revision"
msgstr ""
"Unisce una revisione nella revisione base attuale dello spazio di lavoro"

#: cmd_merging.cc:773
msgid ""
"Merges OTHER-REVISION into the current workspace's base revision, and update "
"the current workspace with the result.  There can be no pending changes in "
"the current workspace.  Both OTHER-REVISION and the workspace's base "
"revision will be recorded as parents on commit.  The workspace's selected "
"branch is not changed."
msgstr ""
"Unisce ALTRA-REVISIONE nella revisione base attuale dello spazio di lavoro e "
"aggiorna lo spazio di lavoro attuale col risultato.  Non ci possono essere "
"cambiamenti in sospeso nello spazio di lavoro attuale.  Sia ALTRA-REVISIONE "
"che la revisione base dello spazio di lavoro saranno registrate come "
"genitori al commit.  Il ramo dello spazio di lavoro selezionato non viene "
"cambiato."

#: cmd_merging.cc:808
#, c-format
msgid "'%s' can only be used in a workspace with no pending changes"
msgstr ""
"‘%s’ può essere usato solamente in spazio di lavoro senza cambiamenti in "
"sospeso"

#: cmd_merging.cc:822
#, c-format
msgid "workspace is already at revision %s"
msgstr "lo spazio di lavoro è già alla revisione ‘%s’"

#: cmd_merging.cc:825
#, c-format
msgid "revision %s is already an ancestor of your workspace"
msgstr "la revisione %s è già un antenato del tuo spazio di lavoro"

#: cmd_merging.cc:827
#, c-format
msgid ""
"revision %s is a descendant of the workspace parent,\n"
"did you mean 'mtn update -r %s'?"
msgstr ""
"la revisione %s è un discendente dello spazio di lavoro genitore,\n"
"volevi 'mtn update -r %s'? "

#: cmd_merging.cc:880
#, c-format
msgid ""
"updated to result of merge\n"
" [left] %s\n"
"[right] %s\n"
msgstr ""
"aggiornato al risultato di unione\n"
"[sinistra] ‘%s’\n"
"[destra] ‘%s’\n"

#: cmd_merging.cc:888
msgid "LEFT-REVISION RIGHT-REVISION DEST-BRANCH"
msgstr "REV_SINISTRA REV_DESTRA RAMO_DESTINAZIONE"

#: cmd_merging.cc:889
msgid "Merges two explicitly given revisions"
msgstr "Unisce due revisioni date esplicitamente"

#: cmd_merging.cc:890
msgid ""
"The results of the merge are placed on the branch specified by DEST-BRANCH."
msgstr ""
"I risultati dell'unione vengono messi nel ramo specificato da DEST-BRANCH."

#: cmd_merging.cc:912
#, c-format
msgid "%s and %s are the same revision, aborting"
msgstr "%s e %s sono la stessa revisione, annullo"

#: cmd_merging.cc:915 cmd_merging.cc:918
#, c-format
msgid "%s is already an ancestor of %s"
msgstr "%s è già antenato di %s"

#: cmd_merging.cc:976 cmd_merging.cc:991
#, c-format
msgid "%s is an ancestor of %s; no merge is needed."
msgstr "‘%s’ è un antenato di ‘%s’: il merge non è necessario."

#: cmd_merging.cc:1018
#, c-format
msgid "no conflicts detected"
msgstr "nessun conflitto individuato"

#: cmd_merging.cc:1052 cmd_conflicts.cc:160 cmd_conflicts.cc:173
#, c-format
msgid "warning: %d conflict with no supported resolutions."
msgid_plural "warning: %d conflicts with no supported resolutions."
msgstr[0] "attenzione: conflitto %d senza soluzioni supportate"
msgstr[1] "attenzione: conflitti %d senza soluzioni supportate"

#: cmd_merging.cc:1059
msgid "REV REV"
msgstr "REV REV"

#: cmd_merging.cc:1060
msgid "Shows what conflicts need resolution between two revisions"
msgstr "Mostra quali conflitti necessitano risoluzione tra due revisioni"

#: cmd_merging.cc:1061
msgid ""
"The conflicts are calculated based on the two revisions given in the REV "
"parameters."
msgstr ""
"I conflitti sono calcolati sulla base delle due revisione date nei parametri "
"REV."

#: cmd_merging.cc:1095
#, c-format
msgid "branch '%s' has only 1 head; must be at least 2 for conflicts"
msgstr ""
"il ramo ‘%s’ ha solo 1 testa; devono essere almeno 2 per avere conflitti"

#: cmd_merging.cc:1128
msgid "[LEFT_REVID RIGHT_REVID]"
msgstr "[REV_SINISTRA REV_DESTRA]"

#: cmd_merging.cc:1129
msgid "Shows the conflicts between two revisions."
msgstr "Mostra i conflitti presenti tra due revisioni."

#: cmd_merging.cc:1130
<<<<<<< HEAD
msgid ""
"If no arguments are given, LEFT_REVID and RIGHT_REVID default to the first "
"two heads that would be chosen by the 'merge' command."
msgstr ""
=======
msgid "If no arguments are given, LEFT_REVID and RIGHT_REVID default to the first two heads that would be chosen by the 'merge' command."
msgstr "Se non vengono dati argomenti, LEFT_REVID e RIGHT_REVID default per le due prime teste che sarebbero scelte dal comando 'merge'."
>>>>>>> c7218643

#: cmd_merging.cc:1144
msgid "Store the conflicts from merging two revisions."
msgstr "Immagazzina i conflitti derivati dala fusione di due revisioni."

#: cmd_merging.cc:1145
<<<<<<< HEAD
msgid ""
"If no arguments are given, LEFT_REVID and RIGHT_REVID default to the first "
"two heads that would be chosen by the 'merge' command. If --conflicts-file "
"is not given, '_MTN/conflicts' is used."
msgstr ""
=======
msgid "If no arguments are given, LEFT_REVID and RIGHT_REVID default to the first two heads that would be chosen by the 'merge' command. If --conflicts-file is not given, '_MTN/conflicts' is used."
msgstr "Se non vengono dati argomenti, LEFT_REVID e RIGHT_REVID default per le due prime teste che sarebbero scelte dal comando 'merge'. Se --conflicts-file non è dato, viene usato '_MTN/conflicts'."
>>>>>>> c7218643

#: cmd_merging.cc:1163
msgid "LEFT_REVID LEFT_FILENAME RIGHT_REVID RIGHT_FILENAME"
msgstr "REVID_SX NOME_FILE_SX REVID_DX NOME_FILE_DX"

#: cmd_merging.cc:1164
<<<<<<< HEAD
msgid ""
"Prints the results of the internal line merger, given two child revisions "
"and file names"
msgstr ""
=======
msgid "Prints the results of the internal line merger, given two child revisions and file names"
msgstr "Stampa i risultati della linea fusione interna, date due revisioni figlo e nomi del file"
>>>>>>> c7218643

#: cmd_merging.cc:1216
#, c-format
msgid "internal line merger failed"
msgstr "fusione linea interna fallita"

#: cmd_merging.cc:1221
msgid "[-r FROM] -r TO [PATH...]"
msgstr "[-r DA] -r A [PERCORSO…]"

# TODO: storia/storico?
#: cmd_merging.cc:1222
msgid "Applies changes made at arbitrary places in history"
msgstr "Applica modifiche fatte in punti arbitrari dello storico"

#: cmd_merging.cc:1223
msgid ""
"This command takes changes made at any point in history, and edits your "
"current workspace to include those changes.  The end result is identical to "
"'mtn diff -r FROM -r TO | patch -p0', except that this command uses "
"monotone's merger, and thus intelligently handles renames, conflicts, and so "
"on.\n"
"If one revision is given, applies the changes made in that revision compared "
"to its parent.\n"
"If two revisions are given, applies the changes made to get from the first "
"revision to the second."
msgstr ""
"Questo comando prende modifiche fatte in un qualsiasi punto della storia e "
"modifica lo spazio di lavoro corrente per includerle.  Il risultato finale è "
"identico a ‘mtn diff -r DA -r A | patch -p0’, tranne che questo comando usa "
"il merge di monotone e quindi gestisce intelligentemente i file rinominati, "
"i conflitti e altre cose.\n"
"Se viene specificata una revisione, applica le modifica fatte in quella "
"revisione rispetto al genitore.\n"
"Se vengono specificate due revisioni, applica le modifiche necessarie per "
"arrivare dalla prima revisione alla seconda."

#: cmd_merging.cc:1247
#, c-format
msgid ""
"revision %s is a merge\n"
"to apply the changes relative to one of its parents, use:\n"
"  %s pluck -r PARENT -r %s"
msgstr ""
"la revisione %s è frutto di un merge\n"
"per applicare le modifiche relative a uno dei suoi genitori, usa:\n"
"  %s pluck -r GENITORE -r %s"

#: cmd_merging.cc:1263
#, c-format
msgid "no changes to apply"
msgstr "niente da modificare"

#: cmd_merging.cc:1325
#, c-format
msgid "no changes to be applied"
msgstr "nessuna modifica da applicare"

#: cmd_merging.cc:1375
#, c-format
msgid "no changes were applied"
msgstr "nessuna modifica è stata applicata"

#: cmd_merging.cc:1379
#, c-format
msgid "applied changes to workspace"
msgstr "modifica lo spazio di lavoro"

#: cmd_merging.cc:1411
msgid "Shows unmerged head revisions of a branch"
msgstr "Mostra le revisioni delle teste separate di un ramo"

#: cmd_merging.cc:1431
#, c-format
msgid "branch '%s' is currently merged:"
msgstr "il ramo ‘%s’ è attualmente unito:"

#: cmd_merging.cc:1433
#, c-format
msgid "branch '%s' is currently unmerged:"
msgstr "il ramo ‘%s’ è attualmente separato:"

#: cmd_merging.cc:1440 automate.cc:1407
msgid "[REVID]"
msgstr "[ID_REV]"

#: cmd_merging.cc:1441
msgid "Dumps the roster associated with a given identifier"
msgstr "Stampa il roster associato ad un dato identificatore"

#: cmd_merging.cc:1442
msgid "If no REVID is given, the workspace is used."
msgstr ""
"Se non viene specificato un ID_REV, viene utilizzato lo spazio di lavoro."

#: cmd_db.cc:40
msgid "Deals with the database"
msgstr "Gestione del database"

#: cmd_db.cc:44
msgid "Initializes a database"
msgstr "Inizializza il database"

#: cmd_db.cc:45
msgid "Creates a new database file and initializes it."
msgstr "Crea un nuovo database e lo inizializza."

#: cmd_db.cc:56
msgid "Shows information about the database"
msgstr "Mostra informazioni sul database"

#: cmd_db.cc:68
msgid "Shows the database's version"
msgstr "Mostra la versione del database"

#: cmd_db.cc:80
msgid "Attempt to fix bad certs"
msgstr "Tentativo di riparare certificati cattivi"

#: cmd_db.cc:81
msgid ""
"Older monotone versions could sometimes associate certs with the wrong key. "
"This fixes such certs if you have the correct key, and can optionally drop "
"any certs that you don't have the correct key for. This should only be "
"needed if you had such certs in your db when upgrading from 0.44 or earlier, "
"or if you loaded such certs with 'mtn read'."
msgstr ""
"Versioni più vecchie di monotone a volte potrebbero associare certificati "
"con chiavi sbagliate. Questo fissa tali certificati se hai la chiave "
"corretta, e può a piacere abbandonare certi certificati per i quali non hai "
"la chiave corretta. Questo dovrebbe essere necessario soltanto se hai tali "
"certificati nel tuo db quando aggiorni da 0.44 o precedente, e se carichi "
"tali certificati con 'mtn read'."

# TODO: dump? esporta dati?
#: cmd_db.cc:97
msgid "Dumps the contents of the database"
msgstr "Esporta il contenuto del database"

#: cmd_db.cc:98
msgid ""
"Generates a list of SQL instructions that represent the whole contents of "
"the database.  The resulting output is useful to later restore the database "
"from a text file that serves as a backup."
msgstr ""
"Genera una lista di istruzioni SQL che rappresenta il completo contenuto del "
"database.  L'output testuale risultante è utile quale backup del database, "
"per poterlo eventualmente ripristinare in futuro."

# TODO: Importa un dump?
#: cmd_db.cc:111
msgid "Loads the contents of the database"
msgstr "Importa il contenuto del database"

#: cmd_db.cc:112
msgid ""
"Reads a list of SQL instructions that regenerate the contents of the "
"database.  This is supposed to be used in conjunction with the output "
"generated by the 'dump' command."
msgstr ""
"Legge ed esegue una lista di istruzioni SQL in modo da rigenerare il "
"contenuto del database.  Da utilizzare con l'output prodotto dal comando "
"‘dump’."

# TODO: non mi convince
#: cmd_db.cc:125
msgid "Migrates the database to a newer schema"
msgstr "Migra il database ad un nuovo schema"

#: cmd_db.cc:126
msgid ""
"Updates the database's internal schema to the most recent one.  Needed to "
"automatically resolve incompatibilities that may be introduced in newer "
"versions of monotone."
msgstr ""
"Aggiorna lo schema interno del database al più recente.  Necessario per "
"risolvere automaticamente le incompatibilità che possono essere introdotte "
"in versioni più recenti di monotone."

#: cmd_db.cc:151
#, c-format
msgid ""
"NOTE: because this database was last used by a rather old version\n"
"of monotone, you're not done yet.  If you're a project leader, then\n"
"see the file UPGRADE for instructions on running '%s db %s'"
msgstr ""
"NOTA: dato che questo database è stato utilizzato l'ultima volta da\n"
"una versione di monotone piuttosto vecchia, non hai ancora finito.\n"
"Se sei un capo progetto leggi il file UPGRADE per istruzioni\n"
"sull'esecuzione di ‘%s db %s’"

#: cmd_db.cc:159
msgid "Executes an SQL command on the database"
msgstr "Esegue un comando SQL sul database"

#: cmd_db.cc:160
msgid "Directly executes the given SQL command on the database"
msgstr "Esegue direttamente il comando SQL dato sul database"

#: cmd_db.cc:171
msgid "Kills a revision from the local database"
msgstr "Elimina una revisione dal database locale"

#: cmd_db.cc:188
#, c-format
msgid "revision %s already has children. We cannot kill it."
msgstr "la revisione %s ha già dei figli, non possiamo eliminarla."

# TODO: non committati, stringa troppo lunga?
#: cmd_db.cc:216
#, c-format
msgid ""
"Cannot kill revision %s,\n"
"because it would leave the current workspace in an invalid\n"
"state, from which monotone cannot recover automatically since\n"
"the workspace contains uncommitted changes.\n"
"Consider updating your workspace to another revision first,\n"
"before you try to kill this revision again."
msgstr ""
"Non è possibile eliminare la revisione %s,\n"
"perché l'attuale spazio di lavoro rimarrebbe in uno stato invalido,\n"
"dal quale monotone non può recuperare automaticamente visto che\n"
"lo spazio di lavoro contiene cambiamenti non committati.\n"
"Prendi in considerazione l'aggiornamento del tuo spazio di lavoro ad altra "
"revisione,\n"
"prima di riprovare a eliminare questa revisione."

#: cmd_db.cc:224
#, c-format
msgid "applying changes from %s on the current workspace"
msgstr "sto applicando i cambiamenti da %s sullo spazio di lavoro attuale"

# TODO: elimina è erase/delete, kill è più forte
#: cmd_db.cc:244
msgid "Kills branch certificates from the local database"
msgstr "Elimina i certificati di ramo dal database locale"

# TODO: elimina è erase/delete, kill è più forte
#: cmd_db.cc:256
msgid "Kills a tag from the local database"
msgstr "Elimina un tag dal database locale"

#: cmd_db.cc:268
msgid "Does some sanity checks on the database"
msgstr "Esegue dei controlli di integrità sul database"

#: cmd_db.cc:269
msgid "Ensures that the database is consistent by issuing multiple checks."
msgstr "Verifica la consistenza del database eseguendo molteplici controlli."

#: cmd_db.cc:281
msgid "Converts the database to the changeset format"
msgstr "Converte il database al formato changeset"

#: cmd_db.cc:302
msgid "Converts the database to the rosters format"
msgstr "Converte il database al formato roster"

#: cmd_db.cc:324
msgid "Regenerates the caches stored in the database"
msgstr "Rigenera le cache immagazzinate nel database"

#: cmd_db.cc:336
msgid "Clears the branch's epoch"
msgstr "Elimina l'epoca per il ramo"

#: cmd_db.cc:348
msgid "Sets the branch's epoch"
msgstr "Imposta l'epoca per il ramo"

#: cmd_db.cc:356
#, c-format
msgid "The epoch must be %s characters"
msgstr "L'epoca deve essere di %s caratteri"

#: cmd_db.cc:363 automate.cc:2206
msgid "DOMAIN NAME VALUE"
msgstr "DOMINIO NOME VALORE"

#: cmd_db.cc:364 automate.cc:2207
msgid "Sets a database variable"
msgstr "Imposta una variabile del database"

#: cmd_db.cc:365
msgid ""
"This command modifies (or adds if it did not exist before) the variable "
"named NAME, stored in the database, and sets it to the given value in "
"VALUE.  The variable is placed in the domain DOMAIN."
msgstr ""
"Questo comando modifica (o aggiunge se non esisteva prima) la variabile "
"chiamata NOME immagazzinata nel database e la imposta al valore dato in "
"VALORE. La variabile viene messa nel dominio DOMINIO."

#: cmd_db.cc:383
msgid "DOMAIN NAME"
msgstr "DOMINIO NOME"

#: cmd_db.cc:384
msgid "Unsets a database variable"
msgstr "Cancella una variabile dal database"

# TODO: non mi convince "immagazzinata nel database"
#: cmd_db.cc:385
msgid ""
"This command removes the variable NAME from domain DOMAIN, which was "
"previously stored in the database."
msgstr ""
"Questo comando rimuove il NOME della variabile dal dominio DOMINIO, che era "
"precedentemente immagazzinato nel database"

#: cmd_db.cc:399 automate.cc:2253
#, c-format
msgid "no var with name %s in domain %s"
msgstr "nessuna variabile ha nome ‘%s’ nel dominio ‘%s’"

#: cmd_db.cc:404 cmd_db.cc:426
msgid "[WORKSPACE_PATH]"
msgstr "[PATH_SPAZIO_DI_LAVORO]"

#: cmd_db.cc:405
msgid "Registers a new workspace for the current database"
msgstr "Registra un nuovo spazio di lavoro per il database corrente"

#: cmd_db.cc:406
msgid "This command adds WORKSPACE_PATH to the list of `known-workspaces'."
msgstr "Questo comando aggiunge PATH_SPAZIO_DI_LAVORO alla lista degli spazi di lavoro conosciuti."

#: cmd_db.cc:413 cmd_db.cc:435
#, c-format
msgid "No workspace given"
msgstr "Nessuno spazio di lavoro dato"

#: cmd_db.cc:427
msgid "Unregisters an existing workspace for the current database"
msgstr ""

#: cmd_db.cc:428
msgid "This command removes WORKSPACE_PATH to the list of `known-workspaces'."
msgstr "Questo comando toglie PATH_SPAZIO_DI_LAVORO dalla lista degli spazi di lavoro conosciuti."

#: cmd_db.cc:448
<<<<<<< HEAD
msgid ""
"Removes all invalid, registered workspace paths for the current database"
msgstr ""
=======
msgid "Removes all invalid, registered workspace paths for the current database"
msgstr "Rimuove tutti i percorsi invalidi registrati nello spazio di lavoro per il database corrente"
>>>>>>> c7218643

#: cmd_db.cc:493
msgid "(revision|file|key) PARTIAL-ID"
msgstr "(revision|file|key) ID-PARZIALE"

# TODO: id/identificatore?
#: cmd_db.cc:494
msgid "Completes a partial identifier"
msgstr "Completa un id parziale"

#: cmd_db.cc:508
#, c-format
msgid "non-hex digits in partial id"
msgstr "cifre non decimali nell'ID parziale"

#: cmd_db.cc:548
msgid "Runs one step of migration on the specified database"
msgstr "Esegue un passo di migrazione sul database specificato"

# successivo non dà l'idea di ordine temporale e non sintattico
#: cmd_db.cc:549
msgid ""
"This command migrates the given database from the specified schema in SCHEMA "
"to its successor."
msgstr ""
"Questo comando migra il database dato dallo schema specificato in SCHEMA al "
"suo successore."

#: cmd_db.cc:562
msgid "Shows a revision's height"
msgstr "Mostra l'altezza di una revisione"

#: cmd_db.cc:575
#, c-format
msgid "cached height: %s"
msgstr "altezza in cache: %s"

#: cmd_db.cc:581
msgid "load all revisions from the database"
msgstr "carica tutte le revisioni dal database"

#: cmd_db.cc:582
<<<<<<< HEAD
msgid ""
"This command loads all revisions from the database and is intended to be "
"used for timing revision loading performance."
msgstr ""
=======
msgid "This command loads all revisions from the database and is intended to be used for timing revision loading performance."
msgstr "Questo comando carica tutte le revisioni dal database ed è pensato per verificarne le performance."
>>>>>>> c7218643

#: cmd_db.cc:593
#, c-format
msgid "loading revisions"
msgstr "caricamento delle revisioni"

#: cmd_db.cc:594 network/netsync_session.cc:1345 rcs_import.cc:1234
#: database_check.cc:325
msgid "revisions"
msgstr "revisioni"

#: cmd_db.cc:610
msgid "load all roster versions from the database"
msgstr "carica tutti i roster dal database"

#: cmd_db.cc:611
<<<<<<< HEAD
msgid ""
"This command loads all roster versions from the database and is intended to "
"be used for timing roster reconstruction performance."
msgstr ""
=======
msgid "This command loads all roster versions from the database and is intended to be used for timing roster reconstruction performance."
msgstr "Questo comanda carica tutte le versioni roster dal database ed è ppensato per verificarne le performance."
>>>>>>> c7218643

#: cmd_db.cc:622
#, c-format
msgid "loading rosters"
msgstr "caricamento dei roster"

#: cmd_db.cc:623 database_check.cc:193
msgid "rosters"
msgstr "roster"

#: cmd_db.cc:638
msgid "load all file versions from the database"
msgstr "carica le versioni di tutti i file dal database"

#: cmd_db.cc:639
<<<<<<< HEAD
msgid ""
"This command loads all files versions from the database and is intended to "
"be used for timing file reconstruction performance."
msgstr ""
=======
msgid "This command loads all files versions from the database and is intended to be used for timing file reconstruction performance."
msgstr "Questo comando carica le versioni di tutti i file dal database e è progettato per calcolare il tempo di esecuzione della ricostruzione del file."
>>>>>>> c7218643

#: cmd_db.cc:647
#, c-format
msgid "loading files"
msgstr "caricamento dei file"

#: cmd_db.cc:648 database_check.cc:164
msgid "files"
msgstr "file"

# TODO: Importa un dump?
#: cmd_db.cc:664
msgid "load all certs from the database"
msgstr "carica tutti i certificati dal database"

#: cmd_db.cc:665
<<<<<<< HEAD
msgid ""
"This command loads all certs from the database and is intended to be used "
"for timing cert loading performance."
msgstr ""
=======
msgid "This command loads all certs from the database and is intended to be used for timing cert loading performance."
msgstr "Questo comando carica tutti i certificati dal database e è progettato per calcolare il tempo di esecuzione del caricamento certificati."
>>>>>>> c7218643

#: cmd_db.cc:672 database.cc:1285
#, c-format
msgid "loading certs"
msgstr "caricamento certificati"

#: cmd_db.cc:674
#, c-format
msgid "loaded %d certs"
msgstr "caricati %d certificati"

#: cmd_diff_log.cc:254
#, c-format
msgid "more than two revisions given"
msgstr "selezionate più di due revisioni"

#: cmd_diff_log.cc:257
#, c-format
msgid "--reverse only allowed with exactly one revision"
msgstr "--reverse permesso soltanto con una precisa revisione"

#: cmd_diff_log.cc:270
#, c-format
msgid ""
"this workspace has more than one parent\n"
"(specify a revision to diff against with --revision)"
msgstr ""
"questo spazio di lavoro ha più di un genitore\n"
"(specificare una revisione per confronto diff con --revision)"

#: cmd_diff_log.cc:414 rev_output.cc:147
msgid "no changes"
msgstr "nessun cambiamento"

#: cmd_diff_log.cc:419 cmd_ws_commit.cc:559 cmd_ws_commit.cc:568
#: cmd_ws_commit.cc:697 cmd_ws_commit.cc:734 cmd_ws_commit.cc:825
#: cmd_ws_commit.cc:1404 automate.cc:1012
msgid "[PATH]..."
msgstr "[PERCORSO…]"

#: cmd_diff_log.cc:420
msgid "Shows current differences"
msgstr "Mostra le differenze attuali"

#: cmd_diff_log.cc:421
msgid ""
"Compares the current tree with the files in the repository and prints the "
"differences on the standard output.\n"
"If one revision is given, the diff between the workspace and that revision "
"is shown.  If two revisions are given, the diff between them is given.  If "
"no format is specified, unified is used by default."
msgstr ""
"Confronta l'albero corrente con i file in archivio e stampa le differenze in "
"output standard.\n"
"Se viene data una revisione, viene mostra la differenza tra lo spazio di "
"lavoro e quella revisione.  Se vengono date due revisioni, viene mostrata la "
"differenza tra loro.  Se non viene specificato nessun formato, per default "
"ne viene usato uno unificato."

#: cmd_diff_log.cc:432
#, c-format
msgid ""
"--diff-args requires --external\n"
"try adding --external or removing --diff-args?"
msgstr ""
"‘--diff-args’ richiede ‘--external’\n"
"prova ad aggiungere ‘--external’ o togliere ‘--diff-args’"

#: cmd_diff_log.cc:466
msgid "[FILE [...]]"
msgstr "[FILE […]]"

#: cmd_diff_log.cc:467
msgid "Calculates diffs of files"
msgstr "Calcola le differenze tra file"

#: cmd_diff_log.cc:548
msgid "[PATH] ..."
msgstr "[PERCORSO] …"

# TODO: storia?
#: cmd_diff_log.cc:549
msgid "Prints selected history in forward or reverse order"
msgstr "Stampa la storia selezionata in ordine diretto o inverso"

#: cmd_diff_log.cc:550
msgid ""
"This command prints selected history in forward or reverse order, filtering "
"it by PATH if given."
msgstr ""
"Questo comando stampa lo storico in ordine diretto o inverso, filtrato da "
"FILE se specificato."

#: cmd_diff_log.cc:577
#, c-format
msgid "only one of --last/--next allowed"
msgstr "solo un comando permesso tra ‘--last’ e ‘--next’"

#: cmd_diff_log.cc:594
#, c-format
msgid "try passing a --from revision to start at"
msgstr "prova a specificare una revisione da cui partire con ‘--from’"

#: cmd_diff_log.cc:603
#, c-format
<<<<<<< HEAD
msgid ""
"workspace parent revision '%s' not found - did you specify a wrong database?"
msgstr ""
=======
msgid "workspace parent revision '%s' not found - did you specify a wrong database?"
msgstr "revisione genitore dello spazio di lavoro '%s' non trovata - hai specificato un database sbagliato?"
>>>>>>> c7218643

#: cmd_diff_log.cc:925
#, c-format
msgid "(Revision: %s)"
msgstr "(Revisione: %s)"

#: cmd_ws_commit.cc:178
#, c-format
msgid ""
"A backup from a previously failed commit exists in _MTN/commit.\n"
"This file must be removed before commit will proceed.\n"
"You may recover the previous message from this file if necessary."
msgstr ""
"Un backup di un commit precedentemente fallito esiste in _MTN/commit.\n"
"Questo file deve essere rimosso prima di procedere col commit. \n"
"Puoi ricuperare il messaggio precedente da questo file se necessario."

#: cmd_ws_commit.cc:183
msgid ""
"Enter a description of this change following the Changelog line below.\n"
"The values of Author, Date and Branch may be modified as required.\n"
"\n"
msgstr ""
"Immettere una descrizione del seguente cambiamento nella linea Changelog sottostante. \n"
"I valori di Autore, Data e Ramo possono essere modificati come richiesto. \n"
"\n"

#: cmd_ws_commit.cc:187
msgid "*** REMOVE THIS LINE TO CANCEL THE COMMIT ***\n"
msgstr "*** RIMUOVERE QUESTA LINEA PER CANCELAREL IL COMMIT ***\n"

#: cmd_ws_commit.cc:209 cmd_ws_commit.cc:930
msgid "*** THIS REVISION WILL CREATE A NEW BRANCH ***"
msgstr "*** QUESTA REVISIONE CREERÀ UN NUOVO RAMO ***"

#: cmd_ws_commit.cc:212 cmd_ws_commit.cc:933
msgid "Old Branch: "
msgstr "Ramo vecchio: "

#: cmd_ws_commit.cc:213 cmd_ws_commit.cc:934
msgid "New Branch: "
msgstr "Ramo nuovo: "

#: cmd_ws_commit.cc:224 cmd_ws_commit.cc:945
msgid "*** THIS REVISION WILL CREATE DIVERGENCE ***"
msgstr "*** QUESTA REVISIONE CREERÀ UNA DIVERGENZA ***"

#: cmd_ws_commit.cc:240
#, c-format
msgid "date format '%s' cannot be used for commit; using default instead"
msgstr "formato data '%s' non può essere usato per il commit; usa invece il default"

#: cmd_ws_commit.cc:259
#, c-format
msgid "edit of log message failed"
msgstr "modifica del messaggio di log fallita"

#: cmd_ws_commit.cc:278
#, c-format
msgid "Commit failed. Instructions not found."
msgstr "Commit fallito. Istruzioni non trovate."

#: cmd_ws_commit.cc:285
#, c-format
msgid "Commit cancelled."
msgstr "Commit cancellato."

#: cmd_ws_commit.cc:288
msgid "Author: "
msgstr "Autore: "

#: cmd_ws_commit.cc:289
msgid "Date: "
msgstr "Data: "

#: cmd_ws_commit.cc:290
msgid "Branch: "
msgstr "Ramo: "

#: cmd_ws_commit.cc:291 rev_output.cc:106
msgid "Changelog: "
msgstr "Changelog: "

#: cmd_ws_commit.cc:304
#, c-format
msgid "Commit failed. Revision/Parent header not found."
msgstr "Commit fallito. Revisione/genitore non trovato."

#: cmd_ws_commit.cc:309
#, c-format
msgid "Commit failed. Author header not found."
msgstr "Commit fallito. Intestazione autore non trovato."

#: cmd_ws_commit.cc:314
#, c-format
msgid "Commit failed. Author value empty."
msgstr "Commit fallito. Valore autore vuoto."

#: cmd_ws_commit.cc:319
#, c-format
msgid "Commit failed. Date header not found."
msgstr "Commit fallito. Data intestazione non trovata."

#: cmd_ws_commit.cc:324
#, c-format
msgid "Commit failed. Date value empty."
msgstr "Commit fallito. Valore data vuoto."

#: cmd_ws_commit.cc:334
#, c-format
msgid "Commit failed. Branch header not found."
msgstr "Commit fallito. Valore del ramo non trovato."

#: cmd_ws_commit.cc:339
#, c-format
msgid "Commit failed. Branch value empty."
msgstr "Commit fallito. Valore del ramo vuoto."

#: cmd_ws_commit.cc:345
#, c-format
msgid "Commit failed. Blank line before Changelog header not found."
msgstr "Commit fallito. Linea in bianco prima dell'intestazione Changelog non trovata."

#: cmd_ws_commit.cc:350
#, c-format
msgid "Commit failed. Changelog header not found."
msgstr "Commit fallito. Intestazione Changelog non trovata."

#: cmd_ws_commit.cc:359
#, c-format
msgid "Commit failed. Change summary not found."
msgstr "Commit fallito. Sommario Change non trovato."

#: cmd_ws_commit.cc:362
#, c-format
msgid "Commit failed. Text following Change summary."
msgstr "Commit fallito: è persente del testo dopo il sommario delle modifiche."

#: cmd_ws_commit.cc:383
#, c-format
msgid "you must pass at least one path to 'revert' (perhaps '.')"
msgstr "‘revert’ richiede almeno un path su cui lavorare (eventualmente ‘.’)"

#: cmd_ws_commit.cc:415
#, c-format
msgid "no missing files to revert"
msgstr "nessun file mancante da recuperare"

#: cmd_ws_commit.cc:501
#, c-format
msgid "reverting %s"
msgstr "recupero ‘%s’"

#: cmd_ws_commit.cc:506
#, c-format
msgid "no file version %s found in database for %s"
msgstr "nessun file con versione ‘%s’ trovato per ‘%s’ in database"

#: cmd_ws_commit.cc:520
#, c-format
msgid "recreating %s/"
msgstr "ri-creo ‘%s/’"

#: cmd_ws_commit.cc:560
msgid "Reverts files and/or directories"
msgstr "Recupera file e/o directory"

#: cmd_ws_commit.cc:561
msgid ""
"In order to revert the entire workspace, specify \".\" as the file name."
msgstr ""
"Per recuperare l'intero spazio di lavoro, specifica ‘.’ come nome file."

#: cmd_ws_commit.cc:569
msgid "Reverses a mistaken 'drop'"
msgstr "Inverte un 'drop' sbagliato"

#: cmd_ws_commit.cc:570
<<<<<<< HEAD
msgid ""
"If the file was deleted from the workspace, this is the same as 'revert'. "
"Otherwise, it just removes the 'drop' from the manifest."
msgstr ""
=======
msgid "If the file was deleted from the workspace, this is the same as 'revert'. Otherwise, it just removes the 'drop' from the manifest."
msgstr "Se il file era stato cancellato dallo spazio di lavoro, questo è lo stesso come 'revert'. Altrimenti, solo rimuove il 'drop' dal manifesto."
>>>>>>> c7218643

#: cmd_ws_commit.cc:578
msgid "Disapproves a particular revision"
msgstr "Disapprova una specifica revisione"

# TODO: invert?
#: cmd_ws_commit.cc:601
#, c-format
msgid "revision %s has %d changesets, cannot invert"
msgstr "la revisione %s contiene %d changeset, non può essere annullata"

#: cmd_ws_commit.cc:606
#, c-format
msgid "need --branch argument for disapproval"
msgstr "per ‘disapprove’ è necessario un argomento ‘--branch=RAMO’"

#: cmd_ws_commit.cc:651 cmd_ws_commit.cc:1692
#, c-format
msgid ""
"note: this revision creates divergence\n"
"note: you may (or may not) wish to run '%s merge'"
msgstr ""
"nota: questa revisione crea una divergenza\n"
"nota: potresti voler (o non voler) eseguire ‘%s merge’"

#: cmd_ws_commit.cc:658
msgid "[DIRECTORY...]"
msgstr "[DIRECTORY…]"

#: cmd_ws_commit.cc:659
msgid "Creates directories and adds them to the workspace"
msgstr "Crea directory e le aggiunge allo spazio di lavoro"

#: cmd_ws_commit.cc:677
#, c-format
msgid "directory '%s' already exists"
msgstr "la directory ‘%s’ esiste già"

#: cmd_ws_commit.cc:684
#, c-format
msgid "ignoring directory '%s' [see .mtn-ignore]"
msgstr "ignoro la directory ‘%s’ [cfr. ‘.mtn-ignore’]"

#: cmd_ws_commit.cc:698
msgid "Adds files to the workspace"
msgstr "Aggiunge file allo spazio di lavoro"

#: cmd_ws_commit.cc:735
msgid "Drops files from the workspace"
msgstr "Toglie file dallo spazio di lavoro"

#: cmd_ws_commit.cc:769
msgid ""
"SRC DEST\n"
"SRC1 [SRC2 [...]] DEST_DIR"
msgstr ""
"SORG DEST\n"
"SORG1 [SORG2 […]] CART_DEST"

#: cmd_ws_commit.cc:771
msgid "Renames entries in the workspace"
msgstr "Rinomina elementi dello spazio di lavoro"

#: cmd_ws_commit.cc:797
#, c-format
msgid "The specified target directory %s/ doesn't exist."
msgstr "La directory di destinazione specificata ‘%s/’ non esiste."

#: cmd_ws_commit.cc:803
msgid "NEW_ROOT PUT_OLD"
msgstr "NUOVA_ROOT METTI_VECCHIA"

#: cmd_ws_commit.cc:804
msgid "Renames the root directory"
msgstr "Rinomina la directory root"

#: cmd_ws_commit.cc:805
msgid ""
"After this command, the directory that currently has the name NEW_ROOT will "
"be the root directory, and the directory that is currently the root "
"directory will have name PUT_OLD.\n"
"Use of --bookkeep-only is NOT recommended."
msgstr ""
"Dopo l'esecuzione di questo comando, la directory che attualmente si chiama "
"NUOVA_ROOT sarà la directory di root e la root attuale avrà il nome "
"VECCHIA_ROOT.\n"
"L'uso di ‘--bookkeep-only’ NON è raccomandato."

#: cmd_ws_commit.cc:826
msgid "Shows workspace's status information"
msgstr "Mostra informazioni sullo spazio di lavoro"

#: cmd_ws_commit.cc:849
#, c-format
msgid "date format '%s' cannot be used for commit"
msgstr "formato data '%s' non può essere usato per il commit"

#: cmd_ws_commit.cc:874
#, c-format
msgid "bisection from revision %s in progress"
msgstr "bisezione dalla revisione %s in corso"

#: cmd_ws_commit.cc:954 cmd_ws_commit.cc:1718 cmd_ws_commit.cc:1870
msgid "[DIRECTORY]"
msgstr "[DIRECTORY]"

#: cmd_ws_commit.cc:955
msgid "Checks out a revision from the database into a directory"
msgstr "Estrae in una directory una revisione presente in database"

#: cmd_ws_commit.cc:956
msgid ""
"If a revision is given, that's the one that will be checked out.  Otherwise, "
"it will be the head of the branch (given or implicit).  If no directory is "
"given, the branch name will be used as directory."
msgstr ""
"Se viene data una revisione, sarà quella ad essere checkout. Altrimenti sarà "
"la testa del ramo (data o implicita). Se nessuna directory è data, il nome "
"del ramo sarà usato come directory"

# TODO: ‘estrarre’ non mi convince?
#: cmd_ws_commit.cc:976
#, c-format
msgid "use --revision or --branch to specify what to checkout"
msgstr ""
"utilizza ‘--revision’ o ‘--branch’ per specificare cosa estrarre con il "
"checkout"

#: cmd_ws_commit.cc:989
#, c-format
msgid "choose one with '%s checkout -r<id>'"
msgstr "scegline una con ‘%s checkout -r<id>’"

#: cmd_ws_commit.cc:1023
#, c-format
msgid "you must specify a destination directory"
msgstr "devi specificare una directory di destinazione"

#: cmd_ws_commit.cc:1036
#, c-format
msgid "checkout directory '%s' already exists"
msgstr ""
"la directory ‘%s’ esiste già, non può essere utilizzata per il ‘checkout’"

#: cmd_ws_commit.cc:1064
msgid "Manages file attributes"
msgstr "Gestisce gli attributi dei file"

#: cmd_ws_commit.cc:1065
msgid "This command is used to set, get or drop file attributes."
msgstr ""
"Questo comando serve a impostare, leggere o eliminare attributi dei file."

#: cmd_ws_commit.cc:1084 cmd_ws_commit.cc:1152 cmd_ws_commit.cc:1202
#: cmd_ws_commit.cc:1283
#, c-format
msgid "Unknown path '%s'"
msgstr "Percorso sconosciuto ‘%s’"

#: cmd_ws_commit.cc:1101
#, c-format
msgid "Path '%s' does not have attribute '%s'"
msgstr "Il percorso ‘%s’ non ha l'attributo ‘%s’"

#: cmd_ws_commit.cc:1120 cmd_ws_commit.cc:1133
msgid "PATH [ATTR]"
msgstr "PATH [ATTR]"

#: cmd_ws_commit.cc:1121
msgid "Removes attributes from a file"
msgstr "Elimina attributi da un file"

#: cmd_ws_commit.cc:1122
msgid ""
"If no attribute is specified, this command removes all attributes attached "
"to the file given in PATH.  Otherwise only removes the attribute specified "
"in ATTR."
msgstr ""
"Se non è specificato alcun attributo, questo comando rimuove tutti gli "
"attributi del file PERCORSO.  Altrimenti rimuove solo l'attributo "
"specificato in ATTR."

#: cmd_ws_commit.cc:1134
msgid "Gets the values of a file's attributes"
msgstr "Lettura degli attributi di un file"

#: cmd_ws_commit.cc:1135
msgid ""
"If no attribute is specified, this command prints all attributes attached to "
"the file given in PATH.  Otherwise it only prints the attribute specified in "
"ATTR."
msgstr ""
"Se non è specificato alcun attributo, questo comando stampa tutti gli "
"attributi del file PERCORSO.  Altrimenti stampa solo l'attributo specificato "
"in ATTR."

#: cmd_ws_commit.cc:1168
#, c-format
msgid "No attributes for '%s'"
msgstr "Nessun attributo per ‘%s’"

#: cmd_ws_commit.cc:1180
#, c-format
msgid "No attribute '%s' on path '%s'"
msgstr "Nessun attributo ‘%s’ nel percorso ‘%s’"

#: cmd_ws_commit.cc:1226
msgid "PATH ATTR VALUE"
msgstr "PATH ATTR VALORE"

#: cmd_ws_commit.cc:1227
msgid "Sets an attribute on a file"
msgstr "Imposta un attributo su un file"

#: cmd_ws_commit.cc:1228
msgid ""
"Sets the attribute given on ATTR to the value specified in VALUE for the "
"file mentioned in PATH."
msgstr ""
"Imposta l'attributo dato in ATTR al valore specificato in VALORE per il file "
"PERCORSO."

#: cmd_ws_commit.cc:1257 cmd_files.cc:135 cmd_files.cc:230
msgid "PATH"
msgstr "PERCORSO"

#: cmd_ws_commit.cc:1258
msgid "Prints all attributes for the specified path"
msgstr "Stampa tutti gli attributi di uno specifico percorso"

#: cmd_ws_commit.cc:1371
msgid "PATH KEY VALUE"
msgstr "PATH CHIAVE VALORE"

#: cmd_ws_commit.cc:1372
msgid "Sets an attribute on a certain path"
msgstr "Imposta un attributo su un determinato percorso"

#: cmd_ws_commit.cc:1393
msgid "PATH [KEY]"
msgstr "PERCORSO [CHIAVE]"

#: cmd_ws_commit.cc:1394
msgid "Drops an attribute or all of them from a certain path"
msgstr "Elimina uno o tutti gli attributi di un certo percorso"

#: cmd_ws_commit.cc:1405
msgid "Commits workspace changes to the database"
msgstr "Esegue il commit dello spazio di lavoro nel database"

#: cmd_ws_commit.cc:1445
#, c-format
msgid "no changes to commit"
msgstr "nessuna modifica per il commit"

#: cmd_ws_commit.cc:1466
#, c-format
msgid ""
"parent revisions of this commit are in different branches:\n"
"'%s' and '%s'.\n"
"please specify a branch name for the commit, with --branch."
msgstr ""
"le revisioni genitori di questo commit sono in rami differenti:\n"
"‘%s’ e ‘%s’.\n"
"prego specificare un nome di ramo per il committ, usando --branch."

#: cmd_ws_commit.cc:1488
#, c-format
msgid ""
"_MTN/log is non-empty and log message was specified on command line\n"
"perhaps move or delete _MTN/log,\n"
"or remove --message/--message-file from the command line?"
msgstr ""
"‘_MTN/log’ non è vuoto e un messaggio di log è stato specificato sulla riga "
"di comando\n"
"forse vuoi muovere o cancellare ‘_MTN/log’ oppure\n"
"togliere ‘--message’/‘--message-file’ dalla riga di comando?"

#: cmd_ws_commit.cc:1533
#, c-format
msgid "empty log message; commit canceled"
msgstr "messaggio di log vuoto; commit annullato"

#: cmd_ws_commit.cc:1556
#, c-format
msgid "log message rejected by hook: %s"
msgstr "messaggio di log respinto dall'hook: %s"

#: cmd_ws_commit.cc:1566
#, c-format
msgid "beginning commit on branch '%s'"
msgstr "inizio il commit sul ramo ‘%s’"

#: cmd_ws_commit.cc:1572
#, c-format
msgid "revision %s already in database"
msgstr "la revisione %s è già nel database"

#: cmd_ws_commit.cc:1616 cmd_ws_commit.cc:1646
#, c-format
msgid "file '%s' modified during commit, aborting"
msgstr "file ‘%s’ modificato durante il commit, abbandono"

#: cmd_ws_commit.cc:1627
#, c-format
msgid "Your database is missing version %s of file '%s'"
msgstr "Nel tuo database manca la versione %s del file ‘%s’"

#: cmd_ws_commit.cc:1685
#, c-format
msgid "committed revision %s"
msgstr "eseguito il commit della revisione %s"

#: cmd_ws_commit.cc:1719
msgid "Sets up a new workspace directory"
msgstr "Imposta un nuovo spazio di lavoro in una directory"

#: cmd_ws_commit.cc:1720
msgid "If no directory is specified, uses the current directory."
msgstr "Se non è specificata alcuna directory, usa la directory attuale."

#: cmd_ws_commit.cc:1727
#, c-format
msgid "need --branch argument for setup"
msgstr "per ‘setup’ è necessario un argomento ‘--branch=RAMO’"

#: cmd_ws_commit.cc:1765
msgid "DIRECTORY"
msgstr "DIRECTORY"

#: cmd_ws_commit.cc:1766
msgid "Imports the contents of a directory into a branch"
msgstr "Importa i contenuti di una directory in un ramo"

#: cmd_ws_commit.cc:1780
#, c-format
msgid "you must specify a directory to import"
msgstr "devi specificare la directory da importare"

# TODO: la forma indiretta mi convince poco
#: cmd_ws_commit.cc:1800
#, c-format
msgid ""
"use --revision or --branch to specify the parent revision for the import"
msgstr ""
"utilizza ‘--revision’ o ‘--branch’ per specificare la revisione di cui la "
"revisione importata sarà figlia"

#: cmd_ws_commit.cc:1811
#, c-format
msgid "choose one with '%s import -r<id>'"
msgstr "selezionane una con ‘%s import -r<id>’"

#: cmd_ws_commit.cc:1822
#, c-format
msgid "import directory '%s' doesn't exists"
msgstr "la directory di importazione ‘%s’ non esiste"

#: cmd_ws_commit.cc:1823
#, c-format
msgid "import directory '%s' is a file"
msgstr "la directory di importazione ‘%s’ è un file"

# TODO: migra?
#: cmd_ws_commit.cc:1871
msgid "Migrates a workspace directory's metadata to the latest format"
msgstr "Aggiorna i metadati di uno spazio di lavoro al formato più recente"

#: cmd_ws_commit.cc:1872
msgid "If no directory is given, defaults to the current workspace."
msgstr ""
"Se non è specificata nessuna directory, verrà utilizzato lo spazio di lavoro "
"attuale."

#: cmd_ws_commit.cc:1896
msgid "Refreshes the inodeprint cache"
msgstr "Aggiorna la cache degli inodeprint"

#: cmd_ws_commit.cc:1907
msgid "Search revisions to find where a change first appeared"
msgstr "Cerca revisioni per trovare dove un cambiamentoè apparso per la prima volta"

#: cmd_ws_commit.cc:1908
msgid ""
"These commands subdivide a set of revisions into good, bad and untested "
"subsets and successively narrow the untested set to find the first revision "
"that introduced some change."
msgstr ""

<<<<<<< HEAD
#: cmd_ws_commit.cc:1913
=======
# TODO: "ricerca con bisezione"? o forse "bisezione" e basta?
#: cmd_ws_commit.cc:1899
>>>>>>> c7218643
msgid "Reset the current bisection search"
msgstr "Resetta l'attuale ricerca con bisezione"

<<<<<<< HEAD
#: cmd_ws_commit.cc:1914
msgid ""
"Update the workspace back to the revision from which the bisection was "
"started and remove all current search information, allowing a new search to "
"be started."
msgstr ""
=======
#: cmd_ws_commit.cc:1900
msgid "Update the workspace back to the revision from which the bisection was started and remove all current search information, allowing a new search to be started."
msgstr "Aggiorna lo spazio di lavoro riportandolo alla versione dalla quale era iniziata la besezione e rimuove ogni informazione di ricerca corrente, permettendo di cominciare una nuova ricerca."
>>>>>>> c7218643

#: cmd_ws_commit.cc:1929 cmd_ws_commit.cc:1985
#, c-format
msgid "no bisection in progress"
msgstr "nessuna bisezione in corso"

#: cmd_ws_commit.cc:1944 cmd_ws_commit.cc:2172
#, c-format
msgid "this command can only be used in a workspace with no pending changes"
msgstr ""
"questo comando può essere usato solamente in spazio di lavoro senza "
"cambiamenti in sospeso"

<<<<<<< HEAD
#: cmd_ws_commit.cc:1950
#, c-format
=======
#: cmd_ws_commit.cc:1936
#, fuzzy, c-format
>>>>>>> c7218643
msgid "reset back to %s"
msgstr "riportato a %s"

#: cmd_ws_commit.cc:2016
#, c-format
msgid ""
"bisecting revisions; %d good; %d bad; %d skipped; specify good revisions to "
"start search"
msgstr ""

#: cmd_ws_commit.cc:2022
#, c-format
msgid ""
"bisecting revisions; %d good; %d bad; %d skipped; specify bad revisions to "
"start search"
msgstr ""

#: cmd_ws_commit.cc:2085
#, c-format
msgid "bisecting %d revisions; %d good; %d bad; %d skipped; %d remaining"
msgstr ""

#: cmd_ws_commit.cc:2103
#, c-format
msgid "bisection finished at revision %s"
msgstr "bisezione finita alla revisione %s"

#: cmd_ws_commit.cc:2196
#, c-format
msgid "bisection started at revision %s"
msgstr "bisezione iniziata alla revisione %s"

#: cmd_ws_commit.cc:2212
#, c-format
msgid "ignored redundant bisect %s on revision %s"
msgstr "ignorata bisezione %s ridondante nella revisione %s"

#: cmd_ws_commit.cc:2217
#, c-format
msgid "conflicting bisect %s/%s on revision %s"
msgstr "bisezione %s/%s conflittuale nella revisione %s"

#: cmd_ws_commit.cc:2235
#, c-format
msgid "updating to %s"
msgstr "aggiorno a ‘%s’"

#: cmd_ws_commit.cc:2260
msgid "Reports on the current status of the bisection search"
msgstr ""

#: cmd_ws_commit.cc:2261
msgid ""
"Lists the total number of revisions in the search set; the number of "
"revisions that have been determined to be good or bad; the number of "
"revisions that have been skipped and the number of revisions remaining to be "
"tested."
msgstr ""

#: cmd_ws_commit.cc:2289
#, c-format
msgid "next revision for bisection testing is %s\n"
msgstr ""

#: cmd_ws_commit.cc:2290
#, c-format
msgid "however this workspace is currently at %s\n"
msgstr "comunque questo spazio di lavoro è attualmente a %s\n"

#: cmd_ws_commit.cc:2291
#, c-format
msgid "run 'bisect update' to update to this revision before testing"
msgstr "esequi  'bisect update' per aggiornare questa revisione prima di verificare"

#: cmd_ws_commit.cc:2296
msgid "Updates the workspace to the next revision to be tested by bisection"
msgstr "Aggiorna lo spazio di lavoro alla prossima revisione per essere verificato dalla bisezione"

#: cmd_ws_commit.cc:2297
msgid ""
"This command can be used if updates by good, bad or skip commands fail due "
"to blocked paths or other problems."
msgstr ""

#: cmd_ws_commit.cc:2307
msgid "Excludes the current revision or specified revisions from the search"
msgstr "Esclude dalla ricerca la revisione attuale o revisioni speficate"

#: cmd_ws_commit.cc:2308
msgid ""
"Skipped revisions are removed from the set being searched. Revisions that "
"cannot be tested for some reason should be skipped."
msgstr ""

#: cmd_ws_commit.cc:2318
msgid "Marks the current revision or specified revisions as bad"
msgstr "Segna come cattive la revisione attuale o revisioni speficate"

#: cmd_ws_commit.cc:2319
msgid "Known bad revisions are removed from the set being searched."
msgstr "Cattive revisioni conosciute vengono rimosse dall'nsieme che viene ricercato"

#: cmd_ws_commit.cc:2328
msgid "Marks the current revision or specified revisions as good"
msgstr "Segna come buone la revisione attuale o revisioni speficate"

#: cmd_ws_commit.cc:2329
msgid "Known good revisions are removed from the set being searched."
msgstr "Buone revisioni conosciute vengono rimosse dall'nsieme che viene ricercato"

#: cmd_othervcs.cc:28
msgid "RCSFILE..."
msgstr "FILE_RCS…"

#: cmd_othervcs.cc:29
msgid "Parses versions in RCS files"
msgstr "Analizzo i file RCS"

#: cmd_othervcs.cc:30
msgid ""
"This command doesn't reconstruct or import revisions.  You probably want to "
"use cvs_import."
msgstr ""
"Questo comando non ricostruisce o importa intere revisioni; a tal fine usare "
"‘cvs_import’."

#: cmd_othervcs.cc:43
msgid "CVSROOT"
msgstr "CVSROOT"

#: cmd_othervcs.cc:44
msgid "Imports all versions in a CVS repository"
msgstr "Importa tutte le versioni di un repository CVS"

#: cmd_othervcs.cc:56
#, c-format
msgid "need base --branch argument for importing"
msgstr "l'argomento ‘--branch’ è necessario per l'importazione"

#: cmd_othervcs.cc:60
#, c-format
msgid "path %s does not exist"
msgstr "il percorso ‘%s’ non esiste"

#: cmd_othervcs.cc:73
msgid "Produces a git fast-export data stream on stdout"
msgstr ""

#: cmd_othervcs.cc:91
#, c-format
msgid "reading author mappings from '%s'"
msgstr ""

#: cmd_othervcs.cc:98
#, c-format
msgid "reading branch mappings from '%s'"
msgstr ""

#: cmd_othervcs.cc:106
#, c-format
msgid "importing revision marks from '%s'"
msgstr ""

#: cmd_othervcs.cc:143
#, c-format
msgid "exporting revision marks to '%s'"
msgstr ""

# TODO: automatizzata?
#: cmd_automate.cc:38
msgid "Interface for scripted execution"
msgstr "Interfaccia per esecuzione da script"

#: cmd_automate.cc:104
msgid "Prints the automation interface's version"
msgstr "Stampa la versione dellinterfaccia di automazione"

#: cmd_automate.cc:128
msgid ""
"Emulates certain kinds of diagnostic / UI messages for debugging and testing "
"purposes, such as stdio"
msgstr ""

#: cmd_automate.cc:138
#, c-format
msgid "this is an informational message"
msgstr "questo è un messaggio informativo"

#: cmd_automate.cc:140
#, c-format
msgid "this is a warning"
msgstr "questo è un avvertimento"

#: cmd_automate.cc:142
#, c-format
msgid "this is an error message"
msgstr "questo è un messaggio di errore"

#: cmd_automate.cc:207
msgid "Automates several commands in one run"
msgstr "Automatizza più comandi in una sola esecuzione"

#: cmd_automate.cc:264 cmd_automate.cc:438 network/automate_session.cc:193
#, c-format
msgid "no completions for this command"
msgstr "non ci sono completamenti per questo comando"

#: cmd_automate.cc:269 cmd_automate.cc:443 network/automate_session.cc:198
#, c-format
msgid "multiple completions possible for this command"
msgstr "sono possibili vari completamenti per questo comando"

#: cmd_automate.cc:285 network/automate_session.cc:222
#, c-format
msgid "sorry, that can't be run remotely or over stdio"
msgstr "spiacente, ciò non può essere eseguito da remoto o su stdio"

#: cmd_automate.cc:372
#, c-format
msgid "directory %s is not a workspace"
msgstr "la directory ‘%s’ non è uno spazio di lavoro"

#: cmd_automate.cc:392
#, c-format
msgid ""
"It is illegal to call the mtn_automate() lua extension,\n"
"unless from a command function defined by register_command()."
msgstr ""
"Non è permesso chiamare l'estensione lua mtn_automate(),\n"
"tranne che da un comando definito con register_command()."

#: cmd_automate.cc:401
#, c-format
msgid "Bad input to mtn_automate() lua extension: command name is missing"
msgstr ""
"Input non valido per l'estensione lua mtn_automate(): manca il nome del "
"comando"

#: cmd_automate.cc:431
#, c-format
msgid "no command found"
msgstr "nessun comando trovato"

#: cmd_files.cc:37
msgid "Loads a file's contents into the database"
msgstr "Carica il contenuto di un file nel database"

#: cmd_files.cc:55
msgid "<parent> <left> <right>"
msgstr "<genitore> <sinistra> <destra>"

#: cmd_files.cc:56
msgid "Merges 3 files and outputs the result"
msgstr "Unisce 3 file e stampa il risultato"

#: cmd_files.cc:72
#, c-format
msgid "ancestor file id does not exist"
msgstr "id del file antenato inesistente"

#: cmd_files.cc:75
#, c-format
msgid "left file id does not exist"
msgstr "id del file di sinistra inesistente"

#: cmd_files.cc:78
#, c-format
msgid "right file id does not exist"
msgstr "id del file di destra inesistente"

#: cmd_files.cc:90
#, c-format
msgid "merge failed"
msgstr "unione fallita"

#: cmd_files.cc:95
msgid "SRCNAME DESTNAME SRCID DESTID"
msgstr "NOME_ORIG NOME_DEST ID_ORIG ID_DEST"

#: cmd_files.cc:96
msgid "Differences 2 files and outputs the result"
msgstr "Mostra le differenze tra 2 file"

#: cmd_files.cc:115
#, c-format
msgid "source file id does not exist"
msgstr "id del file sorgente inesistente"

#: cmd_files.cc:118
#, c-format
msgid "destination file id does not exist"
msgstr "id del file di destinazione inesistente"

#: cmd_files.cc:136
msgid "Prints an annotated copy of a file"
msgstr "Stampa una copia annotata di un file"

#: cmd_files.cc:137
msgid ""
"Calculates and prints an annotated copy of the given file from the specified "
"REVISION."
msgstr ""
"Calcola e stampa una copia annotata del file dato dalla REVISIONE "
"specificata."

#: cmd_files.cc:169
#, c-format
msgid ""
"with no revision selected, this command can only be used in a single-parent "
"workspace"
msgstr ""
"con nessuna revisione selezionata, questo comando può essere usato solo in "
"spazio di lavoro genitore-solo"

#: cmd_files.cc:187
#, c-format
msgid "no such file '%s' in revision '%s'"
msgstr "nessun file ‘%s’ trovato nella revisione %s"

#: cmd_files.cc:191
#, c-format
msgid "'%s' in revision '%s' is not a file"
msgstr "‘%s’ della revisione %s non è un file"

#: cmd_files.cc:199
msgid "[PATH]"
msgstr "[PERCORSO]"

#: cmd_files.cc:200
msgid "Calculates the identity of a file or stdin"
msgstr "Calcola l'identità di un file o di stdin"

# TODO identità/identificatore
#: cmd_files.cc:201
msgid ""
"If any PATH is given, calculates their identity; otherwise, the one from the "
"standard input is calculated."
msgstr ""
"Se è specificato un PERCORSO (o più di uno), ne calcola l'identificatore, in "
"caso contrario calcola quello di stdin."

#: cmd_files.cc:231
msgid "Prints the file identifier of a file"
msgstr "Stampa l'identificatore di un file"

#: cmd_files.cc:241
#, c-format
msgid "Cannot read from stdin"
msgstr "Impossibile leggere da stdin"

#: cmd_files.cc:255 automate.cc:2010
#, c-format
msgid "no file version %s found in database"
msgstr "nel database non è presente alcun file con versione ‘%s’"

#: cmd_files.cc:277 cmd_files.cc:281
#, c-format
msgid "no file '%s' found in revision '%s'"
msgstr "nessun file ‘%s’ trovato nella revisione %s"

#: cmd_files.cc:288 cmd_files.cc:355
msgid "FILENAME"
msgstr "NOMEFILE"

#: cmd_files.cc:289
msgid "Prints a file from the database"
msgstr "Stampa un file dal database"

#: cmd_files.cc:290
msgid ""
"Fetches the given file FILENAME from the database and prints it to the "
"standard output."
msgstr "Legge il file NOMEFILE dal database e lo stampa su stdout"

#: cmd_files.cc:327 automate.cc:1522
msgid "FILEID"
msgstr "ID_FILE"

#: cmd_files.cc:328
msgid "Prints the contents of a file (given an identifier)"
msgstr "Stampa il contenuto di un file (dato un identificatore)"

#: cmd_files.cc:356
msgid "Prints the contents of a file (given a name)"
msgstr "Stampa il contenuto di un dato file"

# TODO: rev-rev argh!
#: cmd_conflicts.cc:19
msgid "Commands for conflict resolutions"
msgstr "Comandi per la risoluzione dei conflitti"

#: cmd_conflicts.cc:71
#, c-format
msgid "orphaned node %s"
msgstr ""

#: cmd_conflicts.cc:76 cmd_conflicts.cc:103 cmd_conflicts.cc:143
#, c-format
msgid "possible resolutions:"
msgstr "possibili risoluzioni:"

#: cmd_conflicts.cc:77
#, c-format
msgid "resolve_first drop"
msgstr ""

#: cmd_conflicts.cc:78
#, c-format
msgid "resolve_first rename \"file_name\""
msgstr ""

#: cmd_conflicts.cc:98
#, c-format
msgid "duplicate_name %s"
msgstr ""

#: cmd_conflicts.cc:107
#, c-format
msgid "resolve_first_left drop"
msgstr ""

#: cmd_conflicts.cc:108
#, c-format
msgid "resolve_first_left keep"
msgstr ""

#: cmd_conflicts.cc:109
#, c-format
msgid "resolve_first_left rename \"name\""
msgstr ""

#: cmd_conflicts.cc:110
#, c-format
msgid "resolve_first_left user \"name\""
msgstr ""

#: cmd_conflicts.cc:115
#, c-format
msgid "resolve_first_right drop"
msgstr ""

#: cmd_conflicts.cc:116
#, c-format
msgid "resolve_first_right keep"
msgstr ""

#: cmd_conflicts.cc:117
#, c-format
msgid "resolve_first_right rename \"name\""
msgstr ""

#: cmd_conflicts.cc:118
#, c-format
msgid "resolve_first_right user \"name\""
msgstr ""

#: cmd_conflicts.cc:138
#, c-format
msgid "content %s"
msgstr ""

#: cmd_conflicts.cc:144
#, c-format
msgid "resolve_first interactive \"file_name\""
msgstr ""

#: cmd_conflicts.cc:145
#, c-format
msgid "resolve_first user \"file_name\""
msgstr ""

#: cmd_conflicts.cc:164
#, c-format
msgid "all conflicts resolved"
msgstr "tutti i conflitti sono stati risolti"

# TODO: rev-rev argh!
#: cmd_conflicts.cc:200 merge_conflict.cc:1484
#, c-format
msgid "%s is not a supported conflict resolution for %s"
msgstr "‘%s’ non è una risoluzione di conflitti supportata per ‘%s’"

#: cmd_conflicts.cc:250 cmd_conflicts.cc:255
#, c-format
msgid "too many arguments"
msgstr "troppi parametri"

#: cmd_conflicts.cc:260 cmd_conflicts.cc:276
#, c-format
msgid "other resolution must be 'drop' or 'rename'"
msgstr ""

#: cmd_conflicts.cc:265 cmd_conflicts.cc:271 cmd_conflicts.cc:338
#: cmd_conflicts.cc:344 cmd_conflicts.cc:369 cmd_conflicts.cc:384
#: cmd_conflicts.cc:433 cmd_conflicts.cc:446
#, c-format
msgid "wrong number of arguments"
msgstr "numero errato di parametri"

#: cmd_conflicts.cc:372
#, c-format
msgid "result path must be under _MTN"
msgstr ""

#: cmd_conflicts.cc:404
#, c-format
msgid "no resolvable yet unresolved left side conflicts"
msgstr "non risolvibili ancora non risolti conflitti lato sinistro "

#: cmd_conflicts.cc:408
#, c-format
msgid "no resolvable yet unresolved right side conflicts"
msgstr "non risolvibili ancora non risolti conflitti lato deistro"

#: cmd_conflicts.cc:412
#, c-format
msgid "no resolvable yet unresolved single-file conflicts"
msgstr "non risolvibili ancora non risolti conflitti file-singolo"

#: cmd_conflicts.cc:426
msgid ""
"Show the first unresolved conflict in the conflicts file, and possible "
"resolutions"
msgstr ""

#: cmd_conflicts.cc:439
msgid "Show the remaining unresolved conflicts in the conflicts file"
msgstr ""

#: cmd_conflicts.cc:451 cmd_conflicts.cc:465 cmd_conflicts.cc:479
msgid "RESOLUTION"
msgstr "RISOLUZIONE"

#: cmd_conflicts.cc:452
msgid "Set the resolution for the first unresolved single-file conflict"
msgstr ""

#: cmd_conflicts.cc:466
msgid "Set the left resolution for the first unresolved two-file conflict"
msgstr ""

#: cmd_conflicts.cc:480
msgid "Set the right resolution for the first unresolved two-file conflict"
msgstr ""

#: cmd_conflicts.cc:494
msgid "Delete any bookkeeping files related to conflict resolution"
msgstr ""

#: lua_hooks.cc:104
msgid "lua: "
msgstr "lua: "

#: lua_hooks.cc:245
#, c-format
msgid "lua error while loading '%s'"
msgstr "errore lua caricando il file ‘%s’"

#: lua_hooks.cc:250
#, c-format
msgid "rcfile '%s' does not exist"
msgstr "il file rc ‘%s’ non esiste"

#: transforms.cc:83
#, c-format
msgid ""
"%s\n"
"this may be due to a memory glitch, data corruption during\n"
"a network transfer, corruption of your database or workspace,\n"
"or a bug in monotone.  if the error persists, please contact\n"
"%s for assistance.\n"
msgstr ""
"‘%s’ \n"
"la causa potrebbe essere un fallimento nella memoria, una corruzione di dati "
"durante\n"
"un trasferimento via rete, una corruzione del tuo database o spazio di "
"lavoro\n"
"o un bug in monotone. se l'errore persiste, prego contatta\n"
"‘%s’ per assistenza.\n"

# TODO: verificare che 'testresult' sia il nome del certificato
#: update.cc:74
#, c-format
msgid "failed to decode boolean testresult cert value '%s'"
msgstr ""
"è fallita la decodifica del valore booleano del certificato testresult ‘%s’"

#: work.cc:134 work.cc:626 work.cc:703 work.cc:844 migrate_work.cc:66
#, c-format
msgid "workspace required but not found"
msgstr "copia di lavoro richiesta ma non trovata"

#: work.cc:142
#, c-format
msgid ""
"workspace required but not found\n"
"%s"
msgstr ""
"spazio di lavoro richiesto ma non trovato\n"
"%s"

#: work.cc:151
#, c-format
msgid "invalid directory ''"
msgstr "directory non valida ‘’"

#: work.cc:160
#, c-format
msgid "monotone bookkeeping directory '%s' already exists in '%s'"
msgstr "la directory di servizio di monotone ‘%s’ esiste già in %s"

#: work.cc:228 migrate_work.cc:197 migrate_work.cc:219
#, c-format
msgid "workspace is corrupt: reading %s: %s"
msgstr "lo spazio di lavoro è corrotto: leggendo ‘%s’: %s"

#: work.cc:259
#, c-format
msgid "no update has occurred in this workspace"
msgstr "questo spazio di lavoro non ha subito alcun ‘update’"

#: work.cc:266
#, c-format
msgid "no update revision available"
msgstr ""

#: work.cc:298
#, c-format
msgid "base revision %s does not exist in database"
msgstr "la revisione base %s non esiste all'interno database"

#: work.cc:313
#, c-format
msgid "parent revision %s does not exist, did you specify the wrong database?"
msgstr ""

#: work.cc:472
#, c-format
msgid "Failed to read options file %s: %s"
msgstr "Impossibile leggere il file di opzioni ‘%s’: %s"

#: work.cc:489 work.cc:535
#, c-format
msgid "a memory database '%s' cannot be used in a workspace"
msgstr ""

# non riconosciuta o che?
#: work.cc:521
#, c-format
msgid "unrecognized key '%s' in options file %s - ignored"
msgstr "chiave ‘%s’ non riconosciuta nel file di opzioni ‘%s’, verrà ignorata"

#: work.cc:525
#, c-format
msgid "Could not parse entire options file %s"
msgstr "Impossibile interpretare il file di opzioni ‘%s’"

#: work.cc:560
#, c-format
msgid "Failed to write options file %s: %s"
msgstr "Impossibile scrivere il file di opzioni ‘%s’: %s"

#: work.cc:720
#, c-format
msgid "'%s' is not a recognized workspace option"
msgstr "‘%s’ non è un'opzione riconosciuta per la copia di lavoro"

#: work.cc:1078
#, c-format
msgid ""
"cannot add %s, because %s is recorded as a file in the workspace manifest"
msgstr ""
"impossibile aggiungere ‘%s’ perché ‘%s’ è memorizzato come un file nel "
"manifesto dello spazio di lavoro"

#: work.cc:1084
#, c-format
msgid "adding %s to workspace manifest"
msgstr "aggiungo ‘%s’ al manifesto dello spazio di lavoro"

#: work.cc:1161
#, c-format
msgid ""
"Non-recursive add: Files in the directory '%s' will not be added "
"automatically."
msgstr ""

#: work.cc:1174
#, c-format
msgid "skipping ignorable file %s"
msgstr "salto il file ignorabile ‘%s’"

#: work.cc:1181
#, c-format
msgid "skipping %s, already accounted for in workspace"
msgstr "salto ‘%s’, già considerato nello spazio di lavoro"

#: work.cc:1337 merge_conflict.cc:2338 merge_conflict.cc:2403
#, c-format
msgid "dropping %s"
msgstr "cancello ‘%s’"

#: work.cc:1348 work.cc:1359
#, c-format
msgid "path %s already exists"
msgstr "il percorso ‘%s’ esiste già"

#: work.cc:1377 merge_conflict.cc:2343 merge_conflict.cc:2424
#, c-format
msgid "renaming %s to %s"
msgstr "rinomino ‘%s’ in ‘%s’"

#: work.cc:1381
#, c-format
msgid "adding %s"
msgstr "aggiungo ‘%s’"

#: work.cc:1412
#, c-format
msgid "file '%s' does not exist"
msgstr "il file ‘%s’ non esiste"

#: work.cc:1413
#, c-format
msgid "file '%s' is a directory"
msgstr "il file ‘%s’ è una directory "

#: work.cc:1417
#, c-format
msgid "content of file '%s' has changed, not overwriting"
msgstr "i contenuti del file ‘%s’ sono cambiati, non lo sovrascrivo"

#: work.cc:1418
#, c-format
msgid "updating %s"
msgstr "aggiorno ‘%s’"

#: work.cc:1473
#, c-format
msgid "cannot drop non-empty directory '%s'"
msgstr "impossibile eliminare la cartella non vuota ‘%s’"

# TODO: attach NON È fusione
#: work.cc:1506
#, c-format
msgid "attach node %d blocked by unversioned path '%s'"
msgstr "allega nodo %d bloccato da percorso non versionato ‘%s’"

# TODO: attach NON È fusione
#: work.cc:1525
#, c-format
msgid "attach node %d blocked by blocked parent '%s'"
msgstr "allega nodo %d bloccato da genitore bloccato ‘%s’"

#: work.cc:1561
#, c-format
msgid "%d workspace conflicts"
msgstr "%d conflitti nello spazio di lavoro"

#: work.cc:1614
#, c-format
msgid "moved conflicting path %s to %s"
msgstr "rimosso percorso contraddittorio %s in %s"

#: work.cc:1678
#, c-format
msgid "missing directory '%s'"
msgstr "la directory ‘%s’ manca"

#: work.cc:1683
#, c-format
msgid "not a directory '%s'"
msgstr "‘%s’ non è una directory"

#: work.cc:1696
#, c-format
msgid "missing file '%s'"
msgstr "il file ‘%s’ manca"

#: work.cc:1701
#, c-format
msgid "not a file '%s'"
msgstr "‘%s’ non è un file"

#: work.cc:1718
#, c-format
msgid ""
"%d missing items; use '%s ls missing' to view\n"
"To restore consistency, on each missing item run either\n"
" '%s drop ITEM' to remove it permanently, or\n"
" '%s revert ITEM' to restore it.\n"
"To handle all at once, simply use\n"
" '%s drop --missing' or\n"
" '%s revert --missing'"
msgstr ""
"%d file mancanti; usa ‘%s ls missing’ per elencarli.\n"
"Per riottenere la consistenza, eseguire su ogni file mancante\n"
" ‘%s drop VOCE’ per eliminarlo permanentemente oppure\n"
" ‘%s revert VOCE’ per recuperarlo.\n"
"Per gestirli tutti in una volta, utilizzare\n"
" ‘%s drop --missing’ oppure\n"
" ‘%s revert --missing’"

#: work.cc:1876
#, c-format
msgid "unable to drop the root directory"
msgstr "impossibile eliminare la directory root"

#: work.cc:1879
#, c-format
msgid "skipping %s, not currently tracked"
msgstr "salto ‘%s’, non sotto controllo di versione"

#: work.cc:1889
#, c-format
msgid "cannot remove %s/, it is not empty"
msgstr "non posso cancellare ‘%s/’: non è vuota"

# TODO: drop/abbandonare???
#: work.cc:1904
#, c-format
msgid "directory %s not empty - it will be dropped but not deleted"
msgstr "la directory ‘%s’ non è vuota: verrà abbandonata ma non cancellata"

# TODO: drop/abbandonare???
#: work.cc:1915
#, c-format
msgid "file %s changed - it will be dropped but not deleted"
msgstr "il file ‘%s’ è stato motificato: verrà abbandonato ma non cancellato"

#: work.cc:1919
#, c-format
msgid "dropping %s from workspace manifest"
msgstr "elimino ‘%s’ dal manifesto dello spazio di lavoro"

#: work.cc:1960 work.cc:1994
#, c-format
msgid "cannot rename the workspace root (try '%s pivot_root' instead)"
msgstr ""
"non posso rinominare la root dello spazio di lavoro (usa invece ‘%s "
"pivot_root’)"

#: work.cc:1963 work.cc:1997
#, c-format
msgid "source file %s is not versioned"
msgstr "il file sorgente ‘%s’ non è sotto controllo di versione"

#: work.cc:1978
#, c-format
msgid "destination path's parent directory %s/ doesn't exist"
msgstr "la directory genitore %s/ del percorso destinazione non esiste"

#: work.cc:1988
#, c-format
msgid "destination %s/ is not a directory"
msgstr "la destinazione ‘%s’ non è una directory"

#: work.cc:2001
#, c-format
msgid "destination %s already exists in the workspace manifest"
msgstr "la destinazione ‘%s’ esiste già nel manifesto dello spazio di lavoro"

#: work.cc:2015
#, c-format
msgid "renaming %s to %s in workspace manifest"
msgstr "rinomino ‘%s’ in ‘%s’ nel manifesto dello spazio di lavoro"

#: work.cc:2040
#, c-format
msgid "%s doesn't exist in workspace, skipping"
msgstr "‘%s’ non esiste nello spazio di lavoro, lo salto"

#: work.cc:2044
#, c-format
msgid "destination %s already exists in workspace, skipping filesystem rename"
msgstr ""
"la destinazione ‘%s’ esiste già nello spazio di lavoro, evito di rinominarla "
"sul filesystem"

#: work.cc:2049
#, c-format
msgid "%s doesn't exist in workspace and %s does, skipping filesystem rename"
msgstr ""
"‘%s’ non esiste nello spazio di lavoro e ‘%s’ esiste, evito il rename sul "
"filesystem"

#: work.cc:2070
#, c-format
msgid "proposed new root directory '%s' is not versioned or does not exist"
msgstr "la nuova directory root proposta ‘%s’ non è versionata o non esiste"

#: work.cc:2073
#, c-format
msgid "proposed new root directory '%s' is not a directory"
msgstr "la nuova directory root proposta ‘%s’ non è una directory"

#: work.cc:2076
#, c-format
msgid "proposed new root directory '%s' contains illegal path %s"
msgstr "la nuova directory root proposta ‘%s’ ha un percorso illegale %s"

#: work.cc:2086
#, c-format
msgid "directory '%s' is not versioned or does not exist"
msgstr "la directory ‘%s’ non è versionata o non esiste"

#: work.cc:2094
#, c-format
msgid "'%s' is in the way"
msgstr "‘%s’ è di ostacolo"

#: work.cc:2137
#, c-format
msgid ""
"workspace is locked\n"
"you must clean up and remove the %s directory"
msgstr ""
"lo spazio di lavoro è bloccato\n"
"devi pulire e rimuovere la directory ‘%s’"

#: work.cc:2156
#, c-format
msgid ""
"re-run this command with --move-conflicting-paths to move conflicting paths "
"out of the way."
msgstr ""

#: work.cc:2188
#, c-format
msgid "moved some conflicting files into %s/%s"
msgstr "rimossi alcuni file contraddittori in %s/%s"

#: migrate_work.cc:79
#, c-format
msgid "workspace is corrupt: %s is invalid"
msgstr "lo spazio di lavoro è corrotto: ‘%s’ non è valido"

#: migrate_work.cc:84
#, c-format
msgid "_MTN/format should not exist in a format 1 workspace; corrected"
msgstr ""
"‘_MTN/format’ non dovrebbe esistere in uno spazio di lavoro con formato 1; "
"corretto"

#: migrate_work.cc:125
#, c-format
msgid ""
"this workspace's metadata is in format 0. to use this workspace\n"
"with this version of monotone, you must delete it and check it\n"
"out again (migration from format 0 is not possible).\n"
"once you have done this, you will not be able to use the workspace\n"
"with versions of monotone older than %s.\n"
"we apologize for the inconvenience."
msgstr ""
"i metadati dello spazio di lavoro sono nel formato 0. Per usare questo "
"spazio di lavoro\n"
"con questa versione di monotone, devi prima cancellarlo e verificarlo\n"
"di nuovo (convertire dal formato 0 non è possibile.\n"
"una volta fatto ciò, non potrai più utilizzare questo lo spazio di lavoro\n"
"con versioni di monotone più vecchie di %s.\n"
"ci scusiamo per l'inconveniente."

#: migrate_work.cc:134
#, c-format
msgid ""
"to use this workspace with this version of monotone, its metadata\n"
"must be migrated from format %d to format %d, using the command\n"
"'%s migrate_workspace'.\n"
"once you have done this, you will not be able to use the workspace\n"
"with versions of monotone older than %s."
msgstr ""
"per usare questo spazio di lavoro con questa versione di monotone, i suoi "
"metadati\n"
"devono essere convertiti dal formato %d al formato %d, usando il comando\n"
"'%s migrate_workspace'.\n"
"una volta fatto questo, non potrai più usare lo spazio di lavoro\n"
"con versioni di monotone più vecchie di %s."

#: migrate_work.cc:144 migrate_work.cc:274
#, c-format
msgid ""
"this version of monotone only understands workspace metadata\n"
"in formats 0 through %d.  your workspace is in format %d.\n"
"you need a newer version of monotone to use this workspace."
msgstr ""
"questa versione di monotone capisce solo spazi di lavoro con metadati\n"
"nei formati da 0 a %d.  il tuo spazio di lavoro è in formato %d.\n"
"ti serve una versione di monotone più recente per usarlo."

#: migrate_work.cc:173
#, c-format
msgid ""
"it is not possible to migrate from workspace format 0 to any\n"
"later format.  you must delete this workspace and check it out\n"
"again.  we apologize for the inconvenience."
msgstr ""
"non è possibile conversione spazi di lavoro in formato 0 a nessun\n"
"formato successivo.  dovete cancellare lo spazio di lavoro ed\n"
"estrarlo di nuovo.  ci scusiamo per l'inconveniente."

#: migrate_work.cc:227
#, c-format
msgid "workspace is corrupt: %s exists but is not a regular file"
msgstr "lo spazio di lavoro è corrotto: ‘%s’ esiste ma non è un normale file"

#: migrate_work.cc:266
#, c-format
msgid "this workspace is in the current format, no migration is necessary."
msgstr ""
"questo spazio di lavoro è nel formato attuale, non è necessario migrare."

#: cert.cc:127
#, c-format
msgid "calculated cert hash '%s' does not match '%s'"
msgstr "l'hash calcolato sul certificato è ‘%s’, non corrisponde a ‘%s’"

#: project.cc:476
#, c-format
msgid ""
"could not interpret test result string '%s'; valid strings are: 1, 0, yes, "
"no, true, false, pass, fail"
msgstr ""

#: project.cc:541 project.cc:557
#, c-format
msgid "you have %d keys named '%s'"
msgstr "hai %d chiavi chiamate ‘%s’"

#: project.cc:549
#, c-format
msgid "there are %d keys named '%s'"
msgstr "ci sono %d chiavi chiamate ‘%s’"

#: project.cc:565
#, c-format
msgid "there is no key named '%s'"
msgstr "non ci sono chiavi chiamate ‘%s’"

#: project.cc:586
#, c-format
msgid "key %s does not exist"
msgstr "la chiave ‘%s’ non esiste"

#: project.cc:718
msgid "note: "
msgstr "nota: "

#: project.cc:719
#, c-format
msgid ""
"branch '%s' has multiple heads\n"
"perhaps consider '%s merge'"
msgstr ""
"il ramo ‘%s’ ha più teste\n"
"valuta l'uso di ‘%s merge’"

#: project.cc:738
#, c-format
msgid "no branch found for empty revision, please provide a branch name"
msgstr ""
"nessun ramo trovato per revisione vuota, per favore fornisci un nome di ramo"

#: project.cc:745
#, c-format
msgid "no branch certs found for revision %s, please provide a branch name"
msgstr ""
"nessun certificato di ramo trovato per la revisione %s, per favore inserisci "
"un nome di ramo"

#: project.cc:749
#, c-format
msgid ""
"multiple branch certs found for revision %s, please provide a branch name"
msgstr ""
"trovati certificati con rami multipli per la revisione %s, per favore "
"inserisci il nome di un ramo"

#: database.cc:567
#, c-format
msgid "initializing new database '%s'"
msgstr "Inizializza il nuovo database ‘%s’"

#: database.cc:576
#, c-format
msgid "this database already contains rosters"
msgstr "questo database contiene già dei roster"

#: database.cc:598
#, c-format
msgid ""
"database %s contains old-style revisions\n"
"if you are a project leader or doing local testing:\n"
"  see the file UPGRADE for instructions on upgrading.\n"
"if you are not a project leader:\n"
"  wait for a leader to migrate project data, and then\n"
"  pull into a fresh database.\n"
"sorry about the inconvenience."
msgstr ""
"Il database ‘%s’ contiene revisioni di vecchio tipo.\n"
"Se sei un capo progetto o stai facendo verificando localmente:\n"
"  vedi il file UPGRADE per istruzioni sull'aggiornamento.\n"
"Se non sei un capo progetto:\n"
"  aspetta che un capo progetto converta il formato dati del\n"
"  progetto e poi esegui il ‘pull’ in un nuovo database.\n"
"Scusa per l'inconveniete."

#: database.cc:608
#, c-format
msgid ""
"database %s contains manifests but no revisions\n"
"this is a very old database; it needs to be upgraded\n"
"please see README.changesets for details"
msgstr ""
"il database ‘%s’ contiene manifesti ma non revisioni\n"
"è un database molto vecchio; ha bisogno di essere aggiornato\n"
"prego vedi README.changesets per dettagli"

#: database.cc:622
#, c-format
msgid ""
"database %s lacks some cached data\n"
"run '%s db regenerate_caches' to restore use of this database"
msgstr ""
"il database ‘%s’ manca di alcuni dati precalcolati\n"
"eseguire ‘%s db regenerate_caches’ per rigenerarli"

#: database.cc:928
msgid "sqlite error: "
msgstr "errore sqlite: "

#: database.cc:952
msgid "not set"
msgstr "non impostato"

#: database.cc:965
msgid " (not a monotone database)"
msgstr " (non è un database monotone)"

#: database.cc:1014 database.cc:1044 database.cc:1721 database.cc:1741
#, c-format
msgid "%u"
msgstr "%u"

#: database.cc:1063
#, c-format
msgid ""
"creator code      : %s\n"
"schema version    : %s\n"
"counts:\n"
"  full rosters    : %s\n"
"  roster deltas   : %s\n"
"  full files      : %s\n"
"  file deltas     : %s\n"
"  revisions       : %s\n"
"  ancestry edges  : %s\n"
"  certs           : %s\n"
"  logical files   : %s\n"
"bytes:\n"
"  full rosters    : %s\n"
"  roster deltas   : %s\n"
"  full files      : %s\n"
"  file deltas     : %s\n"
"  revisions       : %s\n"
"  cached ancestry : %s\n"
"  certs           : %s\n"
"  heights         : %s\n"
"  total           : %s\n"
"database:\n"
"  page size       : %s\n"
"  cache size      : %s"
msgstr ""
"codice del creatore   : %s\n"
"versione schema       : %s\n"
"numero:\n"
"  roster completi     : %s\n"
"  roster incrementali : %s\n"
"  file completi       : %s\n"
"  file incrementali   : %s\n"
"  revisioni           : %s\n"
"  relaz. di parentela : %s\n"
"  certificati         : %s\n"
"  file logici         : %s\n"
"byte:\n"
"  roster completi     : %s\n"
"  roster incrementali : %s\n"
"  file completi       : %s\n"
"  file incrementali   : %s\n"
"  revisioni           : %s\n"
"  parentele in cache  : %s\n"
"  certificati         : %s\n"
"  altezze             : %s\n"
"  totale              : %s\n"
"database:\n"
"  dimensione pagine   : %s\n"
"  dimensione cache    : %s"

#: database.cc:1127
#, c-format
msgid "invalid date '%s' for revision %s; skipped"
msgstr ""

#: database.cc:1209
#, c-format
msgid ""
"timestamp correctness between revisions:\n"
"  correct dates   : %s edges\n"
"  equal dates     : %s edges\n"
"  incorrect dates : %s edges\n"
"  based on root   : %s edges\n"
"  missing dates   : %s edges\n"
"\n"
"timestamp differences between revisions:\n"
"  mean            : %d sec\n"
"  min             : %d sec\n"
"  max             : %d sec\n"
"\n"
"  1st percentile  : %s sec\n"
"  5th percentile  : %s sec\n"
"  10th percentile : %s sec\n"
"  25th percentile : %s sec\n"
"  50th percentile : %s sec\n"
"  75th percentile : %s sec\n"
"  90th percentile : %s sec\n"
"  95th percentile : %s sec\n"
"  99th percentile : %s sec\n"
msgstr ""

#: database.cc:1260
#, c-format
msgid "database schema version: %s"
msgstr "versione dello schema del database: %s"

#: database.cc:1294
#, c-format
msgid "checking"
msgstr "verificando"

#: database.cc:1296
msgid "checked"
msgstr "verificato"

#: database.cc:1298
msgid "fixed"
msgstr "riparato"

#: database.cc:1301
msgid "dropped"
msgstr "abbandonato"

#: database.cc:1356
#, c-format
msgid "checked %d certs, found %d bad, fixed %d, dropped %d"
msgstr "verificati certificati %d, trovati %d cattivi, riparati %d, abbandonati %d"

#: database.cc:1361
#, c-format
msgid "checked %d certs, found %d bad, fixed %d"
msgstr "verificati certificati %d, trovati %d cattivi, riparati %d"

#: database.cc:1424
#, c-format
msgid "multiple statements in query: %s"
msgstr "query con più di un comando: %s"

#: database.cc:1430
#, c-format
msgid "wanted %d columns got %d in query: %s"
msgstr "mi aspettavo %d colonne e ne ho ottenute %d nella query ‘%s’"

#: database.cc:1495
#, c-format
msgid "null result in query: %s"
msgstr "risultato nullo nella query: %s"

#: database.cc:1514
#, c-format
msgid "wanted %d rows got %d in query: %s"
msgstr "mi aspettavo %d linee e ne ho ottenute %d nella query ‘%s’"

#: database.cc:1848
#, c-format
msgid "roster does not match hash"
msgstr ""

#: database.cc:1869
#, c-format
msgid "roster_delta does not match hash"
msgstr ""

#: database.cc:2040
#, c-format
msgid "delta-reconstructed '%s' item does not match hash"
msgstr ""

#: database.cc:2369
#, c-format
msgid "file preimage '%s' missing in db"
msgstr "nel database manca la preimmagine del file ‘%s’"

#: database.cc:2370
#, c-format
msgid "dropping delta '%s' -> '%s'"
msgstr "cancello il delta %s → %s"

#: database.cc:2386
#, c-format
msgid ""
"Unknown delta direction '%s'; assuming 'reverse'. Valid values are "
"'reverse', 'forward', 'both'."
msgstr ""

#: database.cc:2714
#, c-format
msgid "revision does not match hash"
msgstr ""

#: database.cc:2846
#, c-format
msgid "missing prerequisite revision '%s'"
msgstr "manca un requisito: la revisione %s"

#: database.cc:2848 database.cc:2859 database.cc:2875 database.cc:2883
#, c-format
msgid "dropping revision '%s'"
msgstr "elimino la revisione %s"

#: database.cc:2858
#, c-format
msgid "missing prerequisite file '%s'"
msgstr "manca un requisito: il file ‘%s’"

# TODO: sarà del file o del pre-delta la %s?
#: database.cc:2873
#, c-format
msgid "missing prerequisite file pre-delta '%s'"
msgstr "manca un requisito: la pre-delta del file ‘%s’"

#: database.cc:2881
#, c-format
msgid "missing prerequisite file post-delta '%s'"
msgstr "manca un requisito: la post-delta del file ‘%s’"

#: database.cc:2989
#, c-format
msgid "revision contains incorrect manifest_id"
msgstr ""

#: database.cc:3317
#, c-format
msgid "Failed to get RSA verifying key for %s"
msgstr "Impossibile trovare la chiave RSA di verifica per %s"

#: database.cc:3456
#, c-format
msgid "Your database contains multiple keys named %s"
msgstr "Il tuo database contiene chiavi multiple chiamate %s"

# TODO: specificare "il certificato della"?
#: database.cc:3617
#, c-format
msgid "cert revision '%s' does not exist in db"
msgstr "la revisione %s non è presente in database"

#: database.cc:3619
#, c-format
msgid "dropping cert"
msgstr "cancella certificato"

#: database.cc:3928
#, c-format
msgid "ignoring bad signature by '%s' on '%s'"
msgstr "ignoro la firma invalida di ‘%s’ su ‘%s’"

#: database.cc:3933
#, c-format
msgid "ignoring unknown signature by '%s' on '%s'"
msgstr "ignoro la firma sconosciuta di ‘%s’ su ‘%s’"

#: database.cc:3935
#, c-format
msgid "trust function disliked %d signers of %s cert on revision %s"
msgstr ""
"la funzione di fiducia ha rifiutato %d firmatari del certificato ‘%s’ nella "
"revisione %s"

#: database.cc:4595
#, c-format
msgid "no database specified"
msgstr "nessun database specificato"

#: database.cc:4608
#, c-format
msgid "database %s does not exist"
msgstr "il database ‘%s’ non esiste"

#: database.cc:4616
#, c-format
msgid ""
"%s is a workspace, not a database\n"
"(did you mean %s?)"
msgstr ""
"‘%s’ è uno spazio di lavoro, non un database\n"
"(intendevi ‘%s’?)"

#: database.cc:4620
#, c-format
msgid "%s is a directory, not a database"
msgstr "‘%s’ è una directory, non un database"

#: database.cc:4628
#, c-format
msgid "database %s already exists"
msgstr "il database ‘%s’ esiste già"

#: database.cc:4633
#, c-format
msgid ""
"existing (possibly stale) journal file '%s' has same stem as new database '%"
"s'\n"
"cancelling database creation"
msgstr ""
"il file di journal ‘%s’ esistente (forse in stallo) ha lastessa radice del "
"nuovo database ‘%s’\n"
"creazione del database cancellata"

#: database.cc:4788
#, c-format
msgid "the database alias '%s' has multiple ambiguous expansions:"
msgstr ""

#: database.cc:4811
#, c-format
msgid "could not query default database alias"
msgstr ""

#: database.cc:4822
#, c-format
msgid "invalid database alias '%s': does not start with a colon"
msgstr ""

#: database.cc:4826
#, c-format
msgid "invalid database alias '%s': must not be empty"
msgstr ""

#: database.cc:4839
#, c-format
msgid "invalid database alias '%s': does contain invalid characters"
msgstr ""

# TODO: keystore/portachiavi?
#: key_store.cc:89
#, c-format
msgid "No available keystore found"
msgstr "Nessun portachiavi trovato"

#: key_store.cc:133 key_store.cc:137 key_store.cc:141 key_store.cc:143
#: key_store.cc:148
#, c-format
msgid "Extraneous data in key store."
msgstr "Dati estranei nel portachiavi."

#: key_store.cc:159
#, c-format
msgid "Key store has multiple copies of the key with id '%s'."
msgstr "Il portachiavi contiene più copie chiavi con id ‘%s’."

#: key_store.cc:168
#, c-format
msgid "converting old-format private key '%s'"
msgstr "converto la chiave privata ‘%s’ dal vecchio formato"

#: key_store.cc:226
#, c-format
msgid "ignored invalid key file ('%s') in key store"
msgstr ""

#: key_store.cc:454
#, c-format
msgid "enter new passphrase for key ID [%s] (%s): "
msgstr "inserisci la nuova passphrase per la chiave con ID [%s] (%s): "

#: key_store.cc:457
#, c-format
msgid "enter passphrase for key ID [%s] (%s): "
msgstr "inserisci la passphrase per la chiave con ID [%s] (%s): "

#: key_store.cc:461
#, c-format
msgid "confirm passphrase for key ID [%s] (%s): "
msgstr "conferma la passphrase per la chiave con ID [%s] (%s): "

#: key_store.cc:481
#, c-format
msgid "too many failed passphrases"
msgstr "troppe passphrase errate"

#: key_store.cc:482
#, c-format
msgid "passphrases do not match, try again"
msgstr "le passphrase non corrispondono, riprova"

#: key_store.cc:513 key_store.cc:722 keys.cc:40
#, c-format
msgid "no key pair '%s' found in key store '%s'"
msgstr "la coppia di chiavi ‘%s’ non è nel portachiavi ‘%s’"

#: key_store.cc:566
#, c-format
msgid ""
"failed to decrypt old private RSA key, probably incorrect passphrase or "
"missing 'get_passphrase' lua hook"
msgstr ""
"fallita la decifratura di una vecchia chiave RSA, probabilmente la "
"passphrase è errata o manca l'hook lua 'get_passphrase'"

#: key_store.cc:579
#, c-format
msgid "failed to extract RSA private key from PKCS#8 keypair"
msgstr ""
"fallita l'estrazione della chiave privata RSA da una coppia di chiavi PKCS#8"

#: key_store.cc:619
#, c-format
msgid "key '%s' already exists"
msgstr "chiave ‘%s’ già esistente"

#: key_store.cc:631
#, c-format
msgid "generating key-pair '%s'"
msgstr "genero la coppia di chiavi ‘%s’"

#: key_store.cc:679
#, c-format
msgid "storing key-pair '%s' in %s/"
msgstr "immagazzino la coppia di chiavi ‘%s’ in ‘%s/’"

#: key_store.cc:692
#, c-format
msgid "storing public key '%s' in %s"
msgstr "immagazzino la chiave pubblica ‘%s’ in ‘%s’"

#: key_store.cc:708
#, c-format
msgid "key '%s' has hash '%s'"
msgstr "la chiave ‘%s’ ha hash ‘%s’"

#: key_store.cc:774
#, c-format
msgid "Botan error decrypting data: '%s'"
msgstr ""

#: key_store.cc:797
#, c-format
msgid ""
"You have chosen to sign only with ssh-agent but ssh-agent does not seem to "
"be running."
msgstr ""
"Hai scelto di firmare esclusivamente con ‘ssh-agent’ ma non sembra essere in "
"esecuzione."

#: key_store.cc:827
#, c-format
msgid "You don't seem to have your monotone key imported "
msgstr "Sembra che tu non abbia importato la tua chiave monotone"

#: key_store.cc:881
#, c-format
msgid ""
"make_signature: ssh signature (%i) != monotone signature (%i)\n"
"ssh signature     : %s\n"
"monotone signature: %s"
msgstr ""
"make_signature: firma signature (%i) != firma monotone (%i)\n"
"firma ssh:      %s\n"
"firma monotone: %s"

#: key_store.cc:897
#, c-format
msgid "make_signature: signature is not valid"
msgstr "make_signature: firma non valida"

#: key_store.cc:909
#, c-format
msgid "no ssh-agent is available, cannot add key '%s'"
msgstr "‘ssh-agent’ non disponibile, impossibile aggiungere la chiave ‘%s’"

#: key_store.cc:1006
#, c-format
msgid "failed to decrypt old private RSA key, probably incorrect passphrase"
msgstr ""
"fallita la decifratura di una vecchia chiave RSA, probabilmente la "
"passphrase è errata"

#: key_store.cc:1043
#, c-format
msgid "public and private keys for %s don't match"
msgstr "le chiavi pubblica e privata per ‘%s’ non corrispondono"

#: ssh_agent.cc:141
#, c-format
msgid "string not long enough to get a long"
msgstr "stringa non abbastanza lunga per ottenere un long"

#: ssh_agent.cc:159
#, c-format
msgid "ssh_agent: length (%i) of buf less than loc (%u) + len (%u)"
msgstr "ssh_agent: lunghezza di buf (%i) minore di loc (%u) + len (%u)"

#: ssh_agent.cc:263
#, c-format
msgid "ssh_agent: fetch_packet: zero-length packet from ssh-agent"
msgstr "ssh_agent: fetch_packet: pacchetto di lunghezza zero da ssh-agent"

#: ssh_agent.cc:314
#, c-format
msgid "ssh_agent: packet type (%u) != 12"
msgstr "ssh_agent: tipo di pacchetto (%u) diverso da 12"

#: ssh_agent.cc:352
#, c-format
msgid ""
"ssh_agent: get_keys: not all or too many key bytes consumed, location (%u), "
"length (%i)"
msgstr ""
"ssh_agent: get_keys: consumato un numero errato di  byte della chiave, "
"posizione (%u), lunghezza (%i)"

#: ssh_agent.cc:376
#, c-format
msgid ""
"ssh_agent: get_keys: not all or too many packet bytes consumed, location (%"
"u), length (%i)"
msgstr ""
"ssh_agent: get_keys: consumato un numero errato di  byte del pacchetto, "
"posizione (%u), lunghezza (%i)"

#: ssh_agent.cc:420
#, c-format
msgid "ssh_agent: get_keys: attempted to sign data when not connected"
msgstr "ssh_agent: get_keys: tentata firma quando non connessi"

#: ssh_agent.cc:466
#, c-format
msgid ""
"ssh_agent: sign_data: not all or too many signature bytes consumed, location "
"(%u), length (%i)"
msgstr ""
"ssh_agent: get_keys: consumato un numero errato di  byte della firma, "
"posizione (%u), lunghezza (%i)"

#: ssh_agent.cc:472
#, c-format
msgid ""
"ssh_agent: sign_data: not all or too many packet bytes consumed, location (%"
"u), length (%i)"
msgstr ""
"ssh_agent: get_keys: consumato un numero errato di  byte del pacchetto, "
"posizione (%u), lunghezza (%i)"

#: ssh_agent.cc:482
#, c-format
msgid "ssh_agent: add_identity: attempted to add a key when not connected"
msgstr ""
"ssh_agent: add_identity: tentativo di aggiungere una chiave uando non "
"connesso"

#: ssh_agent.cc:498
#, c-format
msgid "ssh_agent: add_identity: response packet of unexpected size (%u)"
msgstr ""
"ssh_agent: add_identity: pacchetto di risposta di dimensione inattesa (%u)"

#: ssh_agent.cc:501
#, c-format
msgid "ssh_agent: packet type (%u) != 6"
msgstr "ssh_agent: tipo di pacchetto (%u) != 6"

#: keys.cc:85
#, c-format
msgid ""
"The key '%s' stored in your database does\n"
"not match the version in your local key store!"
msgstr ""
"La chiave ‘%s’ immagazzinata in database non\n"
"corrisponde a quella presente nel portachiavi locale!"

#: keys.cc:99
#, c-format
msgid ""
"you have no private key to make signatures with\n"
"perhaps you need to 'genkey <your email>'"
msgstr ""
"non hai una chiave privata con cui firmare\n"
"puoi crearla con ‘genkey <tua e-mail>’"

#: keys.cc:102
#, c-format
msgid ""
"you have multiple private keys\n"
"pick one to use for signatures by adding '-k<keyname>' to your command"
msgstr ""
"hai più chiavi private\n"
"scegli quale usare per firmare aggiungendo ‘-k<keyname>’ al tuo comando"

#: keys.cc:142
#, c-format
msgid ""
"a key is required for this operation, but the --key option was given with an "
"empty argument"
msgstr ""

# TODO: valido/valido
#: packet.cc:131
#, c-format
msgid "malformed packet: invalid identifier"
msgstr "pacchetto non valido: identificatore non valido"

#: packet.cc:138 packet.cc:144
#, c-format
msgid "malformed packet: invalid base64 block"
msgstr "pacchetto non valido: blocco base64 non valido"

# TODO: valido/valido
#: packet.cc:151
#, c-format
msgid "malformed packet: invalid key name"
msgstr "pacchetto non valido: nome di chiave non valido"

# TODO: valido/valido
#: packet.cc:158
#, c-format
msgid "malformed packet: invalid cert name"
msgstr "pacchetto non valido: nome di certificato non valido"

#: packet.cc:165
#, c-format
msgid "malformed packet: too many arguments in header"
msgstr "pacchetto non valido: troppi argomenti nell'intestazione"

#: packet.cc:290
#, c-format
msgid "unknown packet type: '%s'"
msgstr "pacchetto di tipo sconosciuto: ‘%s’"

#: rcs_file.cc:354
#, c-format
msgid "parse failure %d:%d: expecting %s, got %s with value '%s'"
msgstr ""
"errore sintattico %d:%d: mi aspettavo %s, ho ricevuto %s con valore ‘%s’"

#: rcs_file.cc:373
#, c-format
msgid "parse failure %d:%d: expecting word '%s'"
msgstr "errore sintattico %d:%d: mi aspettavo la parola ‘%s’"

#: rcs_file.cc:388
#, c-format
msgid "parse failure %d:%d: expecting word"
msgstr "errore sintattico %d:%d: mi aspettavo una parola"

#: migrate_schema.cc:85
msgid ""
"make sure database and containing directory are writeable\n"
"and you have not run out of disk space"
msgstr ""
"assicurati che il database e la directory che lo contiene siano\n"
"scrivibili e che tu non abbia esaurito lo spazio su disco"

#: migrate_schema.cc:95
msgid ""
"(if this is a database last used by monotone 0.16 or older,\n"
"you must follow a special procedure to make it usable again.\n"
"see the file UPGRADE, in the distribution, for instructions.)"
msgstr ""
"(se questo è un database usato per l'ultima volta con monotone 0.16 o più "
"vecchio\n"
"devi seguire una procedura speciale per renderlo di nuovo utilizzabile.\n"
"vedi il file ‘UPGRADE’, presente nella distribuzione, per istuzioni.)"

#: migrate_schema.cc:105
#, c-format
msgid ""
"sqlite error: %s\n"
"%s"
msgstr ""
"errore sqlite: %s\n"
"%s"

#: migrate_schema.cc:579
#, c-format
msgid "moving key '%s' from database to %s"
msgstr "sposto chiave ‘%s’ dal database a ‘%s’"

#: migrate_schema.cc:1118
#, c-format
msgid "%s (usable)"
msgstr "%s (utilizzabile)"

#: migrate_schema.cc:1120
#, c-format
msgid "%s (migration needed)"
msgstr "%s (migrazione necessaria)"

# TODO:maschile?
#: migrate_schema.cc:1122
#, c-format
msgid "%s (too new, cannot use)"
msgstr "%s (troppo nuovo, non utilizzabile)"

#: migrate_schema.cc:1124
#, c-format
msgid "%s (not a monotone database)"
msgstr "%s (non è un database monotone)"

#: migrate_schema.cc:1126
#, c-format
msgid "%s (database has no tables!)"
msgstr "%s (database senza tabelle!)"

#: migrate_schema.cc:1139
#, c-format
msgid ""
"cannot use the empty sqlite database %s\n"
"(monotone databases must be created with '%s db init')"
msgstr ""
"impossibile usare il database sqlite vuoto ‘%s’\n"
"(i database monotone devono essere creati con:‘%s db init’)"

# TODO: remove \n
#: migrate_schema.cc:1144
#, c-format
msgid "%s does not appear to be a monotone database\n"
msgstr "‘%s’ non sembra essere un database monotone\n"

#: migrate_schema.cc:1148
#, c-format
msgid ""
"%s appears to be a monotone database, but this version of\n"
"monotone does not recognize its schema.\n"
"you probably need a newer version of monotone."
msgstr ""
"‘%s’ sembra essere un database monotone, però questa versione\n"
"di monotone non riconosce il suo schema.\n"
"probabilmenete è necessaria una versione di monotone più recente."

#: migrate_schema.cc:1167
#, c-format
msgid ""
"database %s is laid out according to an old schema\n"
"try '%s db migrate' to upgrade\n"
"(this is irreversible; you may want to make a backup copy first)"
msgstr ""
"il database ‘%s’ e stato creato secondo uno schema obsoleto\n"
"provare con ‘%s db migrate’ per aggiornarlo\n"
"(questo processo è irreversibile; è consigiabile eseguire prima una copia di "
"backup)"

#: migrate_schema.cc:1196
#, c-format
msgid "calculating migration..."
msgstr "calcolo i passi necessari per la migrazione…"

#: migrate_schema.cc:1211
#, c-format
msgid "no migration performed; database schema already up-to-date"
msgstr ""
"nessuna migrazione effettuata: lo schema del database era già aggiornato"

#: migrate_schema.cc:1226
#, c-format
msgid "migrating data..."
msgstr "migrazione dati…"

# TODO: usare "aggiornare" anziché "convertire" per "to migrate"
#: migrate_schema.cc:1248
#, c-format
msgid "migrated to schema %s"
msgstr "aggiornato allo schema %s"

#: migrate_schema.cc:1251
#, c-format
msgid "committing changes to database"
msgstr "eseguito commit delle modifiche nel database"

#: migrate_schema.cc:1255
#, c-format
msgid "optimizing database"
msgstr "ottimizzazione database"

#: migrate_schema.cc:1310
#, c-format
msgid "cannot test migration from unknown schema %s"
msgstr ""
"schema del database ‘%s’ sconosciuto: non posso verificare la migrazione"

#: migrate_schema.cc:1313
#, c-format
msgid "schema %s is up to date"
msgstr "lo schema %s è aggiornato"

#: migrate_schema.cc:1324
#, c-format
msgid "successful migration to schema %s"
msgstr "migrazione verso lo schema %s completata"

#: migrate_ancestry.cc:261
#, c-format
msgid "scanning for bogus merge edges"
msgstr "scansione in corso per falsi archi di fusione"

#: migrate_ancestry.cc:303
#, c-format
msgid "optimizing out redundant edge %d -> %d"
msgstr "elimino l'arco ridondante %d → %d"

#: migrate_ancestry.cc:312
#, c-format
msgid "failed to eliminate edge %d -> %d"
msgstr "fallita eliminazione di parentela %d -> %d"

#: migrate_ancestry.cc:323
#, c-format
msgid "rebuilding %d nodes"
msgstr "ricostruisco %d nodi"

#: migrate_ancestry.cc:489
#, c-format
msgid "Directory %s for path %s cannot be added, as there is a file in the way"
msgstr ""
"La directory %s per il percorso %s non può essere aggiunta, dato che c'è già "
"un file con lo stesso nome"

#: migrate_ancestry.cc:510
#, c-format
msgid "Path %s cannot be added, as there is a directory in the way"
msgstr ""
"Il percorso ‘%s’ non può essere aggiunto, dato che c'è già una directory con "
"lo stesso nome"

#: migrate_ancestry.cc:513
#, c-format
msgid "Path %s added twice with differing content"
msgstr "Percorso ‘%s’ aggiunto due volte con contenuti diversi"

#: migrate_ancestry.cc:800
#, c-format
msgid ""
"unknown attribute '%s' on path '%s'\n"
"please contact %s so we can work out the right way to migrate this\n"
"(if you just want it to go away, see the switch --drop-attr, but\n"
"seriously, if you'd like to keep it, we're happy to figure out how)"
msgstr ""
"attributo sconosciuto ‘%s’ nel percorso ‘%s’\n"
"prego contatta ‘%s’ così possiamo trovare il modo giusto per convertirlo\n"
"(se vuoi invece semplicemente scartare l'attributo, vedi lo switch --drop-"
"attr, ma\n"
"se sei interessato a tenerlo, saremo lieti di fornirti una soluzione)"

#: migrate_ancestry.cc:904
#, c-format
msgid "converting existing revision graph to new roster-style revisions"
msgstr ""
"converto il grafo esistente delle revisioni al nuovo formato con roster"

#: migrate_ancestry.cc:950
#, c-format
msgid "rebuilding revision graph from manifest certs"
msgstr "ricostruisco il grafo delle revisioni dai certificati di manifesto"

#: migrate_ancestry.cc:987
#, c-format
msgid "regenerating cached rosters and heights"
msgstr "rigenera la cache dei roster e delle altezze"

#: migrate_ancestry.cc:1000
msgid "regenerated"
msgstr "rigenerato"

#: migrate_ancestry.cc:1017
#, c-format
msgid "finished regenerating cached rosters and heights"
msgstr "rigenerazione della cache dei roster e delle altezze completata"

#: migrate_ancestry.cc:1019
#, c-format
msgid "regenerating cached branches"
msgstr "rigenera la cache dei rami"

#: migrate_ancestry.cc:1041
#, c-format
msgid "finished regenerating cached branches"
msgstr "rigenerazione della cache dei rami completata"

#: refiner.cc:371
#, c-format
msgid "underflow on query-in-flight counter"
msgstr ""

#: netsync.cc:109 netsync.cc:219
#, c-format
msgid "connecting to %s"
msgstr "connessione a ‘%s’"

#: netsync.cc:160
#, c-format
msgid "processing failure while talking to peer %s, disconnecting"
msgstr "ottenuto fallimento parlando col peer ‘%s’, mi scollego"

#: netsync.cc:168
#, c-format
msgid "timed out waiting for I/O with peer %s, disconnecting"
msgstr "tempo disponibile finito aspettando I/O con peer ‘%s’, mi scollego"

#: netsync.cc:185
#, c-format
msgid "successful exchange with %s"
msgstr "scambio con ‘%s’ avvenuto con successo"

#: netsync.cc:191
#, c-format
msgid "peer %s disconnected after we informed them of error"
msgstr "peer ‘%s’ disconnesso dopo nostra notifica di errore"

#: netsync.cc:197
#, c-format
msgid "I/O failure while talking to peer %s, disconnecting"
msgstr "I/O fallito mentre parlavo col peer ‘%s’, mi scollego"

#: netsync.cc:254
#, c-format
msgid "Network error: %s"
msgstr "Errore di rete: %s"

#: netsync.cc:368
#, c-format
msgid "beginning service on %s"
msgstr "attivo il servizio su %s"

#: netsync.cc:397
#, c-format
msgid ""
"include branch pattern contains a quote character:\n"
"%s"
msgstr ""
"il criterio di inclusione del ramo contiene un carattere virgolette:\n"
"‘%s’"

#: netsync.cc:403
#, c-format
msgid ""
"exclude branch pattern contains a quote character:\n"
"%s"
msgstr ""
"il criterio di esclusione del ramo contiene un carattere virgolette:\n"
"‘%s’"

#: netsync.cc:438 netsync.cc:442
#, c-format
msgid "network error: %s"
msgstr "errore di rete: %s"

#: network/automate_session.cc:71
#, c-format
msgid "server is too old for remote automate connections"
msgstr ""

#: network/automate_session.cc:171
#, c-format
msgid "Sorry, you aren't allowed to do that."
msgstr "Spiacente, non ti è permesso fare ciò."

#: network/automate_session.cc:310
#, c-format
msgid "unexpected netcmd '%d' received on automate connection"
msgstr ""

#: network/listener_base.cc:49
#, c-format
msgid "session limit %d reached, some connections will be refused"
msgstr ""
"numero limite di sessioni (%d) raggiunto, alcune connessioni verrano "
"rifiutate"

#: network/listener.cc:62
#, c-format
msgid "accepted new client connection from %s : %s"
msgstr "accettata connessione nuovo cliente da ‘%s’: ‘%s’"

#: network/make_server.cc:63
#, c-format
msgid "beginning service on %s : %s"
msgstr "attivo il servizio su %s : %s"

#: network/make_server.cc:64
msgid "<all interfaces>"
msgstr "<tutte le interfacce>"

#: network/netsync_session.cc:45
#, c-format
msgid "check of '%s' failed"
msgstr "controllo di ‘%s’ fallito"

#: network/netsync_session.cc:362
msgid "bytes in"
msgstr "byte in"

#: network/netsync_session.cc:364
msgid "bytes out"
msgstr "byte out"

#: network/netsync_session.cc:368 network/netsync_session.cc:389
msgid "certs in"
msgstr "cert. in"

#: network/netsync_session.cc:370 network/netsync_session.cc:383
msgid "revs in"
msgstr "rev. in"

#: network/netsync_session.cc:375 network/netsync_session.cc:391
msgid "certs out"
msgstr "cert. out"

#: network/netsync_session.cc:377 network/netsync_session.cc:385
msgid "revs out"
msgstr "rev. out"

#: network/netsync_session.cc:499
#, c-format
msgid "underflow on count of %s items to receive"
msgstr "underflow del numero di elementi %s da ricevere"

#: network/netsync_session.cc:737
#, c-format
msgid "Unexpected 'refine' command on non-refined item type"
msgstr "Comando ‘refine’ non atteso su un elemento di tipo non-refined"

#: network/netsync_session.cc:769
#, c-format
msgid "Unexpected 'done' command on non-refined item type"
msgstr "Comando ‘done’ non atteso su un elemento di tipo non-refined"

#: network/netsync_session.cc:837
#, c-format
msgid "%s with hash '%s' does not exist in our database"
msgstr "‘%s’ con hash ‘%s’ non è presente nel database"

#: network/netsync_session.cc:959
#, c-format
msgid "Mismatched epoch on branch %s. Server has '%s', client has '%s'."
msgstr ""
"Epoca non corrispondente sul ramo ‘%s’: il server usa ‘%s’, il client usa ‘%"
"s’."

#: network/netsync_session.cc:978
#, c-format
msgid "hash check failed for public key '%s' (%s); wanted '%s' got '%s'"
msgstr ""
"verifica dell'hash fallita per la chiave pubblica ‘%s’ (%s); atteso ‘%s’, "
"ottenuto ‘%s’"

#: network/netsync_session.cc:987
#, c-format
msgid "Received duplicate key %s"
msgstr "Ricevuta chiave duplicata: %s"

#: network/netsync_session.cc:1001
#, c-format
msgid ""
"Dropping incoming cert which claims to be signed by key\n"
"'%s' (name '%s'), but has a bad signature"
msgstr ""

#: network/netsync_session.cc:1011
#, c-format
msgid ""
"dropping incoming cert which was signed by a key we don't have\n"
"you probably need to obtain this key from a more recent netsync peer\n"
"the name of the key involved is '%s', but note that there are multiple\n"
"keys with this name and we don't know which one it is"
msgstr ""

#: network/netsync_session.cc:1026
#, c-format
msgid "hash check failed for revision cert '%s'"
msgstr "l'hash nel certificato della revisione %s non è corretto"

#: network/netsync_session.cc:1040
#, c-format
msgid "hash check failed for revision %s"
msgstr "l'hash della revisione %s non è corretto"

#: network/netsync_session.cc:1055
#, c-format
msgid "hash check failed for file %s"
msgstr "l'hash del file ‘%s’ non è corretto"

#: network/netsync_session.cc:1208
#, c-format
msgid "rejected attempt at anonymous connection for write"
msgstr "rifiutato un tentativo di connessione anonima in scrittura"

#: network/netsync_session.cc:1227
#, c-format
msgid "anonymous access to branch '%s' denied by server"
msgstr "il server ha negato l'accesso anonimo al ramo ‘%s’"

#: network/netsync_session.cc:1234
#, c-format
msgid ""
"denied '%s' read permission for '%s' excluding '%s' because of branch '%s'"
msgstr ""
"negato a ‘%s’ il permesso di lettura a ‘%s’ con esclusione di ‘%s’ a causa "
"del ramo ‘%s’"

#: network/netsync_session.cc:1245
#, c-format
msgid "allowed '%s' read permission for '%s' excluding '%s'"
msgstr "concessi a ‘%s’ permessi di lettura per ‘%s’ con esclusione di ‘%s’"

#: network/netsync_session.cc:1250
#, c-format
msgid "allowed anonymous read permission for '%s' excluding '%s'"
msgstr "concessi permessi di lettura anonima a ‘%s’ con esclusione di ‘%s’"

#: network/netsync_session.cc:1255
#, c-format
msgid "allowed anonymous read/write permission for '%s' excluding '%s'"
msgstr ""
"concessi permessi di lettura/scrittura anonime a ‘%s’ con esclusione di ‘%s’"

#: network/netsync_session.cc:1264
#, c-format
msgid "denied '%s' write permission for '%s' excluding '%s'"
msgstr "negati a ‘%s’ permessi di scrittura per ‘%s’ con esclusione di ‘%s’"

#: network/netsync_session.cc:1269
#, c-format
msgid "allowed '%s' write permission for '%s' excluding '%s'"
msgstr "concessi a ‘%s’ permessi di scrittura per ‘%s’ con esclusione di ‘%s’"

#: network/netsync_session.cc:1293 network/reactor.cc:53
#, c-format
msgid "protocol error while processing peer %s: '%s'"
msgstr "errore di protocollo processando il peer ‘%s’: %s"

#: network/netsync_session.cc:1299 network/reactor.cc:59
#, c-format
msgid "recoverable '%s' error while processing peer %s: '%s'"
msgstr ""

#: network/netsync_session.cc:1339
#, c-format
msgid "finding items to synchronize:"
msgstr "cerco elementi da sincronizzare:"

#: network/netsync_session.cc:1347
msgid "certificates"
msgstr "certificati"

#: network/netsync_session.cc:1349 database_check.cc:454
msgid "keys"
msgstr "chiavi"

#: network/netsync_session.cc:1448
#, c-format
msgid "Cannot find key '%s'"
msgstr "Non trovo la chiave ‘%s’"

#: network/reactor.cc:182
#, c-format
msgid "peer %s has been idle too long, disconnecting"
msgstr "il peer ‘%s’ è stato fermo troppo a lungo, mi scollego"

#: network/session.cc:191
#, c-format
msgid "Received warning from usher: %s"
msgstr "Ricevuto avvertimento dall'usciere: %s"

#: network/session.cc:271
#, c-format
msgid ""
"@@@@@@@@@@@@@@@@@@@@@@@@@@@@@@@@@@@@@@@@@@@@@@@@@@@@@@@@@@@\n"
"@ WARNING: SERVER IDENTIFICATION HAS CHANGED              @\n"
"@@@@@@@@@@@@@@@@@@@@@@@@@@@@@@@@@@@@@@@@@@@@@@@@@@@@@@@@@@@\n"
"IT IS POSSIBLE THAT SOMEONE IS DOING SOMETHING NASTY\n"
"it is also possible that the server key has just been changed\n"
"remote host sent key %s\n"
"I expected %s\n"
"'%s unset %s %s' overrides this check"
msgstr ""
"@@@@@@@@@@@@@@@@@@@@@@@@@@@@@@@@@@@@@@@@@@@@@@@@@@@@@@@@@@@\n"
"@ ATTENZIONE: L'IDENTIFICAZIONE DEL SERVER È CAMBIATA     @\n"
"@@@@@@@@@@@@@@@@@@@@@@@@@@@@@@@@@@@@@@@@@@@@@@@@@@@@@@@@@@@\n"
"È POSSIBILE CHE QUALCUNO STIA FACENDO QUALCOSA DI BRUTTO\n"
"è anche possibile che la chiave del server sia stata semplicemente cambiata\n"
"l'host remoto ha inviato la chiave ‘%s’\n"
"mi aspettavo la chiave ‘%s’\n"
"‘%s unset %s %s’ per forzare questo controllo"

#: network/session.cc:282
#, c-format
msgid "server key changed"
msgstr "la chiave del server è cambiata"

#: network/session.cc:287
#, c-format
msgid ""
"first time connecting to server %s\n"
"I'll assume it's really them, but you might want to double-check\n"
"their key's fingerprint: %s"
msgstr ""
"prima connessione con il server ‘%s’\n"
"assumo che sia il server giusto, ma potresti voler controllare\n"
"il fingerprint della sua chiave: %s"

#: network/session.cc:300
#, c-format
msgid "saving public key for %s to database"
msgstr "salvo la chiave pubblica per ‘%s’ nel database"

#: network/session.cc:353 network/session.cc:361
#, c-format
msgid "received network error: %s"
msgstr "ricevuto errore di rete: %s"

#: network/session.cc:371
#, c-format
msgid "error: %s"
msgstr "errore: %s"

#: network/session.cc:542
#, c-format
msgid "unknown bye phase %d received"
msgstr "ricevuta fase di saluto %d sconosciuta"

#: network/session.cc:590 network/session.cc:602
msgid "source and sink"
msgstr "sorgente e pozzo"

#: network/session.cc:591 network/session.cc:603
msgid "source"
msgstr "sorgente"

#: network/session.cc:591 network/session.cc:603
msgid "sink"
msgstr "pozzo"

#: network/session.cc:636
#, c-format
msgid "detected replay attack in auth netcmd"
msgstr "individuato attacco replay nell'autenticazione netcmd"

#: network/session.cc:641
#, c-format
msgid "bad client signature"
msgstr "firma del client non valida"

#: network/session_base.cc:151
#, c-format
msgid "peer %s IO terminated connection in working state (error)"
msgstr "il peer ‘%s’ ha terminato la connessione durante il lavoro (errore)"

# TODO: misreported
#: network/session_base.cc:156
#, c-format
msgid ""
"peer %s IO terminated connection in shutdown state (possibly client "
"misreported error)"
msgstr ""
"il peer ‘%s’ ha terminato la connessione durante la chiusura (forse il "
"client ha mal riportato l'errore)"

#: network/session_base.cc:228
#, c-format
msgid "got OOB from peer %s, disconnecting"
msgstr "ricevuti dati OOB dal peer ‘%s’, mi scollego"

#: network/session_base.cc:237
#, c-format
msgid "peer %s IO failed in working state (error)"
msgstr "IO del peer ‘%s’ fallito durante il lavoro (errore)"

#: network/session_base.cc:242
#, c-format
msgid "peer %s IO failed in shutdown state (possibly client misreported error)"
msgstr ""
"IO del peer ‘%s’ fallito durante la chiusura (forse il cliente ha mal "
"trasmesso l'errore)"

#: network/session_base.cc:248
#, c-format
msgid "peer %s IO failed in confirmed state (success)"
msgstr "IO del peer ‘%s’ fallito durante la conferma (successo)"

#: network/session_base.cc:256
#, c-format
msgid "Network error on peer %s, disconnecting"
msgstr "Errore di rete con il peer ‘%s’, mi scollego"

#: netxx_pipe.cc:50 netxx_pipe.cc:182
#, c-format
msgid "this transport not supported on native Win32; use Cygwin"
msgstr "questo tipo di trasporto non è supportato in Win32 nativo; usa Cygwin"

# TODO: handle?
#: netxx_pipe.cc:63
#, c-format
msgid "pipe handle is invalid"
msgstr "pipe handle non valido"

#: netxx_pipe.cc:206
#, c-format
msgid "CreateNamedPipe(%s,...) call failed: %s"
msgstr "CreateNamedPipe(%s,...) fallita: %s"

#: netxx_pipe.cc:223
#, c-format
msgid "CreateFile(%s,...) call failed: %s"
msgstr "CreateFile(%s,...) fallita: %s"

#: netxx_pipe.cc:254
#, c-format
msgid "CreateProcess(%s,...) call failed: %s"
msgstr "CreateProcess(%s,...) fallita: %s"

#: netxx_pipe.cc:270
#, c-format
msgid "pipe/fork failed: %s"
msgstr "pipe/fork fallita: %s"

#: netxx_pipe.cc:316
#, c-format
msgid "WriteFile call failed: %s"
msgstr "WriteFile fallita: %s"

#: netxx_pipe.cc:408
#, c-format
msgid "ReadFile call failed: %s"
msgstr "ReadFile fallita: %s"

#: netxx_pipe.cc:443
#, c-format
msgid "WaitForMultipleObjects call failed: %s"
msgstr "WaitForMultipleObjects fallita: %s"

#: netxx_pipe.cc:453
#, c-format
msgid "WaitForSingleObject call failed: %s"
msgstr "WaitForSingleObject fallita: %s"

#: netxx_pipe.cc:473
#, c-format
msgid "GetOverlappedResult call failed: %s"
msgstr "GetOverlappedResult fallita: %s"

#: netcmd.cc:46
#, c-format
msgid "unknown item type 0x%x for '%s'"
msgstr "elemento di tipo sconosciuto 0x%x per ‘%s’"

#: netcmd.cc:131
#, c-format
msgid "unknown netcmd code 0x%x"
msgstr "codice netcmd sconosciuto 0x%x"

#: netcmd.cc:139
#, c-format
msgid ""
"protocol version mismatch: wanted between '%d' and '%d' got '%d' (netcmd "
"code %d)\n"
"%s"
msgstr ""

#: netcmd.cc:146
msgid "the remote side has a newer, incompatible version of monotone"
msgstr ""
"all'altro capo c'è una versione più nuova di monotone, non compatibile con "
"questa"

#: netcmd.cc:147
msgid "the remote side has an older, incompatible version of monotone"
msgstr ""
"all'altro capo c'è una versione più vecchia di monotone, non compatibile con "
"questa"

#: netcmd.cc:160
#, c-format
msgid "oversized payload of '%d' bytes"
msgstr "carico di %d byte sovradimensionato"

#: netcmd.cc:200
#, c-format
msgid ""
"bad HMAC checksum (got %s, wanted %s)\n"
"this suggests data was corrupted in transit"
msgstr ""
"valore HMAC errato (ottenuto %s, atteso %s)\n"
"questo indica che i dati ricevuti sono corrotti"

#: netcmd.cc:301 netcmd.cc:347
#, c-format
msgid "unknown role specifier %d"
msgstr "specificatore di ruolo %d sconosciuto"

#: merkle_tree.cc:272
#, c-format
msgid "node level is %d, exceeds maximum %d"
msgstr "il livello del nodo è %d, superiore al massimo di %d"

#: merkle_tree.cc:307
#, c-format
msgid "mismatched node hash value %s, expected %s"
msgstr "l'hash del nodo non corrisponde: è %s ma era atteso %s"

#: rcs_import.cc:714
#, c-format
msgid "parsing RCS file %s"
msgstr "analizzo il file RCS ‘%s’"

#: rcs_import.cc:717
#, c-format
msgid "parsed RCS file %s OK"
msgstr "file RCS ‘%s’ analizzato correttamente"

#: rcs_import.cc:906
#, c-format
msgid "error reading RCS file %s: %s"
msgstr "errore leggendo file RCS ‘%s’: %s"

#: rcs_import.cc:1210
#, c-format
msgid ""
"%s appears to be a CVS repository root directory\n"
"try importing a module instead, with 'cvs_import %s/<module_name>"
msgstr ""
"‘%s’ sembra essere la radice di un repository CVS\n"
"prova invece a importare un modulo, con ‘cvs_import %s/<nome_modulo>’"

#: rcs_import.cc:1259
msgid "tags"
msgstr "etichette"

#: git_export.cc:80
#, c-format
msgid "ignored invalid mapping '%s'"
msgstr ""

#: git_export.cc:92
#, c-format
msgid "invalid git author '%s' mapped from monotone author '%s'"
msgstr ""

#: git_export.cc:114
#, c-format
msgid "missing leading ':' in marks file"
msgstr ""

#: git_export.cc:118
#, c-format
msgid "missing space after mark"
msgstr ""

#: git_export.cc:120
#, c-format
msgid "bad revision id in marks file"
msgstr ""

#: git_export.cc:124
#, c-format
msgid "incomplete line in marks file"
msgstr ""

#: git_export.cc:167
msgid "loading"
msgstr "caricamento"

#: git_export.cc:223
msgid "exporting"
msgstr "esportazione"

#: git_export.cc:312
#, c-format
msgid "invalid git author '%s' from monotone author key '%s'"
msgstr ""

#: git_export.cc:329
#, c-format
msgid "invalid git author '%s' from monotone author value '%s'"
msgstr ""

#: revision.cc:28
#, c-format
msgid "Revision has no manifest id"
msgstr ""

#: revision.cc:39
#, c-format
msgid "Merge revision has a null parent"
msgstr ""

#: revision.cc:43
#, c-format
msgid "Revision has %d edges, not 1 or 2"
msgstr ""

#: revision.cc:237
#, c-format
msgid "the command '%s %s' cannot be restricted in a two-parent workspace"
msgstr ""
"il comando ‘%s %s’ non può essere ristretto in spazio di lavoro di due-"
"genitori"

#: revision.cc:379
#, c-format
msgid ""
"encountered a revision with unknown format, version '%s'\n"
"I only know how to understand the version '1' format\n"
"a newer version of monotone is required to complete this operation"
msgstr ""
"incontrata una revisione con un formato sconosciuto, versione ‘%s’.\n"
"capisco solo la versione formato ‘1’\n"
"è necessaria una versione di monotone più nuova per completare l'operazione "

#: revision.cc:402
#, c-format
msgid "failed to parse revision"
msgstr ""

#: roster.cc:2490
#, c-format
msgid "restriction includes deletion of '%s' but excludes deletion of '%s'"
msgstr ""
"le restrizioni includono la cancellazione di ‘%s’ ma esclude quella di ‘%s’"

#: roster.cc:2501
#, c-format
msgid "restriction excludes addition of '%s' but includes addition of '%s'"
msgstr ""
"le restrizioni escludono l'aggiunta di ‘%s’ ma includono quella di ‘%s’"

#: roster.cc:2527
#, c-format
msgid "restriction excludes addition of root directory"
msgstr "la restrizione esclude l'aggiunta di una directory root"

#: roster.cc:2531
#, c-format
msgid "invalid restriction"
msgstr "restrizione non valida"

#: mt_version.cc:39
#, c-format
msgid "%s (base revision: %s)"
msgstr "%s (revisione base: %s)"

#: mt_version.cc:58
#, c-format
msgid ""
"%s\n"
"Running on          : %s\n"
"C++ compiler        : %s\n"
"C++ standard library: %s\n"
"Boost version       : %s\n"
"SQLite version      : %s (compiled against %s)\n"
"Lua version         : %s\n"
"PCRE version        : %s (compiled against %d.%d)\n"
"Botan version       : %d.%d.%d (compiled against %d.%d.%d)\n"
"Changes since base revision:\n"
"%s"
msgstr ""
"%s\n"
"In esecuzione su     : %s\n"
"Compilatore C++      : %s\n"
"Libreria standard C++: %s\n"
"Versione di Boost    : %s\n"
"Versione di SQLite   : %s (compilato con %s)\n"
"Versione di Lua      : %s\n"
"Versione di PCRE     : %s (compilato con %d.%d)\n"
"Versione di Botan    : %d.%d.%d (compilato con %d.%d.%d)\n"
"Modifiche rispetto alla versione base:\n"
"%s"

#: automate.cc:77
msgid "[BRANCH]"
msgstr "[RAMO]"

#: automate.cc:78
msgid "Prints the heads of the given branch"
msgstr "Stampa la testa di un dato ramo"

#: automate.cc:94
#, c-format
msgid ""
"with no argument, this command prints the heads of the workspace's branch"
msgstr ""
"senza parametri, questo comando stampa le teste del ramo dello spazio di "
"lavoro"

#: automate.cc:114 automate.cc:167 automate.cc:1593
msgid "REV1 [REV2 [REV3 [...]]]"
msgstr "REV_1 [REV_2 [REV_3 […]]]"

#: automate.cc:115
msgid "Prints the ancestors of the given revisions"
msgstr "Stampa gli antenati di una data reivisione"

#: automate.cc:168
msgid "Prints the descendents of the given revisions"
msgstr "Stampa i discendenti di una data reivisione"

#: automate.cc:221 automate.cc:251
msgid "[REV1 [REV2 [REV3 [...]]]]"
msgstr "[REV_1 [REV_2 [REV_3 […]]]]"

#: automate.cc:222
msgid "Erases the ancestors in a list of revisions"
msgstr "Elimina gli antenati da una lista di revisioni"

#: automate.cc:252
msgid "Topologically sorts a list of revisions"
msgstr "Ordina topologicamente una lista di revisioni"

#: automate.cc:289
msgid "NEW_REV [OLD_REV1 [OLD_REV2 [...]]]"
msgstr "NUOVA_REV [VECCHIA_REV_1 [VECCHIA_REV_2 [...]]]"

#: automate.cc:290
msgid "Lists the ancestors of the first revision given, not in the others"
msgstr ""
"Elenca gli antenati della prima revisione data che non lo sono delle "
"successive"

#: automate.cc:337
msgid "Lists the leaves of the revision graph"
msgstr "Elenca le foglie del grafo delle revisioni"

#: automate.cc:363
msgid "Lists the roots of the revision graph"
msgstr "Elenca le radici del grafo delle revisioni"

#: automate.cc:393
msgid "Prints the parents of a revision"
msgstr "Stampa i genitori di una revisione"

#: automate.cc:424
msgid "Prints the children of a revision"
msgstr "Stampa i figli di una revisione"

# TODO: ancestry-parentele?
#: automate.cc:465
msgid "Prints the complete ancestry graph"
msgstr "Stampa il grafo completo delle parentele"

#: automate.cc:512 asciik.cc:373
msgid "SELECTOR"
msgstr "SELETTORE"

#: automate.cc:513
msgid "Lists the revisions that match a selector"
msgstr "Elenca le revisioni corrispondenti ad un selettore"

#: automate.cc:900
#, c-format
msgid ""
"'%s' is both known and ignored; it will be shown as 'missing'. Check .mtn-"
"ignore."
msgstr ""
"‘%s’ è sia conosciuto che ignorato; verrà mostrato come ‘mancante’. Verifica "
"il file ‘.mtn-ignore’."

#: automate.cc:1013
msgid "Prints a summary of files found in the workspace"
msgstr "Stampa un sommario dei file contenuti nello spazio di lavoro"

#: automate.cc:1236 automate.cc:1456 automate.cc:1487
msgid "REVID"
msgstr "ID_REV"

# TODO: cambiamenti?
#: automate.cc:1237
msgid "Shows change information for a revision"
msgstr "Mostra le informazioni sui cambiamenti di una revisione"

#: automate.cc:1264
msgid "[PATHS ...]"
msgstr "[PERCORSI…]"

# TODO: cambiamenti? modifiche?
#: automate.cc:1265
msgid "Shows change information for a workspace"
msgstr "Mostra le informazioni sui cambiamenti nello spazio di lavoro"

#: automate.cc:1311
msgid "Shows the revision on which the workspace is based"
msgstr "Mostra le revisioni su cui è basato lo spazio di lavoro"

#: automate.cc:1339
msgid "Shows the revision of the current workspace"
msgstr "Mostra la revisione dello spazio di lavoro attuale"

# TODO: manifesto?
#: automate.cc:1408
msgid "Shows the manifest associated with a revision"
msgstr "Mostra il manifesto associato con una revisione"

#: automate.cc:1457
msgid "Prints the revision data in packet format"
msgstr "Stampa dati della revisione in formato pacchetto"

#: automate.cc:1488
msgid "Prints the certs associated with a revision in packet format"
msgstr "Stampa i certificati associati a una revisione in formato pacchetto"

#: automate.cc:1523
msgid "Prints the file data in packet format"
msgstr "Stampa i dati dei file in formato pacchetto"

#: automate.cc:1538
#, c-format
msgid "no such file '%s'"
msgstr "il file ‘%s’ non esiste"

#: automate.cc:1554
msgid "OLD_FILE NEW_FILE"
msgstr "VECCHIO_FILE NUOVO_FILE"

#: automate.cc:1555
msgid "Prints the file delta in packet format"
msgstr "Stampa le delta dei file in formato pacchetto"

#: automate.cc:1594
msgid "Prints revisions that are common ancestors of a list of revisions"
msgstr "Stampa le revisioni che sono antenati comuni di una lista di revisioni"

#: automate.cc:1609
#, c-format
msgid "No such revision %s"
msgstr "La revisione %s non esiste"

#: automate.cc:1633
msgid "Prints all branch certs in the revision graph"
msgstr "Stampa tutti i certificati di ramo in un grafo delle revisioni"

#: automate.cc:1684
msgid "[BRANCH_PATTERN]"
msgstr "[PATTERN_RAMO]"

# TODO: attaccati?
#: automate.cc:1685
msgid "Prints all tags attached to a set of branches"
msgstr "Stampa tutti i tag attaccati ad un set di rami"

#: automate.cc:1779
msgid "KEY_NAME PASSPHRASE"
msgstr "NOME_CHIAVE PASSPHRASE"

#: automate.cc:1780
msgid "Generates a key"
msgstr "Genera una chiave"

#: automate.cc:1837
msgid "OPTION"
msgstr "OPZIONE"

#: automate.cc:1838
msgid "Shows the value of an option"
msgstr "Mostra il valore di un'opzione"

#: automate.cc:1869
msgid "REV FILE"
msgstr "REV FILE"

# TODO: capire meglio cosa fa
#: automate.cc:1870
msgid ""
"Lists the revisions that changed the content relative to another revision"
msgstr ""
"Elenca le revisioni che hanno il contenuto diverso rispetto ad un'altra "
"revisione"

#: automate.cc:1891 automate.cc:1958
#, c-format
msgid "file %s is unknown for revision %s"
msgstr "il file ‘%s’ è sconosciuto per la revisione %s"

#: automate.cc:1932
msgid "REV1 FILE REV2"
msgstr "REV1 FILE REV2"

#: automate.cc:1933
msgid ""
"Prints the name of a file in a target revision relative to a given revision"
msgstr ""
"Stampa il nome di un file in una revisione selezionata relativa a una "
"revisione data"

#: automate.cc:1985
msgid "[FILEID] CONTENTS"
msgstr "[ID-FILE] CONTENUTI"

#: automate.cc:1986
msgid "Stores a file in the database"
msgstr "Inserisce un file nel database"

#: automate.cc:2040
msgid "REVISION-DATA"
msgstr "DATI-REVISIONE"

#: automate.cc:2041
msgid "Stores a revision into the database"
msgstr "Inserisce una revisione nel database"

#: automate.cc:2083
#, c-format
msgid "missing prerequisite for revision %s"
msgstr "manca un requisito per la revisione %s"

#: automate.cc:2100
msgid "REVISION-ID NAME VALUE"
msgstr "REVISIONE NOME VALORE"

#: automate.cc:2101
msgid "Adds a revision certificate"
msgstr "Aggiunge un certificato di revisione"

#: automate.cc:2136
msgid "[DOMAIN]"
msgstr "[DOMINIO]"

#: automate.cc:2137
msgid "Retrieve database variables"
msgstr "Recupera una variabile dal database"

#: automate.cc:2185
#, c-format
msgid "No variables found or invalid domain specified"
msgstr "Nessuna variabile trovata o dominio specificato non valido"

#: automate.cc:2236
msgid "DOMAIN [NAME]"
msgstr "DOMINIO [NOME]"

#: automate.cc:2237
msgid "Drops a database variable"
msgstr "Elimina una variabile dal database"

#: automate.cc:2273
#, c-format
msgid "no variables found in domain %s"
msgstr "nessuna variabile presente nel dominio ‘%s’"

#: automate.cc:2290
msgid "Prints the workspace root for the current directory"
msgstr "Mostra la root dello spazio di lavoro della directory attuale"

#: automate.cc:2313
msgid "Executes the given lua function and returns the result"
msgstr "Esegue la funzione lua specificata e ne ritorna il risultato"

#: automate.cc:2323
#, c-format
msgid "lua function '%s' does not exist"
msgstr "la funzione lua ‘%s’ non esiste"

#: automate.cc:2336
#, c-format
msgid "lua call '%s' failed"
msgstr "la chiamata lua ‘%s’ è fallita"

#: database_check.cc:153
#, c-format
msgid "file structure is corrupted; cannot check further"
msgstr "la struttura del file è rovinata; non puoi più controllare"

#: database_check.cc:252
msgid "markings"
msgstr "contrassegni"

#: database_check.cc:421
msgid "ancestry"
msgstr "ascendenza"

#: database_check.cc:479
msgid "certs"
msgstr "certificati"

#: database_check.cc:522
msgid "heights"
msgstr "altezze"

#: database_check.cc:566
msgid "height relations"
msgstr "relazioni di altezza"

# TODO: \n
#: database_check.cc:625
msgid "branches"
msgstr "rami"

#: database_check.cc:689
#, c-format
msgid "file %s missing (%d manifest references)"
msgstr "file ‘%s’ mancante (%d riferimenti al manifesto)"

#: database_check.cc:696
#, c-format
msgid "file %s unreferenced"
msgstr "file ‘%s’ senza referenze"

#: database_check.cc:715
#, c-format
msgid "roster %s unreferenced"
msgstr "roster ‘%s’ senza referenze"

#: database_check.cc:722
#, c-format
msgid "roster %s incomplete (%d missing files)"
msgstr "roster  ‘%s’ incompleto (%d file mancanti)"

#: database_check.cc:729
#, c-format
msgid "roster %s incomplete (%d missing revisions)"
msgstr "roster ‘%s’ incompleto (%d revisioni mancanti)"

#: database_check.cc:754
#, c-format
msgid ""
"revision %s missing (%d revision references; %d cert references; %d parent "
"references; %d child references; %d roster references)"
msgstr ""
"revisione %s mancante (%d riferimenti alla revisione; %d riferimenti al "
"certificato; %d riferimenti al genitore; %d riferimenti al figlio; %d "
"riferimenti al roster)"

#: database_check.cc:766
#, c-format
msgid "revision %s incomplete (%d missing manifests)"
msgstr "la revisione %s è incompleta (mancano %d manifesti)"

#: database_check.cc:774
#, c-format
msgid "revision %s incomplete (%d missing revisions)"
msgstr "la revisione %s è incompleta (mancano %d revisioni)"

#: database_check.cc:782
#, c-format
msgid "revision %s incomplete (missing roster)"
msgstr "la revisione %s è incompleta (manca il roster)"

#: database_check.cc:789
#, c-format
msgid "revision %s mismatched roster and manifest"
msgstr "la revisione %s non corrisponde al roster né al manifesto"

#: database_check.cc:796
#, c-format
msgid "revision %s incomplete (incomplete roster)"
msgstr "la revisione %s è incompleta (roster incompleto)"

# TODO: stirpi?
#: database_check.cc:803
#, c-format
msgid "revision %s mismatched parents (%d ancestry parents; %d revision refs)"
msgstr ""
"la revisione %s non corrisponde ai genitori (%d stirpi di genitori; %d "
"riferimenti alla revisione)"

# TODO: stirpi?
#: database_check.cc:812
#, c-format
msgid "revision %s mismatched children (%d ancestry children; %d parents)"
msgstr ""
"la revisione %s non corrisponde ai figli (%d stirpi di figli; %d genitori)"

#: database_check.cc:824
#, c-format
msgid "revision %s has bad history (%s)"
msgstr "la revisione %s ha una storia non valida (%s)"

# TODO: togliere il ? in inglese
#: database_check.cc:831
#, c-format
msgid "revision %s is not parseable (perhaps with unnormalized paths?)"
msgstr ""
"revisione %s non comprensibile (forse a causa di percorsi non normalizzati)"

#: database_check.cc:838
#, c-format
msgid "revision %s is not in normalized form"
msgstr "la revisione %s non in forma normalizzata"

#: database_check.cc:862
#, c-format
msgid "key %s missing (signed %d certs)"
msgstr "chiave %s mancante (ha firmato %d certificati)"

#: database_check.cc:895
#, c-format
msgid "revision %s unchecked signature in %s cert from missing key %s"
msgstr ""
"revisione %s firma non controllata nel certificato ‘%s’ per chiave ‘%s’ "
"mancante"

#: database_check.cc:903
#, c-format
msgid "revision %s bad signature in %s cert from key %s"
msgstr "revisione %s firma non ammessa per certificato ‘%s’ della chiave ‘%s’"

#: database_check.cc:918
#, c-format
msgid "revision %s missing %s cert"
msgstr "alla revisione %s manca il certificato ‘%s’"

#: database_check.cc:928
#, c-format
msgid "revision %s mismatched certs (%d authors %d dates %d changelogs)"
msgstr ""
"la revisione %s non corrisponde ai certificati (%d autori %d date %d "
"changelogs)"

#: database_check.cc:952
#, c-format
msgid "height missing for revision %s"
msgstr "altezza mancante per la revisione %s"

#: database_check.cc:960
#, c-format
msgid "duplicate height for revision %s"
msgstr "altezza duplicata per la revisione %s"

#: database_check.cc:967
#, c-format
msgid "height of revision %s not greater than that of parent"
msgstr "altezza della revisione %s non superiore di quella del genitore"

#: database_check.cc:984
#, c-format
msgid "cached branch '%s' not used"
msgstr ""

#: database_check.cc:989
#, c-format
msgid "branch '%s' not cached"
msgstr ""

#: database_check.cc:994
#, c-format
msgid "branch '%s' wrong head count"
msgstr ""

#: database_check.cc:1089
#, c-format
msgid "%d missing files"
msgstr "%d file mancanti"

#: database_check.cc:1091
#, c-format
msgid "%d unreferenced files"
msgstr "%d file senza referenze"

#: database_check.cc:1094
#, c-format
msgid "%d unreferenced rosters"
msgstr "%d roster senza referenze"

#: database_check.cc:1096
#, c-format
msgid "%d incomplete rosters"
msgstr "%d roster incompleti"

#: database_check.cc:1099
#, c-format
msgid "%d missing revisions"
msgstr "%d revisioni mancanti"

#: database_check.cc:1101
#, c-format
msgid "%d incomplete revisions"
msgstr "%d revisioni incomplete"

#: database_check.cc:1103
#, c-format
msgid "%d mismatched parents"
msgstr "%d genitori non abbinati"

#: database_check.cc:1105
#, c-format
msgid "%d mismatched children"
msgstr "%d figli non abbinati"

#: database_check.cc:1107
#, c-format
msgid "%d revisions with bad history"
msgstr "%d revisioni con storia non valida"

#: database_check.cc:1109
#, c-format
msgid "%d revisions not parseable (perhaps with invalid paths)"
msgstr "%d revisioni non leggibili (forse con percorsi invalidi)"

#: database_check.cc:1112
#, c-format
msgid "%d revisions not in normalized form"
msgstr "%d revisioni non in forma normalizzata"

#: database_check.cc:1116
#, c-format
msgid "%d missing rosters"
msgstr "%d roster mancanti"

#: database_check.cc:1120
#, c-format
msgid "%d missing keys"
msgstr "%d chiavi mancanti"

#: database_check.cc:1123
#, c-format
msgid "%d missing certs"
msgstr "%d certificati mancanti"

#: database_check.cc:1125
#, c-format
msgid "%d mismatched certs"
msgstr "%d certificati non corrispondenti"

#: database_check.cc:1127
#, c-format
msgid "%d unchecked signatures due to missing keys"
msgstr "%d firme non controllate per mancanza delle chiavi"

#: database_check.cc:1129
#, c-format
msgid "%d bad signatures"
msgstr "%d firme non valide"

#: database_check.cc:1132
#, c-format
msgid "%d missing heights"
msgstr "%d altezze mancanti"

#: database_check.cc:1134
#, c-format
msgid "%d duplicate heights"
msgstr "%d altezze duplicate"

#: database_check.cc:1136
#, c-format
msgid "%d incorrect heights"
msgstr "%d altezze errate"

#: database_check.cc:1139
#, c-format
msgid "%d branches cached but not used"
msgstr ""

#: database_check.cc:1141
#, c-format
msgid "%d branches with incorrect head count"
msgstr ""

#: database_check.cc:1143
#, c-format
msgid "%d branches missing from branch cache"
msgstr ""

#: database_check.cc:1172
#, c-format
msgid ""
"check complete: %d files; %d rosters; %d revisions; %d keys; %d certs; %d "
"heights; %d branches"
msgstr ""
"controllo completo: %d file; %d roster; %d revisioni; %d chiavi; %d "
"certificati; %d altezze; %d rami"

#: database_check.cc:1180
#, c-format
msgid "total problems detected: %d (%d serious)"
msgstr "numero totale di problemi individuati: %d (di cui %d gravi)"

#: database_check.cc:1185
#, c-format
msgid "serious problems detected"
msgstr "individuato un problema serio"

#: database_check.cc:1188
#, c-format
msgid "minor problems detected"
msgstr "individuato un problema minore"

#: database_check.cc:1190
#, c-format
msgid "database is good"
msgstr "il database non ha problemi"

#: selectors.cc:75
#, c-format
msgid "expanded selector '%s' -> '%s'"
msgstr "espanso il selettore ‘%s’ in ‘%s’"

#: selectors.cc:124
#, c-format
msgid "unknown selector type: %c"
msgstr "selettore di tipo sconosciuto: ‘%c’"

# TODO: remove \n
#: selectors.cc:137
#, c-format
msgid "selector '%s' is not a valid date\n"
msgstr "il selettore ‘%s’ non è una data valida\n"

#: selectors.cc:155
#, c-format
msgid "selector '%s' is not a valid date (%s)"
msgstr "il selettore ‘%s’ non è una data valida (%s)"

# TODO: remove \n
#: selectors.cc:159
#, c-format
msgid "expanded date '%s' -> '%s'\n"
msgstr "espansa la data ‘%s’ in ‘%s’\n"

#: selectors.cc:172
#, c-format
msgid "the empty branch selector b: refers to the current branch"
msgstr "il selettore vuoto di ramo ‘b:’ si riferisce al ramo corrente"

#: selectors.cc:174
#, c-format
msgid "the empty head selector h: refers to the head of the current branch"
msgstr ""
"il selettore vuoto di testa ‘h:’ si riferisce alla testa del ramo corrente"

#: selectors.cc:183
#, c-format
msgid "the cert selector c: may not be empty"
msgstr "il selettore di certificati ‘c:’ non può essere vuoto"

#: selectors.cc:189
#, c-format
msgid ""
"the empty parent selector p: refers to the base revision of the workspace"
msgstr ""
"il selettore vuoto di genitore ‘p:’ si riferisce alla revisione su cui è "
"basato lo spazio di lavoro"

#: selectors.cc:210
#, c-format
msgid "no value is allowed with the update selector u:"
msgstr "nessun valore è permesso con il selettore aggiornamento u:"

#: selectors.cc:212
#, c-format
msgid ""
"the update selector u: refers to the revision before the last update in the "
"workspace"
msgstr ""
"il selettore di aggiornamento ‘u:’ si riferisce alla revisione precedente "
"l'ultimo ‘update’ dello spazio di lavoro"

#: selectors.cc:222
#, c-format
msgid "no value is allowed with the base revision selector w:"
msgstr "nessun valore è permesso con il selettore base di revisione w:"

# TODO: viene usato ‘revisione base’ altrove?
#: selectors.cc:371
#, c-format
msgid "the selector w: returns the base revision(s) of the workspace"
msgstr ""
"il selettore ‘w:’ ritorna la/le revisione/i base dello spazio di lavoro"

#: selectors.cc:438
#, c-format
msgid "expanding selection '%s'"
msgstr "espando la selezione ‘%s’"

#: selectors.cc:442
#, c-format
msgid "no match for selection '%s'"
msgstr "nessuna corrispondenza per la selezione ‘%s’"

#: selectors.cc:447
#, c-format
msgid "expanded to '%s'"
msgstr "espanso in ‘%s’"

#: selectors.cc:504
#, c-format
msgid "selection '%s' has multiple ambiguous expansions:"
msgstr "la selezione ‘%s’ ha espansioni multiple ambigue:"

#: annotate.cc:425
#, c-format
msgid "%s.. by %s %s: "
msgstr "%s.. da %s %s: "

#: restrictions.cc:68 restrictions.cc:150
#, c-format
msgid "including missing parent '%s'"
msgstr "includendo genitore mancante '%s'"

#: restrictions.cc:79 restrictions.cc:159
#, c-format
msgid "including required parent '%s'"
msgstr "includendo genitore richiesto '%s'"

# TODO: sul o nel?
#: restrictions.cc:102 restrictions.cc:176
#, c-format
msgid "conflicting include/exclude on path '%s'"
msgstr "conflitto di inclusione/esclusione sul percorso ‘%s’"

#: restrictions.cc:227
#, c-format
msgid "restriction includes unknown path '%s'"
msgstr "la restrizione include il percorso sconosciuto ‘%s’"

#: restrictions.cc:234
#, c-format
msgid "restriction excludes unknown path '%s'"
msgstr "la restrizione esclude il percorso sconosciuto ‘%s’"

#: restrictions.cc:238
#, c-format
msgid "%d unknown path"
msgid_plural "%d unknown paths"
msgstr[0] "%d percorso sconosciuto"
msgstr[1] "%d percorsi sconosciuti"

#: maybe_workspace_updater.cc:64
#, c-format
msgid "note: your workspace has not been updated"
msgstr "nota: lo spazio di lavoro non è stato aggiornato"

#: merge_roster.cc:333
#, c-format
msgid ""
"Content changes to the file '%s'\n"
"will be ignored during this merge as the file has been\n"
"removed on one side of the merge.  Affected revisions include:"
msgstr ""
"Modifiche accettabili per il file ‘%s’\n"
"saranno ignorate durante questa unione fino a che il file\n"
"sarà sato rimosso su un lato dell'unione. Le revisioni mosse includono:"

#: merge_roster.cc:338
#, c-format
msgid "Revision: %s"
msgstr "Revisione: %s"

#: merge_conflict.cc:576
#, c-format
msgid "conflict: missing root directory"
msgstr "conflitto: directory root mancante"

#: merge_conflict.cc:586 merge_conflict.cc:628
#, c-format
msgid "directory '%s' pivoted to root on the left"
msgstr "directory ‘%s’ scambiata con la root sulla sinistra"

#: merge_conflict.cc:596 merge_conflict.cc:638
#, c-format
msgid "directory '%s' deleted on the right"
msgstr "directory ‘%s’ cancellata a destra"

#: merge_conflict.cc:609 merge_conflict.cc:649
#, c-format
msgid "directory '%s' deleted on the left"
msgstr "directory ‘%s’ cancellata a sinistra"

#: merge_conflict.cc:618 merge_conflict.cc:658
#, c-format
msgid "directory '%s' pivoted to root on the right"
msgstr "directory ‘%s’ scambiata con la root sulla destra"

#: merge_conflict.cc:702
#, c-format
msgid "conflict: invalid name _MTN in root directory"
msgstr "conflitto: nome ‘_MTN’ non valido nella directory root"

#: merge_conflict.cc:712
#, c-format
msgid "'%s' pivoted to root on the left"
msgstr "‘%s’ scambiato con la root sulla sinistra"

#: merge_conflict.cc:722 merge_conflict.cc:825 merge_conflict.cc:843
#, c-format
msgid "'%s' renamed to '%s' on the right"
msgstr "‘%s’ rinominato in ‘%s’ a destra"

#: merge_conflict.cc:730
#, c-format
msgid "'%s' added in revision %s on the right"
msgstr "‘%s’ aggiunto nella revisione %s sulla destra"

#: merge_conflict.cc:742
#, c-format
msgid "'%s' pivoted to root on the right"
msgstr "‘%s’ scambiato con la root sulla destra"

#: merge_conflict.cc:752 merge_conflict.cc:816 merge_conflict.cc:834
#, c-format
msgid "'%s' renamed to '%s' on the left"
msgstr "‘%s’ rinominato in ‘%s’ a sinistra"

#: merge_conflict.cc:760
#, c-format
msgid "'%s' added in revision %s on the left"
msgstr "‘%s’ aggiunto nella revisione %s sulla sinistra"

# TODO: ciclo?
#: merge_conflict.cc:809
#, c-format
msgid "conflict: directory loop created"
msgstr "conflitto: creato loop di directory"

# TODO: orfano della? orfano dalla?
#: merge_conflict.cc:887
#, c-format
msgid "conflict: orphaned file '%s' from revision %s"
msgstr "conflitto: file ‘%s’ orfano della revisione %s"

# TODO: orfana della/dalla?
#: merge_conflict.cc:894
#, c-format
msgid "conflict: orphaned directory '%s' from revision %s"
msgstr "conflitto: directory ‘%s’ orfana della revisione %s"

# TODO: directory-genitore?
#: merge_conflict.cc:911
#, c-format
msgid "parent directory '%s' was deleted on the right"
msgstr "la directory genitore ‘%s’ è stata cancellata sulla destra"

#: merge_conflict.cc:920
#, c-format
msgid "file '%s' was renamed from '%s' on the left"
msgstr "il file ‘%s’ è stato rinominato da ‘%s’ sulla sinistra"

#: merge_conflict.cc:923
#, c-format
msgid "directory '%s' was renamed from '%s' on the left"
msgstr "la directory ‘%s’ è stata rinominata da ‘%s’ sulla sinistra"

#: merge_conflict.cc:933
#, c-format
msgid "file '%s' was added on the left"
msgstr "il file ‘%s’ è stato aggiunto sulla sinistra"

#: merge_conflict.cc:936
#, c-format
msgid "directory '%s' was added on the left"
msgstr "la directory ‘%s’ è stata aggiunta sulla sinistra"

# TODO: directory-genitore?
#: merge_conflict.cc:954
#, c-format
msgid "parent directory '%s' was deleted on the left"
msgstr "la directory genitore ‘%s’ è stata cancellata sulla sinistra"

#: merge_conflict.cc:963
#, c-format
msgid "file '%s' was renamed from '%s' on the right"
msgstr "il file ‘%s’ è stato rinominato da ‘%s’ sulla destra"

#: merge_conflict.cc:966
#, c-format
msgid "directory '%s' was renamed from '%s' on the right"
msgstr "directory '%s' è stata rinominata da '%s' a destra"

#: merge_conflict.cc:975
#, c-format
msgid "file '%s' was added on the right"
msgstr "il file ‘%s’ è stato aggiunto a destra"

#: merge_conflict.cc:978
#, c-format
msgid "directory '%s' was added on the right"
msgstr "la directory ‘%s’ è stata aggiunta sulla destra"

#: merge_conflict.cc:1035
#, c-format
msgid "conflict: multiple names for file '%s' from revision %s"
msgstr "conflitto: nomi mulipli per il file ‘%s’ della revisione %s"

#: merge_conflict.cc:1038
#, c-format
msgid "conflict: multiple names for directory '%s' from revision %s"
msgstr "conflitto: nomi mulipli per la directory ‘%s’ della revisione %s"

#: merge_conflict.cc:1041
#, c-format
msgid "renamed to '%s' on the left"
msgstr "rinominato in ‘%s’ sulla sinistra"

#: merge_conflict.cc:1042
#, c-format
msgid "renamed to '%s' on the right"
msgstr "rinominato in ‘%s’ sulla destra"

#: merge_conflict.cc:1100
#, c-format
msgid "conflict: duplicate name '%s' for the directory '%s'"
msgstr ""

#: merge_conflict.cc:1109
#, c-format
msgid ""
"conflict: duplicate name '%s' for the directory\n"
"          named '%s' on the left and\n"
"          named '%s' on the right."
msgstr ""
"conflitto: nome duplicato ‘%s’ per la directory\n"
"           chiamata ‘%s’ a sinistra e\n"
"           chiamata ‘%s’ a destra."

#: merge_conflict.cc:1127 merge_conflict.cc:1177
#, c-format
msgid "added as a new file on the left"
msgstr "aggiunto come nuovo file sulla sinistra"

# TODO: aggiunto o aggiunta?
#: merge_conflict.cc:1129 merge_conflict.cc:1179
#, c-format
msgid "added as a new directory on the left"
msgstr "aggiunto come nuova directory sulla sinistra"

#: merge_conflict.cc:1137 merge_conflict.cc:1161
#, c-format
msgid "added as a new file on the right"
msgstr "aggiunto come nuovo file sulla destra"

# TODO: aggiunto o aggiunta?
#: merge_conflict.cc:1139 merge_conflict.cc:1163
#, c-format
msgid "added as a new directory on the right"
msgstr "aggiunto come nuova directory sulla destra"

#: merge_conflict.cc:1152 merge_conflict.cc:1204
#, c-format
msgid "renamed from file '%s' on the left"
msgstr "rinominato dal file ‘%s’ sulla sinistra"

#: merge_conflict.cc:1154 merge_conflict.cc:1206
#, c-format
msgid "renamed from directory '%s' on the left"
msgstr "rinominato dalla directory ‘%s’ sulla sinistra"

#: merge_conflict.cc:1187 merge_conflict.cc:1214
#, c-format
msgid "renamed from file '%s' on the right"
msgstr "rinominato dal file ‘%s’ sulla destra"

#: merge_conflict.cc:1189 merge_conflict.cc:1216
#, c-format
msgid "renamed from directory '%s' on the right"
msgstr "rinominato dalla directory ‘%s’ sulla destra"

#: merge_conflict.cc:1267
#, c-format
msgid "conflict: multiple values for attribute '%s' on file '%s'"
msgstr "conflitto: valori multipli per l'attributo ‘%s’ sul file ‘%s’"

#: merge_conflict.cc:1270
#, c-format
msgid "conflict: multiple values for attribute '%s' on directory '%s'"
msgstr "conflitto: valori multipli per l'attributo ‘%s’ sulla directory ‘%s’"

#: merge_conflict.cc:1274
#, c-format
msgid "set to '%s' on the left"
msgstr "impostato a ‘%s’ sulla sinistra"

#: merge_conflict.cc:1276
#, c-format
msgid "deleted on the left"
msgstr "cancellato sulla sinistra"

#: merge_conflict.cc:1279
#, c-format
msgid "set to '%s' on the right"
msgstr "impostato a ‘%s’ sulla destra"

#: merge_conflict.cc:1281
#, c-format
msgid "deleted on the right"
msgstr "cancellato sulla destra"

#: merge_conflict.cc:1301
#, c-format
msgid ""
"conflict: multiple values for attribute '%s' on file '%s' from revision %s"
msgstr ""
"conflitto: valori multipli per l'attributo ‘%s’ sul file ‘%s’ della "
"revisione %s"

#: merge_conflict.cc:1304
#, c-format
msgid ""
"conflict: multiple values for attribute '%s' on directory '%s' from revision "
"%s"
msgstr ""
"conflitto: valori multipli per l'attributo ‘%s’ sulla directory ‘%s’ della "
"revisione %s"

#: merge_conflict.cc:1310
#, c-format
msgid "set to '%s' on left file '%s'"
msgstr "impostato a ‘%s’ sul file ‘%s’ a sinistra"

#: merge_conflict.cc:1313
#, c-format
msgid "set to '%s' on left directory '%s'"
msgstr "impostato a ‘%s’ sulla directory ‘%s’ a sinistra"

#: merge_conflict.cc:1319
#, c-format
msgid "deleted from left file '%s'"
msgstr "cancellato dal file ‘%s’ a sinistra"

#: merge_conflict.cc:1322
#, c-format
msgid "deleted from left directory '%s'"
msgstr "cancellato dalla directory ‘%s’ a sinistra"

#: merge_conflict.cc:1329
#, c-format
msgid "set to '%s' on right file '%s'"
msgstr "impostato a ‘%s’ sul file ‘%s’ a destra"

#: merge_conflict.cc:1332
#, c-format
msgid "set to '%s' on right directory '%s'"
msgstr "impostato a ‘%s’ sulla directory ‘%s’ a destra"

#: merge_conflict.cc:1338
#, c-format
msgid "deleted from right file '%s'"
msgstr "cancellato dal file ‘%s’ a destra"

#: merge_conflict.cc:1341
#, c-format
msgid "deleted from right directory '%s'"
msgstr "cancellato dalla directory ‘%s’ a destra"

# TODO: "conflitto: conflitto"
#: merge_conflict.cc:1416
#, c-format
msgid "conflict: content conflict on file '%s'"
msgstr "conflitto di contenuto sul file ‘%s’"

#: merge_conflict.cc:1418
#, c-format
msgid "content hash is %s on the left"
msgstr "l'hash del contenuto è %s sulla sinistra"

#: merge_conflict.cc:1419
#, c-format
msgid "content hash is %s on the right"
msgstr "l'hash del contenuto è %s sulla destra"

#: merge_conflict.cc:1438
#, c-format
msgid "conflict: content conflict on file '%s' from revision %s"
msgstr "conflitto: conflitto accettabile sul file ‘%s’ della revisione %s"

#: merge_conflict.cc:1440
#, c-format
msgid "content hash is %s on the left in file '%s'"
msgstr "l'hash del contenuto è %s sulla sinistra nel file ‘%s’"

#: merge_conflict.cc:1442
#, c-format
msgid "content hash is %s on the right in file '%s'"
msgstr "l'hash del contenuto è %s sulla destra nel file ‘%s’"

#: merge_conflict.cc:1483 merge_conflict.cc:1714 merge_conflict.cc:2079
#, c-format
msgid "conflicts file does not match current conflicts"
msgstr ""

#: merge_conflict.cc:1485
msgid "extra chars at end of conflict"
msgstr ""

#: merge_conflict.cc:1701
#, c-format
msgid "expected orphaned_directory or orphaned_file, found %s"
msgstr ""

#: merge_conflict.cc:2131
#, c-format
msgid "extra data in file"
msgstr "il file contiene dati di troppo"

#: merge_conflict.cc:2251
#, c-format
msgid "left revision id does not match conflict file"
msgstr ""

#: merge_conflict.cc:2257
#, c-format
msgid "right revision id does not match conflict file"
msgstr ""

#: merge_conflict.cc:2283
#, c-format
msgid "%s already exists"
msgstr "‘%s’ esiste già"

#: merge_conflict.cc:2285
#, c-format
msgid "directory %s does not exist or is unknown"
msgstr "la directory ‘%s’ non esiste o è sconosciuta"

#: merge_conflict.cc:2335
#, c-format
msgid "can't drop directory %s; it is not empty"
msgstr "non posso cancellare ‘%s/’: la directory non è vuota"

#: merge_conflict.cc:2350
#, c-format
msgid "no resolution provided for orphaned_node %s"
msgstr ""

#: merge_conflict.cc:2355
#, c-format
msgid "invalid resolution for orphaned_node %s"
msgstr ""

#: merge_conflict.cc:2379 merge_conflict.cc:2417
#, c-format
msgid "inconsistent left/right resolutions for %s"
msgstr ""

#: merge_conflict.cc:2381
#, c-format
msgid "replacing content of %s with %s"
msgstr ""

# TODO: uguale al precedente?
#: merge_conflict.cc:2408
#, c-format
msgid "can't drop %s; not empty"
msgstr "non posso cancellare ‘%s/’: la directory non è vuota"

# TODO: mantengo?
#: merge_conflict.cc:2419
#, c-format
msgid "keeping %s"
msgstr "mantengo ‘%s’"

#: merge_conflict.cc:2431
#, c-format
msgid "no resolution provided for duplicate_name %s"
msgstr ""

#: merge_conflict.cc:2436
#, c-format
msgid "invalid resolution for duplicate_name %s"
msgstr ""

#: merge_conflict.cc:2536
#, c-format
msgid "merge of %s, %s failed"
msgstr ""

#: merge_conflict.cc:2538
#, c-format
msgid "merged %s, %s"
msgstr ""

#: merge_conflict.cc:2547
#, c-format
msgid "replacing content of %s, %s with %s"
msgstr ""

#: merge_content.cc:271
#, c-format
msgid "file '%s' does not exist in workspace"
msgstr "il file ‘%s’ non esiste nello spazio di lavoro"

#: merge_content.cc:272
#, c-format
msgid "'%s' in workspace is a directory, not a file"
msgstr "nello spazio di lavoro ‘%s’ è una directory, non un file"

#: merge_content.cc:276
#, c-format
msgid "file %s in workspace has id %s, wanted %s"
msgstr "il file ‘%s’ hd id ‘%s’ nello spazio di lavoro, era atteso ‘%s’"

#: merge_content.cc:530
#, c-format
msgid ""
"help required for 3-way merge\n"
"[ancestor] %s\n"
"[    left] %s\n"
"[   right] %s\n"
"[  merged] %s"
msgstr ""
"richiesto aiuto per ‘merge’ a 3 vie\n"
"[antenato] %s\n"
"[sinistra] %s\n"
"[  destra] %s\n"
"[  unione] %s"

#: merge_content.cc:700
#, c-format
msgid "%d content conflict requires user intervention"
msgid_plural "%d content conflicts require user intervention"
msgstr[0] "è richiesto l'intervento dell'utente per %d conflitto di contenuto"
msgstr[1] "è richiesto l'intervento dell'utente per %d conflitti di contenuto"

#: merge_content.cc:716
#, c-format
msgid "can't spawn external merger when non-interactive"
msgstr ""

#: merge_content.cc:726
#, c-format
msgid "merge failed due to unresolved conflicts"
msgstr "‘merge’ fallito a causa di conflitti non risolti"

#: uri.cc:43
#, c-format
msgid "IPv6 address in URI has no closing ']'"
msgstr "L'indirizzo IPv6 in URI non è terminato da ']'"

#: uri.cc:63
#, c-format
msgid "explicit port-number specification in URI has no digits"
msgstr "specificazione esplicita port-number non ha cifre in URI"

#: uri.cc:66
#, c-format
msgid "explicit port-number specification in URI contains nondigits"
msgstr "specificazione esplicita port-number in URI contiene non-cifre"

#: uri.cc:154 uri.cc:157 uri.cc:179 uri.cc:200
#, c-format
msgid "Bad URLencoded string '%s'"
msgstr "La stringa ‘%s’ ha un URL-encoding non corretto"

#: sha1.cc:34
msgid "Benchmarks botan's SHA-1 core"
msgstr "Benchmark delle implementazioni SHA-1 di botan"

#: sha1.cc:38
#, c-format
msgid "Benchmarking botan's SHA-1 core"
msgstr "Benchmark delle implementazioni SHA-1 di botan in corso"

#: sha1.cc:61
#, c-format
msgid "SHA-1 provider '%s': %s MiB/s"
msgstr "Provider SHA-1 ‘%s’: %s MiB/s"

#: sha1.cc:73
#, c-format
msgid "%s MiB/s"
msgstr "%s MiB/s"

#: pcrewrap.cc:163
#, c-format
msgid "while compiling regex \"%s\": %s"
msgstr "durante la compilazione dell'espressione regolare ‘%s’: %s"

#: pcrewrap.cc:172
#, c-format
msgid "error in regex \"%s\": %s"
msgstr "errore nell'espressione regolare ‘%s’: %s"

#: pcrewrap.cc:174
#, c-format
msgid "error near char %d of regex \"%s\": %s"
msgstr "errore vicino al carattere %d della regex ‘%s’: %s"

#: pcrewrap.cc:189
#, c-format
msgid "while studying regex \"%s\": %s"
msgstr "durante lo studio dell'espressione regolare ‘%s’: %s"

# TODO: match
#: pcrewrap.cc:207
#, c-format
msgid "backtrack limit exceeded in regular expression matching"
msgstr "superato il limite di backtrack nel match di espressioni regolari"

# TODO: match
#: pcrewrap.cc:211
#, c-format
msgid "recursion limit exceeded in regular expression matching"
msgstr "superato il limite di ricorsione match di espressioni regolari"

# TODO: match?
#: pcrewrap.cc:216
#, c-format
msgid "invalid UTF-8 sequence found during regular expression matching"
msgstr ""
"trovata una sequenza UTF-8 non valida durante un match con espressione "
"regolare"

#: pcrewrap.cc:219
#, c-format
msgid "pcre_match returned %d"
msgstr "pcre_match ha ritornato %d"

#: rev_output.cc:61
msgid "Revision: "
msgstr "Revisione:"

#: rev_output.cc:67
msgid "Parent:   "
msgstr "Genitore: "

#: rev_output.cc:79
msgid "Author:   "
msgstr "Autore:   "

#: rev_output.cc:85 rev_output.cc:89
msgid "Date:     "
msgstr "Data:     "

#: rev_output.cc:95
msgid "Branch:   "
msgstr "Ramo:     "

#: rev_output.cc:99
msgid "Tag:      "
msgstr "Tag:      "

#: rev_output.cc:114
msgid "Comments: "
msgstr "Commenti: "

#: rev_output.cc:141
msgid "Changes"
msgstr "Modifiche"

#: rev_output.cc:143
msgid "Changes against parent "
msgstr "Modifiche rispetto al genitore "

#: rev_output.cc:151
#, c-format
msgid "  dropped  %s"
msgstr "  eliminato    %s"

#: rev_output.cc:156
#, c-format
msgid ""
"  renamed  %s\n"
"       to  %s"
msgstr ""
"  rinominato   %s\n"
"          in   %s"

#: rev_output.cc:161 rev_output.cc:165
#, c-format
msgid "  added    %s"
msgstr "  aggiunto     %s"

#: rev_output.cc:169
#, c-format
msgid "  patched  %s"
msgstr "  modificato   %s"

#: rev_output.cc:173
#, c-format
msgid ""
"  attr on  %s\n"
"      set  %s\n"
"       to  %s"
msgstr ""
"  aggiunto su  %s\n"
"   l'attributo %s\n"
"   con valore  %s"

#: rev_output.cc:186
#, c-format
msgid ""
"  attr on  %s\n"
"    unset  %s"
msgstr ""
"  eliminato da %s\n"
"   l'attributo %s"

#: asciik.cc:374
msgid "Prints an ASCII representation of the revisions' graph"
msgstr "Stampa una rappresentazione ASCII del grafo delle revisioni"

#: dates.cc:337
#, c-format
msgid ""
"current date '%s' is outside usable range\n"
"(your system clock may not be set correctly)"
msgstr ""

#: dates.cc:385 dates.cc:389
#, c-format
msgid "date '%s' is out of range and cannot be formatted"
msgstr ""

#: dates.cc:427
#, c-format
msgid "time format specification '%s' produces no output"
msgstr ""

#: dates.cc:433
#, c-format
msgid ""
"date '%s' is too long when formatted using '%s' (the result must fit in %d "
"characters)"
msgstr ""

#: dates.cc:494
#, c-format
msgid "date '%s' is out of range and cannot be parsed"
msgstr ""

#: dates.cc:535 dates.cc:549 dates.cc:564 dates.cc:572 dates.cc:579
#: dates.cc:591 dates.cc:603 dates.cc:612 dates.cc:646
#, c-format
msgid "unrecognized date (monotone only understands ISO 8601 format)"
msgstr ""
"data non riconosciuta (monotone comprende solo le date in formato ISO 8601)"

# #TODO: range/intervallo?
#: dates.cc:539
#, c-format
msgid "seconds out of range"
msgstr "secondi fuori intervallo"

# #TODO: range/intervallo?
#: dates.cc:553
#, c-format
msgid "minutes out of range"
msgstr "minuti fuori intervallo"

# #TODO: range/intervallo?
#: dates.cc:568
#, c-format
msgid "hour out of range"
msgstr "ore fuori intervallo"

#: dates.cc:594
#, c-format
msgid "month out of range in '%s'"
msgstr "numero di mese non valido in ‘%s’"

#: dates.cc:619
#, c-format
msgid "date too early (monotone only goes back to 0001-01-01T00:00:00)"
msgstr "data troppo vecchia (il minimo supportato è l'anno 1 DC)"

#: dates.cc:621
#, c-format
msgid "date too late (monotone only goes forward to year 292,278,993)"
msgstr "data troppo alta (il massimo supportato è l'anno 292.278.993 DC)"

#: dates.cc:630
#, c-format
msgid "day out of range for its month in '%s'"
msgstr "numero di giorno non valido per il proprio mese in ‘%s’"

#: netio.hh:36 netio.hh:54
#, c-format
msgid "need %d bytes to decode %s at %d, only have %d"
msgstr ""
"sono necessari %d byte per decodificare ‘%s’ alla posizione %d, ma solo %d "
"sono disponibili"

#: netio.hh:82 netio.hh:117
#, c-format
msgid ""
"overflow while decoding variable length integer '%s' into a %d-byte field"
msgstr ""
"overflow nella decodifica dell'intero a lunghezza variabile ‘%s’ in un campo "
"di %d-byte"

#: netio.hh:137
#, c-format
msgid "ran out of bytes reading variable length integer '%s' at pos %d"
msgstr ""
"spazio esaurito nella lettura dell'intero a lunghezza variabile ‘%s’ alla "
"posizione %d"

#: netio.hh:273
#, c-format
msgid "decoding variable length string of %d bytes for '%s', maximum is %d"
msgstr ""
"decodifica in corso della stringa a lungheza variabile di %d byte per ‘%s’, "
"il massimo è %d"

#: netio.hh:328
#, c-format
msgid "expected %s to end at %d, have %d bytes"
msgstr "era previsto che ‘%s’ terminasse in %d, ci sono %d byte"

#: option.cc:24
#, c-format
msgid "option error: %s"
msgstr "errore nell'opzione: %s"

#: option.cc:28
#, c-format
msgid "unknown option '%s'"
msgstr "opzione sconosciuta ‘%s’"

#: option.cc:32
#, c-format
msgid "missing argument to option '%s'"
msgstr "manca il parametro dell'opzione ‘%s’"

#: option.cc:36
#, c-format
msgid "option '%s' does not take an argument"
msgstr "l'opzione ‘%s’ non accetta parametri"

#: option.cc:40
#, c-format
msgid "bad argument '%s' to option '%s'"
msgstr "parametro ‘%s’ non valido per l'opzione ‘%s’"

# TODO: usare il precedente
#: option.cc:46
#, c-format
msgid "bad argument '%s' to option '%s': %s"
msgstr "parametro ‘%s’ non valido per l'opzione ‘%s’: %s"

#: option.cc:217
#, c-format
msgid "Invalid escape in --xargs file"
msgstr "Escape non validi in ‘--xargs file’"

#: options_list.hh:77
msgid "override author for commit"
msgstr "forza l'autore del commit"

#: options_list.hh:85
msgid "block size in bytes for \"automate stdio\" output"
msgstr "dimensione di blocco per l'output di ‘automate stdio’ (in byte)"

#: options_list.hh:90 options_list.hh:548 options_list.hh:599
#, c-format
msgid "cannot be zero or negative"
msgstr "non può essere zero o negativo"

#: options_list.hh:97
msgid ""
"automatically update the workspace, if it is clean and the base revision is "
"a head of an affected branch"
msgstr ""

#: options_list.hh:105
msgid "do not touch the workspace (default)"
msgstr ""

#: options_list.hh:118
msgid "address:port to listen on (default :4691)"
msgstr "indirizzo:porta su cui stare in ascolto (default ‘:4691’)"

#: options_list.hh:126
msgid "disable transport authentication"
msgstr "disabilita l'autentificazione del trasporto"

#: options_list.hh:133
msgid "serve netsync on stdio"
msgstr "esegue il netsync tramite stdio"

#: options_list.hh:142
msgid ""
"cause monotone to lie about the maximum netsync protocol version that it "
"supports, mostly for debugging"
msgstr ""

#: options_list.hh:152
msgid ""
"cause monotone to lie about the minimum netsync protocol version it "
"supports, useful for debugging or if you want to prevent use of older "
"protocol versions"
msgstr ""

#: options_list.hh:163
msgid "sets the host (and optionally the port) for a remote netsync action"
msgstr ""

#: options_list.hh:172
msgid "select branch cert for operation"
msgstr "seleziona il ramo per l'operazione"

#: options_list.hh:180
msgid "print a brief version of the normal output"
msgstr "stampa una versione breve dell'output"

#: options_list.hh:188
msgid "annotate using full revision ids only"
msgstr "annota il file utilizzando solo gli id completi di revisione"

#: options_list.hh:200
msgid "set location of configuration directory"
msgstr "imposta locazione della cartella di configurazione"

#: options_list.hh:210
msgid "forbid use of the default confdir"
msgstr "proibito usare la confdir di default"

#: options_list.hh:218
msgid "override date/time for commit"
msgstr "forza data/ora del commit"

#: options_list.hh:233
msgid "strftime(3) format specification for printing dates"
msgstr ""

# TODO: mostra anziché stampa?
#: options_list.hh:241
msgid "print date certs exactly as stored in the database"
msgstr "stampa le date esattamente come immagazzinate in database"

#: options_list.hh:251
msgid "set name of database"
msgstr "imposta il nome del database"

#: options_list.hh:272
msgid "log roster cache statistic to the given file"
msgstr ""

#: options_list.hh:280
msgid "print debug log to stderr while running"
msgstr "stampa i log di debug su stderr"

#: options_list.hh:288
msgid "limit the number of levels of directories to descend"
msgstr "limita il numero di livelli di cartelle in cui discendere"

#: options_list.hh:293
#, c-format
msgid "cannot be negative"
msgstr "non può essere negativo"

#: options_list.hh:302
msgid "argument to pass external diff hook"
msgstr "argomenti da passare all'hook per le diff esterne"

#: options_list.hh:311
msgid "reverse order of diff"
msgstr "inverte ordine di diff"

#: options_list.hh:319
msgid "use context diff format"
msgstr "usa diff in formato con contesto"

#: options_list.hh:326
msgid "use external diff hook for generating diffs"
msgstr "utilizza l'hook per generare le diff esternamente"

#: options_list.hh:333
msgid "use unified diff format"
msgstr "usa diff in formato unificato"

#: options_list.hh:341
msgid "do not show the function containing each block of changes"
msgstr "non mostrare la funzione che contiene il blocco di modifiche"

#: options_list.hh:351
msgid "show the matching cset in the diff header"
msgstr ""

#: options_list.hh:359
msgid "do not show the matching cset in the diff header"
msgstr ""

#: options_list.hh:367
msgid "print diffs along with logs"
msgstr "stampa i diff assieme ai log"

#: options_list.hh:376
msgid "when rosterifying, drop attrs entries with the given key"
msgstr ""
"durante la conversione al formato con roster, elimina gli attributi con una "
"chiave specificata"

#: options_list.hh:384
msgid "don't perform the operation, just show what would have happened"
msgstr "non esegue l'operazione, mostra solamente cosa sarebbe successo"

#: options_list.hh:392
msgid "drop certs signed by keys we don't know about"
msgstr ""

#: options_list.hh:400
msgid "file to dump debugging log to, on failure"
msgstr "file su cui salvare i log di debug (in caso di fallimento)"

#: options_list.hh:409
msgid "leave out anything described by its argument"
msgstr "esclude qualsiasi cosa sia stata fornita come parametro"

# TODO: registro??
#: options_list.hh:417
msgid "only update monotone's internal bookkeeping, not the filesystem"
msgstr "aggiorna il registro interno di monotone, non il filesystem"

#: options_list.hh:425
msgid ""
"move conflicting, unversioned paths into _MTN/resolutions before proceeding "
"with any workspace change"
msgstr ""

#: options_list.hh:434
msgid ""
"controls use of ssh-agent.  valid arguments are: 'yes' to use ssh-agent to "
"make signatures if possible, 'no' to force use of monotone's internal code, "
"'only' to force use of ssh-agent, 'check' to sign with both and compare"
msgstr ""
"controlla l'utilizzo di ‘ssh-agent’.  i parametri validi sono: ‘yes’ per "
"firmare se possibile, ‘no’ per forzare l'uso del codice di firma di "
"monotone, ‘only’ per forzare l'uso di ‘ssh-agent’, ‘check’ per firmare con "
"entrambi e verificare"

#: options_list.hh:442
#, c-format
msgid "--ssh-sign requires a value ['yes', 'no', 'only', or 'check']"
msgstr "‘--ssh-sign’ richiede un valore [‘yes’, ‘no’, ‘only’ o ‘check’]"

#: options_list.hh:448
#, c-format
msgid "--ssh-sign must be set to 'yes', 'no', 'only', or 'check'"
msgstr "‘--ssh-sign’ deve essere impostato a ‘yes’, ‘no’, ‘only’ o ‘check’"

#: options_list.hh:456
msgid "force genkey to not error out when the named key already exists"
msgstr ""

#: options_list.hh:465
msgid "print detailed information"
msgstr "stampa le informazioni dettagliate"

#: options_list.hh:472
msgid "display help message"
msgstr "mostra il messaggio di aiuto"

#: options_list.hh:480
msgid "show hidden commands"
msgstr "mostra i comandi nascosti"

#: options_list.hh:489
msgid "include anything described by its argument"
msgstr "include qualsiasi cosa sia stata fornita come parametro"

#: options_list.hh:497
msgid "do not ignore revisions marked as suspended"
msgstr "non ignorare le revisioni segnate come sospese"

#: options_list.hh:505
msgid "do not prompt the user for input"
msgstr ""

#: options_list.hh:514
msgid "sets the key for signatures, using either the key name or the key hash"
msgstr ""

#: options_list.hh:526
msgid "set location of key store"
msgstr "imposta locazione del portachiavi"

#: options_list.hh:535
msgid "push the specified key even if it hasn't signed anything"
msgstr ""
"invia la chiave specificata anche se non è stata utilizzata per certificare "
"nulla"

#: options_list.hh:543
msgid "limit log output to the last number of entries"
msgstr "limita la stampa del log alle ultime N voci"

#: options_list.hh:552
msgid "file to write the log to"
msgstr "file su cui scrivere il registro"

#: options_list.hh:564
msgid "set commit changelog message"
msgstr "imposta il messaggio di ChangeLog del commit"

#: options_list.hh:571
msgid "set filename containing commit changelog message"
msgstr "legge il messaggio di ChangeLog del commit da un file"

#: options_list.hh:578
msgid "no prefix to message"
msgstr "nessun prefisso per il messaggio"

#: options_list.hh:586
msgid "perform the operations for files missing from workspace"
msgstr "esegue l'operazione per file mancanti dallo spazio di lavoro"

#: options_list.hh:594
msgid "limit log output to the next number of entries"
msgstr "limita la stampa del log alle N voci seguenti"

#: options_list.hh:604
msgid "exclude files when printing logs"
msgstr "esclude i file dalla stampa dei log"

#: options_list.hh:612
msgid "do not use ASCII graph to display ancestry"
msgstr "non utilizzare i grafi ASCII delle parentele"

#: options_list.hh:620
msgid "do not ignore any files"
msgstr "non ignorare nessun file"

#: options_list.hh:628
msgid "exclude merges when printing logs"
msgstr "esclude i merge dalla stampa dei log"

#: options_list.hh:636
msgid "do not load ~/.monotone/monotonerc or _MTN/monotonerc lua files"
msgstr "non caricare i file Lua ‘~/.monotone/monotonerc’ e ‘_MTN/monotonerc’"

#: options_list.hh:644
msgid "do not load standard lua hooks"
msgstr "non caricare gli hook standard Lua"

#: options_list.hh:652
msgid "record process id of server"
msgstr "registra l'id del processo server"

#: options_list.hh:660
msgid "suppress verbose, informational and progress messages"
msgstr "sopprime i messaggi di notifica estesa, informativi e di avanzamento"

#: options_list.hh:670
msgid "load extra rc file"
msgstr "carica un ulteriore file rc"

#: options_list.hh:678
msgid "suppress warning, verbose, informational and progress messages"
msgstr ""
"sopprime i messaggi di avvertimento, di notifica estesa, informativi e di "
"avanzamento"

#: options_list.hh:688
msgid "show timestamps in front of errors, warnings and progress messages"
msgstr ""

#: options_list.hh:697
msgid "also operate on the contents of any listed directories"
msgstr "opera anche sui contenuti delle directory specificate"

#: options_list.hh:706
msgid "select revision id for operation"
msgstr "seleziona la revisione per l'operazione"

#: options_list.hh:714
msgid "limit search for workspace to specified root"
msgstr "limita la ricerca di uno spazio di lavoro alla radice specificata"

# TODO: cambiamenti? modifiche?
#: options_list.hh:722
msgid "don't look for a workspace"
msgstr "non cercare uno spazio di lavoro"

#: options_list.hh:730
msgid "use the current netsync arguments and options as the future default"
msgstr "usa gli argomenti netsync attuali come default per il futuro"

#: options_list.hh:739
msgid "set ticker style (count|dot|none)"
msgstr "imposta lo stile del ticker (count|dot|none)"

#: options_list.hh:750
#, c-format
msgid "argument must be 'none', 'dot', or 'count'"
msgstr "il parametro deve essere ‘none’, ‘dot’ o ‘count’"

# TODO: "da cui iniziare" è brutto
#: options_list.hh:754
msgid "revision(s) to start logging at"
msgstr "revisione(i) da cui iniziare il log"

# TODO: "a cui terminare" è brutto
#: options_list.hh:761
msgid "revision(s) to stop logging at"
msgstr "revisione(i) a cui terminare il log"

#: options_list.hh:769
msgid "perform the operations for unknown files from workspace"
msgstr "esegue l'operazione sui file sconosciuti presenti in workspace"

#: options_list.hh:778
msgid "verbose completion output"
msgstr "output dettagliato"

#: options_list.hh:786
msgid "print version number, then exit"
msgstr "stampa il numero di versione ed esce"

#: options_list.hh:794
msgid "insert command line arguments taken from the given file"
msgstr "inserisce argomenti da linea di comando presi dal file dato"

#: options_list.hh:807
msgid "don't output ignored files"
msgstr "non stampare i file ignorati"

#: options_list.hh:815
msgid "don't output unknown files"
msgstr "non stampare i file sconosciuti"

#: options_list.hh:823
msgid "don't output unchanged files"
msgstr "non stampare i file non modificati"

#: options_list.hh:831
msgid "don't output corresponding renames if restricted on such nodes"
msgstr ""

#: options_list.hh:843
msgid "use file to resolve conflicts"
msgstr "usa un file per risolvere i conflitti"

#: options_list.hh:850 options_list.hh:876
#, c-format
msgid "conflicts file must be under _MTN"
msgstr "il file con i conflitti deve essere sotto ‘_MTN’"

#: options_list.hh:856
msgid "use _MTN/conflicts to resolve conflicts"
msgstr "usa ‘_MTN/conflicts’ per risolvere i conflitti"

#: options_list.hh:860
#, c-format
msgid ""
"only one of --resolve-conflicts or --resolve-conflicts-file may be given"
msgstr ""
"si può utilizzare solo uno tra ‘--resolve-conflicts’ e ‘--resolve-conflicts-"
"file’"

#: options_list.hh:869
msgid "file in which to store conflicts"
msgstr "file dove porre i conflitti"

#: options_list.hh:882
msgid "use only one changelog cert for the git commit message"
msgstr ""

#: options_list.hh:890
msgid "file mapping author names from original to new values"
msgstr "mappatura file nomi autore dall'originale a nuovi valori"

#: options_list.hh:898
msgid "file mapping branch names from original to new values "
msgstr ""

#: options_list.hh:906
msgid "include git refs for 'revs', 'roots' or 'leaves'"
msgstr ""

#: options_list.hh:913
#, c-format
msgid "git ref type must be 'revs', 'roots', or 'leaves'"
msgstr ""

#: options_list.hh:918
msgid "include revision ids in commit logs"
msgstr ""

#: options_list.hh:926
msgid "include standard cert values in commit logs"
msgstr ""

#: options_list.hh:934
msgid "load the internal marks table before exporting revisions"
msgstr ""

#: options_list.hh:942
msgid "save the internal marks table after exporting revisions"
msgstr ""

#: safe_map.hh:25
#, c-format
msgid "erasing nonexistent key from %s"
msgstr "cancello la chiave non esistente dal %s"

#: safe_map.hh:42 safe_map.hh:62
#, c-format
msgid "inserting duplicate entry into %s"
msgstr "inserisce immissione duplicata in %s"

#: safe_map.hh:80
#, c-format
msgid "fetching nonexistent entry from %s"
msgstr "prendo immissione non esistente da %s"

#: unix/process.cc:63
#, c-format
msgid "error getting status of file %s: %s"
msgstr "impossibile recuperare lo stato del file ‘%s’: %s"

#: unix/process.cc:87
#, c-format
msgid "error opening file %s: %s"
msgstr "impossibile aprire il file ‘%s’: %s"

#: unix/process.cc:103
#, c-format
msgid "setting execute permission on %s"
msgstr "imposto i permessi di esecuzione su ‘%s’"

#: unix/process.cc:108
#, c-format
msgid "clearing execute permission on %s"
msgstr ""

#: unix/process.cc:119
#, c-format
msgid "error closing file %s: %s"
msgstr "impossibile chiudere il file ‘%s’: %s"

#: unix/fs.cc:49 win32/fs.cc:26
#, c-format
msgid "cannot get working directory: %s"
msgstr "impossibile cambiare la directory corrente: %s"

#: unix/fs.cc:61 win32/fs.cc:42
#, c-format
msgid "cannot change to directory %s: %s"
msgstr "impossibile entrare nella directory ‘%s’: %s"

#: unix/fs.cc:83
#, c-format
msgid "could not find home directory for uid %d"
msgstr "impossibile trovare la cartella HOME per lo uid %d"

#: unix/fs.cc:116
#, c-format
msgid "could not find home directory for user %s"
msgstr "impossibile trovare la cartella HOME per l'utente ‘%s’"

#: unix/fs.cc:134
#, c-format
msgid "error accessing file %s: %s"
msgstr "errore nell'accesso al file ‘%s’: %s"

#: unix/fs.cc:143
#, c-format
msgid "cannot handle special file %s"
msgstr "impossibile gestire il file speciale ‘%s’"

#: unix/fs.cc:159 win32/fs.cc:172
#, c-format
msgid "could not open directory '%s': %s"
msgstr "non riesco ad aprire la directory ‘%s’: %s"

#: unix/fs.cc:250
#, c-format
msgid "error accessing '%s/%s': %s"
msgstr "errore di accesso a ‘%s/%s’: %s"

#: unix/fs.cc:272
#, c-format
msgid "stat(%s) failed: %s"
msgstr "errore in stat(%s): %s"

#: unix/fs.cc:284
#, c-format
msgid "chmod(%s) failed: %s"
msgstr "errore in chmod(%s): %s"

#: unix/fs.cc:295
#, c-format
msgid "renaming '%s' to '%s' failed: %s"
msgstr "non è stato possibile rinominare ‘%s’ in ‘%s’: %s"

#: unix/fs.cc:308 unix/fs.cc:363 win32/fs.cc:248
#, c-format
msgid "could not remove '%s': %s"
msgstr "non posso cancellare ‘%s’: %s"

#: unix/fs.cc:390 win32/fs.cc:303
#, c-format
msgid "could not create directory '%s': %s"
msgstr "non riesco a creare la directory‘%s’: %s"

#: unix/fs.cc:456 win32/fs.cc:451
#, c-format
msgid "cannot create temp file %s: %s"
msgstr "impossibile creare il file temporaneo ‘%s’: %s"

#: unix/fs.cc:466
#, c-format
msgid "all %d possible temporary file names are in use"
msgstr "tutti i %d possibili nomi di file temporanei sono in uso"

#: unix/fs.cc:507 win32/fs.cc:512
#, c-format
msgid "error writing to temp file %s: %s"
msgstr "impossibile scrivere sul file temporaneo ‘%s’: %s"

#: unix/fs.cc:512 win32/fs.cc:519
#, c-format
msgid ""
"giving up after four zero-length writes to %s (%d byte written, %d left)"
msgid_plural ""
"giving up after four zero-length writes to %s (%d bytes written, %d left)"
msgstr[0] ""
"abbandono dopo quattro scritture a lunghezza zero su ‘%s’ (%d byte scritti, %"
"d mancanti)"
msgstr[1] ""
"abbandono dopo quattro scritture a lunghezza zero su ‘%s’ (%d byte scritti, %"
"d mancanti)"

#: unix/os_strerror.cc:21 win32/os_strerror.cc:27
#, c-format
msgid "unknown error code %d"
msgstr "codice di errore sconosciuto %d"

#: unix/ssh_agent_platform.cc:48
#, c-format
msgid "ssh_agent: failed to create a socket: %s"
msgstr "ssh_agent: impossibile collegarsi al socket: %s"

#: unix/ssh_agent_platform.cc:55
#, c-format
msgid "ssh_agent: failed to set socket as close-on-exec: %s"
msgstr ""

#: unix/ssh_agent_platform.cc:67
#, c-format
msgid "ssh_agent: failed to connect to agent: %s"
msgstr "ssh_agent: impossibile collegarsi all'agent: %s"

#: unix/ssh_agent_platform.cc:99
#, c-format
msgid "ssh_agent: error during send: %s"
msgstr "ssh_agent: errore durante l'invio: %s"

#: unix/ssh_agent_platform.cc:102
#, c-format
msgid "ssh_agent: giving up after %d ineffective sends to agent"
msgstr ""

# TODO: in più/di troppo?
#: unix/ssh_agent_platform.cc:109
#, c-format
msgid "ssh_agent: sent %u extra bytes to agent"
msgstr "ssh_agent: inviati %u byte extra all'agent"

#: unix/ssh_agent_platform.cc:129
#, c-format
msgid "ssh_agent: error during receive: %s"
msgstr "ssh_agent: errore durante la ricezione: %s"

#: unix/ssh_agent_platform.cc:132
#, c-format
msgid "ssh_agent: giving up after %d ineffective receives from agent"
msgstr ""

# TODO: in più/di troppo?
#: unix/ssh_agent_platform.cc:138
#, c-format
msgid "ssh_agent: received %u extra bytes from agent"
msgstr "ssh_agent: ricevuti %u byte extra dall'agent"

#: unix/parse_date.cc:21
#, c-format
msgid "unable to parse date '%s' with format '%s'"
msgstr "impossibile analizzare data '%s' con formato '%s'"

#: unix/parse_date.cc:24
#, c-format
msgid "invalid date '%s' not matched by format '%s'"
msgstr ""

#: win32/get_system_flavour.cc:161
#, c-format
msgid "%s (level %d, rev %d)"
msgstr "%s (livello %d, rev. %d)"

#: win32/get_system_flavour.cc:167
#, c-format
msgid "Windows %s (%d.%d, build %d, %s) on %s"
msgstr "Windows %s (%d.%d, build %d, %s) su %s"

#: win32/fs.cc:59
#, c-format
msgid "could not determine configuration path"
msgstr "non riesco a determinare il path della configurazione"

#: win32/fs.cc:144
#, c-format
msgid "%s: GetFileAttributes error: %s"
msgstr "errore di GetFileAttributes su ‘%s’: %s"

#: win32/fs.cc:194
#, c-format
msgid "error while reading directory: %s"
msgstr "errore durante la lettura della directory: %s"

#: win32/fs.cc:291
#, c-format
msgid "could not remove '%s' and contents: SHFileOperation error code 0x%x"
msgstr ""

#: win32/fs.cc:294
#, c-format
msgid "could not remove '%s' and contents: SHFileOperation partially aborted"
msgstr ""

#: win32/fs.cc:359
#, c-format
msgid "GetFileAttributes(%s) failed: %s"
msgstr "errore in GetFileAttributes(%s): %s"

#: win32/fs.cc:364
#, c-format
msgid "SetFileAttributes(%s) failed: %s"
msgstr "errore in GetFileAttributes(%s): %s"

#: win32/fs.cc:390
#, c-format
msgid "renaming '%s' to '%s' failed: %s (%d)"
msgstr "problemi nel rinominare ‘%s’ in ‘%s’: %s (%d)"

#: win32/fs.cc:459
#, c-format
msgid "cannot find a temporary file (tried %d possibilities)"
msgstr "non è possibile trovare un file temporaneo (provate %d possibilità)"

#: win32/fs.cc:486
#, c-format
msgid "%s will be accessible to all users of this computer\n"
msgstr "‘%s’ sarà accessibile a tutti gli utenti di questo computer\n"

#: win32/ssh_agent_platform.cc:82
#, c-format
msgid "Asked to write more than %u to pageant."
msgstr "Richiesta scrittura di più di %u a ‘pageant’."

#: win32/ssh_agent_platform.cc:91
#, c-format
msgid "Error sending message to pageant (%d)."
msgstr "Errore nell'invio del messaggio a ‘pageant’ (%d)."

#: win32/ssh_agent_platform.cc:105
#, c-format
msgid "Asked to read more than %u from pageant."
msgstr "Richiesta lettura di più di %u a ‘pageant’."

# TODO: parsing
#: win32/parse_date.cc:19
#, c-format
msgid "date parsing not available on win32"
msgstr "parsing delle date non disponibile su win32"

#: monotone.cc:126
#, c-format
msgid "std::terminate() - exception thrown while handling another exception"
msgstr ""
"std::terminate() - avvenuta un'eccezione durante la gestione di un'altra "
"eccezione"

#: monotone.cc:186
#, c-format
msgid "This monotone binary requires at least SQLite 3.3.8 to run."
msgstr ""
"Questo eseguibile di monotone richiede almeno SQLite 3.3.8 per funzionare."

#: monotone.cc:189
#, c-format
msgid "This monotone binary requires at least SQLite 3.3.14 to run."
msgstr ""
"Questo eseguibile di monotone richiede almeno SQLite 3.3.14 per funzionare."

#: monotone.cc:200
#, c-format
msgid "Monotone does not support Botan 1.7.14."
msgstr "Monotone non supporta Botan 1.7.14."

#: monotone.cc:204
#, c-format
msgid "This monotone binary requires Botan 1.6.3 or newer."
msgstr "Questo eseguibile di monotone richiede Botan 1.6.3 o successivo."

#: monotone.cc:206
#, c-format
msgid "This monotone binary does not work with Botan newer than 1.7.6."
msgstr ""
"Questo eseguibile di monotone non funziona con Botan di versioni successive "
"alla 1.7.6."

#: monotone.cc:209
#, c-format
msgid "This monotone binary requires Botan 1.7.7 or newer."
msgstr "Questo eseguibile di monotone richiede Botan 1.7.7 o successivo."

#: monotone.cc:215 monotone.cc:220
#, c-format
msgid "This monotone binary does not work with Botan 1.9.x."
msgstr "Questo eseguibile di monotone non funziona con Botan 1.9.x."

#: monotone.cc:218
#, c-format
msgid "This monotone binary requires Botan 1.7.22 or newer."
msgstr ""
"Questo eseguibile di monotone non funziona con Botan 1.7.22 o successivo."

#: std_hooks.lua:56
msgid "Press enter"
msgstr "Premi ‘invio’"

#: std_hooks.lua:58
msgid "Press enter when the subprocess has completed"
msgstr "Premi ‘invio’ quando il sotto-processo è completato"

#~ msgid "Deleted entries:"
#~ msgstr "Voci cancellate:"

#~ msgid "Renamed entries:"
#~ msgstr "Voci rinominate:"

#~ msgid "Added files:"
#~ msgstr "File aggiunti:"

#~ msgid "Added directories:"
#~ msgstr "Directory aggiunte:"

#~ msgid "Modified files:"
#~ msgstr "File modificati:"

#~ msgid "Modified attrs:"
#~ msgstr "Attributi modificati:"

#~ msgid "Ancestor: "
#~ msgstr "Antenato:"

#~ msgid "Current revision: %s"
#~ msgstr "Revisione attuale: %s"

#~ msgid "Current branch: %s"
#~ msgstr "Ramo attuale: %s"

#~ msgid "  no changes"
#~ msgstr "  nessun cambiamento"

#~ msgid ""
#~ "  unset on %s\n"
#~ "      attr %s"
#~ msgstr ""
#~ "  eliminato da %s\n"
#~ "   l'attributo %s"

#~ msgid ""
#~ "Enter a description of this change.\n"
#~ "Lines beginning with `MTN:' are removed automatically."
#~ msgstr ""
#~ "Inserisci una descrizione di questa modifica.\n"
#~ "Le linee che iniziano con 'MTN:' verranno rimosse automaticamente."

#~ msgid "failed to remove magic line; commit cancelled"
#~ msgstr "commit annullato: la linea di conferma non è stata rimossa"<|MERGE_RESOLUTION|>--- conflicted
+++ resolved
@@ -7,13 +7,8 @@
 msgstr ""
 "Project-Id-Version: monotone 0.48dev\n"
 "Report-Msgid-Bugs-To: monotone-devel@nongnu.org\n"
-<<<<<<< HEAD
 "POT-Creation-Date: 2010-06-13 23:48+0200\n"
-"PO-Revision-Date: 2010-06-09 15:37+0100\n"
-=======
-"POT-Creation-Date: 2010-06-09 12:50+0200\n"
 "PO-Revision-Date: 2010-07-07 11:43+0100\n"
->>>>>>> c7218643
 "Last-Translator: Lapo Luchini <lapo@lapo.it>\n"
 "Language-Team: \n"
 "MIME-Version: 1.0\n"
@@ -994,15 +989,10 @@
 msgstr "sconosciuto"
 
 #: cmd_list.cc:207
-<<<<<<< HEAD
 msgid ""
 "Lists duplicate files in the specified revision. If no revision is "
 "specified, use the workspace"
-msgstr ""
-=======
-msgid "Lists duplicate files in the specified revision. If no revision is specified, use the workspace"
 msgstr "Elenca file duplicati nella revisione specificata. Se nessuna revisione è specificata, usa lo spazio di lavoro"
->>>>>>> c7218643
 
 #: cmd_list.cc:221
 #, c-format
@@ -1727,46 +1717,31 @@
 msgstr "Mostra i conflitti presenti tra due revisioni."
 
 #: cmd_merging.cc:1130
-<<<<<<< HEAD
 msgid ""
 "If no arguments are given, LEFT_REVID and RIGHT_REVID default to the first "
 "two heads that would be chosen by the 'merge' command."
-msgstr ""
-=======
-msgid "If no arguments are given, LEFT_REVID and RIGHT_REVID default to the first two heads that would be chosen by the 'merge' command."
 msgstr "Se non vengono dati argomenti, LEFT_REVID e RIGHT_REVID default per le due prime teste che sarebbero scelte dal comando 'merge'."
->>>>>>> c7218643
 
 #: cmd_merging.cc:1144
 msgid "Store the conflicts from merging two revisions."
 msgstr "Immagazzina i conflitti derivati dala fusione di due revisioni."
 
 #: cmd_merging.cc:1145
-<<<<<<< HEAD
 msgid ""
 "If no arguments are given, LEFT_REVID and RIGHT_REVID default to the first "
 "two heads that would be chosen by the 'merge' command. If --conflicts-file "
 "is not given, '_MTN/conflicts' is used."
-msgstr ""
-=======
-msgid "If no arguments are given, LEFT_REVID and RIGHT_REVID default to the first two heads that would be chosen by the 'merge' command. If --conflicts-file is not given, '_MTN/conflicts' is used."
 msgstr "Se non vengono dati argomenti, LEFT_REVID e RIGHT_REVID default per le due prime teste che sarebbero scelte dal comando 'merge'. Se --conflicts-file non è dato, viene usato '_MTN/conflicts'."
->>>>>>> c7218643
 
 #: cmd_merging.cc:1163
 msgid "LEFT_REVID LEFT_FILENAME RIGHT_REVID RIGHT_FILENAME"
 msgstr "REVID_SX NOME_FILE_SX REVID_DX NOME_FILE_DX"
 
 #: cmd_merging.cc:1164
-<<<<<<< HEAD
 msgid ""
 "Prints the results of the internal line merger, given two child revisions "
 "and file names"
-msgstr ""
-=======
-msgid "Prints the results of the internal line merger, given two child revisions and file names"
 msgstr "Stampa i risultati della linea fusione interna, date due revisioni figlo e nomi del file"
->>>>>>> c7218643
 
 #: cmd_merging.cc:1216
 #, c-format
@@ -2108,14 +2083,9 @@
 msgstr "Questo comando toglie PATH_SPAZIO_DI_LAVORO dalla lista degli spazi di lavoro conosciuti."
 
 #: cmd_db.cc:448
-<<<<<<< HEAD
 msgid ""
 "Removes all invalid, registered workspace paths for the current database"
-msgstr ""
-=======
-msgid "Removes all invalid, registered workspace paths for the current database"
 msgstr "Rimuove tutti i percorsi invalidi registrati nello spazio di lavoro per il database corrente"
->>>>>>> c7218643
 
 #: cmd_db.cc:493
 msgid "(revision|file|key) PARTIAL-ID"
@@ -2158,15 +2128,10 @@
 msgstr "carica tutte le revisioni dal database"
 
 #: cmd_db.cc:582
-<<<<<<< HEAD
 msgid ""
 "This command loads all revisions from the database and is intended to be "
 "used for timing revision loading performance."
-msgstr ""
-=======
-msgid "This command loads all revisions from the database and is intended to be used for timing revision loading performance."
 msgstr "Questo comando carica tutte le revisioni dal database ed è pensato per verificarne le performance."
->>>>>>> c7218643
 
 #: cmd_db.cc:593
 #, c-format
@@ -2183,15 +2148,10 @@
 msgstr "carica tutti i roster dal database"
 
 #: cmd_db.cc:611
-<<<<<<< HEAD
 msgid ""
 "This command loads all roster versions from the database and is intended to "
 "be used for timing roster reconstruction performance."
-msgstr ""
-=======
-msgid "This command loads all roster versions from the database and is intended to be used for timing roster reconstruction performance."
 msgstr "Questo comanda carica tutte le versioni roster dal database ed è ppensato per verificarne le performance."
->>>>>>> c7218643
 
 #: cmd_db.cc:622
 #, c-format
@@ -2207,15 +2167,10 @@
 msgstr "carica le versioni di tutti i file dal database"
 
 #: cmd_db.cc:639
-<<<<<<< HEAD
 msgid ""
 "This command loads all files versions from the database and is intended to "
 "be used for timing file reconstruction performance."
-msgstr ""
-=======
-msgid "This command loads all files versions from the database and is intended to be used for timing file reconstruction performance."
 msgstr "Questo comando carica le versioni di tutti i file dal database e è progettato per calcolare il tempo di esecuzione della ricostruzione del file."
->>>>>>> c7218643
 
 #: cmd_db.cc:647
 #, c-format
@@ -2232,15 +2187,10 @@
 msgstr "carica tutti i certificati dal database"
 
 #: cmd_db.cc:665
-<<<<<<< HEAD
 msgid ""
 "This command loads all certs from the database and is intended to be used "
 "for timing cert loading performance."
-msgstr ""
-=======
-msgid "This command loads all certs from the database and is intended to be used for timing cert loading performance."
 msgstr "Questo comando carica tutti i certificati dal database e è progettato per calcolare il tempo di esecuzione del caricamento certificati."
->>>>>>> c7218643
 
 #: cmd_db.cc:672 database.cc:1285
 #, c-format
@@ -2346,14 +2296,9 @@
 
 #: cmd_diff_log.cc:603
 #, c-format
-<<<<<<< HEAD
 msgid ""
 "workspace parent revision '%s' not found - did you specify a wrong database?"
-msgstr ""
-=======
-msgid "workspace parent revision '%s' not found - did you specify a wrong database?"
 msgstr "revisione genitore dello spazio di lavoro '%s' non trovata - hai specificato un database sbagliato?"
->>>>>>> c7218643
 
 #: cmd_diff_log.cc:925
 #, c-format
@@ -2532,15 +2477,10 @@
 msgstr "Inverte un 'drop' sbagliato"
 
 #: cmd_ws_commit.cc:570
-<<<<<<< HEAD
 msgid ""
 "If the file was deleted from the workspace, this is the same as 'revert'. "
 "Otherwise, it just removes the 'drop' from the manifest."
-msgstr ""
-=======
-msgid "If the file was deleted from the workspace, this is the same as 'revert'. Otherwise, it just removes the 'drop' from the manifest."
 msgstr "Se il file era stato cancellato dallo spazio di lavoro, questo è lo stesso come 'revert'. Altrimenti, solo rimuove il 'drop' dal manifesto."
->>>>>>> c7218643
 
 #: cmd_ws_commit.cc:578
 msgid "Disapproves a particular revision"
@@ -2930,27 +2870,17 @@
 "that introduced some change."
 msgstr ""
 
-<<<<<<< HEAD
+# TODO: "ricerca con bisezione"? o forse "bisezione" e basta?
 #: cmd_ws_commit.cc:1913
-=======
-# TODO: "ricerca con bisezione"? o forse "bisezione" e basta?
-#: cmd_ws_commit.cc:1899
->>>>>>> c7218643
 msgid "Reset the current bisection search"
 msgstr "Resetta l'attuale ricerca con bisezione"
 
-<<<<<<< HEAD
 #: cmd_ws_commit.cc:1914
 msgid ""
 "Update the workspace back to the revision from which the bisection was "
 "started and remove all current search information, allowing a new search to "
 "be started."
-msgstr ""
-=======
-#: cmd_ws_commit.cc:1900
-msgid "Update the workspace back to the revision from which the bisection was started and remove all current search information, allowing a new search to be started."
 msgstr "Aggiorna lo spazio di lavoro riportandolo alla versione dalla quale era iniziata la besezione e rimuove ogni informazione di ricerca corrente, permettendo di cominciare una nuova ricerca."
->>>>>>> c7218643
 
 #: cmd_ws_commit.cc:1929 cmd_ws_commit.cc:1985
 #, c-format
@@ -2964,13 +2894,8 @@
 "questo comando può essere usato solamente in spazio di lavoro senza "
 "cambiamenti in sospeso"
 
-<<<<<<< HEAD
 #: cmd_ws_commit.cc:1950
-#, c-format
-=======
-#: cmd_ws_commit.cc:1936
 #, fuzzy, c-format
->>>>>>> c7218643
 msgid "reset back to %s"
 msgstr "riportato a %s"
 
