--- conflicted
+++ resolved
@@ -1,3587 +1,3567 @@
-msgid ""
-msgstr ""
-"Project-Id-Version: monotone\n"
-"Report-Msgid-Bugs-To: \n"
-<<<<<<< HEAD
-"POT-Creation-Date: 2006-08-02 16:49-0700\n"
-"PO-Revision-Date: 2006-08-07 10:54+0100\n"
-=======
-"POT-Creation-Date: 2006-07-16 16:56+0200\n"
-"PO-Revision-Date: 2006-07-27 22:00+0100\n"
->>>>>>> 8294d1ca
-"Last-Translator: Lapo Luchini <lapo@lapo.it>\n"
-"Language-Team: Lapo Luchini <lapo@lapo.it>\n"
-"MIME-Version: 1.0\n"
-"Content-Type: text/plain; charset=utf-8\n"
-"Content-Transfer-Encoding: 8bit\n"
-"Plural-Forms: nplurals=2; plural=n>1;\n"
-"X-Poedit-Language: Italian\n"
-"X-Poedit-Country: ITALY\n"
-"X-Poedit-Basepath: ..\\\n"
-
-#: app_state.cc:141
-#, c-format
-msgid "workspace required but not found%s%s"
-msgstr "spazio di lavoro richiesto ma non trovato%s%s"
-
-#: app_state.cc:149
-#, c-format
-msgid "invalid directory ''"
-msgstr "directory non valida ‘’"
-
-#: app_state.cc:157
-#, c-format
-msgid "monotone bookkeeping directory '%s' already exists in '%s'"
-msgstr "la directory di servizio di monotone ‘%s’ esiste già in ‘%s’"
-
-# TODO: radice di ricerca?
-#: app_state.cc:238
-#, c-format
-msgid "search root '%s' does not exist"
-msgstr "la radice di ricerca ‘%s’ non esiste"
-
-# TODO: radice di ricerca?
-#: app_state.cc:239
-#, c-format
-msgid "search root '%s' is not a directory\n"
-msgstr "la radice di ricerca ‘%s’ non è una directory\n"
-
-#: app_state.cc:273
-#, c-format
-msgid "failed to parse date string '%s': %s"
-msgstr "impossibile interpretare la stringa ‘%s’ come data: %s"
-
-#: app_state.cc:288
-#, c-format
-msgid "negative depth not allowed\n"
-msgstr "profondità negativa non permessa\n"
-
-#: app_state.cc:296
-#, c-format
-msgid "illegal argument to --last: cannot be zero or negative\n"
-msgstr "argomento illegale per --ultimo: non può essere zero o negativo\n"
-
-#: app_state.cc:304
-#, c-format
-msgid "illegal argument to --next: cannot be zero or negative\n"
-msgstr "argomento illegale per --prossimo: non può essere zero o negativo\n"
-
-#: app_state.cc:440
-#, c-format
-msgid "Failed to read options file %s"
-msgstr "Impossibile leggere il file di opzioni ‘%s’"
-
-#: app_state.cc:457
-#, c-format
-msgid "Failed to write options file %s"
-msgstr "Impossibile scrivere il file di opzioni ‘%s’"
-
-#: basic_io.cc:33
-#, c-format
-msgid "error in %s:%d:%d:E: %s"
-msgstr "errore in ‘%s’:%d:%d:E: %s"
-
-#: cert.cc:83
-#, c-format
-msgid "ignoring bad signature by '%s' on '%s'"
-msgstr "ignoro la firma invalida di ‘%s’ su ‘%s’"
-
-#: cert.cc:91
-#, c-format
-msgid "ignoring unknown signature by '%s' on '%s'"
-msgstr "ignoro la firma sconosciuta di ‘%s’ su ‘%s’"
-
-#: cert.cc:157
-#, c-format
-msgid "trust function disliked %d signers of %s cert on manifest %s"
-msgstr ""
-
-#: cert.cc:214
-#, c-format
-msgid "trust function disliked %d signers of %s cert on revision %s"
-msgstr ""
-
-#: cert.cc:303
-#, c-format
-msgid "calculated cert hash '%s' does not match '%s'"
-msgstr "l'hash calcolato sul certificato è ‘%s’, non corrisponde a ‘%s’"
-
-#: cert.cc:379
-#: keys.cc:554
-#, c-format
-msgid "no key pair '%s' found in key store '%s'"
-msgstr "la coppia di chiavi ‘%s’ non è nel portachiavi ‘%s’"
-
-#: cert.cc:457
-#, c-format
-msgid ""
-"you have no private key to make signatures with\n"
-"perhaps you need to 'genkey <your email>'"
-msgstr ""
-"non hai una chiave privata con cui firmare\n"
-"puoi crearla con ‘genkey <tua e-mail>’"
-
-#: cert.cc:460
-#, c-format
-msgid ""
-"you have multiple private keys\n"
-"pick one to use for signatures by adding '-k<keyname>' to your command"
-msgstr ""
-"hai più chiavi private\n"
-"scegli quale usare per firmare aggiungendo ‘-k<keyname>’ al tuo comando"
-
-#: cert.cc:478
-#, c-format
-msgid "no branch found for empty revision, please provide a branch name"
-msgstr "nessun ramo trovato per revisione vuota, per favore fornisci un nome di ramo"
-
-#: cert.cc:487
-#, c-format
-msgid "no branch certs found for revision %s, please provide a branch name"
-msgstr "nessun certificato di ramo trovato per la revisione %s, per favore inserisci un nome di ramo"
-
-#: cert.cc:491
-#, c-format
-msgid "multiple branch certs found for revision %s, please provide a branch name"
-msgstr "trovati certificati con rami multipli per la revisione %s, per favore inserisci il nome di un ramo"
-
-#: cmd_automate.cc:205
-#, c-format
-msgid "read from client failed with error code: %d"
-msgstr "lettura dal client fallita con codice di errore: %d"
-
-#: cmd_automate.cc:248
-#, c-format
-msgid "Bad input to automate stdio"
-msgstr "Input non valido per ‘automate stdio’"
-
-#: cmd_automate.cc:301
-msgid "automation"
-msgstr "automazione"
-
-#: cmd_automate.cc:302
-msgid "automation interface"
-msgstr "interfaccia di automazione"
-
-#: cmd_db.cc:35
-#: cmd_diff_log.cc:387
-#: cmd_diff_log.cc:419
-#: cmd_diff_log.cc:421
-#: cmd_files.cc:138
-#: cmd_files.cc:200
-#: cmd_merging.cc:146
-#: cmd_merging.cc:699
-#: cmd_merging.cc:714
-#: cmd_merging.cc:717
-#: cmd_ws_commit.cc:453
-#: commands.cc:393
-#, c-format
-msgid "no such revision '%s'"
-msgstr "la revisione %s non esiste"
-
-#: cmd_db.cc:41
-#, c-format
-msgid "revision %s already has children. We cannot kill it."
-msgstr "la revisione %s ha già dei figli, non possiamo eliminarla."
-
-#: cmd_db.cc:46
-msgid "database"
-msgstr "database"
-
-#: cmd_db.cc:47
-msgid ""
-"init\n"
-"info\n"
-"version\n"
-"dump\n"
-"load\n"
-"migrate\n"
-"execute\n"
-"kill_rev_locally ID\n"
-"kill_branch_certs_locally BRANCH\n"
-"kill_tag_locally TAG\n"
-"check\n"
-"changesetify\n"
-"rosterify\n"
-"set_epoch BRANCH EPOCH\n"
-msgstr ""
-"init\n"
-"info\n"
-"version\n"
-"dump\n"
-"load\n"
-"migrate\n"
-"execute\n"
-"kill_rev_locally ID\n"
-"kill_branch_certs_locally RAMO\n"
-"kill_tag_locally TAG\n"
-"check\n"
-"changesetify\n"
-"rosterify\n"
-"set_epoch RAMO EPOCA\n"
-
-#: cmd_db.cc:61
-msgid "manipulate database state"
-msgstr "manipola lo stato del database"
-
-#: cmd_db.cc:108
-#, c-format
-msgid "The epoch must be %s characters"
-msgstr "L'epoca deve essere di %s caratteri"
-
-#: cmd_db.cc:119
-#: cmd_db.cc:135
-msgid "vars"
-msgstr "variabili"
-
-#: cmd_db.cc:119
-msgid "DOMAIN NAME VALUE"
-msgstr "DOMINIO NOME VALORE"
-
-#: cmd_db.cc:120
-msgid "set the database variable NAME to VALUE, in domain DOMAIN"
-msgstr "imposta la variabile NOME del database come VALORE, nel dominio DOMINIO"
-
-#: cmd_db.cc:135
-msgid "DOMAIN NAME"
-msgstr "DOMINIO NOME"
-
-#: cmd_db.cc:136
-msgid "remove the database variable NAME in domain DOMAIN"
-msgstr "elimina la variabile NOME del database dal dominio DOMINIO "
-
-#: cmd_db.cc:148
-#, c-format
-msgid "no var with name %s in domain %s"
-msgstr "nessuna variabile ha nome ‘%s’ nel dominio ‘%s’"
-
-#: cmd_db.cc:152
-#: cmd_diff_log.cc:331
-#: cmd_diff_log.cc:543
-#: cmd_files.cc:114
-#: cmd_files.cc:181
-#: cmd_list.cc:448
-#: cmd_merging.cc:636
-#: cmd_ws_commit.cc:328
-#: commands.cc:248
-msgid "informative"
-msgstr "informativo"
-
-#: cmd_db.cc:152
-msgid "(revision|file|key) PARTIAL-ID"
-msgstr "(revision|file|key) ID-PARZIALE"
-
-#: cmd_db.cc:153
-msgid "complete partial id"
-msgstr "completa un id parziale"
-
-#: cmd_db.cc:162
-#, c-format
-msgid "non-hex digits in partial id"
-msgstr "cifre non decimali nell'ID parziale"
-
-#: cmd_diff_log.cc:331
-#: cmd_ws_commit.cc:53
-#: cmd_ws_commit.cc:222
-#: cmd_ws_commit.cc:250
-#: cmd_ws_commit.cc:328
-#: cmd_ws_commit.cc:620
-msgid "[PATH]..."
-msgstr "[PERCORSO…]"
-
-#: cmd_diff_log.cc:332
-msgid ""
-"show current diffs on stdout.\n"
-"If one revision is given, the diff between the workspace and\n"
-"that revision is shown.  If two revisions are given, the diff\n"
-"between them is given. If no format is specified, unified\n"
-"is used by default."
-msgstr ""
-"mostra differenze attuali in stdout.\n"
-"Se è specificata una revisione, viene stampata la differenza tra lo\n"
-"spazio di lavoro e quella revisione. Se sono specificate due revisioni,\n"
-"viene stampata la differenza tra loro. Se non è specificato nessun\n"
-"formato, viene usato per default quello unificato."
-
-#: cmd_diff_log.cc:347
-#, c-format
-msgid ""
-"--diff-args requires --external\n"
-"try adding --external or removing --diff-args?"
-msgstr ""
-"‘--diff-args’ richiede ‘--external’\n"
-"prova ad aggiungere ‘--external’ o togliere ‘--diff-args’"
-
-#: cmd_diff_log.cc:479
-msgid "no changes"
-msgstr "nessun cambiamento"
-
-#: cmd_diff_log.cc:543
-msgid "[FILE] ..."
-msgstr "[FILE…]"
-
-#: cmd_diff_log.cc:544
-msgid "print history in reverse order (filtering by 'FILE'). If one or more revisions are given, use them as a starting point."
-msgstr "stampa lo storico in ordine contrario (filtrando per ‘FILE’). Se sono specificate una o più revisioni, usa quelle come punto di partenza."
-
-#: cmd_diff_log.cc:607
-#, c-format
-msgid "only one of --last/--next allowed"
-msgstr "solo un comando permesso tra ‘--last’ e ‘--next’"
-
-#: cmd_files.cc:28
-#: cmd_files.cc:41
-#: cmd_files.cc:78
-#: cmd_files.cc:157
-#: cmd_merging.cc:864
-#: cmd_othervcs.cc:15
-msgid "debug"
-msgstr "debug"
-
-#: cmd_files.cc:28
-msgid "load file contents into db"
-msgstr "carica il contenuto di un file in db"
-
-#: cmd_files.cc:41
-msgid "<parent> <left> <right>"
-msgstr "<genitore> <sinistra> <destra>"
-
-#: cmd_files.cc:42
-msgid "merge 3 files and output result"
-msgstr "unisce 3 file e stampa il risultato"
-
-#: cmd_files.cc:56
-#, c-format
-msgid "ancestor file id does not exist"
-msgstr "id del file antenato inesistente"
-
-#: cmd_files.cc:59
-#, c-format
-msgid "left file id does not exist"
-msgstr "id del file di sinistra inesistente"
-
-#: cmd_files.cc:62
-#, c-format
-msgid "right file id does not exist"
-msgstr "id del file di destra inesistente"
-
-#: cmd_files.cc:73
-#, c-format
-msgid "merge failed"
-msgstr "‘merge’ fallito"
-
-#: cmd_files.cc:78
-msgid "SRCNAME DESTNAME SRCID DESTID"
-msgstr "NOME_ORIG NOME_DEST ID_ORIG ID_DEST"
-
-#: cmd_files.cc:79
-msgid "diff 2 files and output result"
-msgstr ""
-
-#: cmd_files.cc:96
-#, c-format
-msgid "source file id does not exist"
-msgstr "id del file sorgente inesistente"
-
-#: cmd_files.cc:99
-#, c-format
-msgid "destination file id does not exist"
-msgstr "id del file di destinazione inesistente"
-
-#: cmd_files.cc:114
-msgid "PATH"
-msgstr "PERCORSO"
-
-#: cmd_files.cc:115
-msgid "print annotated copy of the file from REVISION"
-msgstr "stampa una copia annotata del file tratto da REVISIONE"
-
-#: cmd_files.cc:136
-#, c-format
-msgid "no revision for file '%s' in database"
-msgstr "nessuna revisione nel database per il file ‘%s’"
-
-#: cmd_files.cc:147
-#, c-format
-msgid "no such file '%s' in revision '%s'"
-msgstr "nessun file ‘%s’ trovato nella revisione %s"
-
-#: cmd_files.cc:150
-#, c-format
-msgid "'%s' in revision '%s' is not a file"
-msgstr "‘%s’ della revisione %s non è un file"
-
-#: cmd_files.cc:157
-msgid "[PATH]"
-msgstr "[PERCORSO]"
-
-#: cmd_files.cc:158
-msgid "calculate identity of PATH or stdin"
-msgstr "calcola l'identità di un percorso o di stdin"
-
-#: cmd_files.cc:182
-msgid "FILENAME"
-msgstr "NOMEFILE"
-
-#: cmd_files.cc:183
-msgid "write file from database to stdout"
-msgstr "copia un file dal database a stdout"
-
-#: cmd_files.cc:212
-#: cmd_files.cc:214
-#, c-format
-msgid "no file '%s' found in revision '%s'"
-msgstr "nessun file ‘%s’ trovato nella revisione %s"
-
-#: cmd.hh:97
-#, c-format
-msgid "non-hex digits in id"
-msgstr "id con cifre non esadecimali"
-
-#: cmd.hh:106
-#, c-format
-msgid "partial id '%s' does not have an expansion"
-msgstr "l'id parziale ‘%s’ non può essere espanso"
-
-#: cmd.hh:110
-#, c-format
-msgid "partial id '%s' has multiple ambiguous expansions:\n"
-msgstr "id parziale ‘%s’ ha espansioni multiple ambigue: \n"
-
-#: cmd.hh:118
-#, c-format
-msgid "expanded partial id '%s' to '%s'"
-msgstr "id parziale ‘%s’ espanso in ‘%s’"
-
-#: cmd_key_cert.cc:26
-#: cmd_key_cert.cc:52
-#: cmd_key_cert.cc:92
-#: cmd_key_cert.cc:113
-#: cmd_key_cert.cc:149
-msgid "key and cert"
-msgstr "chiavi e cert"
-
-#: cmd_key_cert.cc:26
-#: cmd_key_cert.cc:52
-#: cmd_key_cert.cc:92
-msgid "KEYID"
-msgstr "IDCHIAVE"
-
-#: cmd_key_cert.cc:27
-msgid "generate an RSA key-pair"
-msgstr "genera una coppia di chiavi RSA"
-
-#: cmd_key_cert.cc:42
-#, c-format
-msgid "key '%s' already exists"
-msgstr "chiave ‘%s’ già esistente"
-
-#: cmd_key_cert.cc:45
-#, c-format
-msgid "generating key-pair '%s'"
-msgstr "genero la coppia di chiavi ‘%s’"
-
-#: cmd_key_cert.cc:47
-#, c-format
-msgid "storing key-pair '%s' in %s/"
-msgstr "immagazzino la coppia di chiavi ‘%s’ in ‘%s/’"
-
-#: cmd_key_cert.cc:53
-msgid "drop a public and private key"
-msgstr "cancella una coppia di chiavi"
-
-#: cmd_key_cert.cc:67
-#, c-format
-msgid "dropping public key '%s' from database"
-msgstr "sto cancellando la chiave pubblica ‘%s’ dal database"
-
-#: cmd_key_cert.cc:77
-#, c-format
-msgid "dropping key pair '%s' from keystore"
-msgstr "cancello la coppia di chiavi ‘%s’ dal portachiavi"
-
-#: cmd_key_cert.cc:84
-#, c-format
-msgid "public or private key '%s' does not exist in keystore or database"
-msgstr "o la chiave pubblica o quella privata ‘%s’ non esiste nel portachiavi o nel database"
-
-#: cmd_key_cert.cc:87
-#, c-format
-msgid "public or private key '%s' does not exist in keystore, and no database was specified"
-msgstr "o la chiave pubblica o quella privata ‘%s’ non esiste nel portachiavi, e nessun database è stato specificato"
-
-#: cmd_key_cert.cc:93
-msgid "change passphrase of a private RSA key"
-msgstr "cambia la passphrase di una chiave privata RSA"
-
-#: cmd_key_cert.cc:103
-#, c-format
-msgid "key '%s' does not exist in the keystore"
-msgstr "la chiave ‘%s’ non è nel portachiavi"
-
-#: cmd_key_cert.cc:110
-#, c-format
-msgid "passphrase changed"
-msgstr "passphrase cambiata"
-
-#: cmd_key_cert.cc:113
-msgid "REVISION CERTNAME [CERTVAL]"
-msgstr "REVISIONE NOME_CERT VALORE_CERT"
-
-#: cmd_key_cert.cc:114
-msgid "create a cert for a revision"
-msgstr "crea un certificato per una revisione"
-
-#: cmd_key_cert.cc:150
-msgid "REVISION NAME VALUE SIGNER1 [SIGNER2 [...]]"
-msgstr "REVISIONE NOME VALORE FIRMATARIO1 [FIRMATARIO2 […]]"
-
-#: cmd_key_cert.cc:151
-msgid ""
-"test whether a hypothetical cert would be trusted\n"
-"by current settings"
-msgstr ""
-"verifica se un ipotetico certificato sarebbe fidato\n"
-"secondo la configurazione corrente"
-
-#: cmd_key_cert.cc:184
-#, c-format
-msgid ""
-"if a cert on: %s\n"
-"with key: %s\n"
-"and value: %s\n"
-"was signed by: %s\n"
-"it would be: %s\n"
-msgstr ""
-"se un certificato in: %s\n"
-"con chiave: %s\n"
-"e valore: %s\n"
-"è stato firmato da: %s\n"
-"sarà: %s\n"
-
-#: cmd_key_cert.cc:193
-msgid "trusted"
-msgstr "fidato"
-
-#: cmd_key_cert.cc:193
-msgid "UNtrusted"
-msgstr "NON fidato"
-
-#: cmd_key_cert.cc:196
-#: cmd_key_cert.cc:209
-#: cmd_key_cert.cc:222
-#: cmd_key_cert.cc:238
-#: cmd_ws_commit.cc:169
-msgid "review"
-msgstr "verifica"
-
-#: cmd_key_cert.cc:196
-msgid "REVISION TAGNAME"
-msgstr "REVISIONE NOME_ETICHETTA"
-
-#: cmd_key_cert.cc:197
-msgid "put a symbolic tag cert on a revision"
-msgstr "poni un tag simbolico su una revisione"
-
-# questa frase non credo vada tradotta
-#: cmd_key_cert.cc:209
-msgid "ID (pass|fail|true|false|yes|no|1|0)"
-msgstr "ID (pass|fail|true|false|yes|no|1|0)"
-
-#: cmd_key_cert.cc:210
-msgid "note the results of running a test on a revision"
-msgstr "annota i risultati dell'esecuzione di un test su una revisione"
-
-#: cmd_key_cert.cc:222
-#: cmd_ws_commit.cc:169
-msgid "REVISION"
-msgstr "REVISIONE"
-
-#: cmd_key_cert.cc:223
-msgid "approve of a particular revision"
-msgstr "approva una particolare revisione"
-
-#: cmd_key_cert.cc:234
-#, c-format
-msgid "need --branch argument for approval"
-msgstr "per ‘approve’ è necessario un argomento --branch"
-
-#: cmd_key_cert.cc:238
-msgid "REVISION [COMMENT]"
-msgstr "REVISIONE [COMMENTO]"
-
-#: cmd_key_cert.cc:239
-msgid "comment on a particular revision"
-msgstr "commento su una specifica revisione"
-
-#: cmd_key_cert.cc:249
-#, c-format
-msgid "edit comment failed"
-msgstr "modifica del commento fallita"
-
-#: cmd_key_cert.cc:252
-#, c-format
-msgid "empty comment"
-msgstr "commento vuoto"
-
-#: cmd_list.cc:64
-#: cmd_list.cc:666
-#, c-format
-msgid "no public key '%s' found in database"
-msgstr "la chiave pubblica ‘%s’ non è nel database"
-
-#: cmd_list.cc:74
-#, c-format
-msgid ""
-"Key   : %s\n"
-"Sig   : %s\n"
-"Name  : %s\n"
-"Value : %s\n"
-msgstr ""
-"Chiave   : %s\n"
-"Firma   : %s\n"
-"Nome  : %s\n"
-"Valore : %s\n"
-
-#: cmd_list.cc:108
-msgid "ok"
-msgstr "ok"
-
-#: cmd_list.cc:111
-msgid "bad"
-msgstr "invalido"
-
-#: cmd_list.cc:114
-msgid "unknown"
-msgstr "sconosciuto"
-
-#: cmd_list.cc:202
-#, c-format
-msgid "(*) - only in %s/"
-msgstr "(*) - solo in ‘%s/’"
-
-#: cmd_list.cc:226
-#, c-format
-msgid "no keys found"
-msgstr "nessuna chiave trovata"
-
-#: cmd_list.cc:228
-#, c-format
-msgid "no keys found matching '%s'"
-msgstr "nessuna chiave corrispondente a ‘%s’ trovata"
-
-#: cmd_list.cc:275
-#, c-format
-msgid "no epoch for branch %s"
-msgstr "nessuna epoca trovata per il ramo ‘%s’"
-
-#: cmd_list.cc:449
-msgid ""
-"certs ID\n"
-"keys [PATTERN]\n"
-"branches [PATTERN]\n"
-"epochs [BRANCH [...]]\n"
-"tags\n"
-"vars [DOMAIN]\n"
-"known\n"
-"unknown\n"
-"ignored\n"
-"missing\n"
-"changed"
-msgstr ""
-"certs ID\n"
-"keys [PATTERN]\n"
-"branches\n"
-"epochs [RAMO […]]\n"
-"tags\n"
-"vars [DOMINIO]\n"
-"known\n"
-"unknown\n"
-"ignored\n"
-"missing\n"
-"changed"
-
-#: cmd_list.cc:460
-msgid ""
-"show database objects, or the current workspace manifest, \n"
-"or known, unknown, intentionally ignored, missing, or \n"
-"changed-state files"
-msgstr ""
-"mostra gli oggetti del database, o il manifesto dello spazio di lavoro\n"
-"corrente, o i file conosciuti, sconosciuti, intenzionalmente ignorati,\n"
-"mancanti o modificati"
-
-#: cmd_list.cc:642
-msgid "REV"
-msgstr "REV"
-
-#: cmd_list.cc:652
-#, c-format
-msgid "No such revision %s"
-msgstr "La revisione %s non esiste"
-
-#: cmd_merging.cc:94
-#: cmd_merging.cc:677
-#: cmd_ws_commit.cc:53
-#: cmd_ws_commit.cc:222
-#: cmd_ws_commit.cc:250
-#: cmd_ws_commit.cc:284
-#: cmd_ws_commit.cc:309
-#: cmd_ws_commit.cc:522
-#: cmd_ws_commit.cc:620
-msgid "workspace"
-msgstr "spazio di lavoro"
-
-#: cmd_merging.cc:95
-msgid ""
-"update workspace.\n"
-"This command modifies your workspace to be based off of a\n"
-"different revision, preserving uncommitted changes as it does so.\n"
-"If a revision is given, update the workspace to that revision.\n"
-"If not, update the workspace to the head of the branch."
-msgstr ""
-"aggiorna spazio di lavoro.\n"
-"Questo comando modifica il tuo spazio di lavoro affinché sia basato su di\n"
-"una differente versione, preservando nel contempo i cambiamenti non sottomessi.\n"
-"Se è specificata una revisione, aggiorna lo spazio di lavoro a quella revisione.\n"
-"Altrimenti aggiorna lo spazio di lavoro alla testa del ramo."
-
-#: cmd_merging.cc:116
-#, c-format
-msgid "this workspace is a new project; cannot update"
-msgstr "questo spazio di lavoro è un nuovo progetto, non posso fare un ‘update’"
-
-#: cmd_merging.cc:123
-#, c-format
-msgid "updating along branch '%s'"
-msgstr "aggiorno seguendo il ramo ‘%s’"
-
-#: cmd_merging.cc:127
-#, c-format
-msgid ""
-"your request matches no descendents of the current revision\n"
-"in fact, it doesn't even match the current revision\n"
-"maybe you want something like --revision=h:%s"
-msgstr ""
-
-#: cmd_merging.cc:133
-#, c-format
-msgid "multiple update candidates:"
-msgstr "candidati multipli per l'update:"
-
-#: cmd_merging.cc:137
-#, c-format
-msgid "choose one with '%s update -r<id>'"
-msgstr "selezionane uno con ‘%s update -r<id>’"
-
-#: cmd_merging.cc:138
-#, c-format
-msgid "multiple update candidates remain after selection"
-msgstr "dopo la selezione restano candidati multipli per ‘update’"
-
-#: cmd_merging.cc:157
-#, c-format
-msgid "already up to date at %s"
-msgstr "già aggiornato a ‘%s’"
-
-# TODO: qui "update" è senza apici
-#: cmd_merging.cc:165
-#, c-format
-msgid "selected update target %s"
-msgstr "selezionata revisione ‘%s’ per l'update"
-
-#: cmd_merging.cc:192
-#, c-format
-msgid "target revision is not in current branch"
-msgstr "la revisione selezionata non è sul ramo attuale"
-
-#: cmd_merging.cc:200
-#, c-format
-msgid ""
-"target revision is in multiple branches:%s\n"
-"\n"
-"try again with explicit --branch"
-msgstr ""
-"la revisione in oggetto è in rami multipli:%s\n"
-"\n"
-"prova ancora con --ramo dichiarato"
-
-#: cmd_merging.cc:208
-#, c-format
-msgid "switching to branch %s"
-msgstr "passaggio al ramo ‘%s’"
-
-#: cmd_merging.cc:213
-#, c-format
-msgid ""
-"target revision not in any branch\n"
-"next commit will use branch %s"
-msgstr ""
-"la revisione in oggetto non è in un ramo\n"
-"il prossimo commit userà il ramo ‘%s’"
-
-#: cmd_merging.cc:284
-#, c-format
-msgid "switched branch; next commit will use branch %s"
-msgstr "ramo cambiato: il prossimo commit userà il ramo ‘%s’"
-
-#: cmd_merging.cc:285
-#, c-format
-msgid "updated to base revision %s"
-msgstr "aggiorno alla revisione base %s"
-
-#: cmd_merging.cc:323
-#, c-format
-msgid "[left]  %s"
-msgstr "[sinistra] %s"
-
-#: cmd_merging.cc:324
-#, c-format
-msgid "[right] %s"
-msgstr "[destra]   %s"
-
-#: cmd_merging.cc:335
-#: cmd_merging.cc:606
-#, c-format
-msgid "[merged] %s"
-msgstr "[unione] %s"
-
-#: cmd_merging.cc:342
-#: cmd_merging.cc:441
-#: cmd_merging.cc:452
-#: cmd_merging.cc:610
-#: cmd_merging.cc:840
-#: cmd_ws_commit.cc:392
-#: cmd_ws_commit.cc:859
-#: cmd_ws_commit.cc:880
-msgid "tree"
-msgstr "albero"
-
-#: cmd_merging.cc:342
-msgid "merge unmerged heads of branch"
-msgstr "fa il ‘merge’ delle teste di un ramo"
-
-#: cmd_merging.cc:352
-#: cmd_merging.cc:848
-#, c-format
-msgid "please specify a branch, with --branch=BRANCH"
-msgstr "specifica un ramo, con --branch=BRANCH"
-
-#: cmd_merging.cc:357
-#: cmd_merging.cc:491
-#: cmd_merging.cc:494
-#: cmd_merging.cc:853
-#: cmd_ws_commit.cc:437
-#, c-format
-msgid "branch '%s' is empty"
-msgstr "il ramo ‘%s’ è vuoto"
-
-#: cmd_merging.cc:360
-#, c-format
-msgid "branch '%s' is already merged"
-msgstr "il ramo ‘%s’ è già unito"
-
-#: cmd_merging.cc:364
-<<<<<<< HEAD
-#, fuzzy, c-format
-=======
-#, c-format
->>>>>>> 8294d1ca
-msgid "%d head on branch '%s'"
-msgid_plural "%d heads on branch '%s'"
-msgstr[0] ""
-msgstr[1] ""
-
-#: cmd_merging.cc:385
-#: cmd_merging.cc:430
-#, c-format
-msgid "merge %d / %d:"
-msgstr "merge %d / %d:"
-
-#: cmd_merging.cc:386
-#, c-format
-msgid "calculating best pair of heads to merge next"
-msgstr "calcolo la miglior coppia di teste su cui eseguire il prossimo merge"
-
-#: cmd_merging.cc:438
-#, c-format
-msgid "note: your workspaces have not been updated"
-msgstr "nota: lo spazio di lavoro non è stato aggiornato"
-
-#: cmd_merging.cc:441
-msgid "SOURCE-BRANCH DEST-BRANCH"
-msgstr "RAMO-SORG RAMO-DEST"
-
-#: cmd_merging.cc:442
-msgid "merge from one branch to another asymmetrically"
-msgstr "‘merge’ asimmetrico da un ramo ad un altro"
-
-#: cmd_merging.cc:452
-msgid "SOURCE-BRANCH DEST-BRANCH DIR"
-msgstr "RAMO-SORG RAMO-DEST DIRECTORY"
-
-#: cmd_merging.cc:453
-msgid "merge one branch into a subdirectory in another branch"
-msgstr "‘merge’ di un ramo in una sottodirectory di un altro ramo"
-
-#: cmd_merging.cc:492
-#: cmd_merging.cc:495
-#, c-format
-msgid "branch '%s' is not merged"
-msgstr "il ramo ‘%s’ è separato"
-
-#: cmd_merging.cc:500
-#, c-format
-msgid "propagating %s -> %s"
-msgstr "propago ‘%s’ → ‘%s’"
-
-#: cmd_merging.cc:501
-#, c-format
-msgid "[source] %s"
-msgstr "[sorgente] %s"
-
-#: cmd_merging.cc:502
-#, c-format
-msgid "[target] %s"
-msgstr "[obiettivo] %s"
-
-#: cmd_merging.cc:507
-#, c-format
-msgid "branch '%s' is up-to-date with respect to branch '%s'"
-msgstr "il ramo ‘%s’ è aggiornato rispetto al ramo ‘%s’"
-
-#: cmd_merging.cc:509
-#, c-format
-msgid "no action taken"
-msgstr "nessuna azione svolta"
-
-#: cmd_merging.cc:513
-#, c-format
-msgid "no merge necessary; putting %s in branch '%s'"
-msgstr "‘merge’ non necessario; metto ‘%s’ nel ramo ‘%s’"
-
-#: cmd_merging.cc:551
-#, c-format
-msgid "Path %s not found in destination tree."
-msgstr "Percorso ‘%s’ non trovato nell'albero di destinazione."
-
-#: cmd_merging.cc:611
-msgid "LEFT-REVISION RIGHT-REVISION DEST-BRANCH"
-msgstr "REV_SINISTRA REV_DESTRA RAMO_DESTINAZIONE"
-
-#: cmd_merging.cc:612
-msgid "merge two explicitly given revisions, placing result in given branch"
-msgstr "unisce due revisioni specificate, mettendo il risultato in un ramo specificato"
-
-#: cmd_merging.cc:627
-#, c-format
-msgid "%s and %s are the same revision, aborting"
-msgstr "%s e %s sono la stessa revisione, annullo"
-
-#: cmd_merging.cc:629
-#: cmd_merging.cc:631
-#, c-format
-msgid "%s is already an ancestor of %s"
-msgstr "%s è già antenato di %s"
-
-#: cmd_merging.cc:636
-msgid "REV REV"
-msgstr "REV REV"
-
-#: cmd_merging.cc:637
-msgid "Show what conflicts would need to be resolved to merge the given revisions."
-msgstr "Mostra quali conflitti andrebbero risolto per fare il ‘merge’ di due revisioni specificate."
-
-#: cmd_merging.cc:647
-#: cmd_merging.cc:649
-#, c-format
-msgid "%s is an ancestor of %s; no merge is needed."
-msgstr "‘%s’ è un antenato di ‘%s’: il merge non è necessario."
-
-#: cmd_merging.cc:663
-#, c-format
-msgid "There are %s node_name_conflicts."
-msgstr "Ci sono %s conflitti di tipo node_name_conflicts."
-
-#: cmd_merging.cc:665
-#, c-format
-msgid "There are %s file_content_conflicts."
-msgstr "Ci sono %s conflitti di tipo file_content_conflicts."
-
-#: cmd_merging.cc:667
-#, c-format
-msgid "There are %s node_attr_conflicts."
-msgstr "Ci sono %s conflitti di tipo node_attr_conflicts."
-
-#: cmd_merging.cc:669
-#, c-format
-msgid "There are %s orphaned_node_conflicts."
-msgstr "Ci sono %s conflitti di tipo orphaned_node_conflicts."
-
-#: cmd_merging.cc:671
-#, c-format
-msgid "There are %s rename_target_conflicts."
-msgstr "Ci sono %s conflitti di tipo rename_target_conflicts."
-
-#: cmd_merging.cc:673
-#, c-format
-msgid "There are %s directory_loop_conflicts."
-msgstr "Ci sono %s conflitti di tipo directory_loop_conflicts."
-
-#: cmd_merging.cc:677
-msgid "[-r FROM] -r TO [PATH...]"
-msgstr "[-r DA] -r A [PERCORSO…]"
-
-#: cmd_merging.cc:678
-msgid ""
-"Apply changes made at arbitrary places in history to current workspace.\n"
-"This command takes changes made at any point in history, and\n"
-"edits your current workspace to include those changes.  The end result\n"
-"is identical to 'mtn diff -r FROM -r TO | patch -p0', except that\n"
-"this command uses monotone's merger, and thus intelligently handles\n"
-"renames, conflicts, and so on.\n"
-"\n"
-"If one revision is given, applies the changes made in that revision\n"
-"compared to its parent.\n"
-"\n"
-"If two revisions are given, applies the changes made to get from the\n"
-"first revision to the second."
-msgstr ""
-
-#: cmd_merging.cc:703
-#, c-format
-msgid ""
-"revision %s is a merge\n"
-"to apply the changes relative to one of its parents, use:\n"
-"  %s pluck -r PARENT -r %s"
-msgstr ""
-
-#: cmd_merging.cc:724
-#, c-format
-msgid "no changes to apply"
-msgstr "niente da modificare"
-
-#: cmd_merging.cc:816
-#, c-format
-msgid "applied changes to workspace"
-msgstr "modifica lo spazio di lavoro"
-
-#: cmd_merging.cc:840
-msgid "show unmerged head revisions of branch"
-msgstr "mostra le revisioni delle teste separate di un ramo"
-
-#: cmd_merging.cc:855
-#, c-format
-msgid "branch '%s' is currently merged:"
-msgstr "il ramo ‘%s’ è attualmente unito:"
-
-#: cmd_merging.cc:857
-#, c-format
-msgid "branch '%s' is currently unmerged:"
-msgstr "il ramo ‘%s’ è attualmente separato:"
-
-#: cmd_merging.cc:864
-msgid "REVID"
-msgstr "ID_REV"
-
-#: cmd_merging.cc:865
-msgid "dump the roster associated with the given REVID"
-msgstr "stampa il roster associato al REVID dato"
-
-#: cmd_netsync.cc:40
-#, c-format
-msgid "setting default server to %s"
-msgstr "imposto il server di default a ‘%s’"
-
-#: cmd_netsync.cc:46
-#, c-format
-msgid "no hostname given"
-msgstr "nessun nome di host specificato"
-
-#: cmd_netsync.cc:48
-#, c-format
-msgid "no server given and no default server set"
-msgstr "nessun server specificato e nessun server di default impostato"
-
-#: cmd_netsync.cc:59
-#: cmd_netsync.cc:79
-#, c-format
-msgid "no branch pattern given"
-msgstr "nessun pattern di ramo specificato"
-
-#: cmd_netsync.cc:67
-#, c-format
-msgid "setting default branch include pattern to '%s'"
-msgstr "imposto il pattern di default di inclusione rami a ‘%s’"
-
-#: cmd_netsync.cc:73
-#, c-format
-msgid "setting default branch exclude pattern to '%s'"
-msgstr "imposto il pattern di default di esclusione rami a ‘%s’"
-
-#: cmd_netsync.cc:81
-#, c-format
-msgid "no branch pattern given and no default pattern set"
-msgstr "nessun pattern di ramo specificato e nessun pattern di default impostato"
-
-#: cmd_netsync.cc:97
-#: cmd_netsync.cc:112
-#: cmd_netsync.cc:126
-#: cmd_netsync.cc:173
-msgid "network"
-msgstr "rete"
-
-#: cmd_netsync.cc:97
-#: cmd_netsync.cc:112
-#: cmd_netsync.cc:126
-msgid "[ADDRESS[:PORTNUMBER] [PATTERN]]"
-msgstr "[INDIRIZZO[:NUMERO_PORTA] [PATTERN]]"
-
-#: cmd_netsync.cc:98
-msgid "push branches matching PATTERN to netsync server at ADDRESS"
-msgstr "invia i rami che corrispondono a PATTERN al server netsync presso INDIRIZZO"
-
-#: cmd_netsync.cc:113
-msgid "pull branches matching PATTERN from netsync server at ADDRESS"
-msgstr "riceve i rami che corrispondono a PATTERN dal server netsync presso INDIRIZZO"
-
-#: cmd_netsync.cc:120
-#, c-format
-msgid "doing anonymous pull; use -kKEYNAME if you need authentication"
-msgstr "eseguo ‘pull’ anonimo; utilizza ‘-k NOMECHIAVE’ se necessiti di autenticazione"
-
-#: cmd_netsync.cc:127
-msgid "sync branches matching PATTERN with netsync server at ADDRESS"
-msgstr "sync dei rami che corrispondono a PATTERN con server netsync presso INDIRIZZO"
-
-#: cmd_netsync.cc:149
-#, c-format
-msgid "pid file '%s' already exists"
-msgstr "il file pid ‘%s’ esiste già"
-
-#: cmd_netsync.cc:151
-#, c-format
-msgid "failed to create pid file '%s'"
-msgstr "creazione del file PID ‘%s’ fallita"
-
-#: cmd_netsync.cc:173
-msgid "PATTERN ..."
-msgstr "PATTERN …"
-
-#: cmd_netsync.cc:174
-msgid "serve the branches specified by PATTERNs to connecting clients"
-msgstr ""
-
-#: cmd_netsync.cc:189
-#, c-format
-msgid "need permission to store persistent passphrase (see hook persist_phrase_ok())"
-msgstr "è necessario un permesso per ricordare la passphrase (vedi hook ‘persist_phrase_ok()’)"
-
-#: cmd_netsync.cc:195
-#, c-format
-msgid "The --no-transport-auth option is only permitted in combination with --stdio"
-msgstr ""
-
-#: cmd_othervcs.cc:15
-msgid "RCSFILE..."
-msgstr "FILE_RCS…"
-
-#: cmd_othervcs.cc:16
-msgid ""
-"parse versions in RCS files\n"
-"this command doesn't reconstruct or import revisions.you probably want cvs_import"
-msgstr ""
-
-#: cmd_othervcs.cc:32
-msgid "rcs"
-msgstr "rcs"
-
-#: cmd_othervcs.cc:32
-msgid "CVSROOT"
-msgstr "CVSROOT"
-
-#: cmd_othervcs.cc:33
-msgid "import all versions in CVS repository"
-msgstr "importa tutte le versioni di un repository CVS"
-
-#: cmd_packet.cc:21
-#: cmd_packet.cc:50
-#: cmd_packet.cc:69
-msgid "packet i/o"
-msgstr "i/o pacchetti"
-
-#: cmd_packet.cc:21
-#: cmd_packet.cc:50
-msgid "ID"
-msgstr "ID"
-
-#: cmd_packet.cc:22
-msgid "write public key packet to stdout"
-msgstr "scrive la chiave pubblica su stdout"
-
-#: cmd_packet.cc:44
-#, c-format
-msgid "public key '%s' does not exist"
-msgstr "la chiave pubblica ‘%s’ non è conosciuta"
-
-#: cmd_packet.cc:51
-msgid "write private key packet to stdout"
-msgstr "scrive la chiave privata su stdout"
-
-#: cmd_packet.cc:59
-#, c-format
-msgid "public and private key '%s' do not exist in keystore"
-msgstr "la coppia di chiavi ‘%s’ non è nel portachiavi"
-
-#: cmd_packet.cc:70
-msgid "read packets from files or stdin"
-msgstr "legge pacchetti da file o da stdin"
-
-#: cmd_packet.cc:78
-#, c-format
-msgid "no packets found on stdin"
-msgstr "nessun pacchetto trovato in stdin"
-
-#: cmd_packet.cc:90
-#, c-format
-msgid "no packets found in given file"
-msgid_plural "no packets found in given files"
-msgstr[0] "nessun pacchetto trovato nel file dato"
-msgstr[1] "nessun pacchetto trovato nei file dati"
-
-#: cmd_packet.cc:94
-#, c-format
-msgid "read %d packet"
-msgid_plural "read %d packets"
-msgstr[0] "letto %d pacchetto"
-msgstr[1] "letti %d pacchetto"
-
-#: cmd_ws_commit.cc:42
-msgid ""
-"Enter a description of this change.\n"
-"Lines beginning with `MTN:' are removed automatically.\n"
-msgstr ""
-"Inserisci una descrizione di questa modifica.\n"
-"Le linee che iniziano con 'MTN:' verranno rimosse automaticamente.\n"
-
-#: cmd_ws_commit.cc:50
-#, c-format
-msgid "edit of log message failed"
-msgstr "modifica del messaggio di log fallita"
-
-#: cmd_ws_commit.cc:54
-msgid "revert file(s), dir(s) or entire workspace (\".\")"
-msgstr "recupera file, directory o l'intero spazio di lavoro (\".\")"
-
-#: cmd_ws_commit.cc:62
-#, fuzzy, c-format
-msgid "you must pass at least one path to 'revert' (perhaps '.')"
-msgstr "‘revert’ richiede un path su cui lavorare (eventualmente ‘.’)"
-
-#: cmd_ws_commit.cc:81
-#, c-format
-msgid "no missing files to revert"
-msgstr "nessun file mancante da recuperare"
-
-#: cmd_ws_commit.cc:135
-#, c-format
-msgid "reverting %s"
-msgstr "recupero ‘%s’"
-
-#: cmd_ws_commit.cc:139
-#, c-format
-msgid "no file version %s found in database for %s"
-msgstr "nessun file con versione ‘%s’ trovato per ‘%s’ in database"
-
-#: cmd_ws_commit.cc:152
-#, c-format
-msgid "recreating %s/"
-msgstr "ri-creo ‘%s/’"
-
-#: cmd_ws_commit.cc:170
-msgid "disapprove of a particular revision"
-msgstr "disapprova una particolare revisione"
-
-#: cmd_ws_commit.cc:183
-#, c-format
-msgid "revision '%s' has %d changesets, cannot invert\n"
-msgstr "la revisione %s contiene %d changeset, non può essere annullata\n"
-
-#: cmd_ws_commit.cc:187
-#, c-format
-msgid "need --branch argument for disapproval"
-msgstr "per ‘disapprove’ è necessario un argomento --branch"
-
-#: cmd_ws_commit.cc:223
-msgid "add files to workspace"
-msgstr "aggiunge file allo spazio di lavoro"
-
-#: cmd_ws_commit.cc:251
-msgid "drop files from workspace"
-msgstr "toglie file dallo spazio di lavoro"
-
-#: cmd_ws_commit.cc:285
-msgid ""
-"SRC DEST\n"
-"SRC1 [SRC2 [...]] DEST_DIR"
-msgstr ""
-"SORG DEST\n"
-"SORG1 [SORG2 […]] CART_DEST"
-
-#: cmd_ws_commit.cc:287
-msgid "rename entries in the workspace"
-msgstr "rinomina elementi dello spazio di lavoro"
-
-#: cmd_ws_commit.cc:309
-msgid "NEW_ROOT PUT_OLD"
-msgstr "NUOVA_ROOT METTI_VECCHIA"
-
-#: cmd_ws_commit.cc:310
-msgid ""
-"rename the root directory\n"
-"after this command, the directory that currently has the name NEW_ROOT\n"
-"will be the root directory, and the directory that is currently the root\n"
-"directory will have name PUT_OLD.\n"
-"Using --execute is strongly recommended."
-msgstr ""
-"rinomina la directory root\n"
-"dopo questo comando, la directory che attualmente ha il nome NEW_ROOT\n"
-"sarà la directory root, e la directory che ora è la directory root\n"
-"avrà il nome PUT_OLD.\n"
-"Usare --execute è raccomandato fortemente."
-
-#: cmd_ws_commit.cc:329
-msgid "show status of workspace"
-msgstr "mostra stato dello spazio di lavoro"
-
-#: cmd_ws_commit.cc:392
-msgid "[DIRECTORY]\n"
-msgstr "[DIRECTORY]\n"
-
-#: cmd_ws_commit.cc:393
-msgid ""
-"check out a revision from database into directory.\n"
-"If a revision is given, that's the one that will be checked out.\n"
-"Otherwise, it will be the head of the branch (given or implicit).\n"
-"If no directory is given, the branch name will be used as directory"
-msgstr ""
-"estrae una revisione dal database in una directory.\n"
-"Se viene specificata una revisione, sarà quella ad essere estratta.\n"
-"Altrimenti sarà la testa del ramo (specificato o implicito).\n"
-"Se nessuna directory è specificata, il nome del ramo sarà usato come directory"
-
-#: cmd_ws_commit.cc:413
-#: cmd_ws_commit.cc:432
-#, c-format
-msgid "need --branch argument for branch-based checkout"
-msgstr "c'è bisogno di un parametro --branch per estrarre un ramo specifico"
-
-#: cmd_ws_commit.cc:426
-#, c-format
-msgid "checkout directory '%s' already exists"
-msgstr "la directory ‘%s’ esiste già, non può essere utilizzata per il ‘checkout’"
-
-#: cmd_ws_commit.cc:440
-#, c-format
-msgid "branch %s has multiple heads:"
-msgstr "il ramo ‘%s’ ha più teste:"
-
-#: cmd_ws_commit.cc:443
-#, c-format
-msgid "choose one with '%s checkout -r<id>'"
-msgstr "scegline una con ‘%s checkout -r<id>’"
-
-#: cmd_ws_commit.cc:444
-#, c-format
-msgid "branch %s has multiple heads"
-msgstr "il ramo ‘%s’ ha più teste"
-
-#: cmd_ws_commit.cc:471
-#, c-format
-msgid "revision %s is not a member of branch %s"
-msgstr "la revisione %s non fa parte del ramo ‘%s’"
-
-#: cmd_ws_commit.cc:504
-#, c-format
-msgid "no file %s found in database for %s"
-msgstr "nessun file ‘%s’ trovato per ‘%s’ in database"
-
-#: cmd_ws_commit.cc:522
-msgid ""
-"set PATH ATTR VALUE\n"
-"get PATH [ATTR]\n"
-"drop PATH [ATTR]"
-msgstr ""
-"set PERCORSO ATTR VALORE\n"
-"get PERCORSO [ATTR]\n"
-"drop PERCORSO [ATTR]"
-
-#: cmd_ws_commit.cc:523
-msgid "set, get or drop file attributes"
-msgstr "imposta, legge o elimina attributi sui file"
-
-#: cmd_ws_commit.cc:540
-#, c-format
-msgid "Unknown path '%s'"
-msgstr "Percorso sconosciuto ‘%s’"
-
-#: cmd_ws_commit.cc:569
-#, c-format
-msgid "Path '%s' does not have attribute '%s'\n"
-msgstr "Il percorso ‘%s’ non ha l'attributo ‘%s’\n"
-
-#: cmd_ws_commit.cc:597
-#, c-format
-msgid "No attributes for '%s'"
-msgstr "Nessun attributo per ‘%s’"
-
-#: cmd_ws_commit.cc:608
-#, c-format
-msgid "No attribute '%s' on path '%s'"
-msgstr "Nessun attributo ‘%s’ nel percorso ‘%s’"
-
-#: cmd_ws_commit.cc:621
-msgid "commit workspace to database"
-msgstr "salvataggio dello spazio di lavoro nel database"
-
-#: cmd_ws_commit.cc:656
-#, c-format
-msgid "no changes to commit"
-msgstr "nessuna modifica da salvare"
-
-#: cmd_ws_commit.cc:670
-#, c-format
-msgid "beginning commit on branch '%s'"
-msgstr "inizio il commit sul ramo ‘%s’"
-
-#: cmd_ws_commit.cc:679
-#, c-format
-msgid ""
-"_MTN/log is non-empty and log message was specified on command line\n"
-"perhaps move or delete _MTN/log,\n"
-"or remove --message/--message-file from the command line?"
-msgstr ""
-"‘_MTN/log’ non è vuoto e un messaggio di log è stato specificato sulla riga di comando\n"
-"forse vuoi muovere o cancellare ‘_MTN/log’ oppure\n"
-"togliere ‘--message’/‘--message-file’ dalla riga di comando?"
-
-#: cmd_ws_commit.cc:694
-#, c-format
-msgid "empty log message; commit canceled"
-msgstr "messaggio di log vuoto; salvataggio annullato"
-
-#: cmd_ws_commit.cc:715
-#, c-format
-msgid "log message rejected: %s"
-msgstr "messaggio di log respinto: %s"
-
-#: cmd_ws_commit.cc:723
-#, c-format
-msgid "revision %s already in database"
-msgstr "la revisione %s è già nel database"
-
-#: cmd_ws_commit.cc:762
-#: cmd_ws_commit.cc:792
-#, c-format
-msgid "file '%s' modified during commit, aborting"
-msgstr "file ‘%s’ modificato durante il commit, abbandono"
-
-#: cmd_ws_commit.cc:774
-<<<<<<< HEAD
-#, fuzzy, c-format
-msgid "Your database is missing version %1% of file '%2%'"
-msgstr "Nel tuo database manca la versione %s del file ‘%s’"
-=======
-#, c-format
-msgid "Your database is missing version %1% of file '%2%'"
-msgstr "Nel tuo database manca la versione %1% del file ‘%2%’"
->>>>>>> 8294d1ca
-
-#: cmd_ws_commit.cc:820
-#, c-format
-msgid "committed revision %s"
-msgstr "salvato come revisione %s"
-
-#: cmd_ws_commit.cc:826
-#, c-format
-msgid ""
-"note: this revision creates divergence\n"
-"note: you may (or may not) wish to run '%s merge'"
-msgstr ""
-"nota: questa revisione crea una divergenza\n"
-"nota: potresti voler (o non voler) eseguire ‘%s merge’"
-
-#: cmd_ws_commit.cc:859
-msgid "[DIRECTORY]"
-msgstr "[DIRECTORY]"
-
-#: cmd_ws_commit.cc:860
-msgid "setup a new workspace directory, default to current"
-msgstr "imposta una nuova directory come spazio di lavoro, il default è quella attuale"
-
-#: cmd_ws_commit.cc:866
-#, c-format
-msgid "need --branch argument for setup"
-msgstr "per il ‘setup’ è necessario un argomento --branch"
-
-#: cmd_ws_commit.cc:881
-msgid "refresh the inodeprint cache"
-msgstr "aggiorna la cache degli inodeprint"
-
-#: commands.cc:125
-#: commands.cc:227
-#, c-format
-msgid "unknown command '%s'"
-msgstr "comando ‘%s’ sconosciuto"
-
-#: commands.cc:136
-#, c-format
-msgid "command '%s' has multiple ambiguous expansions:\n"
-msgstr "il comando ‘%s’ ha espansioni multiple ambigue:\n"
-
-#: commands.cc:169
-msgid "commands:"
-msgstr "comandi:"
-
-#: commands.cc:248
-msgid "command [ARGS...]"
-msgstr "comando [ARGOMENTI…]"
-
-#: commands.cc:248
-msgid "display command help"
-msgstr "mostra l'aiuto sui comandi"
-
-#: commands.cc:400
-#, c-format
-msgid "expanding selection '%s'"
-msgstr "espando la selezione ‘%s’"
-
-#: commands.cc:408
-#, c-format
-msgid "no match for selection '%s'"
-msgstr "nessuna corrispondenza per la selezione ‘%s’"
-
-#: commands.cc:414
-#, c-format
-msgid "expanded to '%s'"
-msgstr "espanso in ‘%s’"
-
-#: commands.cc:431
-#, c-format
-msgid "selection '%s' has multiple ambiguous expansions: \n"
-msgstr "la selezione ‘%s’ ha espansioni multiple ambigue: \n"
-
-#: commands.cc:448
-msgid "note: "
-msgstr "nota: "
-
-#: commands.cc:449
-#, c-format
-msgid ""
-"branch '%s' has multiple heads\n"
-"perhaps consider '%s merge'"
-msgstr ""
-"il ramo ‘%s’ ha più teste\n"
-"valuta l'uso di ‘%s merge’"
-
-#: commands.cc:467
-#, c-format
-msgid "--message and --message-file are mutually exclusive"
-msgstr "--message e --message-file sono mutuamente esclusivi"
-
-#: database_check.cc:133
-#, c-format
-msgid "file structure is corrupted; cannot check further"
-msgstr "la struttura del file è rovinata; non puoi più controllare"
-
-#: database_check.cc:144
-msgid "files"
-msgstr "file"
-
-#: database_check.cc:173
-msgid "rosters"
-msgstr "roster"
-
-#: database_check.cc:240
-msgid "markings"
-msgstr "contrassegni"
-
-#: database_check.cc:338
-#: netsync.cc:2967
-#: rcs_import.cc:1244
-msgid "revisions"
-msgstr "revisioni"
-
-#: database_check.cc:437
-msgid "ancestry"
-msgstr "ascendenza"
-
-#: database_check.cc:470
-#: netsync.cc:2971
-msgid "keys"
-msgstr "chiavi"
-
-#: database_check.cc:496
-msgid "certs"
-msgstr "certificati"
-
-#: database_check.cc:533
-#, c-format
-msgid "file %s missing (%d manifest references)"
-msgstr "file ‘%s’ mancante (%d riferimenti al manifesto)"
-
-#: database_check.cc:540
-#, c-format
-msgid "file %s unreferenced"
-msgstr "file ‘%s’ senza referenze"
-
-#: database_check.cc:561
-#, c-format
-msgid "roster %s unreferenced"
-msgstr "roster ‘%s’ senza referenze"
-
-#: database_check.cc:567
-#, c-format
-msgid "roster %s incomplete (%d missing files)"
-msgstr "roster  ‘%s’ incompleto (%d file mancanti)"
-
-#: database_check.cc:574
-#, c-format
-msgid "roster %s incomplete (%d missing revisions)"
-msgstr "roster ‘%s’ incompleto (%d revisioni mancanti)"
-
-# TODO: togliere il ? in inglese
-#: database_check.cc:581
-#, c-format
-msgid "roster %s is not parseable (perhaps with unnormalized paths?)"
-msgstr "roster ‘%s’ non comprensibile (forse a causa di percorsi non normalizzati)"
-
-#: database_check.cc:588
-#, c-format
-msgid "roster %s is not in normalized form"
-msgstr "il roster ‘%s’ non è in forma normalizzata"
-
-#: database_check.cc:613
-#, c-format
-msgid "revision %s missing (%d revision references; %d cert references; %d parent references; %d child references; %d roster references)"
-msgstr "revisione %s mancante (%d riferimenti alla revisione; %d riferimenti al certificato; %d riferimenti al genitore; %d riferimenti al figlio; %d riferimenti al roster)"
-
-#: database_check.cc:621
-#, c-format
-msgid "revision %s incomplete (%d missing manifests)"
-msgstr "la revisione %s è incompleta (mancano %d manifesti)"
-
-#: database_check.cc:628
-#, c-format
-msgid "revision %s incomplete (%d missing revisions)"
-msgstr "la revisione %s è incompleta (mancano %d revisioni)"
-
-#: database_check.cc:635
-#, c-format
-msgid "revision %s incomplete (missing roster link)"
-msgstr "la revisione %s è incompleta (manca il link al roster)"
-
-#: database_check.cc:641
-#, c-format
-msgid "revision %s incomplete (missing roster)"
-msgstr "la revisione %s è incompleta (manca il roster)"
-
-#: database_check.cc:647
-#, c-format
-msgid "revision %s mismatched roster and manifest"
-msgstr "la revisione %s non corrisponde al roster né al manifesto"
-
-#: database_check.cc:653
-#, c-format
-msgid "revision %s incomplete (incomplete roster)"
-msgstr "la revisione %s è incompleta (roster incompleto)"
-
-# TODO: stirpi?
-#: database_check.cc:659
-#, c-format
-msgid "revision %s mismatched parents (%d ancestry parents; %d revision refs)"
-msgstr "la revisione %s non corrisponde ai genitori (%d stirpi di genitori; %d riferimenti alla revisione)"
-
-# TODO: stirpi?
-#: database_check.cc:668
-#, c-format
-msgid "revision %s mismatched children (%d ancestry children; %d parents)"
-msgstr "la revisione %s non corrisponde ai figli (%d stirpi di figli; %d genitori)"
-
-#: database_check.cc:680
-#, c-format
-msgid "revision %s has bad history (%s)"
-msgstr "la revisione %s ha una storia non valida (%s)"
-
-# TODO: togliere il ? in inglese
-#: database_check.cc:687
-#, c-format
-msgid "revision %s is not parseable (perhaps with unnormalized paths?)"
-msgstr "revisione %s non comprensibile (forse a causa di percorsi non normalizzati)"
-
-#: database_check.cc:694
-#, c-format
-msgid "revision %s is not in normalized form"
-msgstr "la revisione %s non in forma normalizzata"
-
-#: database_check.cc:718
-#, c-format
-msgid "key %s missing (signed %d certs)"
-msgstr "chiave %s mancante (firma %d certificati)"
-
-#: database_check.cc:751
-#, c-format
-msgid "revision %s unchecked signature in %s cert from missing key %s"
-msgstr "revisione ‘%s’ firma non controllata nel certificato ‘%s’ per chiave ‘%s’ mancante"
-
-#: database_check.cc:759
-#, c-format
-msgid "revision %s bad signature in %s cert from key %s"
-msgstr "revisione ‘%s’ firma non ammessa per certificato ‘%s’ della chiave ‘%s’"
-
-#: database_check.cc:774
-<<<<<<< HEAD
-#, fuzzy, c-format
-msgid "revision %1% missing %2% cert"
-msgstr "alla revisione %s manca il certificato ‘%s’"
-=======
-#, c-format
-msgid "revision %1% missing %2% cert"
-msgstr "alla revisione ‘%1%’ manca il certificato ‘%2%’"
->>>>>>> 8294d1ca
-
-#: database_check.cc:783
-#, c-format
-msgid "revision %s mismatched certs (%d authors %d dates %d changelogs)"
-msgstr "la revisione ‘%s’ non corrisponde ai certificati (%d autori %d date %d changelogs)"
-
-#: database_check.cc:870
-#, c-format
-msgid "%d missing files"
-msgstr "%d file mancanti"
-
-#: database_check.cc:872
-#, c-format
-msgid "%d unreferenced files"
-msgstr "%d file senza referenze"
-
-#: database_check.cc:875
-#, c-format
-msgid "%d unreferenced rosters"
-msgstr "%d roster senza referenze"
-
-#: database_check.cc:877
-#, c-format
-msgid "%d incomplete rosters"
-msgstr "%d roster incompleti"
-
-#: database_check.cc:879
-#, c-format
-msgid "%d rosters not parseable (perhaps with invalid paths)"
-msgstr "%d roster non comprensibili (forse con percorsi invalidi)"
-
-#: database_check.cc:882
-#, c-format
-msgid "%d rosters not in normalized form"
-msgstr "%d roster non in forma normalizzata"
-
-#: database_check.cc:885
-#, c-format
-msgid "%d missing revisions"
-msgstr "%d revisioni mancanti"
-
-#: database_check.cc:887
-#, c-format
-msgid "%d incomplete revisions"
-msgstr "%d revisioni incomplete"
-
-#: database_check.cc:889
-#, c-format
-msgid "%d mismatched parents"
-msgstr "%d genitori non abbinati"
-
-#: database_check.cc:891
-#, c-format
-msgid "%d mismatched children"
-msgstr "%d figli non abbinati"
-
-#: database_check.cc:893
-#, c-format
-msgid "%d revisions with bad history"
-msgstr "%d revisioni con storia non valida"
-
-#: database_check.cc:895
-#, c-format
-msgid "%d revisions not parseable (perhaps with invalid paths)"
-msgstr "%d revisioni non leggibili (forse con percorsi invalidi)"
-
-#: database_check.cc:898
-#, c-format
-msgid "%d revisions not in normalized form"
-msgstr "%d revisioni non in forma normalizzata"
-
-#: database_check.cc:902
-#, c-format
-msgid "%d unreferenced roster links"
-msgstr "%d roster non utilizzati"
-
-#: database_check.cc:905
-#, c-format
-msgid "%d missing rosters"
-msgstr "%d roster mancanti"
-
-#: database_check.cc:909
-#, c-format
-msgid "%d missing keys"
-msgstr "%d chiavi mancanti"
-
-#: database_check.cc:912
-#, c-format
-msgid "%d missing certs"
-msgstr "%d certificati mancanti"
-
-#: database_check.cc:914
-#, c-format
-msgid "%d mismatched certs"
-msgstr "%d certificati non corrispondenti"
-
-#: database_check.cc:916
-#, c-format
-msgid "%d unchecked signatures due to missing keys"
-msgstr "%d firme non controllate per mancanza delle chiavi"
-
-#: database_check.cc:918
-#, c-format
-msgid "%d bad signatures"
-msgstr "%d firme non valide"
-
-#: database_check.cc:944
-#, c-format
-msgid "check complete: %d files; %d rosters; %d revisions; %d keys; %d certs"
-msgstr "controllo completo: %d file; %d roster; %d revisioni; %d chiavi; %d certificati"
-
-#: database_check.cc:950
-#, c-format
-msgid "total problems detected: %d (%d serious)"
-msgstr "numero totale di problemi individuati: %d (di cui %d gravi)"
-
-#: database_check.cc:952
-#, c-format
-msgid "serious problems detected"
-msgstr "individuato un problema serio"
-
-#: database_check.cc:954
-#, c-format
-msgid "minor problems detected"
-msgstr "individuato un problema minore"
-
-#: database_check.cc:956
-#, c-format
-msgid "database is good"
-msgstr "il database non ha problemi"
-
-#: database.cc:156
-#, c-format
-msgid ""
-"layout of database %s doesn't match this version of monotone\n"
-"wanted schema %s, got %s\n"
-"try '%s db migrate' to upgrade\n"
-"(this is irreversible; you may want to make a backup copy first)"
-msgstr ""
-"il layout del database ‘%s’ non corrisponde a questa versione di monotone\n"
-"mi aspettavo lo schema ‘%s’, ho trovato ‘%s’\n"
-"prova ‘%s db migrate’ per aggiornarlo\n"
-"(operazione irreversibile; potresti voler prima fare una copia di backup)"
-
-#: database.cc:170
-#, c-format
-msgid "this database already contains rosters"
-msgstr "questo database contiene già dei roster"
-
-#: database.cc:190
-#, c-format
-msgid ""
-"database %s contains revisions but no rosters\n"
-"if you are a project leader or doing local testing:\n"
-"  see the file UPGRADE for instructions on upgrading.\n"
-"if you are not a project leader:\n"
-"  wait for a leader to migrate project data, and then\n"
-"  pull into a fresh database.\n"
-"sorry about the inconvenience."
-msgstr ""
-"il database ‘%s’ contiene revisioni ma non roster\n"
-"se sei un project leader o fai verifiche locali:\n"
-" vedi il file UPGRADE per istruzioni sull'aggiornamento.\n"
-"se non sei un project leader:\n"
-"aspetta che un leader sposti i dati del progetto, e poi\n"
-"entra in un data base nuovo.\n"
-"scusa per l'inconveniete."
-
-#: database.cc:209
-#, c-format
-msgid ""
-"database %s contains manifests but no revisions\n"
-"this is a very old database; it needs to be upgraded\n"
-"please see README.changesets for details"
-msgstr ""
-"il database ‘%s’ contiene manifesti ma non revisioni\n"
-"è un database molto vecchio; ha bisogno di essere aggiornato\n"
-"prego vedi README.changesets per dettagli"
-
-# TODO: "in" o "dal"?
-#: database.cc:245
-#, c-format
-msgid "unable to probe database version in file %s"
-msgstr "impossibile determinare la versione di database dal file ‘%s’"
-
-#: database.cc:252
-#, c-format
-msgid "database %s is not an sqlite version 3 file, try dump and reload"
-msgstr "il database ‘%s’ non è un file SQLite versione 3, prova ‘dump’ e ‘reload’"
-
-#: database.cc:281
-#: schema_migration.cc:200
-msgid ""
-"make sure database and containing directory are writeable\n"
-"and you have not run out of disk space"
-msgstr ""
-"assicurati che database e directory contenente sia scrivibili\n"
-"e non devi uscire dallo spazio disco"
-
-#: database.cc:287
-#: schema_migration.cc:205
-#, c-format
-msgid ""
-"sqlite error: %s\n"
-"%s"
-msgstr ""
-"errore sqlite: %s\n"
-"%s"
-
-#: database.cc:332
-#, c-format
-msgid "could not initialize database: %s: already exists"
-msgstr "non riesco ad inizializzare il database ‘%s’: esiste già"
-
-#: database.cc:337
-#, c-format
-msgid ""
-"existing (possibly stale) journal file '%s' has same stem as new database '%s'\n"
-"cancelling database creation"
-msgstr ""
-
-#: database.cc:487
-#, c-format
-msgid "cannot create %s; it already exists"
-msgstr "non posso creare ‘%s’: esiste già"
-
-#: database.cc:564
-#, c-format
-msgid ""
-"schema version    : %s\n"
-"counts:\n"
-"  full rosters    : %u\n"
-"  roster deltas   : %u\n"
-"  full files      : %u\n"
-"  file deltas     : %u\n"
-"  revisions       : %u\n"
-"  ancestry edges  : %u\n"
-"  certs           : %u\n"
-"  logical files   : %u\n"
-"bytes:\n"
-"  full rosters    : %u\n"
-"  roster deltas   : %u\n"
-"  full files      : %u\n"
-"  file deltas     : %u\n"
-"  revisions       : %u\n"
-"  cached ancestry : %u\n"
-"  certs           : %u\n"
-"  total           : %u\n"
-"database:\n"
-"  page size       : %u\n"
-"  cache size      : %u\n"
-msgstr ""
-"versione schema       : %s\n"
-"numero:\n"
-"  roster completi     : %u\n"
-"  roster incrementali : %u\n"
-"  file completi       : %u\n"
-"  file incrementali   : %u\n"
-"  revisioni           : %u\n"
-"  relaz. di parentela : %u\n"
-"  certificati         : %u\n"
-"  file logici         : %u\n"
-"byte:\n"
-"  roster completi     : %u\n"
-"  roster incrementali : %u\n"
-"  file completi       : %u\n"
-"  file incrementali   : %u\n"
-"  revisioni           : %u\n"
-"  parentele in cache  : %u\n"
-"  certificati         : %u\n"
-"  totale              : %u\n"
-"database:\n"
-"  dimensione pagine   : %u\n"
-"  dimensione cache    : %u\n"
-
-#: database.cc:626
-#, c-format
-msgid "database schema version: %s"
-msgstr "versione dello schema del database: %s"
-
-#: database.cc:703
-#, c-format
-msgid "multiple statements in query: %s\n"
-msgstr "query con più di un comando: %s\n"
-
-#: database.cc:709
-#, c-format
-msgid "wanted %d columns got %d in query: %s"
-msgstr "mi aspettavo %d colonne e ne ho ottenute %d nella query ‘%s’"
-
-#: database.cc:768
-#, c-format
-msgid "null result in query: %s"
-msgstr "risultato nullo nella query: %s"
-
-#: database.cc:786
-#, c-format
-msgid "wanted %d rows got %d in query: %s"
-msgstr "mi aspettavo %d linee e ne ho ottenute %d nella query ‘%s’"
-
-#: database.cc:1926
-#, c-format
-msgid "another key with name '%s' already exists"
-msgstr "esiste già un'altra chiave con nome ‘%s’"
-
-#: database.cc:2958
-#, c-format
-msgid "no database specified"
-msgstr "nessuna database specificato"
-
-#: database.cc:2966
-#, c-format
-msgid "database %s does not exist"
-msgstr "il database ‘%s’ non esiste"
-
-#: database.cc:2967
-#, c-format
-msgid "%s is a directory, not a database"
-msgstr "‘%s’ è una directory, non un database"
-
-#: database.cc:2992
-#, c-format
-msgid "could not open database '%s': %s"
-msgstr "non riesco ad aprire il database ‘%s’: %s"
-
-#: diff_patch.cc:608
-#, c-format
-msgid "file '%s' does not exist in workspace"
-msgstr "il file ‘%s’ non esiste nello spazio di lavoro"
-
-#: diff_patch.cc:609
-#, c-format
-msgid "'%s' in workspace is a directory, not a file"
-msgstr "nello spazio di lavoro ‘%s’ è una directory, non un file"
-
-#: diff_patch.cc:613
-#, c-format
-msgid "file %s in workspace has id %s, wanted %s"
-msgstr "il file ‘%s’ hd id ‘%s’ nello spazio di lavoro, era atteso ‘%s’"
-
-#: diff_patch.cc:734
-#, c-format
-msgid ""
-"help required for 3-way merge\n"
-"[ancestor] %s\n"
-"[    left] %s\n"
-"[   right] %s\n"
-"[  merged] %s\n"
-msgstr ""
-"richiesto aiuto per ‘merge’ a 3 vie\n"
-"[antenato] %s\n"
-"[sinistra] %s\n"
-"[  destra] %s\n"
-"[  unione] %s\n"
-
-#: file_io.cc:176
-#: file_io.cc:183
-#, c-format
-msgid ""
-"could not create directory '%s'\n"
-"it is a file"
-msgstr ""
-"non riesco a creare la directory‘%s’\n"
-"è un file"
-
-#: file_io.cc:178
-#, c-format
-msgid ""
-"could not create directory '%s'\n"
-"%s"
-msgstr ""
-"non riesco a creare la directory‘%s’\n"
-"%s"
-
-#: file_io.cc:182
-#, c-format
-msgid "could not create directory '%s'"
-msgstr "non riesco a creare la directory‘%s’"
-
-#: file_io.cc:195
-#, c-format
-msgid "failed to create directory '%s' for '%s'"
-msgstr "fallita la creazione della directory‘%s’ per ‘%s’"
-
-#: file_io.cc:209
-#, c-format
-msgid ""
-"could not remove '%s'\n"
-"%s"
-msgstr ""
-"non posso cancellare ‘%s’\n"
-"%s"
-
-#: file_io.cc:219
-#, c-format
-msgid "file to delete '%s' does not exist"
-msgstr "il file da cancellare ‘%s’ non esiste"
-
-#: file_io.cc:220
-#, c-format
-msgid "file to delete, '%s', is not a file but a directory"
-msgstr "il file da cancellare ‘%s’ non è un file ma una directory"
-
-#: file_io.cc:228
-#, c-format
-msgid "directory to delete '%s' does not exist"
-msgstr "la directory da cancellare ‘%s’ non esiste"
-
-#: file_io.cc:229
-#, c-format
-msgid "directory to delete, '%s', is not a directory but a file"
-msgstr "la directory da cancellare ‘%s’ non è una directory ma un file"
-
-#: file_io.cc:236
-#, c-format
-msgid "object to delete, '%s', does not exist"
-msgstr "l'oggetto da cancellare ‘%s’ non esiste"
-
-#: file_io.cc:244
-#, c-format
-msgid "directory to delete, '%s', does not exist"
-msgstr "la directory da cancellare ‘%s’ non esiste"
-
-#: file_io.cc:245
-#, c-format
-msgid "directory to delete, '%s', is a file"
-msgstr "la directory da cancellare ‘%s’ è un file"
-
-#: file_io.cc:254
-#, c-format
-msgid "rename source file '%s' does not exist"
-msgstr "il file da rinominare ‘%s’ non esiste"
-
-#: file_io.cc:255
-#, c-format
-msgid "rename source file '%s' is a directory -- bug in monotone?"
-msgstr "il file sorgente da rinominare ‘%s’ è una directory -- bug in monotone?"
-
-#: file_io.cc:258
-#: file_io.cc:271
-#, c-format
-msgid "rename target '%s' already exists"
-msgstr "esiste già un'altra chiave con nome ‘%s’"
-
-#: file_io.cc:267
-#, c-format
-msgid "rename source dir '%s' does not exist"
-msgstr "la directory da rinominare ‘%s’ non esiste"
-
-#: file_io.cc:268
-#, c-format
-msgid "rename source dir '%s' is a file -- bug in monotone?"
-msgstr "la directory sorgente da rinominare ‘%s’ è un file -- bug in monotone?"
-
-#: file_io.cc:282
-#, c-format
-msgid "rename source path '%s' does not exist"
-msgstr "il percorso da rinominare ‘%s’ non esiste"
-
-#: file_io.cc:297
-#, c-format
-msgid "file %s does not exist"
-msgstr "il file ‘%s’ non esiste"
-
-#: file_io.cc:298
-#, c-format
-msgid "file %s cannot be read as data; it is a directory"
-msgstr "il file ‘%s’ non può essere letto: è una directory"
-
-#: file_io.cc:302
-#, c-format
-msgid "cannot open file %s for reading"
-msgstr "non riesco ad aprire file ‘%s’ in lettura"
-
-#: file_io.cc:341
-#, c-format
-msgid "Cannot read standard input multiple times"
-msgstr "Non posso leggere stdin più volte"
-
-#: file_io.cc:372
-#, c-format
-msgid "file '%s' cannot be overwritten as data; it is a directory"
-msgstr "il file ‘%s’ non può essere sovrascritto: è una directory"
-
-#: file_io.cc:380
-#, c-format
-msgid "cannot open file %s for writing"
-msgstr "impossibile aprire il file ‘%s’ in scrittura"
-
-#: file_io.cc:437
-#, c-format
-msgid "caught runtime error %s constructing file path for %s"
-msgstr ""
-
-#: file_io.cc:530
-#, c-format
-msgid "no such file or directory: '%s'"
-msgstr "nessun file o directory con nome ‘%s’"
-
-#: keys.cc:99
-#, c-format
-msgid "got empty passphrase from get_passphrase() hook"
-msgstr "ricevuta passphrase vuota dall'hook ‘get_passphrase()’"
-
-#: keys.cc:115
-#, c-format
-msgid "empty passphrase not allowed"
-msgstr "passphrase vuota non permessa"
-
-#: keys.cc:122
-#, c-format
-msgid "confirm passphrase for key ID [%s]: "
-msgstr "conferma la passphrase per la chiave con ID [%s]: "
-
-#: keys.cc:127
-#, c-format
-msgid "empty passphrases not allowed, try again"
-msgstr "le passphrase non può essere vuota, riprova"
-
-#: keys.cc:128
-#: keys.cc:135
-#, c-format
-msgid "too many failed passphrases"
-msgstr "troppe passphrase errate"
-
-#: keys.cc:134
-#, c-format
-msgid "passphrases do not match, try again"
-msgstr "le passphrase non corrispondono, riprova"
-
-#: keys.cc:141
-#, c-format
-msgid "no passphrase given"
-msgstr "non è stata specificata una passphrase"
-
-#: keys.cc:564
-#, c-format
-msgid "passphrase for '%s' is incorrect"
-msgstr "passphrase incorretta per ‘%s’"
-
-#: lua.cc:462
-#: lua.cc:476
-#, c-format
-msgid "%s called with an invalid parameter"
-msgstr "‘%s’ chiamato con un parametro non valido"
-
-#: lua.cc:479
-#, c-format
-msgid "Directory '%s' does not exist"
-msgstr "La directory ‘%s’ non esiste"
-
-#: lua.cc:480
-#: rcs_import.cc:1235
-#: work.cc:480
-#, c-format
-msgid "'%s' is not a directory"
-msgstr "‘%s’ non è una directory"
-
-#: lua.cc:499
-#, c-format
-msgid "lua error while loading rcfile '%s'"
-msgstr "errore lua caricando il file rc ‘%s’"
-
-#: main.cc:326
-msgid "interrupted"
-msgstr "interrotto"
-
-#: main.cc:330
-msgid "terminated by signal"
-msgstr "terminato dal segnale"
-
-#: merkle_tree.cc:290
-#, c-format
-msgid "node level is %d, exceeds maximum %d"
-msgstr "il livello del nodo è %d, superiore al massimo di %d"
-
-#: merkle_tree.cc:325
-#, c-format
-msgid "mismatched node hash value %s, expected %s"
-msgstr ""
-
-#: monotone.cc:65
-msgid "select branch cert for operation"
-msgstr "seleziona il ramo per l'operazione"
-
-#: monotone.cc:66
-msgid "select revision id for operation"
-msgstr "seleziona id di revisione per l'operazione"
-
-#: monotone.cc:67
-msgid "set commit changelog message"
-msgstr "imposta il messaggio di ChangeLog del commit"
-
-#: monotone.cc:68
-msgid "set filename containing commit changelog message"
-msgstr "legge il messaggio di ChangeLog del commit da un file"
-
-#: monotone.cc:69
-msgid "override date/time for commit"
-msgstr "forza data/ora del commit"
-
-#: monotone.cc:70
-msgid "override author for commit"
-msgstr "forza l'autore del commit"
-
-#: monotone.cc:71
-msgid "limit the number of levels of directories to descend"
-msgstr "limita il numero di livelli di cartelle in cui discendere"
-
-#: monotone.cc:72
-msgid "limit log output to the last number of entries"
-msgstr "limita la stampa del log alle ultime n voci"
-
-#: monotone.cc:73
-msgid "limit log output to the next number of entries"
-msgstr "limita la stampa del log alle seguenti n voci"
-
-#: monotone.cc:74
-msgid "record process id of server"
-msgstr "registra l'id del processo server"
-
-#: monotone.cc:75
-msgid "print a brief version of the normal output"
-msgstr "stampa una versione breve dell'output"
-
-#: monotone.cc:76
-msgid "print diffs along with logs"
-msgstr "stampa i diff assieme ai log"
-
-#: monotone.cc:77
-msgid "exclude merges when printing logs"
-msgstr "esclude i ‘merge’ dalla stampa dei log"
-
-#: monotone.cc:78
-msgid "use the current arguments as the future default"
-msgstr "usa gli argomenti attuali come default futuro"
-
-#: monotone.cc:79
-msgid "leave out anything described by its argument"
-msgstr ""
-
-#: monotone.cc:80
-msgid "use unified diff format"
-msgstr "usa formato di diff unificato"
-
-#: monotone.cc:81
-msgid "use context diff format"
-msgstr "usa formato di diff con contesto"
-
-#: monotone.cc:82
-msgid "use external diff hook for generating diffs"
-msgstr "utilizza l'hook per generare le diff esternamente"
-
-#: monotone.cc:83
-msgid "argument to pass external diff hook"
-msgstr "argomenti da passare all'hook per le diff esterne"
-
-#: monotone.cc:84
-msgid "do not show the function containing each block of changes"
-msgstr ""
-
-#: monotone.cc:85
-msgid "another name for --no-show-encloser (for compatibility with GNU diff)"
-msgstr ""
-
-#: monotone.cc:86
-msgid "perform the associated file operation"
-msgstr "esegue l'operazione su file associata"
-
-#: monotone.cc:87
-msgid "address:port to listen on (default :4691)"
-msgstr "indirizzo:porta su cui stare in ascolto (default ‘:4691’)"
-
-#: monotone.cc:88
-msgid "perform the operations for files missing from workspace"
-msgstr "eseguire le operazioni per file mancanti nello spazio di lavoro"
-
-#: monotone.cc:89
-msgid "perform the operations for unknown files from workspace"
-msgstr "eseguire le operazioni per file sconosciuti nello spazio di lavoro"
-
-#: monotone.cc:90
-msgid "push the specified key even if it hasn't signed anything"
-msgstr "invia la chiave specificata anche se non è stato firmato niente"
-
-#: monotone.cc:91
-msgid "serve netsync on stdio"
-msgstr "esegui il server netsync su stdio"
-
-#: monotone.cc:92
-msgid "disable transport authentication"
-msgstr "disabilita l'autentificazione del trasporto"
-
-#: monotone.cc:93
-msgid "when rosterifying, drop attrs entries with the given key"
-msgstr "durante la conversione al formato con roster, elimina gli attributi con una chiave specificata"
-
-#: monotone.cc:94
-msgid "exclude files when printing logs"
-msgstr "esclude i file dalla stampa dei log"
-
-#: monotone.cc:95
-msgid "also operate on the contents of any listed directories"
-msgstr "opera anche sui contenuti delle directory specificate"
-
-#: monotone.cc:104
-msgid "print debug log to stderr while running"
-msgstr "stampa i log di debug su stderr (sempre)"
-
-#: monotone.cc:105
-msgid "file to dump debugging log to, on failure"
-msgstr "file su cui salvare i log di debug (in caso di fallimento)"
-
-#: monotone.cc:106
-msgid "file to write the log to"
-msgstr "file su cui scrivere il registro"
-
-#: monotone.cc:107
-#, fuzzy
-msgid "suppress verbose, informational and progress messages"
-msgstr "evita i messaggi informativi e sul progresso"
-
-#: monotone.cc:108
-msgid "suppress warning, verbose, informational and progress messages"
-msgstr ""
-
-#: monotone.cc:109
-msgid "display help message"
-msgstr "mostra il messaggio di aiuto"
-
-#: monotone.cc:110
-msgid "print version number, then exit"
-msgstr "stampa il numero di versione versione ed esce"
-
-#: monotone.cc:111
-msgid "print detailed version number, then exit"
-msgstr "stampa il numero di versione con dettagli ed esce"
-
-#: monotone.cc:112
-msgid "insert command line arguments taken from the given file"
-msgstr "inserisco nella linea di comando gli argomenti presi dal file dato"
-
-#: monotone.cc:113
-msgid "set ticker style (count|dot|none)"
-msgstr "imposta lo stile del ticker (count|dot|none)"
-
-#: monotone.cc:114
-msgid "do not load standard lua hooks"
-msgstr "non caricare gli hook standard Lua"
-
-#: monotone.cc:115
-msgid "do not load ~/.monotone/monotonerc or _MTN/monotonerc lua files"
-msgstr "non caricare i file LUA ‘~/.monotone/monotonerc’ o ‘_MTN/monotonerc’"
-
-#: monotone.cc:116
-msgid "load extra rc file"
-msgstr "carica un file rc in più"
-
-#: monotone.cc:117
-msgid "set key for signatures"
-msgstr "imposta chiave di firma"
-
-#: monotone.cc:118
-msgid "set name of database"
-msgstr "imposta il nome del database"
-
-#: monotone.cc:119
-msgid "limit search for workspace to specified root"
-msgstr "limita la ricerca dello spazio di lavoro alla root specificata"
-
-# TODO: traduzione migliore?
-#: monotone.cc:120
-msgid "verbose completion output"
-msgstr "output dettagliato"
-
-#: monotone.cc:121
-msgid "set location of key store"
-msgstr "imposta locazione del portachiavi"
-
-#: monotone.cc:122
-msgid "set location of configuration directory"
-msgstr "imposta la locazione della directory di configurazione"
-
-#: monotone.cc:226
-#, c-format
-msgid "problem parsing arguments from file %s: %s"
-msgstr "problematico interpretare gli argomenti dal file ‘%s’: %s"
-
-#: monotone.cc:235
-#, c-format
-msgid "weird error when stuffing arguments read from %s: %s\n"
-msgstr ""
-
-#: monotone.cc:331
-msgid "[OPTION...] command [ARGS...]\n"
-msgstr "[OPZIONE…] comando [ARGOMENTI…]\n"
-
-#: monotone.cc:600
-#, c-format
-msgid "syntax error near the \"%s\" option: %s"
-msgstr "errore di sintassi vicino all'opzione ‘%s’: %s"
-
-#: monotone.cc:639
-#, c-format
-msgid "%s %s doesn't use the option %s"
-msgstr "‘%s %s’ non utilizza l'opzione ‘%s’"
-
-#: monotone.cc:673
-#, c-format
-msgid "Options specific to '%s %s':"
-msgstr "Opzioni specifiche per ‘%s %s’:"
-
-#: mt_version.cc:36
-#, c-format
-msgid "%s (base revision: %s)"
-msgstr "%s (revisione base: %s)"
-
-#: mt_version.cc:56
-#, c-format
-msgid ""
-"Running on          : %s\n"
-"C++ compiler        : %s\n"
-"C++ standard library: %s\n"
-"Boost version       : %s\n"
-"Changes since base revision:\n"
-"%s"
-msgstr ""
-"In esecuzione su     : %s\n"
-"Compilatore C++      : %s\n"
-"Libreria standard C++: %s\n"
-"Versione di Boost    : %s\n"
-"Modifiche rispetto alla versione base:\n"
-"%s"
-
-#: netcmd.cc:43
-#, c-format
-msgid "unknown item type 0x%x for '%s'"
-msgstr "elemento di tipo sconosciuto 0x%x per ‘%s’"
-
-#: netcmd.cc:115
-#, c-format
-msgid "unknown netcmd code 0x%x"
-msgstr "codice netcmd sconosciuto 0x%x"
-
-#: netcmd.cc:120
-#, c-format
-msgid ""
-"protocol version mismatch: wanted '%d' got '%d'\n"
-"%s"
-msgstr ""
-"versione del protocollo errata: mi aspettavo %d ed ho ottenuto %d\n"
-"%s"
-
-#: netcmd.cc:125
-msgid "the remote side has a newer, incompatible version of monotone"
-msgstr "all'altro capo c'è una versione più nuova di monotone, non compatibile con questa"
-
-#: netcmd.cc:126
-msgid "the remote side has an older, incompatible version of monotone"
-msgstr "all'altro capo c'è una versione più vecchia di monotone, non compatibile con questa"
-
-#: netcmd.cc:136
-#, c-format
-msgid "oversized payload of '%d' bytes"
-msgstr "carico di %d byte sovradimensionato"
-
-#: netcmd.cc:176
-#, c-format
-msgid ""
-"bad HMAC checksum (got %s, wanted %s)\n"
-"this suggests data was corrupted in transit\n"
-msgstr ""
-
-#: netcmd.cc:272
-#: netcmd.cc:318
-#, c-format
-msgid "unknown role specifier %d"
-msgstr "specificatore di ruolo %d sconosciuto"
-
-#: netio.hh:41
-#: netio.hh:59
-#, c-format
-msgid "need %d bytes to decode %s at %d, only have %d"
-msgstr ""
-
-#: netio.hh:87
-#: netio.hh:122
-#, fuzzy, c-format
-msgid "uleb128 decode for '%s' into %d-byte datum overflowed"
-msgstr "la decodifica uleb128 per ‘%s’ in ***datum*** %d-byte ***overflow***"
-
-#: netio.hh:142
-#, c-format
-msgid "ran out of bytes reading uleb128 value for '%s' at pos %d"
-msgstr ""
-
-#: netio.hh:278
-#, c-format
-msgid "decoding variable length string of %d bytes for '%s', maximum is %d"
-msgstr "decodifica in corso della stringa a lungheza variabile di %d byte per ‘%s’, il massimo è %d"
-
-#: netio.hh:333
-#, c-format
-msgid "expected %s to end at %d, have %d bytes"
-msgstr ""
-
-#: netsync.cc:258
-#, c-format
-msgid "check of '%s' failed"
-msgstr "controllo di ‘%s’ fallito"
-
-#: netsync.cc:724
-msgid "bytes in"
-msgstr "byte ↓"
-
-#: netsync.cc:726
-msgid "bytes out"
-msgstr "byte ↑"
-
-#: netsync.cc:730
-msgid "certs in"
-msgstr "cert. ↓"
-
-#: netsync.cc:732
-#: netsync.cc:745
-msgid "revs in"
-msgstr "rev. ↓"
-
-#: netsync.cc:737
-msgid "certs out"
-msgstr "cert. ↑"
-
-#: netsync.cc:739
-#: netsync.cc:747
-msgid "revs out"
-msgstr "rev. ↑"
-
-#: netsync.cc:853
-#, c-format
-msgid "underflow on count of %s items to receive"
-msgstr ""
-
-#: netsync.cc:1201
-#, c-format
-msgid "received network error: %s"
-msgstr "ricevuto errore di rete: %s"
-
-#: netsync.cc:1236
-#, c-format
-msgid ""
-"@@@@@@@@@@@@@@@@@@@@@@@@@@@@@@@@@@@@@@@@@@@@@@@@@@@@@@@@@@@\n"
-"@ WARNING: SERVER IDENTIFICATION HAS CHANGED              @\n"
-"@@@@@@@@@@@@@@@@@@@@@@@@@@@@@@@@@@@@@@@@@@@@@@@@@@@@@@@@@@@\n"
-"IT IS POSSIBLE THAT SOMEONE IS DOING SOMETHING NASTY\n"
-"it is also possible that the server key has just been changed\n"
-"remote host sent key %s\n"
-"I expected %s\n"
-"'%s unset %s %s' overrides this check"
-msgstr ""
-"@@@@@@@@@@@@@@@@@@@@@@@@@@@@@@@@@@@@@@@@@@@@@@@@@@@@@@@@@@@\n"
-"@ ATTENZIONE: L'IDENTIFICAZIONE DEL SERVER È CAMBIATA     @\n"
-"@@@@@@@@@@@@@@@@@@@@@@@@@@@@@@@@@@@@@@@@@@@@@@@@@@@@@@@@@@@\n"
-"È POSSIBILE CHE QUALCUNO STIA FACENDO QUALCOSA DI BRUTTO\n"
-"è anche possibile che la chiave del server sia stata semplicemente cambiata\n"
-"l'host remoto ha inviato la chiave ‘%s’\n"
-"mi aspettavo la chiave ‘%s’\n"
-"‘%s unset %s %s’ per forzare questo controllo"
-
-#: netsync.cc:1246
-#, c-format
-msgid "server key changed"
-msgstr "la chiave del server è cambiata"
-
-#: netsync.cc:1251
-#, c-format
-msgid ""
-"first time connecting to server %s\n"
-"I'll assume it's really them, but you might want to double-check\n"
-"their key's fingerprint: %s\n"
-msgstr ""
-
-#: netsync.cc:1258
-#, c-format
-msgid "saving public key for %s to database"
-msgstr "salvo la chiave pubblica per ‘%s’ nel database"
-
-#: netsync.cc:1352
-#, c-format
-msgid "rejected attempt at anonymous connection for write"
-msgstr "rifiutato un tentativo di connessione anonima in scrittura"
-
-#: netsync.cc:1358
-#, c-format
-msgid "rejected attempt at anonymous connection while running as sink"
-msgstr "rifiutato un tentativo di connessione anonima funzionando come pozzo"
-
-#: netsync.cc:1372
-#: netsync.cc:1496
-#, c-format
-msgid "not serving branch '%s'"
-msgstr "il ramo ‘%s’ non è servito"
-
-#: netsync.cc:1377
-#, c-format
-msgid "anonymous access to branch '%s' denied by server"
-msgstr "il server ha negato l'accesso anonimo al ramo ‘%s’"
-
-#: netsync.cc:1385
-#, c-format
-msgid "allowed anonymous read permission for '%s' excluding '%s'"
-msgstr "concessi permessi di lettura anonima a ‘%s’ con esclusione di ‘%s’"
-
-#: netsync.cc:1391
-#, c-format
-msgid "allowed anonymous read/write permission for '%s' excluding '%s'"
-msgstr "concessi permessi di lettura/scrittura anonime a ‘%s’ con esclusione di ‘%s’"
-
-#: netsync.cc:1447
-#, c-format
-msgid "detected replay attack in auth netcmd"
-msgstr "individuato attacco replay nell'autenticazione netcmd"
-
-#: netsync.cc:1468
-#, c-format
-msgid "remote public key hash '%s' is unknown"
-msgstr "l'hash ‘%s’ della chiave pubblica remota è sconosciuto"
-
-#: netsync.cc:1484
-#, c-format
-msgid "denied '%s' read permission for '%s' excluding '%s' while running as pure sink"
-msgstr "negato a ‘%s’ il permesso di lettura a ‘%s’ con esclusione di ‘%s’ nel ruolo di pozzo"
-
-#: netsync.cc:1501
-#, c-format
-msgid "denied '%s' read permission for '%s' excluding '%s' because of branch '%s'"
-msgstr "negato a ‘%s’ il permesso di lettura a ‘%s’ con esclusione di ‘%s’ a causa del ramo ‘%s’"
-
-#: netsync.cc:1511
-#, c-format
-msgid "allowed '%s' read permission for '%s' excluding '%s'"
-msgstr "concessi a ‘%s’ permessi di lettura per ‘%s’ con esclusione di ‘%s’"
-
-#: netsync.cc:1521
-#, c-format
-msgid "denied '%s' write permission for '%s' excluding '%s' while running as pure source"
-msgstr "negato a ‘%s’ il permesso di scrittura a ‘%s’ con esclusione di ‘%s’ nel ruolo di sorgente"
-
-#: netsync.cc:1528
-#, c-format
-msgid "denied '%s' write permission for '%s' excluding '%s'"
-msgstr "negati a ‘%s’ permessi di scrittura per ‘%s’ con esclusione di ‘%s’"
-
-#: netsync.cc:1532
-#, c-format
-msgid "allowed '%s' write permission for '%s' excluding '%s'"
-msgstr "concessi a ‘%s’ permessi di scrittura per ‘%s’ con esclusione di ‘%s’"
-
-#: netsync.cc:1556
-#, c-format
-msgid "bad client signature"
-msgstr "firma del client non valida"
-
-#: netsync.cc:1572
-#, c-format
-msgid "Unexpected 'refine' command on non-refined item type"
-msgstr ""
-
-#: netsync.cc:1669
-#, c-format
-msgid "unknown bye phase %d received"
-msgstr "ricevuta fase di saluto %d sconosciuta"
-
-#: netsync.cc:1684
-#, c-format
-msgid "Unexpected 'done' command on non-refined item type"
-msgstr ""
-
-#: netsync.cc:1756
-#, c-format
-msgid "%s with hash '%s' does not exist in our database"
-msgstr "‘%s’ con hash ‘%s’ non è presente nel database"
-
-#: netsync.cc:1857
-#, c-format
-msgid "Mismatched epoch on branch %s. Server has '%s', client has '%s'."
-msgstr "Epoca non corrispondente sul ramo ‘%s’: il server usa ‘%s’, il client usa ‘%s’."
-
-#: netsync.cc:1875
-#, c-format
-msgid "hash check failed for public key '%s' (%s); wanted '%s' got '%s'"
-msgstr ""
-
-#: netsync.cc:1889
-#, c-format
-msgid "hash check failed for revision cert '%s'"
-msgstr "l'hash nel certificato della revisione %s non è corretto"
-
-#: netsync.cc:1951
-#, c-format
-msgid "Received warning from usher: %s"
-msgstr "Ricevuto avvertimento dall'usciere: %s"
-
-#: netsync.cc:2038
-#: netsync.cc:2069
-msgid "source and sink"
-msgstr "sorgente e pozzo"
-
-#: netsync.cc:2039
-#: netsync.cc:2070
-msgid "source"
-msgstr "sorgente"
-
-#: netsync.cc:2039
-#: netsync.cc:2070
-msgid "sink"
-msgstr "pozzo"
-
-#: netsync.cc:2226
-#, c-format
-msgid "input buffer for peer %s is overfull after netcmd dispatch\n"
-msgstr ""
-
-#: netsync.cc:2238
-#: netsync.cc:2337
-#, c-format
-msgid "protocol error while processing peer %s: '%s'"
-msgstr "errore di protocollo processando il peer %s: '%s' "
-
-#: netsync.cc:2244
-#, c-format
-msgid "error: %s"
-msgstr "errore: %s"
-
-#: netsync.cc:2308
-#, c-format
-msgid "connecting to %s"
-msgstr "connessione a ‘%s’"
-
-#: netsync.cc:2352
-#, c-format
-msgid "timed out waiting for I/O with peer %s, disconnecting\n"
-msgstr "tempo disponibile finito aspettando I/O con peer ‘%s’, mi scollego\n"
-
-#: netsync.cc:2375
-#, c-format
-msgid "processing failure while talking to peer %s, disconnecting\n"
-msgstr "ottenuto fallimento parlando col peer ‘%s’, mi scollego\n"
-
-#: netsync.cc:2392
-#, c-format
-msgid "successful exchange with %s"
-msgstr "scambio con ‘%s’ avvenuto con successo"
-
-#: netsync.cc:2398
-#, c-format
-msgid "peer %s disconnected after we informed them of error"
-msgstr ""
-
-#: netsync.cc:2403
-#, c-format
-msgid "I/O failure while talking to peer %s, disconnecting\n"
-msgstr "I/O fallito mentrw parlavo col peer ‘%s’, mi scollego\n"
-
-#: netsync.cc:2469
-#, c-format
-msgid "protocol error while processing peer %s: '%s', marking as bad"
-msgstr "errore di protocollo processando peer ‘%s’: ‘%s’, marcato come invalido"
-
-#: netsync.cc:2501
-#, c-format
-msgid "accepted new client connection from %s : %s"
-msgstr "accettata connessione nuovo cliente da ‘%s’: ‘%s’"
-
-#: netsync.cc:2538
-#, c-format
-msgid "protocol error while processing peer %s: '%s', disconnecting"
-msgstr "errore di protocollo processando peer ‘%s’: ‘%s’, mi scollego"
-
-#: netsync.cc:2549
-#, c-format
-msgid "peer %s read failed in working state (error)"
-msgstr ""
-
-#: netsync.cc:2554
-#, c-format
-msgid "peer %s read failed in shutdown state (possibly client misreported error)\n"
-msgstr ""
-
-#: netsync.cc:2560
-#, c-format
-msgid "peer %s read failed in confirmed state (success)"
-msgstr ""
-
-#: netsync.cc:2581
-#, c-format
-msgid "peer %s write failed in working state (error)"
-msgstr ""
-
-#: netsync.cc:2586
-#, c-format
-msgid "peer %s write failed in shutdown state (possibly client misreported error)\n"
-msgstr ""
-
-#: netsync.cc:2592
-#, c-format
-msgid "peer %s write failed in confirmed state (success)"
-msgstr ""
-
-# TODO: "mi scollego", "sconnessione in corso", o che? (da cambiare in tutti)
-#: netsync.cc:2619
-#, c-format
-msgid "peer %s processing finished, disconnecting"
-msgstr "il peer ‘%s’ ha finito, mi scollego"
-
-#: netsync.cc:2641
-#, c-format
-msgid "fd %d (peer %s) has been idle too long, disconnecting"
-msgstr "fd %d (peer %s) è stato fermo tropop a lungo, mi scollego"
-
-#: netsync.cc:2709
-#, c-format
-msgid "beginning service on %s : %s"
-msgstr "attivo il servizio su %s : %s"
-
-#: netsync.cc:2710
-msgid "<all interfaces>"
-msgstr "<tutte le interfacce>"
-
-#: netsync.cc:2724
-#, c-format
-msgid "session limit %d reached, some connections will be refused\n"
-msgstr ""
-
-#: netsync.cc:2789
-#, c-format
-msgid "got OOB from peer %s, disconnecting"
-msgstr "ricevuti dati OOB dal peer ‘%s’, mi scollego"
-
-#: netsync.cc:2849
-#, c-format
-msgid "beginning service on %s"
-msgstr "attivo il servizio su %s"
-
-# TODO: peer?
-#: netsync.cc:2912
-#, c-format
-msgid "got some OOB data on fd %d (peer %s), disconnecting"
-msgstr "ricevuti dati OOB su fd %d (peer ‘%s’), mi scollego"
-
-#: netsync.cc:2961
-#, c-format
-msgid "finding items to synchronize:"
-msgstr "cerco elementi da sincronizzare:"
-
-#: netsync.cc:2969
-msgid "certificates"
-msgstr "certificati"
-
-#: netsync.cc:3082
-#, c-format
-msgid "Cannot find key '%s'"
-msgstr "Non trovo la chiave ‘%s’"
-
-#: netsync.cc:3122
-#, c-format
-msgid ""
-"include branch pattern contains a quote character:\n"
-"%s\n"
-msgstr ""
-
-#: netsync.cc:3128
-#, c-format
-msgid ""
-"exclude branch pattern contains a quote character:\n"
-"%s\n"
-msgstr ""
-
-#: netsync.cc:3160
-#: netsync.cc:3164
-#, c-format
-msgid "network error: %s"
-msgstr "errore di rete: %s"
-
-#: packet.cc:107
-#, c-format
-msgid "file preimage '%s' missing in db"
-msgstr "nel database manca la preimmagine del file ‘%s’"
-
-#: packet.cc:108
-#, c-format
-msgid "dropping delta '%s' -> '%s'"
-msgstr "cancello il delta ‘%s’ → ‘%s’"
-
-#: packet.cc:139
-#, c-format
-msgid "missing prerequisite revision '%s'"
-msgstr "manca un requisito: la revisione %s"
-
-#: packet.cc:140
-#: packet.cc:151
-#: packet.cc:167
-#: packet.cc:175
-#, c-format
-msgid "dropping revision '%s'"
-msgstr "elimino la revisione %s"
-
-#: packet.cc:150
-#, c-format
-msgid "missing prerequisite file '%s'"
-msgstr "manca un requisito: il file ‘%s’"
-
-# TODO: sarà del file o del pre-delta la %s?
-#: packet.cc:165
-#, c-format
-msgid "missing prerequisite file pre-delta '%s'"
-msgstr "manca un requisito: la pre-delta del file ‘%s’"
-
-#: packet.cc:173
-#, c-format
-msgid "missing prerequisite file post-delta '%s'"
-msgstr "manca un requisito: la post-delta del file ‘%s’"
-
-# TODO: specificare "il certificato della"?
-#: packet.cc:201
-#, c-format
-msgid "cert revision '%s' does not exist in db"
-msgstr "la revisione %s non è presente in database"
-
-#: packet.cc:203
-#, c-format
-msgid "dropping cert"
-msgstr "cancella certificato"
-
-#: packet.cc:226
-#, c-format
-msgid "key '%s' is not equal to key '%s' in database"
-msgstr "la chiave ‘%s’ non è uguale alla chiave ‘%s’ nel database"
-
-#: packet.cc:350
-#, c-format
-msgid "malformed packet"
-msgstr "pacchetto non valido"
-
-#: packet.cc:450
-#, c-format
-msgid "unknown packet type: '%s'"
-msgstr "pacchetto di tipo sconosciuto: ‘%s’"
-
-#: rcs_file.cc:354
-#, c-format
-msgid "parse failure %d:%d: expecting %s, got %s with value '%s'\n"
-msgstr "errore sintattico %d:%d: mi aspettavo %s, ho ricevuto %s con valore ‘%s’\n"
-
-#: rcs_file.cc:373
-#, c-format
-msgid "parse failure %d:%d: expecting word '%s'\n"
-msgstr "errore sintattico %d:%d: mi aspettavo la parola ‘%s’\n"
-
-#: rcs_file.cc:388
-#, c-format
-msgid "parse failure %d:%d: expecting word\n"
-msgstr "errore sintattico %d:%d: mi aspettavo una parola\n"
-
-#: rcs_import.cc:721
-#, c-format
-msgid "parsing RCS file %s"
-msgstr "analizzo il file RCS ‘%s’"
-
-#: rcs_import.cc:724
-#, c-format
-msgid "parsed RCS file %s OK"
-msgstr "file RCS ‘%s’ analizzato correttamente"
-
-#: rcs_import.cc:913
-#, c-format
-msgid "error reading RCS file %s: %s"
-msgstr "errore leggendo file RCS ‘%s’: %s"
-
-#: rcs_import.cc:1210
-#, c-format
-msgid ""
-"%s appears to be a CVS repository root directory\n"
-"try importing a module instead, with 'cvs_import %s/<module_name>"
-msgstr ""
-"‘%s’ sembra essere la radice di un repository CVS\n"
-"prova invece a importare un modulo, con ‘cvs_import %s/<nome_modulo>’"
-
-#: rcs_import.cc:1222
-#, c-format
-msgid "need base --branch argument for importing"
-msgstr "l'argomento ‘--branch’ è necessario per l'importazione"
-
-#: rcs_import.cc:1234
-#, c-format
-msgid "path %s does not exist"
-msgstr "il percorso ‘%s’ non esiste"
-
-#: rcs_import.cc:1269
-msgid "tags"
-msgstr "etichette"
-
-#: revision.cc:730
-#, c-format
-msgid "scanning for bogus merge edges"
-msgstr ""
-
-#: revision.cc:772
-#, c-format
-msgid "optimizing out redundant edge %d -> %d"
-msgstr ""
-
-#: revision.cc:781
-#, c-format
-msgid "failed to eliminate edge %d -> %d"
-msgstr "fallita eliminazione di parentela %d -> %d"
-
-#: revision.cc:792
-#, c-format
-msgid "rebuilding %d nodes"
-msgstr "ricostruisco %d nodi"
-
-#: revision.cc:997
-#, c-format
-msgid "Path %s added to child roster multiple times\n"
-msgstr ""
-
-#: revision.cc:1010
-#, c-format
-msgid "Directory for path %s cannot be added, as there is a file in the way\n"
-msgstr "La cartella per il percorso ‘%s’ non può essere aggiunta, dato che c'è già un file con lo stesso nome\n"
-
-#: revision.cc:1021
-#, c-format
-msgid "Path %s cannot be added, as there is a directory in the way"
-msgstr "Il percorso ‘%s’ non può essere aggiunto, dato che c'è già una directory con lo stesso nome"
-
-#: revision.cc:1024
-#, c-format
-msgid "Path %s added twice with differing content\n"
-msgstr "Percorso ‘%s’ aggiunto due volte con contenuti diversi\n"
-
-#: revision.cc:1311
-#, c-format
-msgid ""
-"unknown attribute '%s' on path '%s'\n"
-"please contact %s so we can work out the right way to migrate this\n"
-"(if you just want it to go away, see the switch --drop-attr, but\n"
-"seriously, if you'd like to keep it, we're happy to figure out how)"
-msgstr ""
-
-#: revision.cc:1423
-#, c-format
-msgid "converting existing revision graph to new roster-style revisions"
-msgstr "converto il grafo esistente delle revisioni al nuovo formato con roster"
-
-#: revision.cc:1478
-#, c-format
-msgid "rebuilding revision graph from manifest certs"
-msgstr "ricostruisco il grafo delle revisioni dai certificati di manifesto"
-
-#: revision.cc:1587
-#, c-format
-msgid ""
-"encountered a revision with unknown format, version '%s'\n"
-"I only know how to understand the version '1' format\n"
-"a newer version of monotone is required to complete this operation"
-msgstr ""
-
-#: sanity.cc:126
-#, c-format
-msgid "fatal: formatter failed on %s:%d: %s"
-msgstr "fatale: il formattatore ha fallito su %s:%d: %s"
-
-#: sanity.cc:200
-msgid "misuse: "
-msgstr "abuso: "
-
-#: sanity.cc:212
-msgid "error: "
-msgstr "errore: "
-
-#: sanity.cc:220
-#, c-format
-msgid "%s:%d: invariant '%s' violated"
-msgstr "%s:%d: invariante ‘%s’ violato"
-
-#: sanity.cc:233
-#, c-format
-msgid "%s:%d: index '%s' = %d overflowed vector '%s' with size %d\n"
-msgstr ""
-
-#: sanity.cc:254
-#, c-format
-msgid "Current work set: %i items\n"
-msgstr "Spazio di lavoro attuale: %i elementi\n"
-
-#: schema_migration.cc:241
-#, c-format
-msgid "calculating necessary migration steps"
-msgstr "calcolo i passi necessari per la migrazione"
-
-#: schema_migration.cc:251
-#, c-format
-msgid "error at transaction BEGIN statement"
-msgstr "errore nel comando di BEGIN della transazione"
-
-#: schema_migration.cc:252
-#, c-format
-msgid "migrating data"
-msgstr "migrazione dati in corso"
-
-#: schema_migration.cc:278
-#, c-format
-msgid "migration step failed: %s"
-msgstr "migrazione fallita al passo: %s"
-
-#: schema_migration.cc:292
-#, c-format
-msgid "mismatched result of migration, got %s, wanted %s"
-msgstr "risultati della migrazione diversi da quanto previsto: ho ottenuto ‘%s’ e mi aspettavo ‘%s’"
-
-#: schema_migration.cc:295
-#, c-format
-msgid "committing changes to database"
-msgstr "salvataggio delle modifiche nel database in corso"
-
-#: schema_migration.cc:297
-#, c-format
-msgid "failure on COMMIT"
-msgstr "fallimento nel COMMIT"
-
-#: schema_migration.cc:299
-#, c-format
-msgid "optimizing database"
-msgstr "ottimizzazione database"
-
-#: schema_migration.cc:301
-#, c-format
-msgid "error vacuuming after migration"
-msgstr "errore nella pulizia dopo la migrazione"
-
-#: schema_migration.cc:304
-#, c-format
-msgid "error running analyze after migration"
-msgstr "errore nell'analisi dopo la migrazione"
-
-#: schema_migration.cc:311
-#, c-format
-msgid "database schema %s is unknown; cannot perform migration"
-msgstr "schema del database ‘%s’ sconosciuto: non posso eseguire la migrazione"
-
-#: schema_migration.cc:316
-#, c-format
-msgid "no migration performed; database schema already up-to-date at %s"
-msgstr "nessuna migrazione effettuata: lo schema del database era già aggiornato a ‘%s’"
-
-#: schema_migration.cc:866
-#, c-format
-msgid "public and private keys for %s don't match"
-msgstr "le chiavi pubblica e privata per ‘%s’ non corrispondono"
-
-#: schema_migration.cc:869
-#, c-format
-msgid "moving key '%s' from database to %s"
-msgstr "sposto chiave ‘%s’ dal database a ‘%s’"
-
-#: std_hooks.lua:37
-msgid "Press enter"
-msgstr "Premi ‘invio’"
-
-#: std_hooks.lua:39
-msgid "Press enter when the subprocess has completed"
-msgstr "Premi ‘invio’ quando il sotto-processo è completato"
-
-#: ui.cc:126
-#, c-format
-msgid "%.1f G"
-msgstr "%.1f Gi"
-
-#: ui.cc:132
-#, c-format
-msgid "%.1f M"
-msgstr "%.1f Mi"
-
-#: ui.cc:138
-#, c-format
-msgid "%.1f k"
-msgstr "%.1f Ki"
-
-#: ui.cc:151
-#, c-format
-msgid "%d/%d"
-msgstr "%d/%d"
-
-#: ui.cc:156
-#, c-format
-msgid "%d"
-msgstr "%d"
-
-#: ui.cc:423
-msgid "warning: "
-msgstr "attenzione: "
-
-#: ui.cc:432
-#, c-format
-msgid ""
-"fatal: %s\n"
-"this is almost certainly a bug in monotone.\n"
-"please send this error message, the output of '%s --full-version',\n"
-"and a description of what you were doing to %s.\n"
-msgstr ""
-"errore fatale: %s\n"
-"this is almost certainly a bug in monotone.\n"
-"please send this error message, the output of '%s --full-version',\n"
-"and a description of what you were doing to %s.\n"
-
-#: ui.cc:493
-#, c-format
-msgid "failed to open log file '%s'"
-msgstr "impossibile aprire il file di log ‘%s’"
-
-#: update.cc:72
-#, c-format
-msgid "failed to decode boolean testresult cert value '%s'"
-msgstr ""
-
-#: update.cc:166
-#, c-format
-msgid "cannot determine branch for update"
-msgstr "non riesco a determinare il ramo per l'update"
-
-#: vocab.cc:65
-#, c-format
-msgid "hex encoded ID '%s' size != %d"
-msgstr "dimensione dell'ID esadecimale ‘%s’ != %d"
-
-#: vocab.cc:69
-#, c-format
-msgid "bad character '%c' in id name '%s'"
-msgstr "carattere non ammesso ‘%c’ nel nome dell'id ‘%s’"
-
-# TODO: cosa è una stringa ACE?
-#: vocab.cc:82
-#, c-format
-msgid "bad character '%c' in ace string '%s'"
-msgstr "carattere ‘%c’ non valido nella stringa ace ‘%s’"
-
-#: vocab.cc:96
-#, c-format
-msgid "bad character '%c' in symbol '%s'"
-msgstr "carattere ‘%c’ non valido nel simbolo ‘%s’"
-
-#: vocab.cc:110
-#, c-format
-msgid "bad character '%c' in cert name '%s'"
-msgstr "carattere non ammesso ‘%c’ nel nome del certificato ‘%s’"
-
-#: vocab.cc:123
-#, c-format
-msgid "bad character '%c' in key name '%s'"
-msgstr "carattere non ammesso ‘%c’ nel nome della chiave ‘%s’"
-
-#: vocab.cc:141
-#, c-format
-msgid "Invalid key length of %d bytes"
-msgstr "Chiave di lunghezza non valida (%d byte)"
-
-#: vocab.cc:159
-#, c-format
-msgid "Invalid hmac length of %d bytes"
-msgstr "HMAC di lunghezza non valida (%d byte)"
-
-#: work.cc:178
-#, c-format
-msgid "skipping ignorable file %s"
-msgstr "salto il file ignorabile ‘%s’"
-
-#: work.cc:187
-#, c-format
-msgid "skipping %s, already accounted for in workspace"
-msgstr "salto ‘%s’, già considerato nello spazio di lavoro"
-
-#: work.cc:191
-#, c-format
-msgid "adding %s to workspace manifest"
-msgstr "aggiungo ‘%s’ al manifesto dello spazio di lavoro"
-
-#: work.cc:281
-#, c-format
-msgid "skipping %s, not currently tracked"
-msgstr "salto ‘%s’, non sotto controllo di versione"
-
-#: work.cc:291
-#, c-format
-msgid "cannot remove %s/, it is not empty"
-msgstr "non posso cancellare ‘%s/’: non è vuota"
-
-#: work.cc:302
-#, c-format
-msgid "dropping %s from workspace manifest"
-msgstr "elimino ‘%s’ dal manifesto dello spazio di lavoro"
-
-#: work.cc:365
-#, c-format
-msgid "destination dir %s/ does not exist in current revision"
-msgstr "la directory di destinazione ‘%s/’ non esiste nella revisione attuale"
-
-#: work.cc:368
-#, c-format
-msgid "destination %s is an existing file in current revision"
-msgstr "la destinazione ‘%s’ è un file già esistente nella versione attuale"
-
-#: work.cc:378
-#, c-format
-msgid "empty path %s is not allowed"
-msgstr "il percorso vuoto ‘%s’ non è permesso"
-
-#: work.cc:392
-#, c-format
-msgid "%s does not exist in current revision"
-msgstr "‘%s’ non esiste nella revisione attuale"
-
-#: work.cc:395
-#, c-format
-msgid "destination %s already exists in current revision"
-msgstr "la destinazione ‘%s’ esiste già nella revisione attuale"
-
-#: work.cc:404
-#, c-format
-msgid "renaming %s to %s in workspace manifest"
-msgstr "rinomino ‘%s’ in ‘%s’ nel manifesto dello spazio di lavoro"
-
-#: work.cc:429
-#, c-format
-msgid "%s doesn't exist in workspace, skipping"
-msgstr "‘%s’ non esiste nello spazio di lavoro, lo salto"
-
-#: work.cc:433
-#, c-format
-msgid "destination %s already exists in workspace, skipping"
-msgstr "salto ‘%s’, esiste già nello spazio di lavoro"
-
-#: work.cc:460
-#, c-format
-msgid "proposed new root directory '%s' is not versioned or does not exist"
-msgstr "la nuova directory root proposta ‘%s’ non è versionata o non esiste"
-
-#: work.cc:462
-#, c-format
-msgid "proposed new root directory '%s' is not a directory"
-msgstr "la nuova directory root proposta ‘%s’ non è una directory"
-
-#: work.cc:467
-#, c-format
-msgid "proposed new root directory '%s' contains illegal path %s"
-msgstr "la nuova directory root proposta ‘%s’ ha un percorso illegale %s"
-
-#: work.cc:477
-#, c-format
-msgid "directory '%s' is not versioned or does not exist"
-msgstr "la directory ‘%s’ non è versionata o non esiste"
-
-#: work.cc:483
-#, c-format
-msgid "'%s' is in the way"
-msgstr "‘%s’ è di ostacolo"
-
-#: work.cc:578
-#, c-format
-msgid "workspace is corrupt: %s does not exist"
-msgstr "lo spazio di lavoro è corrotto: ‘%s’ non esiste"
-
-#: work.cc:579
-#, c-format
-msgid "workspace is corrupt: %s is a directory"
-msgstr "lo spazio di lavoro è corrotto: ‘%s’ è una directory "
-
-#: work.cc:589
-#, c-format
-msgid "Problem with workspace: %s is unreadable"
-msgstr "problemi con lo spazio di lavoro: ‘%s’ non è leggibile"
-
-#: work.cc:615
-#, c-format
-msgid "base revision %s does not exist in database"
-msgstr "la revisione base %s non è in database"
-
-#: work.cc:924
-#, c-format
-msgid "dropping %s"
-msgstr "sto cancellando ‘%s’"
-
-#: work.cc:935
-#: work.cc:946
-#, c-format
-msgid "path %s already exists"
-msgstr "il percorso ‘%s’ esiste già"
-
-#: work.cc:968
-#: work.cc:995
-#, c-format
-msgid "adding %s"
-msgstr "aggiungo ‘%s’"
-
-#: work.cc:984
-#, c-format
-msgid "path '%s' already exists, cannot create"
-msgstr "il percorso ‘%s’ esiste già: non posso crearlo"
-
-#: work.cc:991
-#, c-format
-msgid "renaming %s to %s"
-msgstr "rinomino ‘%s’ in ‘%s’"
-
-#: work.cc:1026
-#, c-format
-msgid "file '%s' does not exist"
-msgstr "il file ‘%s’ non esiste"
-
-#: work.cc:1027
-#, c-format
-msgid "file '%s' is a directory"
-msgstr "il file ‘%s’ è una directory "
-
-#: work.cc:1032
-#, c-format
-msgid "content of file '%s' has changed, not overwriting"
-msgstr "i contenuti del file ‘%s’ sono cambiati, non lo sovrascrivo"
-
-#: work.cc:1033
-#, c-format
-msgid "modifying %s"
-msgstr "modifico ‘%s’"
-
-#~ msgid "bad input to parse_basic_io"
-#~ msgstr "input non valido per parse_basic_io"
+msgid ""
+msgstr ""
+"Project-Id-Version: monotone\n"
+"Report-Msgid-Bugs-To: \n"
+"POT-Creation-Date: 2006-08-02 16:49-0700\n"
+"PO-Revision-Date: 2006-08-07 10:54+0100\n"
+"Last-Translator: Lapo Luchini <lapo@lapo.it>\n"
+"Language-Team: Lapo Luchini <lapo@lapo.it>\n"
+"MIME-Version: 1.0\n"
+"Content-Type: text/plain; charset=utf-8\n"
+"Content-Transfer-Encoding: 8bit\n"
+"Plural-Forms: nplurals=2; plural=n>1;\n"
+"X-Poedit-Language: Italian\n"
+"X-Poedit-Country: ITALY\n"
+"X-Poedit-Basepath: ..\\\n"
+
+#: app_state.cc:141
+#, c-format
+msgid "workspace required but not found%s%s"
+msgstr "spazio di lavoro richiesto ma non trovato%s%s"
+
+#: app_state.cc:149
+#, c-format
+msgid "invalid directory ''"
+msgstr "directory non valida ‘’"
+
+#: app_state.cc:157
+#, c-format
+msgid "monotone bookkeeping directory '%s' already exists in '%s'"
+msgstr "la directory di servizio di monotone ‘%s’ esiste già in ‘%s’"
+
+# TODO: radice di ricerca?
+#: app_state.cc:238
+#, c-format
+msgid "search root '%s' does not exist"
+msgstr "la radice di ricerca ‘%s’ non esiste"
+
+# TODO: radice di ricerca?
+#: app_state.cc:239
+#, c-format
+msgid "search root '%s' is not a directory\n"
+msgstr "la radice di ricerca ‘%s’ non è una directory\n"
+
+#: app_state.cc:273
+#, c-format
+msgid "failed to parse date string '%s': %s"
+msgstr "impossibile interpretare la stringa ‘%s’ come data: %s"
+
+#: app_state.cc:288
+#, c-format
+msgid "negative depth not allowed\n"
+msgstr "profondità negativa non permessa\n"
+
+#: app_state.cc:296
+#, c-format
+msgid "illegal argument to --last: cannot be zero or negative\n"
+msgstr "argomento illegale per --ultimo: non può essere zero o negativo\n"
+
+#: app_state.cc:304
+#, c-format
+msgid "illegal argument to --next: cannot be zero or negative\n"
+msgstr "argomento illegale per --prossimo: non può essere zero o negativo\n"
+
+#: app_state.cc:440
+#, c-format
+msgid "Failed to read options file %s"
+msgstr "Impossibile leggere il file di opzioni ‘%s’"
+
+#: app_state.cc:457
+#, c-format
+msgid "Failed to write options file %s"
+msgstr "Impossibile scrivere il file di opzioni ‘%s’"
+
+#: basic_io.cc:33
+#, c-format
+msgid "error in %s:%d:%d:E: %s"
+msgstr "errore in ‘%s’:%d:%d:E: %s"
+
+#: cert.cc:83
+#, c-format
+msgid "ignoring bad signature by '%s' on '%s'"
+msgstr "ignoro la firma invalida di ‘%s’ su ‘%s’"
+
+#: cert.cc:91
+#, c-format
+msgid "ignoring unknown signature by '%s' on '%s'"
+msgstr "ignoro la firma sconosciuta di ‘%s’ su ‘%s’"
+
+#: cert.cc:157
+#, c-format
+msgid "trust function disliked %d signers of %s cert on manifest %s"
+msgstr ""
+
+#: cert.cc:214
+#, c-format
+msgid "trust function disliked %d signers of %s cert on revision %s"
+msgstr ""
+
+#: cert.cc:303
+#, c-format
+msgid "calculated cert hash '%s' does not match '%s'"
+msgstr "l'hash calcolato sul certificato è ‘%s’, non corrisponde a ‘%s’"
+
+#: cert.cc:379
+#: keys.cc:554
+#, c-format
+msgid "no key pair '%s' found in key store '%s'"
+msgstr "la coppia di chiavi ‘%s’ non è nel portachiavi ‘%s’"
+
+#: cert.cc:457
+#, c-format
+msgid ""
+"you have no private key to make signatures with\n"
+"perhaps you need to 'genkey <your email>'"
+msgstr ""
+"non hai una chiave privata con cui firmare\n"
+"puoi crearla con ‘genkey <tua e-mail>’"
+
+#: cert.cc:460
+#, c-format
+msgid ""
+"you have multiple private keys\n"
+"pick one to use for signatures by adding '-k<keyname>' to your command"
+msgstr ""
+"hai più chiavi private\n"
+"scegli quale usare per firmare aggiungendo ‘-k<keyname>’ al tuo comando"
+
+#: cert.cc:478
+#, c-format
+msgid "no branch found for empty revision, please provide a branch name"
+msgstr "nessun ramo trovato per revisione vuota, per favore fornisci un nome di ramo"
+
+#: cert.cc:487
+#, c-format
+msgid "no branch certs found for revision %s, please provide a branch name"
+msgstr "nessun certificato di ramo trovato per la revisione %s, per favore inserisci un nome di ramo"
+
+#: cert.cc:491
+#, c-format
+msgid "multiple branch certs found for revision %s, please provide a branch name"
+msgstr "trovati certificati con rami multipli per la revisione %s, per favore inserisci il nome di un ramo"
+
+#: cmd_automate.cc:205
+#, c-format
+msgid "read from client failed with error code: %d"
+msgstr "lettura dal client fallita con codice di errore: %d"
+
+#: cmd_automate.cc:248
+#, c-format
+msgid "Bad input to automate stdio"
+msgstr "Input non valido per ‘automate stdio’"
+
+#: cmd_automate.cc:301
+msgid "automation"
+msgstr "automazione"
+
+#: cmd_automate.cc:302
+msgid "automation interface"
+msgstr "interfaccia di automazione"
+
+#: cmd_db.cc:35
+#: cmd_diff_log.cc:387
+#: cmd_diff_log.cc:419
+#: cmd_diff_log.cc:421
+#: cmd_files.cc:138
+#: cmd_files.cc:200
+#: cmd_merging.cc:146
+#: cmd_merging.cc:699
+#: cmd_merging.cc:714
+#: cmd_merging.cc:717
+#: cmd_ws_commit.cc:453
+#: commands.cc:393
+#, c-format
+msgid "no such revision '%s'"
+msgstr "la revisione %s non esiste"
+
+#: cmd_db.cc:41
+#, c-format
+msgid "revision %s already has children. We cannot kill it."
+msgstr "la revisione %s ha già dei figli, non possiamo eliminarla."
+
+#: cmd_db.cc:46
+msgid "database"
+msgstr "database"
+
+#: cmd_db.cc:47
+msgid ""
+"init\n"
+"info\n"
+"version\n"
+"dump\n"
+"load\n"
+"migrate\n"
+"execute\n"
+"kill_rev_locally ID\n"
+"kill_branch_certs_locally BRANCH\n"
+"kill_tag_locally TAG\n"
+"check\n"
+"changesetify\n"
+"rosterify\n"
+"set_epoch BRANCH EPOCH\n"
+msgstr ""
+"init\n"
+"info\n"
+"version\n"
+"dump\n"
+"load\n"
+"migrate\n"
+"execute\n"
+"kill_rev_locally ID\n"
+"kill_branch_certs_locally RAMO\n"
+"kill_tag_locally TAG\n"
+"check\n"
+"changesetify\n"
+"rosterify\n"
+"set_epoch RAMO EPOCA\n"
+
+#: cmd_db.cc:61
+msgid "manipulate database state"
+msgstr "manipola lo stato del database"
+
+#: cmd_db.cc:108
+#, c-format
+msgid "The epoch must be %s characters"
+msgstr "L'epoca deve essere di %s caratteri"
+
+#: cmd_db.cc:119
+#: cmd_db.cc:135
+msgid "vars"
+msgstr "variabili"
+
+#: cmd_db.cc:119
+msgid "DOMAIN NAME VALUE"
+msgstr "DOMINIO NOME VALORE"
+
+#: cmd_db.cc:120
+msgid "set the database variable NAME to VALUE, in domain DOMAIN"
+msgstr "imposta la variabile NOME del database come VALORE, nel dominio DOMINIO"
+
+#: cmd_db.cc:135
+msgid "DOMAIN NAME"
+msgstr "DOMINIO NOME"
+
+#: cmd_db.cc:136
+msgid "remove the database variable NAME in domain DOMAIN"
+msgstr "elimina la variabile NOME del database dal dominio DOMINIO "
+
+#: cmd_db.cc:148
+#, c-format
+msgid "no var with name %s in domain %s"
+msgstr "nessuna variabile ha nome ‘%s’ nel dominio ‘%s’"
+
+#: cmd_db.cc:152
+#: cmd_diff_log.cc:331
+#: cmd_diff_log.cc:543
+#: cmd_files.cc:114
+#: cmd_files.cc:181
+#: cmd_list.cc:448
+#: cmd_merging.cc:636
+#: cmd_ws_commit.cc:328
+#: commands.cc:248
+msgid "informative"
+msgstr "informativo"
+
+#: cmd_db.cc:152
+msgid "(revision|file|key) PARTIAL-ID"
+msgstr "(revision|file|key) ID-PARZIALE"
+
+#: cmd_db.cc:153
+msgid "complete partial id"
+msgstr "completa un id parziale"
+
+#: cmd_db.cc:162
+#, c-format
+msgid "non-hex digits in partial id"
+msgstr "cifre non decimali nell'ID parziale"
+
+#: cmd_diff_log.cc:331
+#: cmd_ws_commit.cc:53
+#: cmd_ws_commit.cc:222
+#: cmd_ws_commit.cc:250
+#: cmd_ws_commit.cc:328
+#: cmd_ws_commit.cc:620
+msgid "[PATH]..."
+msgstr "[PERCORSO…]"
+
+#: cmd_diff_log.cc:332
+msgid ""
+"show current diffs on stdout.\n"
+"If one revision is given, the diff between the workspace and\n"
+"that revision is shown.  If two revisions are given, the diff\n"
+"between them is given. If no format is specified, unified\n"
+"is used by default."
+msgstr ""
+"mostra differenze attuali in stdout.\n"
+"Se è specificata una revisione, viene stampata la differenza tra lo\n"
+"spazio di lavoro e quella revisione. Se sono specificate due revisioni,\n"
+"viene stampata la differenza tra loro. Se non è specificato nessun\n"
+"formato, viene usato per default quello unificato."
+
+#: cmd_diff_log.cc:347
+#, c-format
+msgid ""
+"--diff-args requires --external\n"
+"try adding --external or removing --diff-args?"
+msgstr ""
+"‘--diff-args’ richiede ‘--external’\n"
+"prova ad aggiungere ‘--external’ o togliere ‘--diff-args’"
+
+#: cmd_diff_log.cc:479
+msgid "no changes"
+msgstr "nessun cambiamento"
+
+#: cmd_diff_log.cc:543
+msgid "[FILE] ..."
+msgstr "[FILE…]"
+
+#: cmd_diff_log.cc:544
+msgid "print history in reverse order (filtering by 'FILE'). If one or more revisions are given, use them as a starting point."
+msgstr "stampa lo storico in ordine contrario (filtrando per ‘FILE’). Se sono specificate una o più revisioni, usa quelle come punto di partenza."
+
+#: cmd_diff_log.cc:607
+#, c-format
+msgid "only one of --last/--next allowed"
+msgstr "solo un comando permesso tra ‘--last’ e ‘--next’"
+
+#: cmd_files.cc:28
+#: cmd_files.cc:41
+#: cmd_files.cc:78
+#: cmd_files.cc:157
+#: cmd_merging.cc:864
+#: cmd_othervcs.cc:15
+msgid "debug"
+msgstr "debug"
+
+#: cmd_files.cc:28
+msgid "load file contents into db"
+msgstr "carica il contenuto di un file in db"
+
+#: cmd_files.cc:41
+msgid "<parent> <left> <right>"
+msgstr "<genitore> <sinistra> <destra>"
+
+#: cmd_files.cc:42
+msgid "merge 3 files and output result"
+msgstr "unisce 3 file e stampa il risultato"
+
+#: cmd_files.cc:56
+#, c-format
+msgid "ancestor file id does not exist"
+msgstr "id del file antenato inesistente"
+
+#: cmd_files.cc:59
+#, c-format
+msgid "left file id does not exist"
+msgstr "id del file di sinistra inesistente"
+
+#: cmd_files.cc:62
+#, c-format
+msgid "right file id does not exist"
+msgstr "id del file di destra inesistente"
+
+#: cmd_files.cc:73
+#, c-format
+msgid "merge failed"
+msgstr "‘merge’ fallito"
+
+#: cmd_files.cc:78
+msgid "SRCNAME DESTNAME SRCID DESTID"
+msgstr "NOME_ORIG NOME_DEST ID_ORIG ID_DEST"
+
+#: cmd_files.cc:79
+msgid "diff 2 files and output result"
+msgstr ""
+
+#: cmd_files.cc:96
+#, c-format
+msgid "source file id does not exist"
+msgstr "id del file sorgente inesistente"
+
+#: cmd_files.cc:99
+#, c-format
+msgid "destination file id does not exist"
+msgstr "id del file di destinazione inesistente"
+
+#: cmd_files.cc:114
+msgid "PATH"
+msgstr "PERCORSO"
+
+#: cmd_files.cc:115
+msgid "print annotated copy of the file from REVISION"
+msgstr "stampa una copia annotata del file tratto da REVISIONE"
+
+#: cmd_files.cc:136
+#, c-format
+msgid "no revision for file '%s' in database"
+msgstr "nessuna revisione nel database per il file ‘%s’"
+
+#: cmd_files.cc:147
+#, c-format
+msgid "no such file '%s' in revision '%s'"
+msgstr "nessun file ‘%s’ trovato nella revisione %s"
+
+#: cmd_files.cc:150
+#, c-format
+msgid "'%s' in revision '%s' is not a file"
+msgstr "‘%s’ della revisione %s non è un file"
+
+#: cmd_files.cc:157
+msgid "[PATH]"
+msgstr "[PERCORSO]"
+
+#: cmd_files.cc:158
+msgid "calculate identity of PATH or stdin"
+msgstr "calcola l'identità di un percorso o di stdin"
+
+#: cmd_files.cc:182
+msgid "FILENAME"
+msgstr "NOMEFILE"
+
+#: cmd_files.cc:183
+msgid "write file from database to stdout"
+msgstr "copia un file dal database a stdout"
+
+#: cmd_files.cc:212
+#: cmd_files.cc:214
+#, c-format
+msgid "no file '%s' found in revision '%s'"
+msgstr "nessun file ‘%s’ trovato nella revisione %s"
+
+#: cmd.hh:97
+#, c-format
+msgid "non-hex digits in id"
+msgstr "id con cifre non esadecimali"
+
+#: cmd.hh:106
+#, c-format
+msgid "partial id '%s' does not have an expansion"
+msgstr "l'id parziale ‘%s’ non può essere espanso"
+
+#: cmd.hh:110
+#, c-format
+msgid "partial id '%s' has multiple ambiguous expansions:\n"
+msgstr "id parziale ‘%s’ ha espansioni multiple ambigue: \n"
+
+#: cmd.hh:118
+#, c-format
+msgid "expanded partial id '%s' to '%s'"
+msgstr "id parziale ‘%s’ espanso in ‘%s’"
+
+#: cmd_key_cert.cc:26
+#: cmd_key_cert.cc:52
+#: cmd_key_cert.cc:92
+#: cmd_key_cert.cc:113
+#: cmd_key_cert.cc:149
+msgid "key and cert"
+msgstr "chiavi e cert"
+
+#: cmd_key_cert.cc:26
+#: cmd_key_cert.cc:52
+#: cmd_key_cert.cc:92
+msgid "KEYID"
+msgstr "IDCHIAVE"
+
+#: cmd_key_cert.cc:27
+msgid "generate an RSA key-pair"
+msgstr "genera una coppia di chiavi RSA"
+
+#: cmd_key_cert.cc:42
+#, c-format
+msgid "key '%s' already exists"
+msgstr "chiave ‘%s’ già esistente"
+
+#: cmd_key_cert.cc:45
+#, c-format
+msgid "generating key-pair '%s'"
+msgstr "genero la coppia di chiavi ‘%s’"
+
+#: cmd_key_cert.cc:47
+#, c-format
+msgid "storing key-pair '%s' in %s/"
+msgstr "immagazzino la coppia di chiavi ‘%s’ in ‘%s/’"
+
+#: cmd_key_cert.cc:53
+msgid "drop a public and private key"
+msgstr "cancella una coppia di chiavi"
+
+#: cmd_key_cert.cc:67
+#, c-format
+msgid "dropping public key '%s' from database"
+msgstr "sto cancellando la chiave pubblica ‘%s’ dal database"
+
+#: cmd_key_cert.cc:77
+#, c-format
+msgid "dropping key pair '%s' from keystore"
+msgstr "cancello la coppia di chiavi ‘%s’ dal portachiavi"
+
+#: cmd_key_cert.cc:84
+#, c-format
+msgid "public or private key '%s' does not exist in keystore or database"
+msgstr "o la chiave pubblica o quella privata ‘%s’ non esiste nel portachiavi o nel database"
+
+#: cmd_key_cert.cc:87
+#, c-format
+msgid "public or private key '%s' does not exist in keystore, and no database was specified"
+msgstr "o la chiave pubblica o quella privata ‘%s’ non esiste nel portachiavi, e nessun database è stato specificato"
+
+#: cmd_key_cert.cc:93
+msgid "change passphrase of a private RSA key"
+msgstr "cambia la passphrase di una chiave privata RSA"
+
+#: cmd_key_cert.cc:103
+#, c-format
+msgid "key '%s' does not exist in the keystore"
+msgstr "la chiave ‘%s’ non è nel portachiavi"
+
+#: cmd_key_cert.cc:110
+#, c-format
+msgid "passphrase changed"
+msgstr "passphrase cambiata"
+
+#: cmd_key_cert.cc:113
+msgid "REVISION CERTNAME [CERTVAL]"
+msgstr "REVISIONE NOME_CERT VALORE_CERT"
+
+#: cmd_key_cert.cc:114
+msgid "create a cert for a revision"
+msgstr "crea un certificato per una revisione"
+
+#: cmd_key_cert.cc:150
+msgid "REVISION NAME VALUE SIGNER1 [SIGNER2 [...]]"
+msgstr "REVISIONE NOME VALORE FIRMATARIO1 [FIRMATARIO2 […]]"
+
+#: cmd_key_cert.cc:151
+msgid ""
+"test whether a hypothetical cert would be trusted\n"
+"by current settings"
+msgstr ""
+"verifica se un ipotetico certificato sarebbe fidato\n"
+"secondo la configurazione corrente"
+
+#: cmd_key_cert.cc:184
+#, c-format
+msgid ""
+"if a cert on: %s\n"
+"with key: %s\n"
+"and value: %s\n"
+"was signed by: %s\n"
+"it would be: %s\n"
+msgstr ""
+"se un certificato in: %s\n"
+"con chiave: %s\n"
+"e valore: %s\n"
+"è stato firmato da: %s\n"
+"sarà: %s\n"
+
+#: cmd_key_cert.cc:193
+msgid "trusted"
+msgstr "fidato"
+
+#: cmd_key_cert.cc:193
+msgid "UNtrusted"
+msgstr "NON fidato"
+
+#: cmd_key_cert.cc:196
+#: cmd_key_cert.cc:209
+#: cmd_key_cert.cc:222
+#: cmd_key_cert.cc:238
+#: cmd_ws_commit.cc:169
+msgid "review"
+msgstr "verifica"
+
+#: cmd_key_cert.cc:196
+msgid "REVISION TAGNAME"
+msgstr "REVISIONE NOME_ETICHETTA"
+
+#: cmd_key_cert.cc:197
+msgid "put a symbolic tag cert on a revision"
+msgstr "poni un tag simbolico su una revisione"
+
+# questa frase non credo vada tradotta
+#: cmd_key_cert.cc:209
+msgid "ID (pass|fail|true|false|yes|no|1|0)"
+msgstr "ID (pass|fail|true|false|yes|no|1|0)"
+
+#: cmd_key_cert.cc:210
+msgid "note the results of running a test on a revision"
+msgstr "annota i risultati dell'esecuzione di un test su una revisione"
+
+#: cmd_key_cert.cc:222
+#: cmd_ws_commit.cc:169
+msgid "REVISION"
+msgstr "REVISIONE"
+
+#: cmd_key_cert.cc:223
+msgid "approve of a particular revision"
+msgstr "approva una particolare revisione"
+
+#: cmd_key_cert.cc:234
+#, c-format
+msgid "need --branch argument for approval"
+msgstr "per ‘approve’ è necessario un argomento --branch"
+
+#: cmd_key_cert.cc:238
+msgid "REVISION [COMMENT]"
+msgstr "REVISIONE [COMMENTO]"
+
+#: cmd_key_cert.cc:239
+msgid "comment on a particular revision"
+msgstr "commento su una specifica revisione"
+
+#: cmd_key_cert.cc:249
+#, c-format
+msgid "edit comment failed"
+msgstr "modifica del commento fallita"
+
+#: cmd_key_cert.cc:252
+#, c-format
+msgid "empty comment"
+msgstr "commento vuoto"
+
+#: cmd_list.cc:64
+#: cmd_list.cc:666
+#, c-format
+msgid "no public key '%s' found in database"
+msgstr "la chiave pubblica ‘%s’ non è nel database"
+
+#: cmd_list.cc:74
+#, c-format
+msgid ""
+"Key   : %s\n"
+"Sig   : %s\n"
+"Name  : %s\n"
+"Value : %s\n"
+msgstr ""
+"Chiave   : %s\n"
+"Firma   : %s\n"
+"Nome  : %s\n"
+"Valore : %s\n"
+
+#: cmd_list.cc:108
+msgid "ok"
+msgstr "ok"
+
+#: cmd_list.cc:111
+msgid "bad"
+msgstr "invalido"
+
+#: cmd_list.cc:114
+msgid "unknown"
+msgstr "sconosciuto"
+
+#: cmd_list.cc:202
+#, c-format
+msgid "(*) - only in %s/"
+msgstr "(*) - solo in ‘%s/’"
+
+#: cmd_list.cc:226
+#, c-format
+msgid "no keys found"
+msgstr "nessuna chiave trovata"
+
+#: cmd_list.cc:228
+#, c-format
+msgid "no keys found matching '%s'"
+msgstr "nessuna chiave corrispondente a ‘%s’ trovata"
+
+#: cmd_list.cc:275
+#, c-format
+msgid "no epoch for branch %s"
+msgstr "nessuna epoca trovata per il ramo ‘%s’"
+
+#: cmd_list.cc:449
+msgid ""
+"certs ID\n"
+"keys [PATTERN]\n"
+"branches [PATTERN]\n"
+"epochs [BRANCH [...]]\n"
+"tags\n"
+"vars [DOMAIN]\n"
+"known\n"
+"unknown\n"
+"ignored\n"
+"missing\n"
+"changed"
+msgstr ""
+"certs ID\n"
+"keys [PATTERN]\n"
+"branches\n"
+"epochs [RAMO […]]\n"
+"tags\n"
+"vars [DOMINIO]\n"
+"known\n"
+"unknown\n"
+"ignored\n"
+"missing\n"
+"changed"
+
+#: cmd_list.cc:460
+msgid ""
+"show database objects, or the current workspace manifest, \n"
+"or known, unknown, intentionally ignored, missing, or \n"
+"changed-state files"
+msgstr ""
+"mostra gli oggetti del database, o il manifesto dello spazio di lavoro\n"
+"corrente, o i file conosciuti, sconosciuti, intenzionalmente ignorati,\n"
+"mancanti o modificati"
+
+#: cmd_list.cc:642
+msgid "REV"
+msgstr "REV"
+
+#: cmd_list.cc:652
+#, c-format
+msgid "No such revision %s"
+msgstr "La revisione %s non esiste"
+
+#: cmd_merging.cc:94
+#: cmd_merging.cc:677
+#: cmd_ws_commit.cc:53
+#: cmd_ws_commit.cc:222
+#: cmd_ws_commit.cc:250
+#: cmd_ws_commit.cc:284
+#: cmd_ws_commit.cc:309
+#: cmd_ws_commit.cc:522
+#: cmd_ws_commit.cc:620
+msgid "workspace"
+msgstr "spazio di lavoro"
+
+#: cmd_merging.cc:95
+msgid ""
+"update workspace.\n"
+"This command modifies your workspace to be based off of a\n"
+"different revision, preserving uncommitted changes as it does so.\n"
+"If a revision is given, update the workspace to that revision.\n"
+"If not, update the workspace to the head of the branch."
+msgstr ""
+"aggiorna spazio di lavoro.\n"
+"Questo comando modifica il tuo spazio di lavoro affinché sia basato su di\n"
+"una differente versione, preservando nel contempo i cambiamenti non sottomessi.\n"
+"Se è specificata una revisione, aggiorna lo spazio di lavoro a quella revisione.\n"
+"Altrimenti aggiorna lo spazio di lavoro alla testa del ramo."
+
+#: cmd_merging.cc:116
+#, c-format
+msgid "this workspace is a new project; cannot update"
+msgstr "questo spazio di lavoro è un nuovo progetto, non posso fare un ‘update’"
+
+#: cmd_merging.cc:123
+#, c-format
+msgid "updating along branch '%s'"
+msgstr "aggiorno seguendo il ramo ‘%s’"
+
+#: cmd_merging.cc:127
+#, c-format
+msgid ""
+"your request matches no descendents of the current revision\n"
+"in fact, it doesn't even match the current revision\n"
+"maybe you want something like --revision=h:%s"
+msgstr ""
+
+#: cmd_merging.cc:133
+#, c-format
+msgid "multiple update candidates:"
+msgstr "candidati multipli per l'update:"
+
+#: cmd_merging.cc:137
+#, c-format
+msgid "choose one with '%s update -r<id>'"
+msgstr "selezionane uno con ‘%s update -r<id>’"
+
+#: cmd_merging.cc:138
+#, c-format
+msgid "multiple update candidates remain after selection"
+msgstr "dopo la selezione restano candidati multipli per ‘update’"
+
+#: cmd_merging.cc:157
+#, c-format
+msgid "already up to date at %s"
+msgstr "già aggiornato a ‘%s’"
+
+# TODO: qui "update" è senza apici
+#: cmd_merging.cc:165
+#, c-format
+msgid "selected update target %s"
+msgstr "selezionata revisione ‘%s’ per l'update"
+
+#: cmd_merging.cc:192
+#, c-format
+msgid "target revision is not in current branch"
+msgstr "la revisione selezionata non è sul ramo attuale"
+
+#: cmd_merging.cc:200
+#, c-format
+msgid ""
+"target revision is in multiple branches:%s\n"
+"\n"
+"try again with explicit --branch"
+msgstr ""
+"la revisione in oggetto è in rami multipli:%s\n"
+"\n"
+"prova ancora con --ramo dichiarato"
+
+#: cmd_merging.cc:208
+#, c-format
+msgid "switching to branch %s"
+msgstr "passaggio al ramo ‘%s’"
+
+#: cmd_merging.cc:213
+#, c-format
+msgid ""
+"target revision not in any branch\n"
+"next commit will use branch %s"
+msgstr ""
+"la revisione in oggetto non è in un ramo\n"
+"il prossimo commit userà il ramo ‘%s’"
+
+#: cmd_merging.cc:284
+#, c-format
+msgid "switched branch; next commit will use branch %s"
+msgstr "ramo cambiato: il prossimo commit userà il ramo ‘%s’"
+
+#: cmd_merging.cc:285
+#, c-format
+msgid "updated to base revision %s"
+msgstr "aggiorno alla revisione base %s"
+
+#: cmd_merging.cc:323
+#, c-format
+msgid "[left]  %s"
+msgstr "[sinistra] %s"
+
+#: cmd_merging.cc:324
+#, c-format
+msgid "[right] %s"
+msgstr "[destra]   %s"
+
+#: cmd_merging.cc:335
+#: cmd_merging.cc:606
+#, c-format
+msgid "[merged] %s"
+msgstr "[unione] %s"
+
+#: cmd_merging.cc:342
+#: cmd_merging.cc:441
+#: cmd_merging.cc:452
+#: cmd_merging.cc:610
+#: cmd_merging.cc:840
+#: cmd_ws_commit.cc:392
+#: cmd_ws_commit.cc:859
+#: cmd_ws_commit.cc:880
+msgid "tree"
+msgstr "albero"
+
+#: cmd_merging.cc:342
+msgid "merge unmerged heads of branch"
+msgstr "fa il ‘merge’ delle teste di un ramo"
+
+#: cmd_merging.cc:352
+#: cmd_merging.cc:848
+#, c-format
+msgid "please specify a branch, with --branch=BRANCH"
+msgstr "specifica un ramo, con --branch=BRANCH"
+
+#: cmd_merging.cc:357
+#: cmd_merging.cc:491
+#: cmd_merging.cc:494
+#: cmd_merging.cc:853
+#: cmd_ws_commit.cc:437
+#, c-format
+msgid "branch '%s' is empty"
+msgstr "il ramo ‘%s’ è vuoto"
+
+#: cmd_merging.cc:360
+#, c-format
+msgid "branch '%s' is already merged"
+msgstr "il ramo ‘%s’ è già unito"
+
+#: cmd_merging.cc:364
+#, c-format
+msgid "%d head on branch '%s'"
+msgid_plural "%d heads on branch '%s'"
+msgstr[0] ""
+msgstr[1] ""
+
+#: cmd_merging.cc:385
+#: cmd_merging.cc:430
+#, c-format
+msgid "merge %d / %d:"
+msgstr "merge %d / %d:"
+
+#: cmd_merging.cc:386
+#, c-format
+msgid "calculating best pair of heads to merge next"
+msgstr "calcolo la miglior coppia di teste su cui eseguire il prossimo merge"
+
+#: cmd_merging.cc:438
+#, c-format
+msgid "note: your workspaces have not been updated"
+msgstr "nota: lo spazio di lavoro non è stato aggiornato"
+
+#: cmd_merging.cc:441
+msgid "SOURCE-BRANCH DEST-BRANCH"
+msgstr "RAMO-SORG RAMO-DEST"
+
+#: cmd_merging.cc:442
+msgid "merge from one branch to another asymmetrically"
+msgstr "‘merge’ asimmetrico da un ramo ad un altro"
+
+#: cmd_merging.cc:452
+msgid "SOURCE-BRANCH DEST-BRANCH DIR"
+msgstr "RAMO-SORG RAMO-DEST DIRECTORY"
+
+#: cmd_merging.cc:453
+msgid "merge one branch into a subdirectory in another branch"
+msgstr "‘merge’ di un ramo in una sottodirectory di un altro ramo"
+
+#: cmd_merging.cc:492
+#: cmd_merging.cc:495
+#, c-format
+msgid "branch '%s' is not merged"
+msgstr "il ramo ‘%s’ è separato"
+
+#: cmd_merging.cc:500
+#, c-format
+msgid "propagating %s -> %s"
+msgstr "propago ‘%s’ → ‘%s’"
+
+#: cmd_merging.cc:501
+#, c-format
+msgid "[source] %s"
+msgstr "[sorgente] %s"
+
+#: cmd_merging.cc:502
+#, c-format
+msgid "[target] %s"
+msgstr "[obiettivo] %s"
+
+#: cmd_merging.cc:507
+#, c-format
+msgid "branch '%s' is up-to-date with respect to branch '%s'"
+msgstr "il ramo ‘%s’ è aggiornato rispetto al ramo ‘%s’"
+
+#: cmd_merging.cc:509
+#, c-format
+msgid "no action taken"
+msgstr "nessuna azione svolta"
+
+#: cmd_merging.cc:513
+#, c-format
+msgid "no merge necessary; putting %s in branch '%s'"
+msgstr "‘merge’ non necessario; metto ‘%s’ nel ramo ‘%s’"
+
+#: cmd_merging.cc:551
+#, c-format
+msgid "Path %s not found in destination tree."
+msgstr "Percorso ‘%s’ non trovato nell'albero di destinazione."
+
+#: cmd_merging.cc:611
+msgid "LEFT-REVISION RIGHT-REVISION DEST-BRANCH"
+msgstr "REV_SINISTRA REV_DESTRA RAMO_DESTINAZIONE"
+
+#: cmd_merging.cc:612
+msgid "merge two explicitly given revisions, placing result in given branch"
+msgstr "unisce due revisioni specificate, mettendo il risultato in un ramo specificato"
+
+#: cmd_merging.cc:627
+#, c-format
+msgid "%s and %s are the same revision, aborting"
+msgstr "%s e %s sono la stessa revisione, annullo"
+
+#: cmd_merging.cc:629
+#: cmd_merging.cc:631
+#, c-format
+msgid "%s is already an ancestor of %s"
+msgstr "%s è già antenato di %s"
+
+#: cmd_merging.cc:636
+msgid "REV REV"
+msgstr "REV REV"
+
+#: cmd_merging.cc:637
+msgid "Show what conflicts would need to be resolved to merge the given revisions."
+msgstr "Mostra quali conflitti andrebbero risolto per fare il ‘merge’ di due revisioni specificate."
+
+#: cmd_merging.cc:647
+#: cmd_merging.cc:649
+#, c-format
+msgid "%s is an ancestor of %s; no merge is needed."
+msgstr "‘%s’ è un antenato di ‘%s’: il merge non è necessario."
+
+#: cmd_merging.cc:663
+#, c-format
+msgid "There are %s node_name_conflicts."
+msgstr "Ci sono %s conflitti di tipo node_name_conflicts."
+
+#: cmd_merging.cc:665
+#, c-format
+msgid "There are %s file_content_conflicts."
+msgstr "Ci sono %s conflitti di tipo file_content_conflicts."
+
+#: cmd_merging.cc:667
+#, c-format
+msgid "There are %s node_attr_conflicts."
+msgstr "Ci sono %s conflitti di tipo node_attr_conflicts."
+
+#: cmd_merging.cc:669
+#, c-format
+msgid "There are %s orphaned_node_conflicts."
+msgstr "Ci sono %s conflitti di tipo orphaned_node_conflicts."
+
+#: cmd_merging.cc:671
+#, c-format
+msgid "There are %s rename_target_conflicts."
+msgstr "Ci sono %s conflitti di tipo rename_target_conflicts."
+
+#: cmd_merging.cc:673
+#, c-format
+msgid "There are %s directory_loop_conflicts."
+msgstr "Ci sono %s conflitti di tipo directory_loop_conflicts."
+
+#: cmd_merging.cc:677
+msgid "[-r FROM] -r TO [PATH...]"
+msgstr "[-r DA] -r A [PERCORSO…]"
+
+#: cmd_merging.cc:678
+msgid ""
+"Apply changes made at arbitrary places in history to current workspace.\n"
+"This command takes changes made at any point in history, and\n"
+"edits your current workspace to include those changes.  The end result\n"
+"is identical to 'mtn diff -r FROM -r TO | patch -p0', except that\n"
+"this command uses monotone's merger, and thus intelligently handles\n"
+"renames, conflicts, and so on.\n"
+"\n"
+"If one revision is given, applies the changes made in that revision\n"
+"compared to its parent.\n"
+"\n"
+"If two revisions are given, applies the changes made to get from the\n"
+"first revision to the second."
+msgstr ""
+
+#: cmd_merging.cc:703
+#, c-format
+msgid ""
+"revision %s is a merge\n"
+"to apply the changes relative to one of its parents, use:\n"
+"  %s pluck -r PARENT -r %s"
+msgstr ""
+
+#: cmd_merging.cc:724
+#, c-format
+msgid "no changes to apply"
+msgstr "niente da modificare"
+
+#: cmd_merging.cc:816
+#, c-format
+msgid "applied changes to workspace"
+msgstr "modifica lo spazio di lavoro"
+
+#: cmd_merging.cc:840
+msgid "show unmerged head revisions of branch"
+msgstr "mostra le revisioni delle teste separate di un ramo"
+
+#: cmd_merging.cc:855
+#, c-format
+msgid "branch '%s' is currently merged:"
+msgstr "il ramo ‘%s’ è attualmente unito:"
+
+#: cmd_merging.cc:857
+#, c-format
+msgid "branch '%s' is currently unmerged:"
+msgstr "il ramo ‘%s’ è attualmente separato:"
+
+#: cmd_merging.cc:864
+msgid "REVID"
+msgstr "ID_REV"
+
+#: cmd_merging.cc:865
+msgid "dump the roster associated with the given REVID"
+msgstr "stampa il roster associato al REVID dato"
+
+#: cmd_netsync.cc:40
+#, c-format
+msgid "setting default server to %s"
+msgstr "imposto il server di default a ‘%s’"
+
+#: cmd_netsync.cc:46
+#, c-format
+msgid "no hostname given"
+msgstr "nessun nome di host specificato"
+
+#: cmd_netsync.cc:48
+#, c-format
+msgid "no server given and no default server set"
+msgstr "nessun server specificato e nessun server di default impostato"
+
+#: cmd_netsync.cc:59
+#: cmd_netsync.cc:79
+#, c-format
+msgid "no branch pattern given"
+msgstr "nessun pattern di ramo specificato"
+
+#: cmd_netsync.cc:67
+#, c-format
+msgid "setting default branch include pattern to '%s'"
+msgstr "imposto il pattern di default di inclusione rami a ‘%s’"
+
+#: cmd_netsync.cc:73
+#, c-format
+msgid "setting default branch exclude pattern to '%s'"
+msgstr "imposto il pattern di default di esclusione rami a ‘%s’"
+
+#: cmd_netsync.cc:81
+#, c-format
+msgid "no branch pattern given and no default pattern set"
+msgstr "nessun pattern di ramo specificato e nessun pattern di default impostato"
+
+#: cmd_netsync.cc:97
+#: cmd_netsync.cc:112
+#: cmd_netsync.cc:126
+#: cmd_netsync.cc:173
+msgid "network"
+msgstr "rete"
+
+#: cmd_netsync.cc:97
+#: cmd_netsync.cc:112
+#: cmd_netsync.cc:126
+msgid "[ADDRESS[:PORTNUMBER] [PATTERN]]"
+msgstr "[INDIRIZZO[:NUMERO_PORTA] [PATTERN]]"
+
+#: cmd_netsync.cc:98
+msgid "push branches matching PATTERN to netsync server at ADDRESS"
+msgstr "invia i rami che corrispondono a PATTERN al server netsync presso INDIRIZZO"
+
+#: cmd_netsync.cc:113
+msgid "pull branches matching PATTERN from netsync server at ADDRESS"
+msgstr "riceve i rami che corrispondono a PATTERN dal server netsync presso INDIRIZZO"
+
+#: cmd_netsync.cc:120
+#, c-format
+msgid "doing anonymous pull; use -kKEYNAME if you need authentication"
+msgstr "eseguo ‘pull’ anonimo; utilizza ‘-k NOMECHIAVE’ se necessiti di autenticazione"
+
+#: cmd_netsync.cc:127
+msgid "sync branches matching PATTERN with netsync server at ADDRESS"
+msgstr "sync dei rami che corrispondono a PATTERN con server netsync presso INDIRIZZO"
+
+#: cmd_netsync.cc:149
+#, c-format
+msgid "pid file '%s' already exists"
+msgstr "il file pid ‘%s’ esiste già"
+
+#: cmd_netsync.cc:151
+#, c-format
+msgid "failed to create pid file '%s'"
+msgstr "creazione del file PID ‘%s’ fallita"
+
+#: cmd_netsync.cc:173
+msgid "PATTERN ..."
+msgstr "PATTERN …"
+
+#: cmd_netsync.cc:174
+msgid "serve the branches specified by PATTERNs to connecting clients"
+msgstr ""
+
+#: cmd_netsync.cc:189
+#, c-format
+msgid "need permission to store persistent passphrase (see hook persist_phrase_ok())"
+msgstr "è necessario un permesso per ricordare la passphrase (vedi hook ‘persist_phrase_ok()’)"
+
+#: cmd_netsync.cc:195
+#, c-format
+msgid "The --no-transport-auth option is only permitted in combination with --stdio"
+msgstr ""
+
+#: cmd_othervcs.cc:15
+msgid "RCSFILE..."
+msgstr "FILE_RCS…"
+
+#: cmd_othervcs.cc:16
+msgid ""
+"parse versions in RCS files\n"
+"this command doesn't reconstruct or import revisions.you probably want cvs_import"
+msgstr ""
+
+#: cmd_othervcs.cc:32
+msgid "rcs"
+msgstr "rcs"
+
+#: cmd_othervcs.cc:32
+msgid "CVSROOT"
+msgstr "CVSROOT"
+
+#: cmd_othervcs.cc:33
+msgid "import all versions in CVS repository"
+msgstr "importa tutte le versioni di un repository CVS"
+
+#: cmd_packet.cc:21
+#: cmd_packet.cc:50
+#: cmd_packet.cc:69
+msgid "packet i/o"
+msgstr "i/o pacchetti"
+
+#: cmd_packet.cc:21
+#: cmd_packet.cc:50
+msgid "ID"
+msgstr "ID"
+
+#: cmd_packet.cc:22
+msgid "write public key packet to stdout"
+msgstr "scrive la chiave pubblica su stdout"
+
+#: cmd_packet.cc:44
+#, c-format
+msgid "public key '%s' does not exist"
+msgstr "la chiave pubblica ‘%s’ non è conosciuta"
+
+#: cmd_packet.cc:51
+msgid "write private key packet to stdout"
+msgstr "scrive la chiave privata su stdout"
+
+#: cmd_packet.cc:59
+#, c-format
+msgid "public and private key '%s' do not exist in keystore"
+msgstr "la coppia di chiavi ‘%s’ non è nel portachiavi"
+
+#: cmd_packet.cc:70
+msgid "read packets from files or stdin"
+msgstr "legge pacchetti da file o da stdin"
+
+#: cmd_packet.cc:78
+#, c-format
+msgid "no packets found on stdin"
+msgstr "nessun pacchetto trovato in stdin"
+
+#: cmd_packet.cc:90
+#, c-format
+msgid "no packets found in given file"
+msgid_plural "no packets found in given files"
+msgstr[0] "nessun pacchetto trovato nel file dato"
+msgstr[1] "nessun pacchetto trovato nei file dati"
+
+#: cmd_packet.cc:94
+#, c-format
+msgid "read %d packet"
+msgid_plural "read %d packets"
+msgstr[0] "letto %d pacchetto"
+msgstr[1] "letti %d pacchetto"
+
+#: cmd_ws_commit.cc:42
+msgid ""
+"Enter a description of this change.\n"
+"Lines beginning with `MTN:' are removed automatically.\n"
+msgstr ""
+"Inserisci una descrizione di questa modifica.\n"
+"Le linee che iniziano con 'MTN:' verranno rimosse automaticamente.\n"
+
+#: cmd_ws_commit.cc:50
+#, c-format
+msgid "edit of log message failed"
+msgstr "modifica del messaggio di log fallita"
+
+#: cmd_ws_commit.cc:54
+msgid "revert file(s), dir(s) or entire workspace (\".\")"
+msgstr "recupera file, directory o l'intero spazio di lavoro (\".\")"
+
+#: cmd_ws_commit.cc:62
+#, fuzzy, c-format
+msgid "you must pass at least one path to 'revert' (perhaps '.')"
+msgstr "‘revert’ richiede un path su cui lavorare (eventualmente ‘.’)"
+
+#: cmd_ws_commit.cc:81
+#, c-format
+msgid "no missing files to revert"
+msgstr "nessun file mancante da recuperare"
+
+#: cmd_ws_commit.cc:135
+#, c-format
+msgid "reverting %s"
+msgstr "recupero ‘%s’"
+
+#: cmd_ws_commit.cc:139
+#, c-format
+msgid "no file version %s found in database for %s"
+msgstr "nessun file con versione ‘%s’ trovato per ‘%s’ in database"
+
+#: cmd_ws_commit.cc:152
+#, c-format
+msgid "recreating %s/"
+msgstr "ri-creo ‘%s/’"
+
+#: cmd_ws_commit.cc:170
+msgid "disapprove of a particular revision"
+msgstr "disapprova una particolare revisione"
+
+#: cmd_ws_commit.cc:183
+#, c-format
+msgid "revision '%s' has %d changesets, cannot invert\n"
+msgstr "la revisione %s contiene %d changeset, non può essere annullata\n"
+
+#: cmd_ws_commit.cc:187
+#, c-format
+msgid "need --branch argument for disapproval"
+msgstr "per ‘disapprove’ è necessario un argomento --branch"
+
+#: cmd_ws_commit.cc:223
+msgid "add files to workspace"
+msgstr "aggiunge file allo spazio di lavoro"
+
+#: cmd_ws_commit.cc:251
+msgid "drop files from workspace"
+msgstr "toglie file dallo spazio di lavoro"
+
+#: cmd_ws_commit.cc:285
+msgid ""
+"SRC DEST\n"
+"SRC1 [SRC2 [...]] DEST_DIR"
+msgstr ""
+"SORG DEST\n"
+"SORG1 [SORG2 […]] CART_DEST"
+
+#: cmd_ws_commit.cc:287
+msgid "rename entries in the workspace"
+msgstr "rinomina elementi dello spazio di lavoro"
+
+#: cmd_ws_commit.cc:309
+msgid "NEW_ROOT PUT_OLD"
+msgstr "NUOVA_ROOT METTI_VECCHIA"
+
+#: cmd_ws_commit.cc:310
+msgid ""
+"rename the root directory\n"
+"after this command, the directory that currently has the name NEW_ROOT\n"
+"will be the root directory, and the directory that is currently the root\n"
+"directory will have name PUT_OLD.\n"
+"Using --execute is strongly recommended."
+msgstr ""
+"rinomina la directory root\n"
+"dopo questo comando, la directory che attualmente ha il nome NEW_ROOT\n"
+"sarà la directory root, e la directory che ora è la directory root\n"
+"avrà il nome PUT_OLD.\n"
+"Usare --execute è raccomandato fortemente."
+
+#: cmd_ws_commit.cc:329
+msgid "show status of workspace"
+msgstr "mostra stato dello spazio di lavoro"
+
+#: cmd_ws_commit.cc:392
+msgid "[DIRECTORY]\n"
+msgstr "[DIRECTORY]\n"
+
+#: cmd_ws_commit.cc:393
+msgid ""
+"check out a revision from database into directory.\n"
+"If a revision is given, that's the one that will be checked out.\n"
+"Otherwise, it will be the head of the branch (given or implicit).\n"
+"If no directory is given, the branch name will be used as directory"
+msgstr ""
+"estrae una revisione dal database in una directory.\n"
+"Se viene specificata una revisione, sarà quella ad essere estratta.\n"
+"Altrimenti sarà la testa del ramo (specificato o implicito).\n"
+"Se nessuna directory è specificata, il nome del ramo sarà usato come directory"
+
+#: cmd_ws_commit.cc:413
+#: cmd_ws_commit.cc:432
+#, c-format
+msgid "need --branch argument for branch-based checkout"
+msgstr "c'è bisogno di un parametro --branch per estrarre un ramo specifico"
+
+#: cmd_ws_commit.cc:426
+#, c-format
+msgid "checkout directory '%s' already exists"
+msgstr "la directory ‘%s’ esiste già, non può essere utilizzata per il ‘checkout’"
+
+#: cmd_ws_commit.cc:440
+#, c-format
+msgid "branch %s has multiple heads:"
+msgstr "il ramo ‘%s’ ha più teste:"
+
+#: cmd_ws_commit.cc:443
+#, c-format
+msgid "choose one with '%s checkout -r<id>'"
+msgstr "scegline una con ‘%s checkout -r<id>’"
+
+#: cmd_ws_commit.cc:444
+#, c-format
+msgid "branch %s has multiple heads"
+msgstr "il ramo ‘%s’ ha più teste"
+
+#: cmd_ws_commit.cc:471
+#, c-format
+msgid "revision %s is not a member of branch %s"
+msgstr "la revisione %s non fa parte del ramo ‘%s’"
+
+#: cmd_ws_commit.cc:504
+#, c-format
+msgid "no file %s found in database for %s"
+msgstr "nessun file ‘%s’ trovato per ‘%s’ in database"
+
+#: cmd_ws_commit.cc:522
+msgid ""
+"set PATH ATTR VALUE\n"
+"get PATH [ATTR]\n"
+"drop PATH [ATTR]"
+msgstr ""
+"set PERCORSO ATTR VALORE\n"
+"get PERCORSO [ATTR]\n"
+"drop PERCORSO [ATTR]"
+
+#: cmd_ws_commit.cc:523
+msgid "set, get or drop file attributes"
+msgstr "imposta, legge o elimina attributi sui file"
+
+#: cmd_ws_commit.cc:540
+#, c-format
+msgid "Unknown path '%s'"
+msgstr "Percorso sconosciuto ‘%s’"
+
+#: cmd_ws_commit.cc:569
+#, c-format
+msgid "Path '%s' does not have attribute '%s'\n"
+msgstr "Il percorso ‘%s’ non ha l'attributo ‘%s’\n"
+
+#: cmd_ws_commit.cc:597
+#, c-format
+msgid "No attributes for '%s'"
+msgstr "Nessun attributo per ‘%s’"
+
+#: cmd_ws_commit.cc:608
+#, c-format
+msgid "No attribute '%s' on path '%s'"
+msgstr "Nessun attributo ‘%s’ nel percorso ‘%s’"
+
+#: cmd_ws_commit.cc:621
+msgid "commit workspace to database"
+msgstr "salvataggio dello spazio di lavoro nel database"
+
+#: cmd_ws_commit.cc:656
+#, c-format
+msgid "no changes to commit"
+msgstr "nessuna modifica da salvare"
+
+#: cmd_ws_commit.cc:670
+#, c-format
+msgid "beginning commit on branch '%s'"
+msgstr "inizio il commit sul ramo ‘%s’"
+
+#: cmd_ws_commit.cc:679
+#, c-format
+msgid ""
+"_MTN/log is non-empty and log message was specified on command line\n"
+"perhaps move or delete _MTN/log,\n"
+"or remove --message/--message-file from the command line?"
+msgstr ""
+"‘_MTN/log’ non è vuoto e un messaggio di log è stato specificato sulla riga di comando\n"
+"forse vuoi muovere o cancellare ‘_MTN/log’ oppure\n"
+"togliere ‘--message’/‘--message-file’ dalla riga di comando?"
+
+#: cmd_ws_commit.cc:694
+#, c-format
+msgid "empty log message; commit canceled"
+msgstr "messaggio di log vuoto; salvataggio annullato"
+
+#: cmd_ws_commit.cc:715
+#, c-format
+msgid "log message rejected: %s"
+msgstr "messaggio di log respinto: %s"
+
+#: cmd_ws_commit.cc:723
+#, c-format
+msgid "revision %s already in database"
+msgstr "la revisione %s è già nel database"
+
+#: cmd_ws_commit.cc:762
+#: cmd_ws_commit.cc:792
+#, c-format
+msgid "file '%s' modified during commit, aborting"
+msgstr "file ‘%s’ modificato durante il commit, abbandono"
+
+#: cmd_ws_commit.cc:774
+#, fuzzy, c-format
+msgid "Your database is missing version %1% of file '%2%'"
+msgstr "Nel tuo database manca la versione %1% del file ‘%2%’"
+
+#: cmd_ws_commit.cc:820
+#, c-format
+msgid "committed revision %s"
+msgstr "salvato come revisione %s"
+
+#: cmd_ws_commit.cc:826
+#, c-format
+msgid ""
+"note: this revision creates divergence\n"
+"note: you may (or may not) wish to run '%s merge'"
+msgstr ""
+"nota: questa revisione crea una divergenza\n"
+"nota: potresti voler (o non voler) eseguire ‘%s merge’"
+
+#: cmd_ws_commit.cc:859
+msgid "[DIRECTORY]"
+msgstr "[DIRECTORY]"
+
+#: cmd_ws_commit.cc:860
+msgid "setup a new workspace directory, default to current"
+msgstr "imposta una nuova directory come spazio di lavoro, il default è quella attuale"
+
+#: cmd_ws_commit.cc:866
+#, c-format
+msgid "need --branch argument for setup"
+msgstr "per il ‘setup’ è necessario un argomento --branch"
+
+#: cmd_ws_commit.cc:881
+msgid "refresh the inodeprint cache"
+msgstr "aggiorna la cache degli inodeprint"
+
+#: commands.cc:125
+#: commands.cc:227
+#, c-format
+msgid "unknown command '%s'"
+msgstr "comando ‘%s’ sconosciuto"
+
+#: commands.cc:136
+#, c-format
+msgid "command '%s' has multiple ambiguous expansions:\n"
+msgstr "il comando ‘%s’ ha espansioni multiple ambigue:\n"
+
+#: commands.cc:169
+msgid "commands:"
+msgstr "comandi:"
+
+#: commands.cc:248
+msgid "command [ARGS...]"
+msgstr "comando [ARGOMENTI…]"
+
+#: commands.cc:248
+msgid "display command help"
+msgstr "mostra l'aiuto sui comandi"
+
+#: commands.cc:400
+#, c-format
+msgid "expanding selection '%s'"
+msgstr "espando la selezione ‘%s’"
+
+#: commands.cc:408
+#, c-format
+msgid "no match for selection '%s'"
+msgstr "nessuna corrispondenza per la selezione ‘%s’"
+
+#: commands.cc:414
+#, c-format
+msgid "expanded to '%s'"
+msgstr "espanso in ‘%s’"
+
+#: commands.cc:431
+#, c-format
+msgid "selection '%s' has multiple ambiguous expansions: \n"
+msgstr "la selezione ‘%s’ ha espansioni multiple ambigue: \n"
+
+#: commands.cc:448
+msgid "note: "
+msgstr "nota: "
+
+#: commands.cc:449
+#, c-format
+msgid ""
+"branch '%s' has multiple heads\n"
+"perhaps consider '%s merge'"
+msgstr ""
+"il ramo ‘%s’ ha più teste\n"
+"valuta l'uso di ‘%s merge’"
+
+#: commands.cc:467
+#, c-format
+msgid "--message and --message-file are mutually exclusive"
+msgstr "--message e --message-file sono mutuamente esclusivi"
+
+#: database_check.cc:133
+#, c-format
+msgid "file structure is corrupted; cannot check further"
+msgstr "la struttura del file è rovinata; non puoi più controllare"
+
+#: database_check.cc:144
+msgid "files"
+msgstr "file"
+
+#: database_check.cc:173
+msgid "rosters"
+msgstr "roster"
+
+#: database_check.cc:240
+msgid "markings"
+msgstr "contrassegni"
+
+#: database_check.cc:338
+#: netsync.cc:2967
+#: rcs_import.cc:1244
+msgid "revisions"
+msgstr "revisioni"
+
+#: database_check.cc:437
+msgid "ancestry"
+msgstr "ascendenza"
+
+#: database_check.cc:470
+#: netsync.cc:2971
+msgid "keys"
+msgstr "chiavi"
+
+#: database_check.cc:496
+msgid "certs"
+msgstr "certificati"
+
+#: database_check.cc:533
+#, c-format
+msgid "file %s missing (%d manifest references)"
+msgstr "file ‘%s’ mancante (%d riferimenti al manifesto)"
+
+#: database_check.cc:540
+#, c-format
+msgid "file %s unreferenced"
+msgstr "file ‘%s’ senza referenze"
+
+#: database_check.cc:561
+#, c-format
+msgid "roster %s unreferenced"
+msgstr "roster ‘%s’ senza referenze"
+
+#: database_check.cc:567
+#, c-format
+msgid "roster %s incomplete (%d missing files)"
+msgstr "roster  ‘%s’ incompleto (%d file mancanti)"
+
+#: database_check.cc:574
+#, c-format
+msgid "roster %s incomplete (%d missing revisions)"
+msgstr "roster ‘%s’ incompleto (%d revisioni mancanti)"
+
+# TODO: togliere il ? in inglese
+#: database_check.cc:581
+#, c-format
+msgid "roster %s is not parseable (perhaps with unnormalized paths?)"
+msgstr "roster ‘%s’ non comprensibile (forse a causa di percorsi non normalizzati)"
+
+#: database_check.cc:588
+#, c-format
+msgid "roster %s is not in normalized form"
+msgstr "il roster ‘%s’ non è in forma normalizzata"
+
+#: database_check.cc:613
+#, c-format
+msgid "revision %s missing (%d revision references; %d cert references; %d parent references; %d child references; %d roster references)"
+msgstr "revisione %s mancante (%d riferimenti alla revisione; %d riferimenti al certificato; %d riferimenti al genitore; %d riferimenti al figlio; %d riferimenti al roster)"
+
+#: database_check.cc:621
+#, c-format
+msgid "revision %s incomplete (%d missing manifests)"
+msgstr "la revisione %s è incompleta (mancano %d manifesti)"
+
+#: database_check.cc:628
+#, c-format
+msgid "revision %s incomplete (%d missing revisions)"
+msgstr "la revisione %s è incompleta (mancano %d revisioni)"
+
+#: database_check.cc:635
+#, c-format
+msgid "revision %s incomplete (missing roster link)"
+msgstr "la revisione %s è incompleta (manca il link al roster)"
+
+#: database_check.cc:641
+#, c-format
+msgid "revision %s incomplete (missing roster)"
+msgstr "la revisione %s è incompleta (manca il roster)"
+
+#: database_check.cc:647
+#, c-format
+msgid "revision %s mismatched roster and manifest"
+msgstr "la revisione %s non corrisponde al roster né al manifesto"
+
+#: database_check.cc:653
+#, c-format
+msgid "revision %s incomplete (incomplete roster)"
+msgstr "la revisione %s è incompleta (roster incompleto)"
+
+# TODO: stirpi?
+#: database_check.cc:659
+#, c-format
+msgid "revision %s mismatched parents (%d ancestry parents; %d revision refs)"
+msgstr "la revisione %s non corrisponde ai genitori (%d stirpi di genitori; %d riferimenti alla revisione)"
+
+# TODO: stirpi?
+#: database_check.cc:668
+#, c-format
+msgid "revision %s mismatched children (%d ancestry children; %d parents)"
+msgstr "la revisione %s non corrisponde ai figli (%d stirpi di figli; %d genitori)"
+
+#: database_check.cc:680
+#, c-format
+msgid "revision %s has bad history (%s)"
+msgstr "la revisione %s ha una storia non valida (%s)"
+
+# TODO: togliere il ? in inglese
+#: database_check.cc:687
+#, c-format
+msgid "revision %s is not parseable (perhaps with unnormalized paths?)"
+msgstr "revisione %s non comprensibile (forse a causa di percorsi non normalizzati)"
+
+#: database_check.cc:694
+#, c-format
+msgid "revision %s is not in normalized form"
+msgstr "la revisione %s non in forma normalizzata"
+
+#: database_check.cc:718
+#, c-format
+msgid "key %s missing (signed %d certs)"
+msgstr "chiave %s mancante (firma %d certificati)"
+
+#: database_check.cc:751
+#, c-format
+msgid "revision %s unchecked signature in %s cert from missing key %s"
+msgstr "revisione ‘%s’ firma non controllata nel certificato ‘%s’ per chiave ‘%s’ mancante"
+
+#: database_check.cc:759
+#, c-format
+msgid "revision %s bad signature in %s cert from key %s"
+msgstr "revisione ‘%s’ firma non ammessa per certificato ‘%s’ della chiave ‘%s’"
+
+#: database_check.cc:774
+#, fuzzy, c-format
+msgid "revision %1% missing %2% cert"
+msgstr "alla revisione ‘%1%’ manca il certificato ‘%2%’"
+
+#: database_check.cc:783
+#, c-format
+msgid "revision %s mismatched certs (%d authors %d dates %d changelogs)"
+msgstr "la revisione ‘%s’ non corrisponde ai certificati (%d autori %d date %d changelogs)"
+
+#: database_check.cc:870
+#, c-format
+msgid "%d missing files"
+msgstr "%d file mancanti"
+
+#: database_check.cc:872
+#, c-format
+msgid "%d unreferenced files"
+msgstr "%d file senza referenze"
+
+#: database_check.cc:875
+#, c-format
+msgid "%d unreferenced rosters"
+msgstr "%d roster senza referenze"
+
+#: database_check.cc:877
+#, c-format
+msgid "%d incomplete rosters"
+msgstr "%d roster incompleti"
+
+#: database_check.cc:879
+#, c-format
+msgid "%d rosters not parseable (perhaps with invalid paths)"
+msgstr "%d roster non comprensibili (forse con percorsi invalidi)"
+
+#: database_check.cc:882
+#, c-format
+msgid "%d rosters not in normalized form"
+msgstr "%d roster non in forma normalizzata"
+
+#: database_check.cc:885
+#, c-format
+msgid "%d missing revisions"
+msgstr "%d revisioni mancanti"
+
+#: database_check.cc:887
+#, c-format
+msgid "%d incomplete revisions"
+msgstr "%d revisioni incomplete"
+
+#: database_check.cc:889
+#, c-format
+msgid "%d mismatched parents"
+msgstr "%d genitori non abbinati"
+
+#: database_check.cc:891
+#, c-format
+msgid "%d mismatched children"
+msgstr "%d figli non abbinati"
+
+#: database_check.cc:893
+#, c-format
+msgid "%d revisions with bad history"
+msgstr "%d revisioni con storia non valida"
+
+#: database_check.cc:895
+#, c-format
+msgid "%d revisions not parseable (perhaps with invalid paths)"
+msgstr "%d revisioni non leggibili (forse con percorsi invalidi)"
+
+#: database_check.cc:898
+#, c-format
+msgid "%d revisions not in normalized form"
+msgstr "%d revisioni non in forma normalizzata"
+
+#: database_check.cc:902
+#, c-format
+msgid "%d unreferenced roster links"
+msgstr "%d roster non utilizzati"
+
+#: database_check.cc:905
+#, c-format
+msgid "%d missing rosters"
+msgstr "%d roster mancanti"
+
+#: database_check.cc:909
+#, c-format
+msgid "%d missing keys"
+msgstr "%d chiavi mancanti"
+
+#: database_check.cc:912
+#, c-format
+msgid "%d missing certs"
+msgstr "%d certificati mancanti"
+
+#: database_check.cc:914
+#, c-format
+msgid "%d mismatched certs"
+msgstr "%d certificati non corrispondenti"
+
+#: database_check.cc:916
+#, c-format
+msgid "%d unchecked signatures due to missing keys"
+msgstr "%d firme non controllate per mancanza delle chiavi"
+
+#: database_check.cc:918
+#, c-format
+msgid "%d bad signatures"
+msgstr "%d firme non valide"
+
+#: database_check.cc:944
+#, c-format
+msgid "check complete: %d files; %d rosters; %d revisions; %d keys; %d certs"
+msgstr "controllo completo: %d file; %d roster; %d revisioni; %d chiavi; %d certificati"
+
+#: database_check.cc:950
+#, c-format
+msgid "total problems detected: %d (%d serious)"
+msgstr "numero totale di problemi individuati: %d (di cui %d gravi)"
+
+#: database_check.cc:952
+#, c-format
+msgid "serious problems detected"
+msgstr "individuato un problema serio"
+
+#: database_check.cc:954
+#, c-format
+msgid "minor problems detected"
+msgstr "individuato un problema minore"
+
+#: database_check.cc:956
+#, c-format
+msgid "database is good"
+msgstr "il database non ha problemi"
+
+#: database.cc:156
+#, c-format
+msgid ""
+"layout of database %s doesn't match this version of monotone\n"
+"wanted schema %s, got %s\n"
+"try '%s db migrate' to upgrade\n"
+"(this is irreversible; you may want to make a backup copy first)"
+msgstr ""
+"il layout del database ‘%s’ non corrisponde a questa versione di monotone\n"
+"mi aspettavo lo schema ‘%s’, ho trovato ‘%s’\n"
+"prova ‘%s db migrate’ per aggiornarlo\n"
+"(operazione irreversibile; potresti voler prima fare una copia di backup)"
+
+#: database.cc:170
+#, c-format
+msgid "this database already contains rosters"
+msgstr "questo database contiene già dei roster"
+
+#: database.cc:190
+#, c-format
+msgid ""
+"database %s contains revisions but no rosters\n"
+"if you are a project leader or doing local testing:\n"
+"  see the file UPGRADE for instructions on upgrading.\n"
+"if you are not a project leader:\n"
+"  wait for a leader to migrate project data, and then\n"
+"  pull into a fresh database.\n"
+"sorry about the inconvenience."
+msgstr ""
+"il database ‘%s’ contiene revisioni ma non roster\n"
+"se sei un project leader o fai verifiche locali:\n"
+" vedi il file UPGRADE per istruzioni sull'aggiornamento.\n"
+"se non sei un project leader:\n"
+"aspetta che un leader sposti i dati del progetto, e poi\n"
+"entra in un data base nuovo.\n"
+"scusa per l'inconveniete."
+
+#: database.cc:209
+#, c-format
+msgid ""
+"database %s contains manifests but no revisions\n"
+"this is a very old database; it needs to be upgraded\n"
+"please see README.changesets for details"
+msgstr ""
+"il database ‘%s’ contiene manifesti ma non revisioni\n"
+"è un database molto vecchio; ha bisogno di essere aggiornato\n"
+"prego vedi README.changesets per dettagli"
+
+# TODO: "in" o "dal"?
+#: database.cc:245
+#, c-format
+msgid "unable to probe database version in file %s"
+msgstr "impossibile determinare la versione di database dal file ‘%s’"
+
+#: database.cc:252
+#, c-format
+msgid "database %s is not an sqlite version 3 file, try dump and reload"
+msgstr "il database ‘%s’ non è un file SQLite versione 3, prova ‘dump’ e ‘reload’"
+
+#: database.cc:281
+#: schema_migration.cc:200
+msgid ""
+"make sure database and containing directory are writeable\n"
+"and you have not run out of disk space"
+msgstr ""
+"assicurati che database e directory contenente sia scrivibili\n"
+"e non devi uscire dallo spazio disco"
+
+#: database.cc:287
+#: schema_migration.cc:205
+#, c-format
+msgid ""
+"sqlite error: %s\n"
+"%s"
+msgstr ""
+"errore sqlite: %s\n"
+"%s"
+
+#: database.cc:332
+#, c-format
+msgid "could not initialize database: %s: already exists"
+msgstr "non riesco ad inizializzare il database ‘%s’: esiste già"
+
+#: database.cc:337
+#, c-format
+msgid ""
+"existing (possibly stale) journal file '%s' has same stem as new database '%s'\n"
+"cancelling database creation"
+msgstr ""
+
+#: database.cc:487
+#, c-format
+msgid "cannot create %s; it already exists"
+msgstr "non posso creare ‘%s’: esiste già"
+
+#: database.cc:564
+#, c-format
+msgid ""
+"schema version    : %s\n"
+"counts:\n"
+"  full rosters    : %u\n"
+"  roster deltas   : %u\n"
+"  full files      : %u\n"
+"  file deltas     : %u\n"
+"  revisions       : %u\n"
+"  ancestry edges  : %u\n"
+"  certs           : %u\n"
+"  logical files   : %u\n"
+"bytes:\n"
+"  full rosters    : %u\n"
+"  roster deltas   : %u\n"
+"  full files      : %u\n"
+"  file deltas     : %u\n"
+"  revisions       : %u\n"
+"  cached ancestry : %u\n"
+"  certs           : %u\n"
+"  total           : %u\n"
+"database:\n"
+"  page size       : %u\n"
+"  cache size      : %u\n"
+msgstr ""
+"versione schema       : %s\n"
+"numero:\n"
+"  roster completi     : %u\n"
+"  roster incrementali : %u\n"
+"  file completi       : %u\n"
+"  file incrementali   : %u\n"
+"  revisioni           : %u\n"
+"  relaz. di parentela : %u\n"
+"  certificati         : %u\n"
+"  file logici         : %u\n"
+"byte:\n"
+"  roster completi     : %u\n"
+"  roster incrementali : %u\n"
+"  file completi       : %u\n"
+"  file incrementali   : %u\n"
+"  revisioni           : %u\n"
+"  parentele in cache  : %u\n"
+"  certificati         : %u\n"
+"  totale              : %u\n"
+"database:\n"
+"  dimensione pagine   : %u\n"
+"  dimensione cache    : %u\n"
+
+#: database.cc:626
+#, c-format
+msgid "database schema version: %s"
+msgstr "versione dello schema del database: %s"
+
+#: database.cc:703
+#, c-format
+msgid "multiple statements in query: %s\n"
+msgstr "query con più di un comando: %s\n"
+
+#: database.cc:709
+#, c-format
+msgid "wanted %d columns got %d in query: %s"
+msgstr "mi aspettavo %d colonne e ne ho ottenute %d nella query ‘%s’"
+
+#: database.cc:768
+#, c-format
+msgid "null result in query: %s"
+msgstr "risultato nullo nella query: %s"
+
+#: database.cc:786
+#, c-format
+msgid "wanted %d rows got %d in query: %s"
+msgstr "mi aspettavo %d linee e ne ho ottenute %d nella query ‘%s’"
+
+#: database.cc:1926
+#, c-format
+msgid "another key with name '%s' already exists"
+msgstr "esiste già un'altra chiave con nome ‘%s’"
+
+#: database.cc:2958
+#, c-format
+msgid "no database specified"
+msgstr "nessuna database specificato"
+
+#: database.cc:2966
+#, c-format
+msgid "database %s does not exist"
+msgstr "il database ‘%s’ non esiste"
+
+#: database.cc:2967
+#, c-format
+msgid "%s is a directory, not a database"
+msgstr "‘%s’ è una directory, non un database"
+
+#: database.cc:2992
+#, c-format
+msgid "could not open database '%s': %s"
+msgstr "non riesco ad aprire il database ‘%s’: %s"
+
+#: diff_patch.cc:608
+#, c-format
+msgid "file '%s' does not exist in workspace"
+msgstr "il file ‘%s’ non esiste nello spazio di lavoro"
+
+#: diff_patch.cc:609
+#, c-format
+msgid "'%s' in workspace is a directory, not a file"
+msgstr "nello spazio di lavoro ‘%s’ è una directory, non un file"
+
+#: diff_patch.cc:613
+#, c-format
+msgid "file %s in workspace has id %s, wanted %s"
+msgstr "il file ‘%s’ hd id ‘%s’ nello spazio di lavoro, era atteso ‘%s’"
+
+#: diff_patch.cc:734
+#, c-format
+msgid ""
+"help required for 3-way merge\n"
+"[ancestor] %s\n"
+"[    left] %s\n"
+"[   right] %s\n"
+"[  merged] %s\n"
+msgstr ""
+"richiesto aiuto per ‘merge’ a 3 vie\n"
+"[antenato] %s\n"
+"[sinistra] %s\n"
+"[  destra] %s\n"
+"[  unione] %s\n"
+
+#: file_io.cc:176
+#: file_io.cc:183
+#, c-format
+msgid ""
+"could not create directory '%s'\n"
+"it is a file"
+msgstr ""
+"non riesco a creare la directory‘%s’\n"
+"è un file"
+
+#: file_io.cc:178
+#, c-format
+msgid ""
+"could not create directory '%s'\n"
+"%s"
+msgstr ""
+"non riesco a creare la directory‘%s’\n"
+"%s"
+
+#: file_io.cc:182
+#, c-format
+msgid "could not create directory '%s'"
+msgstr "non riesco a creare la directory‘%s’"
+
+#: file_io.cc:195
+#, c-format
+msgid "failed to create directory '%s' for '%s'"
+msgstr "fallita la creazione della directory‘%s’ per ‘%s’"
+
+#: file_io.cc:209
+#, c-format
+msgid ""
+"could not remove '%s'\n"
+"%s"
+msgstr ""
+"non posso cancellare ‘%s’\n"
+"%s"
+
+#: file_io.cc:219
+#, c-format
+msgid "file to delete '%s' does not exist"
+msgstr "il file da cancellare ‘%s’ non esiste"
+
+#: file_io.cc:220
+#, c-format
+msgid "file to delete, '%s', is not a file but a directory"
+msgstr "il file da cancellare ‘%s’ non è un file ma una directory"
+
+#: file_io.cc:228
+#, c-format
+msgid "directory to delete '%s' does not exist"
+msgstr "la directory da cancellare ‘%s’ non esiste"
+
+#: file_io.cc:229
+#, c-format
+msgid "directory to delete, '%s', is not a directory but a file"
+msgstr "la directory da cancellare ‘%s’ non è una directory ma un file"
+
+#: file_io.cc:236
+#, c-format
+msgid "object to delete, '%s', does not exist"
+msgstr "l'oggetto da cancellare ‘%s’ non esiste"
+
+#: file_io.cc:244
+#, c-format
+msgid "directory to delete, '%s', does not exist"
+msgstr "la directory da cancellare ‘%s’ non esiste"
+
+#: file_io.cc:245
+#, c-format
+msgid "directory to delete, '%s', is a file"
+msgstr "la directory da cancellare ‘%s’ è un file"
+
+#: file_io.cc:254
+#, c-format
+msgid "rename source file '%s' does not exist"
+msgstr "il file da rinominare ‘%s’ non esiste"
+
+#: file_io.cc:255
+#, c-format
+msgid "rename source file '%s' is a directory -- bug in monotone?"
+msgstr "il file sorgente da rinominare ‘%s’ è una directory -- bug in monotone?"
+
+#: file_io.cc:258
+#: file_io.cc:271
+#, c-format
+msgid "rename target '%s' already exists"
+msgstr "esiste già un'altra chiave con nome ‘%s’"
+
+#: file_io.cc:267
+#, c-format
+msgid "rename source dir '%s' does not exist"
+msgstr "la directory da rinominare ‘%s’ non esiste"
+
+#: file_io.cc:268
+#, c-format
+msgid "rename source dir '%s' is a file -- bug in monotone?"
+msgstr "la directory sorgente da rinominare ‘%s’ è un file -- bug in monotone?"
+
+#: file_io.cc:282
+#, c-format
+msgid "rename source path '%s' does not exist"
+msgstr "il percorso da rinominare ‘%s’ non esiste"
+
+#: file_io.cc:297
+#, c-format
+msgid "file %s does not exist"
+msgstr "il file ‘%s’ non esiste"
+
+#: file_io.cc:298
+#, c-format
+msgid "file %s cannot be read as data; it is a directory"
+msgstr "il file ‘%s’ non può essere letto: è una directory"
+
+#: file_io.cc:302
+#, c-format
+msgid "cannot open file %s for reading"
+msgstr "non riesco ad aprire file ‘%s’ in lettura"
+
+#: file_io.cc:341
+#, c-format
+msgid "Cannot read standard input multiple times"
+msgstr "Non posso leggere stdin più volte"
+
+#: file_io.cc:372
+#, c-format
+msgid "file '%s' cannot be overwritten as data; it is a directory"
+msgstr "il file ‘%s’ non può essere sovrascritto: è una directory"
+
+#: file_io.cc:380
+#, c-format
+msgid "cannot open file %s for writing"
+msgstr "impossibile aprire il file ‘%s’ in scrittura"
+
+#: file_io.cc:437
+#, c-format
+msgid "caught runtime error %s constructing file path for %s"
+msgstr ""
+
+#: file_io.cc:530
+#, c-format
+msgid "no such file or directory: '%s'"
+msgstr "nessun file o directory con nome ‘%s’"
+
+#: keys.cc:99
+#, c-format
+msgid "got empty passphrase from get_passphrase() hook"
+msgstr "ricevuta passphrase vuota dall'hook ‘get_passphrase()’"
+
+#: keys.cc:115
+#, c-format
+msgid "empty passphrase not allowed"
+msgstr "passphrase vuota non permessa"
+
+#: keys.cc:122
+#, c-format
+msgid "confirm passphrase for key ID [%s]: "
+msgstr "conferma la passphrase per la chiave con ID [%s]: "
+
+#: keys.cc:127
+#, c-format
+msgid "empty passphrases not allowed, try again"
+msgstr "le passphrase non può essere vuota, riprova"
+
+#: keys.cc:128
+#: keys.cc:135
+#, c-format
+msgid "too many failed passphrases"
+msgstr "troppe passphrase errate"
+
+#: keys.cc:134
+#, c-format
+msgid "passphrases do not match, try again"
+msgstr "le passphrase non corrispondono, riprova"
+
+#: keys.cc:141
+#, c-format
+msgid "no passphrase given"
+msgstr "non è stata specificata una passphrase"
+
+#: keys.cc:564
+#, c-format
+msgid "passphrase for '%s' is incorrect"
+msgstr "passphrase incorretta per ‘%s’"
+
+#: lua.cc:462
+#: lua.cc:476
+#, c-format
+msgid "%s called with an invalid parameter"
+msgstr "‘%s’ chiamato con un parametro non valido"
+
+#: lua.cc:479
+#, c-format
+msgid "Directory '%s' does not exist"
+msgstr "La directory ‘%s’ non esiste"
+
+#: lua.cc:480
+#: rcs_import.cc:1235
+#: work.cc:480
+#, c-format
+msgid "'%s' is not a directory"
+msgstr "‘%s’ non è una directory"
+
+#: lua.cc:499
+#, c-format
+msgid "lua error while loading rcfile '%s'"
+msgstr "errore lua caricando il file rc ‘%s’"
+
+#: main.cc:326
+msgid "interrupted"
+msgstr "interrotto"
+
+#: main.cc:330
+msgid "terminated by signal"
+msgstr "terminato dal segnale"
+
+#: merkle_tree.cc:290
+#, c-format
+msgid "node level is %d, exceeds maximum %d"
+msgstr "il livello del nodo è %d, superiore al massimo di %d"
+
+#: merkle_tree.cc:325
+#, c-format
+msgid "mismatched node hash value %s, expected %s"
+msgstr ""
+
+#: monotone.cc:65
+msgid "select branch cert for operation"
+msgstr "seleziona il ramo per l'operazione"
+
+#: monotone.cc:66
+msgid "select revision id for operation"
+msgstr "seleziona id di revisione per l'operazione"
+
+#: monotone.cc:67
+msgid "set commit changelog message"
+msgstr "imposta il messaggio di ChangeLog del commit"
+
+#: monotone.cc:68
+msgid "set filename containing commit changelog message"
+msgstr "legge il messaggio di ChangeLog del commit da un file"
+
+#: monotone.cc:69
+msgid "override date/time for commit"
+msgstr "forza data/ora del commit"
+
+#: monotone.cc:70
+msgid "override author for commit"
+msgstr "forza l'autore del commit"
+
+#: monotone.cc:71
+msgid "limit the number of levels of directories to descend"
+msgstr "limita il numero di livelli di cartelle in cui discendere"
+
+#: monotone.cc:72
+msgid "limit log output to the last number of entries"
+msgstr "limita la stampa del log alle ultime n voci"
+
+#: monotone.cc:73
+msgid "limit log output to the next number of entries"
+msgstr "limita la stampa del log alle seguenti n voci"
+
+#: monotone.cc:74
+msgid "record process id of server"
+msgstr "registra l'id del processo server"
+
+#: monotone.cc:75
+msgid "print a brief version of the normal output"
+msgstr "stampa una versione breve dell'output"
+
+#: monotone.cc:76
+msgid "print diffs along with logs"
+msgstr "stampa i diff assieme ai log"
+
+#: monotone.cc:77
+msgid "exclude merges when printing logs"
+msgstr "esclude i ‘merge’ dalla stampa dei log"
+
+#: monotone.cc:78
+msgid "use the current arguments as the future default"
+msgstr "usa gli argomenti attuali come default futuro"
+
+#: monotone.cc:79
+msgid "leave out anything described by its argument"
+msgstr ""
+
+#: monotone.cc:80
+msgid "use unified diff format"
+msgstr "usa formato di diff unificato"
+
+#: monotone.cc:81
+msgid "use context diff format"
+msgstr "usa formato di diff con contesto"
+
+#: monotone.cc:82
+msgid "use external diff hook for generating diffs"
+msgstr "utilizza l'hook per generare le diff esternamente"
+
+#: monotone.cc:83
+msgid "argument to pass external diff hook"
+msgstr "argomenti da passare all'hook per le diff esterne"
+
+#: monotone.cc:84
+msgid "do not show the function containing each block of changes"
+msgstr ""
+
+#: monotone.cc:85
+msgid "another name for --no-show-encloser (for compatibility with GNU diff)"
+msgstr ""
+
+#: monotone.cc:86
+msgid "perform the associated file operation"
+msgstr "esegue l'operazione su file associata"
+
+#: monotone.cc:87
+msgid "address:port to listen on (default :4691)"
+msgstr "indirizzo:porta su cui stare in ascolto (default ‘:4691’)"
+
+#: monotone.cc:88
+msgid "perform the operations for files missing from workspace"
+msgstr "eseguire le operazioni per file mancanti nello spazio di lavoro"
+
+#: monotone.cc:89
+msgid "perform the operations for unknown files from workspace"
+msgstr "eseguire le operazioni per file sconosciuti nello spazio di lavoro"
+
+#: monotone.cc:90
+msgid "push the specified key even if it hasn't signed anything"
+msgstr "invia la chiave specificata anche se non è stato firmato niente"
+
+#: monotone.cc:91
+msgid "serve netsync on stdio"
+msgstr "esegui il server netsync su stdio"
+
+#: monotone.cc:92
+msgid "disable transport authentication"
+msgstr "disabilita l'autentificazione del trasporto"
+
+#: monotone.cc:93
+msgid "when rosterifying, drop attrs entries with the given key"
+msgstr "durante la conversione al formato con roster, elimina gli attributi con una chiave specificata"
+
+#: monotone.cc:94
+msgid "exclude files when printing logs"
+msgstr "esclude i file dalla stampa dei log"
+
+#: monotone.cc:95
+msgid "also operate on the contents of any listed directories"
+msgstr "opera anche sui contenuti delle directory specificate"
+
+#: monotone.cc:104
+msgid "print debug log to stderr while running"
+msgstr "stampa i log di debug su stderr (sempre)"
+
+#: monotone.cc:105
+msgid "file to dump debugging log to, on failure"
+msgstr "file su cui salvare i log di debug (in caso di fallimento)"
+
+#: monotone.cc:106
+msgid "file to write the log to"
+msgstr "file su cui scrivere il registro"
+
+#: monotone.cc:107
+#, fuzzy
+msgid "suppress verbose, informational and progress messages"
+msgstr "evita i messaggi informativi e sul progresso"
+
+#: monotone.cc:108
+msgid "suppress warning, verbose, informational and progress messages"
+msgstr ""
+
+#: monotone.cc:109
+msgid "display help message"
+msgstr "mostra il messaggio di aiuto"
+
+#: monotone.cc:110
+msgid "print version number, then exit"
+msgstr "stampa il numero di versione versione ed esce"
+
+#: monotone.cc:111
+msgid "print detailed version number, then exit"
+msgstr "stampa il numero di versione con dettagli ed esce"
+
+#: monotone.cc:112
+msgid "insert command line arguments taken from the given file"
+msgstr "inserisco nella linea di comando gli argomenti presi dal file dato"
+
+#: monotone.cc:113
+msgid "set ticker style (count|dot|none)"
+msgstr "imposta lo stile del ticker (count|dot|none)"
+
+#: monotone.cc:114
+msgid "do not load standard lua hooks"
+msgstr "non caricare gli hook standard Lua"
+
+#: monotone.cc:115
+msgid "do not load ~/.monotone/monotonerc or _MTN/monotonerc lua files"
+msgstr "non caricare i file LUA ‘~/.monotone/monotonerc’ o ‘_MTN/monotonerc’"
+
+#: monotone.cc:116
+msgid "load extra rc file"
+msgstr "carica un file rc in più"
+
+#: monotone.cc:117
+msgid "set key for signatures"
+msgstr "imposta chiave di firma"
+
+#: monotone.cc:118
+msgid "set name of database"
+msgstr "imposta il nome del database"
+
+#: monotone.cc:119
+msgid "limit search for workspace to specified root"
+msgstr "limita la ricerca dello spazio di lavoro alla root specificata"
+
+# TODO: traduzione migliore?
+#: monotone.cc:120
+msgid "verbose completion output"
+msgstr "output dettagliato"
+
+#: monotone.cc:121
+msgid "set location of key store"
+msgstr "imposta locazione del portachiavi"
+
+#: monotone.cc:122
+msgid "set location of configuration directory"
+msgstr "imposta la locazione della directory di configurazione"
+
+#: monotone.cc:226
+#, c-format
+msgid "problem parsing arguments from file %s: %s"
+msgstr "problematico interpretare gli argomenti dal file ‘%s’: %s"
+
+#: monotone.cc:235
+#, c-format
+msgid "weird error when stuffing arguments read from %s: %s\n"
+msgstr ""
+
+#: monotone.cc:331
+msgid "[OPTION...] command [ARGS...]\n"
+msgstr "[OPZIONE…] comando [ARGOMENTI…]\n"
+
+#: monotone.cc:600
+#, c-format
+msgid "syntax error near the \"%s\" option: %s"
+msgstr "errore di sintassi vicino all'opzione ‘%s’: %s"
+
+#: monotone.cc:639
+#, c-format
+msgid "%s %s doesn't use the option %s"
+msgstr "‘%s %s’ non utilizza l'opzione ‘%s’"
+
+#: monotone.cc:673
+#, c-format
+msgid "Options specific to '%s %s':"
+msgstr "Opzioni specifiche per ‘%s %s’:"
+
+#: mt_version.cc:36
+#, c-format
+msgid "%s (base revision: %s)"
+msgstr "%s (revisione base: %s)"
+
+#: mt_version.cc:56
+#, c-format
+msgid ""
+"Running on          : %s\n"
+"C++ compiler        : %s\n"
+"C++ standard library: %s\n"
+"Boost version       : %s\n"
+"Changes since base revision:\n"
+"%s"
+msgstr ""
+"In esecuzione su     : %s\n"
+"Compilatore C++      : %s\n"
+"Libreria standard C++: %s\n"
+"Versione di Boost    : %s\n"
+"Modifiche rispetto alla versione base:\n"
+"%s"
+
+#: netcmd.cc:43
+#, c-format
+msgid "unknown item type 0x%x for '%s'"
+msgstr "elemento di tipo sconosciuto 0x%x per ‘%s’"
+
+#: netcmd.cc:115
+#, c-format
+msgid "unknown netcmd code 0x%x"
+msgstr "codice netcmd sconosciuto 0x%x"
+
+#: netcmd.cc:120
+#, c-format
+msgid ""
+"protocol version mismatch: wanted '%d' got '%d'\n"
+"%s"
+msgstr ""
+"versione del protocollo errata: mi aspettavo %d ed ho ottenuto %d\n"
+"%s"
+
+#: netcmd.cc:125
+msgid "the remote side has a newer, incompatible version of monotone"
+msgstr "all'altro capo c'è una versione più nuova di monotone, non compatibile con questa"
+
+#: netcmd.cc:126
+msgid "the remote side has an older, incompatible version of monotone"
+msgstr "all'altro capo c'è una versione più vecchia di monotone, non compatibile con questa"
+
+#: netcmd.cc:136
+#, c-format
+msgid "oversized payload of '%d' bytes"
+msgstr "carico di %d byte sovradimensionato"
+
+#: netcmd.cc:176
+#, c-format
+msgid ""
+"bad HMAC checksum (got %s, wanted %s)\n"
+"this suggests data was corrupted in transit\n"
+msgstr ""
+
+#: netcmd.cc:272
+#: netcmd.cc:318
+#, c-format
+msgid "unknown role specifier %d"
+msgstr "specificatore di ruolo %d sconosciuto"
+
+#: netio.hh:41
+#: netio.hh:59
+#, c-format
+msgid "need %d bytes to decode %s at %d, only have %d"
+msgstr ""
+
+#: netio.hh:87
+#: netio.hh:122
+#, fuzzy, c-format
+msgid "uleb128 decode for '%s' into %d-byte datum overflowed"
+msgstr "la decodifica uleb128 per ‘%s’ in ***datum*** %d-byte ***overflow***"
+
+#: netio.hh:142
+#, c-format
+msgid "ran out of bytes reading uleb128 value for '%s' at pos %d"
+msgstr ""
+
+#: netio.hh:278
+#, c-format
+msgid "decoding variable length string of %d bytes for '%s', maximum is %d"
+msgstr "decodifica in corso della stringa a lungheza variabile di %d byte per ‘%s’, il massimo è %d"
+
+#: netio.hh:333
+#, c-format
+msgid "expected %s to end at %d, have %d bytes"
+msgstr ""
+
+#: netsync.cc:258
+#, c-format
+msgid "check of '%s' failed"
+msgstr "controllo di ‘%s’ fallito"
+
+#: netsync.cc:724
+msgid "bytes in"
+msgstr "byte ↓"
+
+#: netsync.cc:726
+msgid "bytes out"
+msgstr "byte ↑"
+
+#: netsync.cc:730
+msgid "certs in"
+msgstr "cert. ↓"
+
+#: netsync.cc:732
+#: netsync.cc:745
+msgid "revs in"
+msgstr "rev. ↓"
+
+#: netsync.cc:737
+msgid "certs out"
+msgstr "cert. ↑"
+
+#: netsync.cc:739
+#: netsync.cc:747
+msgid "revs out"
+msgstr "rev. ↑"
+
+#: netsync.cc:853
+#, c-format
+msgid "underflow on count of %s items to receive"
+msgstr ""
+
+#: netsync.cc:1201
+#, c-format
+msgid "received network error: %s"
+msgstr "ricevuto errore di rete: %s"
+
+#: netsync.cc:1236
+#, c-format
+msgid ""
+"@@@@@@@@@@@@@@@@@@@@@@@@@@@@@@@@@@@@@@@@@@@@@@@@@@@@@@@@@@@\n"
+"@ WARNING: SERVER IDENTIFICATION HAS CHANGED              @\n"
+"@@@@@@@@@@@@@@@@@@@@@@@@@@@@@@@@@@@@@@@@@@@@@@@@@@@@@@@@@@@\n"
+"IT IS POSSIBLE THAT SOMEONE IS DOING SOMETHING NASTY\n"
+"it is also possible that the server key has just been changed\n"
+"remote host sent key %s\n"
+"I expected %s\n"
+"'%s unset %s %s' overrides this check"
+msgstr ""
+"@@@@@@@@@@@@@@@@@@@@@@@@@@@@@@@@@@@@@@@@@@@@@@@@@@@@@@@@@@@\n"
+"@ ATTENZIONE: L'IDENTIFICAZIONE DEL SERVER È CAMBIATA     @\n"
+"@@@@@@@@@@@@@@@@@@@@@@@@@@@@@@@@@@@@@@@@@@@@@@@@@@@@@@@@@@@\n"
+"È POSSIBILE CHE QUALCUNO STIA FACENDO QUALCOSA DI BRUTTO\n"
+"è anche possibile che la chiave del server sia stata semplicemente cambiata\n"
+"l'host remoto ha inviato la chiave ‘%s’\n"
+"mi aspettavo la chiave ‘%s’\n"
+"‘%s unset %s %s’ per forzare questo controllo"
+
+#: netsync.cc:1246
+#, c-format
+msgid "server key changed"
+msgstr "la chiave del server è cambiata"
+
+#: netsync.cc:1251
+#, c-format
+msgid ""
+"first time connecting to server %s\n"
+"I'll assume it's really them, but you might want to double-check\n"
+"their key's fingerprint: %s\n"
+msgstr ""
+
+#: netsync.cc:1258
+#, c-format
+msgid "saving public key for %s to database"
+msgstr "salvo la chiave pubblica per ‘%s’ nel database"
+
+#: netsync.cc:1352
+#, c-format
+msgid "rejected attempt at anonymous connection for write"
+msgstr "rifiutato un tentativo di connessione anonima in scrittura"
+
+#: netsync.cc:1358
+#, c-format
+msgid "rejected attempt at anonymous connection while running as sink"
+msgstr "rifiutato un tentativo di connessione anonima funzionando come pozzo"
+
+#: netsync.cc:1372
+#: netsync.cc:1496
+#, c-format
+msgid "not serving branch '%s'"
+msgstr "il ramo ‘%s’ non è servito"
+
+#: netsync.cc:1377
+#, c-format
+msgid "anonymous access to branch '%s' denied by server"
+msgstr "il server ha negato l'accesso anonimo al ramo ‘%s’"
+
+#: netsync.cc:1385
+#, c-format
+msgid "allowed anonymous read permission for '%s' excluding '%s'"
+msgstr "concessi permessi di lettura anonima a ‘%s’ con esclusione di ‘%s’"
+
+#: netsync.cc:1391
+#, c-format
+msgid "allowed anonymous read/write permission for '%s' excluding '%s'"
+msgstr "concessi permessi di lettura/scrittura anonime a ‘%s’ con esclusione di ‘%s’"
+
+#: netsync.cc:1447
+#, c-format
+msgid "detected replay attack in auth netcmd"
+msgstr "individuato attacco replay nell'autenticazione netcmd"
+
+#: netsync.cc:1468
+#, c-format
+msgid "remote public key hash '%s' is unknown"
+msgstr "l'hash ‘%s’ della chiave pubblica remota è sconosciuto"
+
+#: netsync.cc:1484
+#, c-format
+msgid "denied '%s' read permission for '%s' excluding '%s' while running as pure sink"
+msgstr "negato a ‘%s’ il permesso di lettura a ‘%s’ con esclusione di ‘%s’ nel ruolo di pozzo"
+
+#: netsync.cc:1501
+#, c-format
+msgid "denied '%s' read permission for '%s' excluding '%s' because of branch '%s'"
+msgstr "negato a ‘%s’ il permesso di lettura a ‘%s’ con esclusione di ‘%s’ a causa del ramo ‘%s’"
+
+#: netsync.cc:1511
+#, c-format
+msgid "allowed '%s' read permission for '%s' excluding '%s'"
+msgstr "concessi a ‘%s’ permessi di lettura per ‘%s’ con esclusione di ‘%s’"
+
+#: netsync.cc:1521
+#, c-format
+msgid "denied '%s' write permission for '%s' excluding '%s' while running as pure source"
+msgstr "negato a ‘%s’ il permesso di scrittura a ‘%s’ con esclusione di ‘%s’ nel ruolo di sorgente"
+
+#: netsync.cc:1528
+#, c-format
+msgid "denied '%s' write permission for '%s' excluding '%s'"
+msgstr "negati a ‘%s’ permessi di scrittura per ‘%s’ con esclusione di ‘%s’"
+
+#: netsync.cc:1532
+#, c-format
+msgid "allowed '%s' write permission for '%s' excluding '%s'"
+msgstr "concessi a ‘%s’ permessi di scrittura per ‘%s’ con esclusione di ‘%s’"
+
+#: netsync.cc:1556
+#, c-format
+msgid "bad client signature"
+msgstr "firma del client non valida"
+
+#: netsync.cc:1572
+#, c-format
+msgid "Unexpected 'refine' command on non-refined item type"
+msgstr ""
+
+#: netsync.cc:1669
+#, c-format
+msgid "unknown bye phase %d received"
+msgstr "ricevuta fase di saluto %d sconosciuta"
+
+#: netsync.cc:1684
+#, c-format
+msgid "Unexpected 'done' command on non-refined item type"
+msgstr ""
+
+#: netsync.cc:1756
+#, c-format
+msgid "%s with hash '%s' does not exist in our database"
+msgstr "‘%s’ con hash ‘%s’ non è presente nel database"
+
+#: netsync.cc:1857
+#, c-format
+msgid "Mismatched epoch on branch %s. Server has '%s', client has '%s'."
+msgstr "Epoca non corrispondente sul ramo ‘%s’: il server usa ‘%s’, il client usa ‘%s’."
+
+#: netsync.cc:1875
+#, c-format
+msgid "hash check failed for public key '%s' (%s); wanted '%s' got '%s'"
+msgstr ""
+
+#: netsync.cc:1889
+#, c-format
+msgid "hash check failed for revision cert '%s'"
+msgstr "l'hash nel certificato della revisione %s non è corretto"
+
+#: netsync.cc:1951
+#, c-format
+msgid "Received warning from usher: %s"
+msgstr "Ricevuto avvertimento dall'usciere: %s"
+
+#: netsync.cc:2038
+#: netsync.cc:2069
+msgid "source and sink"
+msgstr "sorgente e pozzo"
+
+#: netsync.cc:2039
+#: netsync.cc:2070
+msgid "source"
+msgstr "sorgente"
+
+#: netsync.cc:2039
+#: netsync.cc:2070
+msgid "sink"
+msgstr "pozzo"
+
+#: netsync.cc:2226
+#, c-format
+msgid "input buffer for peer %s is overfull after netcmd dispatch\n"
+msgstr ""
+
+#: netsync.cc:2238
+#: netsync.cc:2337
+#, c-format
+msgid "protocol error while processing peer %s: '%s'"
+msgstr "errore di protocollo processando il peer %s: '%s' "
+
+#: netsync.cc:2244
+#, c-format
+msgid "error: %s"
+msgstr "errore: %s"
+
+#: netsync.cc:2308
+#, c-format
+msgid "connecting to %s"
+msgstr "connessione a ‘%s’"
+
+#: netsync.cc:2352
+#, c-format
+msgid "timed out waiting for I/O with peer %s, disconnecting\n"
+msgstr "tempo disponibile finito aspettando I/O con peer ‘%s’, mi scollego\n"
+
+#: netsync.cc:2375
+#, c-format
+msgid "processing failure while talking to peer %s, disconnecting\n"
+msgstr "ottenuto fallimento parlando col peer ‘%s’, mi scollego\n"
+
+#: netsync.cc:2392
+#, c-format
+msgid "successful exchange with %s"
+msgstr "scambio con ‘%s’ avvenuto con successo"
+
+#: netsync.cc:2398
+#, c-format
+msgid "peer %s disconnected after we informed them of error"
+msgstr ""
+
+#: netsync.cc:2403
+#, c-format
+msgid "I/O failure while talking to peer %s, disconnecting\n"
+msgstr "I/O fallito mentrw parlavo col peer ‘%s’, mi scollego\n"
+
+#: netsync.cc:2469
+#, c-format
+msgid "protocol error while processing peer %s: '%s', marking as bad"
+msgstr "errore di protocollo processando peer ‘%s’: ‘%s’, marcato come invalido"
+
+#: netsync.cc:2501
+#, c-format
+msgid "accepted new client connection from %s : %s"
+msgstr "accettata connessione nuovo cliente da ‘%s’: ‘%s’"
+
+#: netsync.cc:2538
+#, c-format
+msgid "protocol error while processing peer %s: '%s', disconnecting"
+msgstr "errore di protocollo processando peer ‘%s’: ‘%s’, mi scollego"
+
+#: netsync.cc:2549
+#, c-format
+msgid "peer %s read failed in working state (error)"
+msgstr ""
+
+#: netsync.cc:2554
+#, c-format
+msgid "peer %s read failed in shutdown state (possibly client misreported error)\n"
+msgstr ""
+
+#: netsync.cc:2560
+#, c-format
+msgid "peer %s read failed in confirmed state (success)"
+msgstr ""
+
+#: netsync.cc:2581
+#, c-format
+msgid "peer %s write failed in working state (error)"
+msgstr ""
+
+#: netsync.cc:2586
+#, c-format
+msgid "peer %s write failed in shutdown state (possibly client misreported error)\n"
+msgstr ""
+
+#: netsync.cc:2592
+#, c-format
+msgid "peer %s write failed in confirmed state (success)"
+msgstr ""
+
+# TODO: "mi scollego", "sconnessione in corso", o che? (da cambiare in tutti)
+#: netsync.cc:2619
+#, c-format
+msgid "peer %s processing finished, disconnecting"
+msgstr "il peer ‘%s’ ha finito, mi scollego"
+
+#: netsync.cc:2641
+#, c-format
+msgid "fd %d (peer %s) has been idle too long, disconnecting"
+msgstr "fd %d (peer %s) è stato fermo tropop a lungo, mi scollego"
+
+#: netsync.cc:2709
+#, c-format
+msgid "beginning service on %s : %s"
+msgstr "attivo il servizio su %s : %s"
+
+#: netsync.cc:2710
+msgid "<all interfaces>"
+msgstr "<tutte le interfacce>"
+
+#: netsync.cc:2724
+#, c-format
+msgid "session limit %d reached, some connections will be refused\n"
+msgstr ""
+
+#: netsync.cc:2789
+#, c-format
+msgid "got OOB from peer %s, disconnecting"
+msgstr "ricevuti dati OOB dal peer ‘%s’, mi scollego"
+
+#: netsync.cc:2849
+#, c-format
+msgid "beginning service on %s"
+msgstr "attivo il servizio su %s"
+
+# TODO: peer?
+#: netsync.cc:2912
+#, c-format
+msgid "got some OOB data on fd %d (peer %s), disconnecting"
+msgstr "ricevuti dati OOB su fd %d (peer ‘%s’), mi scollego"
+
+#: netsync.cc:2961
+#, c-format
+msgid "finding items to synchronize:"
+msgstr "cerco elementi da sincronizzare:"
+
+#: netsync.cc:2969
+msgid "certificates"
+msgstr "certificati"
+
+#: netsync.cc:3082
+#, c-format
+msgid "Cannot find key '%s'"
+msgstr "Non trovo la chiave ‘%s’"
+
+#: netsync.cc:3122
+#, c-format
+msgid ""
+"include branch pattern contains a quote character:\n"
+"%s\n"
+msgstr ""
+
+#: netsync.cc:3128
+#, c-format
+msgid ""
+"exclude branch pattern contains a quote character:\n"
+"%s\n"
+msgstr ""
+
+#: netsync.cc:3160
+#: netsync.cc:3164
+#, c-format
+msgid "network error: %s"
+msgstr "errore di rete: %s"
+
+#: packet.cc:107
+#, c-format
+msgid "file preimage '%s' missing in db"
+msgstr "nel database manca la preimmagine del file ‘%s’"
+
+#: packet.cc:108
+#, c-format
+msgid "dropping delta '%s' -> '%s'"
+msgstr "cancello il delta ‘%s’ → ‘%s’"
+
+#: packet.cc:139
+#, c-format
+msgid "missing prerequisite revision '%s'"
+msgstr "manca un requisito: la revisione %s"
+
+#: packet.cc:140
+#: packet.cc:151
+#: packet.cc:167
+#: packet.cc:175
+#, c-format
+msgid "dropping revision '%s'"
+msgstr "elimino la revisione %s"
+
+#: packet.cc:150
+#, c-format
+msgid "missing prerequisite file '%s'"
+msgstr "manca un requisito: il file ‘%s’"
+
+# TODO: sarà del file o del pre-delta la %s?
+#: packet.cc:165
+#, c-format
+msgid "missing prerequisite file pre-delta '%s'"
+msgstr "manca un requisito: la pre-delta del file ‘%s’"
+
+#: packet.cc:173
+#, c-format
+msgid "missing prerequisite file post-delta '%s'"
+msgstr "manca un requisito: la post-delta del file ‘%s’"
+
+# TODO: specificare "il certificato della"?
+#: packet.cc:201
+#, c-format
+msgid "cert revision '%s' does not exist in db"
+msgstr "la revisione %s non è presente in database"
+
+#: packet.cc:203
+#, c-format
+msgid "dropping cert"
+msgstr "cancella certificato"
+
+#: packet.cc:226
+#, c-format
+msgid "key '%s' is not equal to key '%s' in database"
+msgstr "la chiave ‘%s’ non è uguale alla chiave ‘%s’ nel database"
+
+#: packet.cc:350
+#, c-format
+msgid "malformed packet"
+msgstr "pacchetto non valido"
+
+#: packet.cc:450
+#, c-format
+msgid "unknown packet type: '%s'"
+msgstr "pacchetto di tipo sconosciuto: ‘%s’"
+
+#: rcs_file.cc:354
+#, c-format
+msgid "parse failure %d:%d: expecting %s, got %s with value '%s'\n"
+msgstr "errore sintattico %d:%d: mi aspettavo %s, ho ricevuto %s con valore ‘%s’\n"
+
+#: rcs_file.cc:373
+#, c-format
+msgid "parse failure %d:%d: expecting word '%s'\n"
+msgstr "errore sintattico %d:%d: mi aspettavo la parola ‘%s’\n"
+
+#: rcs_file.cc:388
+#, c-format
+msgid "parse failure %d:%d: expecting word\n"
+msgstr "errore sintattico %d:%d: mi aspettavo una parola\n"
+
+#: rcs_import.cc:721
+#, c-format
+msgid "parsing RCS file %s"
+msgstr "analizzo il file RCS ‘%s’"
+
+#: rcs_import.cc:724
+#, c-format
+msgid "parsed RCS file %s OK"
+msgstr "file RCS ‘%s’ analizzato correttamente"
+
+#: rcs_import.cc:913
+#, c-format
+msgid "error reading RCS file %s: %s"
+msgstr "errore leggendo file RCS ‘%s’: %s"
+
+#: rcs_import.cc:1210
+#, c-format
+msgid ""
+"%s appears to be a CVS repository root directory\n"
+"try importing a module instead, with 'cvs_import %s/<module_name>"
+msgstr ""
+"‘%s’ sembra essere la radice di un repository CVS\n"
+"prova invece a importare un modulo, con ‘cvs_import %s/<nome_modulo>’"
+
+#: rcs_import.cc:1222
+#, c-format
+msgid "need base --branch argument for importing"
+msgstr "l'argomento ‘--branch’ è necessario per l'importazione"
+
+#: rcs_import.cc:1234
+#, c-format
+msgid "path %s does not exist"
+msgstr "il percorso ‘%s’ non esiste"
+
+#: rcs_import.cc:1269
+msgid "tags"
+msgstr "etichette"
+
+#: revision.cc:730
+#, c-format
+msgid "scanning for bogus merge edges"
+msgstr ""
+
+#: revision.cc:772
+#, c-format
+msgid "optimizing out redundant edge %d -> %d"
+msgstr ""
+
+#: revision.cc:781
+#, c-format
+msgid "failed to eliminate edge %d -> %d"
+msgstr "fallita eliminazione di parentela %d -> %d"
+
+#: revision.cc:792
+#, c-format
+msgid "rebuilding %d nodes"
+msgstr "ricostruisco %d nodi"
+
+#: revision.cc:997
+#, c-format
+msgid "Path %s added to child roster multiple times\n"
+msgstr ""
+
+#: revision.cc:1010
+#, c-format
+msgid "Directory for path %s cannot be added, as there is a file in the way\n"
+msgstr "La cartella per il percorso ‘%s’ non può essere aggiunta, dato che c'è già un file con lo stesso nome\n"
+
+#: revision.cc:1021
+#, c-format
+msgid "Path %s cannot be added, as there is a directory in the way"
+msgstr "Il percorso ‘%s’ non può essere aggiunto, dato che c'è già una directory con lo stesso nome"
+
+#: revision.cc:1024
+#, c-format
+msgid "Path %s added twice with differing content\n"
+msgstr "Percorso ‘%s’ aggiunto due volte con contenuti diversi\n"
+
+#: revision.cc:1311
+#, c-format
+msgid ""
+"unknown attribute '%s' on path '%s'\n"
+"please contact %s so we can work out the right way to migrate this\n"
+"(if you just want it to go away, see the switch --drop-attr, but\n"
+"seriously, if you'd like to keep it, we're happy to figure out how)"
+msgstr ""
+
+#: revision.cc:1423
+#, c-format
+msgid "converting existing revision graph to new roster-style revisions"
+msgstr "converto il grafo esistente delle revisioni al nuovo formato con roster"
+
+#: revision.cc:1478
+#, c-format
+msgid "rebuilding revision graph from manifest certs"
+msgstr "ricostruisco il grafo delle revisioni dai certificati di manifesto"
+
+#: revision.cc:1587
+#, c-format
+msgid ""
+"encountered a revision with unknown format, version '%s'\n"
+"I only know how to understand the version '1' format\n"
+"a newer version of monotone is required to complete this operation"
+msgstr ""
+
+#: sanity.cc:126
+#, c-format
+msgid "fatal: formatter failed on %s:%d: %s"
+msgstr "fatale: il formattatore ha fallito su %s:%d: %s"
+
+#: sanity.cc:200
+msgid "misuse: "
+msgstr "abuso: "
+
+#: sanity.cc:212
+msgid "error: "
+msgstr "errore: "
+
+#: sanity.cc:220
+#, c-format
+msgid "%s:%d: invariant '%s' violated"
+msgstr "%s:%d: invariante ‘%s’ violato"
+
+#: sanity.cc:233
+#, c-format
+msgid "%s:%d: index '%s' = %d overflowed vector '%s' with size %d\n"
+msgstr ""
+
+#: sanity.cc:254
+#, c-format
+msgid "Current work set: %i items\n"
+msgstr "Spazio di lavoro attuale: %i elementi\n"
+
+#: schema_migration.cc:241
+#, c-format
+msgid "calculating necessary migration steps"
+msgstr "calcolo i passi necessari per la migrazione"
+
+#: schema_migration.cc:251
+#, c-format
+msgid "error at transaction BEGIN statement"
+msgstr "errore nel comando di BEGIN della transazione"
+
+#: schema_migration.cc:252
+#, c-format
+msgid "migrating data"
+msgstr "migrazione dati in corso"
+
+#: schema_migration.cc:278
+#, c-format
+msgid "migration step failed: %s"
+msgstr "migrazione fallita al passo: %s"
+
+#: schema_migration.cc:292
+#, c-format
+msgid "mismatched result of migration, got %s, wanted %s"
+msgstr "risultati della migrazione diversi da quanto previsto: ho ottenuto ‘%s’ e mi aspettavo ‘%s’"
+
+#: schema_migration.cc:295
+#, c-format
+msgid "committing changes to database"
+msgstr "salvataggio delle modifiche nel database in corso"
+
+#: schema_migration.cc:297
+#, c-format
+msgid "failure on COMMIT"
+msgstr "fallimento nel COMMIT"
+
+#: schema_migration.cc:299
+#, c-format
+msgid "optimizing database"
+msgstr "ottimizzazione database"
+
+#: schema_migration.cc:301
+#, c-format
+msgid "error vacuuming after migration"
+msgstr "errore nella pulizia dopo la migrazione"
+
+#: schema_migration.cc:304
+#, c-format
+msgid "error running analyze after migration"
+msgstr "errore nell'analisi dopo la migrazione"
+
+#: schema_migration.cc:311
+#, c-format
+msgid "database schema %s is unknown; cannot perform migration"
+msgstr "schema del database ‘%s’ sconosciuto: non posso eseguire la migrazione"
+
+#: schema_migration.cc:316
+#, c-format
+msgid "no migration performed; database schema already up-to-date at %s"
+msgstr "nessuna migrazione effettuata: lo schema del database era già aggiornato a ‘%s’"
+
+#: schema_migration.cc:866
+#, c-format
+msgid "public and private keys for %s don't match"
+msgstr "le chiavi pubblica e privata per ‘%s’ non corrispondono"
+
+#: schema_migration.cc:869
+#, c-format
+msgid "moving key '%s' from database to %s"
+msgstr "sposto chiave ‘%s’ dal database a ‘%s’"
+
+#: std_hooks.lua:37
+msgid "Press enter"
+msgstr "Premi ‘invio’"
+
+#: std_hooks.lua:39
+msgid "Press enter when the subprocess has completed"
+msgstr "Premi ‘invio’ quando il sotto-processo è completato"
+
+#: ui.cc:126
+#, c-format
+msgid "%.1f G"
+msgstr "%.1f Gi"
+
+#: ui.cc:132
+#, c-format
+msgid "%.1f M"
+msgstr "%.1f Mi"
+
+#: ui.cc:138
+#, c-format
+msgid "%.1f k"
+msgstr "%.1f Ki"
+
+#: ui.cc:151
+#, c-format
+msgid "%d/%d"
+msgstr "%d/%d"
+
+#: ui.cc:156
+#, c-format
+msgid "%d"
+msgstr "%d"
+
+#: ui.cc:423
+msgid "warning: "
+msgstr "attenzione: "
+
+#: ui.cc:432
+#, c-format
+msgid ""
+"fatal: %s\n"
+"this is almost certainly a bug in monotone.\n"
+"please send this error message, the output of '%s --full-version',\n"
+"and a description of what you were doing to %s.\n"
+msgstr ""
+"errore fatale: %s\n"
+"this is almost certainly a bug in monotone.\n"
+"please send this error message, the output of '%s --full-version',\n"
+"and a description of what you were doing to %s.\n"
+
+#: ui.cc:493
+#, c-format
+msgid "failed to open log file '%s'"
+msgstr "impossibile aprire il file di log ‘%s’"
+
+#: update.cc:72
+#, c-format
+msgid "failed to decode boolean testresult cert value '%s'"
+msgstr ""
+
+#: update.cc:166
+#, c-format
+msgid "cannot determine branch for update"
+msgstr "non riesco a determinare il ramo per l'update"
+
+#: vocab.cc:65
+#, c-format
+msgid "hex encoded ID '%s' size != %d"
+msgstr "dimensione dell'ID esadecimale ‘%s’ != %d"
+
+#: vocab.cc:69
+#, c-format
+msgid "bad character '%c' in id name '%s'"
+msgstr "carattere non ammesso ‘%c’ nel nome dell'id ‘%s’"
+
+# TODO: cosa è una stringa ACE?
+#: vocab.cc:82
+#, c-format
+msgid "bad character '%c' in ace string '%s'"
+msgstr "carattere ‘%c’ non valido nella stringa ace ‘%s’"
+
+#: vocab.cc:96
+#, c-format
+msgid "bad character '%c' in symbol '%s'"
+msgstr "carattere ‘%c’ non valido nel simbolo ‘%s’"
+
+#: vocab.cc:110
+#, c-format
+msgid "bad character '%c' in cert name '%s'"
+msgstr "carattere non ammesso ‘%c’ nel nome del certificato ‘%s’"
+
+#: vocab.cc:123
+#, c-format
+msgid "bad character '%c' in key name '%s'"
+msgstr "carattere non ammesso ‘%c’ nel nome della chiave ‘%s’"
+
+#: vocab.cc:141
+#, c-format
+msgid "Invalid key length of %d bytes"
+msgstr "Chiave di lunghezza non valida (%d byte)"
+
+#: vocab.cc:159
+#, c-format
+msgid "Invalid hmac length of %d bytes"
+msgstr "HMAC di lunghezza non valida (%d byte)"
+
+#: work.cc:178
+#, c-format
+msgid "skipping ignorable file %s"
+msgstr "salto il file ignorabile ‘%s’"
+
+#: work.cc:187
+#, c-format
+msgid "skipping %s, already accounted for in workspace"
+msgstr "salto ‘%s’, già considerato nello spazio di lavoro"
+
+#: work.cc:191
+#, c-format
+msgid "adding %s to workspace manifest"
+msgstr "aggiungo ‘%s’ al manifesto dello spazio di lavoro"
+
+#: work.cc:281
+#, c-format
+msgid "skipping %s, not currently tracked"
+msgstr "salto ‘%s’, non sotto controllo di versione"
+
+#: work.cc:291
+#, c-format
+msgid "cannot remove %s/, it is not empty"
+msgstr "non posso cancellare ‘%s/’: non è vuota"
+
+#: work.cc:302
+#, c-format
+msgid "dropping %s from workspace manifest"
+msgstr "elimino ‘%s’ dal manifesto dello spazio di lavoro"
+
+#: work.cc:365
+#, c-format
+msgid "destination dir %s/ does not exist in current revision"
+msgstr "la directory di destinazione ‘%s/’ non esiste nella revisione attuale"
+
+#: work.cc:368
+#, c-format
+msgid "destination %s is an existing file in current revision"
+msgstr "la destinazione ‘%s’ è un file già esistente nella versione attuale"
+
+#: work.cc:378
+#, c-format
+msgid "empty path %s is not allowed"
+msgstr "il percorso vuoto ‘%s’ non è permesso"
+
+#: work.cc:392
+#, c-format
+msgid "%s does not exist in current revision"
+msgstr "‘%s’ non esiste nella revisione attuale"
+
+#: work.cc:395
+#, c-format
+msgid "destination %s already exists in current revision"
+msgstr "la destinazione ‘%s’ esiste già nella revisione attuale"
+
+#: work.cc:404
+#, c-format
+msgid "renaming %s to %s in workspace manifest"
+msgstr "rinomino ‘%s’ in ‘%s’ nel manifesto dello spazio di lavoro"
+
+#: work.cc:429
+#, c-format
+msgid "%s doesn't exist in workspace, skipping"
+msgstr "‘%s’ non esiste nello spazio di lavoro, lo salto"
+
+#: work.cc:433
+#, c-format
+msgid "destination %s already exists in workspace, skipping"
+msgstr "salto ‘%s’, esiste già nello spazio di lavoro"
+
+#: work.cc:460
+#, c-format
+msgid "proposed new root directory '%s' is not versioned or does not exist"
+msgstr "la nuova directory root proposta ‘%s’ non è versionata o non esiste"
+
+#: work.cc:462
+#, c-format
+msgid "proposed new root directory '%s' is not a directory"
+msgstr "la nuova directory root proposta ‘%s’ non è una directory"
+
+#: work.cc:467
+#, c-format
+msgid "proposed new root directory '%s' contains illegal path %s"
+msgstr "la nuova directory root proposta ‘%s’ ha un percorso illegale %s"
+
+#: work.cc:477
+#, c-format
+msgid "directory '%s' is not versioned or does not exist"
+msgstr "la directory ‘%s’ non è versionata o non esiste"
+
+#: work.cc:483
+#, c-format
+msgid "'%s' is in the way"
+msgstr "‘%s’ è di ostacolo"
+
+#: work.cc:578
+#, c-format
+msgid "workspace is corrupt: %s does not exist"
+msgstr "lo spazio di lavoro è corrotto: ‘%s’ non esiste"
+
+#: work.cc:579
+#, c-format
+msgid "workspace is corrupt: %s is a directory"
+msgstr "lo spazio di lavoro è corrotto: ‘%s’ è una directory "
+
+#: work.cc:589
+#, c-format
+msgid "Problem with workspace: %s is unreadable"
+msgstr "problemi con lo spazio di lavoro: ‘%s’ non è leggibile"
+
+#: work.cc:615
+#, c-format
+msgid "base revision %s does not exist in database"
+msgstr "la revisione base %s non è in database"
+
+#: work.cc:924
+#, c-format
+msgid "dropping %s"
+msgstr "sto cancellando ‘%s’"
+
+#: work.cc:935
+#: work.cc:946
+#, c-format
+msgid "path %s already exists"
+msgstr "il percorso ‘%s’ esiste già"
+
+#: work.cc:968
+#: work.cc:995
+#, c-format
+msgid "adding %s"
+msgstr "aggiungo ‘%s’"
+
+#: work.cc:984
+#, c-format
+msgid "path '%s' already exists, cannot create"
+msgstr "il percorso ‘%s’ esiste già: non posso crearlo"
+
+#: work.cc:991
+#, c-format
+msgid "renaming %s to %s"
+msgstr "rinomino ‘%s’ in ‘%s’"
+
+#: work.cc:1026
+#, c-format
+msgid "file '%s' does not exist"
+msgstr "il file ‘%s’ non esiste"
+
+#: work.cc:1027
+#, c-format
+msgid "file '%s' is a directory"
+msgstr "il file ‘%s’ è una directory "
+
+#: work.cc:1032
+#, c-format
+msgid "content of file '%s' has changed, not overwriting"
+msgstr "i contenuti del file ‘%s’ sono cambiati, non lo sovrascrivo"
+
+#: work.cc:1033
+#, c-format
+msgid "modifying %s"
+msgstr "modifico ‘%s’"
+
+#~ msgid "bad input to parse_basic_io"
+#~ msgstr "input non valido per parse_basic_io"
+