# translation of it.po to Italiano
# Lapo Luchini <lapo@lapo.it>, 2007.
msgid ""
msgstr ""
"Project-Id-Version: it\n"
"Report-Msgid-Bugs-To: \n"
<<<<<<< HEAD
"POT-Creation-Date: 2007-07-06 08:27+0200\n"
"PO-Revision-Date: 2007-07-12 10:22+0100\n"
=======
"POT-Creation-Date: 2007-01-23 08:09-0800\n"
"PO-Revision-Date: 2007-07-15 12:19+0100\n"
>>>>>>> 4c94bc2a
"Last-Translator: Lapo Luchini <lapo@lapo.it>\n"
"Language-Team: Lapo Luchini <lapo@lapo.it>\n"
"MIME-Version: 1.0\n"
"Content-Type: text/plain; charset=utf-8\n"
"Content-Transfer-Encoding: 8bit\n"
"Plural-Forms: nplurals=2; plural=n>1;\n"
"X-Poedit-Country: ITALY\n"
"X-Poedit-Basepath: ..\\\n"

#: app_state.cc:128
#, c-format
msgid "workspace required but not found%s%s"
msgstr "spazio di lavoro richiesto ma non trovato%s%s"

#: app_state.cc:136
#, c-format
msgid "invalid directory ''"
msgstr "directory non valida ‘’"

#: app_state.cc:145
#, c-format
msgid "monotone bookkeeping directory '%s' already exists in '%s'"
msgstr "la directory di servizio di monotone ‘%s’ esiste già in ‘%s’"

#: asciik.cc:369
#: automate.cc:467
msgid "SELECTOR"
msgstr "SELETTORE"

#: asciik.cc:370
msgid "Prints an ASCII representation of the revisions' graph"
msgstr "Stampa una rappresentazione ASCII del grafo delle revisioni"

#: asciik.cc:375
#: automate.cc:70
#: automate.cc:97
#: automate.cc:147
#: automate.cc:261
#: automate.cc:361
#: automate.cc:389
#: automate.cc:473
#: automate.cc:860
#: automate.cc:1002
#: automate.cc:1048
#: automate.cc:1078
#: automate.cc:1108
#: automate.cc:1138
#: automate.cc:1176
#: automate.cc:1294
#: automate.cc:1387
#: automate.cc:1449
#: automate.cc:1502
#: automate.cc:1564
#: automate.cc:1614
#: automate.cc:1667
#: automate.cc:1724
#: automate.cc:1757
#: automate.cc:1783
#: cmd_files.cc:232
#: cmd_files.cc:327
#: cmd_files.cc:353
#: cmd_list.cc:651
#: cmd_ws_commit.cc:626
#: cmd_ws_commit.cc:673
#: cmd_ws_commit.cc:723
#: cmd_ws_commit.cc:775
#: cmd_ws_commit.cc:893
#: cmd_ws_commit.cc:937
#, c-format
msgid "wrong argument count"
msgstr "numero errato di argomenti"

#: automate.cc:64
msgid "[BRANCH]"
msgstr "[RAMO]"

#: automate.cc:65
msgid "Prints the heads of the given branch"
msgstr "Stampa la testa di un dato ramo"

#: automate.cc:91
#: automate.cc:141
#: automate.cc:1169
msgid "REV1 [REV2 [REV3 [...]]]"
msgstr "REV_1 [REV_2 [REV_3 […]]]"

#: automate.cc:92
msgid "Prints the ancestors of the given revisions"
msgstr "Stampa gli antenati di una data reivisione"

#: automate.cc:104
#: automate.cc:154
#: automate.cc:201
#: automate.cc:228
#: automate.cc:267
#: automate.cc:271
#: automate.cc:364
#: automate.cc:392
#: automate.cc:1183
#: cmd_list.cc:658
#: revision.cc:1769
#, c-format
msgid "No such revision %s"
msgstr "La revisione %s non esiste"

#: automate.cc:142
msgid "Prints the descendents of the given revisions"
msgstr "Stampa i discendenti di una data reivisione"

#: automate.cc:192
#: automate.cc:219
msgid "[REV1 [REV2 [REV3 [...]]]]"
msgstr "[REV_1 [REV_2 [REV_3 […]]]]"

#: automate.cc:193
msgid "Erases the ancestors in a list of revisions"
msgstr "Elimina gli antenati da una lista di revisioni"

#: automate.cc:220
msgid "Topologically sorts a list of revisions"
msgstr "Ordina topologicamente una lista di revisioni"

#: automate.cc:254
msgid "NEW_REV [OLD_REV1 [OLD_REV2 [...]]]"
msgstr "NUOVA_REV [VECCHIA_REV_1 [VECCHIA_REV_2 [...]]]"

#: automate.cc:255
msgid "Lists the ancestors of the first revision given, not in the others"
msgstr "Elenca gli antenati della priva revisione data che non lo sono delle successive"

#: automate.cc:298
msgid "Lists the leaves of the revision graph"
msgstr "Elenca le foglie del grafo delle revisioni"

#: automate.cc:303
#: automate.cc:333
#: automate.cc:427
#: automate.cc:658
#: automate.cc:906
#: automate.cc:933
#: automate.cc:1242
#: cmd_automate.cc:68
#: cmd_automate.cc:325
#: cmd_db.cc:59
#: cmd_db.cc:70
#: cmd_db.cc:81
#: cmd_db.cc:94
#: cmd_db.cc:107
#: cmd_db.cc:120
#: cmd_db.cc:177
#: cmd_db.cc:188
#: cmd_db.cc:199
#: cmd_db.cc:210
#: cmd_list.cc:556
#, c-format
msgid "no arguments needed"
msgstr "nessun argomento richiesto"

#: automate.cc:328
msgid "Lists the roots of the revision graph"
msgstr "Elenca le radici del grafo delle revisioni"

#: automate.cc:355
#: automate.cc:383
#: cmd_list.cc:645
#: revision.cc:1761
msgid "REV"
msgstr "REV"

#: automate.cc:356
msgid "Prints the parents of a revision"
msgstr "Stampa i genitori di una revisione"

#: automate.cc:384
msgid "Prints the children of a revision"
msgstr "Stampa i figli di una revisione"

#: automate.cc:422
msgid "Prints the complete ancestry graph"
msgstr ""

#: automate.cc:468
msgid "Lists the revisions that match a selector"
msgstr "Elenca le revisioni corrispondenti ad un selettore"

#: automate.cc:653
msgid "Prints a summary of files found in the workspace"
msgstr "Stampa un sommario dei file contenuti nello spazio di lavoro"

#: automate.cc:672
#: automate.cc:913
#: cmd_files.cc:302
#: cmd_files.cc:363
#: cmd_merging.cc:152
#: cmd_merging.cc:632
#: cmd_ws_commit.cc:163
#: cmd_ws_commit.cc:791
#, c-format
msgid "this command can only be used in a single-parent workspace"
msgstr "questo comando può essere usato solamente in spazio lavoro genitore-solo"

#: automate.cc:854
#: automate.cc:996
#: cmd_merging.cc:962
msgid "[REVID]"
msgstr "[ID_REV]"

# TODO: cambiamenti?
#: automate.cc:855
msgid "Shows change information for a revision"
msgstr "Mostra le informazioni sui cambiamenti di una revisione"

#: automate.cc:885
#: automate.cc:1020
#: automate.cc:1510
#: automate.cc:1571
#: automate.cc:1576
#, c-format
msgid "no revision %s found in database"
msgstr "nel database non è presente la revisione %s"

#: automate.cc:901
msgid "Shows the revision on which the workspace is based"
msgstr "Mostra le revisioni su cui è basato lo spazio di lavoro"

#: automate.cc:928
msgid "Shows the revision of the current workspace"
msgstr "Mostra la revisione dello spazio di lavoro attuale"

# TODO: manifesto?
#: automate.cc:997
msgid "Shows the manifest associated with a revision"
msgstr "Mostra il manifesto associato con una revisione"

#: automate.cc:1042
#: automate.cc:1071
msgid "REVID"
msgstr "ID_REV"

#: automate.cc:1043
msgid "Prints the revision data in packet format"
msgstr ""

#: automate.cc:1056
#: automate.cc:1086
#: automate.cc:1147
#: automate.cc:1149
#: automate.cc:1731
#: cmd_db.cc:42
#: cmd_diff_log.cc:396
#: cmd_diff_log.cc:423
#: cmd_diff_log.cc:425
#: cmd_files.cc:174
#: cmd_files.cc:264
#: cmd_merging.cc:186
#: cmd_merging.cc:789
#: cmd_merging.cc:804
#: cmd_merging.cc:807
#: cmd_netsync.cc:357
#: cmd_ws_commit.cc:547
#: cmd_ws_commit.cc:1267
#: commands.cc:838
#, c-format
msgid "no such revision '%s'"
msgstr "la revisione %s non esiste"

#: automate.cc:1072
msgid "Prints the certs associated with a revision in packet format"
msgstr ""

#: automate.cc:1102
#: cmd_files.cc:321
msgid "FILEID"
msgstr "ID_FILE"

#: automate.cc:1103
msgid "Prints the file data in packet format"
msgstr ""

#: automate.cc:1116
#, c-format
msgid "no such file '%s'"
msgstr "il file ‘%s’ non esiste"

#: automate.cc:1132
msgid "OLD_FILE NEW_FILE"
msgstr "VECCHIO_FILE NUOVO_FILE"

#: automate.cc:1133
msgid "Prints the file delta in packet format"
msgstr ""

#: automate.cc:1170
msgid "Prints revisions that are common ancestors of a list of revisions"
msgstr "Stampa le revisioni che sono antenati comuni di una lista di revisioni"

#: automate.cc:1237
msgid "Prints all branch certs in the revision graph"
msgstr "Stampa tutti i certificati di ramo in un grafo delle revisioni"

#: automate.cc:1288
msgid "[BRANCH_PATTERN]"
msgstr "[PATTERN_RAMO]"

# TODO: attaccati?
#: automate.cc:1289
msgid "Prints all tags attached to a set of branches"
msgstr "Stampa tutti i tag attaccati ad un set di rami"

#: automate.cc:1381
msgid "KEYID PASSPHRASE"
msgstr "ID_CHIAVE PASSPHRASE"

#: automate.cc:1382
msgid "Generates a key"
msgstr "Genera una chiave"

#: automate.cc:1402
#: cmd_key_cert.cc:51
#, c-format
msgid "key '%s' already exists"
msgstr "chiave ‘%s’ già esistente"

#: automate.cc:1405
#: cmd_key_cert.cc:54
#, c-format
msgid "generating key-pair '%s'"
msgstr "genero la coppia di chiavi ‘%s’"

#: automate.cc:1407
#: cmd_key_cert.cc:56
#, c-format
msgid "storing key-pair '%s' in %s/"
msgstr "immagazzino la coppia di chiavi ‘%s’ in ‘%s/’"

#: automate.cc:1443
msgid "OPTION"
msgstr "OPZIONE"

#: automate.cc:1444
msgid "Shows the value of an option"
msgstr "Mostra il valore di un'opzione"

#: automate.cc:1472
#, c-format
msgid "'%s' is not a recognized workspace option"
msgstr "‘%s’ non è un'opzione riconosciuta per la copia di lavoro"

#: automate.cc:1495
msgid "REV FILE"
msgstr "REV FILE"

# TODO: capire meglio cosa fa
#: automate.cc:1496
#, fuzzy
msgid "Lists the revisions that changed the content relative to another revision"
msgstr "Elenca le revisioni che hanno cambiato il contenuto relativamente ad un'altra revisione"

#: automate.cc:1515
#: automate.cc:1581
#, c-format
msgid "file %s is unknown for revision %s"
msgstr "il file ‘%s’ è sconosciuto per la revisione %s"

#: automate.cc:1557
msgid "REV1 FILE REV2"
msgstr "REV1 FILE REV2"

#: automate.cc:1558
msgid "Prints the name of a file in a target revision relative to a given revision"
msgstr ""

#: automate.cc:1608
msgid "[FILEID] CONTENTS"
msgstr "[ID-FILE] CONTENUTI"

#: automate.cc:1609
msgid "Stores a file in the database"
msgstr "Inserisce un file nel database"

#: automate.cc:1631
#: cmd_files.cc:252
#, c-format
msgid "no file version %s found in database"
msgstr "nel database non è presente alcun file con versione ‘%s’"

#: automate.cc:1661
msgid "REVISION-DATA"
msgstr "DATI-REVISIONE"

#: automate.cc:1662
msgid "Stores a revision into the database"
msgstr "Inserisce una revisione nel database"

#: automate.cc:1701
#, c-format
msgid "missing prerequisite for revision %s"
msgstr "manca un requisito per la revisione %s"

#: automate.cc:1718
msgid "REVISION-ID NAME VALUE"
msgstr "REVISIONE NOME VALORE"

#: automate.cc:1719
msgid "Adds a revision certificate"
msgstr "Aggiunge un certificato di revisione"

#: automate.cc:1751
#: cmd_db.cc:240
msgid "DOMAIN NAME VALUE"
msgstr "DOMINIO NOME VALORE"

#: automate.cc:1752
#: cmd_db.cc:241
msgid "Sets a database variable"
msgstr "Imposta una variabile del database"

#: automate.cc:1777
#: cmd_db.cc:259
msgid "DOMAIN NAME"
msgstr "DOMINIO NOME"

#: automate.cc:1778
msgid "Gets a database variable"
msgstr "Legge una variabile dal database"

#: automate.cc:1795
#, c-format
msgid "variable not found"
msgstr "variabile non trovata"

#: basic_io.cc:32
#, c-format
msgid "parsing a %s at %d:%d:E: %s"
msgstr "durante il parsing di un ‘%s’ in %d:%d:E: %s"

#: cert.cc:80
#, c-format
msgid "ignoring bad signature by '%s' on '%s'"
msgstr "ignoro la firma invalida di ‘%s’ su ‘%s’"

#: cert.cc:88
#, c-format
msgid "ignoring unknown signature by '%s' on '%s'"
msgstr "ignoro la firma sconosciuta di ‘%s’ su ‘%s’"

#: cert.cc:154
#, c-format
msgid "trust function disliked %d signers of %s cert on manifest %s"
msgstr "la funzione di fiducia ha rifiutato %d firmatari del certificato ‘%s’ nel manifesto %s"

#: cert.cc:211
#, c-format
msgid "trust function disliked %d signers of %s cert on revision %s"
msgstr "la funzione di fiducia ha rifiutato %d firmatari del certificato ‘%s’ nella revisione %s"

#: cert.cc:305
#, c-format
msgid "calculated cert hash '%s' does not match '%s'"
msgstr "l'hash calcolato sul certificato è ‘%s’, non corrisponde a ‘%s’"

#: cert.cc:389
#: keys.cc:672
#, c-format
msgid "no key pair '%s' found in key store '%s'"
msgstr "la coppia di chiavi ‘%s’ non è nel portachiavi ‘%s’"

#: cert.cc:460
#, c-format
msgid ""
"you have no private key to make signatures with\n"
"perhaps you need to 'genkey <your email>'"
msgstr ""
"non hai una chiave privata con cui firmare\n"
"puoi crearla con ‘genkey <tua e-mail>’"

#: cert.cc:463
#, c-format
msgid ""
"you have multiple private keys\n"
"pick one to use for signatures by adding '-k<keyname>' to your command"
msgstr ""
"hai più chiavi private\n"
"scegli quale usare per firmare aggiungendo ‘-k<keyname>’ al tuo comando"

#: cert.cc:479
#, c-format
msgid "no branch found for empty revision, please provide a branch name"
msgstr "nessun ramo trovato per revisione vuota, per favore fornisci un nome di ramo"

#: cert.cc:486
#, c-format
msgid "no branch certs found for revision %s, please provide a branch name"
msgstr "nessun certificato di ramo trovato per la revisione %s, per favore inserisci un nome di ramo"

#: cert.cc:490
#, c-format
msgid "multiple branch certs found for revision %s, please provide a branch name"
msgstr "trovati certificati con rami multipli per la revisione %s, per favore inserisci il nome di un ramo"

# TODO: automatizzata?
#: cmd_automate.cc:27
msgid "Interface for scripted execution"
msgstr "Interfaccia per esecuzione da script"

#: cmd_automate.cc:63
msgid "Prints the automation interface's version"
msgstr "Stampa la versione dellinterfaccia di automazione"

#: cmd_automate.cc:140
#, c-format
msgid "Bad input to automate stdio: expected ':' after string size"
msgstr "Input non valido per ‘automate stdio’: atteso ‘:’ dopo la dimensione di una stringa"

#: cmd_automate.cc:159
#, c-format
msgid "Bad input to automate stdio: unexpected EOF"
msgstr "Input non valido per ‘automate stdio’: EOF inatteso"

#: cmd_automate.cc:187
#, c-format
msgid "Bad input to automate stdio: unknown start token '%c'"
msgstr "Input non valido per ‘automate stdio’: il token iniziale ‘%c’ è sconosciuto"

#: cmd_automate.cc:209
#, c-format
msgid "Bad input to automate stdio: expected '%c' token"
msgstr "Input non valido per ‘automate stdio’: atteso il token ‘%c’"

#: cmd_automate.cc:320
msgid "Automates several commands in one run"
msgstr "Automatizza più comandi in una sola esecuzione"

#: cmd_automate.cc:340
#, c-format
msgid "Bad input to automate stdio: command name is missing"
msgstr "Input non valido per ‘automate stdio’: manca il nome del comando"

#: cmd_automate.cc:365
#, c-format
msgid "no completions for this command"
msgstr "non ci sono completamenti per questo comando"

#: cmd_automate.cc:369
#, c-format
msgid "multiple completions possible for this command"
msgstr "sono possibili vari completamenti per questo comando"

#: cmd_db.cc:29
msgid "Deals with the database"
msgstr "Gestione del database"

#: cmd_db.cc:48
#, c-format
msgid "revision %s already has children. We cannot kill it."
msgstr "la revisione %s ha già dei figli, non possiamo eliminarla."

#: cmd_db.cc:54
msgid "Initializes a database"
msgstr "Inizializza il database"

#: cmd_db.cc:55
msgid "Creates a new database file and initializes it."
msgstr "Crea un nuovo database e lo inizializza."

#: cmd_db.cc:65
msgid "Shows information about the database"
msgstr "Mostra informazioni sul database"

#: cmd_db.cc:76
msgid "Shows the database's version"
msgstr "Mostra la versione del database"

# TODO: dump? esporta dati?
#: cmd_db.cc:87
msgid "Dumps the contents of the database"
msgstr "Esporta il contenuto del database"

#: cmd_db.cc:88
msgid "Generates a list of SQL instructions that represent the whole contents of the database.  The resulting output is useful to later restore the database from a text file that serves as a backup."
msgstr "Genera una lista di istruzioni SQL che rappresenta il completo contenuto del database.  L'output testuale risultante è utile quale backup del database, per poterlo eventualmente ripristinare in futuro."

# TODO: Importa un dump?
#: cmd_db.cc:100
msgid "Loads the contents of the database"
msgstr "Importa il contenuto del database"

#: cmd_db.cc:101
msgid "Reads a list of SQL instructions that regenerate the contents of the database.  This is supposed to be used in conjunction with the output generated by the 'dump' command."
msgstr "Legge ed esegue una lista di istruzioni SQL in modo da rigenerare il contenuto del database.  Da utilizzare con l'output prodotto dal comando ‘dump’."

# TODO: non mi convince
#: cmd_db.cc:113
msgid "Migrates the database to a newer schema"
msgstr "Migra il database ad un nuovo schema"

#: cmd_db.cc:114
msgid "Updates the database's internal schema to the most recent one.  Needed to automatically resolve incompatibilities that may be introduced in newer versions of monotone."
msgstr "Aggiorna lo schema interno del database al più recente.  Necessario per risolvere automaticamente le incompatibilità che possono essere introdotte in versioni più recenti di monotone."

#: cmd_db.cc:126
msgid "Executes an SQL command on the database"
msgstr "Esegue un comando SQL sul database"

#: cmd_db.cc:127
msgid "Directly executes the given SQL command on the database"
msgstr "Esegue direttamente il comando SQL dato sul database"

#: cmd_db.cc:137
msgid "Kills a revision from the local database"
msgstr "Elimina una revisione dal database locale"

# TODO: elimina è erase/delete, kill è più forte
#: cmd_db.cc:149
msgid "Kills branch certificates from the local database"
msgstr "Elimina i certificati di ramo dal database locale"

# TODO: elimina è erase/delete, kill è più forte
#: cmd_db.cc:160
msgid "Kills a tag from the local database"
msgstr "Elimina un tag dal database locale"

#: cmd_db.cc:171
msgid "Does some sanity checks on the database"
msgstr "Esegue dei controlli di integrità sul database"

#: cmd_db.cc:172
msgid "Ensures that the database is consistent by issuing multiple checks."
msgstr ""

#: cmd_db.cc:183
msgid "Converts the database to the changeset format"
msgstr "Converte il database al formato changeset"

#: cmd_db.cc:194
msgid "Converts the database to the rosters format"
msgstr "Converte il database al formato roster"

#: cmd_db.cc:205
msgid "Regenerates the caches stored in the database"
msgstr "Rigenera le cache immagazzinate nel database"

#: cmd_db.cc:216
msgid "Clears the branch's epoch"
msgstr "Elimina l'epoca per il ramo"

#: cmd_db.cc:227
msgid "Sets the branch's epoch"
msgstr "Imposta l'epoca per il ramo"

#: cmd_db.cc:236
#, c-format
msgid "The epoch must be %s characters"
msgstr "L'epoca deve essere di %s caratteri"

#: cmd_db.cc:242
msgid "This command modifies (or adds if it did not exist before) the variable named NAME, stored in the database, and sets it to the given value in VALUE.  The variable is placed in the domain DOMAIN."
msgstr ""

#: cmd_db.cc:260
msgid "Unsets a database variable"
msgstr ""

#: cmd_db.cc:261
msgid "This command removes the variable NAME from domain DOMAIN, which was previously stored in the database."
msgstr ""

#: cmd_db.cc:274
#, c-format
msgid "no var with name %s in domain %s"
msgstr "nessuna variabile ha nome ‘%s’ nel dominio ‘%s’"

#: cmd_db.cc:279
msgid "(revision|file|key) PARTIAL-ID"
msgstr "(revision|file|key) ID-PARZIALE"

# TODO: id/identificatore?
#: cmd_db.cc:280
msgid "Completes a partial identifier"
msgstr "Completa un id parziale"

#: cmd_db.cc:290
#, c-format
msgid "non-hex digits in partial id"
msgstr "cifre non decimali nell'ID parziale"

#: cmd_db.cc:330
msgid "Runs one step of migration on the specified database"
msgstr "Esegue un passo di migrazione sul database specificato"

# successivo non dà l'idea di ordine temporale e non sintattico
#: cmd_db.cc:331
msgid "This command migrates the given database from the specified schema in SCHEMA to its successor."
msgstr "Questo comando migra il database specificato dallo schema specificato in SCHEMA al suo successore."

#: cmd_diff_log.cc:122
msgid "Deleted entries:"
msgstr "Voci cancellate:"

#: cmd_diff_log.cc:128
msgid "Renamed entries:"
msgstr "Voci rinominate:"

#: cmd_diff_log.cc:143
msgid "Added files:"
msgstr "File aggiunti:"

#: cmd_diff_log.cc:149
msgid "Added directories:"
msgstr "Directory aggiunte:"

#: cmd_diff_log.cc:160
msgid "Modified files:"
msgstr "File modificati:"

#: cmd_diff_log.cc:177
msgid "Modified attrs:"
msgstr "Attributi modificati:"

#: cmd_diff_log.cc:357
#, c-format
msgid "more than two revisions given"
msgstr "selezionate più di due revisioni"

#: cmd_diff_log.cc:369
#, c-format
msgid ""
"this workspace has more than one parent\n"
"(specify a revision to diff against with --revision)"
msgstr ""
"questo spazio di lavoro ha più di un genitore\n"
"(specificare una revisione per confronto diff con --revision)"

#: cmd_diff_log.cc:471
#: cmd_ws_commit.cc:146
#: cmd_ws_commit.cc:368
#: cmd_ws_commit.cc:403
#: cmd_ws_commit.cc:478
#: cmd_ws_commit.cc:975
msgid "[PATH]..."
msgstr "[PERCORSO…]"

#: cmd_diff_log.cc:472
msgid "Shows current differences"
msgstr "Mostra le differenze attuali"

#: cmd_diff_log.cc:473
msgid ""
"Compares the current tree with the files in the repository and prints the differences on the standard output.\n"
"If one revision is given, the diff between the workspace and that revision is shown.  If two revisions are given, the diff between them is given.  If no format is specified, unified is used by default."
msgstr ""

#: cmd_diff_log.cc:484
#, c-format
msgid ""
"--diff-args requires --external\n"
"try adding --external or removing --diff-args?"
msgstr ""
"‘--diff-args’ richiede ‘--external’\n"
"prova ad aggiungere ‘--external’ o togliere ‘--diff-args’"

#: cmd_diff_log.cc:508
msgid "no changes"
msgstr "nessun cambiamento"

#: cmd_diff_log.cc:533
msgid "[FILE [...]]"
msgstr "[FILE […]]"

#: cmd_diff_log.cc:534
msgid "Calculates diffs of files"
msgstr "Calcola le differenze tra file"

#: cmd_diff_log.cc:610
msgid "[FILE] ..."
msgstr "[FILE…]"

#: cmd_diff_log.cc:611
msgid "Prints history in reverse order"
msgstr ""

#: cmd_diff_log.cc:612
msgid "This command prints history in reverse order, filtering it by FILE if given.  If one or more revisions are given, uses them as a starting point."
msgstr ""

#: cmd_diff_log.cc:628
#, c-format
msgid "only one of --last/--next allowed"
msgstr "solo un comando permesso tra ‘--last’ e ‘--next’"

#: cmd_diff_log.cc:928
#, c-format
msgid "(Revision: %s)"
msgstr "(Revisione: %s)"

#: cmd_files.cc:31
msgid "Loads a file's contents into the database"
msgstr "Carica il contenuto di un file nel database"

#: cmd_files.cc:48
msgid "<parent> <left> <right>"
msgstr "<genitore> <sinistra> <destra>"

#: cmd_files.cc:49
msgid "Merges 3 files and outputs the result"
msgstr ""

#: cmd_files.cc:64
#, c-format
msgid "ancestor file id does not exist"
msgstr "id del file antenato inesistente"

#: cmd_files.cc:67
#, c-format
msgid "left file id does not exist"
msgstr "id del file di sinistra inesistente"

#: cmd_files.cc:70
#, c-format
msgid "right file id does not exist"
msgstr "id del file di destra inesistente"

#: cmd_files.cc:81
#, c-format
msgid "merge failed"
msgstr "unione fallita"

#: cmd_files.cc:86
msgid "SRCNAME DESTNAME SRCID DESTID"
msgstr "NOME_ORIG NOME_DEST ID_ORIG ID_DEST"

#: cmd_files.cc:87
msgid "Differences 2 files and outputs the result"
msgstr ""

#: cmd_files.cc:105
#, c-format
msgid "source file id does not exist"
msgstr "id del file sorgente inesistente"

#: cmd_files.cc:108
#, c-format
msgid "destination file id does not exist"
msgstr "id del file di destinazione inesistente"

#: cmd_files.cc:123
#: cmd_files.cc:226
#: cmd_ws_commit.cc:769
msgid "PATH"
msgstr "PERCORSO"

#: cmd_files.cc:124
msgid "Prints an annotated copy of a file"
msgstr "Stampa una copia annotata di un file"

#: cmd_files.cc:125
msgid "Calculates and prints an annotated copy of the given file from the specified REVISION."
msgstr ""

#: cmd_files.cc:158
#, c-format
msgid "with no revision selected, this command can only be used in a single-parent workspace"
msgstr "con nessuna revisione selezionata, questo comando può essere usato solo in spazio di lavoro genitore-solo"

#: cmd_files.cc:172
#, c-format
msgid "no revision for file '%s' in database"
msgstr "nessuna revisione nel database per il file ‘%s’"

#: cmd_files.cc:181
#, c-format
msgid "no such file '%s' in revision '%s'"
msgstr "nessun file ‘%s’ trovato nella revisione %s"

#: cmd_files.cc:184
#, c-format
msgid "'%s' in revision '%s' is not a file"
msgstr "‘%s’ della revisione %s non è un file"

#: cmd_files.cc:191
msgid "[PATH]"
msgstr "[PERCORSO]"

#: cmd_files.cc:192
msgid "Calculates the identity of a file or stdin"
msgstr "Calcola l'identità di un file o di stdin"

#: cmd_files.cc:193
msgid "If any PATH is given, calculates their identity; otherwise, the one from the standard input is calculated."
msgstr ""

#: cmd_files.cc:227
msgid "Prints the file identifier of a file"
msgstr "Stampa l'identificatore di un file"

#: cmd_files.cc:237
#, c-format
msgid "Cannot read from stdin"
msgstr "Impossibile leggere da stdin"

#: cmd_files.cc:274
#: cmd_files.cc:278
#, c-format
msgid "no file '%s' found in revision '%s'"
msgstr "nessun file ‘%s’ trovato nella revisione %s"

#: cmd_files.cc:285
#: cmd_files.cc:347
msgid "FILENAME"
msgstr "NOMEFILE"

#: cmd_files.cc:286
msgid "Prints a file from the database"
msgstr "Stampa un file dal database"

#: cmd_files.cc:287
msgid "Fetches the given file FILENAME from the database and prints it to the standard output."
msgstr ""

#: cmd_files.cc:322
msgid "Prints the contents of a file (given an identifier)"
msgstr ""

#: cmd_files.cc:348
msgid "Prints the contents of a file (given a name)"
msgstr "Stampa il contenuto di un dato file"

# TODO: boh?
#: cmd.hh:129
#, c-format
msgid "ignored bookkeeping path '%s'"
msgstr "ignorata la directory di servizio ‘%s’"

# TODO: sto interrompendo?
#: cmd.hh:139
#, c-format
msgid "all arguments given were bookkeeping paths; aborting"
msgstr "tutte le istruzioni passate erano relative a directory di servizio; sospendo"

#: cmd_key_cert.cc:33
#: cmd_key_cert.cc:61
#: cmd_key_cert.cc:103
msgid "KEYID"
msgstr "IDCHIAVE"

#: cmd_key_cert.cc:34
msgid "Generates an RSA key-pair"
msgstr "Genera una coppia di chiavi RSA"

#: cmd_key_cert.cc:62
msgid "Drops a public and/or private key"
msgstr "Elimina una chiave pubblica e/o privata"

#: cmd_key_cert.cc:78
#, c-format
msgid "dropping public key '%s' from database"
msgstr "cancello la chiave pubblica ‘%s’ dal database"

#: cmd_key_cert.cc:88
#, c-format
msgid "dropping key pair '%s' from keystore"
msgstr "cancello la coppia di chiavi ‘%s’ dal portachiavi"

#: cmd_key_cert.cc:95
#, c-format
msgid "public or private key '%s' does not exist in keystore or database"
msgstr "o la chiave pubblica o quella privata ‘%s’ non esiste nel portachiavi o nel database"

#: cmd_key_cert.cc:98
#, c-format
msgid "public or private key '%s' does not exist in keystore, and no database was specified"
msgstr "o la chiave pubblica o quella privata ‘%s’ non esiste nel portachiavi, e nessun database è stato specificato"

#: cmd_key_cert.cc:104
msgid "Changes the passphrase of a private RSA key"
msgstr "Cambia la passphrase di una chiave privata RSA"

#: cmd_key_cert.cc:115
#, c-format
msgid "key '%s' does not exist in the keystore"
msgstr "la chiave ‘%s’ non è nel portachiavi"

#: cmd_key_cert.cc:122
#, c-format
msgid "passphrase changed"
msgstr "passphrase cambiata"

#: cmd_key_cert.cc:126
msgid "[FILENAME]"
msgstr "[NOME-FILE]"

#: cmd_key_cert.cc:127
msgid "Exports a private key for use with ssh-agent"
msgstr "Esporta una chiave privata per l'uso tramite ‘ssh-agent’"

# TODO: brutto?
#: cmd_key_cert.cc:137
#: cmd_key_cert.cc:177
#, c-format
msgid "the key you specified cannot be found"
msgstr "the key you specified cannot be found"

#: cmd_key_cert.cc:167
msgid "Adds a private key to ssh-agent"
msgstr "Aggiunge una chiave privata a ssh-agent"

#: cmd_key_cert.cc:184
msgid "REVISION CERTNAME [CERTVAL]"
msgstr "REVISIONE NOME_CERT VALORE_CERT"

#: cmd_key_cert.cc:185
msgid "Creates a certificate for a revision"
msgstr "Crea un certificato per una revisione"

#: cmd_key_cert.cc:218
msgid "REVISION NAME VALUE SIGNER1 [SIGNER2 [...]]"
msgstr "REVISIONE NOME VALORE FIRMATARIO1 [FIRMATARIO2 […]]"

#: cmd_key_cert.cc:219
msgid "Tests whether a hypothetical certificate would be trusted"
msgstr "Verifica se un ipotetico certificato sarebbe fidato"

#: cmd_key_cert.cc:220
msgid "The current settings are used to run the test."
msgstr ""

#: cmd_key_cert.cc:252
#, c-format
msgid ""
"if a cert on: %s\n"
"with key: %s\n"
"and value: %s\n"
"was signed by: %s\n"
"it would be: %s"
msgstr ""
"se un certificato in: %s\n"
"con chiave: %s\n"
"e valore: %s\n"
"fosse stato firmato da: %s\n"
"sarebbe: %s"

#: cmd_key_cert.cc:261
msgid "trusted"
msgstr "fidato"

#: cmd_key_cert.cc:261
msgid "UNtrusted"
msgstr "NON fidato"

#: cmd_key_cert.cc:265
msgid "REVISION TAGNAME"
msgstr "REVISIONE NOME_ETICHETTA"

#: cmd_key_cert.cc:266
msgid "Puts a symbolic tag certificate on a revision"
msgstr "Pone un tag simbolico su una revisione"

# questa frase non credo vada tradotta
#: cmd_key_cert.cc:280
msgid "ID (pass|fail|true|false|yes|no|1|0)"
msgstr "ID (pass|fail|true|false|yes|no|1|0)"

#: cmd_key_cert.cc:281
msgid "Notes the results of running a test on a revision"
msgstr "Annota i risultati dell'esecuzione di un test su una revisione"

#: cmd_key_cert.cc:294
#: cmd_ws_commit.cc:277
msgid "REVISION"
msgstr "REVISIONE"

#: cmd_key_cert.cc:295
msgid "Approves a particular revision"
msgstr "Approva una specifica revisione"

#: cmd_key_cert.cc:305
#, c-format
msgid "need --branch argument for approval"
msgstr "per ‘approve’ è necessario un argomento ‘--branch=RAMO’"

#: cmd_key_cert.cc:309
msgid "REVISION [COMMENT]"
msgstr "REVISIONE [COMMENTO]"

#: cmd_key_cert.cc:310
msgid "Comments on a particular revision"
msgstr "Commenta su una specifica revisione"

#: cmd_key_cert.cc:324
#, c-format
msgid "edit comment failed"
msgstr "modifica del commento fallita"

#: cmd_key_cert.cc:329
#, c-format
msgid "empty comment"
msgstr "commento vuoto"

# TODO: mi piace poco come definizione "oggetti in database" per files e altre cose
#: cmd_list.cc:45
msgid "Shows database objects"
msgstr "Mostra oggetti in database"

#: cmd_list.cc:46
msgid "This command is used to query information from the database.  It shows database objects, or the current workspace manifest, or known, unknown, intentionally ignored, missing, or changed-state files."
msgstr ""

#: cmd_list.cc:52
msgid "Lists certificates attached to an identifier"
msgstr ""

#: cmd_list.cc:79
#: cmd_list.cc:675
#, c-format
msgid "no public key '%s' found in database"
msgstr "la chiave pubblica ‘%s’ non è nel database"

# TODO: remove ending newline
#: cmd_list.cc:89
#, c-format
msgid ""
"Key   : %s\n"
"Sig   : %s\n"
"Name  : %s\n"
"Value : %s\n"
msgstr ""
"Chiave   : %s\n"
"Firma   : %s\n"
"Nome  : %s\n"
"Valore : %s\n"

#: cmd_list.cc:123
msgid "ok"
msgstr "ok"

#: cmd_list.cc:126
msgid "bad"
msgstr "invalido"

#: cmd_list.cc:129
msgid "unknown"
msgstr "sconosciuto"

#: cmd_list.cc:155
msgid "Lists keys that match a pattern"
msgstr "Elenca le chiavi che corrispondono ad un pattern"

#: cmd_list.cc:218
#, c-format
msgid "(*) - only in %s/"
msgstr "(*) - solo in ‘%s/’"

#: cmd_list.cc:242
#, c-format
msgid "no keys found"
msgstr "nessuna chiave trovata"

#: cmd_list.cc:244
#, c-format
msgid "no keys found matching '%s'"
msgstr "nessuna chiave corrispondente a ‘%s’ trovata"

#: cmd_list.cc:249
msgid "Lists branches in the database that match a pattern"
msgstr ""

#: cmd_list.cc:277
msgid "Lists the current epoch of branches that match a pattern"
msgstr ""

#: cmd_list.cc:300
#, c-format
msgid "no epoch for branch %s"
msgstr "nessuna epoca trovata per il ramo ‘%s’"

#: cmd_list.cc:307
msgid "Lists all tags in the database"
msgstr ""

#: cmd_list.cc:323
msgid "Lists variables in the whole database or a domain"
msgstr ""

#: cmd_list.cc:357
msgid "Lists workspace files that belong to the current branch"
msgstr ""

#: cmd_list.cc:396
msgid "Lists workspace files that do not belong to the current branch"
msgstr ""

#: cmd_list.cc:426
msgid "Lists files that belong to the branch but are not in the workspace"
msgstr ""

#: cmd_list.cc:447
msgid "Lists files that have changed with respect to the current revision"
msgstr ""

#: cmd_list.cc:551
msgid "Lists all keys in the keystore"
msgstr ""

#: cmd_list.cc:646
msgid "Prints all certificates attached to a revision"
msgstr ""

#: cmd_merging.cc:103
#, c-format
msgid "target revision is not in current branch"
msgstr "la revisione selezionata non è sul ramo attuale"

#: cmd_merging.cc:111
#, c-format
msgid ""
"target revision is in multiple branches:%s\n"
"\n"
"try again with explicit --branch"
msgstr ""
"la revisione in oggetto è in rami multipli:%s\n"
"\n"
"prova ancora specificando ‘--branch=RAMO’"

#: cmd_merging.cc:123
#, c-format
msgid ""
"target revision not in any branch\n"
"next commit will use branch %s"
msgstr ""
"la revisione in oggetto non è in un ramo\n"
"il prossimo commit userà il ramo ‘%s’"

#: cmd_merging.cc:132
msgid "Updates the workspace"
msgstr "Aggiorna lo spazio di lavoro"

#: cmd_merging.cc:133
msgid "This command modifies your workspace to be based off of a different revision, preserving uncommitted changes as it does so.  If a revision is given, update the workspace to that revision.  If not, update the workspace to the head of the branch."
msgstr ""

#: cmd_merging.cc:156
#, c-format
msgid "this workspace is a new project; cannot update"
msgstr "questo spazio di lavoro è un nuovo progetto, non posso fare un ‘update’"

#: cmd_merging.cc:163
#, c-format
msgid "updating along branch '%s'"
msgstr "aggiorno seguendo il ramo ‘%s’"

#: cmd_merging.cc:167
#, c-format
msgid ""
"your request matches no descendents of the current revision\n"
"in fact, it doesn't even match the current revision\n"
"maybe you want something like --revision=h:%s"
msgstr ""
"la tua richiesta non coincide con nessun discendente\n"
"della revisione corrente, in effetti non coincide nemmeno\n"
"con quella corrente; puoi provare con ‘--revision=h:%s’"

#: cmd_merging.cc:173
#, c-format
msgid "multiple update candidates:"
msgstr "candidati multipli per l'update:"

#: cmd_merging.cc:177
#, c-format
msgid "choose one with '%s update -r<id>'"
msgstr "selezionane uno con ‘%s update -r<id>’"

#: cmd_merging.cc:178
#, c-format
msgid "multiple update candidates remain after selection"
msgstr "dopo la selezione restano candidati multipli per ‘update’"

#: cmd_merging.cc:197
#, c-format
msgid "already up to date at %s"
msgstr "già aggiornato a ‘%s’"

# TODO: qui "update" è senza apici
#: cmd_merging.cc:205
#, c-format
msgid "selected update target %s"
msgstr "selezionata revisione %s per l'update"

#: cmd_merging.cc:211
#, c-format
msgid "switching to branch %s"
msgstr "passaggio al ramo ‘%s’"

#: cmd_merging.cc:279
#, c-format
msgid "switched branch; next commit will use branch %s"
msgstr "ramo cambiato: il prossimo commit userà il ramo ‘%s’"

#: cmd_merging.cc:280
#, c-format
msgid "updated to base revision %s"
msgstr "aggiornato alla revisione base %s"

#: cmd_merging.cc:315
#, c-format
msgid "[left]  %s"
msgstr "[sinistra] %s"

#: cmd_merging.cc:316
#, c-format
msgid "[right] %s"
msgstr "[destra]   %s"

#: cmd_merging.cc:327
#: cmd_merging.cc:601
#, c-format
msgid "[merged] %s"
msgstr "[unione]   %s"

#: cmd_merging.cc:335
msgid "Merges unmerged heads of a branch"
msgstr "Esegue il ‘merge’ delle teste di un ramo"

#: cmd_merging.cc:346
#: cmd_merging.cc:946
#, c-format
msgid "please specify a branch, with --branch=BRANCH"
msgstr "specifica un ramo, con ‘--branch=RAMO’"

#: cmd_merging.cc:351
#: cmd_merging.cc:489
#: cmd_merging.cc:492
#: cmd_merging.cc:951
#: cmd_netsync.cc:341
#: cmd_ws_commit.cc:531
#, c-format
msgid "branch '%s' is empty"
msgstr "il ramo ‘%s’ è vuoto"

#: cmd_merging.cc:354
#, c-format
msgid "branch '%s' is already merged"
msgstr "il ramo ‘%s’ è già unito"

#: cmd_merging.cc:358
#, c-format
msgid "%d head on branch '%s'"
msgid_plural "%d heads on branch '%s'"
msgstr[0] "%d testa sul ramo ‘%s’"
msgstr[1] "%d teste sul ramo ‘%s’"

#: cmd_merging.cc:379
#: cmd_merging.cc:424
#, c-format
msgid "merge %d / %d:"
msgstr "unisce %d / %d:"

#: cmd_merging.cc:380
#, c-format
msgid "calculating best pair of heads to merge next"
msgstr "calcolo la miglior coppia di teste da unire prossimamente"

#: cmd_merging.cc:432
#, c-format
msgid "note: your workspaces have not been updated"
msgstr "nota: lo spazio di lavoro non è stato aggiornato"

#: cmd_merging.cc:436
msgid "SOURCE-BRANCH DEST-BRANCH"
msgstr "RAMO-SORG RAMO-DEST"

#: cmd_merging.cc:437
msgid "Merges from one branch to another asymmetrically"
msgstr "Esegue il ‘merge’ asimmetrico da un ramo ad un altro"

#: cmd_merging.cc:449
msgid "SOURCE-BRANCH DEST-BRANCH DIR"
msgstr "RAMO-SORG RAMO-DEST DIRECTORY"

#: cmd_merging.cc:450
msgid "Merges one branch into a subdirectory in another branch"
msgstr "Esegue il ‘merge’ di un ramo in una sottodirectory di un altro ramo"

#: cmd_merging.cc:490
#: cmd_merging.cc:493
#, c-format
msgid "branch '%s' is not merged"
msgstr "il ramo ‘%s’ è separato"

#: cmd_merging.cc:498
#, c-format
msgid "propagating %s -> %s"
msgstr "propago da ‘%s’ a ‘%s’"

#: cmd_merging.cc:499
#, c-format
msgid "[source] %s"
msgstr "[sorgente] %s"

#: cmd_merging.cc:500
#, c-format
msgid "[target] %s"
msgstr "[obiettivo] %s"

#: cmd_merging.cc:505
#, c-format
msgid "branch '%s' is up-to-date with respect to branch '%s'"
msgstr "il ramo ‘%s’ è aggiornato rispetto al ramo ‘%s’"

#: cmd_merging.cc:507
#, c-format
msgid "no action taken"
msgstr "nessuna azione svolta"

#: cmd_merging.cc:511
#, c-format
msgid "no merge necessary; putting %s in branch '%s'"
msgstr "unione non necessaria; metto ‘%s’ nel ramo ‘%s’"

#: cmd_merging.cc:549
#, c-format
msgid "Path %s not found in destination tree."
msgstr "Percorso ‘%s’ non trovato nell'albero di destinazione."

#: cmd_merging.cc:606
msgid "OTHER-REVISION"
msgstr "ALTRA-REVISIONE"

#: cmd_merging.cc:607
msgid "Merges a revision into the current workspace's base revision"
msgstr ""

#: cmd_merging.cc:608
msgid "Merges OTHER-REVISION into the current workspace's base revision, and update the current workspace with the result.  There can be no pending changes in the current workspace.  Both OTHER-REVISION and the workspace's base revision will be recorded as parents on commit.  The workspace's selected branch is not changed."
msgstr ""

#: cmd_merging.cc:639
#, c-format
msgid "'%s' can only be used in a workspace with no pending changes"
msgstr "‘%s’ può essere usato solamente in spazio di lavoro senza cambiamenti in sospeso"

#: cmd_merging.cc:648
#, c-format
msgid "workspace is already at revision %s"
msgstr "lo spazio di lavoro è già alla revisione ‘%s’"

#: cmd_merging.cc:695
#, c-format
msgid ""
"updated to result of merge\n"
" [left] %s\n"
"[right] %s\n"
msgstr ""
"aggiornato al risultato di unione\n"
"[sinistra] ‘%s’\n"
"[destra] ‘%s’\n"

#: cmd_merging.cc:701
msgid "LEFT-REVISION RIGHT-REVISION DEST-BRANCH"
msgstr "REV_SINISTRA REV_DESTRA RAMO_DESTINAZIONE"

#: cmd_merging.cc:702
msgid "Merges two explicitly given revisions"
msgstr ""

#: cmd_merging.cc:703
msgid "The results of the merge are placed on the branch specified by DEST-BRANCH."
msgstr ""

#: cmd_merging.cc:718
#, c-format
msgid "%s and %s are the same revision, aborting"
msgstr "%s e %s sono la stessa revisione, annullo"

#: cmd_merging.cc:720
#: cmd_merging.cc:722
#, c-format
msgid "%s is already an ancestor of %s"
msgstr "%s è già antenato di %s"

#: cmd_merging.cc:727
msgid "REV REV"
msgstr "REV REV"

#: cmd_merging.cc:728
msgid "Shows what conflicts need resolution between two revisions"
msgstr ""

#: cmd_merging.cc:729
msgid "The conflicts are calculated based on the two revisions given in the REV parameters."
msgstr ""

#: cmd_merging.cc:739
#: cmd_merging.cc:741
#, c-format
msgid "%s is an ancestor of %s; no merge is needed."
msgstr "‘%s’ è un antenato di ‘%s’: il merge non è necessario."

#: cmd_merging.cc:755
#, c-format
msgid "There are %s node_name_conflicts."
msgstr "Ci sono %s conflitti di tipo node_name_conflicts."

#: cmd_merging.cc:757
#, c-format
msgid "There are %s file_content_conflicts."
msgstr "Ci sono %s conflitti di tipo file_content_conflicts."

#: cmd_merging.cc:759
#, c-format
msgid "There are %s node_attr_conflicts."
msgstr "Ci sono %s conflitti di tipo node_attr_conflicts."

#: cmd_merging.cc:761
#, c-format
msgid "There are %s orphaned_node_conflicts."
msgstr "Ci sono %s conflitti di tipo orphaned_node_conflicts."

#: cmd_merging.cc:763
#, c-format
msgid "There are %s rename_target_conflicts."
msgstr "Ci sono %s conflitti di tipo rename_target_conflicts."

#: cmd_merging.cc:765
#, c-format
msgid "There are %s directory_loop_conflicts."
msgstr "Ci sono %s conflitti di tipo directory_loop_conflicts."

#: cmd_merging.cc:769
msgid "[-r FROM] -r TO [PATH...]"
msgstr "[-r DA] -r A [PERCORSO…]"

# TODO: storia/storico?
#: cmd_merging.cc:770
msgid "Applies changes made at arbitrary places in history"
msgstr "Applica modifiche fatte in punti arbitrari dello storico"

#: cmd_merging.cc:771
msgid ""
"This command takes changes made at any point in history, and edits your current workspace to include those changes.  The end result is identical to 'mtn diff -r FROM -r TO | patch -p0', except that this command uses monotone's merger, and thus intelligently handles renames, conflicts, and so on.\n"
"If one revision is given, applies the changes made in that revision compared to its parent.\n"
"If two revisions are given, applies the changes made to get from the first revision to the second."
msgstr ""

#: cmd_merging.cc:793
#, c-format
msgid ""
"revision %s is a merge\n"
"to apply the changes relative to one of its parents, use:\n"
"  %s pluck -r PARENT -r %s"
msgstr ""
"la revisione %s è frutto di un merge\n"
"per applicare le modifiche relative a uno dei suoi genitori, usa:\n"
"  %s pluck -r GENITORE -r %s"

#: cmd_merging.cc:814
#, c-format
msgid "no changes to apply"
msgstr "niente da modificare"

#: cmd_merging.cc:871
#, c-format
msgid "no changes to be applied"
msgstr "nessuna modifica da applicare"

#: cmd_merging.cc:901
#, c-format
msgid "no changes were applied"
msgstr "nessuna modifica è stata applicata"

#: cmd_merging.cc:904
#, c-format
msgid "applied changes to workspace"
msgstr "modifica lo spazio di lavoro"

#: cmd_merging.cc:937
msgid "Shows unmerged head revisions of a branch"
msgstr ""

#: cmd_merging.cc:953
#, c-format
msgid "branch '%s' is currently merged:"
msgstr "il ramo ‘%s’ è attualmente unito:"

#: cmd_merging.cc:955
#, c-format
msgid "branch '%s' is currently unmerged:"
msgstr "il ramo ‘%s’ è attualmente separato:"

#: cmd_merging.cc:963
msgid "Dumps the roster associated with a given identifier"
msgstr ""

#: cmd_merging.cc:964
msgid "If no REVID is given, the workspace is used."
msgstr ""

#: cmd_netsync.cc:44
#: cmd_netsync.cc:286
#, c-format
msgid "setting default server to %s"
msgstr "imposto il server di default a ‘%s’"

#: cmd_netsync.cc:51
#, c-format
msgid "no server given and no default server set"
msgstr "nessun server specificato e nessun server di default impostato"

#: cmd_netsync.cc:109
#, c-format
msgid "no branch pattern given"
msgstr "nessun pattern di ramo specificato"

#: cmd_netsync.cc:122
#: cmd_netsync.cc:308
#, c-format
msgid "setting default branch include pattern to '%s'"
msgstr "imposto il pattern di default di inclusione rami a ‘%s’"

#: cmd_netsync.cc:128
#: cmd_netsync.cc:317
#, c-format
msgid "setting default branch exclude pattern to '%s'"
msgstr "imposto il pattern di default di esclusione rami a ‘%s’"

#: cmd_netsync.cc:135
#, c-format
msgid "no branch pattern given and no default pattern set"
msgstr "nessun pattern di ramo specificato e nessun pattern di default impostato"

#: cmd_netsync.cc:152
#: cmd_netsync.cc:170
#: cmd_netsync.cc:190
msgid "[ADDRESS[:PORTNUMBER] [PATTERN ...]]"
msgstr "[INDIRIZZO[:NUMERO_PORTA] [PATTERN …]]"

#: cmd_netsync.cc:153
msgid "Pushes branches to a netsync server"
msgstr "Invia rami ad un server netsync"

#: cmd_netsync.cc:154
msgid "This will push all branches that match the pattern given in PATTERN to the netsync server at the address ADDRESS."
msgstr "Questo invierà tutti i rami che corrispondono al pattern specificato al server netsync che si trova all'indirizzo specificato."

#: cmd_netsync.cc:171
msgid "Pulls branches from a netsync server"
msgstr "Riceve rami da un server netsync"

#: cmd_netsync.cc:172
msgid "This pulls all branches that match the pattern given in PATTERN from the netsync server at the address ADDRESS."
msgstr "Questo riceverà tutti i rami che corrispondono al pattern specificato dal server netsync che si trova all'indirizzo specificato."

#: cmd_netsync.cc:183
#: cmd_netsync.cc:303
#, c-format
msgid "doing anonymous pull; use -kKEYNAME if you need authentication"
msgstr "eseguo ‘pull’ anonimo; utilizza ‘-k NOMECHIAVE’ se necessiti di autenticazione"

#: cmd_netsync.cc:191
msgid "Synchronizes branches with a netsync server"
msgstr "Sincronizza rami con un server netsync"

#: cmd_netsync.cc:192
msgid "This synchronizes branches that match the pattern given in PATTERN with the netsync server at the address ADDRESS."
msgstr "Questo sincronizzerà tutti i rami che corrispondono al pattern specificato con il server netsync che si trova all'indirizzo specificato."

#: cmd_netsync.cc:235
msgid "ADDRESS[:PORTNUMBER] [DIRECTORY]"
msgstr "INDIRIZZO[:NUMERO-PORTA] [DIRECTORY]"

#: cmd_netsync.cc:236
msgid "Checks out a revision from a remote database into a directory"
msgstr ""

#: cmd_netsync.cc:237
msgid "If a revision is given, that's the one that will be checked out.  Otherwise, it will be the head of the branch supplied.  If no directory is given, the branch name will be used as directory"
msgstr ""

#: cmd_netsync.cc:250
#, c-format
msgid "you must specify a branch to clone"
msgstr "devi specificare il ramo da clonare"

#: cmd_netsync.cc:264
#, c-format
msgid "clone destination directory '%s' already exists"
msgstr "la directory di destinazione della clonazione ‘%s’ esiste già"

# TODO: ‘estrarre’ non mi convince?
#: cmd_netsync.cc:336
#: cmd_ws_commit.cc:526
#: cmd_ws_commit.cc:1281
#, c-format
msgid "use --revision or --branch to specify what to checkout"
msgstr "utilizza ‘--revision’ o ‘--branch’ per specificare cosa estrarre con il checkout"

#: cmd_netsync.cc:344
#: cmd_ws_commit.cc:534
#: cmd_ws_commit.cc:1287
#, c-format
msgid "branch %s has multiple heads:"
msgstr "il ramo ‘%s’ ha più teste:"

#: cmd_netsync.cc:347
#: cmd_ws_commit.cc:537
#: cmd_ws_commit.cc:1290
#, c-format
msgid "choose one with '%s checkout -r<id>'"
msgstr "scegline una con ‘%s checkout -r<id>’"

#: cmd_netsync.cc:348
#: cmd_ws_commit.cc:538
#: cmd_ws_commit.cc:1291
#, c-format
msgid "branch %s has multiple heads"
msgstr "il ramo ‘%s’ ha più teste"

#: cmd_netsync.cc:364
#: cmd_ws_commit.cc:554
#: cmd_ws_commit.cc:1274
#, c-format
msgid "revision %s is not a member of branch %s"
msgstr "la revisione %s non fa parte del ramo ‘%s’"

#: cmd_netsync.cc:401
#, c-format
msgid "pid file '%s' already exists"
msgstr "il file pid ‘%s’ esiste già"

#: cmd_netsync.cc:403
#, c-format
msgid "failed to create pid file '%s'"
msgstr "creazione del file PID ‘%s’ fallita"

# TODO: non mi convince
#: cmd_netsync.cc:426
msgid "Serves the database to connecting clients"
msgstr "Accetta connessioni e condivide il database con loro"

#: cmd_netsync.cc:441
#, c-format
msgid "need permission to store persistent passphrase (see hook persist_phrase_ok())"
msgstr "è necessario un permesso per ricordare la passphrase (vedi hook ‘persist_phrase_ok()’)"

#: cmd_netsync.cc:447
#, c-format
msgid "The --no-transport-auth option is only permitted in combination with --stdio"
msgstr "L'opzione ‘--no-transport-auth’ è permessa solo in combinazione con ‘--stdio’"

#: cmd_othervcs.cc:17
msgid "RCSFILE..."
msgstr "FILE_RCS…"

#: cmd_othervcs.cc:18
msgid "Parses versions in RCS files"
msgstr "Analizzo i file RCS"

#: cmd_othervcs.cc:19
msgid "This command doesn't reconstruct or import revisions.  You probably want to use cvs_import."
msgstr "Questo comando non ricostruisce o importa intere revisioni; a tal fine usare ‘cvs_import’."

#: cmd_othervcs.cc:34
msgid "CVSROOT"
msgstr "CVSROOT"

#: cmd_othervcs.cc:35
msgid "Imports all versions in a CVS repository"
msgstr "Importa tutte le versioni di un repository CVS"

#: cmd_packet.cc:23
#: cmd_packet.cc:53
msgid "ID"
msgstr "ID"

#: cmd_packet.cc:24
msgid "Prints a public key packet"
msgstr "Stampa un pacchetto di chiave pubblica"

#: cmd_packet.cc:47
#, c-format
msgid "public key '%s' does not exist"
msgstr "la chiave pubblica ‘%s’ non è conosciuta"

#: cmd_packet.cc:54
msgid "Prints a private key packet"
msgstr "Stampa un pacchetto di chiave private"

#: cmd_packet.cc:63
#, c-format
msgid "public and private key '%s' do not exist in keystore"
msgstr "la coppia di chiavi ‘%s’ non è nel portachiavi"

#: cmd_packet.cc:135
msgid "Reads packets from files"
msgstr "Legge pacchetti da file"

#: cmd_packet.cc:136
msgid "If no files are provided, the standard input is used."
msgstr ""

#: cmd_packet.cc:144
#, c-format
msgid "no packets found on stdin"
msgstr "nessun pacchetto trovato in stdin"

#: cmd_packet.cc:156
#, c-format
msgid "no packets found in given file"
msgid_plural "no packets found in given files"
msgstr[0] "nessun pacchetto trovato nel file dato"
msgstr[1] "nessun pacchetto trovato nei file dati"

#: cmd_packet.cc:160
#, c-format
msgid "read %d packet"
msgid_plural "read %d packets"
msgstr[0] "letto %d pacchetto"
msgstr[1] "letti %d pacchetto"

#: cmd_ws_commit.cc:44
#, c-format
msgid "Current branch: %s"
msgstr "Ramo attuale: %s"

#: cmd_ws_commit.cc:50
#, c-format
msgid "Changes against parent %s"
msgstr "Modifiche rispetto al genitore %s"

#: cmd_ws_commit.cc:55
#, c-format
msgid "  no changes"
msgstr "  nessun cambiamento"

#: cmd_ws_commit.cc:59
#, c-format
msgid "  dropped  %s"
msgstr "  eliminato    %s"

#: cmd_ws_commit.cc:64
#, c-format
msgid ""
"  renamed  %s\n"
"       to  %s"
msgstr ""
"  rinominato   %s\n"
"          in   %s"

#: cmd_ws_commit.cc:69
#: cmd_ws_commit.cc:73
#, c-format
msgid "  added    %s"
msgstr "  aggiunto     %s"

#: cmd_ws_commit.cc:77
#, c-format
msgid "  patched  %s"
msgstr "  modificato   %s"

#: cmd_ws_commit.cc:81
#, c-format
msgid ""
"  attr on  %s\n"
"    attr   %s\n"
"    value  %s"
msgstr ""

#: cmd_ws_commit.cc:89
#, c-format
msgid ""
"  unset on %s\n"
"      attr %s"
msgstr ""
"  eliminato da %s\n"
"   l'attributo %s"

# TODO: \n
#: cmd_ws_commit.cc:106
#, c-format
msgid ""
"branch \"%s\"\n"
"\n"
msgstr ""
"ramo ‘%s’\n"
"\n"

#: cmd_ws_commit.cc:110
msgid "*****DELETE THIS LINE TO CONFIRM YOUR COMMIT*****"
msgstr "*****CANCELLA QUESTA LINEA PER CONFERMARE IL COMMIT*****"

#: cmd_ws_commit.cc:113
msgid ""
"Enter a description of this change.\n"
"Lines beginning with `MTN:' are removed automatically."
msgstr ""
"Inserisci una descrizione di questa modifica.\n"
"Le linee che iniziano con 'MTN:' verranno rimosse automaticamente."

#: cmd_ws_commit.cc:138
#, c-format
msgid "edit of log message failed"
msgstr "modifica del messaggio di log fallita"

#: cmd_ws_commit.cc:141
#, c-format
msgid "failed to remove magic line; commit cancelled"
msgstr "commit annullato: la linea di conferma non è stata rimossa"

#: cmd_ws_commit.cc:147
msgid "Reverts files and/or directories"
msgstr ""

#: cmd_ws_commit.cc:148
msgid "In order to revert the entire workspace, specify \".\" as the file name."
msgstr ""

#: cmd_ws_commit.cc:156
#, c-format
msgid "you must pass at least one path to 'revert' (perhaps '.')"
msgstr "‘revert’ richiede almeno un path su cui lavorare (eventualmente ‘.’)"

#: cmd_ws_commit.cc:186
#, c-format
msgid "no missing files to revert"
msgstr "nessun file mancante da recuperare"

#: cmd_ws_commit.cc:240
#, c-format
msgid "reverting %s"
msgstr "recupero ‘%s’"

#: cmd_ws_commit.cc:244
#, c-format
msgid "no file version %s found in database for %s"
msgstr "nessun file con versione ‘%s’ trovato per ‘%s’ in database"

#: cmd_ws_commit.cc:257
#, c-format
msgid "recreating %s/"
msgstr "ri-creo ‘%s/’"

#: cmd_ws_commit.cc:278
msgid "Disapproves a particular revision"
msgstr "Disapprova una specifica revisione"

# TODO: invert?
#: cmd_ws_commit.cc:295
#, c-format
msgid "revision %s has %d changesets, cannot invert"
msgstr "la revisione %s contiene %d changeset, non può essere annullata"

#: cmd_ws_commit.cc:298
#, c-format
msgid "need --branch argument for disapproval"
msgstr "per ‘disapprove’ è necessario un argomento ‘--branch=RAMO’"

#: cmd_ws_commit.cc:331
msgid "[DIRECTORY...]"
msgstr "[DIRECTORY…]"

#: cmd_ws_commit.cc:332
msgid "Creates directories and adds them to the workspace"
msgstr "Crea directory e le aggiunge allo spazio di lavoro"

#: cmd_ws_commit.cc:349
#, c-format
msgid "directory '%s' already exists"
msgstr "la directory ‘%s’ esiste già"

#: cmd_ws_commit.cc:355
#, c-format
msgid "ignoring directory '%s' [see .mtn-ignore]"
msgstr "ignoro la directory ‘%s’ [cfr. ‘.mtn-ignore’]"

#: cmd_ws_commit.cc:369
msgid "Adds files to the workspace"
msgstr "Aggiunge file allo spazio di lavoro"

#: cmd_ws_commit.cc:404
msgid "Drops files from the workspace"
msgstr "Toglie file dallo spazio di lavoro"

#: cmd_ws_commit.cc:436
msgid ""
"SRC DEST\n"
"SRC1 [SRC2 [...]] DEST_DIR"
msgstr ""
"SORG DEST\n"
"SORG1 [SORG2 […]] CART_DEST"

#: cmd_ws_commit.cc:438
msgid "Renames entries in the workspace"
msgstr "Rinomina elementi dello spazio di lavoro"

#: cmd_ws_commit.cc:459
msgid "NEW_ROOT PUT_OLD"
msgstr "NUOVA_ROOT METTI_VECCHIA"

#: cmd_ws_commit.cc:460
msgid "Renames the root directory"
msgstr "Rinomina la directory root"

#: cmd_ws_commit.cc:461
msgid ""
"After this command, the directory that currently has the name NEW_ROOT will be the root directory, and the directory that is currently the root directory will have name PUT_OLD.\n"
"Use of --bookkeep-only is NOT recommended."
msgstr ""

#: cmd_ws_commit.cc:479
msgid "Shows workspace's status information"
msgstr "Mostra informazioni sullo spazio di lavoro"

#: cmd_ws_commit.cc:507
#: cmd_ws_commit.cc:1223
#: cmd_ws_commit.cc:1349
msgid "[DIRECTORY]"
msgstr "[DIRECTORY]"

#: cmd_ws_commit.cc:508
msgid "Checks out a revision from the database into a directory"
msgstr ""

#: cmd_ws_commit.cc:509
msgid "If a revision is given, that's the one that will be checked out.  Otherwise, it will be the head of the branch (given or implicit).  If no directory is given, the branch name will be used as directory."
msgstr ""

#: cmd_ws_commit.cc:571
#, c-format
msgid "you must specify a destination directory"
msgstr "devi specificare una directory di destinazione"

#: cmd_ws_commit.cc:584
#, c-format
msgid "checkout directory '%s' already exists"
msgstr "la directory ‘%s’ esiste già, non può essere utilizzata per il ‘checkout’"

#: cmd_ws_commit.cc:615
msgid "Manages file attributes"
msgstr "Gestisce gli attributi dei file"

#: cmd_ws_commit.cc:616
msgid "This command is used to set, get or drop file attributes."
msgstr ""

#: cmd_ws_commit.cc:618
#: cmd_ws_commit.cc:665
msgid "PATH [ATTR]"
msgstr "PATH [ATTR]"

#: cmd_ws_commit.cc:619
msgid "Removes attributes from a file"
<<<<<<< HEAD
msgstr "Rimuove attributi da un file"
=======
msgstr "Elimina attributi da un file"
>>>>>>> 4c94bc2a

#: cmd_ws_commit.cc:620
msgid "If no attribute is specified, this command removes all attributes attached to the file given in PATH.  Otherwise only removes the attribute specified in ATTR."
msgstr ""

#: cmd_ws_commit.cc:636
#: cmd_ws_commit.cc:683
#: cmd_ws_commit.cc:733
#: cmd_ws_commit.cc:794
#: cmd_ws_commit.cc:903
#: cmd_ws_commit.cc:947
#, c-format
msgid "Unknown path '%s'"
msgstr "Percorso sconosciuto ‘%s’"

#: cmd_ws_commit.cc:651
#: cmd_ws_commit.cc:961
#, c-format
msgid "Path '%s' does not have attribute '%s'"
msgstr "Il percorso ‘%s’ non ha l'attributo ‘%s’"

#: cmd_ws_commit.cc:666
msgid "Gets the values of a file's attributes"
msgstr ""

#: cmd_ws_commit.cc:667
msgid "If no attribute is specified, this command prints all attributes attached to the file given in PATH.  Otherwise it only prints the attribute specified in ATTR."
msgstr ""

#: cmd_ws_commit.cc:699
#, c-format
msgid "No attributes for '%s'"
msgstr "Nessun attributo per ‘%s’"

#: cmd_ws_commit.cc:711
#, c-format
msgid "No attribute '%s' on path '%s'"
msgstr "Nessun attributo ‘%s’ nel percorso ‘%s’"

#: cmd_ws_commit.cc:716
msgid "PATH ATTR VALUE"
msgstr "PATH ATTR VALORE"

#: cmd_ws_commit.cc:717
msgid "Sets an attribute on a file"
msgstr "Imposta un attributo su un file"

#: cmd_ws_commit.cc:718
msgid "Sets the attribute given on ATTR to the value specified in VALUE for the file mentioned in PATH."
msgstr ""

#: cmd_ws_commit.cc:770
msgid "Prints all attributes for the specified path"
msgstr ""

#: cmd_ws_commit.cc:887
msgid "PATH KEY VALUE"
msgstr "PATH CHIAVE VALORE"

#: cmd_ws_commit.cc:888
msgid "Sets an attribute on a certain path"
msgstr ""

#: cmd_ws_commit.cc:931
msgid "PATH [KEY]"
msgstr "PERCORSO [CHIAVE]"

#: cmd_ws_commit.cc:932
msgid "Drops an attribute or all of them from a certain path"
msgstr ""

#: cmd_ws_commit.cc:976
msgid "Commits workspace changes to the database"
msgstr "Esegue il commit dello spazio di lavoro nel database"

#: cmd_ws_commit.cc:1011
#, c-format
msgid "no changes to commit"
msgstr "nessuna modifica per il commit"

#: cmd_ws_commit.cc:1028
#, c-format
msgid ""
"parent revisions of this commit are in different branches:\n"
"'%s' and '%s'.\n"
"please specify a branch name for the commit, with --branch."
msgstr ""
"le revisioni genitori di questo commit sono in rami differenti:\n"
"‘%s’ e ‘%s’.\n"
"prego specificare un nome di ramo per il committ, usando --branch."

#: cmd_ws_commit.cc:1039
#, c-format
msgid "beginning commit on branch '%s'"
msgstr "inizio il commit sul ramo ‘%s’"

#: cmd_ws_commit.cc:1048
#, c-format
msgid ""
"_MTN/log is non-empty and log message was specified on command line\n"
"perhaps move or delete _MTN/log,\n"
"or remove --message/--message-file from the command line?"
msgstr ""
"‘_MTN/log’ non è vuoto e un messaggio di log è stato specificato sulla riga di comando\n"
"forse vuoi muovere o cancellare ‘_MTN/log’ oppure\n"
"togliere ‘--message’/‘--message-file’ dalla riga di comando?"

#: cmd_ws_commit.cc:1063
#, c-format
msgid "empty log message; commit canceled"
msgstr "messaggio di log vuoto; commit annullato"

#: cmd_ws_commit.cc:1085
#, c-format
msgid "log message rejected by hook: %s"
msgstr "messaggio di log respinto dall'hook: %s"

#: cmd_ws_commit.cc:1096
#, c-format
msgid "revision %s already in database"
msgstr "la revisione %s è già nel database"

#: cmd_ws_commit.cc:1134
#: cmd_ws_commit.cc:1163
#, c-format
msgid "file '%s' modified during commit, aborting"
msgstr "file ‘%s’ modificato durante il commit, abbandono"

#: cmd_ws_commit.cc:1145
#, c-format
msgid "Your database is missing version %s of file '%s'"
msgstr "Nel tuo database manca la versione %s del file ‘%s’"

#: cmd_ws_commit.cc:1187
#, c-format
msgid "committed revision %s"
msgstr "eseguito commit revisione ‘%s’"

#: cmd_ws_commit.cc:1193
#, c-format
msgid ""
"note: this revision creates divergence\n"
"note: you may (or may not) wish to run '%s merge'"
msgstr ""
"nota: questa revisione crea una divergenza\n"
"nota: potresti voler (o non voler) eseguire ‘%s merge’"

#: cmd_ws_commit.cc:1224
msgid "Sets up a new workspace directory"
msgstr "Imposta un nuovo spazio di lavoro in una directory"

#: cmd_ws_commit.cc:1225
msgid "If no directory is specified, uses the current directory."
msgstr ""

#: cmd_ws_commit.cc:1231
#, c-format
msgid "need --branch argument for setup"
msgstr "per il ‘setup’ è necessario un argomento ‘--branch=RAMO’"

#: cmd_ws_commit.cc:1247
msgid "DIRECTORY"
msgstr "DIRECTORY"

#: cmd_ws_commit.cc:1248
msgid "Imports the contents of a directory into a branch"
msgstr ""

#: cmd_ws_commit.cc:1260
#, c-format
msgid "you must specify a directory to import"
msgstr "devi specificare la directory da importare"

#: cmd_ws_commit.cc:1300
#, c-format
msgid "import directory '%s' doesn't exists"
msgstr "la directory di importazione ‘%s’ non esiste"

#: cmd_ws_commit.cc:1301
#, c-format
msgid "import directory '%s' is a file"
msgstr "la directory di importazione ‘%s’ è un file"

#: cmd_ws_commit.cc:1350
msgid "Migrates a workspace directory's metadata to the latest format"
msgstr ""

#: cmd_ws_commit.cc:1351
msgid "If no directory is given, defaults to the current workspace."
msgstr ""

#: cmd_ws_commit.cc:1364
msgid "Refreshes the inodeprint cache"
msgstr "Aggiorna la cache degli inodeprint"

#: commands.cc:58
msgid "Commands that aid in scripted execution"
msgstr ""

#: commands.cc:61
msgid "Commands that manipulate the database"
msgstr "Comandi che manipolano il database"

#: commands.cc:64
msgid "Commands that aid in program debugging"
msgstr ""

#: commands.cc:67
msgid "Commands for information retrieval"
msgstr "Comandi per il recupero delle informazioni"

#: commands.cc:70
msgid "Commands to manage keys and certificates"
msgstr ""

#: commands.cc:73
msgid "Commands that access the network"
msgstr ""

#: commands.cc:76
msgid "Commands for packet reading and writing"
msgstr ""

#: commands.cc:79
msgid "Commands for interaction with RCS and CVS"
msgstr ""

# TODO: rev-rev argh!
#: commands.cc:82
msgid "Commands to review revisions"
msgstr "Comandi per revisionare le revisioni"

# TODO: albero?
#: commands.cc:85
msgid "Commands to manipulate the tree"
msgstr "Comandi per manipolare l'albero"

#: commands.cc:88
msgid "Commands to manage persistent variables"
msgstr ""

#: commands.cc:91
msgid "Commands that deal with the workspace"
msgstr ""

#: commands.cc:498
#, c-format
msgid "unknown command '%s'"
msgstr "comando ‘%s’ sconosciuto"

#: commands.cc:508
#, c-format
msgid "'%s' is ambiguous; possible completions are:"
msgstr ""

#: commands.cc:642
#, c-format
msgid "Aliases: %s."
msgstr "Aliase: %s."

#: commands.cc:686
#, c-format
msgid "command '%s' is invalid; it is a group"
msgstr ""

#: commands.cc:689
#, c-format
msgid "no subcommand specified for '%s'"
msgstr "nessun sottocomando specificato per ‘%s’"

#: commands.cc:692
#, c-format
msgid "could not match '%s' to a subcommand of '%s'"
msgstr ""

#: commands.cc:713
msgid "command [ARGS...]"
msgstr "comando [ARGOMENTI…]"

# TODO: help=testo di aiuto?
#: commands.cc:714
msgid "Displays help about commands and options"
msgstr "Mostra l'help relativo a comandi e opzioni"

#: commands.cc:731
msgid "Triggers the specified kind of crash"
msgstr ""

#: commands.cc:845
#, c-format
msgid "expanding selection '%s'"
msgstr "espando la selezione ‘%s’"

#: commands.cc:853
#, c-format
msgid "no match for selection '%s'"
msgstr "nessuna corrispondenza per la selezione ‘%s’"

#: commands.cc:860
#, c-format
msgid "expanded to '%s'"
msgstr "espanso in ‘%s’"

#: commands.cc:877
#, c-format
msgid "selection '%s' has multiple ambiguous expansions:"
msgstr "la selezione ‘%s’ ha espansioni multiple ambigue:"

#: commands.cc:894
msgid "note: "
msgstr "nota: "

#: commands.cc:895
#, c-format
msgid ""
"branch '%s' has multiple heads\n"
"perhaps consider '%s merge'"
msgstr ""
"il ramo ‘%s’ ha più teste\n"
"valuta l'uso di ‘%s merge’"

#: commands.cc:910
#, c-format
msgid "--message and --message-file are mutually exclusive"
msgstr "‘--message’ e ‘--message-file’ sono mutuamente esclusivi"

#: database_check.cc:143
#, c-format
msgid "file structure is corrupted; cannot check further"
msgstr "la struttura del file è rovinata; non puoi più controllare"

#: database_check.cc:154
msgid "files"
msgstr "file"

#: database_check.cc:183
msgid "rosters"
msgstr "roster"

#: database_check.cc:241
msgid "markings"
msgstr "contrassegni"

#: database_check.cc:312
#: netsync.cc:3097
#: rcs_import.cc:1238
msgid "revisions"
msgstr "revisioni"

#: database_check.cc:407
msgid "ancestry"
msgstr "ascendenza"

#: database_check.cc:440
#: netsync.cc:3101
msgid "keys"
msgstr "chiavi"

#: database_check.cc:466
msgid "certs"
msgstr "certificati"

#: database_check.cc:510
msgid "heights"
msgstr "altezze"

#: database_check.cc:554
msgid "height relations"
msgstr "relazioni di altezza"

#: database_check.cc:600
#, c-format
msgid "file %s missing (%d manifest references)"
msgstr "file ‘%s’ mancante (%d riferimenti al manifesto)"

#: database_check.cc:607
#, c-format
msgid "file %s unreferenced"
msgstr "file ‘%s’ senza referenze"

#: database_check.cc:626
#, c-format
msgid "roster %s unreferenced"
msgstr "roster ‘%s’ senza referenze"

#: database_check.cc:632
#, c-format
msgid "roster %s incomplete (%d missing files)"
msgstr "roster  ‘%s’ incompleto (%d file mancanti)"

#: database_check.cc:639
#, c-format
msgid "roster %s incomplete (%d missing revisions)"
msgstr "roster ‘%s’ incompleto (%d revisioni mancanti)"

#: database_check.cc:664
#, c-format
msgid "revision %s missing (%d revision references; %d cert references; %d parent references; %d child references; %d roster references)"
msgstr "revisione %s mancante (%d riferimenti alla revisione; %d riferimenti al certificato; %d riferimenti al genitore; %d riferimenti al figlio; %d riferimenti al roster)"

#: database_check.cc:672
#, c-format
msgid "revision %s incomplete (%d missing manifests)"
msgstr "la revisione %s è incompleta (mancano %d manifesti)"

#: database_check.cc:679
#, c-format
msgid "revision %s incomplete (%d missing revisions)"
msgstr "la revisione %s è incompleta (mancano %d revisioni)"

#: database_check.cc:686
#, c-format
msgid "revision %s incomplete (missing roster)"
msgstr "la revisione %s è incompleta (manca il roster)"

#: database_check.cc:692
#, c-format
msgid "revision %s mismatched roster and manifest"
msgstr "la revisione %s non corrisponde al roster né al manifesto"

#: database_check.cc:698
#, c-format
msgid "revision %s incomplete (incomplete roster)"
msgstr "la revisione %s è incompleta (roster incompleto)"

# TODO: stirpi?
#: database_check.cc:704
#, c-format
msgid "revision %s mismatched parents (%d ancestry parents; %d revision refs)"
msgstr "la revisione %s non corrisponde ai genitori (%d stirpi di genitori; %d riferimenti alla revisione)"

# TODO: stirpi?
#: database_check.cc:713
#, c-format
msgid "revision %s mismatched children (%d ancestry children; %d parents)"
msgstr "la revisione %s non corrisponde ai figli (%d stirpi di figli; %d genitori)"

#: database_check.cc:725
#, c-format
msgid "revision %s has bad history (%s)"
msgstr "la revisione %s ha una storia non valida (%s)"

# TODO: togliere il ? in inglese
#: database_check.cc:732
#, c-format
msgid "revision %s is not parseable (perhaps with unnormalized paths?)"
msgstr "revisione %s non comprensibile (forse a causa di percorsi non normalizzati)"

#: database_check.cc:739
#, c-format
msgid "revision %s is not in normalized form"
msgstr "la revisione %s non in forma normalizzata"

#: database_check.cc:763
#, c-format
msgid "key %s missing (signed %d certs)"
msgstr "chiave %s mancante (ha firmato %d certificati)"

#: database_check.cc:796
#, c-format
msgid "revision %s unchecked signature in %s cert from missing key %s"
msgstr "revisione %s firma non controllata nel certificato ‘%s’ per chiave ‘%s’ mancante"

#: database_check.cc:804
#, c-format
msgid "revision %s bad signature in %s cert from key %s"
msgstr "revisione %s firma non ammessa per certificato ‘%s’ della chiave ‘%s’"

#: database_check.cc:819
#, c-format
msgid "revision %s missing %s cert"
msgstr "alla revisione %s manca il certificato ‘%s’"

#: database_check.cc:828
#, c-format
msgid "revision %s mismatched certs (%d authors %d dates %d changelogs)"
msgstr "la revisione %s non corrisponde ai certificati (%d autori %d date %d changelogs)"

#: database_check.cc:852
#, c-format
msgid "height missing for revision %s"
msgstr "altezza mancante per la revisione %s"

#: database_check.cc:859
#, c-format
msgid "duplicate height for revision %s"
msgstr "altezza duplicata per la revisione %s"

#: database_check.cc:865
#, c-format
msgid "height of revision %s not greater than that of parent"
msgstr "altezza della revisione %s non superiore di quella del genitore"

#: database_check.cc:952
#, c-format
msgid "%d missing files"
msgstr "%d file mancanti"

#: database_check.cc:954
#, c-format
msgid "%d unreferenced files"
msgstr "%d file senza referenze"

#: database_check.cc:957
#, c-format
msgid "%d unreferenced rosters"
msgstr "%d roster senza referenze"

#: database_check.cc:959
#, c-format
msgid "%d incomplete rosters"
msgstr "%d roster incompleti"

#: database_check.cc:962
#, c-format
msgid "%d missing revisions"
msgstr "%d revisioni mancanti"

#: database_check.cc:964
#, c-format
msgid "%d incomplete revisions"
msgstr "%d revisioni incomplete"

#: database_check.cc:966
#, c-format
msgid "%d mismatched parents"
msgstr "%d genitori non abbinati"

#: database_check.cc:968
#, c-format
msgid "%d mismatched children"
msgstr "%d figli non abbinati"

#: database_check.cc:970
#, c-format
msgid "%d revisions with bad history"
msgstr "%d revisioni con storia non valida"

#: database_check.cc:972
#, c-format
msgid "%d revisions not parseable (perhaps with invalid paths)"
msgstr "%d revisioni non leggibili (forse con percorsi invalidi)"

#: database_check.cc:975
#, c-format
msgid "%d revisions not in normalized form"
msgstr "%d revisioni non in forma normalizzata"

#: database_check.cc:979
#, c-format
msgid "%d missing rosters"
msgstr "%d roster mancanti"

#: database_check.cc:983
#, c-format
msgid "%d missing keys"
msgstr "%d chiavi mancanti"

#: database_check.cc:986
#, c-format
msgid "%d missing certs"
msgstr "%d certificati mancanti"

#: database_check.cc:988
#, c-format
msgid "%d mismatched certs"
msgstr "%d certificati non corrispondenti"

#: database_check.cc:990
#, c-format
msgid "%d unchecked signatures due to missing keys"
msgstr "%d firme non controllate per mancanza delle chiavi"

#: database_check.cc:992
#, c-format
msgid "%d bad signatures"
msgstr "%d firme non valide"

#: database_check.cc:995
#, c-format
msgid "%d missing heights"
msgstr "%d altezze mancanti"

#: database_check.cc:997
#, c-format
msgid "%d duplicate heights"
msgstr "%d altezze duplicate"

#: database_check.cc:999
#, c-format
msgid "%d incorrect heights"
msgstr "%d altezze errate"

#: database_check.cc:1025
#, c-format
msgid "check complete: %d files; %d rosters; %d revisions; %d keys; %d certs; %d heights"
msgstr "controllo completo: %d file; %d roster; %d revisioni; %d chiavi; %d certificati; %d altezze"

#: database_check.cc:1032
#, c-format
msgid "total problems detected: %d (%d serious)"
msgstr "numero totale di problemi individuati: %d (di cui %d gravi)"

#: database_check.cc:1034
#, c-format
msgid "serious problems detected"
msgstr "individuato un problema serio"

#: database_check.cc:1036
#, c-format
msgid "minor problems detected"
msgstr "individuato un problema minore"

#: database_check.cc:1038
#, c-format
msgid "database is good"
msgstr "il database non ha problemi"

#: database.cc:154
#, c-format
msgid "this database already contains rosters"
msgstr "questo database contiene già dei roster"

#: database.cc:179
#, c-format
msgid ""
"database %s lacks some cached data\n"
"run '%s db regenerate_caches' to restore use of this database"
msgstr ""
"il database ‘%s’ manca di alcuni dati precalcolati\n"
"eseguire ‘%s db regenerate_caches’ per rigenerarli"

#: database.cc:191
#, c-format
msgid ""
"database %s contains old-style revisions\n"
"if you are a project leader or doing local testing:\n"
"  see the file UPGRADE for instructions on upgrading.\n"
"if you are not a project leader:\n"
"  wait for a leader to migrate project data, and then\n"
"  pull into a fresh database.\n"
"sorry about the inconvenience."
msgstr ""
"Il database ‘%s’ contiene revisioni di vecchio tipo.\n"
"Se sei un capo progetto o stai facendo verificando localmente:\n"
"  vedi il file UPGRADE per istruzioni sull'aggiornamento.\n"
"Se non sei un capo progetto:\n"
"  aspetta che un capo progetto converta il formato dati del\n"
"  progetto e poi esegui il ‘pull’ in un nuovo database.\n"
"Scusa per l'inconveniete."

#: database.cc:201
#, c-format
msgid ""
"database %s contains manifests but no revisions\n"
"this is a very old database; it needs to be upgraded\n"
"please see README.changesets for details"
msgstr ""
"il database ‘%s’ contiene manifesti ma non revisioni\n"
"è un database molto vecchio; ha bisogno di essere aggiornato\n"
"prego vedi README.changesets per dettagli"

#: database.cc:491
#: sanity.cc:232
#: schema_migration.cc:62
msgid "error: "
msgstr "errore: "

#: database.cc:492
msgid "sqlite error: "
msgstr "errore sqlite: "

#: database.cc:516
msgid "not set"
msgstr "non impostato"

#: database.cc:529
msgid " (not a monotone database)"
msgstr " (non è un database monotone)"

#: database.cc:577
#: database.cc:608
#: database.cc:1067
#: database.cc:1087
#, c-format
msgid "%u"
msgstr "%u"

#: database.cc:627
#, c-format
msgid ""
"creator code      : %s\n"
"schema version    : %s\n"
"counts:\n"
"  full rosters    : %s\n"
"  roster deltas   : %s\n"
"  full files      : %s\n"
"  file deltas     : %s\n"
"  revisions       : %s\n"
"  ancestry edges  : %s\n"
"  certs           : %s\n"
"  logical files   : %s\n"
"bytes:\n"
"  full rosters    : %s\n"
"  roster deltas   : %s\n"
"  full files      : %s\n"
"  file deltas     : %s\n"
"  revisions       : %s\n"
"  cached ancestry : %s\n"
"  certs           : %s\n"
"  heights         : %s\n"
"  total           : %s\n"
"database:\n"
"  page size       : %s\n"
"  cache size      : %s"
msgstr ""
"codice del creatore   : %s\n"
"versione schema       : %s\n"
"numero:\n"
"  roster completi     : %s\n"
"  roster incrementali : %s\n"
"  file completi       : %s\n"
"  file incrementali   : %s\n"
"  revisioni           : %s\n"
"  relaz. di parentela : %s\n"
"  certificati         : %s\n"
"  file logici         : %s\n"
"byte:\n"
"  roster completi     : %s\n"
"  roster incrementali : %s\n"
"  file completi       : %s\n"
"  file incrementali   : %s\n"
"  revisioni           : %s\n"
"  parentele in cache  : %s\n"
"  certificati         : %s\n"
"  altezze             : %s\n"
"  totale              : %s\n"
"database:\n"
"  dimensione pagine   : %s\n"
"  dimensione cache    : %s"

#: database.cc:672
#, c-format
msgid "database schema version: %s"
msgstr "versione dello schema del database: %s"

#: database.cc:757
#, c-format
msgid "multiple statements in query: %s"
msgstr "query con più di un comando: %s"

#: database.cc:763
#, c-format
msgid "wanted %d columns got %d in query: %s"
msgstr "mi aspettavo %d colonne e ne ho ottenute %d nella query ‘%s’"

#: database.cc:829
#, c-format
msgid "null result in query: %s"
msgstr "risultato nullo nella query: %s"

#: database.cc:847
#, c-format
msgid "wanted %d rows got %d in query: %s"
msgstr "mi aspettavo %d linee e ne ho ottenute %d nella query ‘%s’"

#: database.cc:1725
#, c-format
msgid "file preimage '%s' missing in db"
msgstr "nel database manca la preimmagine del file ‘%s’"

#: database.cc:1726
#, c-format
msgid "dropping delta '%s' -> '%s'"
msgstr "cancello il delta %s → %s"

#: database.cc:2013
#, c-format
msgid "missing prerequisite revision '%s'"
msgstr "manca un requisito: la revisione %s"

#: database.cc:2014
#: database.cc:2025
#: database.cc:2041
#: database.cc:2049
#, c-format
msgid "dropping revision '%s'"
msgstr "elimino la revisione %s"

#: database.cc:2024
#, c-format
msgid "missing prerequisite file '%s'"
msgstr "manca un requisito: il file ‘%s’"

# TODO: sarà del file o del pre-delta la %s?
#: database.cc:2039
#, c-format
msgid "missing prerequisite file pre-delta '%s'"
msgstr "manca un requisito: la pre-delta del file ‘%s’"

#: database.cc:2047
#, c-format
msgid "missing prerequisite file post-delta '%s'"
msgstr "manca un requisito: la post-delta del file ‘%s’"

#: database.cc:2338
#, c-format
msgid "key '%s' is not equal to key '%s' in database"
msgstr "la chiave ‘%s’ non è uguale alla chiave ‘%s’ nel database"

# TODO: specificare "il certificato della"?
#: database.cc:2560
#, c-format
msgid "cert revision '%s' does not exist in db"
msgstr "la revisione %s non è presente in database"

#: database.cc:2562
#, c-format
msgid "dropping cert"
msgstr "cancella certificato"

#: database.cc:3373
#, c-format
msgid "no database specified"
msgstr "nessuna database specificato"

#: database.cc:3383
#, c-format
msgid "database %s does not exist"
msgstr "il database ‘%s’ non esiste"

#: database.cc:3401
#, c-format
msgid ""
"You gave a database option of: \n"
"%s\n"
"That is actually a workspace.  Did you mean: \n"
"%s"
msgstr ""

#: database.cc:3406
#, c-format
msgid "%s is a directory, not a database"
msgstr "‘%s’ è una directory, non un database"

#: database.cc:3416
#, c-format
msgid "database %s already exists"
msgstr "il database ‘%s’ esiste già"

#: database.cc:3421
#, c-format
msgid ""
"existing (possibly stale) journal file '%s' has same stem as new database '%s'\n"
"cancelling database creation"
msgstr ""
"il file di journal ‘%s’ esistente (forse in stallo) ha lastessa radice del nuovo database ‘%s’\n"
"creazione del database cancellata"

#: diff_patch.cc:620
#, c-format
msgid "file '%s' does not exist in workspace"
msgstr "il file ‘%s’ non esiste nello spazio di lavoro"

#: diff_patch.cc:621
#, c-format
msgid "'%s' in workspace is a directory, not a file"
msgstr "nello spazio di lavoro ‘%s’ è una directory, non un file"

#: diff_patch.cc:625
#, c-format
msgid "file %s in workspace has id %s, wanted %s"
msgstr "il file ‘%s’ hd id ‘%s’ nello spazio di lavoro, era atteso ‘%s’"

#: diff_patch.cc:746
#, c-format
msgid ""
"help required for 3-way merge\n"
"[ancestor] %s\n"
"[    left] %s\n"
"[   right] %s\n"
"[  merged] %s"
msgstr ""
"richiesto aiuto per ‘merge’ a 3 vie\n"
"[antenato] %s\n"
"[sinistra] %s\n"
"[  destra] %s\n"
"[  unione] %s"

#: file_io.cc:185
#, c-format
msgid "could not create directory '%s': it is a file"
msgstr "non riesco a creare la directory ‘%s’: è un file"

#: file_io.cc:202
#, c-format
msgid "file to delete '%s' does not exist"
msgstr "il file da cancellare ‘%s’ non esiste"

#: file_io.cc:203
#, c-format
msgid "file to delete, '%s', is not a file but a directory"
msgstr "il file da cancellare ‘%s’ non è un file ma una directory"

#: file_io.cc:211
#, c-format
msgid "directory to delete '%s' does not exist"
msgstr "la directory da cancellare ‘%s’ non esiste"

#: file_io.cc:212
#, c-format
msgid "directory to delete, '%s', is not a directory but a file"
msgstr "la directory da cancellare ‘%s’ non è una directory ma un file"

#: file_io.cc:219
#, c-format
msgid "object to delete, '%s', does not exist"
msgstr "l'oggetto da cancellare ‘%s’ non esiste"

#: file_io.cc:275
#, c-format
msgid "directory to delete, '%s', does not exist"
msgstr "la directory da cancellare ‘%s’ non esiste"

#: file_io.cc:276
#, c-format
msgid "directory to delete, '%s', is a file"
msgstr "la directory da cancellare ‘%s’ è un file"

#: file_io.cc:286
#, c-format
msgid "rename source file '%s' does not exist"
msgstr "il file da rinominare ‘%s’ non esiste"

#: file_io.cc:287
#, c-format
msgid "rename source file '%s' is a directory -- bug in monotone?"
msgstr "il file sorgente da rinominare ‘%s’ è una directory -- bug in monotone?"

#: file_io.cc:290
#: file_io.cc:305
#: file_io.cc:317
#, c-format
msgid "rename target '%s' already exists"
msgstr "esiste già un'altra chiave con nome ‘%s’"

#: file_io.cc:300
#, c-format
msgid "rename source dir '%s' does not exist"
msgstr "la directory da rinominare ‘%s’ non esiste"

#: file_io.cc:302
#, c-format
msgid "rename source dir '%s' is a file -- bug in monotone?"
msgstr "la directory sorgente da rinominare ‘%s’ è un file -- bug in monotone?"

#: file_io.cc:315
#, c-format
msgid "rename source path '%s' does not exist"
msgstr "il percorso da rinominare ‘%s’ non esiste"

#: file_io.cc:326
#, c-format
msgid "file %s does not exist"
msgstr "il file ‘%s’ non esiste"

#: file_io.cc:327
#, c-format
msgid "file %s cannot be read as data; it is a directory"
msgstr "il file ‘%s’ non può essere letto: è una directory"

#: file_io.cc:331
#, c-format
msgid "cannot open file %s for reading"
msgstr "non riesco ad aprire file ‘%s’ in lettura"

#: file_io.cc:352
#, c-format
msgid "Cannot read standard input multiple times"
msgstr "Non posso leggere stdin più volte"

#: file_io.cc:383
#, c-format
msgid "file '%s' cannot be overwritten as data; it is a directory"
msgstr "il file ‘%s’ non può essere sovrascritto: è una directory"

#: file_io.cc:457
#, c-format
msgid "skipping file '%s' with unsupported name"
msgstr ""

#: file_io.cc:461
#, c-format
msgid "skipping directory '%s' with unsupported name"
msgstr "salto la directory ‘%s’: ha un nome non supportato"

#: file_io.cc:514
#: work.cc:1290
#, c-format
msgid "no such file or directory: '%s'"
msgstr "nessun file o directory con nome ‘%s’"

#: file_io.cc:542
#, c-format
msgid "expected file '%s', but it is a directory."
msgstr "mi aspettavo il file ‘%s’, invece è una cartella."

#: keys.cc:105
#, c-format
msgid "got empty passphrase from get_passphrase() hook"
msgstr "ricevuta passphrase vuota dall'hook ‘get_passphrase()’"

#: keys.cc:117
#, c-format
msgid "enter new passphrase for key ID [%s]: "
msgstr "inserisci la nuova passphrase per la chiave con ID [%s]: "

#: keys.cc:118
#, c-format
msgid "enter passphrase for key ID [%s]: "
msgstr "inserisci la passphrase per la chiave con ID [%s]: "

#: keys.cc:125
#, c-format
msgid "confirm passphrase for key ID [%s]: "
msgstr "conferma la passphrase per la chiave con ID [%s]: "

#: keys.cc:132
#, c-format
msgid "passphrases do not match, try again"
msgstr "le passphrase non corrispondono, riprova"

#: keys.cc:133
#, c-format
msgid "too many failed passphrases"
msgstr "troppe passphrase errate"

#: keys.cc:371
#, c-format
msgid "--ssh-sign requires a value ['yes', 'no', 'only', or 'check']"
msgstr "‘--ssh-sign’ richiede un valore [‘yes’, ‘no’, ‘only’ o ‘check’]"

#: keys.cc:376
#, c-format
msgid "--ssh-sign must be set to 'yes', 'no', 'only', or 'check'"
msgstr "‘--ssh-sign’ deve essere impostato a ‘yes’, ‘no’, ‘only’ o ‘check’"

#: keys.cc:384
#, c-format
msgid "You have chosen to sign only with ssh-agent but ssh-agent does not seem to be running."
msgstr "Hai scelto di firmare esclusivamente con ‘ssh-agent’ ma non sembra essere in esecuzione."

#: keys.cc:435
#, c-format
msgid "You don't seem to have your monotone key imported "
msgstr "Sembra che tu non abbia importato la tua chiave monotone"

#: keys.cc:482
#, c-format
msgid ""
"make_signature: ssh signature (%i) != monotone signature (%i)\n"
"ssh signature     : %s\n"
"monotone signature: %s"
msgstr ""
"make_signature: firma signature (%i) != firma monotone (%i)\n"
"firma ssh:      %s\n"
"firma monotone: %s"

#: keys.cc:497
#, c-format
msgid "make_signature: signature is not valid"
msgstr "make_signature: firma non valida"

#: keys.cc:682
#, c-format
msgid "passphrase for '%s' is incorrect"
msgstr "passphrase incorretta per ‘%s’"

#: lua.cc:466
#: lua.cc:477
#: lua.cc:489
#, c-format
msgid "%s called with an invalid parameter"
msgstr "‘%s’ chiamato con un parametro non valido"

#: lua.cc:574
#, c-format
msgid "Directory '%s' does not exist"
msgstr "La directory ‘%s’ non esiste"

#: lua.cc:576
#: rcs_import.cc:1229
#: work.cc:1559
#, c-format
msgid "'%s' is not a directory"
msgstr "‘%s’ non è una directory"

#: lua.cc:598
#, c-format
msgid "lua error while loading rcfile '%s'"
msgstr "errore lua caricando il file rc ‘%s’"

# TODO: "non di contenuto"?
#: merge.cc:59
#, c-format
msgid "resolve non-content conflicts and then try again."
msgstr "risolvi i conflitti non di contenuto e poi riprova."

#: merge.cc:123
#, c-format
msgid "merge failed due to unresolved conflicts"
msgstr "‘merge’ fallito a causa di conflitti non risolti"

#: merkle_tree.cc:289
#, c-format
msgid "node level is %d, exceeds maximum %d"
msgstr "il livello del nodo è %d, superiore al massimo di %d"

#: merkle_tree.cc:324
#, c-format
msgid "mismatched node hash value %s, expected %s"
msgstr "l'hash del nodo non corrisponde: è %s ma era atteso %s"

#: monotone.cc:281
#, c-format
msgid "Usage: %s [OPTION...] command [ARG...]"
msgstr "Uso: %s [OPZIONI…] comando [ARGOMENTI…]"

#: monotone.cc:292
#, c-format
msgid "Options specific to '%s %s':"
msgstr "Opzioni specifiche per ‘%s %s’:"

#: monotone.cc:318
msgid "error: memory exhausted"
msgstr "errore: memoria esaurita"

#: mt_version.cc:35
msgid "Shows the program version"
msgstr "Mostra la versione del programma"

#: mt_version.cc:40
#, c-format
msgid "no arguments allowed"
msgstr "non è permesso nessun argomento"

#: mt_version.cc:53
#, c-format
msgid "%s (base revision: %s)"
msgstr "%s (revisione base: %s)"

#: mt_version.cc:73
#, c-format
msgid ""
"Running on          : %s\n"
"C++ compiler        : %s\n"
"C++ standard library: %s\n"
"Boost version       : %s\n"
"Changes since base revision:\n"
"%s"
msgstr ""
"In esecuzione su     : %s\n"
"Compilatore C++      : %s\n"
"Libreria standard C++: %s\n"
"Versione di Boost    : %s\n"
"Modifiche rispetto alla versione base:\n"
"%s"

#: netcmd.cc:43
#, c-format
msgid "unknown item type 0x%x for '%s'"
msgstr "elemento di tipo sconosciuto 0x%x per ‘%s’"

#: netcmd.cc:115
#, c-format
msgid "unknown netcmd code 0x%x"
msgstr "codice netcmd sconosciuto 0x%x"

#: netcmd.cc:120
#, c-format
msgid ""
"protocol version mismatch: wanted '%d' got '%d'\n"
"%s"
msgstr ""
"versione del protocollo errata: mi aspettavo %d ed ho ottenuto %d\n"
"%s"

#: netcmd.cc:125
msgid "the remote side has a newer, incompatible version of monotone"
msgstr "all'altro capo c'è una versione più nuova di monotone, non compatibile con questa"

#: netcmd.cc:126
msgid "the remote side has an older, incompatible version of monotone"
msgstr "all'altro capo c'è una versione più vecchia di monotone, non compatibile con questa"

#: netcmd.cc:136
#, c-format
msgid "oversized payload of '%d' bytes"
msgstr "carico di %d byte sovradimensionato"

#: netcmd.cc:176
#, c-format
msgid ""
"bad HMAC checksum (got %s, wanted %s)\n"
"this suggests data was corrupted in transit"
msgstr ""
"valore HMAC errato (ottenuto %s, atteso %s)\n"
"questo indica che i dati ricevuti sono corrotti"

#: netcmd.cc:272
#: netcmd.cc:318
#, c-format
msgid "unknown role specifier %d"
msgstr "specificatore di ruolo %d sconosciuto"

#: netio.hh:41
#: netio.hh:59
#, c-format
msgid "need %d bytes to decode %s at %d, only have %d"
msgstr "sono necessari %d byte per decodificare ‘%s’ alla posizione %d, ma solo %d sono disponibili"

#: netio.hh:87
#: netio.hh:122
#, c-format
msgid "overflow while decoding variable length integer '%s' into a %d-byte field"
msgstr "overflow nella decodifica dell'intero a lunghezza variabile ‘%s’ in un campo di %d-byte"

#: netio.hh:142
#, c-format
msgid "ran out of bytes reading variable length integer '%s' at pos %d"
msgstr "spazio esaurito nella lettura dell'intero a lunghezza variabile ‘%s’ alla posizione %d"

#: netio.hh:278
#, c-format
msgid "decoding variable length string of %d bytes for '%s', maximum is %d"
msgstr "decodifica in corso della stringa a lungheza variabile di %d byte per ‘%s’, il massimo è %d"

#: netio.hh:333
#, c-format
msgid "expected %s to end at %d, have %d bytes"
msgstr "era previsto che ‘%s’ terminasse in %d, ci sono %d byte"

#: netsync.cc:280
#, c-format
msgid "check of '%s' failed"
msgstr "controllo di ‘%s’ fallito"

#: netsync.cc:759
msgid "bytes in"
msgstr "byte ↓"

#: netsync.cc:761
msgid "bytes out"
msgstr "byte ↑"

#: netsync.cc:765
msgid "certs in"
msgstr "cert. ↓"

#: netsync.cc:767
#: netsync.cc:780
msgid "revs in"
msgstr "rev. ↓"

#: netsync.cc:772
msgid "certs out"
msgstr "cert. ↑"

#: netsync.cc:774
#: netsync.cc:782
msgid "revs out"
msgstr "rev. ↑"

#: netsync.cc:888
#, c-format
msgid "underflow on count of %s items to receive"
msgstr "underflow del numero di elementi %s da ricevere"

#: netsync.cc:1259
#: netsync.cc:1267
#, c-format
msgid "received network error: %s"
msgstr "ricevuto errore di rete: %s"

#: netsync.cc:1295
#, c-format
msgid ""
"@@@@@@@@@@@@@@@@@@@@@@@@@@@@@@@@@@@@@@@@@@@@@@@@@@@@@@@@@@@\n"
"@ WARNING: SERVER IDENTIFICATION HAS CHANGED              @\n"
"@@@@@@@@@@@@@@@@@@@@@@@@@@@@@@@@@@@@@@@@@@@@@@@@@@@@@@@@@@@\n"
"IT IS POSSIBLE THAT SOMEONE IS DOING SOMETHING NASTY\n"
"it is also possible that the server key has just been changed\n"
"remote host sent key %s\n"
"I expected %s\n"
"'%s unset %s %s' overrides this check"
msgstr ""
"@@@@@@@@@@@@@@@@@@@@@@@@@@@@@@@@@@@@@@@@@@@@@@@@@@@@@@@@@@@\n"
"@ ATTENZIONE: L'IDENTIFICAZIONE DEL SERVER È CAMBIATA     @\n"
"@@@@@@@@@@@@@@@@@@@@@@@@@@@@@@@@@@@@@@@@@@@@@@@@@@@@@@@@@@@\n"
"È POSSIBILE CHE QUALCUNO STIA FACENDO QUALCOSA DI BRUTTO\n"
"è anche possibile che la chiave del server sia stata semplicemente cambiata\n"
"l'host remoto ha inviato la chiave ‘%s’\n"
"mi aspettavo la chiave ‘%s’\n"
"‘%s unset %s %s’ per forzare questo controllo"

#: netsync.cc:1305
#, c-format
msgid "server key changed"
msgstr "la chiave del server è cambiata"

#: netsync.cc:1310
#, c-format
msgid ""
"first time connecting to server %s\n"
"I'll assume it's really them, but you might want to double-check\n"
"their key's fingerprint: %s"
msgstr ""
"prima connessione con il server ‘%s’\n"
"assumo che sia il server giusto, ma potresti voler controllare\n"
"il fingerprint della sua chiave: %s"

#: netsync.cc:1316
#, c-format
msgid "saving public key for %s to database"
msgstr "salvo la chiave pubblica per ‘%s’ nel database"

#: netsync.cc:1418
#, c-format
msgid "rejected attempt at anonymous connection for write"
msgstr "rifiutato un tentativo di connessione anonima in scrittura"

#: netsync.cc:1425
#, c-format
msgid "rejected attempt at anonymous connection while running as sink"
msgstr "rifiutato un tentativo di connessione anonima funzionando come pozzo"

#: netsync.cc:1440
#, c-format
msgid "anonymous access to branch '%s' denied by server"
msgstr "il server ha negato l'accesso anonimo al ramo ‘%s’"

#: netsync.cc:1448
#, c-format
msgid "allowed anonymous read permission for '%s' excluding '%s'"
msgstr "concessi permessi di lettura anonima a ‘%s’ con esclusione di ‘%s’"

#: netsync.cc:1454
#, c-format
msgid "allowed anonymous read/write permission for '%s' excluding '%s'"
msgstr "concessi permessi di lettura/scrittura anonime a ‘%s’ con esclusione di ‘%s’"

#: netsync.cc:1517
#, c-format
msgid "remote public key hash '%s' is unknown"
msgstr "l'hash ‘%s’ della chiave pubblica remota è sconosciuto"

#: netsync.cc:1535
#, c-format
msgid "detected replay attack in auth netcmd"
msgstr "individuato attacco replay nell'autenticazione netcmd"

#: netsync.cc:1557
#, c-format
msgid "denied '%s' read permission for '%s' excluding '%s' while running as pure sink"
msgstr "negato a ‘%s’ il permesso di lettura a ‘%s’ con esclusione di ‘%s’ nel ruolo di pozzo"

#: netsync.cc:1572
#, c-format
msgid "denied '%s' read permission for '%s' excluding '%s' because of branch '%s'"
msgstr "negato a ‘%s’ il permesso di lettura a ‘%s’ con esclusione di ‘%s’ a causa del ramo ‘%s’"

#: netsync.cc:1582
#, c-format
msgid "allowed '%s' read permission for '%s' excluding '%s'"
msgstr "concessi a ‘%s’ permessi di lettura per ‘%s’ con esclusione di ‘%s’"

#: netsync.cc:1593
#, c-format
msgid "denied '%s' write permission for '%s' excluding '%s' while running as pure source"
msgstr "negato a ‘%s’ il permesso di scrittura a ‘%s’ con esclusione di ‘%s’ nel ruolo di sorgente"

#: netsync.cc:1601
#, c-format
msgid "denied '%s' write permission for '%s' excluding '%s'"
msgstr "negati a ‘%s’ permessi di scrittura per ‘%s’ con esclusione di ‘%s’"

#: netsync.cc:1605
#, c-format
msgid "allowed '%s' write permission for '%s' excluding '%s'"
msgstr "concessi a ‘%s’ permessi di scrittura per ‘%s’ con esclusione di ‘%s’"

#: netsync.cc:1629
#, c-format
msgid "bad client signature"
msgstr "firma del client non valida"

#: netsync.cc:1645
#, c-format
msgid "Unexpected 'refine' command on non-refined item type"
msgstr "Comando ‘refine’ non atteso su un elemento di tipo non-refined"

#: netsync.cc:1742
#, c-format
msgid "unknown bye phase %d received"
msgstr "ricevuta fase di saluto %d sconosciuta"

#: netsync.cc:1757
#, c-format
msgid "Unexpected 'done' command on non-refined item type"
msgstr "Comando ‘done’ non atteso su un elemento di tipo non-refined"

#: netsync.cc:1829
#, c-format
msgid "%s with hash '%s' does not exist in our database"
msgstr "‘%s’ con hash ‘%s’ non è presente nel database"

#: netsync.cc:1933
#, c-format
msgid "Mismatched epoch on branch %s. Server has '%s', client has '%s'."
msgstr "Epoca non corrispondente sul ramo ‘%s’: il server usa ‘%s’, il client usa ‘%s’."

#: netsync.cc:1951
#, c-format
msgid "hash check failed for public key '%s' (%s); wanted '%s' got '%s'"
msgstr "verifica dell'hash fallita per la chiave pubblica ‘%s’ (%s); atteso ‘%s’, ottenuto ‘%s’"

#: netsync.cc:1966
#, c-format
msgid "hash check failed for revision cert '%s'"
msgstr "l'hash nel certificato della revisione %s non è corretto"

#: netsync.cc:2028
#, c-format
msgid "Received warning from usher: %s"
msgstr "Ricevuto avvertimento dall'usciere: %s"

#: netsync.cc:2115
#: netsync.cc:2146
msgid "source and sink"
msgstr "sorgente e pozzo"

#: netsync.cc:2116
#: netsync.cc:2147
msgid "source"
msgstr "sorgente"

#: netsync.cc:2116
#: netsync.cc:2147
msgid "sink"
msgstr "pozzo"

#: netsync.cc:2303
#, c-format
msgid "input buffer for peer %s is overfull after netcmd dispatch"
msgstr "il buffer d'ingresso per il peer ‘%s’ è sovraccarico dopo invio netcmd"

#: netsync.cc:2315
#: netsync.cc:2414
#, c-format
msgid "protocol error while processing peer %s: '%s'"
msgstr "errore di protocollo processando il peer %s: ‘%s’"

#: netsync.cc:2321
#, c-format
msgid "error: %s"
msgstr "errore: %s"

#: netsync.cc:2385
<<<<<<< HEAD
#: netsync.cc:2899
=======
#: netsync.cc:2825
>>>>>>> 4c94bc2a
#, c-format
msgid "connecting to %s"
msgstr "connessione a ‘%s’"

#: netsync.cc:2429
#, c-format
msgid "timed out waiting for I/O with peer %s, disconnecting"
msgstr "tempo disponibile finito aspettando I/O con peer ‘%s’, mi scollego"

#: netsync.cc:2452
#, c-format
msgid "processing failure while talking to peer %s, disconnecting"
msgstr "ottenuto fallimento parlando col peer ‘%s’, mi scollego"

#: netsync.cc:2469
#, c-format
msgid "successful exchange with %s"
msgstr "scambio con ‘%s’ avvenuto con successo"

#: netsync.cc:2475
#, c-format
msgid "peer %s disconnected after we informed them of error"
msgstr "peer ‘%s’ disconnesso dopo nostra notifica di errore"

#: netsync.cc:2480
#, c-format
msgid "I/O failure while talking to peer %s, disconnecting"
msgstr "I/O fallito mentre parlavo col peer ‘%s’, mi scollego"

#: netsync.cc:2548
#, c-format
msgid "protocol error while processing peer %s: '%s', marking as bad"
msgstr "errore di protocollo processando peer ‘%s’: ‘%s’, marcato come invalido"

#: netsync.cc:2580
#, c-format
msgid "accepted new client connection from %s : %s"
msgstr "accettata connessione nuovo cliente da ‘%s’: ‘%s’"

#: netsync.cc:2617
#, c-format
msgid "protocol error while processing peer %s: '%s', disconnecting"
msgstr "errore di protocollo processando peer ‘%s’: ‘%s’, mi scollego"

# TODO: DEL peer?
#: netsync.cc:2628
#, c-format
msgid "peer %s read failed in working state (error)"
msgstr "lettura del peer ‘%s’ fallita durante il lavoro (errore)"

# TODO: DEL peer?
#: netsync.cc:2633
#, c-format
msgid "peer %s read failed in shutdown state (possibly client misreported error)"
msgstr "lettura del peer ‘%s’ fallita durante la chiusura (forse il cliente ha mal trasmesso l'errore)"

#: netsync.cc:2639
#, c-format
msgid "peer %s read failed in confirmed state (success)"
msgstr "lettura peer ‘%s’ fallita durante la conferma (successo)"

#: netsync.cc:2660
#, c-format
msgid "peer %s write failed in working state (error)"
msgstr "scrittura peer ‘%s’ fallita durante il lavoro (errore)"

# TODO: non sono sicura se il cliente è sogg o dest
#: netsync.cc:2665
#, c-format
msgid "peer %s write failed in shutdown state (possibly client misreported error)"
msgstr "scrittura peer ‘%s’ fallita durante la chiusura (errore forse mal trasmesso al cliente)"

# TODO: conferma DEL peer?
#: netsync.cc:2671
#, c-format
msgid "peer %s write failed in confirmed state (success)"
msgstr "scrittura peer ‘%s’ fallita durante la conferma (successo)"

# TODO: "mi scollego", "sconnessione in corso", o che? (da cambiare in tutti)
#: netsync.cc:2698
#, c-format
msgid "peer %s processing finished, disconnecting"
msgstr "il peer ‘%s’ ha finito, mi scollego"

#: netsync.cc:2720
#, c-format
msgid "fd %d (peer %s) has been idle too long, disconnecting"
msgstr "fd %d (peer %s) è stato fermo tropop a lungo, mi scollego"

#: netsync.cc:2788
#, c-format
msgid "beginning service on %s : %s"
msgstr "attivo il servizio su %s : %s"

#: netsync.cc:2789
msgid "<all interfaces>"
msgstr "<tutte le interfacce>"

#: netsync.cc:2803
#, c-format
msgid "session limit %d reached, some connections will be refused"
msgstr "numero limite di sessioni (%d) raggiunto, alcune connessioni verrano rifiutate"

#: netsync.cc:2852
#, c-format
msgid "Network error: %s"
msgstr "Errore di rete: %s"

#: netsync.cc:2913
#, c-format
msgid "Network error on peer %s, disconnecting"
msgstr "Errore di rete con il peer ‘%s’, mi scollego"

#: netsync.cc:2919
#, c-format
msgid "got OOB from peer %s, disconnecting"
msgstr "ricevuti dati OOB dal peer ‘%s’, mi scollego"

<<<<<<< HEAD
#: netsync.cc:2926
#, c-format
msgid "Network error: %s"
msgstr "Errore di rete: %s"

=======
>>>>>>> 4c94bc2a
#: netsync.cc:2979
#, c-format
msgid "beginning service on %s"
msgstr "attivo il servizio su %s"

# TODO: peer?
#: netsync.cc:3042
#, c-format
msgid "got some OOB data on fd %d (peer %s), disconnecting"
msgstr "ricevuti dati OOB su fd %d (peer ‘%s’), mi scollego"

#: netsync.cc:3091
#, c-format
msgid "finding items to synchronize:"
msgstr "cerco elementi da sincronizzare:"

#: netsync.cc:3099
msgid "certificates"
msgstr "certificati"

#: netsync.cc:3208
#, c-format
msgid "Cannot find key '%s'"
msgstr "Non trovo la chiave ‘%s’"

#: netsync.cc:3248
#, c-format
msgid ""
"include branch pattern contains a quote character:\n"
"%s"
msgstr ""
"il criterio di inclusione del ramo contiene un carattere virgolette:\n"
"‘%s’"

#: netsync.cc:3254
#, c-format
msgid ""
"exclude branch pattern contains a quote character:\n"
"%s"
msgstr ""
"il criterio di esclusione del ramo contiene un carattere virgolette:\n"
"‘%s’"

#: netsync.cc:3289
#: netsync.cc:3293
#, c-format
msgid "network error: %s"
msgstr "errore di rete: %s"

#: options_list.hh:19
msgid "override author for commit"
msgstr "forza l'autore del commit"

#: options_list.hh:27
msgid "block size in bytes for \"automate stdio\" output"
msgstr "dimensione di blocco per l'output di ‘automate stdio’ (in byte)"

#: options_list.hh:32
#: options_list.hh:318
#: options_list.hh:361
#, c-format
msgid "cannot be zero or negative"
msgstr "non può essere zero o negativo"

#: options_list.hh:43
msgid "address:port to listen on (default :4691)"
msgstr "indirizzo:porta su cui stare in ascolto (default ‘:4691’)"

#: options_list.hh:80
msgid "disable transport authentication"
msgstr "disabilita l'autentificazione del trasporto"

#: options_list.hh:87
msgid "serve netsync on stdio"
msgstr "esegue il netsync tramite stdio"

#: options_list.hh:96
msgid "select branch cert for operation"
msgstr "seleziona il ramo per l'operazione"

#: options_list.hh:104
msgid "print a brief version of the normal output"
msgstr "stampa una versione breve dell'output"

#: options_list.hh:112
msgid "set location of configuration directory"
msgstr "imposta locazione della cartella di configurazione"

#: options_list.hh:122
msgid "override date/time for commit"
msgstr "forza data/ora del commit"

#: options_list.hh:136
msgid "set name of database"
msgstr "imposta il nome del database"

#: options_list.hh:144
msgid "print debug log to stderr while running"
msgstr "stampa i log di debug su stderr"

#: options_list.hh:152
msgid "limit the number of levels of directories to descend"
msgstr "limita il numero di livelli di cartelle in cui discendere"

#: options_list.hh:157
#, c-format
msgid "cannot be negative"
msgstr "non può essere negativo"

#: options_list.hh:166
msgid "argument to pass external diff hook"
msgstr "argomenti da passare all'hook per le diff esterne"

#: options_list.hh:175
msgid "use context diff format"
msgstr "usa diff in formato con contesto"

#: options_list.hh:182
msgid "use external diff hook for generating diffs"
msgstr "utilizza l'hook per generare le diff esternamente"

#: options_list.hh:189
msgid "use unified diff format"
msgstr "usa diff in formato unificato"

#: options_list.hh:197
msgid "do not show the function containing each block of changes"
msgstr "non mostrare la funzione che contiene il blocco di modifiche"

#: options_list.hh:204
msgid "print diffs along with logs"
msgstr "stampa i diff assieme ai log"

#: options_list.hh:213
msgid "when rosterifying, drop attrs entries with the given key"
msgstr "durante la conversione al formato con roster, elimina gli attributi con una chiave specificata"

#: options_list.hh:221
msgid "don't perform the operation, just show what would have happened"
msgstr "non esegue l'operazione, mostra solamente cosa sarebbe successo"

#: options_list.hh:229
msgid "file to dump debugging log to, on failure"
msgstr "file su cui salvare i log di debug (in caso di fallimento)"

#: options_list.hh:238
msgid "leave out anything described by its argument"
msgstr "esclude qualsiasi cosa sia stata fornita come parametro"

# TODO: registro??
#: options_list.hh:246
msgid "only update monotone's internal bookkeeping, not the filesystem"
msgstr "aggiorna il registro interno di monotone, non il filesystem"

#: options_list.hh:254
msgid "sign with ssh-agent, 'yes' to sign with ssh if key found, 'no' to force monotone to sign, 'check' to sign with both and compare"
msgstr "firma con ‘ssh-agent’: ‘yes’ per firmare solo se viene trovata la chiave, ‘no’ per firmare solo con monotone, ‘check’ per firmare con entrambi e verificare"

#: options_list.hh:262
msgid "print detailed version number"
msgstr "stampa il numero di versione dettagliato"

#: options_list.hh:269
msgid "display help message"
msgstr "mostra il messaggio di aiuto"

#: options_list.hh:278
msgid "include anything described by its argument"
msgstr "include qualsiasi cosa sia stata fornita come parametro"

#: options_list.hh:286
msgid "set key for signatures"
msgstr "imposta chiave di firma"

#: options_list.hh:294
msgid "set location of key store"
msgstr "imposta locazione del portachiavi"

#: options_list.hh:303
msgid "push the specified key even if it hasn't signed anything"
msgstr "invia la chiave specificata anche se non è stata utilizzata per certificare nulla"

#: options_list.hh:313
msgid "limit log output to the last number of entries"
msgstr "limita la stampa del log alle ultime N voci"

#: options_list.hh:322
msgid "file to write the log to"
msgstr "file su cui scrivere il registro"

#: options_list.hh:333
msgid "set commit changelog message"
msgstr "imposta il messaggio di ChangeLog del commit"

#: options_list.hh:340
msgid "set filename containing commit changelog message"
msgstr "legge il messaggio di ChangeLog del commit da un file"

#: options_list.hh:348
msgid "perform the operations for files missing from workspace"
msgstr "esegue l'operazione per file mancanti dallo spazio di lavoro"

#: options_list.hh:356
msgid "limit log output to the next number of entries"
msgstr "limita la stampa del log alle N voci seguenti"

#: options_list.hh:366
msgid "exclude files when printing logs"
msgstr "esclude i file dalla stampa dei log"

#: options_list.hh:374
msgid "do not use ASCII graph to display ancestry"
msgstr "non utilizzare i grafi ASCII delle parentele"

#: options_list.hh:382
msgid "do not ignore any files"
msgstr "non ignorare nessun file"

#: options_list.hh:390
msgid "exclude merges when printing logs"
msgstr "esclude i merge dalla stampa dei log"

#: options_list.hh:398
msgid "do not load ~/.monotone/monotonerc or _MTN/monotonerc lua files"
msgstr "non caricare i file Lua ‘~/.monotone/monotonerc’ e ‘_MTN/monotonerc’"

#: options_list.hh:406
msgid "do not load standard lua hooks"
msgstr "non caricare gli hook standard Lua"

#: options_list.hh:414
msgid "record process id of server"
msgstr "registra l'id del processo server"

#: options_list.hh:422
msgid "suppress verbose, informational and progress messages"
msgstr "sopprime i messaggi di notifica estesa, informativi e di avanzamento"

#: options_list.hh:432
msgid "load extra rc file"
msgstr "carica un ulteriore file rc"

#: options_list.hh:440
msgid "suppress warning, verbose, informational and progress messages"
msgstr "sopprime i messaggi di avvertimento, di notifica estesa, informativi e di avanzamento"

#: options_list.hh:450
msgid "also operate on the contents of any listed directories"
msgstr "opera anche sui contenuti delle directory specificate"

#: options_list.hh:459
msgid "select revision id for operation"
msgstr "seleziona la revisione per l'operazione"

#: options_list.hh:467
msgid "limit search for workspace to specified root"
msgstr "limita la ricerca di uno spazio di lavoro alla radice specificata"

#: options_list.hh:475
msgid "use the current arguments as the future default"
msgstr "usa gli argomenti attuali come default futuro"

#: options_list.hh:483
msgid "set ticker style (count|dot|none)"
msgstr "imposta lo stile del ticker (count|dot|none)"

#: options_list.hh:494
#, c-format
msgid "argument must be 'none', 'dot', or 'count'"
msgstr "il parametro deve essere ‘none’, ‘dot’ o ‘count’"

# TODO: "da cui iniziare" è brutto
#: options_list.hh:498
msgid "revision(s) to start logging at"
msgstr "revisione(i) da cui iniziare il log"

# TODO: "a cui terminare" è brutto
#: options_list.hh:505
msgid "revision(s) to stop logging at"
msgstr "revisione(i) a cui terminare il log"

#: options_list.hh:513
msgid "perform the operations for unknown files from workspace"
msgstr "esegue l'operazione sui file sconosciuti presenti in workspace"

#: options_list.hh:522
msgid "verbose completion output"
msgstr "output dettagliato"

#: options_list.hh:530
msgid "print version number, then exit"
msgstr "stampa il numero di versione ed esce"

#: options_list.hh:538
msgid "insert command line arguments taken from the given file"
msgstr "inserisce argomenti da linea di comando presi dal file dato"

#: packet.cc:131
#, c-format
msgid "malformed packet"
msgstr "pacchetto non valido"

#: packet.cc:231
#, c-format
msgid "unknown packet type: '%s'"
msgstr "pacchetto di tipo sconosciuto: ‘%s’"

#: rcs_file.cc:353
#, c-format
msgid "parse failure %d:%d: expecting %s, got %s with value '%s'"
msgstr "errore sintattico %d:%d: mi aspettavo %s, ho ricevuto %s con valore ‘%s’"

#: rcs_file.cc:372
#, c-format
msgid "parse failure %d:%d: expecting word '%s'"
msgstr "errore sintattico %d:%d: mi aspettavo la parola ‘%s’"

#: rcs_file.cc:387
#, c-format
msgid "parse failure %d:%d: expecting word"
msgstr "errore sintattico %d:%d: mi aspettavo una parola"

#: rcs_import.cc:715
#, c-format
msgid "parsing RCS file %s"
msgstr "analizzo il file RCS ‘%s’"

#: rcs_import.cc:718
#, c-format
msgid "parsed RCS file %s OK"
msgstr "file RCS ‘%s’ analizzato correttamente"

#: rcs_import.cc:907
#, c-format
msgid "error reading RCS file %s: %s"
msgstr "errore leggendo file RCS ‘%s’: %s"

#: rcs_import.cc:1204
#, c-format
msgid ""
"%s appears to be a CVS repository root directory\n"
"try importing a module instead, with 'cvs_import %s/<module_name>"
msgstr ""
"‘%s’ sembra essere la radice di un repository CVS\n"
"prova invece a importare un modulo, con ‘cvs_import %s/<nome_modulo>’"

#: rcs_import.cc:1216
#, c-format
msgid "need base --branch argument for importing"
msgstr "l'argomento ‘--branch’ è necessario per l'importazione"

#: rcs_import.cc:1228
#, c-format
msgid "path %s does not exist"
msgstr "il percorso ‘%s’ non esiste"

#: rcs_import.cc:1263
msgid "tags"
msgstr "etichette"

# TODO: sul o nel?
#: restrictions.cc:51
#: restrictions.cc:68
#, c-format
msgid "conflicting include/exclude on path '%s'"
msgstr "conflitto di inclusione/esclusione sul percorso ‘%s’"

#: restrictions.cc:93
#: restrictions.cc:130
#, c-format
msgid "restriction includes unknown path '%s'"
msgstr "la restrizione include il percorso sconosciuto ‘%s’"

#: restrictions.cc:104
#: restrictions.cc:143
#, c-format
msgid "restriction excludes unknown path '%s'"
msgstr "la restrizione esclude il percorso sconosciuto ‘%s’"

#: restrictions.cc:108
#: restrictions.cc:147
#, c-format
msgid "%d unknown path"
msgid_plural "%d unknown paths"
msgstr[0] "%d percorso sconosciuto"
msgstr[1] "%d percorsi sconosciuti"

#: revision.cc:736
#, c-format
msgid "the command '%s %s' cannot be restricted in a two-parent workspace"
msgstr "il comando ‘%s %s’ non può essere ristretto in spazio di lavoro di due-genitori"

#: revision.cc:952
#, c-format
msgid "scanning for bogus merge edges"
msgstr "scansione in corso per falsi archi di fusione"

#: revision.cc:994
#, c-format
msgid "optimizing out redundant edge %d -> %d"
msgstr "elimino l'arco ridondante %d → %d"

#: revision.cc:1003
#, c-format
msgid "failed to eliminate edge %d -> %d"
msgstr "fallita eliminazione di parentela %d -> %d"

#: revision.cc:1014
#, c-format
msgid "rebuilding %d nodes"
msgstr "ricostruisco %d nodi"

#: revision.cc:1214
#, c-format
msgid "Directory %s for path %s cannot be added, as there is a file in the way"
msgstr ""

#: revision.cc:1235
#, c-format
msgid "Path %s cannot be added, as there is a directory in the way"
msgstr "Il percorso ‘%s’ non può essere aggiunto, dato che c'è già una directory con lo stesso nome"

#: revision.cc:1238
#, c-format
msgid "Path %s added twice with differing content"
msgstr "Percorso ‘%s’ aggiunto due volte con contenuti diversi"

#: revision.cc:1522
#, c-format
msgid ""
"unknown attribute '%s' on path '%s'\n"
"please contact %s so we can work out the right way to migrate this\n"
"(if you just want it to go away, see the switch --drop-attr, but\n"
"seriously, if you'd like to keep it, we're happy to figure out how)"
msgstr ""
"attributo sconosciuto ‘%s’ nel percorso ‘%s’\n"
"prego contatta ‘%s’ così possiamo trovare il modo giusto per convertirlo\n"
"(se vuoi invece semplicemente scartare l'attributo, vedi lo switch --drop-attr, ma\n"
"se sei interessato a tenerlo, saremo lieti di fornirti una soluzione)"

#: revision.cc:1628
#, c-format
msgid "converting existing revision graph to new roster-style revisions"
msgstr "converto il grafo esistente delle revisioni al nuovo formato con roster"

#: revision.cc:1683
#, c-format
msgid "rebuilding revision graph from manifest certs"
msgstr "ricostruisco il grafo delle revisioni dai certificati di manifesto"

#: revision.cc:1730
#, c-format
msgid "regenerating cached rosters and heights"
msgstr "rigenera la cache dei roster e delle altezze"

#: revision.cc:1742
msgid "regenerated"
msgstr "rigenerato"

#: revision.cc:1758
#, c-format
msgid "finished regenerating cached rosters and heights"
msgstr "rigenerazione della cache dei roster e delle altezze completata"

#: revision.cc:1762
msgid "Shows a revision's height"
msgstr "Mostra l'altezza di una revisione"

#: revision.cc:1772
#, c-format
msgid "cached height: %s"
msgstr "altezza in cache: %s"

#: revision.cc:1855
#, c-format
msgid ""
"encountered a revision with unknown format, version '%s'\n"
"I only know how to understand the version '1' format\n"
"a newer version of monotone is required to complete this operation"
msgstr ""
"incontrata una revisione con un formato sconosciuto, versione ‘%s’.\n"
"capisco solo la versione formato ‘1’\n"
"è necessaria una versione di monotone più nuova per completare l'operazione "

#: roster.cc:2313
#, c-format
msgid "restriction includes deletion of '%s' but excludes deletion of '%s'"
msgstr ""

#: roster.cc:2332
#, c-format
msgid "restriction excludes addition of '%s' but includes addition of '%s'"
msgstr ""

#: roster.cc:2360
#, c-format
msgid "invalid restriction"
msgstr "restrizione non valida"

#: sanity.cc:145
#, c-format
msgid "fatal: formatter failed on %s:%d: %s"
msgstr "fatale: il formattatore ha fallito su %s:%d: %s"

#: sanity.cc:219
msgid "misuse: "
msgstr "abuso: "

#: sanity.cc:239
#, c-format
msgid "%s:%d: invariant '%s' violated"
msgstr "%s:%d: invariante ‘%s’ violato"

#: sanity.cc:253
#, c-format
msgid "%s:%d: index '%s' = %d overflowed vector '%s' with size %d"
msgstr "%s:%d: l'indice ‘%s’ = %d ha mandato in overflow il vettore ‘%s’ con grandezza %d"

# TODO: 'set', non 'space'
#: sanity.cc:274
#, c-format
msgid "Current work set: %i items"
msgstr "Insieme di lavoro attuale: %i elementi"

#: selectors.cc:46
#, c-format
msgid "expanded selector '%s' -> '%s'"
msgstr "espanso il selettore ‘%s’ in ‘%s’"

#: selectors.cc:83
#, c-format
msgid "unknown selector type: %c"
msgstr "selettore di tipo sconosciuto: ‘%c’"

# TODO: remove \n
#: selectors.cc:94
#, c-format
msgid "selector '%s' is not a valid date\n"
msgstr "il selettore ‘%s’ non è una data valida\n"

#: selectors.cc:112
#, c-format
msgid "selector '%s' is not a valid date (%s)"
msgstr "il selettore ‘%s’ non è una data valida (%s)"

# TODO: remove \n
#: selectors.cc:116
#, c-format
msgid "expanded date '%s' -> '%s'\n"
msgstr "espansa la data ‘%s’ in ‘%s’\n"

#: schema_migration.cc:82
msgid ""
"make sure database and containing directory are writeable\n"
"and you have not run out of disk space"
msgstr ""
"assicurati che il database e la directory che lo contiene siano\n"
"scrivibili e che tu non abbia esaurito lo spazio su disco"

#: schema_migration.cc:92
msgid ""
"(if this is a database last used by monotone 0.16 or older,\n"
"you must follow a special procedure to make it usable again.\n"
"see the file UPGRADE, in the distribution, for instructions.)"
msgstr ""
"(se questo è un database usato per l'ultima volta con monotone 0.16 o più vecchio\n"
"devi seguire una procedura speciale per renderlo di nuovo utilizzabile.\n"
"vedi il file ‘UPGRADE’, presente nella distribuzione, per istuzioni.)"

#: schema_migration.cc:101
#, c-format
msgid ""
"sqlite error: %s\n"
"%s"
msgstr ""
"errore sqlite: %s\n"
"%s"

#: schema_migration.cc:515
#, c-format
msgid "public and private keys for %s don't match"
msgstr "le chiavi pubblica e privata per ‘%s’ non corrispondono"

#: schema_migration.cc:517
#, c-format
msgid "moving key '%s' from database to %s"
msgstr "sposto chiave ‘%s’ dal database a ‘%s’"

#: schema_migration.cc:871
#, c-format
msgid "%s (usable)"
msgstr "%s (utilizzabile)"

#: schema_migration.cc:873
#, c-format
msgid "%s (migration needed)"
msgstr "%s (migrazione necessaria)"

# TODO:maschile?
#: schema_migration.cc:875
#, c-format
msgid "%s (too new, cannot use)"
msgstr "%s (troppo nuovo, non utilizzabile)"

#: schema_migration.cc:877
#, c-format
msgid "%s (not a monotone database)"
msgstr "%s (non è un database monotone)"

#: schema_migration.cc:879
#, c-format
msgid "%s (database has no tables!)"
msgstr "%s (database senza tabelle!)"

#: schema_migration.cc:892
#, c-format
msgid ""
"cannot use the empty sqlite database %s\n"
"(monotone databases must be created with '%s db init')"
msgstr ""
"impossibile usare il database sqlite vuoto ‘%s’\n"
"(i database monotone devono essere creati con:‘%s db init’)"

# TODO: remove \n
#: schema_migration.cc:897
#, c-format
msgid "%s does not appear to be a monotone database\n"
msgstr "‘%s’ non sembra essere un database monotone\n"

#: schema_migration.cc:901
#, c-format
msgid ""
"%s appears to be a monotone database, but this version of\n"
"monotone does not recognize its schema.\n"
"you probably need a newer version of monotone."
msgstr ""
"‘%s’ sembra essere un database monotone, però questa versione\n"
"di monotone non riconosce il suo schema.\n"
"probabilmenete è necessaria una versione di monotone più recente."

#: schema_migration.cc:920
#, c-format
msgid ""
"database %s is laid out according to an old schema\n"
"try '%s db migrate' to upgrade\n"
"(this is irreversible; you may want to make a backup copy first)"
msgstr ""
"il database ‘%s’ e stato creato secondo uno schema obsoleto\n"
"provare con ‘%s db migrate’ per aggiornarlo\n"
"(questo processo è irreversibile; è consigiabile eseguire prima una copia di backup)"

#: schema_migration.cc:942
#, c-format
msgid "calculating migration..."
msgstr "calcolo i passi necessari per la migrazione…"

#: schema_migration.cc:957
#, c-format
msgid "no migration performed; database schema already up-to-date"
msgstr "nessuna migrazione effettuata: lo schema del database era già aggiornato"

#: schema_migration.cc:964
#, c-format
msgid "migrating data..."
msgstr "migrazione dati…"

# TODO: usare "aggiornare" anziché "convertire" per "to migrate"
#: schema_migration.cc:986
#, c-format
msgid "migrated to schema %s"
msgstr "aggiornato allo schema %s"

#: schema_migration.cc:989
#, c-format
msgid "committing changes to database"
msgstr "eseguito commit delle modifiche nel database"

#: schema_migration.cc:993
#, c-format
msgid "optimizing database"
msgstr "ottimizzazione database"

#: schema_migration.cc:1003
#, c-format
msgid ""
"NOTE: because this database was last used by a rather old version\n"
"of monotone, you're not done yet.  If you're a project leader, then\n"
"see the file UPGRADE for instructions on running '%s db %s'"
msgstr ""
"NOTA: dato che questo database è stato utilizzato l'ultima volta da\n"
"una versione di monotone piuttosto vecchia, non hai ancora finito.\n"
"Se sei un capo progetto leggi il file UPGRADE per istruzioni\n"
"sull'esecuzione di ‘%s db %s’"

#: schema_migration.cc:1010
#, c-format
msgid ""
"NOTE: this upgrade cleared monotone's caches\n"
"you should now run '%s db regenerate_caches'"
msgstr ""
"NOTA: questo aggiornamento ha svuotato le cache di monotone;\n"
"adesso dovresti eseguire ‘%s db regenerate_caches’"

#: schema_migration.cc:1041
#, c-format
msgid "cannot test migration from unknown schema %s"
msgstr "schema del database ‘%s’ sconosciuto: non posso verificare la migrazione"

#: schema_migration.cc:1044
#, c-format
msgid "schema %s is up to date"
msgstr "lo schema %s è aggiornato"

#: schema_migration.cc:1055
#, c-format
msgid "successful migration to schema %s"
msgstr "migrazione verso lo schema %s completata"

#: std_hooks.lua:39
msgid "Press enter"
msgstr "Premi ‘invio’"

#: std_hooks.lua:41
msgid "Press enter when the subprocess has completed"
msgstr "Premi ‘invio’ quando il sotto-processo è completato"

#: transforms.cc:93
#, c-format
msgid ""
"%s\n"
"this may be due to a memory glitch, data corruption during\n"
"a network transfer, corruption of your database or workspace,\n"
"or a bug in monotone.  if the error persists, please contact\n"
"%s for assistance.\n"
msgstr ""
"‘%s’ \n"
"la causa potrebbe essere un fallimento nella memoria, una corruzione di dati durante\n"
"un trasferimento via rete, una corruzione del tuo database o spazio di lavoro\n"
"o un bug in monotone. se l'errore persiste, prego contatta\n"
"‘%s’ per assistenza.\n"

#: ui.cc:130
#, c-format
msgid "%.1f G"
msgstr "%.1f Gi"

#: ui.cc:136
#, c-format
msgid "%.1f M"
msgstr "%.1f Mi"

#: ui.cc:142
#, c-format
msgid "%.1f k"
msgstr "%.1f Ki"

#: ui.cc:155
#, c-format
msgid "%d/%d"
msgstr "%d/%d"

#: ui.cc:160
#, c-format
msgid "%d"
msgstr "%d"

#: ui.cc:438
msgid "warning: "
msgstr "attenzione: "

#: ui.cc:449
#, c-format
msgid ""
"fatal: %s\n"
"this is almost certainly a bug in monotone.\n"
"please send this error message, the output of '%s version --full',\n"
"and a description of what you were doing to %s."
msgstr ""

#: ui.cc:553
#, c-format
msgid "failed to open log file '%s'"
msgstr "impossibile aprire il file di log ‘%s’"

#: uri.cc:63
#, c-format
msgid "The URI syntax is invalid. Maybe you used an URI in scp-style?"
msgstr ""
"La sintassi utilizzata per l'URI non è valida. Verificare che non\n"
"si sia utilizzata una sintassi in stile SCP"

# TODO: verificare che 'testresult' sia il nome del certificato
#: update.cc:72
#, c-format
msgid "failed to decode boolean testresult cert value '%s'"
msgstr "è fallita la decodifica del valore booleano del certificato testresult ‘%s’"

#: update.cc:161
#, c-format
msgid "cannot determine branch for update"
msgstr "non riesco a determinare il ramo per l'update"

#: vocab.cc:64
#, c-format
msgid "hex encoded ID '%s' size != %d"
msgstr "dimensione dell'ID esadecimale ‘%s’ != %d"

#: vocab.cc:68
#, c-format
msgid "bad character '%c' in id name '%s'"
msgstr "carattere non ammesso ‘%c’ nel nome dell'id ‘%s’"

# TODO: cosa è una stringa ACE?
#: vocab.cc:78
#, c-format
msgid "bad character '%c' in ace string '%s'"
msgstr "carattere ‘%c’ non valido nella stringa ace ‘%s’"

#: vocab.cc:89
#, c-format
msgid "bad character '%c' in symbol '%s'"
msgstr "carattere ‘%c’ non valido nel simbolo ‘%s’"

#: vocab.cc:100
#, c-format
msgid "bad character '%c' in cert name '%s'"
msgstr "carattere non ammesso ‘%c’ nel nome del certificato ‘%s’"

#: vocab.cc:110
#, c-format
msgid "bad character '%c' in key name '%s'"
msgstr "carattere non ammesso ‘%c’ nel nome della chiave ‘%s’"

#: vocab.cc:125
#, c-format
msgid "Invalid key length of %d bytes"
msgstr "Chiave di lunghezza non valida (%d byte)"

#: vocab.cc:140
#, c-format
msgid "Invalid hmac length of %d bytes"
msgstr "HMAC di lunghezza non valida (%d byte)"

#: work.cc:97
#: work_migration.cc:191
#: work_migration.cc:211
#, c-format
msgid "workspace is corrupt: reading %s: %s"
msgstr "lo spazio di lavoro è corrotto: leggendo ‘%s’: %s"

#: work.cc:140
#, c-format
msgid "base revision %s does not exist in database"
msgstr "la revisione base %s non esiste all'interno database"

# non riconosciuta o che?
#: work.cc:295
#, c-format
msgid "unrecognized key '%s' in options file %s - ignored"
msgstr "chiave ‘%s’ non riconosciuta nel file di opzioni ‘%s’, verrà ignorata"

#: work.cc:305
#, c-format
msgid "Failed to read options file %s: %s"
msgstr "Impossibile leggere il file di opzioni ‘%s’: %s"

#: work.cc:361
#, c-format
msgid "Failed to write options file %s: %s"
msgstr "Impossibile scrivere il file di opzioni ‘%s’: %s"

#: work.cc:577
#, c-format
msgid "cannot add %s, because %s is recorded as a file in the workspace manifest"
msgstr "impossibile aggiungere ‘%s’ perché ‘%s’ è memorizzato come un file nel manifesto dello spazio di lavoro"

#: work.cc:583
#, c-format
msgid "adding %s to workspace manifest"
msgstr "aggiungo ‘%s’ al manifesto dello spazio di lavoro"

#: work.cc:626
#, c-format
msgid "skipping ignorable file %s"
msgstr "salto il file ignorabile ‘%s’"

#: work.cc:633
#, c-format
msgid "skipping %s, already accounted for in workspace"
msgstr "salto ‘%s’, già considerato nello spazio di lavoro"

#: work.cc:791
#, c-format
msgid "dropping %s"
msgstr "cancello ‘%s’"

#: work.cc:802
#: work.cc:813
#, c-format
msgid "path %s already exists"
msgstr "il percorso ‘%s’ esiste già"

#: work.cc:831
#, c-format
msgid "renaming %s to %s"
msgstr "rinomino ‘%s’ in ‘%s’"

#: work.cc:835
#, c-format
msgid "adding %s"
msgstr "aggiungo ‘%s’"

#: work.cc:868
#, c-format
msgid "file '%s' does not exist"
msgstr "il file ‘%s’ non esiste"

#: work.cc:869
#, c-format
msgid "file '%s' is a directory"
msgstr "il file ‘%s’ è una directory "

#: work.cc:874
#, c-format
msgid "content of file '%s' has changed, not overwriting"
msgstr "i contenuti del file ‘%s’ sono cambiati, non lo sovrascrivo"

#: work.cc:875
#, c-format
msgid "modifying %s"
msgstr "modifico ‘%s’"

#: work.cc:928
#, c-format
msgid "cannot drop non-empty directory '%s'"
msgstr "impossibile eliminare la cartella non vuota ‘%s’"

# TODO: attach NON È fusione
#: work.cc:958
#, c-format
msgid "attach node %d blocked by unversioned path '%s'"
msgstr "allega nodo %d bloccato da percorso non versionato ‘%s’"

# TODO: attach NON È fusione
#: work.cc:976
#, c-format
msgid "attach node %d blocked by blocked parent '%s'"
msgstr "allega nodo %d bloccato da genitore bloccato ‘%s’"

#: work.cc:1008
#, c-format
msgid "%d workspace conflicts"
msgstr "%d conflitti nello spazio di lavoro"

#: work.cc:1167
#, c-format
msgid "missing directory '%s'"
msgstr "la directory ‘%s’ manca"

#: work.cc:1172
#, c-format
msgid "not a directory '%s'"
msgstr "‘%s’ non è una directory"

#: work.cc:1185
#, c-format
msgid "missing file '%s'"
msgstr "il file ‘%s’ manca"

#: work.cc:1190
#, c-format
msgid "not a file '%s'"
msgstr "‘%s’ non è un file"

#: work.cc:1201
#, c-format
msgid ""
"%d missing items; use '%s ls missing' to view\n"
"To restore consistency, on each missing item run either\n"
" '%s drop ITEM' to remove it permanently, or\n"
" '%s revert ITEM' to restore it.\n"
"To handle all at once, simply use\n"
" '%s drop --missing' or\n"
" '%s revert --missing'"
msgstr ""
"%d file mancanti; usa ‘%s ls missing’ per elencarli.\n"
"Per riottenere la consistenza, eseguire su ogni file mancante\n"
" ‘%s drop VOCE’ per eliminarlo permanentemente oppure\n"
" ‘%s revert VOCE’ per recuperarlo.\n"
"Per gestirli tutti in una volta, utilizzare\n"
" ‘%s drop --missing’ oppure\n"
" ‘%s revert --missing’"

#: work.cc:1357
#, c-format
msgid "unable to drop the root directory"
msgstr "impossibile eliminare la directory root"

#: work.cc:1360
#, c-format
msgid "skipping %s, not currently tracked"
msgstr "salto ‘%s’, non sotto controllo di versione"

#: work.cc:1370
#, c-format
msgid "cannot remove %s/, it is not empty"
msgstr "non posso cancellare ‘%s/’: non è vuota"

# TODO: drop/abbandonare???
#: work.cc:1385
#, c-format
msgid "directory %s not empty - it will be dropped but not deleted"
msgstr "la directory ‘%s’ non è vuota: verrà abbandonata ma non cancellata"

# TODO: drop/abbandonare???
#: work.cc:1396
#, c-format
msgid "file %s changed - it will be dropped but not deleted"
msgstr "il file ‘%s’ è stato motificato: verrà abbandonato ma non cancellato"

#: work.cc:1400
#, c-format
msgid "dropping %s from workspace manifest"
msgstr "elimino ‘%s’ dal manifesto dello spazio di lavoro"

#: work.cc:1440
#: work.cc:1455
#, c-format
msgid "destination dir %s/ is not versioned (perhaps add it?)"
msgstr "la directory di destinazione ‘%s/’ non è versionata (in caso, usare ‘add’)"

#: work.cc:1443
#: work.cc:1467
#, c-format
msgid "cannot rename the workspace root (try '%s pivot_root' instead)"
msgstr ""

#: work.cc:1446
#: work.cc:1470
#, c-format
msgid "source file %s is not versioned"
msgstr "il file sorgente ‘%s’ non è sotto controllo di versione"

#: work.cc:1459
#, c-format
msgid "destination %s is a file, not a directory"
msgstr "la destinazione ‘%s’ è un file, non una directory"

#: work.cc:1460
#: work.cc:1474
#, c-format
msgid "destination %s already exists in the workspace manifest"
msgstr ""

#: work.cc:1486
#, c-format
msgid "renaming %s to %s in workspace manifest"
msgstr "rinomino ‘%s’ in ‘%s’ nel manifesto dello spazio di lavoro"

#: work.cc:1511
#, c-format
msgid "%s doesn't exist in workspace, skipping"
msgstr "‘%s’ non esiste nello spazio di lavoro, lo salto"

#: work.cc:1515
#, c-format
msgid "destination %s already exists in workspace, skipping filesystem rename"
msgstr "la destinazione ‘%s’ esiste già nello spazio di lavoro, evito di rinominarla sul filesystem"

#: work.cc:1520
#, c-format
msgid "%s doesn't exist in workspace and %s does, skipping filesystem rename"
msgstr ""

#: work.cc:1540
#, c-format
msgid "proposed new root directory '%s' is not versioned or does not exist"
msgstr "la nuova directory root proposta ‘%s’ non è versionata o non esiste"

#: work.cc:1543
#, c-format
msgid "proposed new root directory '%s' is not a directory"
msgstr "la nuova directory root proposta ‘%s’ non è una directory"

#: work.cc:1546
#, c-format
msgid "proposed new root directory '%s' contains illegal path %s"
msgstr "la nuova directory root proposta ‘%s’ ha un percorso illegale %s"

#: work.cc:1556
#, c-format
msgid "directory '%s' is not versioned or does not exist"
msgstr "la directory ‘%s’ non è versionata o non esiste"

#: work.cc:1562
#, c-format
msgid "'%s' is in the way"
msgstr "‘%s’ è di ostacolo"

#: work.cc:1602
#, c-format
msgid ""
"workspace is locked\n"
"you must clean up and remove the %s directory"
msgstr ""
"lo spazio di lavoro è bloccato\n"
"devi pulire e rimuovere la directory ‘%s’"

#: work_migration.cc:65
#, c-format
msgid "workspace required but not found"
msgstr "copia di lavoro richiesta ma non trovata"

#: work_migration.cc:77
#, c-format
msgid "workspace is corrupt: %s is invalid"
msgstr "lo spazio di lavoro è corrotto: ‘%s’ non è valido"

#: work_migration.cc:82
#, c-format
msgid "_MTN/format should not exist in a format 1 workspace; corrected"
msgstr "‘_MTN/format’ non dovrebbe esistere in uno spazio di lavoro con formato 1; corretto"

#: work_migration.cc:119
#, c-format
msgid ""
"this workspace's metadata is in format 0. to use this workspace\n"
"with this version of monotone, you must delete it and check it\n"
"out again (migration from format 0 is not possible).\n"
"once you have done this, you will not be able to use the workspace\n"
"with versions of monotone older than %s.\n"
"we apologize for the inconvenience."
msgstr ""
"i metadata dello spazio di lavoro sono nel formato 0. Per usare questo spazio di lavoro\n"
"con questa versione di monotone, devi prima cancellarlo e verificarlo\n"
"di nuovo (convertire dal formato 0 non è possibile.\n"
"una volta fatto ciò, non potrai più utilizzare questo lo spazio di lavoro\n"
"con versioni di monotone più vecchie di ‘%s’.\n"
"ci scusiamo per l'inconveniente."

#: work_migration.cc:128
#, c-format
msgid ""
"to use this workspace with this version of monotone, its metadata\n"
"must be migrated from format %d to format %d, using the command\n"
"'%s migrate_workspace'.\n"
"once you have done this, you will not be able to use the workspace\n"
"with versions of monotone older than %s."
msgstr ""
"per usare questo spazio di lavoro con questa versione di monotone, il suo metadata\n"
"deve essere convertito dal formato %d al formato %d, usando il comando\n"
"'%s migrate_workspace'.\n"
"una volta fatto questo, non potrai più usare lo spazio di lavoro\n"
"con versioni di monotone più vecchie di ‘%s’."

#: work_migration.cc:138
#: work_migration.cc:266
#, c-format
msgid ""
"this version of monotone only understands workspace metadata\n"
"in formats 0 through %d.  your workspace is in format %d.\n"
"you need a newer version of monotone to use this workspace."
msgstr ""
"questa versione di monotone capisce solo spazi di lavoro con metadati\n"
"nei formati da 0 a %d.  il tuo spazio di lavoro è in formato %d.\n"
"ti serve una versione di monotone più recente per usarlo."

#: work_migration.cc:167
#, c-format
msgid ""
"it is not possible to migrate from workspace format 0 to any\n"
"later format.  you must delete this workspace and check it out\n"
"again.  we apologize for the inconvenience."
msgstr ""
"non è possibile conversione spazi di lavoro in formato 0 a nessun\n"
"formato successivo.  dovete cancellare lo spazio di lavoro ed\n"
"estrarlo di nuovo.  ci scusiamo per l'inconveniente."

#: work_migration.cc:219
#, c-format
msgid "workspace is corrupt: %s exists but is not a regular file"
msgstr "lo spazio di lavoro è corrotto: ‘%s’ esiste ma non è un normale file"

#: work_migration.cc:258
#, c-format
msgid "this workspace is in the current format, no migration is necessary."
msgstr "questo spazio di lavoro è nel formato attuale, non è necessario migrare."

#: unix/fs.cc:33
#: win32/fs.cc:23
#, c-format
msgid "cannot get working directory: %s"
msgstr ""

#: unix/fs.cc:41
#: win32/fs.cc:34
#, c-format
msgid "cannot change to directory %s: %s"
msgstr ""

#: unix/fs.cc:61
#, c-format
msgid "could not find home directory for uid %d"
msgstr ""

#: unix/fs.cc:94
#, c-format
msgid "could not find home directory for user %s"
msgstr ""

#: unix/fs.cc:110
#, c-format
msgid "error accessing file %s: %s"
msgstr "errore nell'accesso al file ‘%s’: %s"

#: unix/fs.cc:119
#, c-format
msgid "cannot handle special file %s"
msgstr "impossibile gestire il file speciale ‘%s’"

#: unix/fs.cc:130
#: win32/fs.cc:164
#, c-format
msgid "could not open directory '%s': %s"
msgstr "non riesco ad aprire la directory ‘%s’: %s"

#: unix/fs.cc:205
#, c-format
msgid "error accessing '%s/%s': %s"
msgstr ""

# TODO: what about '/' in mingw?
#: unix/fs.cc:217
#, c-format
msgid "cannot handle special file '%s/%s'"
msgstr "non posso gestire il file speciale ‘%s/%s’"

#: unix/fs.cc:226
#, c-format
msgid "renaming '%s' to '%s' failed: %s"
msgstr "non è stato possibile rinominare ‘%s’ in ‘%s’: %s"

#: unix/fs.cc:235
#: win32/fs.cc:239
#, c-format
msgid "could not remove '%s': %s"
msgstr "non posso cancellare ‘%s’: %s"

#: unix/fs.cc:244
#: win32/fs.cc:246
#, c-format
msgid "could not create directory '%s': %s"
msgstr "non riesco a creare la directory‘%s’: %s"

#: unix/fs.cc:308
#: win32/fs.cc:380
#, c-format
msgid "cannot create temp file %s: %s"
msgstr "impossibile creare il file temporaneo ‘%s’: %s"

#: unix/fs.cc:317
#, c-format
msgid "all %d possible temporary file names are in use"
msgstr ""

#: unix/fs.cc:357
#: win32/fs.cc:440
#, c-format
msgid "error writing to temp file %s: %s"
msgstr "impossibile scrivere sul file temporaneo ‘%s’: %s"

#: unix/fs.cc:362
#: win32/fs.cc:447
#, c-format
msgid "giving up after four zero-length writes to %s (%d byte written, %d left)"
msgid_plural "giving up after four zero-length writes to %s (%d bytes written, %d left)"
msgstr[0] ""
msgstr[1] ""

#: unix/os_strerror.cc:17
#: win32/os_strerror.cc:23
#, c-format
msgid "unknown error code %d"
msgstr "codice di errore sconosciuto %d"

#: unix/process.cc:55
#, c-format
msgid "error getting status of file %s: %s"
msgstr "impossibile recuperare lo stato del file ‘%s’: %s"

#: unix/process.cc:74
#, c-format
msgid "error opening file %s: %s"
msgstr "impossibile aprire il file ‘%s’: %s"

#: unix/process.cc:80
#, c-format
msgid "error closing file %s: %s"
msgstr "impossibile chiudere il file ‘%s’: %s"

#: unix/ssh_agent_platform.cc:49
#, c-format
msgid "ssh_agent: connect: could not open socket to ssh-agent"
msgstr ""

#: unix/ssh_agent_platform.cc:57
#, c-format
msgid "ssh_agent: connect: could not set up socket for ssh-agent"
msgstr ""

#: unix/ssh_agent_platform.cc:64
#, c-format
msgid "ssh_agent: connect: could not connect to socket for ssh-agent"
msgstr ""

#: unix/ssh_agent_platform.cc:103
#, c-format
msgid "stream read failed (%i)"
msgstr ""

#: unix/ssh_agent_platform.cc:111
#, c-format
msgid "%u extra bytes from ssh-agent"
msgstr ""

#: win32/fs.cc:51
#, c-format
msgid "could not determine configuration path"
msgstr "non riesco a determinare il path della configurazione"

#: win32/fs.cc:136
#, c-format
msgid "%s: GetFileAttributes error: %s"
msgstr ""

#: win32/fs.cc:186
#, c-format
msgid "error while reading directory: %s"
msgstr "errore durante la lettura della directory: %s"

#: win32/fs.cc:319
#, c-format
msgid "renaming '%s' to '%s' failed: %s (%d)"
msgstr ""

#: win32/fs.cc:388
#, c-format
msgid "cannot find a temporary file (tried %d possibilities)"
msgstr ""

#: win32/fs.cc:415
#, c-format
msgid "%s will be accessible to all users of this computer\n"
msgstr ""

#: win32/get_system_flavour.cc:156
#, c-format
msgid "%s (level %d, rev %d)"
msgstr "%s (livello %d, rev. %d)"

#: win32/get_system_flavour.cc:162
#, c-format
msgid "Windows %s (%d.%d, build %d, %s) on %s"
msgstr "Windows %s (%d.%d, build %d, %s) su %s"
<|MERGE_RESOLUTION|>--- conflicted
+++ resolved
@@ -1,5031 +1,5016 @@
-# translation of it.po to Italiano
-# Lapo Luchini <lapo@lapo.it>, 2007.
-msgid ""
-msgstr ""
-"Project-Id-Version: it\n"
-"Report-Msgid-Bugs-To: \n"
-<<<<<<< HEAD
-"POT-Creation-Date: 2007-07-06 08:27+0200\n"
-"PO-Revision-Date: 2007-07-12 10:22+0100\n"
-=======
-"POT-Creation-Date: 2007-01-23 08:09-0800\n"
-"PO-Revision-Date: 2007-07-15 12:19+0100\n"
->>>>>>> 4c94bc2a
-"Last-Translator: Lapo Luchini <lapo@lapo.it>\n"
-"Language-Team: Lapo Luchini <lapo@lapo.it>\n"
-"MIME-Version: 1.0\n"
-"Content-Type: text/plain; charset=utf-8\n"
-"Content-Transfer-Encoding: 8bit\n"
-"Plural-Forms: nplurals=2; plural=n>1;\n"
-"X-Poedit-Country: ITALY\n"
-"X-Poedit-Basepath: ..\\\n"
-
-#: app_state.cc:128
-#, c-format
-msgid "workspace required but not found%s%s"
-msgstr "spazio di lavoro richiesto ma non trovato%s%s"
-
-#: app_state.cc:136
-#, c-format
-msgid "invalid directory ''"
-msgstr "directory non valida ‘’"
-
-#: app_state.cc:145
-#, c-format
-msgid "monotone bookkeeping directory '%s' already exists in '%s'"
-msgstr "la directory di servizio di monotone ‘%s’ esiste già in ‘%s’"
-
-#: asciik.cc:369
-#: automate.cc:467
-msgid "SELECTOR"
-msgstr "SELETTORE"
-
-#: asciik.cc:370
-msgid "Prints an ASCII representation of the revisions' graph"
-msgstr "Stampa una rappresentazione ASCII del grafo delle revisioni"
-
-#: asciik.cc:375
-#: automate.cc:70
-#: automate.cc:97
-#: automate.cc:147
-#: automate.cc:261
-#: automate.cc:361
-#: automate.cc:389
-#: automate.cc:473
-#: automate.cc:860
-#: automate.cc:1002
-#: automate.cc:1048
-#: automate.cc:1078
-#: automate.cc:1108
-#: automate.cc:1138
-#: automate.cc:1176
-#: automate.cc:1294
-#: automate.cc:1387
-#: automate.cc:1449
-#: automate.cc:1502
-#: automate.cc:1564
-#: automate.cc:1614
-#: automate.cc:1667
-#: automate.cc:1724
-#: automate.cc:1757
-#: automate.cc:1783
-#: cmd_files.cc:232
-#: cmd_files.cc:327
-#: cmd_files.cc:353
-#: cmd_list.cc:651
-#: cmd_ws_commit.cc:626
-#: cmd_ws_commit.cc:673
-#: cmd_ws_commit.cc:723
-#: cmd_ws_commit.cc:775
-#: cmd_ws_commit.cc:893
-#: cmd_ws_commit.cc:937
-#, c-format
-msgid "wrong argument count"
-msgstr "numero errato di argomenti"
-
-#: automate.cc:64
-msgid "[BRANCH]"
-msgstr "[RAMO]"
-
-#: automate.cc:65
-msgid "Prints the heads of the given branch"
-msgstr "Stampa la testa di un dato ramo"
-
-#: automate.cc:91
-#: automate.cc:141
-#: automate.cc:1169
-msgid "REV1 [REV2 [REV3 [...]]]"
-msgstr "REV_1 [REV_2 [REV_3 […]]]"
-
-#: automate.cc:92
-msgid "Prints the ancestors of the given revisions"
-msgstr "Stampa gli antenati di una data reivisione"
-
-#: automate.cc:104
-#: automate.cc:154
-#: automate.cc:201
-#: automate.cc:228
-#: automate.cc:267
-#: automate.cc:271
-#: automate.cc:364
-#: automate.cc:392
-#: automate.cc:1183
-#: cmd_list.cc:658
-#: revision.cc:1769
-#, c-format
-msgid "No such revision %s"
-msgstr "La revisione %s non esiste"
-
-#: automate.cc:142
-msgid "Prints the descendents of the given revisions"
-msgstr "Stampa i discendenti di una data reivisione"
-
-#: automate.cc:192
-#: automate.cc:219
-msgid "[REV1 [REV2 [REV3 [...]]]]"
-msgstr "[REV_1 [REV_2 [REV_3 […]]]]"
-
-#: automate.cc:193
-msgid "Erases the ancestors in a list of revisions"
-msgstr "Elimina gli antenati da una lista di revisioni"
-
-#: automate.cc:220
-msgid "Topologically sorts a list of revisions"
-msgstr "Ordina topologicamente una lista di revisioni"
-
-#: automate.cc:254
-msgid "NEW_REV [OLD_REV1 [OLD_REV2 [...]]]"
-msgstr "NUOVA_REV [VECCHIA_REV_1 [VECCHIA_REV_2 [...]]]"
-
-#: automate.cc:255
-msgid "Lists the ancestors of the first revision given, not in the others"
-msgstr "Elenca gli antenati della priva revisione data che non lo sono delle successive"
-
-#: automate.cc:298
-msgid "Lists the leaves of the revision graph"
-msgstr "Elenca le foglie del grafo delle revisioni"
-
-#: automate.cc:303
-#: automate.cc:333
-#: automate.cc:427
-#: automate.cc:658
-#: automate.cc:906
-#: automate.cc:933
-#: automate.cc:1242
-#: cmd_automate.cc:68
-#: cmd_automate.cc:325
-#: cmd_db.cc:59
-#: cmd_db.cc:70
-#: cmd_db.cc:81
-#: cmd_db.cc:94
-#: cmd_db.cc:107
-#: cmd_db.cc:120
-#: cmd_db.cc:177
-#: cmd_db.cc:188
-#: cmd_db.cc:199
-#: cmd_db.cc:210
-#: cmd_list.cc:556
-#, c-format
-msgid "no arguments needed"
-msgstr "nessun argomento richiesto"
-
-#: automate.cc:328
-msgid "Lists the roots of the revision graph"
-msgstr "Elenca le radici del grafo delle revisioni"
-
-#: automate.cc:355
-#: automate.cc:383
-#: cmd_list.cc:645
-#: revision.cc:1761
-msgid "REV"
-msgstr "REV"
-
-#: automate.cc:356
-msgid "Prints the parents of a revision"
-msgstr "Stampa i genitori di una revisione"
-
-#: automate.cc:384
-msgid "Prints the children of a revision"
-msgstr "Stampa i figli di una revisione"
-
-#: automate.cc:422
-msgid "Prints the complete ancestry graph"
-msgstr ""
-
-#: automate.cc:468
-msgid "Lists the revisions that match a selector"
-msgstr "Elenca le revisioni corrispondenti ad un selettore"
-
-#: automate.cc:653
-msgid "Prints a summary of files found in the workspace"
-msgstr "Stampa un sommario dei file contenuti nello spazio di lavoro"
-
-#: automate.cc:672
-#: automate.cc:913
-#: cmd_files.cc:302
-#: cmd_files.cc:363
-#: cmd_merging.cc:152
-#: cmd_merging.cc:632
-#: cmd_ws_commit.cc:163
-#: cmd_ws_commit.cc:791
-#, c-format
-msgid "this command can only be used in a single-parent workspace"
-msgstr "questo comando può essere usato solamente in spazio lavoro genitore-solo"
-
-#: automate.cc:854
-#: automate.cc:996
-#: cmd_merging.cc:962
-msgid "[REVID]"
-msgstr "[ID_REV]"
-
-# TODO: cambiamenti?
-#: automate.cc:855
-msgid "Shows change information for a revision"
-msgstr "Mostra le informazioni sui cambiamenti di una revisione"
-
-#: automate.cc:885
-#: automate.cc:1020
-#: automate.cc:1510
-#: automate.cc:1571
-#: automate.cc:1576
-#, c-format
-msgid "no revision %s found in database"
-msgstr "nel database non è presente la revisione %s"
-
-#: automate.cc:901
-msgid "Shows the revision on which the workspace is based"
-msgstr "Mostra le revisioni su cui è basato lo spazio di lavoro"
-
-#: automate.cc:928
-msgid "Shows the revision of the current workspace"
-msgstr "Mostra la revisione dello spazio di lavoro attuale"
-
-# TODO: manifesto?
-#: automate.cc:997
-msgid "Shows the manifest associated with a revision"
-msgstr "Mostra il manifesto associato con una revisione"
-
-#: automate.cc:1042
-#: automate.cc:1071
-msgid "REVID"
-msgstr "ID_REV"
-
-#: automate.cc:1043
-msgid "Prints the revision data in packet format"
-msgstr ""
-
-#: automate.cc:1056
-#: automate.cc:1086
-#: automate.cc:1147
-#: automate.cc:1149
-#: automate.cc:1731
-#: cmd_db.cc:42
-#: cmd_diff_log.cc:396
-#: cmd_diff_log.cc:423
-#: cmd_diff_log.cc:425
-#: cmd_files.cc:174
-#: cmd_files.cc:264
-#: cmd_merging.cc:186
-#: cmd_merging.cc:789
-#: cmd_merging.cc:804
-#: cmd_merging.cc:807
-#: cmd_netsync.cc:357
-#: cmd_ws_commit.cc:547
-#: cmd_ws_commit.cc:1267
-#: commands.cc:838
-#, c-format
-msgid "no such revision '%s'"
-msgstr "la revisione %s non esiste"
-
-#: automate.cc:1072
-msgid "Prints the certs associated with a revision in packet format"
-msgstr ""
-
-#: automate.cc:1102
-#: cmd_files.cc:321
-msgid "FILEID"
-msgstr "ID_FILE"
-
-#: automate.cc:1103
-msgid "Prints the file data in packet format"
-msgstr ""
-
-#: automate.cc:1116
-#, c-format
-msgid "no such file '%s'"
-msgstr "il file ‘%s’ non esiste"
-
-#: automate.cc:1132
-msgid "OLD_FILE NEW_FILE"
-msgstr "VECCHIO_FILE NUOVO_FILE"
-
-#: automate.cc:1133
-msgid "Prints the file delta in packet format"
-msgstr ""
-
-#: automate.cc:1170
-msgid "Prints revisions that are common ancestors of a list of revisions"
-msgstr "Stampa le revisioni che sono antenati comuni di una lista di revisioni"
-
-#: automate.cc:1237
-msgid "Prints all branch certs in the revision graph"
-msgstr "Stampa tutti i certificati di ramo in un grafo delle revisioni"
-
-#: automate.cc:1288
-msgid "[BRANCH_PATTERN]"
-msgstr "[PATTERN_RAMO]"
-
-# TODO: attaccati?
-#: automate.cc:1289
-msgid "Prints all tags attached to a set of branches"
-msgstr "Stampa tutti i tag attaccati ad un set di rami"
-
-#: automate.cc:1381
-msgid "KEYID PASSPHRASE"
-msgstr "ID_CHIAVE PASSPHRASE"
-
-#: automate.cc:1382
-msgid "Generates a key"
-msgstr "Genera una chiave"
-
-#: automate.cc:1402
-#: cmd_key_cert.cc:51
-#, c-format
-msgid "key '%s' already exists"
-msgstr "chiave ‘%s’ già esistente"
-
-#: automate.cc:1405
-#: cmd_key_cert.cc:54
-#, c-format
-msgid "generating key-pair '%s'"
-msgstr "genero la coppia di chiavi ‘%s’"
-
-#: automate.cc:1407
-#: cmd_key_cert.cc:56
-#, c-format
-msgid "storing key-pair '%s' in %s/"
-msgstr "immagazzino la coppia di chiavi ‘%s’ in ‘%s/’"
-
-#: automate.cc:1443
-msgid "OPTION"
-msgstr "OPZIONE"
-
-#: automate.cc:1444
-msgid "Shows the value of an option"
-msgstr "Mostra il valore di un'opzione"
-
-#: automate.cc:1472
-#, c-format
-msgid "'%s' is not a recognized workspace option"
-msgstr "‘%s’ non è un'opzione riconosciuta per la copia di lavoro"
-
-#: automate.cc:1495
-msgid "REV FILE"
-msgstr "REV FILE"
-
-# TODO: capire meglio cosa fa
-#: automate.cc:1496
-#, fuzzy
-msgid "Lists the revisions that changed the content relative to another revision"
-msgstr "Elenca le revisioni che hanno cambiato il contenuto relativamente ad un'altra revisione"
-
-#: automate.cc:1515
-#: automate.cc:1581
-#, c-format
-msgid "file %s is unknown for revision %s"
-msgstr "il file ‘%s’ è sconosciuto per la revisione %s"
-
-#: automate.cc:1557
-msgid "REV1 FILE REV2"
-msgstr "REV1 FILE REV2"
-
-#: automate.cc:1558
-msgid "Prints the name of a file in a target revision relative to a given revision"
-msgstr ""
-
-#: automate.cc:1608
-msgid "[FILEID] CONTENTS"
-msgstr "[ID-FILE] CONTENUTI"
-
-#: automate.cc:1609
-msgid "Stores a file in the database"
-msgstr "Inserisce un file nel database"
-
-#: automate.cc:1631
-#: cmd_files.cc:252
-#, c-format
-msgid "no file version %s found in database"
-msgstr "nel database non è presente alcun file con versione ‘%s’"
-
-#: automate.cc:1661
-msgid "REVISION-DATA"
-msgstr "DATI-REVISIONE"
-
-#: automate.cc:1662
-msgid "Stores a revision into the database"
-msgstr "Inserisce una revisione nel database"
-
-#: automate.cc:1701
-#, c-format
-msgid "missing prerequisite for revision %s"
-msgstr "manca un requisito per la revisione %s"
-
-#: automate.cc:1718
-msgid "REVISION-ID NAME VALUE"
-msgstr "REVISIONE NOME VALORE"
-
-#: automate.cc:1719
-msgid "Adds a revision certificate"
-msgstr "Aggiunge un certificato di revisione"
-
-#: automate.cc:1751
-#: cmd_db.cc:240
-msgid "DOMAIN NAME VALUE"
-msgstr "DOMINIO NOME VALORE"
-
-#: automate.cc:1752
-#: cmd_db.cc:241
-msgid "Sets a database variable"
-msgstr "Imposta una variabile del database"
-
-#: automate.cc:1777
-#: cmd_db.cc:259
-msgid "DOMAIN NAME"
-msgstr "DOMINIO NOME"
-
-#: automate.cc:1778
-msgid "Gets a database variable"
-msgstr "Legge una variabile dal database"
-
-#: automate.cc:1795
-#, c-format
-msgid "variable not found"
-msgstr "variabile non trovata"
-
-#: basic_io.cc:32
-#, c-format
-msgid "parsing a %s at %d:%d:E: %s"
-msgstr "durante il parsing di un ‘%s’ in %d:%d:E: %s"
-
-#: cert.cc:80
-#, c-format
-msgid "ignoring bad signature by '%s' on '%s'"
-msgstr "ignoro la firma invalida di ‘%s’ su ‘%s’"
-
-#: cert.cc:88
-#, c-format
-msgid "ignoring unknown signature by '%s' on '%s'"
-msgstr "ignoro la firma sconosciuta di ‘%s’ su ‘%s’"
-
-#: cert.cc:154
-#, c-format
-msgid "trust function disliked %d signers of %s cert on manifest %s"
-msgstr "la funzione di fiducia ha rifiutato %d firmatari del certificato ‘%s’ nel manifesto %s"
-
-#: cert.cc:211
-#, c-format
-msgid "trust function disliked %d signers of %s cert on revision %s"
-msgstr "la funzione di fiducia ha rifiutato %d firmatari del certificato ‘%s’ nella revisione %s"
-
-#: cert.cc:305
-#, c-format
-msgid "calculated cert hash '%s' does not match '%s'"
-msgstr "l'hash calcolato sul certificato è ‘%s’, non corrisponde a ‘%s’"
-
-#: cert.cc:389
-#: keys.cc:672
-#, c-format
-msgid "no key pair '%s' found in key store '%s'"
-msgstr "la coppia di chiavi ‘%s’ non è nel portachiavi ‘%s’"
-
-#: cert.cc:460
-#, c-format
-msgid ""
-"you have no private key to make signatures with\n"
-"perhaps you need to 'genkey <your email>'"
-msgstr ""
-"non hai una chiave privata con cui firmare\n"
-"puoi crearla con ‘genkey <tua e-mail>’"
-
-#: cert.cc:463
-#, c-format
-msgid ""
-"you have multiple private keys\n"
-"pick one to use for signatures by adding '-k<keyname>' to your command"
-msgstr ""
-"hai più chiavi private\n"
-"scegli quale usare per firmare aggiungendo ‘-k<keyname>’ al tuo comando"
-
-#: cert.cc:479
-#, c-format
-msgid "no branch found for empty revision, please provide a branch name"
-msgstr "nessun ramo trovato per revisione vuota, per favore fornisci un nome di ramo"
-
-#: cert.cc:486
-#, c-format
-msgid "no branch certs found for revision %s, please provide a branch name"
-msgstr "nessun certificato di ramo trovato per la revisione %s, per favore inserisci un nome di ramo"
-
-#: cert.cc:490
-#, c-format
-msgid "multiple branch certs found for revision %s, please provide a branch name"
-msgstr "trovati certificati con rami multipli per la revisione %s, per favore inserisci il nome di un ramo"
-
-# TODO: automatizzata?
-#: cmd_automate.cc:27
-msgid "Interface for scripted execution"
-msgstr "Interfaccia per esecuzione da script"
-
-#: cmd_automate.cc:63
-msgid "Prints the automation interface's version"
-msgstr "Stampa la versione dellinterfaccia di automazione"
-
-#: cmd_automate.cc:140
-#, c-format
-msgid "Bad input to automate stdio: expected ':' after string size"
-msgstr "Input non valido per ‘automate stdio’: atteso ‘:’ dopo la dimensione di una stringa"
-
-#: cmd_automate.cc:159
-#, c-format
-msgid "Bad input to automate stdio: unexpected EOF"
-msgstr "Input non valido per ‘automate stdio’: EOF inatteso"
-
-#: cmd_automate.cc:187
-#, c-format
-msgid "Bad input to automate stdio: unknown start token '%c'"
-msgstr "Input non valido per ‘automate stdio’: il token iniziale ‘%c’ è sconosciuto"
-
-#: cmd_automate.cc:209
-#, c-format
-msgid "Bad input to automate stdio: expected '%c' token"
-msgstr "Input non valido per ‘automate stdio’: atteso il token ‘%c’"
-
-#: cmd_automate.cc:320
-msgid "Automates several commands in one run"
-msgstr "Automatizza più comandi in una sola esecuzione"
-
-#: cmd_automate.cc:340
-#, c-format
-msgid "Bad input to automate stdio: command name is missing"
-msgstr "Input non valido per ‘automate stdio’: manca il nome del comando"
-
-#: cmd_automate.cc:365
-#, c-format
-msgid "no completions for this command"
-msgstr "non ci sono completamenti per questo comando"
-
-#: cmd_automate.cc:369
-#, c-format
-msgid "multiple completions possible for this command"
-msgstr "sono possibili vari completamenti per questo comando"
-
-#: cmd_db.cc:29
-msgid "Deals with the database"
-msgstr "Gestione del database"
-
-#: cmd_db.cc:48
-#, c-format
-msgid "revision %s already has children. We cannot kill it."
-msgstr "la revisione %s ha già dei figli, non possiamo eliminarla."
-
-#: cmd_db.cc:54
-msgid "Initializes a database"
-msgstr "Inizializza il database"
-
-#: cmd_db.cc:55
-msgid "Creates a new database file and initializes it."
-msgstr "Crea un nuovo database e lo inizializza."
-
-#: cmd_db.cc:65
-msgid "Shows information about the database"
-msgstr "Mostra informazioni sul database"
-
-#: cmd_db.cc:76
-msgid "Shows the database's version"
-msgstr "Mostra la versione del database"
-
-# TODO: dump? esporta dati?
-#: cmd_db.cc:87
-msgid "Dumps the contents of the database"
-msgstr "Esporta il contenuto del database"
-
-#: cmd_db.cc:88
-msgid "Generates a list of SQL instructions that represent the whole contents of the database.  The resulting output is useful to later restore the database from a text file that serves as a backup."
-msgstr "Genera una lista di istruzioni SQL che rappresenta il completo contenuto del database.  L'output testuale risultante è utile quale backup del database, per poterlo eventualmente ripristinare in futuro."
-
-# TODO: Importa un dump?
-#: cmd_db.cc:100
-msgid "Loads the contents of the database"
-msgstr "Importa il contenuto del database"
-
-#: cmd_db.cc:101
-msgid "Reads a list of SQL instructions that regenerate the contents of the database.  This is supposed to be used in conjunction with the output generated by the 'dump' command."
-msgstr "Legge ed esegue una lista di istruzioni SQL in modo da rigenerare il contenuto del database.  Da utilizzare con l'output prodotto dal comando ‘dump’."
-
-# TODO: non mi convince
-#: cmd_db.cc:113
-msgid "Migrates the database to a newer schema"
-msgstr "Migra il database ad un nuovo schema"
-
-#: cmd_db.cc:114
-msgid "Updates the database's internal schema to the most recent one.  Needed to automatically resolve incompatibilities that may be introduced in newer versions of monotone."
-msgstr "Aggiorna lo schema interno del database al più recente.  Necessario per risolvere automaticamente le incompatibilità che possono essere introdotte in versioni più recenti di monotone."
-
-#: cmd_db.cc:126
-msgid "Executes an SQL command on the database"
-msgstr "Esegue un comando SQL sul database"
-
-#: cmd_db.cc:127
-msgid "Directly executes the given SQL command on the database"
-msgstr "Esegue direttamente il comando SQL dato sul database"
-
-#: cmd_db.cc:137
-msgid "Kills a revision from the local database"
-msgstr "Elimina una revisione dal database locale"
-
-# TODO: elimina è erase/delete, kill è più forte
-#: cmd_db.cc:149
-msgid "Kills branch certificates from the local database"
-msgstr "Elimina i certificati di ramo dal database locale"
-
-# TODO: elimina è erase/delete, kill è più forte
-#: cmd_db.cc:160
-msgid "Kills a tag from the local database"
-msgstr "Elimina un tag dal database locale"
-
-#: cmd_db.cc:171
-msgid "Does some sanity checks on the database"
-msgstr "Esegue dei controlli di integrità sul database"
-
-#: cmd_db.cc:172
-msgid "Ensures that the database is consistent by issuing multiple checks."
-msgstr ""
-
-#: cmd_db.cc:183
-msgid "Converts the database to the changeset format"
-msgstr "Converte il database al formato changeset"
-
-#: cmd_db.cc:194
-msgid "Converts the database to the rosters format"
-msgstr "Converte il database al formato roster"
-
-#: cmd_db.cc:205
-msgid "Regenerates the caches stored in the database"
-msgstr "Rigenera le cache immagazzinate nel database"
-
-#: cmd_db.cc:216
-msgid "Clears the branch's epoch"
-msgstr "Elimina l'epoca per il ramo"
-
-#: cmd_db.cc:227
-msgid "Sets the branch's epoch"
-msgstr "Imposta l'epoca per il ramo"
-
-#: cmd_db.cc:236
-#, c-format
-msgid "The epoch must be %s characters"
-msgstr "L'epoca deve essere di %s caratteri"
-
-#: cmd_db.cc:242
-msgid "This command modifies (or adds if it did not exist before) the variable named NAME, stored in the database, and sets it to the given value in VALUE.  The variable is placed in the domain DOMAIN."
-msgstr ""
-
-#: cmd_db.cc:260
-msgid "Unsets a database variable"
-msgstr ""
-
-#: cmd_db.cc:261
-msgid "This command removes the variable NAME from domain DOMAIN, which was previously stored in the database."
-msgstr ""
-
-#: cmd_db.cc:274
-#, c-format
-msgid "no var with name %s in domain %s"
-msgstr "nessuna variabile ha nome ‘%s’ nel dominio ‘%s’"
-
-#: cmd_db.cc:279
-msgid "(revision|file|key) PARTIAL-ID"
-msgstr "(revision|file|key) ID-PARZIALE"
-
-# TODO: id/identificatore?
-#: cmd_db.cc:280
-msgid "Completes a partial identifier"
-msgstr "Completa un id parziale"
-
-#: cmd_db.cc:290
-#, c-format
-msgid "non-hex digits in partial id"
-msgstr "cifre non decimali nell'ID parziale"
-
-#: cmd_db.cc:330
-msgid "Runs one step of migration on the specified database"
-msgstr "Esegue un passo di migrazione sul database specificato"
-
-# successivo non dà l'idea di ordine temporale e non sintattico
-#: cmd_db.cc:331
-msgid "This command migrates the given database from the specified schema in SCHEMA to its successor."
-msgstr "Questo comando migra il database specificato dallo schema specificato in SCHEMA al suo successore."
-
-#: cmd_diff_log.cc:122
-msgid "Deleted entries:"
-msgstr "Voci cancellate:"
-
-#: cmd_diff_log.cc:128
-msgid "Renamed entries:"
-msgstr "Voci rinominate:"
-
-#: cmd_diff_log.cc:143
-msgid "Added files:"
-msgstr "File aggiunti:"
-
-#: cmd_diff_log.cc:149
-msgid "Added directories:"
-msgstr "Directory aggiunte:"
-
-#: cmd_diff_log.cc:160
-msgid "Modified files:"
-msgstr "File modificati:"
-
-#: cmd_diff_log.cc:177
-msgid "Modified attrs:"
-msgstr "Attributi modificati:"
-
-#: cmd_diff_log.cc:357
-#, c-format
-msgid "more than two revisions given"
-msgstr "selezionate più di due revisioni"
-
-#: cmd_diff_log.cc:369
-#, c-format
-msgid ""
-"this workspace has more than one parent\n"
-"(specify a revision to diff against with --revision)"
-msgstr ""
-"questo spazio di lavoro ha più di un genitore\n"
-"(specificare una revisione per confronto diff con --revision)"
-
-#: cmd_diff_log.cc:471
-#: cmd_ws_commit.cc:146
-#: cmd_ws_commit.cc:368
-#: cmd_ws_commit.cc:403
-#: cmd_ws_commit.cc:478
-#: cmd_ws_commit.cc:975
-msgid "[PATH]..."
-msgstr "[PERCORSO…]"
-
-#: cmd_diff_log.cc:472
-msgid "Shows current differences"
-msgstr "Mostra le differenze attuali"
-
-#: cmd_diff_log.cc:473
-msgid ""
-"Compares the current tree with the files in the repository and prints the differences on the standard output.\n"
-"If one revision is given, the diff between the workspace and that revision is shown.  If two revisions are given, the diff between them is given.  If no format is specified, unified is used by default."
-msgstr ""
-
-#: cmd_diff_log.cc:484
-#, c-format
-msgid ""
-"--diff-args requires --external\n"
-"try adding --external or removing --diff-args?"
-msgstr ""
-"‘--diff-args’ richiede ‘--external’\n"
-"prova ad aggiungere ‘--external’ o togliere ‘--diff-args’"
-
-#: cmd_diff_log.cc:508
-msgid "no changes"
-msgstr "nessun cambiamento"
-
-#: cmd_diff_log.cc:533
-msgid "[FILE [...]]"
-msgstr "[FILE […]]"
-
-#: cmd_diff_log.cc:534
-msgid "Calculates diffs of files"
-msgstr "Calcola le differenze tra file"
-
-#: cmd_diff_log.cc:610
-msgid "[FILE] ..."
-msgstr "[FILE…]"
-
-#: cmd_diff_log.cc:611
-msgid "Prints history in reverse order"
-msgstr ""
-
-#: cmd_diff_log.cc:612
-msgid "This command prints history in reverse order, filtering it by FILE if given.  If one or more revisions are given, uses them as a starting point."
-msgstr ""
-
-#: cmd_diff_log.cc:628
-#, c-format
-msgid "only one of --last/--next allowed"
-msgstr "solo un comando permesso tra ‘--last’ e ‘--next’"
-
-#: cmd_diff_log.cc:928
-#, c-format
-msgid "(Revision: %s)"
-msgstr "(Revisione: %s)"
-
-#: cmd_files.cc:31
-msgid "Loads a file's contents into the database"
-msgstr "Carica il contenuto di un file nel database"
-
-#: cmd_files.cc:48
-msgid "<parent> <left> <right>"
-msgstr "<genitore> <sinistra> <destra>"
-
-#: cmd_files.cc:49
-msgid "Merges 3 files and outputs the result"
-msgstr ""
-
-#: cmd_files.cc:64
-#, c-format
-msgid "ancestor file id does not exist"
-msgstr "id del file antenato inesistente"
-
-#: cmd_files.cc:67
-#, c-format
-msgid "left file id does not exist"
-msgstr "id del file di sinistra inesistente"
-
-#: cmd_files.cc:70
-#, c-format
-msgid "right file id does not exist"
-msgstr "id del file di destra inesistente"
-
-#: cmd_files.cc:81
-#, c-format
-msgid "merge failed"
-msgstr "unione fallita"
-
-#: cmd_files.cc:86
-msgid "SRCNAME DESTNAME SRCID DESTID"
-msgstr "NOME_ORIG NOME_DEST ID_ORIG ID_DEST"
-
-#: cmd_files.cc:87
-msgid "Differences 2 files and outputs the result"
-msgstr ""
-
-#: cmd_files.cc:105
-#, c-format
-msgid "source file id does not exist"
-msgstr "id del file sorgente inesistente"
-
-#: cmd_files.cc:108
-#, c-format
-msgid "destination file id does not exist"
-msgstr "id del file di destinazione inesistente"
-
-#: cmd_files.cc:123
-#: cmd_files.cc:226
-#: cmd_ws_commit.cc:769
-msgid "PATH"
-msgstr "PERCORSO"
-
-#: cmd_files.cc:124
-msgid "Prints an annotated copy of a file"
-msgstr "Stampa una copia annotata di un file"
-
-#: cmd_files.cc:125
-msgid "Calculates and prints an annotated copy of the given file from the specified REVISION."
-msgstr ""
-
-#: cmd_files.cc:158
-#, c-format
-msgid "with no revision selected, this command can only be used in a single-parent workspace"
-msgstr "con nessuna revisione selezionata, questo comando può essere usato solo in spazio di lavoro genitore-solo"
-
-#: cmd_files.cc:172
-#, c-format
-msgid "no revision for file '%s' in database"
-msgstr "nessuna revisione nel database per il file ‘%s’"
-
-#: cmd_files.cc:181
-#, c-format
-msgid "no such file '%s' in revision '%s'"
-msgstr "nessun file ‘%s’ trovato nella revisione %s"
-
-#: cmd_files.cc:184
-#, c-format
-msgid "'%s' in revision '%s' is not a file"
-msgstr "‘%s’ della revisione %s non è un file"
-
-#: cmd_files.cc:191
-msgid "[PATH]"
-msgstr "[PERCORSO]"
-
-#: cmd_files.cc:192
-msgid "Calculates the identity of a file or stdin"
-msgstr "Calcola l'identità di un file o di stdin"
-
-#: cmd_files.cc:193
-msgid "If any PATH is given, calculates their identity; otherwise, the one from the standard input is calculated."
-msgstr ""
-
-#: cmd_files.cc:227
-msgid "Prints the file identifier of a file"
-msgstr "Stampa l'identificatore di un file"
-
-#: cmd_files.cc:237
-#, c-format
-msgid "Cannot read from stdin"
-msgstr "Impossibile leggere da stdin"
-
-#: cmd_files.cc:274
-#: cmd_files.cc:278
-#, c-format
-msgid "no file '%s' found in revision '%s'"
-msgstr "nessun file ‘%s’ trovato nella revisione %s"
-
-#: cmd_files.cc:285
-#: cmd_files.cc:347
-msgid "FILENAME"
-msgstr "NOMEFILE"
-
-#: cmd_files.cc:286
-msgid "Prints a file from the database"
-msgstr "Stampa un file dal database"
-
-#: cmd_files.cc:287
-msgid "Fetches the given file FILENAME from the database and prints it to the standard output."
-msgstr ""
-
-#: cmd_files.cc:322
-msgid "Prints the contents of a file (given an identifier)"
-msgstr ""
-
-#: cmd_files.cc:348
-msgid "Prints the contents of a file (given a name)"
-msgstr "Stampa il contenuto di un dato file"
-
-# TODO: boh?
-#: cmd.hh:129
-#, c-format
-msgid "ignored bookkeeping path '%s'"
-msgstr "ignorata la directory di servizio ‘%s’"
-
-# TODO: sto interrompendo?
-#: cmd.hh:139
-#, c-format
-msgid "all arguments given were bookkeeping paths; aborting"
-msgstr "tutte le istruzioni passate erano relative a directory di servizio; sospendo"
-
-#: cmd_key_cert.cc:33
-#: cmd_key_cert.cc:61
-#: cmd_key_cert.cc:103
-msgid "KEYID"
-msgstr "IDCHIAVE"
-
-#: cmd_key_cert.cc:34
-msgid "Generates an RSA key-pair"
-msgstr "Genera una coppia di chiavi RSA"
-
-#: cmd_key_cert.cc:62
-msgid "Drops a public and/or private key"
-msgstr "Elimina una chiave pubblica e/o privata"
-
-#: cmd_key_cert.cc:78
-#, c-format
-msgid "dropping public key '%s' from database"
-msgstr "cancello la chiave pubblica ‘%s’ dal database"
-
-#: cmd_key_cert.cc:88
-#, c-format
-msgid "dropping key pair '%s' from keystore"
-msgstr "cancello la coppia di chiavi ‘%s’ dal portachiavi"
-
-#: cmd_key_cert.cc:95
-#, c-format
-msgid "public or private key '%s' does not exist in keystore or database"
-msgstr "o la chiave pubblica o quella privata ‘%s’ non esiste nel portachiavi o nel database"
-
-#: cmd_key_cert.cc:98
-#, c-format
-msgid "public or private key '%s' does not exist in keystore, and no database was specified"
-msgstr "o la chiave pubblica o quella privata ‘%s’ non esiste nel portachiavi, e nessun database è stato specificato"
-
-#: cmd_key_cert.cc:104
-msgid "Changes the passphrase of a private RSA key"
-msgstr "Cambia la passphrase di una chiave privata RSA"
-
-#: cmd_key_cert.cc:115
-#, c-format
-msgid "key '%s' does not exist in the keystore"
-msgstr "la chiave ‘%s’ non è nel portachiavi"
-
-#: cmd_key_cert.cc:122
-#, c-format
-msgid "passphrase changed"
-msgstr "passphrase cambiata"
-
-#: cmd_key_cert.cc:126
-msgid "[FILENAME]"
-msgstr "[NOME-FILE]"
-
-#: cmd_key_cert.cc:127
-msgid "Exports a private key for use with ssh-agent"
-msgstr "Esporta una chiave privata per l'uso tramite ‘ssh-agent’"
-
-# TODO: brutto?
-#: cmd_key_cert.cc:137
-#: cmd_key_cert.cc:177
-#, c-format
-msgid "the key you specified cannot be found"
-msgstr "the key you specified cannot be found"
-
-#: cmd_key_cert.cc:167
-msgid "Adds a private key to ssh-agent"
-msgstr "Aggiunge una chiave privata a ssh-agent"
-
-#: cmd_key_cert.cc:184
-msgid "REVISION CERTNAME [CERTVAL]"
-msgstr "REVISIONE NOME_CERT VALORE_CERT"
-
-#: cmd_key_cert.cc:185
-msgid "Creates a certificate for a revision"
-msgstr "Crea un certificato per una revisione"
-
-#: cmd_key_cert.cc:218
-msgid "REVISION NAME VALUE SIGNER1 [SIGNER2 [...]]"
-msgstr "REVISIONE NOME VALORE FIRMATARIO1 [FIRMATARIO2 […]]"
-
-#: cmd_key_cert.cc:219
-msgid "Tests whether a hypothetical certificate would be trusted"
-msgstr "Verifica se un ipotetico certificato sarebbe fidato"
-
-#: cmd_key_cert.cc:220
-msgid "The current settings are used to run the test."
-msgstr ""
-
-#: cmd_key_cert.cc:252
-#, c-format
-msgid ""
-"if a cert on: %s\n"
-"with key: %s\n"
-"and value: %s\n"
-"was signed by: %s\n"
-"it would be: %s"
-msgstr ""
-"se un certificato in: %s\n"
-"con chiave: %s\n"
-"e valore: %s\n"
-"fosse stato firmato da: %s\n"
-"sarebbe: %s"
-
-#: cmd_key_cert.cc:261
-msgid "trusted"
-msgstr "fidato"
-
-#: cmd_key_cert.cc:261
-msgid "UNtrusted"
-msgstr "NON fidato"
-
-#: cmd_key_cert.cc:265
-msgid "REVISION TAGNAME"
-msgstr "REVISIONE NOME_ETICHETTA"
-
-#: cmd_key_cert.cc:266
-msgid "Puts a symbolic tag certificate on a revision"
-msgstr "Pone un tag simbolico su una revisione"
-
-# questa frase non credo vada tradotta
-#: cmd_key_cert.cc:280
-msgid "ID (pass|fail|true|false|yes|no|1|0)"
-msgstr "ID (pass|fail|true|false|yes|no|1|0)"
-
-#: cmd_key_cert.cc:281
-msgid "Notes the results of running a test on a revision"
-msgstr "Annota i risultati dell'esecuzione di un test su una revisione"
-
-#: cmd_key_cert.cc:294
-#: cmd_ws_commit.cc:277
-msgid "REVISION"
-msgstr "REVISIONE"
-
-#: cmd_key_cert.cc:295
-msgid "Approves a particular revision"
-msgstr "Approva una specifica revisione"
-
-#: cmd_key_cert.cc:305
-#, c-format
-msgid "need --branch argument for approval"
-msgstr "per ‘approve’ è necessario un argomento ‘--branch=RAMO’"
-
-#: cmd_key_cert.cc:309
-msgid "REVISION [COMMENT]"
-msgstr "REVISIONE [COMMENTO]"
-
-#: cmd_key_cert.cc:310
-msgid "Comments on a particular revision"
-msgstr "Commenta su una specifica revisione"
-
-#: cmd_key_cert.cc:324
-#, c-format
-msgid "edit comment failed"
-msgstr "modifica del commento fallita"
-
-#: cmd_key_cert.cc:329
-#, c-format
-msgid "empty comment"
-msgstr "commento vuoto"
-
-# TODO: mi piace poco come definizione "oggetti in database" per files e altre cose
-#: cmd_list.cc:45
-msgid "Shows database objects"
-msgstr "Mostra oggetti in database"
-
-#: cmd_list.cc:46
-msgid "This command is used to query information from the database.  It shows database objects, or the current workspace manifest, or known, unknown, intentionally ignored, missing, or changed-state files."
-msgstr ""
-
-#: cmd_list.cc:52
-msgid "Lists certificates attached to an identifier"
-msgstr ""
-
-#: cmd_list.cc:79
-#: cmd_list.cc:675
-#, c-format
-msgid "no public key '%s' found in database"
-msgstr "la chiave pubblica ‘%s’ non è nel database"
-
-# TODO: remove ending newline
-#: cmd_list.cc:89
-#, c-format
-msgid ""
-"Key   : %s\n"
-"Sig   : %s\n"
-"Name  : %s\n"
-"Value : %s\n"
-msgstr ""
-"Chiave   : %s\n"
-"Firma   : %s\n"
-"Nome  : %s\n"
-"Valore : %s\n"
-
-#: cmd_list.cc:123
-msgid "ok"
-msgstr "ok"
-
-#: cmd_list.cc:126
-msgid "bad"
-msgstr "invalido"
-
-#: cmd_list.cc:129
-msgid "unknown"
-msgstr "sconosciuto"
-
-#: cmd_list.cc:155
-msgid "Lists keys that match a pattern"
-msgstr "Elenca le chiavi che corrispondono ad un pattern"
-
-#: cmd_list.cc:218
-#, c-format
-msgid "(*) - only in %s/"
-msgstr "(*) - solo in ‘%s/’"
-
-#: cmd_list.cc:242
-#, c-format
-msgid "no keys found"
-msgstr "nessuna chiave trovata"
-
-#: cmd_list.cc:244
-#, c-format
-msgid "no keys found matching '%s'"
-msgstr "nessuna chiave corrispondente a ‘%s’ trovata"
-
-#: cmd_list.cc:249
-msgid "Lists branches in the database that match a pattern"
-msgstr ""
-
-#: cmd_list.cc:277
-msgid "Lists the current epoch of branches that match a pattern"
-msgstr ""
-
-#: cmd_list.cc:300
-#, c-format
-msgid "no epoch for branch %s"
-msgstr "nessuna epoca trovata per il ramo ‘%s’"
-
-#: cmd_list.cc:307
-msgid "Lists all tags in the database"
-msgstr ""
-
-#: cmd_list.cc:323
-msgid "Lists variables in the whole database or a domain"
-msgstr ""
-
-#: cmd_list.cc:357
-msgid "Lists workspace files that belong to the current branch"
-msgstr ""
-
-#: cmd_list.cc:396
-msgid "Lists workspace files that do not belong to the current branch"
-msgstr ""
-
-#: cmd_list.cc:426
-msgid "Lists files that belong to the branch but are not in the workspace"
-msgstr ""
-
-#: cmd_list.cc:447
-msgid "Lists files that have changed with respect to the current revision"
-msgstr ""
-
-#: cmd_list.cc:551
-msgid "Lists all keys in the keystore"
-msgstr ""
-
-#: cmd_list.cc:646
-msgid "Prints all certificates attached to a revision"
-msgstr ""
-
-#: cmd_merging.cc:103
-#, c-format
-msgid "target revision is not in current branch"
-msgstr "la revisione selezionata non è sul ramo attuale"
-
-#: cmd_merging.cc:111
-#, c-format
-msgid ""
-"target revision is in multiple branches:%s\n"
-"\n"
-"try again with explicit --branch"
-msgstr ""
-"la revisione in oggetto è in rami multipli:%s\n"
-"\n"
-"prova ancora specificando ‘--branch=RAMO’"
-
-#: cmd_merging.cc:123
-#, c-format
-msgid ""
-"target revision not in any branch\n"
-"next commit will use branch %s"
-msgstr ""
-"la revisione in oggetto non è in un ramo\n"
-"il prossimo commit userà il ramo ‘%s’"
-
-#: cmd_merging.cc:132
-msgid "Updates the workspace"
-msgstr "Aggiorna lo spazio di lavoro"
-
-#: cmd_merging.cc:133
-msgid "This command modifies your workspace to be based off of a different revision, preserving uncommitted changes as it does so.  If a revision is given, update the workspace to that revision.  If not, update the workspace to the head of the branch."
-msgstr ""
-
-#: cmd_merging.cc:156
-#, c-format
-msgid "this workspace is a new project; cannot update"
-msgstr "questo spazio di lavoro è un nuovo progetto, non posso fare un ‘update’"
-
-#: cmd_merging.cc:163
-#, c-format
-msgid "updating along branch '%s'"
-msgstr "aggiorno seguendo il ramo ‘%s’"
-
-#: cmd_merging.cc:167
-#, c-format
-msgid ""
-"your request matches no descendents of the current revision\n"
-"in fact, it doesn't even match the current revision\n"
-"maybe you want something like --revision=h:%s"
-msgstr ""
-"la tua richiesta non coincide con nessun discendente\n"
-"della revisione corrente, in effetti non coincide nemmeno\n"
-"con quella corrente; puoi provare con ‘--revision=h:%s’"
-
-#: cmd_merging.cc:173
-#, c-format
-msgid "multiple update candidates:"
-msgstr "candidati multipli per l'update:"
-
-#: cmd_merging.cc:177
-#, c-format
-msgid "choose one with '%s update -r<id>'"
-msgstr "selezionane uno con ‘%s update -r<id>’"
-
-#: cmd_merging.cc:178
-#, c-format
-msgid "multiple update candidates remain after selection"
-msgstr "dopo la selezione restano candidati multipli per ‘update’"
-
-#: cmd_merging.cc:197
-#, c-format
-msgid "already up to date at %s"
-msgstr "già aggiornato a ‘%s’"
-
-# TODO: qui "update" è senza apici
-#: cmd_merging.cc:205
-#, c-format
-msgid "selected update target %s"
-msgstr "selezionata revisione %s per l'update"
-
-#: cmd_merging.cc:211
-#, c-format
-msgid "switching to branch %s"
-msgstr "passaggio al ramo ‘%s’"
-
-#: cmd_merging.cc:279
-#, c-format
-msgid "switched branch; next commit will use branch %s"
-msgstr "ramo cambiato: il prossimo commit userà il ramo ‘%s’"
-
-#: cmd_merging.cc:280
-#, c-format
-msgid "updated to base revision %s"
-msgstr "aggiornato alla revisione base %s"
-
-#: cmd_merging.cc:315
-#, c-format
-msgid "[left]  %s"
-msgstr "[sinistra] %s"
-
-#: cmd_merging.cc:316
-#, c-format
-msgid "[right] %s"
-msgstr "[destra]   %s"
-
-#: cmd_merging.cc:327
-#: cmd_merging.cc:601
-#, c-format
-msgid "[merged] %s"
-msgstr "[unione]   %s"
-
-#: cmd_merging.cc:335
-msgid "Merges unmerged heads of a branch"
-msgstr "Esegue il ‘merge’ delle teste di un ramo"
-
-#: cmd_merging.cc:346
-#: cmd_merging.cc:946
-#, c-format
-msgid "please specify a branch, with --branch=BRANCH"
-msgstr "specifica un ramo, con ‘--branch=RAMO’"
-
-#: cmd_merging.cc:351
-#: cmd_merging.cc:489
-#: cmd_merging.cc:492
-#: cmd_merging.cc:951
-#: cmd_netsync.cc:341
-#: cmd_ws_commit.cc:531
-#, c-format
-msgid "branch '%s' is empty"
-msgstr "il ramo ‘%s’ è vuoto"
-
-#: cmd_merging.cc:354
-#, c-format
-msgid "branch '%s' is already merged"
-msgstr "il ramo ‘%s’ è già unito"
-
-#: cmd_merging.cc:358
-#, c-format
-msgid "%d head on branch '%s'"
-msgid_plural "%d heads on branch '%s'"
-msgstr[0] "%d testa sul ramo ‘%s’"
-msgstr[1] "%d teste sul ramo ‘%s’"
-
-#: cmd_merging.cc:379
-#: cmd_merging.cc:424
-#, c-format
-msgid "merge %d / %d:"
-msgstr "unisce %d / %d:"
-
-#: cmd_merging.cc:380
-#, c-format
-msgid "calculating best pair of heads to merge next"
-msgstr "calcolo la miglior coppia di teste da unire prossimamente"
-
-#: cmd_merging.cc:432
-#, c-format
-msgid "note: your workspaces have not been updated"
-msgstr "nota: lo spazio di lavoro non è stato aggiornato"
-
-#: cmd_merging.cc:436
-msgid "SOURCE-BRANCH DEST-BRANCH"
-msgstr "RAMO-SORG RAMO-DEST"
-
-#: cmd_merging.cc:437
-msgid "Merges from one branch to another asymmetrically"
-msgstr "Esegue il ‘merge’ asimmetrico da un ramo ad un altro"
-
-#: cmd_merging.cc:449
-msgid "SOURCE-BRANCH DEST-BRANCH DIR"
-msgstr "RAMO-SORG RAMO-DEST DIRECTORY"
-
-#: cmd_merging.cc:450
-msgid "Merges one branch into a subdirectory in another branch"
-msgstr "Esegue il ‘merge’ di un ramo in una sottodirectory di un altro ramo"
-
-#: cmd_merging.cc:490
-#: cmd_merging.cc:493
-#, c-format
-msgid "branch '%s' is not merged"
-msgstr "il ramo ‘%s’ è separato"
-
-#: cmd_merging.cc:498
-#, c-format
-msgid "propagating %s -> %s"
-msgstr "propago da ‘%s’ a ‘%s’"
-
-#: cmd_merging.cc:499
-#, c-format
-msgid "[source] %s"
-msgstr "[sorgente] %s"
-
-#: cmd_merging.cc:500
-#, c-format
-msgid "[target] %s"
-msgstr "[obiettivo] %s"
-
-#: cmd_merging.cc:505
-#, c-format
-msgid "branch '%s' is up-to-date with respect to branch '%s'"
-msgstr "il ramo ‘%s’ è aggiornato rispetto al ramo ‘%s’"
-
-#: cmd_merging.cc:507
-#, c-format
-msgid "no action taken"
-msgstr "nessuna azione svolta"
-
-#: cmd_merging.cc:511
-#, c-format
-msgid "no merge necessary; putting %s in branch '%s'"
-msgstr "unione non necessaria; metto ‘%s’ nel ramo ‘%s’"
-
-#: cmd_merging.cc:549
-#, c-format
-msgid "Path %s not found in destination tree."
-msgstr "Percorso ‘%s’ non trovato nell'albero di destinazione."
-
-#: cmd_merging.cc:606
-msgid "OTHER-REVISION"
-msgstr "ALTRA-REVISIONE"
-
-#: cmd_merging.cc:607
-msgid "Merges a revision into the current workspace's base revision"
-msgstr ""
-
-#: cmd_merging.cc:608
-msgid "Merges OTHER-REVISION into the current workspace's base revision, and update the current workspace with the result.  There can be no pending changes in the current workspace.  Both OTHER-REVISION and the workspace's base revision will be recorded as parents on commit.  The workspace's selected branch is not changed."
-msgstr ""
-
-#: cmd_merging.cc:639
-#, c-format
-msgid "'%s' can only be used in a workspace with no pending changes"
-msgstr "‘%s’ può essere usato solamente in spazio di lavoro senza cambiamenti in sospeso"
-
-#: cmd_merging.cc:648
-#, c-format
-msgid "workspace is already at revision %s"
-msgstr "lo spazio di lavoro è già alla revisione ‘%s’"
-
-#: cmd_merging.cc:695
-#, c-format
-msgid ""
-"updated to result of merge\n"
-" [left] %s\n"
-"[right] %s\n"
-msgstr ""
-"aggiornato al risultato di unione\n"
-"[sinistra] ‘%s’\n"
-"[destra] ‘%s’\n"
-
-#: cmd_merging.cc:701
-msgid "LEFT-REVISION RIGHT-REVISION DEST-BRANCH"
-msgstr "REV_SINISTRA REV_DESTRA RAMO_DESTINAZIONE"
-
-#: cmd_merging.cc:702
-msgid "Merges two explicitly given revisions"
-msgstr ""
-
-#: cmd_merging.cc:703
-msgid "The results of the merge are placed on the branch specified by DEST-BRANCH."
-msgstr ""
-
-#: cmd_merging.cc:718
-#, c-format
-msgid "%s and %s are the same revision, aborting"
-msgstr "%s e %s sono la stessa revisione, annullo"
-
-#: cmd_merging.cc:720
-#: cmd_merging.cc:722
-#, c-format
-msgid "%s is already an ancestor of %s"
-msgstr "%s è già antenato di %s"
-
-#: cmd_merging.cc:727
-msgid "REV REV"
-msgstr "REV REV"
-
-#: cmd_merging.cc:728
-msgid "Shows what conflicts need resolution between two revisions"
-msgstr ""
-
-#: cmd_merging.cc:729
-msgid "The conflicts are calculated based on the two revisions given in the REV parameters."
-msgstr ""
-
-#: cmd_merging.cc:739
-#: cmd_merging.cc:741
-#, c-format
-msgid "%s is an ancestor of %s; no merge is needed."
-msgstr "‘%s’ è un antenato di ‘%s’: il merge non è necessario."
-
-#: cmd_merging.cc:755
-#, c-format
-msgid "There are %s node_name_conflicts."
-msgstr "Ci sono %s conflitti di tipo node_name_conflicts."
-
-#: cmd_merging.cc:757
-#, c-format
-msgid "There are %s file_content_conflicts."
-msgstr "Ci sono %s conflitti di tipo file_content_conflicts."
-
-#: cmd_merging.cc:759
-#, c-format
-msgid "There are %s node_attr_conflicts."
-msgstr "Ci sono %s conflitti di tipo node_attr_conflicts."
-
-#: cmd_merging.cc:761
-#, c-format
-msgid "There are %s orphaned_node_conflicts."
-msgstr "Ci sono %s conflitti di tipo orphaned_node_conflicts."
-
-#: cmd_merging.cc:763
-#, c-format
-msgid "There are %s rename_target_conflicts."
-msgstr "Ci sono %s conflitti di tipo rename_target_conflicts."
-
-#: cmd_merging.cc:765
-#, c-format
-msgid "There are %s directory_loop_conflicts."
-msgstr "Ci sono %s conflitti di tipo directory_loop_conflicts."
-
-#: cmd_merging.cc:769
-msgid "[-r FROM] -r TO [PATH...]"
-msgstr "[-r DA] -r A [PERCORSO…]"
-
-# TODO: storia/storico?
-#: cmd_merging.cc:770
-msgid "Applies changes made at arbitrary places in history"
-msgstr "Applica modifiche fatte in punti arbitrari dello storico"
-
-#: cmd_merging.cc:771
-msgid ""
-"This command takes changes made at any point in history, and edits your current workspace to include those changes.  The end result is identical to 'mtn diff -r FROM -r TO | patch -p0', except that this command uses monotone's merger, and thus intelligently handles renames, conflicts, and so on.\n"
-"If one revision is given, applies the changes made in that revision compared to its parent.\n"
-"If two revisions are given, applies the changes made to get from the first revision to the second."
-msgstr ""
-
-#: cmd_merging.cc:793
-#, c-format
-msgid ""
-"revision %s is a merge\n"
-"to apply the changes relative to one of its parents, use:\n"
-"  %s pluck -r PARENT -r %s"
-msgstr ""
-"la revisione %s è frutto di un merge\n"
-"per applicare le modifiche relative a uno dei suoi genitori, usa:\n"
-"  %s pluck -r GENITORE -r %s"
-
-#: cmd_merging.cc:814
-#, c-format
-msgid "no changes to apply"
-msgstr "niente da modificare"
-
-#: cmd_merging.cc:871
-#, c-format
-msgid "no changes to be applied"
-msgstr "nessuna modifica da applicare"
-
-#: cmd_merging.cc:901
-#, c-format
-msgid "no changes were applied"
-msgstr "nessuna modifica è stata applicata"
-
-#: cmd_merging.cc:904
-#, c-format
-msgid "applied changes to workspace"
-msgstr "modifica lo spazio di lavoro"
-
-#: cmd_merging.cc:937
-msgid "Shows unmerged head revisions of a branch"
-msgstr ""
-
-#: cmd_merging.cc:953
-#, c-format
-msgid "branch '%s' is currently merged:"
-msgstr "il ramo ‘%s’ è attualmente unito:"
-
-#: cmd_merging.cc:955
-#, c-format
-msgid "branch '%s' is currently unmerged:"
-msgstr "il ramo ‘%s’ è attualmente separato:"
-
-#: cmd_merging.cc:963
-msgid "Dumps the roster associated with a given identifier"
-msgstr ""
-
-#: cmd_merging.cc:964
-msgid "If no REVID is given, the workspace is used."
-msgstr ""
-
-#: cmd_netsync.cc:44
-#: cmd_netsync.cc:286
-#, c-format
-msgid "setting default server to %s"
-msgstr "imposto il server di default a ‘%s’"
-
-#: cmd_netsync.cc:51
-#, c-format
-msgid "no server given and no default server set"
-msgstr "nessun server specificato e nessun server di default impostato"
-
-#: cmd_netsync.cc:109
-#, c-format
-msgid "no branch pattern given"
-msgstr "nessun pattern di ramo specificato"
-
-#: cmd_netsync.cc:122
-#: cmd_netsync.cc:308
-#, c-format
-msgid "setting default branch include pattern to '%s'"
-msgstr "imposto il pattern di default di inclusione rami a ‘%s’"
-
-#: cmd_netsync.cc:128
-#: cmd_netsync.cc:317
-#, c-format
-msgid "setting default branch exclude pattern to '%s'"
-msgstr "imposto il pattern di default di esclusione rami a ‘%s’"
-
-#: cmd_netsync.cc:135
-#, c-format
-msgid "no branch pattern given and no default pattern set"
-msgstr "nessun pattern di ramo specificato e nessun pattern di default impostato"
-
-#: cmd_netsync.cc:152
-#: cmd_netsync.cc:170
-#: cmd_netsync.cc:190
-msgid "[ADDRESS[:PORTNUMBER] [PATTERN ...]]"
-msgstr "[INDIRIZZO[:NUMERO_PORTA] [PATTERN …]]"
-
-#: cmd_netsync.cc:153
-msgid "Pushes branches to a netsync server"
-msgstr "Invia rami ad un server netsync"
-
-#: cmd_netsync.cc:154
-msgid "This will push all branches that match the pattern given in PATTERN to the netsync server at the address ADDRESS."
-msgstr "Questo invierà tutti i rami che corrispondono al pattern specificato al server netsync che si trova all'indirizzo specificato."
-
-#: cmd_netsync.cc:171
-msgid "Pulls branches from a netsync server"
-msgstr "Riceve rami da un server netsync"
-
-#: cmd_netsync.cc:172
-msgid "This pulls all branches that match the pattern given in PATTERN from the netsync server at the address ADDRESS."
-msgstr "Questo riceverà tutti i rami che corrispondono al pattern specificato dal server netsync che si trova all'indirizzo specificato."
-
-#: cmd_netsync.cc:183
-#: cmd_netsync.cc:303
-#, c-format
-msgid "doing anonymous pull; use -kKEYNAME if you need authentication"
-msgstr "eseguo ‘pull’ anonimo; utilizza ‘-k NOMECHIAVE’ se necessiti di autenticazione"
-
-#: cmd_netsync.cc:191
-msgid "Synchronizes branches with a netsync server"
-msgstr "Sincronizza rami con un server netsync"
-
-#: cmd_netsync.cc:192
-msgid "This synchronizes branches that match the pattern given in PATTERN with the netsync server at the address ADDRESS."
-msgstr "Questo sincronizzerà tutti i rami che corrispondono al pattern specificato con il server netsync che si trova all'indirizzo specificato."
-
-#: cmd_netsync.cc:235
-msgid "ADDRESS[:PORTNUMBER] [DIRECTORY]"
-msgstr "INDIRIZZO[:NUMERO-PORTA] [DIRECTORY]"
-
-#: cmd_netsync.cc:236
-msgid "Checks out a revision from a remote database into a directory"
-msgstr ""
-
-#: cmd_netsync.cc:237
-msgid "If a revision is given, that's the one that will be checked out.  Otherwise, it will be the head of the branch supplied.  If no directory is given, the branch name will be used as directory"
-msgstr ""
-
-#: cmd_netsync.cc:250
-#, c-format
-msgid "you must specify a branch to clone"
-msgstr "devi specificare il ramo da clonare"
-
-#: cmd_netsync.cc:264
-#, c-format
-msgid "clone destination directory '%s' already exists"
-msgstr "la directory di destinazione della clonazione ‘%s’ esiste già"
-
-# TODO: ‘estrarre’ non mi convince?
-#: cmd_netsync.cc:336
-#: cmd_ws_commit.cc:526
-#: cmd_ws_commit.cc:1281
-#, c-format
-msgid "use --revision or --branch to specify what to checkout"
-msgstr "utilizza ‘--revision’ o ‘--branch’ per specificare cosa estrarre con il checkout"
-
-#: cmd_netsync.cc:344
-#: cmd_ws_commit.cc:534
-#: cmd_ws_commit.cc:1287
-#, c-format
-msgid "branch %s has multiple heads:"
-msgstr "il ramo ‘%s’ ha più teste:"
-
-#: cmd_netsync.cc:347
-#: cmd_ws_commit.cc:537
-#: cmd_ws_commit.cc:1290
-#, c-format
-msgid "choose one with '%s checkout -r<id>'"
-msgstr "scegline una con ‘%s checkout -r<id>’"
-
-#: cmd_netsync.cc:348
-#: cmd_ws_commit.cc:538
-#: cmd_ws_commit.cc:1291
-#, c-format
-msgid "branch %s has multiple heads"
-msgstr "il ramo ‘%s’ ha più teste"
-
-#: cmd_netsync.cc:364
-#: cmd_ws_commit.cc:554
-#: cmd_ws_commit.cc:1274
-#, c-format
-msgid "revision %s is not a member of branch %s"
-msgstr "la revisione %s non fa parte del ramo ‘%s’"
-
-#: cmd_netsync.cc:401
-#, c-format
-msgid "pid file '%s' already exists"
-msgstr "il file pid ‘%s’ esiste già"
-
-#: cmd_netsync.cc:403
-#, c-format
-msgid "failed to create pid file '%s'"
-msgstr "creazione del file PID ‘%s’ fallita"
-
-# TODO: non mi convince
-#: cmd_netsync.cc:426
-msgid "Serves the database to connecting clients"
-msgstr "Accetta connessioni e condivide il database con loro"
-
-#: cmd_netsync.cc:441
-#, c-format
-msgid "need permission to store persistent passphrase (see hook persist_phrase_ok())"
-msgstr "è necessario un permesso per ricordare la passphrase (vedi hook ‘persist_phrase_ok()’)"
-
-#: cmd_netsync.cc:447
-#, c-format
-msgid "The --no-transport-auth option is only permitted in combination with --stdio"
-msgstr "L'opzione ‘--no-transport-auth’ è permessa solo in combinazione con ‘--stdio’"
-
-#: cmd_othervcs.cc:17
-msgid "RCSFILE..."
-msgstr "FILE_RCS…"
-
-#: cmd_othervcs.cc:18
-msgid "Parses versions in RCS files"
-msgstr "Analizzo i file RCS"
-
-#: cmd_othervcs.cc:19
-msgid "This command doesn't reconstruct or import revisions.  You probably want to use cvs_import."
-msgstr "Questo comando non ricostruisce o importa intere revisioni; a tal fine usare ‘cvs_import’."
-
-#: cmd_othervcs.cc:34
-msgid "CVSROOT"
-msgstr "CVSROOT"
-
-#: cmd_othervcs.cc:35
-msgid "Imports all versions in a CVS repository"
-msgstr "Importa tutte le versioni di un repository CVS"
-
-#: cmd_packet.cc:23
-#: cmd_packet.cc:53
-msgid "ID"
-msgstr "ID"
-
-#: cmd_packet.cc:24
-msgid "Prints a public key packet"
-msgstr "Stampa un pacchetto di chiave pubblica"
-
-#: cmd_packet.cc:47
-#, c-format
-msgid "public key '%s' does not exist"
-msgstr "la chiave pubblica ‘%s’ non è conosciuta"
-
-#: cmd_packet.cc:54
-msgid "Prints a private key packet"
-msgstr "Stampa un pacchetto di chiave private"
-
-#: cmd_packet.cc:63
-#, c-format
-msgid "public and private key '%s' do not exist in keystore"
-msgstr "la coppia di chiavi ‘%s’ non è nel portachiavi"
-
-#: cmd_packet.cc:135
-msgid "Reads packets from files"
-msgstr "Legge pacchetti da file"
-
-#: cmd_packet.cc:136
-msgid "If no files are provided, the standard input is used."
-msgstr ""
-
-#: cmd_packet.cc:144
-#, c-format
-msgid "no packets found on stdin"
-msgstr "nessun pacchetto trovato in stdin"
-
-#: cmd_packet.cc:156
-#, c-format
-msgid "no packets found in given file"
-msgid_plural "no packets found in given files"
-msgstr[0] "nessun pacchetto trovato nel file dato"
-msgstr[1] "nessun pacchetto trovato nei file dati"
-
-#: cmd_packet.cc:160
-#, c-format
-msgid "read %d packet"
-msgid_plural "read %d packets"
-msgstr[0] "letto %d pacchetto"
-msgstr[1] "letti %d pacchetto"
-
-#: cmd_ws_commit.cc:44
-#, c-format
-msgid "Current branch: %s"
-msgstr "Ramo attuale: %s"
-
-#: cmd_ws_commit.cc:50
-#, c-format
-msgid "Changes against parent %s"
-msgstr "Modifiche rispetto al genitore %s"
-
-#: cmd_ws_commit.cc:55
-#, c-format
-msgid "  no changes"
-msgstr "  nessun cambiamento"
-
-#: cmd_ws_commit.cc:59
-#, c-format
-msgid "  dropped  %s"
-msgstr "  eliminato    %s"
-
-#: cmd_ws_commit.cc:64
-#, c-format
-msgid ""
-"  renamed  %s\n"
-"       to  %s"
-msgstr ""
-"  rinominato   %s\n"
-"          in   %s"
-
-#: cmd_ws_commit.cc:69
-#: cmd_ws_commit.cc:73
-#, c-format
-msgid "  added    %s"
-msgstr "  aggiunto     %s"
-
-#: cmd_ws_commit.cc:77
-#, c-format
-msgid "  patched  %s"
-msgstr "  modificato   %s"
-
-#: cmd_ws_commit.cc:81
-#, c-format
-msgid ""
-"  attr on  %s\n"
-"    attr   %s\n"
-"    value  %s"
-msgstr ""
-
-#: cmd_ws_commit.cc:89
-#, c-format
-msgid ""
-"  unset on %s\n"
-"      attr %s"
-msgstr ""
-"  eliminato da %s\n"
-"   l'attributo %s"
-
-# TODO: \n
-#: cmd_ws_commit.cc:106
-#, c-format
-msgid ""
-"branch \"%s\"\n"
-"\n"
-msgstr ""
-"ramo ‘%s’\n"
-"\n"
-
-#: cmd_ws_commit.cc:110
-msgid "*****DELETE THIS LINE TO CONFIRM YOUR COMMIT*****"
-msgstr "*****CANCELLA QUESTA LINEA PER CONFERMARE IL COMMIT*****"
-
-#: cmd_ws_commit.cc:113
-msgid ""
-"Enter a description of this change.\n"
-"Lines beginning with `MTN:' are removed automatically."
-msgstr ""
-"Inserisci una descrizione di questa modifica.\n"
-"Le linee che iniziano con 'MTN:' verranno rimosse automaticamente."
-
-#: cmd_ws_commit.cc:138
-#, c-format
-msgid "edit of log message failed"
-msgstr "modifica del messaggio di log fallita"
-
-#: cmd_ws_commit.cc:141
-#, c-format
-msgid "failed to remove magic line; commit cancelled"
-msgstr "commit annullato: la linea di conferma non è stata rimossa"
-
-#: cmd_ws_commit.cc:147
-msgid "Reverts files and/or directories"
-msgstr ""
-
-#: cmd_ws_commit.cc:148
-msgid "In order to revert the entire workspace, specify \".\" as the file name."
-msgstr ""
-
-#: cmd_ws_commit.cc:156
-#, c-format
-msgid "you must pass at least one path to 'revert' (perhaps '.')"
-msgstr "‘revert’ richiede almeno un path su cui lavorare (eventualmente ‘.’)"
-
-#: cmd_ws_commit.cc:186
-#, c-format
-msgid "no missing files to revert"
-msgstr "nessun file mancante da recuperare"
-
-#: cmd_ws_commit.cc:240
-#, c-format
-msgid "reverting %s"
-msgstr "recupero ‘%s’"
-
-#: cmd_ws_commit.cc:244
-#, c-format
-msgid "no file version %s found in database for %s"
-msgstr "nessun file con versione ‘%s’ trovato per ‘%s’ in database"
-
-#: cmd_ws_commit.cc:257
-#, c-format
-msgid "recreating %s/"
-msgstr "ri-creo ‘%s/’"
-
-#: cmd_ws_commit.cc:278
-msgid "Disapproves a particular revision"
-msgstr "Disapprova una specifica revisione"
-
-# TODO: invert?
-#: cmd_ws_commit.cc:295
-#, c-format
-msgid "revision %s has %d changesets, cannot invert"
-msgstr "la revisione %s contiene %d changeset, non può essere annullata"
-
-#: cmd_ws_commit.cc:298
-#, c-format
-msgid "need --branch argument for disapproval"
-msgstr "per ‘disapprove’ è necessario un argomento ‘--branch=RAMO’"
-
-#: cmd_ws_commit.cc:331
-msgid "[DIRECTORY...]"
-msgstr "[DIRECTORY…]"
-
-#: cmd_ws_commit.cc:332
-msgid "Creates directories and adds them to the workspace"
-msgstr "Crea directory e le aggiunge allo spazio di lavoro"
-
-#: cmd_ws_commit.cc:349
-#, c-format
-msgid "directory '%s' already exists"
-msgstr "la directory ‘%s’ esiste già"
-
-#: cmd_ws_commit.cc:355
-#, c-format
-msgid "ignoring directory '%s' [see .mtn-ignore]"
-msgstr "ignoro la directory ‘%s’ [cfr. ‘.mtn-ignore’]"
-
-#: cmd_ws_commit.cc:369
-msgid "Adds files to the workspace"
-msgstr "Aggiunge file allo spazio di lavoro"
-
-#: cmd_ws_commit.cc:404
-msgid "Drops files from the workspace"
-msgstr "Toglie file dallo spazio di lavoro"
-
-#: cmd_ws_commit.cc:436
-msgid ""
-"SRC DEST\n"
-"SRC1 [SRC2 [...]] DEST_DIR"
-msgstr ""
-"SORG DEST\n"
-"SORG1 [SORG2 […]] CART_DEST"
-
-#: cmd_ws_commit.cc:438
-msgid "Renames entries in the workspace"
-msgstr "Rinomina elementi dello spazio di lavoro"
-
-#: cmd_ws_commit.cc:459
-msgid "NEW_ROOT PUT_OLD"
-msgstr "NUOVA_ROOT METTI_VECCHIA"
-
-#: cmd_ws_commit.cc:460
-msgid "Renames the root directory"
-msgstr "Rinomina la directory root"
-
-#: cmd_ws_commit.cc:461
-msgid ""
-"After this command, the directory that currently has the name NEW_ROOT will be the root directory, and the directory that is currently the root directory will have name PUT_OLD.\n"
-"Use of --bookkeep-only is NOT recommended."
-msgstr ""
-
-#: cmd_ws_commit.cc:479
-msgid "Shows workspace's status information"
-msgstr "Mostra informazioni sullo spazio di lavoro"
-
-#: cmd_ws_commit.cc:507
-#: cmd_ws_commit.cc:1223
-#: cmd_ws_commit.cc:1349
-msgid "[DIRECTORY]"
-msgstr "[DIRECTORY]"
-
-#: cmd_ws_commit.cc:508
-msgid "Checks out a revision from the database into a directory"
-msgstr ""
-
-#: cmd_ws_commit.cc:509
-msgid "If a revision is given, that's the one that will be checked out.  Otherwise, it will be the head of the branch (given or implicit).  If no directory is given, the branch name will be used as directory."
-msgstr ""
-
-#: cmd_ws_commit.cc:571
-#, c-format
-msgid "you must specify a destination directory"
-msgstr "devi specificare una directory di destinazione"
-
-#: cmd_ws_commit.cc:584
-#, c-format
-msgid "checkout directory '%s' already exists"
-msgstr "la directory ‘%s’ esiste già, non può essere utilizzata per il ‘checkout’"
-
-#: cmd_ws_commit.cc:615
-msgid "Manages file attributes"
-msgstr "Gestisce gli attributi dei file"
-
-#: cmd_ws_commit.cc:616
-msgid "This command is used to set, get or drop file attributes."
-msgstr ""
-
-#: cmd_ws_commit.cc:618
-#: cmd_ws_commit.cc:665
-msgid "PATH [ATTR]"
-msgstr "PATH [ATTR]"
-
-#: cmd_ws_commit.cc:619
-msgid "Removes attributes from a file"
-<<<<<<< HEAD
-msgstr "Rimuove attributi da un file"
-=======
-msgstr "Elimina attributi da un file"
->>>>>>> 4c94bc2a
-
-#: cmd_ws_commit.cc:620
-msgid "If no attribute is specified, this command removes all attributes attached to the file given in PATH.  Otherwise only removes the attribute specified in ATTR."
-msgstr ""
-
-#: cmd_ws_commit.cc:636
-#: cmd_ws_commit.cc:683
-#: cmd_ws_commit.cc:733
-#: cmd_ws_commit.cc:794
-#: cmd_ws_commit.cc:903
-#: cmd_ws_commit.cc:947
-#, c-format
-msgid "Unknown path '%s'"
-msgstr "Percorso sconosciuto ‘%s’"
-
-#: cmd_ws_commit.cc:651
-#: cmd_ws_commit.cc:961
-#, c-format
-msgid "Path '%s' does not have attribute '%s'"
-msgstr "Il percorso ‘%s’ non ha l'attributo ‘%s’"
-
-#: cmd_ws_commit.cc:666
-msgid "Gets the values of a file's attributes"
-msgstr ""
-
-#: cmd_ws_commit.cc:667
-msgid "If no attribute is specified, this command prints all attributes attached to the file given in PATH.  Otherwise it only prints the attribute specified in ATTR."
-msgstr ""
-
-#: cmd_ws_commit.cc:699
-#, c-format
-msgid "No attributes for '%s'"
-msgstr "Nessun attributo per ‘%s’"
-
-#: cmd_ws_commit.cc:711
-#, c-format
-msgid "No attribute '%s' on path '%s'"
-msgstr "Nessun attributo ‘%s’ nel percorso ‘%s’"
-
-#: cmd_ws_commit.cc:716
-msgid "PATH ATTR VALUE"
-msgstr "PATH ATTR VALORE"
-
-#: cmd_ws_commit.cc:717
-msgid "Sets an attribute on a file"
-msgstr "Imposta un attributo su un file"
-
-#: cmd_ws_commit.cc:718
-msgid "Sets the attribute given on ATTR to the value specified in VALUE for the file mentioned in PATH."
-msgstr ""
-
-#: cmd_ws_commit.cc:770
-msgid "Prints all attributes for the specified path"
-msgstr ""
-
-#: cmd_ws_commit.cc:887
-msgid "PATH KEY VALUE"
-msgstr "PATH CHIAVE VALORE"
-
-#: cmd_ws_commit.cc:888
-msgid "Sets an attribute on a certain path"
-msgstr ""
-
-#: cmd_ws_commit.cc:931
-msgid "PATH [KEY]"
-msgstr "PERCORSO [CHIAVE]"
-
-#: cmd_ws_commit.cc:932
-msgid "Drops an attribute or all of them from a certain path"
-msgstr ""
-
-#: cmd_ws_commit.cc:976
-msgid "Commits workspace changes to the database"
-msgstr "Esegue il commit dello spazio di lavoro nel database"
-
-#: cmd_ws_commit.cc:1011
-#, c-format
-msgid "no changes to commit"
-msgstr "nessuna modifica per il commit"
-
-#: cmd_ws_commit.cc:1028
-#, c-format
-msgid ""
-"parent revisions of this commit are in different branches:\n"
-"'%s' and '%s'.\n"
-"please specify a branch name for the commit, with --branch."
-msgstr ""
-"le revisioni genitori di questo commit sono in rami differenti:\n"
-"‘%s’ e ‘%s’.\n"
-"prego specificare un nome di ramo per il committ, usando --branch."
-
-#: cmd_ws_commit.cc:1039
-#, c-format
-msgid "beginning commit on branch '%s'"
-msgstr "inizio il commit sul ramo ‘%s’"
-
-#: cmd_ws_commit.cc:1048
-#, c-format
-msgid ""
-"_MTN/log is non-empty and log message was specified on command line\n"
-"perhaps move or delete _MTN/log,\n"
-"or remove --message/--message-file from the command line?"
-msgstr ""
-"‘_MTN/log’ non è vuoto e un messaggio di log è stato specificato sulla riga di comando\n"
-"forse vuoi muovere o cancellare ‘_MTN/log’ oppure\n"
-"togliere ‘--message’/‘--message-file’ dalla riga di comando?"
-
-#: cmd_ws_commit.cc:1063
-#, c-format
-msgid "empty log message; commit canceled"
-msgstr "messaggio di log vuoto; commit annullato"
-
-#: cmd_ws_commit.cc:1085
-#, c-format
-msgid "log message rejected by hook: %s"
-msgstr "messaggio di log respinto dall'hook: %s"
-
-#: cmd_ws_commit.cc:1096
-#, c-format
-msgid "revision %s already in database"
-msgstr "la revisione %s è già nel database"
-
-#: cmd_ws_commit.cc:1134
-#: cmd_ws_commit.cc:1163
-#, c-format
-msgid "file '%s' modified during commit, aborting"
-msgstr "file ‘%s’ modificato durante il commit, abbandono"
-
-#: cmd_ws_commit.cc:1145
-#, c-format
-msgid "Your database is missing version %s of file '%s'"
-msgstr "Nel tuo database manca la versione %s del file ‘%s’"
-
-#: cmd_ws_commit.cc:1187
-#, c-format
-msgid "committed revision %s"
-msgstr "eseguito commit revisione ‘%s’"
-
-#: cmd_ws_commit.cc:1193
-#, c-format
-msgid ""
-"note: this revision creates divergence\n"
-"note: you may (or may not) wish to run '%s merge'"
-msgstr ""
-"nota: questa revisione crea una divergenza\n"
-"nota: potresti voler (o non voler) eseguire ‘%s merge’"
-
-#: cmd_ws_commit.cc:1224
-msgid "Sets up a new workspace directory"
-msgstr "Imposta un nuovo spazio di lavoro in una directory"
-
-#: cmd_ws_commit.cc:1225
-msgid "If no directory is specified, uses the current directory."
-msgstr ""
-
-#: cmd_ws_commit.cc:1231
-#, c-format
-msgid "need --branch argument for setup"
-msgstr "per il ‘setup’ è necessario un argomento ‘--branch=RAMO’"
-
-#: cmd_ws_commit.cc:1247
-msgid "DIRECTORY"
-msgstr "DIRECTORY"
-
-#: cmd_ws_commit.cc:1248
-msgid "Imports the contents of a directory into a branch"
-msgstr ""
-
-#: cmd_ws_commit.cc:1260
-#, c-format
-msgid "you must specify a directory to import"
-msgstr "devi specificare la directory da importare"
-
-#: cmd_ws_commit.cc:1300
-#, c-format
-msgid "import directory '%s' doesn't exists"
-msgstr "la directory di importazione ‘%s’ non esiste"
-
-#: cmd_ws_commit.cc:1301
-#, c-format
-msgid "import directory '%s' is a file"
-msgstr "la directory di importazione ‘%s’ è un file"
-
-#: cmd_ws_commit.cc:1350
-msgid "Migrates a workspace directory's metadata to the latest format"
-msgstr ""
-
-#: cmd_ws_commit.cc:1351
-msgid "If no directory is given, defaults to the current workspace."
-msgstr ""
-
-#: cmd_ws_commit.cc:1364
-msgid "Refreshes the inodeprint cache"
-msgstr "Aggiorna la cache degli inodeprint"
-
-#: commands.cc:58
-msgid "Commands that aid in scripted execution"
-msgstr ""
-
-#: commands.cc:61
-msgid "Commands that manipulate the database"
-msgstr "Comandi che manipolano il database"
-
-#: commands.cc:64
-msgid "Commands that aid in program debugging"
-msgstr ""
-
-#: commands.cc:67
-msgid "Commands for information retrieval"
-msgstr "Comandi per il recupero delle informazioni"
-
-#: commands.cc:70
-msgid "Commands to manage keys and certificates"
-msgstr ""
-
-#: commands.cc:73
-msgid "Commands that access the network"
-msgstr ""
-
-#: commands.cc:76
-msgid "Commands for packet reading and writing"
-msgstr ""
-
-#: commands.cc:79
-msgid "Commands for interaction with RCS and CVS"
-msgstr ""
-
-# TODO: rev-rev argh!
-#: commands.cc:82
-msgid "Commands to review revisions"
-msgstr "Comandi per revisionare le revisioni"
-
-# TODO: albero?
-#: commands.cc:85
-msgid "Commands to manipulate the tree"
-msgstr "Comandi per manipolare l'albero"
-
-#: commands.cc:88
-msgid "Commands to manage persistent variables"
-msgstr ""
-
-#: commands.cc:91
-msgid "Commands that deal with the workspace"
-msgstr ""
-
-#: commands.cc:498
-#, c-format
-msgid "unknown command '%s'"
-msgstr "comando ‘%s’ sconosciuto"
-
-#: commands.cc:508
-#, c-format
-msgid "'%s' is ambiguous; possible completions are:"
-msgstr ""
-
-#: commands.cc:642
-#, c-format
-msgid "Aliases: %s."
-msgstr "Aliase: %s."
-
-#: commands.cc:686
-#, c-format
-msgid "command '%s' is invalid; it is a group"
-msgstr ""
-
-#: commands.cc:689
-#, c-format
-msgid "no subcommand specified for '%s'"
-msgstr "nessun sottocomando specificato per ‘%s’"
-
-#: commands.cc:692
-#, c-format
-msgid "could not match '%s' to a subcommand of '%s'"
-msgstr ""
-
-#: commands.cc:713
-msgid "command [ARGS...]"
-msgstr "comando [ARGOMENTI…]"
-
-# TODO: help=testo di aiuto?
-#: commands.cc:714
-msgid "Displays help about commands and options"
-msgstr "Mostra l'help relativo a comandi e opzioni"
-
-#: commands.cc:731
-msgid "Triggers the specified kind of crash"
-msgstr ""
-
-#: commands.cc:845
-#, c-format
-msgid "expanding selection '%s'"
-msgstr "espando la selezione ‘%s’"
-
-#: commands.cc:853
-#, c-format
-msgid "no match for selection '%s'"
-msgstr "nessuna corrispondenza per la selezione ‘%s’"
-
-#: commands.cc:860
-#, c-format
-msgid "expanded to '%s'"
-msgstr "espanso in ‘%s’"
-
-#: commands.cc:877
-#, c-format
-msgid "selection '%s' has multiple ambiguous expansions:"
-msgstr "la selezione ‘%s’ ha espansioni multiple ambigue:"
-
-#: commands.cc:894
-msgid "note: "
-msgstr "nota: "
-
-#: commands.cc:895
-#, c-format
-msgid ""
-"branch '%s' has multiple heads\n"
-"perhaps consider '%s merge'"
-msgstr ""
-"il ramo ‘%s’ ha più teste\n"
-"valuta l'uso di ‘%s merge’"
-
-#: commands.cc:910
-#, c-format
-msgid "--message and --message-file are mutually exclusive"
-msgstr "‘--message’ e ‘--message-file’ sono mutuamente esclusivi"
-
-#: database_check.cc:143
-#, c-format
-msgid "file structure is corrupted; cannot check further"
-msgstr "la struttura del file è rovinata; non puoi più controllare"
-
-#: database_check.cc:154
-msgid "files"
-msgstr "file"
-
-#: database_check.cc:183
-msgid "rosters"
-msgstr "roster"
-
-#: database_check.cc:241
-msgid "markings"
-msgstr "contrassegni"
-
-#: database_check.cc:312
-#: netsync.cc:3097
-#: rcs_import.cc:1238
-msgid "revisions"
-msgstr "revisioni"
-
-#: database_check.cc:407
-msgid "ancestry"
-msgstr "ascendenza"
-
-#: database_check.cc:440
-#: netsync.cc:3101
-msgid "keys"
-msgstr "chiavi"
-
-#: database_check.cc:466
-msgid "certs"
-msgstr "certificati"
-
-#: database_check.cc:510
-msgid "heights"
-msgstr "altezze"
-
-#: database_check.cc:554
-msgid "height relations"
-msgstr "relazioni di altezza"
-
-#: database_check.cc:600
-#, c-format
-msgid "file %s missing (%d manifest references)"
-msgstr "file ‘%s’ mancante (%d riferimenti al manifesto)"
-
-#: database_check.cc:607
-#, c-format
-msgid "file %s unreferenced"
-msgstr "file ‘%s’ senza referenze"
-
-#: database_check.cc:626
-#, c-format
-msgid "roster %s unreferenced"
-msgstr "roster ‘%s’ senza referenze"
-
-#: database_check.cc:632
-#, c-format
-msgid "roster %s incomplete (%d missing files)"
-msgstr "roster  ‘%s’ incompleto (%d file mancanti)"
-
-#: database_check.cc:639
-#, c-format
-msgid "roster %s incomplete (%d missing revisions)"
-msgstr "roster ‘%s’ incompleto (%d revisioni mancanti)"
-
-#: database_check.cc:664
-#, c-format
-msgid "revision %s missing (%d revision references; %d cert references; %d parent references; %d child references; %d roster references)"
-msgstr "revisione %s mancante (%d riferimenti alla revisione; %d riferimenti al certificato; %d riferimenti al genitore; %d riferimenti al figlio; %d riferimenti al roster)"
-
-#: database_check.cc:672
-#, c-format
-msgid "revision %s incomplete (%d missing manifests)"
-msgstr "la revisione %s è incompleta (mancano %d manifesti)"
-
-#: database_check.cc:679
-#, c-format
-msgid "revision %s incomplete (%d missing revisions)"
-msgstr "la revisione %s è incompleta (mancano %d revisioni)"
-
-#: database_check.cc:686
-#, c-format
-msgid "revision %s incomplete (missing roster)"
-msgstr "la revisione %s è incompleta (manca il roster)"
-
-#: database_check.cc:692
-#, c-format
-msgid "revision %s mismatched roster and manifest"
-msgstr "la revisione %s non corrisponde al roster né al manifesto"
-
-#: database_check.cc:698
-#, c-format
-msgid "revision %s incomplete (incomplete roster)"
-msgstr "la revisione %s è incompleta (roster incompleto)"
-
-# TODO: stirpi?
-#: database_check.cc:704
-#, c-format
-msgid "revision %s mismatched parents (%d ancestry parents; %d revision refs)"
-msgstr "la revisione %s non corrisponde ai genitori (%d stirpi di genitori; %d riferimenti alla revisione)"
-
-# TODO: stirpi?
-#: database_check.cc:713
-#, c-format
-msgid "revision %s mismatched children (%d ancestry children; %d parents)"
-msgstr "la revisione %s non corrisponde ai figli (%d stirpi di figli; %d genitori)"
-
-#: database_check.cc:725
-#, c-format
-msgid "revision %s has bad history (%s)"
-msgstr "la revisione %s ha una storia non valida (%s)"
-
-# TODO: togliere il ? in inglese
-#: database_check.cc:732
-#, c-format
-msgid "revision %s is not parseable (perhaps with unnormalized paths?)"
-msgstr "revisione %s non comprensibile (forse a causa di percorsi non normalizzati)"
-
-#: database_check.cc:739
-#, c-format
-msgid "revision %s is not in normalized form"
-msgstr "la revisione %s non in forma normalizzata"
-
-#: database_check.cc:763
-#, c-format
-msgid "key %s missing (signed %d certs)"
-msgstr "chiave %s mancante (ha firmato %d certificati)"
-
-#: database_check.cc:796
-#, c-format
-msgid "revision %s unchecked signature in %s cert from missing key %s"
-msgstr "revisione %s firma non controllata nel certificato ‘%s’ per chiave ‘%s’ mancante"
-
-#: database_check.cc:804
-#, c-format
-msgid "revision %s bad signature in %s cert from key %s"
-msgstr "revisione %s firma non ammessa per certificato ‘%s’ della chiave ‘%s’"
-
-#: database_check.cc:819
-#, c-format
-msgid "revision %s missing %s cert"
-msgstr "alla revisione %s manca il certificato ‘%s’"
-
-#: database_check.cc:828
-#, c-format
-msgid "revision %s mismatched certs (%d authors %d dates %d changelogs)"
-msgstr "la revisione %s non corrisponde ai certificati (%d autori %d date %d changelogs)"
-
-#: database_check.cc:852
-#, c-format
-msgid "height missing for revision %s"
-msgstr "altezza mancante per la revisione %s"
-
-#: database_check.cc:859
-#, c-format
-msgid "duplicate height for revision %s"
-msgstr "altezza duplicata per la revisione %s"
-
-#: database_check.cc:865
-#, c-format
-msgid "height of revision %s not greater than that of parent"
-msgstr "altezza della revisione %s non superiore di quella del genitore"
-
-#: database_check.cc:952
-#, c-format
-msgid "%d missing files"
-msgstr "%d file mancanti"
-
-#: database_check.cc:954
-#, c-format
-msgid "%d unreferenced files"
-msgstr "%d file senza referenze"
-
-#: database_check.cc:957
-#, c-format
-msgid "%d unreferenced rosters"
-msgstr "%d roster senza referenze"
-
-#: database_check.cc:959
-#, c-format
-msgid "%d incomplete rosters"
-msgstr "%d roster incompleti"
-
-#: database_check.cc:962
-#, c-format
-msgid "%d missing revisions"
-msgstr "%d revisioni mancanti"
-
-#: database_check.cc:964
-#, c-format
-msgid "%d incomplete revisions"
-msgstr "%d revisioni incomplete"
-
-#: database_check.cc:966
-#, c-format
-msgid "%d mismatched parents"
-msgstr "%d genitori non abbinati"
-
-#: database_check.cc:968
-#, c-format
-msgid "%d mismatched children"
-msgstr "%d figli non abbinati"
-
-#: database_check.cc:970
-#, c-format
-msgid "%d revisions with bad history"
-msgstr "%d revisioni con storia non valida"
-
-#: database_check.cc:972
-#, c-format
-msgid "%d revisions not parseable (perhaps with invalid paths)"
-msgstr "%d revisioni non leggibili (forse con percorsi invalidi)"
-
-#: database_check.cc:975
-#, c-format
-msgid "%d revisions not in normalized form"
-msgstr "%d revisioni non in forma normalizzata"
-
-#: database_check.cc:979
-#, c-format
-msgid "%d missing rosters"
-msgstr "%d roster mancanti"
-
-#: database_check.cc:983
-#, c-format
-msgid "%d missing keys"
-msgstr "%d chiavi mancanti"
-
-#: database_check.cc:986
-#, c-format
-msgid "%d missing certs"
-msgstr "%d certificati mancanti"
-
-#: database_check.cc:988
-#, c-format
-msgid "%d mismatched certs"
-msgstr "%d certificati non corrispondenti"
-
-#: database_check.cc:990
-#, c-format
-msgid "%d unchecked signatures due to missing keys"
-msgstr "%d firme non controllate per mancanza delle chiavi"
-
-#: database_check.cc:992
-#, c-format
-msgid "%d bad signatures"
-msgstr "%d firme non valide"
-
-#: database_check.cc:995
-#, c-format
-msgid "%d missing heights"
-msgstr "%d altezze mancanti"
-
-#: database_check.cc:997
-#, c-format
-msgid "%d duplicate heights"
-msgstr "%d altezze duplicate"
-
-#: database_check.cc:999
-#, c-format
-msgid "%d incorrect heights"
-msgstr "%d altezze errate"
-
-#: database_check.cc:1025
-#, c-format
-msgid "check complete: %d files; %d rosters; %d revisions; %d keys; %d certs; %d heights"
-msgstr "controllo completo: %d file; %d roster; %d revisioni; %d chiavi; %d certificati; %d altezze"
-
-#: database_check.cc:1032
-#, c-format
-msgid "total problems detected: %d (%d serious)"
-msgstr "numero totale di problemi individuati: %d (di cui %d gravi)"
-
-#: database_check.cc:1034
-#, c-format
-msgid "serious problems detected"
-msgstr "individuato un problema serio"
-
-#: database_check.cc:1036
-#, c-format
-msgid "minor problems detected"
-msgstr "individuato un problema minore"
-
-#: database_check.cc:1038
-#, c-format
-msgid "database is good"
-msgstr "il database non ha problemi"
-
-#: database.cc:154
-#, c-format
-msgid "this database already contains rosters"
-msgstr "questo database contiene già dei roster"
-
-#: database.cc:179
-#, c-format
-msgid ""
-"database %s lacks some cached data\n"
-"run '%s db regenerate_caches' to restore use of this database"
-msgstr ""
-"il database ‘%s’ manca di alcuni dati precalcolati\n"
-"eseguire ‘%s db regenerate_caches’ per rigenerarli"
-
-#: database.cc:191
-#, c-format
-msgid ""
-"database %s contains old-style revisions\n"
-"if you are a project leader or doing local testing:\n"
-"  see the file UPGRADE for instructions on upgrading.\n"
-"if you are not a project leader:\n"
-"  wait for a leader to migrate project data, and then\n"
-"  pull into a fresh database.\n"
-"sorry about the inconvenience."
-msgstr ""
-"Il database ‘%s’ contiene revisioni di vecchio tipo.\n"
-"Se sei un capo progetto o stai facendo verificando localmente:\n"
-"  vedi il file UPGRADE per istruzioni sull'aggiornamento.\n"
-"Se non sei un capo progetto:\n"
-"  aspetta che un capo progetto converta il formato dati del\n"
-"  progetto e poi esegui il ‘pull’ in un nuovo database.\n"
-"Scusa per l'inconveniete."
-
-#: database.cc:201
-#, c-format
-msgid ""
-"database %s contains manifests but no revisions\n"
-"this is a very old database; it needs to be upgraded\n"
-"please see README.changesets for details"
-msgstr ""
-"il database ‘%s’ contiene manifesti ma non revisioni\n"
-"è un database molto vecchio; ha bisogno di essere aggiornato\n"
-"prego vedi README.changesets per dettagli"
-
-#: database.cc:491
-#: sanity.cc:232
-#: schema_migration.cc:62
-msgid "error: "
-msgstr "errore: "
-
-#: database.cc:492
-msgid "sqlite error: "
-msgstr "errore sqlite: "
-
-#: database.cc:516
-msgid "not set"
-msgstr "non impostato"
-
-#: database.cc:529
-msgid " (not a monotone database)"
-msgstr " (non è un database monotone)"
-
-#: database.cc:577
-#: database.cc:608
-#: database.cc:1067
-#: database.cc:1087
-#, c-format
-msgid "%u"
-msgstr "%u"
-
-#: database.cc:627
-#, c-format
-msgid ""
-"creator code      : %s\n"
-"schema version    : %s\n"
-"counts:\n"
-"  full rosters    : %s\n"
-"  roster deltas   : %s\n"
-"  full files      : %s\n"
-"  file deltas     : %s\n"
-"  revisions       : %s\n"
-"  ancestry edges  : %s\n"
-"  certs           : %s\n"
-"  logical files   : %s\n"
-"bytes:\n"
-"  full rosters    : %s\n"
-"  roster deltas   : %s\n"
-"  full files      : %s\n"
-"  file deltas     : %s\n"
-"  revisions       : %s\n"
-"  cached ancestry : %s\n"
-"  certs           : %s\n"
-"  heights         : %s\n"
-"  total           : %s\n"
-"database:\n"
-"  page size       : %s\n"
-"  cache size      : %s"
-msgstr ""
-"codice del creatore   : %s\n"
-"versione schema       : %s\n"
-"numero:\n"
-"  roster completi     : %s\n"
-"  roster incrementali : %s\n"
-"  file completi       : %s\n"
-"  file incrementali   : %s\n"
-"  revisioni           : %s\n"
-"  relaz. di parentela : %s\n"
-"  certificati         : %s\n"
-"  file logici         : %s\n"
-"byte:\n"
-"  roster completi     : %s\n"
-"  roster incrementali : %s\n"
-"  file completi       : %s\n"
-"  file incrementali   : %s\n"
-"  revisioni           : %s\n"
-"  parentele in cache  : %s\n"
-"  certificati         : %s\n"
-"  altezze             : %s\n"
-"  totale              : %s\n"
-"database:\n"
-"  dimensione pagine   : %s\n"
-"  dimensione cache    : %s"
-
-#: database.cc:672
-#, c-format
-msgid "database schema version: %s"
-msgstr "versione dello schema del database: %s"
-
-#: database.cc:757
-#, c-format
-msgid "multiple statements in query: %s"
-msgstr "query con più di un comando: %s"
-
-#: database.cc:763
-#, c-format
-msgid "wanted %d columns got %d in query: %s"
-msgstr "mi aspettavo %d colonne e ne ho ottenute %d nella query ‘%s’"
-
-#: database.cc:829
-#, c-format
-msgid "null result in query: %s"
-msgstr "risultato nullo nella query: %s"
-
-#: database.cc:847
-#, c-format
-msgid "wanted %d rows got %d in query: %s"
-msgstr "mi aspettavo %d linee e ne ho ottenute %d nella query ‘%s’"
-
-#: database.cc:1725
-#, c-format
-msgid "file preimage '%s' missing in db"
-msgstr "nel database manca la preimmagine del file ‘%s’"
-
-#: database.cc:1726
-#, c-format
-msgid "dropping delta '%s' -> '%s'"
-msgstr "cancello il delta %s → %s"
-
-#: database.cc:2013
-#, c-format
-msgid "missing prerequisite revision '%s'"
-msgstr "manca un requisito: la revisione %s"
-
-#: database.cc:2014
-#: database.cc:2025
-#: database.cc:2041
-#: database.cc:2049
-#, c-format
-msgid "dropping revision '%s'"
-msgstr "elimino la revisione %s"
-
-#: database.cc:2024
-#, c-format
-msgid "missing prerequisite file '%s'"
-msgstr "manca un requisito: il file ‘%s’"
-
-# TODO: sarà del file o del pre-delta la %s?
-#: database.cc:2039
-#, c-format
-msgid "missing prerequisite file pre-delta '%s'"
-msgstr "manca un requisito: la pre-delta del file ‘%s’"
-
-#: database.cc:2047
-#, c-format
-msgid "missing prerequisite file post-delta '%s'"
-msgstr "manca un requisito: la post-delta del file ‘%s’"
-
-#: database.cc:2338
-#, c-format
-msgid "key '%s' is not equal to key '%s' in database"
-msgstr "la chiave ‘%s’ non è uguale alla chiave ‘%s’ nel database"
-
-# TODO: specificare "il certificato della"?
-#: database.cc:2560
-#, c-format
-msgid "cert revision '%s' does not exist in db"
-msgstr "la revisione %s non è presente in database"
-
-#: database.cc:2562
-#, c-format
-msgid "dropping cert"
-msgstr "cancella certificato"
-
-#: database.cc:3373
-#, c-format
-msgid "no database specified"
-msgstr "nessuna database specificato"
-
-#: database.cc:3383
-#, c-format
-msgid "database %s does not exist"
-msgstr "il database ‘%s’ non esiste"
-
-#: database.cc:3401
-#, c-format
-msgid ""
-"You gave a database option of: \n"
-"%s\n"
-"That is actually a workspace.  Did you mean: \n"
-"%s"
-msgstr ""
-
-#: database.cc:3406
-#, c-format
-msgid "%s is a directory, not a database"
-msgstr "‘%s’ è una directory, non un database"
-
-#: database.cc:3416
-#, c-format
-msgid "database %s already exists"
-msgstr "il database ‘%s’ esiste già"
-
-#: database.cc:3421
-#, c-format
-msgid ""
-"existing (possibly stale) journal file '%s' has same stem as new database '%s'\n"
-"cancelling database creation"
-msgstr ""
-"il file di journal ‘%s’ esistente (forse in stallo) ha lastessa radice del nuovo database ‘%s’\n"
-"creazione del database cancellata"
-
-#: diff_patch.cc:620
-#, c-format
-msgid "file '%s' does not exist in workspace"
-msgstr "il file ‘%s’ non esiste nello spazio di lavoro"
-
-#: diff_patch.cc:621
-#, c-format
-msgid "'%s' in workspace is a directory, not a file"
-msgstr "nello spazio di lavoro ‘%s’ è una directory, non un file"
-
-#: diff_patch.cc:625
-#, c-format
-msgid "file %s in workspace has id %s, wanted %s"
-msgstr "il file ‘%s’ hd id ‘%s’ nello spazio di lavoro, era atteso ‘%s’"
-
-#: diff_patch.cc:746
-#, c-format
-msgid ""
-"help required for 3-way merge\n"
-"[ancestor] %s\n"
-"[    left] %s\n"
-"[   right] %s\n"
-"[  merged] %s"
-msgstr ""
-"richiesto aiuto per ‘merge’ a 3 vie\n"
-"[antenato] %s\n"
-"[sinistra] %s\n"
-"[  destra] %s\n"
-"[  unione] %s"
-
-#: file_io.cc:185
-#, c-format
-msgid "could not create directory '%s': it is a file"
-msgstr "non riesco a creare la directory ‘%s’: è un file"
-
-#: file_io.cc:202
-#, c-format
-msgid "file to delete '%s' does not exist"
-msgstr "il file da cancellare ‘%s’ non esiste"
-
-#: file_io.cc:203
-#, c-format
-msgid "file to delete, '%s', is not a file but a directory"
-msgstr "il file da cancellare ‘%s’ non è un file ma una directory"
-
-#: file_io.cc:211
-#, c-format
-msgid "directory to delete '%s' does not exist"
-msgstr "la directory da cancellare ‘%s’ non esiste"
-
-#: file_io.cc:212
-#, c-format
-msgid "directory to delete, '%s', is not a directory but a file"
-msgstr "la directory da cancellare ‘%s’ non è una directory ma un file"
-
-#: file_io.cc:219
-#, c-format
-msgid "object to delete, '%s', does not exist"
-msgstr "l'oggetto da cancellare ‘%s’ non esiste"
-
-#: file_io.cc:275
-#, c-format
-msgid "directory to delete, '%s', does not exist"
-msgstr "la directory da cancellare ‘%s’ non esiste"
-
-#: file_io.cc:276
-#, c-format
-msgid "directory to delete, '%s', is a file"
-msgstr "la directory da cancellare ‘%s’ è un file"
-
-#: file_io.cc:286
-#, c-format
-msgid "rename source file '%s' does not exist"
-msgstr "il file da rinominare ‘%s’ non esiste"
-
-#: file_io.cc:287
-#, c-format
-msgid "rename source file '%s' is a directory -- bug in monotone?"
-msgstr "il file sorgente da rinominare ‘%s’ è una directory -- bug in monotone?"
-
-#: file_io.cc:290
-#: file_io.cc:305
-#: file_io.cc:317
-#, c-format
-msgid "rename target '%s' already exists"
-msgstr "esiste già un'altra chiave con nome ‘%s’"
-
-#: file_io.cc:300
-#, c-format
-msgid "rename source dir '%s' does not exist"
-msgstr "la directory da rinominare ‘%s’ non esiste"
-
-#: file_io.cc:302
-#, c-format
-msgid "rename source dir '%s' is a file -- bug in monotone?"
-msgstr "la directory sorgente da rinominare ‘%s’ è un file -- bug in monotone?"
-
-#: file_io.cc:315
-#, c-format
-msgid "rename source path '%s' does not exist"
-msgstr "il percorso da rinominare ‘%s’ non esiste"
-
-#: file_io.cc:326
-#, c-format
-msgid "file %s does not exist"
-msgstr "il file ‘%s’ non esiste"
-
-#: file_io.cc:327
-#, c-format
-msgid "file %s cannot be read as data; it is a directory"
-msgstr "il file ‘%s’ non può essere letto: è una directory"
-
-#: file_io.cc:331
-#, c-format
-msgid "cannot open file %s for reading"
-msgstr "non riesco ad aprire file ‘%s’ in lettura"
-
-#: file_io.cc:352
-#, c-format
-msgid "Cannot read standard input multiple times"
-msgstr "Non posso leggere stdin più volte"
-
-#: file_io.cc:383
-#, c-format
-msgid "file '%s' cannot be overwritten as data; it is a directory"
-msgstr "il file ‘%s’ non può essere sovrascritto: è una directory"
-
-#: file_io.cc:457
-#, c-format
-msgid "skipping file '%s' with unsupported name"
-msgstr ""
-
-#: file_io.cc:461
-#, c-format
-msgid "skipping directory '%s' with unsupported name"
-msgstr "salto la directory ‘%s’: ha un nome non supportato"
-
-#: file_io.cc:514
-#: work.cc:1290
-#, c-format
-msgid "no such file or directory: '%s'"
-msgstr "nessun file o directory con nome ‘%s’"
-
-#: file_io.cc:542
-#, c-format
-msgid "expected file '%s', but it is a directory."
-msgstr "mi aspettavo il file ‘%s’, invece è una cartella."
-
-#: keys.cc:105
-#, c-format
-msgid "got empty passphrase from get_passphrase() hook"
-msgstr "ricevuta passphrase vuota dall'hook ‘get_passphrase()’"
-
-#: keys.cc:117
-#, c-format
-msgid "enter new passphrase for key ID [%s]: "
-msgstr "inserisci la nuova passphrase per la chiave con ID [%s]: "
-
-#: keys.cc:118
-#, c-format
-msgid "enter passphrase for key ID [%s]: "
-msgstr "inserisci la passphrase per la chiave con ID [%s]: "
-
-#: keys.cc:125
-#, c-format
-msgid "confirm passphrase for key ID [%s]: "
-msgstr "conferma la passphrase per la chiave con ID [%s]: "
-
-#: keys.cc:132
-#, c-format
-msgid "passphrases do not match, try again"
-msgstr "le passphrase non corrispondono, riprova"
-
-#: keys.cc:133
-#, c-format
-msgid "too many failed passphrases"
-msgstr "troppe passphrase errate"
-
-#: keys.cc:371
-#, c-format
-msgid "--ssh-sign requires a value ['yes', 'no', 'only', or 'check']"
-msgstr "‘--ssh-sign’ richiede un valore [‘yes’, ‘no’, ‘only’ o ‘check’]"
-
-#: keys.cc:376
-#, c-format
-msgid "--ssh-sign must be set to 'yes', 'no', 'only', or 'check'"
-msgstr "‘--ssh-sign’ deve essere impostato a ‘yes’, ‘no’, ‘only’ o ‘check’"
-
-#: keys.cc:384
-#, c-format
-msgid "You have chosen to sign only with ssh-agent but ssh-agent does not seem to be running."
-msgstr "Hai scelto di firmare esclusivamente con ‘ssh-agent’ ma non sembra essere in esecuzione."
-
-#: keys.cc:435
-#, c-format
-msgid "You don't seem to have your monotone key imported "
-msgstr "Sembra che tu non abbia importato la tua chiave monotone"
-
-#: keys.cc:482
-#, c-format
-msgid ""
-"make_signature: ssh signature (%i) != monotone signature (%i)\n"
-"ssh signature     : %s\n"
-"monotone signature: %s"
-msgstr ""
-"make_signature: firma signature (%i) != firma monotone (%i)\n"
-"firma ssh:      %s\n"
-"firma monotone: %s"
-
-#: keys.cc:497
-#, c-format
-msgid "make_signature: signature is not valid"
-msgstr "make_signature: firma non valida"
-
-#: keys.cc:682
-#, c-format
-msgid "passphrase for '%s' is incorrect"
-msgstr "passphrase incorretta per ‘%s’"
-
-#: lua.cc:466
-#: lua.cc:477
-#: lua.cc:489
-#, c-format
-msgid "%s called with an invalid parameter"
-msgstr "‘%s’ chiamato con un parametro non valido"
-
-#: lua.cc:574
-#, c-format
-msgid "Directory '%s' does not exist"
-msgstr "La directory ‘%s’ non esiste"
-
-#: lua.cc:576
-#: rcs_import.cc:1229
-#: work.cc:1559
-#, c-format
-msgid "'%s' is not a directory"
-msgstr "‘%s’ non è una directory"
-
-#: lua.cc:598
-#, c-format
-msgid "lua error while loading rcfile '%s'"
-msgstr "errore lua caricando il file rc ‘%s’"
-
-# TODO: "non di contenuto"?
-#: merge.cc:59
-#, c-format
-msgid "resolve non-content conflicts and then try again."
-msgstr "risolvi i conflitti non di contenuto e poi riprova."
-
-#: merge.cc:123
-#, c-format
-msgid "merge failed due to unresolved conflicts"
-msgstr "‘merge’ fallito a causa di conflitti non risolti"
-
-#: merkle_tree.cc:289
-#, c-format
-msgid "node level is %d, exceeds maximum %d"
-msgstr "il livello del nodo è %d, superiore al massimo di %d"
-
-#: merkle_tree.cc:324
-#, c-format
-msgid "mismatched node hash value %s, expected %s"
-msgstr "l'hash del nodo non corrisponde: è %s ma era atteso %s"
-
-#: monotone.cc:281
-#, c-format
-msgid "Usage: %s [OPTION...] command [ARG...]"
-msgstr "Uso: %s [OPZIONI…] comando [ARGOMENTI…]"
-
-#: monotone.cc:292
-#, c-format
-msgid "Options specific to '%s %s':"
-msgstr "Opzioni specifiche per ‘%s %s’:"
-
-#: monotone.cc:318
-msgid "error: memory exhausted"
-msgstr "errore: memoria esaurita"
-
-#: mt_version.cc:35
-msgid "Shows the program version"
-msgstr "Mostra la versione del programma"
-
-#: mt_version.cc:40
-#, c-format
-msgid "no arguments allowed"
-msgstr "non è permesso nessun argomento"
-
-#: mt_version.cc:53
-#, c-format
-msgid "%s (base revision: %s)"
-msgstr "%s (revisione base: %s)"
-
-#: mt_version.cc:73
-#, c-format
-msgid ""
-"Running on          : %s\n"
-"C++ compiler        : %s\n"
-"C++ standard library: %s\n"
-"Boost version       : %s\n"
-"Changes since base revision:\n"
-"%s"
-msgstr ""
-"In esecuzione su     : %s\n"
-"Compilatore C++      : %s\n"
-"Libreria standard C++: %s\n"
-"Versione di Boost    : %s\n"
-"Modifiche rispetto alla versione base:\n"
-"%s"
-
-#: netcmd.cc:43
-#, c-format
-msgid "unknown item type 0x%x for '%s'"
-msgstr "elemento di tipo sconosciuto 0x%x per ‘%s’"
-
-#: netcmd.cc:115
-#, c-format
-msgid "unknown netcmd code 0x%x"
-msgstr "codice netcmd sconosciuto 0x%x"
-
-#: netcmd.cc:120
-#, c-format
-msgid ""
-"protocol version mismatch: wanted '%d' got '%d'\n"
-"%s"
-msgstr ""
-"versione del protocollo errata: mi aspettavo %d ed ho ottenuto %d\n"
-"%s"
-
-#: netcmd.cc:125
-msgid "the remote side has a newer, incompatible version of monotone"
-msgstr "all'altro capo c'è una versione più nuova di monotone, non compatibile con questa"
-
-#: netcmd.cc:126
-msgid "the remote side has an older, incompatible version of monotone"
-msgstr "all'altro capo c'è una versione più vecchia di monotone, non compatibile con questa"
-
-#: netcmd.cc:136
-#, c-format
-msgid "oversized payload of '%d' bytes"
-msgstr "carico di %d byte sovradimensionato"
-
-#: netcmd.cc:176
-#, c-format
-msgid ""
-"bad HMAC checksum (got %s, wanted %s)\n"
-"this suggests data was corrupted in transit"
-msgstr ""
-"valore HMAC errato (ottenuto %s, atteso %s)\n"
-"questo indica che i dati ricevuti sono corrotti"
-
-#: netcmd.cc:272
-#: netcmd.cc:318
-#, c-format
-msgid "unknown role specifier %d"
-msgstr "specificatore di ruolo %d sconosciuto"
-
-#: netio.hh:41
-#: netio.hh:59
-#, c-format
-msgid "need %d bytes to decode %s at %d, only have %d"
-msgstr "sono necessari %d byte per decodificare ‘%s’ alla posizione %d, ma solo %d sono disponibili"
-
-#: netio.hh:87
-#: netio.hh:122
-#, c-format
-msgid "overflow while decoding variable length integer '%s' into a %d-byte field"
-msgstr "overflow nella decodifica dell'intero a lunghezza variabile ‘%s’ in un campo di %d-byte"
-
-#: netio.hh:142
-#, c-format
-msgid "ran out of bytes reading variable length integer '%s' at pos %d"
-msgstr "spazio esaurito nella lettura dell'intero a lunghezza variabile ‘%s’ alla posizione %d"
-
-#: netio.hh:278
-#, c-format
-msgid "decoding variable length string of %d bytes for '%s', maximum is %d"
-msgstr "decodifica in corso della stringa a lungheza variabile di %d byte per ‘%s’, il massimo è %d"
-
-#: netio.hh:333
-#, c-format
-msgid "expected %s to end at %d, have %d bytes"
-msgstr "era previsto che ‘%s’ terminasse in %d, ci sono %d byte"
-
-#: netsync.cc:280
-#, c-format
-msgid "check of '%s' failed"
-msgstr "controllo di ‘%s’ fallito"
-
-#: netsync.cc:759
-msgid "bytes in"
-msgstr "byte ↓"
-
-#: netsync.cc:761
-msgid "bytes out"
-msgstr "byte ↑"
-
-#: netsync.cc:765
-msgid "certs in"
-msgstr "cert. ↓"
-
-#: netsync.cc:767
-#: netsync.cc:780
-msgid "revs in"
-msgstr "rev. ↓"
-
-#: netsync.cc:772
-msgid "certs out"
-msgstr "cert. ↑"
-
-#: netsync.cc:774
-#: netsync.cc:782
-msgid "revs out"
-msgstr "rev. ↑"
-
-#: netsync.cc:888
-#, c-format
-msgid "underflow on count of %s items to receive"
-msgstr "underflow del numero di elementi %s da ricevere"
-
-#: netsync.cc:1259
-#: netsync.cc:1267
-#, c-format
-msgid "received network error: %s"
-msgstr "ricevuto errore di rete: %s"
-
-#: netsync.cc:1295
-#, c-format
-msgid ""
-"@@@@@@@@@@@@@@@@@@@@@@@@@@@@@@@@@@@@@@@@@@@@@@@@@@@@@@@@@@@\n"
-"@ WARNING: SERVER IDENTIFICATION HAS CHANGED              @\n"
-"@@@@@@@@@@@@@@@@@@@@@@@@@@@@@@@@@@@@@@@@@@@@@@@@@@@@@@@@@@@\n"
-"IT IS POSSIBLE THAT SOMEONE IS DOING SOMETHING NASTY\n"
-"it is also possible that the server key has just been changed\n"
-"remote host sent key %s\n"
-"I expected %s\n"
-"'%s unset %s %s' overrides this check"
-msgstr ""
-"@@@@@@@@@@@@@@@@@@@@@@@@@@@@@@@@@@@@@@@@@@@@@@@@@@@@@@@@@@@\n"
-"@ ATTENZIONE: L'IDENTIFICAZIONE DEL SERVER È CAMBIATA     @\n"
-"@@@@@@@@@@@@@@@@@@@@@@@@@@@@@@@@@@@@@@@@@@@@@@@@@@@@@@@@@@@\n"
-"È POSSIBILE CHE QUALCUNO STIA FACENDO QUALCOSA DI BRUTTO\n"
-"è anche possibile che la chiave del server sia stata semplicemente cambiata\n"
-"l'host remoto ha inviato la chiave ‘%s’\n"
-"mi aspettavo la chiave ‘%s’\n"
-"‘%s unset %s %s’ per forzare questo controllo"
-
-#: netsync.cc:1305
-#, c-format
-msgid "server key changed"
-msgstr "la chiave del server è cambiata"
-
-#: netsync.cc:1310
-#, c-format
-msgid ""
-"first time connecting to server %s\n"
-"I'll assume it's really them, but you might want to double-check\n"
-"their key's fingerprint: %s"
-msgstr ""
-"prima connessione con il server ‘%s’\n"
-"assumo che sia il server giusto, ma potresti voler controllare\n"
-"il fingerprint della sua chiave: %s"
-
-#: netsync.cc:1316
-#, c-format
-msgid "saving public key for %s to database"
-msgstr "salvo la chiave pubblica per ‘%s’ nel database"
-
-#: netsync.cc:1418
-#, c-format
-msgid "rejected attempt at anonymous connection for write"
-msgstr "rifiutato un tentativo di connessione anonima in scrittura"
-
-#: netsync.cc:1425
-#, c-format
-msgid "rejected attempt at anonymous connection while running as sink"
-msgstr "rifiutato un tentativo di connessione anonima funzionando come pozzo"
-
-#: netsync.cc:1440
-#, c-format
-msgid "anonymous access to branch '%s' denied by server"
-msgstr "il server ha negato l'accesso anonimo al ramo ‘%s’"
-
-#: netsync.cc:1448
-#, c-format
-msgid "allowed anonymous read permission for '%s' excluding '%s'"
-msgstr "concessi permessi di lettura anonima a ‘%s’ con esclusione di ‘%s’"
-
-#: netsync.cc:1454
-#, c-format
-msgid "allowed anonymous read/write permission for '%s' excluding '%s'"
-msgstr "concessi permessi di lettura/scrittura anonime a ‘%s’ con esclusione di ‘%s’"
-
-#: netsync.cc:1517
-#, c-format
-msgid "remote public key hash '%s' is unknown"
-msgstr "l'hash ‘%s’ della chiave pubblica remota è sconosciuto"
-
-#: netsync.cc:1535
-#, c-format
-msgid "detected replay attack in auth netcmd"
-msgstr "individuato attacco replay nell'autenticazione netcmd"
-
-#: netsync.cc:1557
-#, c-format
-msgid "denied '%s' read permission for '%s' excluding '%s' while running as pure sink"
-msgstr "negato a ‘%s’ il permesso di lettura a ‘%s’ con esclusione di ‘%s’ nel ruolo di pozzo"
-
-#: netsync.cc:1572
-#, c-format
-msgid "denied '%s' read permission for '%s' excluding '%s' because of branch '%s'"
-msgstr "negato a ‘%s’ il permesso di lettura a ‘%s’ con esclusione di ‘%s’ a causa del ramo ‘%s’"
-
-#: netsync.cc:1582
-#, c-format
-msgid "allowed '%s' read permission for '%s' excluding '%s'"
-msgstr "concessi a ‘%s’ permessi di lettura per ‘%s’ con esclusione di ‘%s’"
-
-#: netsync.cc:1593
-#, c-format
-msgid "denied '%s' write permission for '%s' excluding '%s' while running as pure source"
-msgstr "negato a ‘%s’ il permesso di scrittura a ‘%s’ con esclusione di ‘%s’ nel ruolo di sorgente"
-
-#: netsync.cc:1601
-#, c-format
-msgid "denied '%s' write permission for '%s' excluding '%s'"
-msgstr "negati a ‘%s’ permessi di scrittura per ‘%s’ con esclusione di ‘%s’"
-
-#: netsync.cc:1605
-#, c-format
-msgid "allowed '%s' write permission for '%s' excluding '%s'"
-msgstr "concessi a ‘%s’ permessi di scrittura per ‘%s’ con esclusione di ‘%s’"
-
-#: netsync.cc:1629
-#, c-format
-msgid "bad client signature"
-msgstr "firma del client non valida"
-
-#: netsync.cc:1645
-#, c-format
-msgid "Unexpected 'refine' command on non-refined item type"
-msgstr "Comando ‘refine’ non atteso su un elemento di tipo non-refined"
-
-#: netsync.cc:1742
-#, c-format
-msgid "unknown bye phase %d received"
-msgstr "ricevuta fase di saluto %d sconosciuta"
-
-#: netsync.cc:1757
-#, c-format
-msgid "Unexpected 'done' command on non-refined item type"
-msgstr "Comando ‘done’ non atteso su un elemento di tipo non-refined"
-
-#: netsync.cc:1829
-#, c-format
-msgid "%s with hash '%s' does not exist in our database"
-msgstr "‘%s’ con hash ‘%s’ non è presente nel database"
-
-#: netsync.cc:1933
-#, c-format
-msgid "Mismatched epoch on branch %s. Server has '%s', client has '%s'."
-msgstr "Epoca non corrispondente sul ramo ‘%s’: il server usa ‘%s’, il client usa ‘%s’."
-
-#: netsync.cc:1951
-#, c-format
-msgid "hash check failed for public key '%s' (%s); wanted '%s' got '%s'"
-msgstr "verifica dell'hash fallita per la chiave pubblica ‘%s’ (%s); atteso ‘%s’, ottenuto ‘%s’"
-
-#: netsync.cc:1966
-#, c-format
-msgid "hash check failed for revision cert '%s'"
-msgstr "l'hash nel certificato della revisione %s non è corretto"
-
-#: netsync.cc:2028
-#, c-format
-msgid "Received warning from usher: %s"
-msgstr "Ricevuto avvertimento dall'usciere: %s"
-
-#: netsync.cc:2115
-#: netsync.cc:2146
-msgid "source and sink"
-msgstr "sorgente e pozzo"
-
-#: netsync.cc:2116
-#: netsync.cc:2147
-msgid "source"
-msgstr "sorgente"
-
-#: netsync.cc:2116
-#: netsync.cc:2147
-msgid "sink"
-msgstr "pozzo"
-
-#: netsync.cc:2303
-#, c-format
-msgid "input buffer for peer %s is overfull after netcmd dispatch"
-msgstr "il buffer d'ingresso per il peer ‘%s’ è sovraccarico dopo invio netcmd"
-
-#: netsync.cc:2315
-#: netsync.cc:2414
-#, c-format
-msgid "protocol error while processing peer %s: '%s'"
-msgstr "errore di protocollo processando il peer %s: ‘%s’"
-
-#: netsync.cc:2321
-#, c-format
-msgid "error: %s"
-msgstr "errore: %s"
-
-#: netsync.cc:2385
-<<<<<<< HEAD
-#: netsync.cc:2899
-=======
-#: netsync.cc:2825
->>>>>>> 4c94bc2a
-#, c-format
-msgid "connecting to %s"
-msgstr "connessione a ‘%s’"
-
-#: netsync.cc:2429
-#, c-format
-msgid "timed out waiting for I/O with peer %s, disconnecting"
-msgstr "tempo disponibile finito aspettando I/O con peer ‘%s’, mi scollego"
-
-#: netsync.cc:2452
-#, c-format
-msgid "processing failure while talking to peer %s, disconnecting"
-msgstr "ottenuto fallimento parlando col peer ‘%s’, mi scollego"
-
-#: netsync.cc:2469
-#, c-format
-msgid "successful exchange with %s"
-msgstr "scambio con ‘%s’ avvenuto con successo"
-
-#: netsync.cc:2475
-#, c-format
-msgid "peer %s disconnected after we informed them of error"
-msgstr "peer ‘%s’ disconnesso dopo nostra notifica di errore"
-
-#: netsync.cc:2480
-#, c-format
-msgid "I/O failure while talking to peer %s, disconnecting"
-msgstr "I/O fallito mentre parlavo col peer ‘%s’, mi scollego"
-
-#: netsync.cc:2548
-#, c-format
-msgid "protocol error while processing peer %s: '%s', marking as bad"
-msgstr "errore di protocollo processando peer ‘%s’: ‘%s’, marcato come invalido"
-
-#: netsync.cc:2580
-#, c-format
-msgid "accepted new client connection from %s : %s"
-msgstr "accettata connessione nuovo cliente da ‘%s’: ‘%s’"
-
-#: netsync.cc:2617
-#, c-format
-msgid "protocol error while processing peer %s: '%s', disconnecting"
-msgstr "errore di protocollo processando peer ‘%s’: ‘%s’, mi scollego"
-
-# TODO: DEL peer?
-#: netsync.cc:2628
-#, c-format
-msgid "peer %s read failed in working state (error)"
-msgstr "lettura del peer ‘%s’ fallita durante il lavoro (errore)"
-
-# TODO: DEL peer?
-#: netsync.cc:2633
-#, c-format
-msgid "peer %s read failed in shutdown state (possibly client misreported error)"
-msgstr "lettura del peer ‘%s’ fallita durante la chiusura (forse il cliente ha mal trasmesso l'errore)"
-
-#: netsync.cc:2639
-#, c-format
-msgid "peer %s read failed in confirmed state (success)"
-msgstr "lettura peer ‘%s’ fallita durante la conferma (successo)"
-
-#: netsync.cc:2660
-#, c-format
-msgid "peer %s write failed in working state (error)"
-msgstr "scrittura peer ‘%s’ fallita durante il lavoro (errore)"
-
-# TODO: non sono sicura se il cliente è sogg o dest
-#: netsync.cc:2665
-#, c-format
-msgid "peer %s write failed in shutdown state (possibly client misreported error)"
-msgstr "scrittura peer ‘%s’ fallita durante la chiusura (errore forse mal trasmesso al cliente)"
-
-# TODO: conferma DEL peer?
-#: netsync.cc:2671
-#, c-format
-msgid "peer %s write failed in confirmed state (success)"
-msgstr "scrittura peer ‘%s’ fallita durante la conferma (successo)"
-
-# TODO: "mi scollego", "sconnessione in corso", o che? (da cambiare in tutti)
-#: netsync.cc:2698
-#, c-format
-msgid "peer %s processing finished, disconnecting"
-msgstr "il peer ‘%s’ ha finito, mi scollego"
-
-#: netsync.cc:2720
-#, c-format
-msgid "fd %d (peer %s) has been idle too long, disconnecting"
-msgstr "fd %d (peer %s) è stato fermo tropop a lungo, mi scollego"
-
-#: netsync.cc:2788
-#, c-format
-msgid "beginning service on %s : %s"
-msgstr "attivo il servizio su %s : %s"
-
-#: netsync.cc:2789
-msgid "<all interfaces>"
-msgstr "<tutte le interfacce>"
-
-#: netsync.cc:2803
-#, c-format
-msgid "session limit %d reached, some connections will be refused"
-msgstr "numero limite di sessioni (%d) raggiunto, alcune connessioni verrano rifiutate"
-
-#: netsync.cc:2852
-#, c-format
-msgid "Network error: %s"
-msgstr "Errore di rete: %s"
-
-#: netsync.cc:2913
-#, c-format
-msgid "Network error on peer %s, disconnecting"
-msgstr "Errore di rete con il peer ‘%s’, mi scollego"
-
-#: netsync.cc:2919
-#, c-format
-msgid "got OOB from peer %s, disconnecting"
-msgstr "ricevuti dati OOB dal peer ‘%s’, mi scollego"
-
-<<<<<<< HEAD
-#: netsync.cc:2926
-#, c-format
-msgid "Network error: %s"
-msgstr "Errore di rete: %s"
-
-=======
->>>>>>> 4c94bc2a
-#: netsync.cc:2979
-#, c-format
-msgid "beginning service on %s"
-msgstr "attivo il servizio su %s"
-
-# TODO: peer?
-#: netsync.cc:3042
-#, c-format
-msgid "got some OOB data on fd %d (peer %s), disconnecting"
-msgstr "ricevuti dati OOB su fd %d (peer ‘%s’), mi scollego"
-
-#: netsync.cc:3091
-#, c-format
-msgid "finding items to synchronize:"
-msgstr "cerco elementi da sincronizzare:"
-
-#: netsync.cc:3099
-msgid "certificates"
-msgstr "certificati"
-
-#: netsync.cc:3208
-#, c-format
-msgid "Cannot find key '%s'"
-msgstr "Non trovo la chiave ‘%s’"
-
-#: netsync.cc:3248
-#, c-format
-msgid ""
-"include branch pattern contains a quote character:\n"
-"%s"
-msgstr ""
-"il criterio di inclusione del ramo contiene un carattere virgolette:\n"
-"‘%s’"
-
-#: netsync.cc:3254
-#, c-format
-msgid ""
-"exclude branch pattern contains a quote character:\n"
-"%s"
-msgstr ""
-"il criterio di esclusione del ramo contiene un carattere virgolette:\n"
-"‘%s’"
-
-#: netsync.cc:3289
-#: netsync.cc:3293
-#, c-format
-msgid "network error: %s"
-msgstr "errore di rete: %s"
-
-#: options_list.hh:19
-msgid "override author for commit"
-msgstr "forza l'autore del commit"
-
-#: options_list.hh:27
-msgid "block size in bytes for \"automate stdio\" output"
-msgstr "dimensione di blocco per l'output di ‘automate stdio’ (in byte)"
-
-#: options_list.hh:32
-#: options_list.hh:318
-#: options_list.hh:361
-#, c-format
-msgid "cannot be zero or negative"
-msgstr "non può essere zero o negativo"
-
-#: options_list.hh:43
-msgid "address:port to listen on (default :4691)"
-msgstr "indirizzo:porta su cui stare in ascolto (default ‘:4691’)"
-
-#: options_list.hh:80
-msgid "disable transport authentication"
-msgstr "disabilita l'autentificazione del trasporto"
-
-#: options_list.hh:87
-msgid "serve netsync on stdio"
-msgstr "esegue il netsync tramite stdio"
-
-#: options_list.hh:96
-msgid "select branch cert for operation"
-msgstr "seleziona il ramo per l'operazione"
-
-#: options_list.hh:104
-msgid "print a brief version of the normal output"
-msgstr "stampa una versione breve dell'output"
-
-#: options_list.hh:112
-msgid "set location of configuration directory"
-msgstr "imposta locazione della cartella di configurazione"
-
-#: options_list.hh:122
-msgid "override date/time for commit"
-msgstr "forza data/ora del commit"
-
-#: options_list.hh:136
-msgid "set name of database"
-msgstr "imposta il nome del database"
-
-#: options_list.hh:144
-msgid "print debug log to stderr while running"
-msgstr "stampa i log di debug su stderr"
-
-#: options_list.hh:152
-msgid "limit the number of levels of directories to descend"
-msgstr "limita il numero di livelli di cartelle in cui discendere"
-
-#: options_list.hh:157
-#, c-format
-msgid "cannot be negative"
-msgstr "non può essere negativo"
-
-#: options_list.hh:166
-msgid "argument to pass external diff hook"
-msgstr "argomenti da passare all'hook per le diff esterne"
-
-#: options_list.hh:175
-msgid "use context diff format"
-msgstr "usa diff in formato con contesto"
-
-#: options_list.hh:182
-msgid "use external diff hook for generating diffs"
-msgstr "utilizza l'hook per generare le diff esternamente"
-
-#: options_list.hh:189
-msgid "use unified diff format"
-msgstr "usa diff in formato unificato"
-
-#: options_list.hh:197
-msgid "do not show the function containing each block of changes"
-msgstr "non mostrare la funzione che contiene il blocco di modifiche"
-
-#: options_list.hh:204
-msgid "print diffs along with logs"
-msgstr "stampa i diff assieme ai log"
-
-#: options_list.hh:213
-msgid "when rosterifying, drop attrs entries with the given key"
-msgstr "durante la conversione al formato con roster, elimina gli attributi con una chiave specificata"
-
-#: options_list.hh:221
-msgid "don't perform the operation, just show what would have happened"
-msgstr "non esegue l'operazione, mostra solamente cosa sarebbe successo"
-
-#: options_list.hh:229
-msgid "file to dump debugging log to, on failure"
-msgstr "file su cui salvare i log di debug (in caso di fallimento)"
-
-#: options_list.hh:238
-msgid "leave out anything described by its argument"
-msgstr "esclude qualsiasi cosa sia stata fornita come parametro"
-
-# TODO: registro??
-#: options_list.hh:246
-msgid "only update monotone's internal bookkeeping, not the filesystem"
-msgstr "aggiorna il registro interno di monotone, non il filesystem"
-
-#: options_list.hh:254
-msgid "sign with ssh-agent, 'yes' to sign with ssh if key found, 'no' to force monotone to sign, 'check' to sign with both and compare"
-msgstr "firma con ‘ssh-agent’: ‘yes’ per firmare solo se viene trovata la chiave, ‘no’ per firmare solo con monotone, ‘check’ per firmare con entrambi e verificare"
-
-#: options_list.hh:262
-msgid "print detailed version number"
-msgstr "stampa il numero di versione dettagliato"
-
-#: options_list.hh:269
-msgid "display help message"
-msgstr "mostra il messaggio di aiuto"
-
-#: options_list.hh:278
-msgid "include anything described by its argument"
-msgstr "include qualsiasi cosa sia stata fornita come parametro"
-
-#: options_list.hh:286
-msgid "set key for signatures"
-msgstr "imposta chiave di firma"
-
-#: options_list.hh:294
-msgid "set location of key store"
-msgstr "imposta locazione del portachiavi"
-
-#: options_list.hh:303
-msgid "push the specified key even if it hasn't signed anything"
-msgstr "invia la chiave specificata anche se non è stata utilizzata per certificare nulla"
-
-#: options_list.hh:313
-msgid "limit log output to the last number of entries"
-msgstr "limita la stampa del log alle ultime N voci"
-
-#: options_list.hh:322
-msgid "file to write the log to"
-msgstr "file su cui scrivere il registro"
-
-#: options_list.hh:333
-msgid "set commit changelog message"
-msgstr "imposta il messaggio di ChangeLog del commit"
-
-#: options_list.hh:340
-msgid "set filename containing commit changelog message"
-msgstr "legge il messaggio di ChangeLog del commit da un file"
-
-#: options_list.hh:348
-msgid "perform the operations for files missing from workspace"
-msgstr "esegue l'operazione per file mancanti dallo spazio di lavoro"
-
-#: options_list.hh:356
-msgid "limit log output to the next number of entries"
-msgstr "limita la stampa del log alle N voci seguenti"
-
-#: options_list.hh:366
-msgid "exclude files when printing logs"
-msgstr "esclude i file dalla stampa dei log"
-
-#: options_list.hh:374
-msgid "do not use ASCII graph to display ancestry"
-msgstr "non utilizzare i grafi ASCII delle parentele"
-
-#: options_list.hh:382
-msgid "do not ignore any files"
-msgstr "non ignorare nessun file"
-
-#: options_list.hh:390
-msgid "exclude merges when printing logs"
-msgstr "esclude i merge dalla stampa dei log"
-
-#: options_list.hh:398
-msgid "do not load ~/.monotone/monotonerc or _MTN/monotonerc lua files"
-msgstr "non caricare i file Lua ‘~/.monotone/monotonerc’ e ‘_MTN/monotonerc’"
-
-#: options_list.hh:406
-msgid "do not load standard lua hooks"
-msgstr "non caricare gli hook standard Lua"
-
-#: options_list.hh:414
-msgid "record process id of server"
-msgstr "registra l'id del processo server"
-
-#: options_list.hh:422
-msgid "suppress verbose, informational and progress messages"
-msgstr "sopprime i messaggi di notifica estesa, informativi e di avanzamento"
-
-#: options_list.hh:432
-msgid "load extra rc file"
-msgstr "carica un ulteriore file rc"
-
-#: options_list.hh:440
-msgid "suppress warning, verbose, informational and progress messages"
-msgstr "sopprime i messaggi di avvertimento, di notifica estesa, informativi e di avanzamento"
-
-#: options_list.hh:450
-msgid "also operate on the contents of any listed directories"
-msgstr "opera anche sui contenuti delle directory specificate"
-
-#: options_list.hh:459
-msgid "select revision id for operation"
-msgstr "seleziona la revisione per l'operazione"
-
-#: options_list.hh:467
-msgid "limit search for workspace to specified root"
-msgstr "limita la ricerca di uno spazio di lavoro alla radice specificata"
-
-#: options_list.hh:475
-msgid "use the current arguments as the future default"
-msgstr "usa gli argomenti attuali come default futuro"
-
-#: options_list.hh:483
-msgid "set ticker style (count|dot|none)"
-msgstr "imposta lo stile del ticker (count|dot|none)"
-
-#: options_list.hh:494
-#, c-format
-msgid "argument must be 'none', 'dot', or 'count'"
-msgstr "il parametro deve essere ‘none’, ‘dot’ o ‘count’"
-
-# TODO: "da cui iniziare" è brutto
-#: options_list.hh:498
-msgid "revision(s) to start logging at"
-msgstr "revisione(i) da cui iniziare il log"
-
-# TODO: "a cui terminare" è brutto
-#: options_list.hh:505
-msgid "revision(s) to stop logging at"
-msgstr "revisione(i) a cui terminare il log"
-
-#: options_list.hh:513
-msgid "perform the operations for unknown files from workspace"
-msgstr "esegue l'operazione sui file sconosciuti presenti in workspace"
-
-#: options_list.hh:522
-msgid "verbose completion output"
-msgstr "output dettagliato"
-
-#: options_list.hh:530
-msgid "print version number, then exit"
-msgstr "stampa il numero di versione ed esce"
-
-#: options_list.hh:538
-msgid "insert command line arguments taken from the given file"
-msgstr "inserisce argomenti da linea di comando presi dal file dato"
-
-#: packet.cc:131
-#, c-format
-msgid "malformed packet"
-msgstr "pacchetto non valido"
-
-#: packet.cc:231
-#, c-format
-msgid "unknown packet type: '%s'"
-msgstr "pacchetto di tipo sconosciuto: ‘%s’"
-
-#: rcs_file.cc:353
-#, c-format
-msgid "parse failure %d:%d: expecting %s, got %s with value '%s'"
-msgstr "errore sintattico %d:%d: mi aspettavo %s, ho ricevuto %s con valore ‘%s’"
-
-#: rcs_file.cc:372
-#, c-format
-msgid "parse failure %d:%d: expecting word '%s'"
-msgstr "errore sintattico %d:%d: mi aspettavo la parola ‘%s’"
-
-#: rcs_file.cc:387
-#, c-format
-msgid "parse failure %d:%d: expecting word"
-msgstr "errore sintattico %d:%d: mi aspettavo una parola"
-
-#: rcs_import.cc:715
-#, c-format
-msgid "parsing RCS file %s"
-msgstr "analizzo il file RCS ‘%s’"
-
-#: rcs_import.cc:718
-#, c-format
-msgid "parsed RCS file %s OK"
-msgstr "file RCS ‘%s’ analizzato correttamente"
-
-#: rcs_import.cc:907
-#, c-format
-msgid "error reading RCS file %s: %s"
-msgstr "errore leggendo file RCS ‘%s’: %s"
-
-#: rcs_import.cc:1204
-#, c-format
-msgid ""
-"%s appears to be a CVS repository root directory\n"
-"try importing a module instead, with 'cvs_import %s/<module_name>"
-msgstr ""
-"‘%s’ sembra essere la radice di un repository CVS\n"
-"prova invece a importare un modulo, con ‘cvs_import %s/<nome_modulo>’"
-
-#: rcs_import.cc:1216
-#, c-format
-msgid "need base --branch argument for importing"
-msgstr "l'argomento ‘--branch’ è necessario per l'importazione"
-
-#: rcs_import.cc:1228
-#, c-format
-msgid "path %s does not exist"
-msgstr "il percorso ‘%s’ non esiste"
-
-#: rcs_import.cc:1263
-msgid "tags"
-msgstr "etichette"
-
-# TODO: sul o nel?
-#: restrictions.cc:51
-#: restrictions.cc:68
-#, c-format
-msgid "conflicting include/exclude on path '%s'"
-msgstr "conflitto di inclusione/esclusione sul percorso ‘%s’"
-
-#: restrictions.cc:93
-#: restrictions.cc:130
-#, c-format
-msgid "restriction includes unknown path '%s'"
-msgstr "la restrizione include il percorso sconosciuto ‘%s’"
-
-#: restrictions.cc:104
-#: restrictions.cc:143
-#, c-format
-msgid "restriction excludes unknown path '%s'"
-msgstr "la restrizione esclude il percorso sconosciuto ‘%s’"
-
-#: restrictions.cc:108
-#: restrictions.cc:147
-#, c-format
-msgid "%d unknown path"
-msgid_plural "%d unknown paths"
-msgstr[0] "%d percorso sconosciuto"
-msgstr[1] "%d percorsi sconosciuti"
-
-#: revision.cc:736
-#, c-format
-msgid "the command '%s %s' cannot be restricted in a two-parent workspace"
-msgstr "il comando ‘%s %s’ non può essere ristretto in spazio di lavoro di due-genitori"
-
-#: revision.cc:952
-#, c-format
-msgid "scanning for bogus merge edges"
-msgstr "scansione in corso per falsi archi di fusione"
-
-#: revision.cc:994
-#, c-format
-msgid "optimizing out redundant edge %d -> %d"
-msgstr "elimino l'arco ridondante %d → %d"
-
-#: revision.cc:1003
-#, c-format
-msgid "failed to eliminate edge %d -> %d"
-msgstr "fallita eliminazione di parentela %d -> %d"
-
-#: revision.cc:1014
-#, c-format
-msgid "rebuilding %d nodes"
-msgstr "ricostruisco %d nodi"
-
-#: revision.cc:1214
-#, c-format
-msgid "Directory %s for path %s cannot be added, as there is a file in the way"
-msgstr ""
-
-#: revision.cc:1235
-#, c-format
-msgid "Path %s cannot be added, as there is a directory in the way"
-msgstr "Il percorso ‘%s’ non può essere aggiunto, dato che c'è già una directory con lo stesso nome"
-
-#: revision.cc:1238
-#, c-format
-msgid "Path %s added twice with differing content"
-msgstr "Percorso ‘%s’ aggiunto due volte con contenuti diversi"
-
-#: revision.cc:1522
-#, c-format
-msgid ""
-"unknown attribute '%s' on path '%s'\n"
-"please contact %s so we can work out the right way to migrate this\n"
-"(if you just want it to go away, see the switch --drop-attr, but\n"
-"seriously, if you'd like to keep it, we're happy to figure out how)"
-msgstr ""
-"attributo sconosciuto ‘%s’ nel percorso ‘%s’\n"
-"prego contatta ‘%s’ così possiamo trovare il modo giusto per convertirlo\n"
-"(se vuoi invece semplicemente scartare l'attributo, vedi lo switch --drop-attr, ma\n"
-"se sei interessato a tenerlo, saremo lieti di fornirti una soluzione)"
-
-#: revision.cc:1628
-#, c-format
-msgid "converting existing revision graph to new roster-style revisions"
-msgstr "converto il grafo esistente delle revisioni al nuovo formato con roster"
-
-#: revision.cc:1683
-#, c-format
-msgid "rebuilding revision graph from manifest certs"
-msgstr "ricostruisco il grafo delle revisioni dai certificati di manifesto"
-
-#: revision.cc:1730
-#, c-format
-msgid "regenerating cached rosters and heights"
-msgstr "rigenera la cache dei roster e delle altezze"
-
-#: revision.cc:1742
-msgid "regenerated"
-msgstr "rigenerato"
-
-#: revision.cc:1758
-#, c-format
-msgid "finished regenerating cached rosters and heights"
-msgstr "rigenerazione della cache dei roster e delle altezze completata"
-
-#: revision.cc:1762
-msgid "Shows a revision's height"
-msgstr "Mostra l'altezza di una revisione"
-
-#: revision.cc:1772
-#, c-format
-msgid "cached height: %s"
-msgstr "altezza in cache: %s"
-
-#: revision.cc:1855
-#, c-format
-msgid ""
-"encountered a revision with unknown format, version '%s'\n"
-"I only know how to understand the version '1' format\n"
-"a newer version of monotone is required to complete this operation"
-msgstr ""
-"incontrata una revisione con un formato sconosciuto, versione ‘%s’.\n"
-"capisco solo la versione formato ‘1’\n"
-"è necessaria una versione di monotone più nuova per completare l'operazione "
-
-#: roster.cc:2313
-#, c-format
-msgid "restriction includes deletion of '%s' but excludes deletion of '%s'"
-msgstr ""
-
-#: roster.cc:2332
-#, c-format
-msgid "restriction excludes addition of '%s' but includes addition of '%s'"
-msgstr ""
-
-#: roster.cc:2360
-#, c-format
-msgid "invalid restriction"
-msgstr "restrizione non valida"
-
-#: sanity.cc:145
-#, c-format
-msgid "fatal: formatter failed on %s:%d: %s"
-msgstr "fatale: il formattatore ha fallito su %s:%d: %s"
-
-#: sanity.cc:219
-msgid "misuse: "
-msgstr "abuso: "
-
-#: sanity.cc:239
-#, c-format
-msgid "%s:%d: invariant '%s' violated"
-msgstr "%s:%d: invariante ‘%s’ violato"
-
-#: sanity.cc:253
-#, c-format
-msgid "%s:%d: index '%s' = %d overflowed vector '%s' with size %d"
-msgstr "%s:%d: l'indice ‘%s’ = %d ha mandato in overflow il vettore ‘%s’ con grandezza %d"
-
-# TODO: 'set', non 'space'
-#: sanity.cc:274
-#, c-format
-msgid "Current work set: %i items"
-msgstr "Insieme di lavoro attuale: %i elementi"
-
-#: selectors.cc:46
-#, c-format
-msgid "expanded selector '%s' -> '%s'"
-msgstr "espanso il selettore ‘%s’ in ‘%s’"
-
-#: selectors.cc:83
-#, c-format
-msgid "unknown selector type: %c"
-msgstr "selettore di tipo sconosciuto: ‘%c’"
-
-# TODO: remove \n
-#: selectors.cc:94
-#, c-format
-msgid "selector '%s' is not a valid date\n"
-msgstr "il selettore ‘%s’ non è una data valida\n"
-
-#: selectors.cc:112
-#, c-format
-msgid "selector '%s' is not a valid date (%s)"
-msgstr "il selettore ‘%s’ non è una data valida (%s)"
-
-# TODO: remove \n
-#: selectors.cc:116
-#, c-format
-msgid "expanded date '%s' -> '%s'\n"
-msgstr "espansa la data ‘%s’ in ‘%s’\n"
-
-#: schema_migration.cc:82
-msgid ""
-"make sure database and containing directory are writeable\n"
-"and you have not run out of disk space"
-msgstr ""
-"assicurati che il database e la directory che lo contiene siano\n"
-"scrivibili e che tu non abbia esaurito lo spazio su disco"
-
-#: schema_migration.cc:92
-msgid ""
-"(if this is a database last used by monotone 0.16 or older,\n"
-"you must follow a special procedure to make it usable again.\n"
-"see the file UPGRADE, in the distribution, for instructions.)"
-msgstr ""
-"(se questo è un database usato per l'ultima volta con monotone 0.16 o più vecchio\n"
-"devi seguire una procedura speciale per renderlo di nuovo utilizzabile.\n"
-"vedi il file ‘UPGRADE’, presente nella distribuzione, per istuzioni.)"
-
-#: schema_migration.cc:101
-#, c-format
-msgid ""
-"sqlite error: %s\n"
-"%s"
-msgstr ""
-"errore sqlite: %s\n"
-"%s"
-
-#: schema_migration.cc:515
-#, c-format
-msgid "public and private keys for %s don't match"
-msgstr "le chiavi pubblica e privata per ‘%s’ non corrispondono"
-
-#: schema_migration.cc:517
-#, c-format
-msgid "moving key '%s' from database to %s"
-msgstr "sposto chiave ‘%s’ dal database a ‘%s’"
-
-#: schema_migration.cc:871
-#, c-format
-msgid "%s (usable)"
-msgstr "%s (utilizzabile)"
-
-#: schema_migration.cc:873
-#, c-format
-msgid "%s (migration needed)"
-msgstr "%s (migrazione necessaria)"
-
-# TODO:maschile?
-#: schema_migration.cc:875
-#, c-format
-msgid "%s (too new, cannot use)"
-msgstr "%s (troppo nuovo, non utilizzabile)"
-
-#: schema_migration.cc:877
-#, c-format
-msgid "%s (not a monotone database)"
-msgstr "%s (non è un database monotone)"
-
-#: schema_migration.cc:879
-#, c-format
-msgid "%s (database has no tables!)"
-msgstr "%s (database senza tabelle!)"
-
-#: schema_migration.cc:892
-#, c-format
-msgid ""
-"cannot use the empty sqlite database %s\n"
-"(monotone databases must be created with '%s db init')"
-msgstr ""
-"impossibile usare il database sqlite vuoto ‘%s’\n"
-"(i database monotone devono essere creati con:‘%s db init’)"
-
-# TODO: remove \n
-#: schema_migration.cc:897
-#, c-format
-msgid "%s does not appear to be a monotone database\n"
-msgstr "‘%s’ non sembra essere un database monotone\n"
-
-#: schema_migration.cc:901
-#, c-format
-msgid ""
-"%s appears to be a monotone database, but this version of\n"
-"monotone does not recognize its schema.\n"
-"you probably need a newer version of monotone."
-msgstr ""
-"‘%s’ sembra essere un database monotone, però questa versione\n"
-"di monotone non riconosce il suo schema.\n"
-"probabilmenete è necessaria una versione di monotone più recente."
-
-#: schema_migration.cc:920
-#, c-format
-msgid ""
-"database %s is laid out according to an old schema\n"
-"try '%s db migrate' to upgrade\n"
-"(this is irreversible; you may want to make a backup copy first)"
-msgstr ""
-"il database ‘%s’ e stato creato secondo uno schema obsoleto\n"
-"provare con ‘%s db migrate’ per aggiornarlo\n"
-"(questo processo è irreversibile; è consigiabile eseguire prima una copia di backup)"
-
-#: schema_migration.cc:942
-#, c-format
-msgid "calculating migration..."
-msgstr "calcolo i passi necessari per la migrazione…"
-
-#: schema_migration.cc:957
-#, c-format
-msgid "no migration performed; database schema already up-to-date"
-msgstr "nessuna migrazione effettuata: lo schema del database era già aggiornato"
-
-#: schema_migration.cc:964
-#, c-format
-msgid "migrating data..."
-msgstr "migrazione dati…"
-
-# TODO: usare "aggiornare" anziché "convertire" per "to migrate"
-#: schema_migration.cc:986
-#, c-format
-msgid "migrated to schema %s"
-msgstr "aggiornato allo schema %s"
-
-#: schema_migration.cc:989
-#, c-format
-msgid "committing changes to database"
-msgstr "eseguito commit delle modifiche nel database"
-
-#: schema_migration.cc:993
-#, c-format
-msgid "optimizing database"
-msgstr "ottimizzazione database"
-
-#: schema_migration.cc:1003
-#, c-format
-msgid ""
-"NOTE: because this database was last used by a rather old version\n"
-"of monotone, you're not done yet.  If you're a project leader, then\n"
-"see the file UPGRADE for instructions on running '%s db %s'"
-msgstr ""
-"NOTA: dato che questo database è stato utilizzato l'ultima volta da\n"
-"una versione di monotone piuttosto vecchia, non hai ancora finito.\n"
-"Se sei un capo progetto leggi il file UPGRADE per istruzioni\n"
-"sull'esecuzione di ‘%s db %s’"
-
-#: schema_migration.cc:1010
-#, c-format
-msgid ""
-"NOTE: this upgrade cleared monotone's caches\n"
-"you should now run '%s db regenerate_caches'"
-msgstr ""
-"NOTA: questo aggiornamento ha svuotato le cache di monotone;\n"
-"adesso dovresti eseguire ‘%s db regenerate_caches’"
-
-#: schema_migration.cc:1041
-#, c-format
-msgid "cannot test migration from unknown schema %s"
-msgstr "schema del database ‘%s’ sconosciuto: non posso verificare la migrazione"
-
-#: schema_migration.cc:1044
-#, c-format
-msgid "schema %s is up to date"
-msgstr "lo schema %s è aggiornato"
-
-#: schema_migration.cc:1055
-#, c-format
-msgid "successful migration to schema %s"
-msgstr "migrazione verso lo schema %s completata"
-
-#: std_hooks.lua:39
-msgid "Press enter"
-msgstr "Premi ‘invio’"
-
-#: std_hooks.lua:41
-msgid "Press enter when the subprocess has completed"
-msgstr "Premi ‘invio’ quando il sotto-processo è completato"
-
-#: transforms.cc:93
-#, c-format
-msgid ""
-"%s\n"
-"this may be due to a memory glitch, data corruption during\n"
-"a network transfer, corruption of your database or workspace,\n"
-"or a bug in monotone.  if the error persists, please contact\n"
-"%s for assistance.\n"
-msgstr ""
-"‘%s’ \n"
-"la causa potrebbe essere un fallimento nella memoria, una corruzione di dati durante\n"
-"un trasferimento via rete, una corruzione del tuo database o spazio di lavoro\n"
-"o un bug in monotone. se l'errore persiste, prego contatta\n"
-"‘%s’ per assistenza.\n"
-
-#: ui.cc:130
-#, c-format
-msgid "%.1f G"
-msgstr "%.1f Gi"
-
-#: ui.cc:136
-#, c-format
-msgid "%.1f M"
-msgstr "%.1f Mi"
-
-#: ui.cc:142
-#, c-format
-msgid "%.1f k"
-msgstr "%.1f Ki"
-
-#: ui.cc:155
-#, c-format
-msgid "%d/%d"
-msgstr "%d/%d"
-
-#: ui.cc:160
-#, c-format
-msgid "%d"
-msgstr "%d"
-
-#: ui.cc:438
-msgid "warning: "
-msgstr "attenzione: "
-
-#: ui.cc:449
-#, c-format
-msgid ""
-"fatal: %s\n"
-"this is almost certainly a bug in monotone.\n"
-"please send this error message, the output of '%s version --full',\n"
-"and a description of what you were doing to %s."
-msgstr ""
-
-#: ui.cc:553
-#, c-format
-msgid "failed to open log file '%s'"
-msgstr "impossibile aprire il file di log ‘%s’"
-
-#: uri.cc:63
-#, c-format
-msgid "The URI syntax is invalid. Maybe you used an URI in scp-style?"
-msgstr ""
-"La sintassi utilizzata per l'URI non è valida. Verificare che non\n"
-"si sia utilizzata una sintassi in stile SCP"
-
-# TODO: verificare che 'testresult' sia il nome del certificato
-#: update.cc:72
-#, c-format
-msgid "failed to decode boolean testresult cert value '%s'"
-msgstr "è fallita la decodifica del valore booleano del certificato testresult ‘%s’"
-
-#: update.cc:161
-#, c-format
-msgid "cannot determine branch for update"
-msgstr "non riesco a determinare il ramo per l'update"
-
-#: vocab.cc:64
-#, c-format
-msgid "hex encoded ID '%s' size != %d"
-msgstr "dimensione dell'ID esadecimale ‘%s’ != %d"
-
-#: vocab.cc:68
-#, c-format
-msgid "bad character '%c' in id name '%s'"
-msgstr "carattere non ammesso ‘%c’ nel nome dell'id ‘%s’"
-
-# TODO: cosa è una stringa ACE?
-#: vocab.cc:78
-#, c-format
-msgid "bad character '%c' in ace string '%s'"
-msgstr "carattere ‘%c’ non valido nella stringa ace ‘%s’"
-
-#: vocab.cc:89
-#, c-format
-msgid "bad character '%c' in symbol '%s'"
-msgstr "carattere ‘%c’ non valido nel simbolo ‘%s’"
-
-#: vocab.cc:100
-#, c-format
-msgid "bad character '%c' in cert name '%s'"
-msgstr "carattere non ammesso ‘%c’ nel nome del certificato ‘%s’"
-
-#: vocab.cc:110
-#, c-format
-msgid "bad character '%c' in key name '%s'"
-msgstr "carattere non ammesso ‘%c’ nel nome della chiave ‘%s’"
-
-#: vocab.cc:125
-#, c-format
-msgid "Invalid key length of %d bytes"
-msgstr "Chiave di lunghezza non valida (%d byte)"
-
-#: vocab.cc:140
-#, c-format
-msgid "Invalid hmac length of %d bytes"
-msgstr "HMAC di lunghezza non valida (%d byte)"
-
-#: work.cc:97
-#: work_migration.cc:191
-#: work_migration.cc:211
-#, c-format
-msgid "workspace is corrupt: reading %s: %s"
-msgstr "lo spazio di lavoro è corrotto: leggendo ‘%s’: %s"
-
-#: work.cc:140
-#, c-format
-msgid "base revision %s does not exist in database"
-msgstr "la revisione base %s non esiste all'interno database"
-
-# non riconosciuta o che?
-#: work.cc:295
-#, c-format
-msgid "unrecognized key '%s' in options file %s - ignored"
-msgstr "chiave ‘%s’ non riconosciuta nel file di opzioni ‘%s’, verrà ignorata"
-
-#: work.cc:305
-#, c-format
-msgid "Failed to read options file %s: %s"
-msgstr "Impossibile leggere il file di opzioni ‘%s’: %s"
-
-#: work.cc:361
-#, c-format
-msgid "Failed to write options file %s: %s"
-msgstr "Impossibile scrivere il file di opzioni ‘%s’: %s"
-
-#: work.cc:577
-#, c-format
-msgid "cannot add %s, because %s is recorded as a file in the workspace manifest"
-msgstr "impossibile aggiungere ‘%s’ perché ‘%s’ è memorizzato come un file nel manifesto dello spazio di lavoro"
-
-#: work.cc:583
-#, c-format
-msgid "adding %s to workspace manifest"
-msgstr "aggiungo ‘%s’ al manifesto dello spazio di lavoro"
-
-#: work.cc:626
-#, c-format
-msgid "skipping ignorable file %s"
-msgstr "salto il file ignorabile ‘%s’"
-
-#: work.cc:633
-#, c-format
-msgid "skipping %s, already accounted for in workspace"
-msgstr "salto ‘%s’, già considerato nello spazio di lavoro"
-
-#: work.cc:791
-#, c-format
-msgid "dropping %s"
-msgstr "cancello ‘%s’"
-
-#: work.cc:802
-#: work.cc:813
-#, c-format
-msgid "path %s already exists"
-msgstr "il percorso ‘%s’ esiste già"
-
-#: work.cc:831
-#, c-format
-msgid "renaming %s to %s"
-msgstr "rinomino ‘%s’ in ‘%s’"
-
-#: work.cc:835
-#, c-format
-msgid "adding %s"
-msgstr "aggiungo ‘%s’"
-
-#: work.cc:868
-#, c-format
-msgid "file '%s' does not exist"
-msgstr "il file ‘%s’ non esiste"
-
-#: work.cc:869
-#, c-format
-msgid "file '%s' is a directory"
-msgstr "il file ‘%s’ è una directory "
-
-#: work.cc:874
-#, c-format
-msgid "content of file '%s' has changed, not overwriting"
-msgstr "i contenuti del file ‘%s’ sono cambiati, non lo sovrascrivo"
-
-#: work.cc:875
-#, c-format
-msgid "modifying %s"
-msgstr "modifico ‘%s’"
-
-#: work.cc:928
-#, c-format
-msgid "cannot drop non-empty directory '%s'"
-msgstr "impossibile eliminare la cartella non vuota ‘%s’"
-
-# TODO: attach NON È fusione
-#: work.cc:958
-#, c-format
-msgid "attach node %d blocked by unversioned path '%s'"
-msgstr "allega nodo %d bloccato da percorso non versionato ‘%s’"
-
-# TODO: attach NON È fusione
-#: work.cc:976
-#, c-format
-msgid "attach node %d blocked by blocked parent '%s'"
-msgstr "allega nodo %d bloccato da genitore bloccato ‘%s’"
-
-#: work.cc:1008
-#, c-format
-msgid "%d workspace conflicts"
-msgstr "%d conflitti nello spazio di lavoro"
-
-#: work.cc:1167
-#, c-format
-msgid "missing directory '%s'"
-msgstr "la directory ‘%s’ manca"
-
-#: work.cc:1172
-#, c-format
-msgid "not a directory '%s'"
-msgstr "‘%s’ non è una directory"
-
-#: work.cc:1185
-#, c-format
-msgid "missing file '%s'"
-msgstr "il file ‘%s’ manca"
-
-#: work.cc:1190
-#, c-format
-msgid "not a file '%s'"
-msgstr "‘%s’ non è un file"
-
-#: work.cc:1201
-#, c-format
-msgid ""
-"%d missing items; use '%s ls missing' to view\n"
-"To restore consistency, on each missing item run either\n"
-" '%s drop ITEM' to remove it permanently, or\n"
-" '%s revert ITEM' to restore it.\n"
-"To handle all at once, simply use\n"
-" '%s drop --missing' or\n"
-" '%s revert --missing'"
-msgstr ""
-"%d file mancanti; usa ‘%s ls missing’ per elencarli.\n"
-"Per riottenere la consistenza, eseguire su ogni file mancante\n"
-" ‘%s drop VOCE’ per eliminarlo permanentemente oppure\n"
-" ‘%s revert VOCE’ per recuperarlo.\n"
-"Per gestirli tutti in una volta, utilizzare\n"
-" ‘%s drop --missing’ oppure\n"
-" ‘%s revert --missing’"
-
-#: work.cc:1357
-#, c-format
-msgid "unable to drop the root directory"
-msgstr "impossibile eliminare la directory root"
-
-#: work.cc:1360
-#, c-format
-msgid "skipping %s, not currently tracked"
-msgstr "salto ‘%s’, non sotto controllo di versione"
-
-#: work.cc:1370
-#, c-format
-msgid "cannot remove %s/, it is not empty"
-msgstr "non posso cancellare ‘%s/’: non è vuota"
-
-# TODO: drop/abbandonare???
-#: work.cc:1385
-#, c-format
-msgid "directory %s not empty - it will be dropped but not deleted"
-msgstr "la directory ‘%s’ non è vuota: verrà abbandonata ma non cancellata"
-
-# TODO: drop/abbandonare???
-#: work.cc:1396
-#, c-format
-msgid "file %s changed - it will be dropped but not deleted"
-msgstr "il file ‘%s’ è stato motificato: verrà abbandonato ma non cancellato"
-
-#: work.cc:1400
-#, c-format
-msgid "dropping %s from workspace manifest"
-msgstr "elimino ‘%s’ dal manifesto dello spazio di lavoro"
-
-#: work.cc:1440
-#: work.cc:1455
-#, c-format
-msgid "destination dir %s/ is not versioned (perhaps add it?)"
-msgstr "la directory di destinazione ‘%s/’ non è versionata (in caso, usare ‘add’)"
-
-#: work.cc:1443
-#: work.cc:1467
-#, c-format
-msgid "cannot rename the workspace root (try '%s pivot_root' instead)"
-msgstr ""
-
-#: work.cc:1446
-#: work.cc:1470
-#, c-format
-msgid "source file %s is not versioned"
-msgstr "il file sorgente ‘%s’ non è sotto controllo di versione"
-
-#: work.cc:1459
-#, c-format
-msgid "destination %s is a file, not a directory"
-msgstr "la destinazione ‘%s’ è un file, non una directory"
-
-#: work.cc:1460
-#: work.cc:1474
-#, c-format
-msgid "destination %s already exists in the workspace manifest"
-msgstr ""
-
-#: work.cc:1486
-#, c-format
-msgid "renaming %s to %s in workspace manifest"
-msgstr "rinomino ‘%s’ in ‘%s’ nel manifesto dello spazio di lavoro"
-
-#: work.cc:1511
-#, c-format
-msgid "%s doesn't exist in workspace, skipping"
-msgstr "‘%s’ non esiste nello spazio di lavoro, lo salto"
-
-#: work.cc:1515
-#, c-format
-msgid "destination %s already exists in workspace, skipping filesystem rename"
-msgstr "la destinazione ‘%s’ esiste già nello spazio di lavoro, evito di rinominarla sul filesystem"
-
-#: work.cc:1520
-#, c-format
-msgid "%s doesn't exist in workspace and %s does, skipping filesystem rename"
-msgstr ""
-
-#: work.cc:1540
-#, c-format
-msgid "proposed new root directory '%s' is not versioned or does not exist"
-msgstr "la nuova directory root proposta ‘%s’ non è versionata o non esiste"
-
-#: work.cc:1543
-#, c-format
-msgid "proposed new root directory '%s' is not a directory"
-msgstr "la nuova directory root proposta ‘%s’ non è una directory"
-
-#: work.cc:1546
-#, c-format
-msgid "proposed new root directory '%s' contains illegal path %s"
-msgstr "la nuova directory root proposta ‘%s’ ha un percorso illegale %s"
-
-#: work.cc:1556
-#, c-format
-msgid "directory '%s' is not versioned or does not exist"
-msgstr "la directory ‘%s’ non è versionata o non esiste"
-
-#: work.cc:1562
-#, c-format
-msgid "'%s' is in the way"
-msgstr "‘%s’ è di ostacolo"
-
-#: work.cc:1602
-#, c-format
-msgid ""
-"workspace is locked\n"
-"you must clean up and remove the %s directory"
-msgstr ""
-"lo spazio di lavoro è bloccato\n"
-"devi pulire e rimuovere la directory ‘%s’"
-
-#: work_migration.cc:65
-#, c-format
-msgid "workspace required but not found"
-msgstr "copia di lavoro richiesta ma non trovata"
-
-#: work_migration.cc:77
-#, c-format
-msgid "workspace is corrupt: %s is invalid"
-msgstr "lo spazio di lavoro è corrotto: ‘%s’ non è valido"
-
-#: work_migration.cc:82
-#, c-format
-msgid "_MTN/format should not exist in a format 1 workspace; corrected"
-msgstr "‘_MTN/format’ non dovrebbe esistere in uno spazio di lavoro con formato 1; corretto"
-
-#: work_migration.cc:119
-#, c-format
-msgid ""
-"this workspace's metadata is in format 0. to use this workspace\n"
-"with this version of monotone, you must delete it and check it\n"
-"out again (migration from format 0 is not possible).\n"
-"once you have done this, you will not be able to use the workspace\n"
-"with versions of monotone older than %s.\n"
-"we apologize for the inconvenience."
-msgstr ""
-"i metadata dello spazio di lavoro sono nel formato 0. Per usare questo spazio di lavoro\n"
-"con questa versione di monotone, devi prima cancellarlo e verificarlo\n"
-"di nuovo (convertire dal formato 0 non è possibile.\n"
-"una volta fatto ciò, non potrai più utilizzare questo lo spazio di lavoro\n"
-"con versioni di monotone più vecchie di ‘%s’.\n"
-"ci scusiamo per l'inconveniente."
-
-#: work_migration.cc:128
-#, c-format
-msgid ""
-"to use this workspace with this version of monotone, its metadata\n"
-"must be migrated from format %d to format %d, using the command\n"
-"'%s migrate_workspace'.\n"
-"once you have done this, you will not be able to use the workspace\n"
-"with versions of monotone older than %s."
-msgstr ""
-"per usare questo spazio di lavoro con questa versione di monotone, il suo metadata\n"
-"deve essere convertito dal formato %d al formato %d, usando il comando\n"
-"'%s migrate_workspace'.\n"
-"una volta fatto questo, non potrai più usare lo spazio di lavoro\n"
-"con versioni di monotone più vecchie di ‘%s’."
-
-#: work_migration.cc:138
-#: work_migration.cc:266
-#, c-format
-msgid ""
-"this version of monotone only understands workspace metadata\n"
-"in formats 0 through %d.  your workspace is in format %d.\n"
-"you need a newer version of monotone to use this workspace."
-msgstr ""
-"questa versione di monotone capisce solo spazi di lavoro con metadati\n"
-"nei formati da 0 a %d.  il tuo spazio di lavoro è in formato %d.\n"
-"ti serve una versione di monotone più recente per usarlo."
-
-#: work_migration.cc:167
-#, c-format
-msgid ""
-"it is not possible to migrate from workspace format 0 to any\n"
-"later format.  you must delete this workspace and check it out\n"
-"again.  we apologize for the inconvenience."
-msgstr ""
-"non è possibile conversione spazi di lavoro in formato 0 a nessun\n"
-"formato successivo.  dovete cancellare lo spazio di lavoro ed\n"
-"estrarlo di nuovo.  ci scusiamo per l'inconveniente."
-
-#: work_migration.cc:219
-#, c-format
-msgid "workspace is corrupt: %s exists but is not a regular file"
-msgstr "lo spazio di lavoro è corrotto: ‘%s’ esiste ma non è un normale file"
-
-#: work_migration.cc:258
-#, c-format
-msgid "this workspace is in the current format, no migration is necessary."
-msgstr "questo spazio di lavoro è nel formato attuale, non è necessario migrare."
-
-#: unix/fs.cc:33
-#: win32/fs.cc:23
-#, c-format
-msgid "cannot get working directory: %s"
-msgstr ""
-
-#: unix/fs.cc:41
-#: win32/fs.cc:34
-#, c-format
-msgid "cannot change to directory %s: %s"
-msgstr ""
-
-#: unix/fs.cc:61
-#, c-format
-msgid "could not find home directory for uid %d"
-msgstr ""
-
-#: unix/fs.cc:94
-#, c-format
-msgid "could not find home directory for user %s"
-msgstr ""
-
-#: unix/fs.cc:110
-#, c-format
-msgid "error accessing file %s: %s"
-msgstr "errore nell'accesso al file ‘%s’: %s"
-
-#: unix/fs.cc:119
-#, c-format
-msgid "cannot handle special file %s"
-msgstr "impossibile gestire il file speciale ‘%s’"
-
-#: unix/fs.cc:130
-#: win32/fs.cc:164
-#, c-format
-msgid "could not open directory '%s': %s"
-msgstr "non riesco ad aprire la directory ‘%s’: %s"
-
-#: unix/fs.cc:205
-#, c-format
-msgid "error accessing '%s/%s': %s"
-msgstr ""
-
-# TODO: what about '/' in mingw?
-#: unix/fs.cc:217
-#, c-format
-msgid "cannot handle special file '%s/%s'"
-msgstr "non posso gestire il file speciale ‘%s/%s’"
-
-#: unix/fs.cc:226
-#, c-format
-msgid "renaming '%s' to '%s' failed: %s"
-msgstr "non è stato possibile rinominare ‘%s’ in ‘%s’: %s"
-
-#: unix/fs.cc:235
-#: win32/fs.cc:239
-#, c-format
-msgid "could not remove '%s': %s"
-msgstr "non posso cancellare ‘%s’: %s"
-
-#: unix/fs.cc:244
-#: win32/fs.cc:246
-#, c-format
-msgid "could not create directory '%s': %s"
-msgstr "non riesco a creare la directory‘%s’: %s"
-
-#: unix/fs.cc:308
-#: win32/fs.cc:380
-#, c-format
-msgid "cannot create temp file %s: %s"
-msgstr "impossibile creare il file temporaneo ‘%s’: %s"
-
-#: unix/fs.cc:317
-#, c-format
-msgid "all %d possible temporary file names are in use"
-msgstr ""
-
-#: unix/fs.cc:357
-#: win32/fs.cc:440
-#, c-format
-msgid "error writing to temp file %s: %s"
-msgstr "impossibile scrivere sul file temporaneo ‘%s’: %s"
-
-#: unix/fs.cc:362
-#: win32/fs.cc:447
-#, c-format
-msgid "giving up after four zero-length writes to %s (%d byte written, %d left)"
-msgid_plural "giving up after four zero-length writes to %s (%d bytes written, %d left)"
-msgstr[0] ""
-msgstr[1] ""
-
-#: unix/os_strerror.cc:17
-#: win32/os_strerror.cc:23
-#, c-format
-msgid "unknown error code %d"
-msgstr "codice di errore sconosciuto %d"
-
-#: unix/process.cc:55
-#, c-format
-msgid "error getting status of file %s: %s"
-msgstr "impossibile recuperare lo stato del file ‘%s’: %s"
-
-#: unix/process.cc:74
-#, c-format
-msgid "error opening file %s: %s"
-msgstr "impossibile aprire il file ‘%s’: %s"
-
-#: unix/process.cc:80
-#, c-format
-msgid "error closing file %s: %s"
-msgstr "impossibile chiudere il file ‘%s’: %s"
-
-#: unix/ssh_agent_platform.cc:49
-#, c-format
-msgid "ssh_agent: connect: could not open socket to ssh-agent"
-msgstr ""
-
-#: unix/ssh_agent_platform.cc:57
-#, c-format
-msgid "ssh_agent: connect: could not set up socket for ssh-agent"
-msgstr ""
-
-#: unix/ssh_agent_platform.cc:64
-#, c-format
-msgid "ssh_agent: connect: could not connect to socket for ssh-agent"
-msgstr ""
-
-#: unix/ssh_agent_platform.cc:103
-#, c-format
-msgid "stream read failed (%i)"
-msgstr ""
-
-#: unix/ssh_agent_platform.cc:111
-#, c-format
-msgid "%u extra bytes from ssh-agent"
-msgstr ""
-
-#: win32/fs.cc:51
-#, c-format
-msgid "could not determine configuration path"
-msgstr "non riesco a determinare il path della configurazione"
-
-#: win32/fs.cc:136
-#, c-format
-msgid "%s: GetFileAttributes error: %s"
-msgstr ""
-
-#: win32/fs.cc:186
-#, c-format
-msgid "error while reading directory: %s"
-msgstr "errore durante la lettura della directory: %s"
-
-#: win32/fs.cc:319
-#, c-format
-msgid "renaming '%s' to '%s' failed: %s (%d)"
-msgstr ""
-
-#: win32/fs.cc:388
-#, c-format
-msgid "cannot find a temporary file (tried %d possibilities)"
-msgstr ""
-
-#: win32/fs.cc:415
-#, c-format
-msgid "%s will be accessible to all users of this computer\n"
-msgstr ""
-
-#: win32/get_system_flavour.cc:156
-#, c-format
-msgid "%s (level %d, rev %d)"
-msgstr "%s (livello %d, rev. %d)"
-
-#: win32/get_system_flavour.cc:162
-#, c-format
-msgid "Windows %s (%d.%d, build %d, %s) on %s"
-msgstr "Windows %s (%d.%d, build %d, %s) su %s"
+# translation of it.po to Italiano
+# Lapo Luchini <lapo@lapo.it>, 2007.
+msgid ""
+msgstr ""
+"Project-Id-Version: it\n"
+"Report-Msgid-Bugs-To: \n"
+"POT-Creation-Date: 2007-01-23 08:09-0800\n"
+"PO-Revision-Date: 2007-07-15 12:24+0100\n"
+"Last-Translator: Lapo Luchini <lapo@lapo.it>\n"
+"Language-Team: Lapo Luchini <lapo@lapo.it>\n"
+"MIME-Version: 1.0\n"
+"Content-Type: text/plain; charset=utf-8\n"
+"Content-Transfer-Encoding: 8bit\n"
+"Plural-Forms: nplurals=2; plural=n>1;\n"
+"X-Poedit-Country: ITALY\n"
+"X-Poedit-Basepath: ..\\\n"
+
+#: app_state.cc:128
+#, c-format
+msgid "workspace required but not found%s%s"
+msgstr "spazio di lavoro richiesto ma non trovato%s%s"
+
+#: app_state.cc:136
+#, c-format
+msgid "invalid directory ''"
+msgstr "directory non valida ‘’"
+
+#: app_state.cc:145
+#, c-format
+msgid "monotone bookkeeping directory '%s' already exists in '%s'"
+msgstr "la directory di servizio di monotone ‘%s’ esiste già in ‘%s’"
+
+#: asciik.cc:369
+#: automate.cc:467
+msgid "SELECTOR"
+msgstr "SELETTORE"
+
+#: asciik.cc:370
+msgid "Prints an ASCII representation of the revisions' graph"
+msgstr "Stampa una rappresentazione ASCII del grafo delle revisioni"
+
+#: asciik.cc:375
+#: automate.cc:70
+#: automate.cc:97
+#: automate.cc:147
+#: automate.cc:261
+#: automate.cc:361
+#: automate.cc:389
+#: automate.cc:473
+#: automate.cc:860
+#: automate.cc:1002
+#: automate.cc:1048
+#: automate.cc:1078
+#: automate.cc:1108
+#: automate.cc:1138
+#: automate.cc:1176
+#: automate.cc:1294
+#: automate.cc:1387
+#: automate.cc:1449
+#: automate.cc:1502
+#: automate.cc:1564
+#: automate.cc:1614
+#: automate.cc:1667
+#: automate.cc:1724
+#: automate.cc:1757
+#: automate.cc:1783
+#: cmd_files.cc:232
+#: cmd_files.cc:327
+#: cmd_files.cc:353
+#: cmd_list.cc:651
+#: cmd_ws_commit.cc:626
+#: cmd_ws_commit.cc:673
+#: cmd_ws_commit.cc:723
+#: cmd_ws_commit.cc:775
+#: cmd_ws_commit.cc:893
+#: cmd_ws_commit.cc:937
+#, c-format
+msgid "wrong argument count"
+msgstr "numero errato di argomenti"
+
+#: automate.cc:64
+msgid "[BRANCH]"
+msgstr "[RAMO]"
+
+#: automate.cc:65
+msgid "Prints the heads of the given branch"
+msgstr "Stampa la testa di un dato ramo"
+
+#: automate.cc:91
+#: automate.cc:141
+#: automate.cc:1169
+msgid "REV1 [REV2 [REV3 [...]]]"
+msgstr "REV_1 [REV_2 [REV_3 […]]]"
+
+#: automate.cc:92
+msgid "Prints the ancestors of the given revisions"
+msgstr "Stampa gli antenati di una data reivisione"
+
+#: automate.cc:104
+#: automate.cc:154
+#: automate.cc:201
+#: automate.cc:228
+#: automate.cc:267
+#: automate.cc:271
+#: automate.cc:364
+#: automate.cc:392
+#: automate.cc:1183
+#: cmd_list.cc:658
+#: revision.cc:1769
+#, c-format
+msgid "No such revision %s"
+msgstr "La revisione %s non esiste"
+
+#: automate.cc:142
+msgid "Prints the descendents of the given revisions"
+msgstr "Stampa i discendenti di una data reivisione"
+
+#: automate.cc:192
+#: automate.cc:219
+msgid "[REV1 [REV2 [REV3 [...]]]]"
+msgstr "[REV_1 [REV_2 [REV_3 […]]]]"
+
+#: automate.cc:193
+msgid "Erases the ancestors in a list of revisions"
+msgstr "Elimina gli antenati da una lista di revisioni"
+
+#: automate.cc:220
+msgid "Topologically sorts a list of revisions"
+msgstr "Ordina topologicamente una lista di revisioni"
+
+#: automate.cc:254
+msgid "NEW_REV [OLD_REV1 [OLD_REV2 [...]]]"
+msgstr "NUOVA_REV [VECCHIA_REV_1 [VECCHIA_REV_2 [...]]]"
+
+#: automate.cc:255
+msgid "Lists the ancestors of the first revision given, not in the others"
+msgstr "Elenca gli antenati della priva revisione data che non lo sono delle successive"
+
+#: automate.cc:298
+msgid "Lists the leaves of the revision graph"
+msgstr "Elenca le foglie del grafo delle revisioni"
+
+#: automate.cc:303
+#: automate.cc:333
+#: automate.cc:427
+#: automate.cc:658
+#: automate.cc:906
+#: automate.cc:933
+#: automate.cc:1242
+#: cmd_automate.cc:68
+#: cmd_automate.cc:325
+#: cmd_db.cc:59
+#: cmd_db.cc:70
+#: cmd_db.cc:81
+#: cmd_db.cc:94
+#: cmd_db.cc:107
+#: cmd_db.cc:120
+#: cmd_db.cc:177
+#: cmd_db.cc:188
+#: cmd_db.cc:199
+#: cmd_db.cc:210
+#: cmd_list.cc:556
+#, c-format
+msgid "no arguments needed"
+msgstr "nessun argomento richiesto"
+
+#: automate.cc:328
+msgid "Lists the roots of the revision graph"
+msgstr "Elenca le radici del grafo delle revisioni"
+
+#: automate.cc:355
+#: automate.cc:383
+#: cmd_list.cc:645
+#: revision.cc:1761
+msgid "REV"
+msgstr "REV"
+
+#: automate.cc:356
+msgid "Prints the parents of a revision"
+msgstr "Stampa i genitori di una revisione"
+
+#: automate.cc:384
+msgid "Prints the children of a revision"
+msgstr "Stampa i figli di una revisione"
+
+#: automate.cc:422
+msgid "Prints the complete ancestry graph"
+msgstr ""
+
+#: automate.cc:468
+msgid "Lists the revisions that match a selector"
+msgstr "Elenca le revisioni corrispondenti ad un selettore"
+
+#: automate.cc:653
+msgid "Prints a summary of files found in the workspace"
+msgstr "Stampa un sommario dei file contenuti nello spazio di lavoro"
+
+#: automate.cc:672
+#: automate.cc:913
+#: cmd_files.cc:302
+#: cmd_files.cc:363
+#: cmd_merging.cc:152
+#: cmd_merging.cc:632
+#: cmd_ws_commit.cc:163
+#: cmd_ws_commit.cc:791
+#, c-format
+msgid "this command can only be used in a single-parent workspace"
+msgstr "questo comando può essere usato solamente in spazio lavoro genitore-solo"
+
+#: automate.cc:854
+#: automate.cc:996
+#: cmd_merging.cc:962
+msgid "[REVID]"
+msgstr "[ID_REV]"
+
+# TODO: cambiamenti?
+#: automate.cc:855
+msgid "Shows change information for a revision"
+msgstr "Mostra le informazioni sui cambiamenti di una revisione"
+
+#: automate.cc:885
+#: automate.cc:1020
+#: automate.cc:1510
+#: automate.cc:1571
+#: automate.cc:1576
+#, c-format
+msgid "no revision %s found in database"
+msgstr "nel database non è presente la revisione %s"
+
+#: automate.cc:901
+msgid "Shows the revision on which the workspace is based"
+msgstr "Mostra le revisioni su cui è basato lo spazio di lavoro"
+
+#: automate.cc:928
+msgid "Shows the revision of the current workspace"
+msgstr "Mostra la revisione dello spazio di lavoro attuale"
+
+# TODO: manifesto?
+#: automate.cc:997
+msgid "Shows the manifest associated with a revision"
+msgstr "Mostra il manifesto associato con una revisione"
+
+#: automate.cc:1042
+#: automate.cc:1071
+msgid "REVID"
+msgstr "ID_REV"
+
+#: automate.cc:1043
+msgid "Prints the revision data in packet format"
+msgstr ""
+
+#: automate.cc:1056
+#: automate.cc:1086
+#: automate.cc:1147
+#: automate.cc:1149
+#: automate.cc:1731
+#: cmd_db.cc:42
+#: cmd_diff_log.cc:396
+#: cmd_diff_log.cc:423
+#: cmd_diff_log.cc:425
+#: cmd_files.cc:174
+#: cmd_files.cc:264
+#: cmd_merging.cc:186
+#: cmd_merging.cc:789
+#: cmd_merging.cc:804
+#: cmd_merging.cc:807
+#: cmd_netsync.cc:357
+#: cmd_ws_commit.cc:547
+#: cmd_ws_commit.cc:1267
+#: commands.cc:838
+#, c-format
+msgid "no such revision '%s'"
+msgstr "la revisione %s non esiste"
+
+#: automate.cc:1072
+msgid "Prints the certs associated with a revision in packet format"
+msgstr ""
+
+#: automate.cc:1102
+#: cmd_files.cc:321
+msgid "FILEID"
+msgstr "ID_FILE"
+
+#: automate.cc:1103
+msgid "Prints the file data in packet format"
+msgstr ""
+
+#: automate.cc:1116
+#, c-format
+msgid "no such file '%s'"
+msgstr "il file ‘%s’ non esiste"
+
+#: automate.cc:1132
+msgid "OLD_FILE NEW_FILE"
+msgstr "VECCHIO_FILE NUOVO_FILE"
+
+#: automate.cc:1133
+msgid "Prints the file delta in packet format"
+msgstr ""
+
+#: automate.cc:1170
+msgid "Prints revisions that are common ancestors of a list of revisions"
+msgstr "Stampa le revisioni che sono antenati comuni di una lista di revisioni"
+
+#: automate.cc:1237
+msgid "Prints all branch certs in the revision graph"
+msgstr "Stampa tutti i certificati di ramo in un grafo delle revisioni"
+
+#: automate.cc:1288
+msgid "[BRANCH_PATTERN]"
+msgstr "[PATTERN_RAMO]"
+
+# TODO: attaccati?
+#: automate.cc:1289
+msgid "Prints all tags attached to a set of branches"
+msgstr "Stampa tutti i tag attaccati ad un set di rami"
+
+#: automate.cc:1381
+msgid "KEYID PASSPHRASE"
+msgstr "ID_CHIAVE PASSPHRASE"
+
+#: automate.cc:1382
+msgid "Generates a key"
+msgstr "Genera una chiave"
+
+#: automate.cc:1402
+#: cmd_key_cert.cc:51
+#, c-format
+msgid "key '%s' already exists"
+msgstr "chiave ‘%s’ già esistente"
+
+#: automate.cc:1405
+#: cmd_key_cert.cc:54
+#, c-format
+msgid "generating key-pair '%s'"
+msgstr "genero la coppia di chiavi ‘%s’"
+
+#: automate.cc:1407
+#: cmd_key_cert.cc:56
+#, c-format
+msgid "storing key-pair '%s' in %s/"
+msgstr "immagazzino la coppia di chiavi ‘%s’ in ‘%s/’"
+
+#: automate.cc:1443
+msgid "OPTION"
+msgstr "OPZIONE"
+
+#: automate.cc:1444
+msgid "Shows the value of an option"
+msgstr "Mostra il valore di un'opzione"
+
+#: automate.cc:1472
+#, c-format
+msgid "'%s' is not a recognized workspace option"
+msgstr "‘%s’ non è un'opzione riconosciuta per la copia di lavoro"
+
+#: automate.cc:1495
+msgid "REV FILE"
+msgstr "REV FILE"
+
+# TODO: capire meglio cosa fa
+#: automate.cc:1496
+#, fuzzy
+msgid "Lists the revisions that changed the content relative to another revision"
+msgstr "Elenca le revisioni che hanno cambiato il contenuto relativamente ad un'altra revisione"
+
+#: automate.cc:1515
+#: automate.cc:1581
+#, c-format
+msgid "file %s is unknown for revision %s"
+msgstr "il file ‘%s’ è sconosciuto per la revisione %s"
+
+#: automate.cc:1557
+msgid "REV1 FILE REV2"
+msgstr "REV1 FILE REV2"
+
+#: automate.cc:1558
+msgid "Prints the name of a file in a target revision relative to a given revision"
+msgstr ""
+
+#: automate.cc:1608
+msgid "[FILEID] CONTENTS"
+msgstr "[ID-FILE] CONTENUTI"
+
+#: automate.cc:1609
+msgid "Stores a file in the database"
+msgstr "Inserisce un file nel database"
+
+#: automate.cc:1631
+#: cmd_files.cc:252
+#, c-format
+msgid "no file version %s found in database"
+msgstr "nel database non è presente alcun file con versione ‘%s’"
+
+#: automate.cc:1661
+msgid "REVISION-DATA"
+msgstr "DATI-REVISIONE"
+
+#: automate.cc:1662
+msgid "Stores a revision into the database"
+msgstr "Inserisce una revisione nel database"
+
+#: automate.cc:1701
+#, c-format
+msgid "missing prerequisite for revision %s"
+msgstr "manca un requisito per la revisione %s"
+
+#: automate.cc:1718
+msgid "REVISION-ID NAME VALUE"
+msgstr "REVISIONE NOME VALORE"
+
+#: automate.cc:1719
+msgid "Adds a revision certificate"
+msgstr "Aggiunge un certificato di revisione"
+
+#: automate.cc:1751
+#: cmd_db.cc:240
+msgid "DOMAIN NAME VALUE"
+msgstr "DOMINIO NOME VALORE"
+
+#: automate.cc:1752
+#: cmd_db.cc:241
+msgid "Sets a database variable"
+msgstr "Imposta una variabile del database"
+
+#: automate.cc:1777
+#: cmd_db.cc:259
+msgid "DOMAIN NAME"
+msgstr "DOMINIO NOME"
+
+#: automate.cc:1778
+msgid "Gets a database variable"
+msgstr "Legge una variabile dal database"
+
+#: automate.cc:1795
+#, c-format
+msgid "variable not found"
+msgstr "variabile non trovata"
+
+#: basic_io.cc:32
+#, c-format
+msgid "parsing a %s at %d:%d:E: %s"
+msgstr "durante il parsing di un ‘%s’ in %d:%d:E: %s"
+
+#: cert.cc:80
+#, c-format
+msgid "ignoring bad signature by '%s' on '%s'"
+msgstr "ignoro la firma invalida di ‘%s’ su ‘%s’"
+
+#: cert.cc:88
+#, c-format
+msgid "ignoring unknown signature by '%s' on '%s'"
+msgstr "ignoro la firma sconosciuta di ‘%s’ su ‘%s’"
+
+#: cert.cc:154
+#, c-format
+msgid "trust function disliked %d signers of %s cert on manifest %s"
+msgstr "la funzione di fiducia ha rifiutato %d firmatari del certificato ‘%s’ nel manifesto %s"
+
+#: cert.cc:211
+#, c-format
+msgid "trust function disliked %d signers of %s cert on revision %s"
+msgstr "la funzione di fiducia ha rifiutato %d firmatari del certificato ‘%s’ nella revisione %s"
+
+#: cert.cc:305
+#, c-format
+msgid "calculated cert hash '%s' does not match '%s'"
+msgstr "l'hash calcolato sul certificato è ‘%s’, non corrisponde a ‘%s’"
+
+#: cert.cc:389
+#: keys.cc:672
+#, c-format
+msgid "no key pair '%s' found in key store '%s'"
+msgstr "la coppia di chiavi ‘%s’ non è nel portachiavi ‘%s’"
+
+#: cert.cc:460
+#, c-format
+msgid ""
+"you have no private key to make signatures with\n"
+"perhaps you need to 'genkey <your email>'"
+msgstr ""
+"non hai una chiave privata con cui firmare\n"
+"puoi crearla con ‘genkey <tua e-mail>’"
+
+#: cert.cc:463
+#, c-format
+msgid ""
+"you have multiple private keys\n"
+"pick one to use for signatures by adding '-k<keyname>' to your command"
+msgstr ""
+"hai più chiavi private\n"
+"scegli quale usare per firmare aggiungendo ‘-k<keyname>’ al tuo comando"
+
+#: cert.cc:479
+#, c-format
+msgid "no branch found for empty revision, please provide a branch name"
+msgstr "nessun ramo trovato per revisione vuota, per favore fornisci un nome di ramo"
+
+#: cert.cc:486
+#, c-format
+msgid "no branch certs found for revision %s, please provide a branch name"
+msgstr "nessun certificato di ramo trovato per la revisione %s, per favore inserisci un nome di ramo"
+
+#: cert.cc:490
+#, c-format
+msgid "multiple branch certs found for revision %s, please provide a branch name"
+msgstr "trovati certificati con rami multipli per la revisione %s, per favore inserisci il nome di un ramo"
+
+# TODO: automatizzata?
+#: cmd_automate.cc:27
+msgid "Interface for scripted execution"
+msgstr "Interfaccia per esecuzione da script"
+
+#: cmd_automate.cc:63
+msgid "Prints the automation interface's version"
+msgstr "Stampa la versione dellinterfaccia di automazione"
+
+#: cmd_automate.cc:140
+#, c-format
+msgid "Bad input to automate stdio: expected ':' after string size"
+msgstr "Input non valido per ‘automate stdio’: atteso ‘:’ dopo la dimensione di una stringa"
+
+#: cmd_automate.cc:159
+#, c-format
+msgid "Bad input to automate stdio: unexpected EOF"
+msgstr "Input non valido per ‘automate stdio’: EOF inatteso"
+
+#: cmd_automate.cc:187
+#, c-format
+msgid "Bad input to automate stdio: unknown start token '%c'"
+msgstr "Input non valido per ‘automate stdio’: il token iniziale ‘%c’ è sconosciuto"
+
+#: cmd_automate.cc:209
+#, c-format
+msgid "Bad input to automate stdio: expected '%c' token"
+msgstr "Input non valido per ‘automate stdio’: atteso il token ‘%c’"
+
+#: cmd_automate.cc:320
+msgid "Automates several commands in one run"
+msgstr "Automatizza più comandi in una sola esecuzione"
+
+#: cmd_automate.cc:340
+#, c-format
+msgid "Bad input to automate stdio: command name is missing"
+msgstr "Input non valido per ‘automate stdio’: manca il nome del comando"
+
+#: cmd_automate.cc:365
+#, c-format
+msgid "no completions for this command"
+msgstr "non ci sono completamenti per questo comando"
+
+#: cmd_automate.cc:369
+#, c-format
+msgid "multiple completions possible for this command"
+msgstr "sono possibili vari completamenti per questo comando"
+
+#: cmd_db.cc:29
+msgid "Deals with the database"
+msgstr "Gestione del database"
+
+#: cmd_db.cc:48
+#, c-format
+msgid "revision %s already has children. We cannot kill it."
+msgstr "la revisione %s ha già dei figli, non possiamo eliminarla."
+
+#: cmd_db.cc:54
+msgid "Initializes a database"
+msgstr "Inizializza il database"
+
+#: cmd_db.cc:55
+msgid "Creates a new database file and initializes it."
+msgstr "Crea un nuovo database e lo inizializza."
+
+#: cmd_db.cc:65
+msgid "Shows information about the database"
+msgstr "Mostra informazioni sul database"
+
+#: cmd_db.cc:76
+msgid "Shows the database's version"
+msgstr "Mostra la versione del database"
+
+# TODO: dump? esporta dati?
+#: cmd_db.cc:87
+msgid "Dumps the contents of the database"
+msgstr "Esporta il contenuto del database"
+
+#: cmd_db.cc:88
+msgid "Generates a list of SQL instructions that represent the whole contents of the database.  The resulting output is useful to later restore the database from a text file that serves as a backup."
+msgstr "Genera una lista di istruzioni SQL che rappresenta il completo contenuto del database.  L'output testuale risultante è utile quale backup del database, per poterlo eventualmente ripristinare in futuro."
+
+# TODO: Importa un dump?
+#: cmd_db.cc:100
+msgid "Loads the contents of the database"
+msgstr "Importa il contenuto del database"
+
+#: cmd_db.cc:101
+msgid "Reads a list of SQL instructions that regenerate the contents of the database.  This is supposed to be used in conjunction with the output generated by the 'dump' command."
+msgstr "Legge ed esegue una lista di istruzioni SQL in modo da rigenerare il contenuto del database.  Da utilizzare con l'output prodotto dal comando ‘dump’."
+
+# TODO: non mi convince
+#: cmd_db.cc:113
+msgid "Migrates the database to a newer schema"
+msgstr "Migra il database ad un nuovo schema"
+
+#: cmd_db.cc:114
+msgid "Updates the database's internal schema to the most recent one.  Needed to automatically resolve incompatibilities that may be introduced in newer versions of monotone."
+msgstr "Aggiorna lo schema interno del database al più recente.  Necessario per risolvere automaticamente le incompatibilità che possono essere introdotte in versioni più recenti di monotone."
+
+#: cmd_db.cc:126
+msgid "Executes an SQL command on the database"
+msgstr "Esegue un comando SQL sul database"
+
+#: cmd_db.cc:127
+msgid "Directly executes the given SQL command on the database"
+msgstr "Esegue direttamente il comando SQL dato sul database"
+
+#: cmd_db.cc:137
+msgid "Kills a revision from the local database"
+msgstr "Elimina una revisione dal database locale"
+
+# TODO: elimina è erase/delete, kill è più forte
+#: cmd_db.cc:149
+msgid "Kills branch certificates from the local database"
+msgstr "Elimina i certificati di ramo dal database locale"
+
+# TODO: elimina è erase/delete, kill è più forte
+#: cmd_db.cc:160
+msgid "Kills a tag from the local database"
+msgstr "Elimina un tag dal database locale"
+
+#: cmd_db.cc:171
+msgid "Does some sanity checks on the database"
+msgstr "Esegue dei controlli di integrità sul database"
+
+#: cmd_db.cc:172
+msgid "Ensures that the database is consistent by issuing multiple checks."
+msgstr ""
+
+#: cmd_db.cc:183
+msgid "Converts the database to the changeset format"
+msgstr "Converte il database al formato changeset"
+
+#: cmd_db.cc:194
+msgid "Converts the database to the rosters format"
+msgstr "Converte il database al formato roster"
+
+#: cmd_db.cc:205
+msgid "Regenerates the caches stored in the database"
+msgstr "Rigenera le cache immagazzinate nel database"
+
+#: cmd_db.cc:216
+msgid "Clears the branch's epoch"
+msgstr "Elimina l'epoca per il ramo"
+
+#: cmd_db.cc:227
+msgid "Sets the branch's epoch"
+msgstr "Imposta l'epoca per il ramo"
+
+#: cmd_db.cc:236
+#, c-format
+msgid "The epoch must be %s characters"
+msgstr "L'epoca deve essere di %s caratteri"
+
+#: cmd_db.cc:242
+msgid "This command modifies (or adds if it did not exist before) the variable named NAME, stored in the database, and sets it to the given value in VALUE.  The variable is placed in the domain DOMAIN."
+msgstr ""
+
+#: cmd_db.cc:260
+msgid "Unsets a database variable"
+msgstr ""
+
+#: cmd_db.cc:261
+msgid "This command removes the variable NAME from domain DOMAIN, which was previously stored in the database."
+msgstr ""
+
+#: cmd_db.cc:274
+#, c-format
+msgid "no var with name %s in domain %s"
+msgstr "nessuna variabile ha nome ‘%s’ nel dominio ‘%s’"
+
+#: cmd_db.cc:279
+msgid "(revision|file|key) PARTIAL-ID"
+msgstr "(revision|file|key) ID-PARZIALE"
+
+# TODO: id/identificatore?
+#: cmd_db.cc:280
+msgid "Completes a partial identifier"
+msgstr "Completa un id parziale"
+
+#: cmd_db.cc:290
+#, c-format
+msgid "non-hex digits in partial id"
+msgstr "cifre non decimali nell'ID parziale"
+
+#: cmd_db.cc:330
+msgid "Runs one step of migration on the specified database"
+msgstr "Esegue un passo di migrazione sul database specificato"
+
+# successivo non dà l'idea di ordine temporale e non sintattico
+#: cmd_db.cc:331
+msgid "This command migrates the given database from the specified schema in SCHEMA to its successor."
+msgstr "Questo comando migra il database specificato dallo schema specificato in SCHEMA al suo successore."
+
+#: cmd_diff_log.cc:122
+msgid "Deleted entries:"
+msgstr "Voci cancellate:"
+
+#: cmd_diff_log.cc:128
+msgid "Renamed entries:"
+msgstr "Voci rinominate:"
+
+#: cmd_diff_log.cc:143
+msgid "Added files:"
+msgstr "File aggiunti:"
+
+#: cmd_diff_log.cc:149
+msgid "Added directories:"
+msgstr "Directory aggiunte:"
+
+#: cmd_diff_log.cc:160
+msgid "Modified files:"
+msgstr "File modificati:"
+
+#: cmd_diff_log.cc:177
+msgid "Modified attrs:"
+msgstr "Attributi modificati:"
+
+#: cmd_diff_log.cc:357
+#, c-format
+msgid "more than two revisions given"
+msgstr "selezionate più di due revisioni"
+
+#: cmd_diff_log.cc:369
+#, c-format
+msgid ""
+"this workspace has more than one parent\n"
+"(specify a revision to diff against with --revision)"
+msgstr ""
+"questo spazio di lavoro ha più di un genitore\n"
+"(specificare una revisione per confronto diff con --revision)"
+
+#: cmd_diff_log.cc:471
+#: cmd_ws_commit.cc:146
+#: cmd_ws_commit.cc:368
+#: cmd_ws_commit.cc:403
+#: cmd_ws_commit.cc:478
+#: cmd_ws_commit.cc:975
+msgid "[PATH]..."
+msgstr "[PERCORSO…]"
+
+#: cmd_diff_log.cc:472
+msgid "Shows current differences"
+msgstr "Mostra le differenze attuali"
+
+#: cmd_diff_log.cc:473
+msgid ""
+"Compares the current tree with the files in the repository and prints the differences on the standard output.\n"
+"If one revision is given, the diff between the workspace and that revision is shown.  If two revisions are given, the diff between them is given.  If no format is specified, unified is used by default."
+msgstr ""
+
+#: cmd_diff_log.cc:484
+#, c-format
+msgid ""
+"--diff-args requires --external\n"
+"try adding --external or removing --diff-args?"
+msgstr ""
+"‘--diff-args’ richiede ‘--external’\n"
+"prova ad aggiungere ‘--external’ o togliere ‘--diff-args’"
+
+#: cmd_diff_log.cc:508
+msgid "no changes"
+msgstr "nessun cambiamento"
+
+#: cmd_diff_log.cc:533
+msgid "[FILE [...]]"
+msgstr "[FILE […]]"
+
+#: cmd_diff_log.cc:534
+msgid "Calculates diffs of files"
+msgstr "Calcola le differenze tra file"
+
+#: cmd_diff_log.cc:610
+msgid "[FILE] ..."
+msgstr "[FILE…]"
+
+#: cmd_diff_log.cc:611
+msgid "Prints history in reverse order"
+msgstr ""
+
+#: cmd_diff_log.cc:612
+msgid "This command prints history in reverse order, filtering it by FILE if given.  If one or more revisions are given, uses them as a starting point."
+msgstr ""
+
+#: cmd_diff_log.cc:628
+#, c-format
+msgid "only one of --last/--next allowed"
+msgstr "solo un comando permesso tra ‘--last’ e ‘--next’"
+
+#: cmd_diff_log.cc:928
+#, c-format
+msgid "(Revision: %s)"
+msgstr "(Revisione: %s)"
+
+#: cmd_files.cc:31
+msgid "Loads a file's contents into the database"
+msgstr "Carica il contenuto di un file nel database"
+
+#: cmd_files.cc:48
+msgid "<parent> <left> <right>"
+msgstr "<genitore> <sinistra> <destra>"
+
+#: cmd_files.cc:49
+msgid "Merges 3 files and outputs the result"
+msgstr ""
+
+#: cmd_files.cc:64
+#, c-format
+msgid "ancestor file id does not exist"
+msgstr "id del file antenato inesistente"
+
+#: cmd_files.cc:67
+#, c-format
+msgid "left file id does not exist"
+msgstr "id del file di sinistra inesistente"
+
+#: cmd_files.cc:70
+#, c-format
+msgid "right file id does not exist"
+msgstr "id del file di destra inesistente"
+
+#: cmd_files.cc:81
+#, c-format
+msgid "merge failed"
+msgstr "unione fallita"
+
+#: cmd_files.cc:86
+msgid "SRCNAME DESTNAME SRCID DESTID"
+msgstr "NOME_ORIG NOME_DEST ID_ORIG ID_DEST"
+
+#: cmd_files.cc:87
+msgid "Differences 2 files and outputs the result"
+msgstr ""
+
+#: cmd_files.cc:105
+#, c-format
+msgid "source file id does not exist"
+msgstr "id del file sorgente inesistente"
+
+#: cmd_files.cc:108
+#, c-format
+msgid "destination file id does not exist"
+msgstr "id del file di destinazione inesistente"
+
+#: cmd_files.cc:123
+#: cmd_files.cc:226
+#: cmd_ws_commit.cc:769
+msgid "PATH"
+msgstr "PERCORSO"
+
+#: cmd_files.cc:124
+msgid "Prints an annotated copy of a file"
+msgstr "Stampa una copia annotata di un file"
+
+#: cmd_files.cc:125
+msgid "Calculates and prints an annotated copy of the given file from the specified REVISION."
+msgstr ""
+
+#: cmd_files.cc:158
+#, c-format
+msgid "with no revision selected, this command can only be used in a single-parent workspace"
+msgstr "con nessuna revisione selezionata, questo comando può essere usato solo in spazio di lavoro genitore-solo"
+
+#: cmd_files.cc:172
+#, c-format
+msgid "no revision for file '%s' in database"
+msgstr "nessuna revisione nel database per il file ‘%s’"
+
+#: cmd_files.cc:181
+#, c-format
+msgid "no such file '%s' in revision '%s'"
+msgstr "nessun file ‘%s’ trovato nella revisione %s"
+
+#: cmd_files.cc:184
+#, c-format
+msgid "'%s' in revision '%s' is not a file"
+msgstr "‘%s’ della revisione %s non è un file"
+
+#: cmd_files.cc:191
+msgid "[PATH]"
+msgstr "[PERCORSO]"
+
+#: cmd_files.cc:192
+msgid "Calculates the identity of a file or stdin"
+msgstr "Calcola l'identità di un file o di stdin"
+
+#: cmd_files.cc:193
+msgid "If any PATH is given, calculates their identity; otherwise, the one from the standard input is calculated."
+msgstr ""
+
+#: cmd_files.cc:227
+msgid "Prints the file identifier of a file"
+msgstr "Stampa l'identificatore di un file"
+
+#: cmd_files.cc:237
+#, c-format
+msgid "Cannot read from stdin"
+msgstr "Impossibile leggere da stdin"
+
+#: cmd_files.cc:274
+#: cmd_files.cc:278
+#, c-format
+msgid "no file '%s' found in revision '%s'"
+msgstr "nessun file ‘%s’ trovato nella revisione %s"
+
+#: cmd_files.cc:285
+#: cmd_files.cc:347
+msgid "FILENAME"
+msgstr "NOMEFILE"
+
+#: cmd_files.cc:286
+msgid "Prints a file from the database"
+msgstr "Stampa un file dal database"
+
+#: cmd_files.cc:287
+msgid "Fetches the given file FILENAME from the database and prints it to the standard output."
+msgstr ""
+
+#: cmd_files.cc:322
+msgid "Prints the contents of a file (given an identifier)"
+msgstr ""
+
+#: cmd_files.cc:348
+msgid "Prints the contents of a file (given a name)"
+msgstr "Stampa il contenuto di un dato file"
+
+# TODO: boh?
+#: cmd.hh:129
+#, c-format
+msgid "ignored bookkeeping path '%s'"
+msgstr "ignorata la directory di servizio ‘%s’"
+
+# TODO: sto interrompendo?
+#: cmd.hh:139
+#, c-format
+msgid "all arguments given were bookkeeping paths; aborting"
+msgstr "tutte le istruzioni passate erano relative a directory di servizio; sospendo"
+
+#: cmd_key_cert.cc:33
+#: cmd_key_cert.cc:61
+#: cmd_key_cert.cc:103
+msgid "KEYID"
+msgstr "IDCHIAVE"
+
+#: cmd_key_cert.cc:34
+msgid "Generates an RSA key-pair"
+msgstr "Genera una coppia di chiavi RSA"
+
+#: cmd_key_cert.cc:62
+msgid "Drops a public and/or private key"
+msgstr "Elimina una chiave pubblica e/o privata"
+
+#: cmd_key_cert.cc:78
+#, c-format
+msgid "dropping public key '%s' from database"
+msgstr "cancello la chiave pubblica ‘%s’ dal database"
+
+#: cmd_key_cert.cc:88
+#, c-format
+msgid "dropping key pair '%s' from keystore"
+msgstr "cancello la coppia di chiavi ‘%s’ dal portachiavi"
+
+#: cmd_key_cert.cc:95
+#, c-format
+msgid "public or private key '%s' does not exist in keystore or database"
+msgstr "o la chiave pubblica o quella privata ‘%s’ non esiste nel portachiavi o nel database"
+
+#: cmd_key_cert.cc:98
+#, c-format
+msgid "public or private key '%s' does not exist in keystore, and no database was specified"
+msgstr "o la chiave pubblica o quella privata ‘%s’ non esiste nel portachiavi, e nessun database è stato specificato"
+
+#: cmd_key_cert.cc:104
+msgid "Changes the passphrase of a private RSA key"
+msgstr "Cambia la passphrase di una chiave privata RSA"
+
+#: cmd_key_cert.cc:115
+#, c-format
+msgid "key '%s' does not exist in the keystore"
+msgstr "la chiave ‘%s’ non è nel portachiavi"
+
+#: cmd_key_cert.cc:122
+#, c-format
+msgid "passphrase changed"
+msgstr "passphrase cambiata"
+
+#: cmd_key_cert.cc:126
+msgid "[FILENAME]"
+msgstr "[NOME-FILE]"
+
+#: cmd_key_cert.cc:127
+msgid "Exports a private key for use with ssh-agent"
+msgstr "Esporta una chiave privata per l'uso tramite ‘ssh-agent’"
+
+# TODO: brutto?
+#: cmd_key_cert.cc:137
+#: cmd_key_cert.cc:177
+#, c-format
+msgid "the key you specified cannot be found"
+msgstr "the key you specified cannot be found"
+
+#: cmd_key_cert.cc:167
+msgid "Adds a private key to ssh-agent"
+msgstr "Aggiunge una chiave privata a ssh-agent"
+
+#: cmd_key_cert.cc:184
+msgid "REVISION CERTNAME [CERTVAL]"
+msgstr "REVISIONE NOME_CERT VALORE_CERT"
+
+#: cmd_key_cert.cc:185
+msgid "Creates a certificate for a revision"
+msgstr "Crea un certificato per una revisione"
+
+#: cmd_key_cert.cc:218
+msgid "REVISION NAME VALUE SIGNER1 [SIGNER2 [...]]"
+msgstr "REVISIONE NOME VALORE FIRMATARIO1 [FIRMATARIO2 […]]"
+
+#: cmd_key_cert.cc:219
+msgid "Tests whether a hypothetical certificate would be trusted"
+msgstr "Verifica se un ipotetico certificato sarebbe fidato"
+
+#: cmd_key_cert.cc:220
+msgid "The current settings are used to run the test."
+msgstr ""
+
+#: cmd_key_cert.cc:252
+#, c-format
+msgid ""
+"if a cert on: %s\n"
+"with key: %s\n"
+"and value: %s\n"
+"was signed by: %s\n"
+"it would be: %s"
+msgstr ""
+"se un certificato in: %s\n"
+"con chiave: %s\n"
+"e valore: %s\n"
+"fosse stato firmato da: %s\n"
+"sarebbe: %s"
+
+#: cmd_key_cert.cc:261
+msgid "trusted"
+msgstr "fidato"
+
+#: cmd_key_cert.cc:261
+msgid "UNtrusted"
+msgstr "NON fidato"
+
+#: cmd_key_cert.cc:265
+msgid "REVISION TAGNAME"
+msgstr "REVISIONE NOME_ETICHETTA"
+
+#: cmd_key_cert.cc:266
+msgid "Puts a symbolic tag certificate on a revision"
+msgstr "Pone un tag simbolico su una revisione"
+
+# questa frase non credo vada tradotta
+#: cmd_key_cert.cc:280
+msgid "ID (pass|fail|true|false|yes|no|1|0)"
+msgstr "ID (pass|fail|true|false|yes|no|1|0)"
+
+#: cmd_key_cert.cc:281
+msgid "Notes the results of running a test on a revision"
+msgstr "Annota i risultati dell'esecuzione di un test su una revisione"
+
+#: cmd_key_cert.cc:294
+#: cmd_ws_commit.cc:277
+msgid "REVISION"
+msgstr "REVISIONE"
+
+#: cmd_key_cert.cc:295
+msgid "Approves a particular revision"
+msgstr "Approva una specifica revisione"
+
+#: cmd_key_cert.cc:305
+#, c-format
+msgid "need --branch argument for approval"
+msgstr "per ‘approve’ è necessario un argomento ‘--branch=RAMO’"
+
+#: cmd_key_cert.cc:309
+msgid "REVISION [COMMENT]"
+msgstr "REVISIONE [COMMENTO]"
+
+#: cmd_key_cert.cc:310
+msgid "Comments on a particular revision"
+msgstr "Commenta su una specifica revisione"
+
+#: cmd_key_cert.cc:324
+#, c-format
+msgid "edit comment failed"
+msgstr "modifica del commento fallita"
+
+#: cmd_key_cert.cc:329
+#, c-format
+msgid "empty comment"
+msgstr "commento vuoto"
+
+# TODO: mi piace poco come definizione "oggetti in database" per files e altre cose
+#: cmd_list.cc:45
+msgid "Shows database objects"
+msgstr "Mostra oggetti in database"
+
+#: cmd_list.cc:46
+msgid "This command is used to query information from the database.  It shows database objects, or the current workspace manifest, or known, unknown, intentionally ignored, missing, or changed-state files."
+msgstr ""
+
+#: cmd_list.cc:52
+msgid "Lists certificates attached to an identifier"
+msgstr ""
+
+#: cmd_list.cc:79
+#: cmd_list.cc:675
+#, c-format
+msgid "no public key '%s' found in database"
+msgstr "la chiave pubblica ‘%s’ non è nel database"
+
+# TODO: remove ending newline
+#: cmd_list.cc:89
+#, c-format
+msgid ""
+"Key   : %s\n"
+"Sig   : %s\n"
+"Name  : %s\n"
+"Value : %s\n"
+msgstr ""
+"Chiave   : %s\n"
+"Firma   : %s\n"
+"Nome  : %s\n"
+"Valore : %s\n"
+
+#: cmd_list.cc:123
+msgid "ok"
+msgstr "ok"
+
+#: cmd_list.cc:126
+msgid "bad"
+msgstr "invalido"
+
+#: cmd_list.cc:129
+msgid "unknown"
+msgstr "sconosciuto"
+
+#: cmd_list.cc:155
+msgid "Lists keys that match a pattern"
+msgstr "Elenca le chiavi che corrispondono ad un pattern"
+
+#: cmd_list.cc:218
+#, c-format
+msgid "(*) - only in %s/"
+msgstr "(*) - solo in ‘%s/’"
+
+#: cmd_list.cc:242
+#, c-format
+msgid "no keys found"
+msgstr "nessuna chiave trovata"
+
+#: cmd_list.cc:244
+#, c-format
+msgid "no keys found matching '%s'"
+msgstr "nessuna chiave corrispondente a ‘%s’ trovata"
+
+#: cmd_list.cc:249
+msgid "Lists branches in the database that match a pattern"
+msgstr ""
+
+#: cmd_list.cc:277
+msgid "Lists the current epoch of branches that match a pattern"
+msgstr ""
+
+#: cmd_list.cc:300
+#, c-format
+msgid "no epoch for branch %s"
+msgstr "nessuna epoca trovata per il ramo ‘%s’"
+
+#: cmd_list.cc:307
+msgid "Lists all tags in the database"
+msgstr ""
+
+#: cmd_list.cc:323
+msgid "Lists variables in the whole database or a domain"
+msgstr ""
+
+#: cmd_list.cc:357
+msgid "Lists workspace files that belong to the current branch"
+msgstr ""
+
+#: cmd_list.cc:396
+msgid "Lists workspace files that do not belong to the current branch"
+msgstr ""
+
+#: cmd_list.cc:426
+msgid "Lists files that belong to the branch but are not in the workspace"
+msgstr ""
+
+#: cmd_list.cc:447
+msgid "Lists files that have changed with respect to the current revision"
+msgstr ""
+
+#: cmd_list.cc:551
+msgid "Lists all keys in the keystore"
+msgstr ""
+
+#: cmd_list.cc:646
+msgid "Prints all certificates attached to a revision"
+msgstr ""
+
+#: cmd_merging.cc:103
+#, c-format
+msgid "target revision is not in current branch"
+msgstr "la revisione selezionata non è sul ramo attuale"
+
+#: cmd_merging.cc:111
+#, c-format
+msgid ""
+"target revision is in multiple branches:%s\n"
+"\n"
+"try again with explicit --branch"
+msgstr ""
+"la revisione in oggetto è in rami multipli:%s\n"
+"\n"
+"prova ancora specificando ‘--branch=RAMO’"
+
+#: cmd_merging.cc:123
+#, c-format
+msgid ""
+"target revision not in any branch\n"
+"next commit will use branch %s"
+msgstr ""
+"la revisione in oggetto non è in un ramo\n"
+"il prossimo commit userà il ramo ‘%s’"
+
+#: cmd_merging.cc:132
+msgid "Updates the workspace"
+msgstr "Aggiorna lo spazio di lavoro"
+
+#: cmd_merging.cc:133
+msgid "This command modifies your workspace to be based off of a different revision, preserving uncommitted changes as it does so.  If a revision is given, update the workspace to that revision.  If not, update the workspace to the head of the branch."
+msgstr ""
+
+#: cmd_merging.cc:156
+#, c-format
+msgid "this workspace is a new project; cannot update"
+msgstr "questo spazio di lavoro è un nuovo progetto, non posso fare un ‘update’"
+
+#: cmd_merging.cc:163
+#, c-format
+msgid "updating along branch '%s'"
+msgstr "aggiorno seguendo il ramo ‘%s’"
+
+#: cmd_merging.cc:167
+#, c-format
+msgid ""
+"your request matches no descendents of the current revision\n"
+"in fact, it doesn't even match the current revision\n"
+"maybe you want something like --revision=h:%s"
+msgstr ""
+"la tua richiesta non coincide con nessun discendente\n"
+"della revisione corrente, in effetti non coincide nemmeno\n"
+"con quella corrente; puoi provare con ‘--revision=h:%s’"
+
+#: cmd_merging.cc:173
+#, c-format
+msgid "multiple update candidates:"
+msgstr "candidati multipli per l'update:"
+
+#: cmd_merging.cc:177
+#, c-format
+msgid "choose one with '%s update -r<id>'"
+msgstr "selezionane uno con ‘%s update -r<id>’"
+
+#: cmd_merging.cc:178
+#, c-format
+msgid "multiple update candidates remain after selection"
+msgstr "dopo la selezione restano candidati multipli per ‘update’"
+
+#: cmd_merging.cc:197
+#, c-format
+msgid "already up to date at %s"
+msgstr "già aggiornato a ‘%s’"
+
+# TODO: qui "update" è senza apici
+#: cmd_merging.cc:205
+#, c-format
+msgid "selected update target %s"
+msgstr "selezionata revisione %s per l'update"
+
+#: cmd_merging.cc:211
+#, c-format
+msgid "switching to branch %s"
+msgstr "passaggio al ramo ‘%s’"
+
+#: cmd_merging.cc:279
+#, c-format
+msgid "switched branch; next commit will use branch %s"
+msgstr "ramo cambiato: il prossimo commit userà il ramo ‘%s’"
+
+#: cmd_merging.cc:280
+#, c-format
+msgid "updated to base revision %s"
+msgstr "aggiornato alla revisione base %s"
+
+#: cmd_merging.cc:315
+#, c-format
+msgid "[left]  %s"
+msgstr "[sinistra] %s"
+
+#: cmd_merging.cc:316
+#, c-format
+msgid "[right] %s"
+msgstr "[destra]   %s"
+
+#: cmd_merging.cc:327
+#: cmd_merging.cc:601
+#, c-format
+msgid "[merged] %s"
+msgstr "[unione]   %s"
+
+#: cmd_merging.cc:335
+msgid "Merges unmerged heads of a branch"
+msgstr "Esegue il ‘merge’ delle teste di un ramo"
+
+#: cmd_merging.cc:346
+#: cmd_merging.cc:946
+#, c-format
+msgid "please specify a branch, with --branch=BRANCH"
+msgstr "specifica un ramo, con ‘--branch=RAMO’"
+
+#: cmd_merging.cc:351
+#: cmd_merging.cc:489
+#: cmd_merging.cc:492
+#: cmd_merging.cc:951
+#: cmd_netsync.cc:341
+#: cmd_ws_commit.cc:531
+#, c-format
+msgid "branch '%s' is empty"
+msgstr "il ramo ‘%s’ è vuoto"
+
+#: cmd_merging.cc:354
+#, c-format
+msgid "branch '%s' is already merged"
+msgstr "il ramo ‘%s’ è già unito"
+
+#: cmd_merging.cc:358
+#, c-format
+msgid "%d head on branch '%s'"
+msgid_plural "%d heads on branch '%s'"
+msgstr[0] "%d testa sul ramo ‘%s’"
+msgstr[1] "%d teste sul ramo ‘%s’"
+
+#: cmd_merging.cc:379
+#: cmd_merging.cc:424
+#, c-format
+msgid "merge %d / %d:"
+msgstr "unisce %d / %d:"
+
+#: cmd_merging.cc:380
+#, c-format
+msgid "calculating best pair of heads to merge next"
+msgstr "calcolo la miglior coppia di teste da unire prossimamente"
+
+#: cmd_merging.cc:432
+#, c-format
+msgid "note: your workspaces have not been updated"
+msgstr "nota: lo spazio di lavoro non è stato aggiornato"
+
+#: cmd_merging.cc:436
+msgid "SOURCE-BRANCH DEST-BRANCH"
+msgstr "RAMO-SORG RAMO-DEST"
+
+#: cmd_merging.cc:437
+msgid "Merges from one branch to another asymmetrically"
+msgstr "Esegue il ‘merge’ asimmetrico da un ramo ad un altro"
+
+#: cmd_merging.cc:449
+msgid "SOURCE-BRANCH DEST-BRANCH DIR"
+msgstr "RAMO-SORG RAMO-DEST DIRECTORY"
+
+#: cmd_merging.cc:450
+msgid "Merges one branch into a subdirectory in another branch"
+msgstr "Esegue il ‘merge’ di un ramo in una sottodirectory di un altro ramo"
+
+#: cmd_merging.cc:490
+#: cmd_merging.cc:493
+#, c-format
+msgid "branch '%s' is not merged"
+msgstr "il ramo ‘%s’ è separato"
+
+#: cmd_merging.cc:498
+#, c-format
+msgid "propagating %s -> %s"
+msgstr "propago da ‘%s’ a ‘%s’"
+
+#: cmd_merging.cc:499
+#, c-format
+msgid "[source] %s"
+msgstr "[sorgente] %s"
+
+#: cmd_merging.cc:500
+#, c-format
+msgid "[target] %s"
+msgstr "[obiettivo] %s"
+
+#: cmd_merging.cc:505
+#, c-format
+msgid "branch '%s' is up-to-date with respect to branch '%s'"
+msgstr "il ramo ‘%s’ è aggiornato rispetto al ramo ‘%s’"
+
+#: cmd_merging.cc:507
+#, c-format
+msgid "no action taken"
+msgstr "nessuna azione svolta"
+
+#: cmd_merging.cc:511
+#, c-format
+msgid "no merge necessary; putting %s in branch '%s'"
+msgstr "unione non necessaria; metto ‘%s’ nel ramo ‘%s’"
+
+#: cmd_merging.cc:549
+#, c-format
+msgid "Path %s not found in destination tree."
+msgstr "Percorso ‘%s’ non trovato nell'albero di destinazione."
+
+#: cmd_merging.cc:606
+msgid "OTHER-REVISION"
+msgstr "ALTRA-REVISIONE"
+
+#: cmd_merging.cc:607
+msgid "Merges a revision into the current workspace's base revision"
+msgstr ""
+
+#: cmd_merging.cc:608
+msgid "Merges OTHER-REVISION into the current workspace's base revision, and update the current workspace with the result.  There can be no pending changes in the current workspace.  Both OTHER-REVISION and the workspace's base revision will be recorded as parents on commit.  The workspace's selected branch is not changed."
+msgstr ""
+
+#: cmd_merging.cc:639
+#, c-format
+msgid "'%s' can only be used in a workspace with no pending changes"
+msgstr "‘%s’ può essere usato solamente in spazio di lavoro senza cambiamenti in sospeso"
+
+#: cmd_merging.cc:648
+#, c-format
+msgid "workspace is already at revision %s"
+msgstr "lo spazio di lavoro è già alla revisione ‘%s’"
+
+#: cmd_merging.cc:695
+#, c-format
+msgid ""
+"updated to result of merge\n"
+" [left] %s\n"
+"[right] %s\n"
+msgstr ""
+"aggiornato al risultato di unione\n"
+"[sinistra] ‘%s’\n"
+"[destra] ‘%s’\n"
+
+#: cmd_merging.cc:701
+msgid "LEFT-REVISION RIGHT-REVISION DEST-BRANCH"
+msgstr "REV_SINISTRA REV_DESTRA RAMO_DESTINAZIONE"
+
+#: cmd_merging.cc:702
+msgid "Merges two explicitly given revisions"
+msgstr ""
+
+#: cmd_merging.cc:703
+msgid "The results of the merge are placed on the branch specified by DEST-BRANCH."
+msgstr ""
+
+#: cmd_merging.cc:718
+#, c-format
+msgid "%s and %s are the same revision, aborting"
+msgstr "%s e %s sono la stessa revisione, annullo"
+
+#: cmd_merging.cc:720
+#: cmd_merging.cc:722
+#, c-format
+msgid "%s is already an ancestor of %s"
+msgstr "%s è già antenato di %s"
+
+#: cmd_merging.cc:727
+msgid "REV REV"
+msgstr "REV REV"
+
+#: cmd_merging.cc:728
+msgid "Shows what conflicts need resolution between two revisions"
+msgstr ""
+
+#: cmd_merging.cc:729
+msgid "The conflicts are calculated based on the two revisions given in the REV parameters."
+msgstr ""
+
+#: cmd_merging.cc:739
+#: cmd_merging.cc:741
+#, c-format
+msgid "%s is an ancestor of %s; no merge is needed."
+msgstr "‘%s’ è un antenato di ‘%s’: il merge non è necessario."
+
+#: cmd_merging.cc:755
+#, c-format
+msgid "There are %s node_name_conflicts."
+msgstr "Ci sono %s conflitti di tipo node_name_conflicts."
+
+#: cmd_merging.cc:757
+#, c-format
+msgid "There are %s file_content_conflicts."
+msgstr "Ci sono %s conflitti di tipo file_content_conflicts."
+
+#: cmd_merging.cc:759
+#, c-format
+msgid "There are %s node_attr_conflicts."
+msgstr "Ci sono %s conflitti di tipo node_attr_conflicts."
+
+#: cmd_merging.cc:761
+#, c-format
+msgid "There are %s orphaned_node_conflicts."
+msgstr "Ci sono %s conflitti di tipo orphaned_node_conflicts."
+
+#: cmd_merging.cc:763
+#, c-format
+msgid "There are %s rename_target_conflicts."
+msgstr "Ci sono %s conflitti di tipo rename_target_conflicts."
+
+#: cmd_merging.cc:765
+#, c-format
+msgid "There are %s directory_loop_conflicts."
+msgstr "Ci sono %s conflitti di tipo directory_loop_conflicts."
+
+#: cmd_merging.cc:769
+msgid "[-r FROM] -r TO [PATH...]"
+msgstr "[-r DA] -r A [PERCORSO…]"
+
+# TODO: storia/storico?
+#: cmd_merging.cc:770
+msgid "Applies changes made at arbitrary places in history"
+msgstr "Applica modifiche fatte in punti arbitrari dello storico"
+
+#: cmd_merging.cc:771
+msgid ""
+"This command takes changes made at any point in history, and edits your current workspace to include those changes.  The end result is identical to 'mtn diff -r FROM -r TO | patch -p0', except that this command uses monotone's merger, and thus intelligently handles renames, conflicts, and so on.\n"
+"If one revision is given, applies the changes made in that revision compared to its parent.\n"
+"If two revisions are given, applies the changes made to get from the first revision to the second."
+msgstr ""
+
+#: cmd_merging.cc:793
+#, c-format
+msgid ""
+"revision %s is a merge\n"
+"to apply the changes relative to one of its parents, use:\n"
+"  %s pluck -r PARENT -r %s"
+msgstr ""
+"la revisione %s è frutto di un merge\n"
+"per applicare le modifiche relative a uno dei suoi genitori, usa:\n"
+"  %s pluck -r GENITORE -r %s"
+
+#: cmd_merging.cc:814
+#, c-format
+msgid "no changes to apply"
+msgstr "niente da modificare"
+
+#: cmd_merging.cc:871
+#, c-format
+msgid "no changes to be applied"
+msgstr "nessuna modifica da applicare"
+
+#: cmd_merging.cc:901
+#, c-format
+msgid "no changes were applied"
+msgstr "nessuna modifica è stata applicata"
+
+#: cmd_merging.cc:904
+#, c-format
+msgid "applied changes to workspace"
+msgstr "modifica lo spazio di lavoro"
+
+#: cmd_merging.cc:937
+msgid "Shows unmerged head revisions of a branch"
+msgstr ""
+
+#: cmd_merging.cc:953
+#, c-format
+msgid "branch '%s' is currently merged:"
+msgstr "il ramo ‘%s’ è attualmente unito:"
+
+#: cmd_merging.cc:955
+#, c-format
+msgid "branch '%s' is currently unmerged:"
+msgstr "il ramo ‘%s’ è attualmente separato:"
+
+#: cmd_merging.cc:963
+msgid "Dumps the roster associated with a given identifier"
+msgstr ""
+
+#: cmd_merging.cc:964
+msgid "If no REVID is given, the workspace is used."
+msgstr ""
+
+#: cmd_netsync.cc:44
+#: cmd_netsync.cc:286
+#, c-format
+msgid "setting default server to %s"
+msgstr "imposto il server di default a ‘%s’"
+
+#: cmd_netsync.cc:51
+#, c-format
+msgid "no server given and no default server set"
+msgstr "nessun server specificato e nessun server di default impostato"
+
+#: cmd_netsync.cc:109
+#, c-format
+msgid "no branch pattern given"
+msgstr "nessun pattern di ramo specificato"
+
+#: cmd_netsync.cc:122
+#: cmd_netsync.cc:308
+#, c-format
+msgid "setting default branch include pattern to '%s'"
+msgstr "imposto il pattern di default di inclusione rami a ‘%s’"
+
+#: cmd_netsync.cc:128
+#: cmd_netsync.cc:317
+#, c-format
+msgid "setting default branch exclude pattern to '%s'"
+msgstr "imposto il pattern di default di esclusione rami a ‘%s’"
+
+#: cmd_netsync.cc:135
+#, c-format
+msgid "no branch pattern given and no default pattern set"
+msgstr "nessun pattern di ramo specificato e nessun pattern di default impostato"
+
+#: cmd_netsync.cc:152
+#: cmd_netsync.cc:170
+#: cmd_netsync.cc:190
+msgid "[ADDRESS[:PORTNUMBER] [PATTERN ...]]"
+msgstr "[INDIRIZZO[:NUMERO_PORTA] [PATTERN …]]"
+
+#: cmd_netsync.cc:153
+msgid "Pushes branches to a netsync server"
+msgstr "Invia rami ad un server netsync"
+
+#: cmd_netsync.cc:154
+msgid "This will push all branches that match the pattern given in PATTERN to the netsync server at the address ADDRESS."
+msgstr "Questo invierà tutti i rami che corrispondono al pattern specificato al server netsync che si trova all'indirizzo specificato."
+
+#: cmd_netsync.cc:171
+msgid "Pulls branches from a netsync server"
+msgstr "Riceve rami da un server netsync"
+
+#: cmd_netsync.cc:172
+msgid "This pulls all branches that match the pattern given in PATTERN from the netsync server at the address ADDRESS."
+msgstr "Questo riceverà tutti i rami che corrispondono al pattern specificato dal server netsync che si trova all'indirizzo specificato."
+
+#: cmd_netsync.cc:183
+#: cmd_netsync.cc:303
+#, c-format
+msgid "doing anonymous pull; use -kKEYNAME if you need authentication"
+msgstr "eseguo ‘pull’ anonimo; utilizza ‘-k NOMECHIAVE’ se necessiti di autenticazione"
+
+#: cmd_netsync.cc:191
+msgid "Synchronizes branches with a netsync server"
+msgstr "Sincronizza rami con un server netsync"
+
+#: cmd_netsync.cc:192
+msgid "This synchronizes branches that match the pattern given in PATTERN with the netsync server at the address ADDRESS."
+msgstr "Questo sincronizzerà tutti i rami che corrispondono al pattern specificato con il server netsync che si trova all'indirizzo specificato."
+
+#: cmd_netsync.cc:235
+msgid "ADDRESS[:PORTNUMBER] [DIRECTORY]"
+msgstr "INDIRIZZO[:NUMERO-PORTA] [DIRECTORY]"
+
+#: cmd_netsync.cc:236
+msgid "Checks out a revision from a remote database into a directory"
+msgstr ""
+
+#: cmd_netsync.cc:237
+msgid "If a revision is given, that's the one that will be checked out.  Otherwise, it will be the head of the branch supplied.  If no directory is given, the branch name will be used as directory"
+msgstr ""
+
+#: cmd_netsync.cc:250
+#, c-format
+msgid "you must specify a branch to clone"
+msgstr "devi specificare il ramo da clonare"
+
+#: cmd_netsync.cc:264
+#, c-format
+msgid "clone destination directory '%s' already exists"
+msgstr "la directory di destinazione della clonazione ‘%s’ esiste già"
+
+# TODO: ‘estrarre’ non mi convince?
+#: cmd_netsync.cc:336
+#: cmd_ws_commit.cc:526
+#: cmd_ws_commit.cc:1281
+#, c-format
+msgid "use --revision or --branch to specify what to checkout"
+msgstr "utilizza ‘--revision’ o ‘--branch’ per specificare cosa estrarre con il checkout"
+
+#: cmd_netsync.cc:344
+#: cmd_ws_commit.cc:534
+#: cmd_ws_commit.cc:1287
+#, c-format
+msgid "branch %s has multiple heads:"
+msgstr "il ramo ‘%s’ ha più teste:"
+
+#: cmd_netsync.cc:347
+#: cmd_ws_commit.cc:537
+#: cmd_ws_commit.cc:1290
+#, c-format
+msgid "choose one with '%s checkout -r<id>'"
+msgstr "scegline una con ‘%s checkout -r<id>’"
+
+#: cmd_netsync.cc:348
+#: cmd_ws_commit.cc:538
+#: cmd_ws_commit.cc:1291
+#, c-format
+msgid "branch %s has multiple heads"
+msgstr "il ramo ‘%s’ ha più teste"
+
+#: cmd_netsync.cc:364
+#: cmd_ws_commit.cc:554
+#: cmd_ws_commit.cc:1274
+#, c-format
+msgid "revision %s is not a member of branch %s"
+msgstr "la revisione %s non fa parte del ramo ‘%s’"
+
+#: cmd_netsync.cc:401
+#, c-format
+msgid "pid file '%s' already exists"
+msgstr "il file pid ‘%s’ esiste già"
+
+#: cmd_netsync.cc:403
+#, c-format
+msgid "failed to create pid file '%s'"
+msgstr "creazione del file PID ‘%s’ fallita"
+
+# TODO: non mi convince
+#: cmd_netsync.cc:426
+msgid "Serves the database to connecting clients"
+msgstr "Accetta connessioni e condivide il database con loro"
+
+#: cmd_netsync.cc:441
+#, c-format
+msgid "need permission to store persistent passphrase (see hook persist_phrase_ok())"
+msgstr "è necessario un permesso per ricordare la passphrase (vedi hook ‘persist_phrase_ok()’)"
+
+#: cmd_netsync.cc:447
+#, c-format
+msgid "The --no-transport-auth option is only permitted in combination with --stdio"
+msgstr "L'opzione ‘--no-transport-auth’ è permessa solo in combinazione con ‘--stdio’"
+
+#: cmd_othervcs.cc:17
+msgid "RCSFILE..."
+msgstr "FILE_RCS…"
+
+#: cmd_othervcs.cc:18
+msgid "Parses versions in RCS files"
+msgstr "Analizzo i file RCS"
+
+#: cmd_othervcs.cc:19
+msgid "This command doesn't reconstruct or import revisions.  You probably want to use cvs_import."
+msgstr "Questo comando non ricostruisce o importa intere revisioni; a tal fine usare ‘cvs_import’."
+
+#: cmd_othervcs.cc:34
+msgid "CVSROOT"
+msgstr "CVSROOT"
+
+#: cmd_othervcs.cc:35
+msgid "Imports all versions in a CVS repository"
+msgstr "Importa tutte le versioni di un repository CVS"
+
+#: cmd_packet.cc:23
+#: cmd_packet.cc:53
+msgid "ID"
+msgstr "ID"
+
+#: cmd_packet.cc:24
+msgid "Prints a public key packet"
+msgstr "Stampa un pacchetto di chiave pubblica"
+
+#: cmd_packet.cc:47
+#, c-format
+msgid "public key '%s' does not exist"
+msgstr "la chiave pubblica ‘%s’ non è conosciuta"
+
+#: cmd_packet.cc:54
+msgid "Prints a private key packet"
+msgstr "Stampa un pacchetto di chiave private"
+
+#: cmd_packet.cc:63
+#, c-format
+msgid "public and private key '%s' do not exist in keystore"
+msgstr "la coppia di chiavi ‘%s’ non è nel portachiavi"
+
+#: cmd_packet.cc:135
+msgid "Reads packets from files"
+msgstr "Legge pacchetti da file"
+
+#: cmd_packet.cc:136
+msgid "If no files are provided, the standard input is used."
+msgstr ""
+
+#: cmd_packet.cc:144
+#, c-format
+msgid "no packets found on stdin"
+msgstr "nessun pacchetto trovato in stdin"
+
+#: cmd_packet.cc:156
+#, c-format
+msgid "no packets found in given file"
+msgid_plural "no packets found in given files"
+msgstr[0] "nessun pacchetto trovato nel file dato"
+msgstr[1] "nessun pacchetto trovato nei file dati"
+
+#: cmd_packet.cc:160
+#, c-format
+msgid "read %d packet"
+msgid_plural "read %d packets"
+msgstr[0] "letto %d pacchetto"
+msgstr[1] "letti %d pacchetto"
+
+#: cmd_ws_commit.cc:44
+#, c-format
+msgid "Current branch: %s"
+msgstr "Ramo attuale: %s"
+
+#: cmd_ws_commit.cc:50
+#, c-format
+msgid "Changes against parent %s"
+msgstr "Modifiche rispetto al genitore %s"
+
+#: cmd_ws_commit.cc:55
+#, c-format
+msgid "  no changes"
+msgstr "  nessun cambiamento"
+
+#: cmd_ws_commit.cc:59
+#, c-format
+msgid "  dropped  %s"
+msgstr "  eliminato    %s"
+
+#: cmd_ws_commit.cc:64
+#, c-format
+msgid ""
+"  renamed  %s\n"
+"       to  %s"
+msgstr ""
+"  rinominato   %s\n"
+"          in   %s"
+
+#: cmd_ws_commit.cc:69
+#: cmd_ws_commit.cc:73
+#, c-format
+msgid "  added    %s"
+msgstr "  aggiunto     %s"
+
+#: cmd_ws_commit.cc:77
+#, c-format
+msgid "  patched  %s"
+msgstr "  modificato   %s"
+
+#: cmd_ws_commit.cc:81
+#, c-format
+msgid ""
+"  attr on  %s\n"
+"    attr   %s\n"
+"    value  %s"
+msgstr ""
+
+#: cmd_ws_commit.cc:89
+#, c-format
+msgid ""
+"  unset on %s\n"
+"      attr %s"
+msgstr ""
+"  eliminato da %s\n"
+"   l'attributo %s"
+
+# TODO: \n
+#: cmd_ws_commit.cc:106
+#, c-format
+msgid ""
+"branch \"%s\"\n"
+"\n"
+msgstr ""
+"ramo ‘%s’\n"
+"\n"
+
+#: cmd_ws_commit.cc:110
+msgid "*****DELETE THIS LINE TO CONFIRM YOUR COMMIT*****"
+msgstr "*****CANCELLA QUESTA LINEA PER CONFERMARE IL COMMIT*****"
+
+#: cmd_ws_commit.cc:113
+msgid ""
+"Enter a description of this change.\n"
+"Lines beginning with `MTN:' are removed automatically."
+msgstr ""
+"Inserisci una descrizione di questa modifica.\n"
+"Le linee che iniziano con 'MTN:' verranno rimosse automaticamente."
+
+#: cmd_ws_commit.cc:138
+#, c-format
+msgid "edit of log message failed"
+msgstr "modifica del messaggio di log fallita"
+
+#: cmd_ws_commit.cc:141
+#, c-format
+msgid "failed to remove magic line; commit cancelled"
+msgstr "commit annullato: la linea di conferma non è stata rimossa"
+
+#: cmd_ws_commit.cc:147
+msgid "Reverts files and/or directories"
+msgstr ""
+
+#: cmd_ws_commit.cc:148
+msgid "In order to revert the entire workspace, specify \".\" as the file name."
+msgstr ""
+
+#: cmd_ws_commit.cc:156
+#, c-format
+msgid "you must pass at least one path to 'revert' (perhaps '.')"
+msgstr "‘revert’ richiede almeno un path su cui lavorare (eventualmente ‘.’)"
+
+#: cmd_ws_commit.cc:186
+#, c-format
+msgid "no missing files to revert"
+msgstr "nessun file mancante da recuperare"
+
+#: cmd_ws_commit.cc:240
+#, c-format
+msgid "reverting %s"
+msgstr "recupero ‘%s’"
+
+#: cmd_ws_commit.cc:244
+#, c-format
+msgid "no file version %s found in database for %s"
+msgstr "nessun file con versione ‘%s’ trovato per ‘%s’ in database"
+
+#: cmd_ws_commit.cc:257
+#, c-format
+msgid "recreating %s/"
+msgstr "ri-creo ‘%s/’"
+
+#: cmd_ws_commit.cc:278
+msgid "Disapproves a particular revision"
+msgstr "Disapprova una specifica revisione"
+
+# TODO: invert?
+#: cmd_ws_commit.cc:295
+#, c-format
+msgid "revision %s has %d changesets, cannot invert"
+msgstr "la revisione %s contiene %d changeset, non può essere annullata"
+
+#: cmd_ws_commit.cc:298
+#, c-format
+msgid "need --branch argument for disapproval"
+msgstr "per ‘disapprove’ è necessario un argomento ‘--branch=RAMO’"
+
+#: cmd_ws_commit.cc:331
+msgid "[DIRECTORY...]"
+msgstr "[DIRECTORY…]"
+
+#: cmd_ws_commit.cc:332
+msgid "Creates directories and adds them to the workspace"
+msgstr "Crea directory e le aggiunge allo spazio di lavoro"
+
+#: cmd_ws_commit.cc:349
+#, c-format
+msgid "directory '%s' already exists"
+msgstr "la directory ‘%s’ esiste già"
+
+#: cmd_ws_commit.cc:355
+#, c-format
+msgid "ignoring directory '%s' [see .mtn-ignore]"
+msgstr "ignoro la directory ‘%s’ [cfr. ‘.mtn-ignore’]"
+
+#: cmd_ws_commit.cc:369
+msgid "Adds files to the workspace"
+msgstr "Aggiunge file allo spazio di lavoro"
+
+#: cmd_ws_commit.cc:404
+msgid "Drops files from the workspace"
+msgstr "Toglie file dallo spazio di lavoro"
+
+#: cmd_ws_commit.cc:436
+msgid ""
+"SRC DEST\n"
+"SRC1 [SRC2 [...]] DEST_DIR"
+msgstr ""
+"SORG DEST\n"
+"SORG1 [SORG2 […]] CART_DEST"
+
+#: cmd_ws_commit.cc:438
+msgid "Renames entries in the workspace"
+msgstr "Rinomina elementi dello spazio di lavoro"
+
+#: cmd_ws_commit.cc:459
+msgid "NEW_ROOT PUT_OLD"
+msgstr "NUOVA_ROOT METTI_VECCHIA"
+
+#: cmd_ws_commit.cc:460
+msgid "Renames the root directory"
+msgstr "Rinomina la directory root"
+
+#: cmd_ws_commit.cc:461
+msgid ""
+"After this command, the directory that currently has the name NEW_ROOT will be the root directory, and the directory that is currently the root directory will have name PUT_OLD.\n"
+"Use of --bookkeep-only is NOT recommended."
+msgstr ""
+
+#: cmd_ws_commit.cc:479
+msgid "Shows workspace's status information"
+msgstr "Mostra informazioni sullo spazio di lavoro"
+
+#: cmd_ws_commit.cc:507
+#: cmd_ws_commit.cc:1223
+#: cmd_ws_commit.cc:1349
+msgid "[DIRECTORY]"
+msgstr "[DIRECTORY]"
+
+#: cmd_ws_commit.cc:508
+msgid "Checks out a revision from the database into a directory"
+msgstr ""
+
+#: cmd_ws_commit.cc:509
+msgid "If a revision is given, that's the one that will be checked out.  Otherwise, it will be the head of the branch (given or implicit).  If no directory is given, the branch name will be used as directory."
+msgstr ""
+
+#: cmd_ws_commit.cc:571
+#, c-format
+msgid "you must specify a destination directory"
+msgstr "devi specificare una directory di destinazione"
+
+#: cmd_ws_commit.cc:584
+#, c-format
+msgid "checkout directory '%s' already exists"
+msgstr "la directory ‘%s’ esiste già, non può essere utilizzata per il ‘checkout’"
+
+#: cmd_ws_commit.cc:615
+msgid "Manages file attributes"
+msgstr "Gestisce gli attributi dei file"
+
+#: cmd_ws_commit.cc:616
+msgid "This command is used to set, get or drop file attributes."
+msgstr ""
+
+#: cmd_ws_commit.cc:618
+#: cmd_ws_commit.cc:665
+msgid "PATH [ATTR]"
+msgstr "PATH [ATTR]"
+
+#: cmd_ws_commit.cc:619
+msgid "Removes attributes from a file"
+msgstr "Elimina attributi da un file"
+
+#: cmd_ws_commit.cc:620
+msgid "If no attribute is specified, this command removes all attributes attached to the file given in PATH.  Otherwise only removes the attribute specified in ATTR."
+msgstr ""
+
+#: cmd_ws_commit.cc:636
+#: cmd_ws_commit.cc:683
+#: cmd_ws_commit.cc:733
+#: cmd_ws_commit.cc:794
+#: cmd_ws_commit.cc:903
+#: cmd_ws_commit.cc:947
+#, c-format
+msgid "Unknown path '%s'"
+msgstr "Percorso sconosciuto ‘%s’"
+
+#: cmd_ws_commit.cc:651
+#: cmd_ws_commit.cc:961
+#, c-format
+msgid "Path '%s' does not have attribute '%s'"
+msgstr "Il percorso ‘%s’ non ha l'attributo ‘%s’"
+
+#: cmd_ws_commit.cc:666
+msgid "Gets the values of a file's attributes"
+msgstr ""
+
+#: cmd_ws_commit.cc:667
+msgid "If no attribute is specified, this command prints all attributes attached to the file given in PATH.  Otherwise it only prints the attribute specified in ATTR."
+msgstr ""
+
+#: cmd_ws_commit.cc:699
+#, c-format
+msgid "No attributes for '%s'"
+msgstr "Nessun attributo per ‘%s’"
+
+#: cmd_ws_commit.cc:711
+#, c-format
+msgid "No attribute '%s' on path '%s'"
+msgstr "Nessun attributo ‘%s’ nel percorso ‘%s’"
+
+#: cmd_ws_commit.cc:716
+msgid "PATH ATTR VALUE"
+msgstr "PATH ATTR VALORE"
+
+#: cmd_ws_commit.cc:717
+msgid "Sets an attribute on a file"
+msgstr "Imposta un attributo su un file"
+
+#: cmd_ws_commit.cc:718
+msgid "Sets the attribute given on ATTR to the value specified in VALUE for the file mentioned in PATH."
+msgstr ""
+
+#: cmd_ws_commit.cc:770
+msgid "Prints all attributes for the specified path"
+msgstr ""
+
+#: cmd_ws_commit.cc:887
+msgid "PATH KEY VALUE"
+msgstr "PATH CHIAVE VALORE"
+
+#: cmd_ws_commit.cc:888
+msgid "Sets an attribute on a certain path"
+msgstr ""
+
+#: cmd_ws_commit.cc:931
+msgid "PATH [KEY]"
+msgstr "PERCORSO [CHIAVE]"
+
+#: cmd_ws_commit.cc:932
+msgid "Drops an attribute or all of them from a certain path"
+msgstr ""
+
+#: cmd_ws_commit.cc:976
+msgid "Commits workspace changes to the database"
+msgstr "Esegue il commit dello spazio di lavoro nel database"
+
+#: cmd_ws_commit.cc:1011
+#, c-format
+msgid "no changes to commit"
+msgstr "nessuna modifica per il commit"
+
+#: cmd_ws_commit.cc:1028
+#, c-format
+msgid ""
+"parent revisions of this commit are in different branches:\n"
+"'%s' and '%s'.\n"
+"please specify a branch name for the commit, with --branch."
+msgstr ""
+"le revisioni genitori di questo commit sono in rami differenti:\n"
+"‘%s’ e ‘%s’.\n"
+"prego specificare un nome di ramo per il committ, usando --branch."
+
+#: cmd_ws_commit.cc:1039
+#, c-format
+msgid "beginning commit on branch '%s'"
+msgstr "inizio il commit sul ramo ‘%s’"
+
+#: cmd_ws_commit.cc:1048
+#, c-format
+msgid ""
+"_MTN/log is non-empty and log message was specified on command line\n"
+"perhaps move or delete _MTN/log,\n"
+"or remove --message/--message-file from the command line?"
+msgstr ""
+"‘_MTN/log’ non è vuoto e un messaggio di log è stato specificato sulla riga di comando\n"
+"forse vuoi muovere o cancellare ‘_MTN/log’ oppure\n"
+"togliere ‘--message’/‘--message-file’ dalla riga di comando?"
+
+#: cmd_ws_commit.cc:1063
+#, c-format
+msgid "empty log message; commit canceled"
+msgstr "messaggio di log vuoto; commit annullato"
+
+#: cmd_ws_commit.cc:1085
+#, c-format
+msgid "log message rejected by hook: %s"
+msgstr "messaggio di log respinto dall'hook: %s"
+
+#: cmd_ws_commit.cc:1096
+#, c-format
+msgid "revision %s already in database"
+msgstr "la revisione %s è già nel database"
+
+#: cmd_ws_commit.cc:1134
+#: cmd_ws_commit.cc:1163
+#, c-format
+msgid "file '%s' modified during commit, aborting"
+msgstr "file ‘%s’ modificato durante il commit, abbandono"
+
+#: cmd_ws_commit.cc:1145
+#, c-format
+msgid "Your database is missing version %s of file '%s'"
+msgstr "Nel tuo database manca la versione %s del file ‘%s’"
+
+#: cmd_ws_commit.cc:1187
+#, c-format
+msgid "committed revision %s"
+msgstr "eseguito commit revisione ‘%s’"
+
+#: cmd_ws_commit.cc:1193
+#, c-format
+msgid ""
+"note: this revision creates divergence\n"
+"note: you may (or may not) wish to run '%s merge'"
+msgstr ""
+"nota: questa revisione crea una divergenza\n"
+"nota: potresti voler (o non voler) eseguire ‘%s merge’"
+
+#: cmd_ws_commit.cc:1224
+msgid "Sets up a new workspace directory"
+msgstr "Imposta un nuovo spazio di lavoro in una directory"
+
+#: cmd_ws_commit.cc:1225
+msgid "If no directory is specified, uses the current directory."
+msgstr ""
+
+#: cmd_ws_commit.cc:1231
+#, c-format
+msgid "need --branch argument for setup"
+msgstr "per il ‘setup’ è necessario un argomento ‘--branch=RAMO’"
+
+#: cmd_ws_commit.cc:1247
+msgid "DIRECTORY"
+msgstr "DIRECTORY"
+
+#: cmd_ws_commit.cc:1248
+msgid "Imports the contents of a directory into a branch"
+msgstr ""
+
+#: cmd_ws_commit.cc:1260
+#, c-format
+msgid "you must specify a directory to import"
+msgstr "devi specificare la directory da importare"
+
+#: cmd_ws_commit.cc:1300
+#, c-format
+msgid "import directory '%s' doesn't exists"
+msgstr "la directory di importazione ‘%s’ non esiste"
+
+#: cmd_ws_commit.cc:1301
+#, c-format
+msgid "import directory '%s' is a file"
+msgstr "la directory di importazione ‘%s’ è un file"
+
+#: cmd_ws_commit.cc:1350
+msgid "Migrates a workspace directory's metadata to the latest format"
+msgstr ""
+
+#: cmd_ws_commit.cc:1351
+msgid "If no directory is given, defaults to the current workspace."
+msgstr ""
+
+#: cmd_ws_commit.cc:1364
+msgid "Refreshes the inodeprint cache"
+msgstr "Aggiorna la cache degli inodeprint"
+
+#: commands.cc:58
+msgid "Commands that aid in scripted execution"
+msgstr ""
+
+#: commands.cc:61
+msgid "Commands that manipulate the database"
+msgstr "Comandi che manipolano il database"
+
+#: commands.cc:64
+msgid "Commands that aid in program debugging"
+msgstr ""
+
+#: commands.cc:67
+msgid "Commands for information retrieval"
+msgstr "Comandi per il recupero delle informazioni"
+
+#: commands.cc:70
+msgid "Commands to manage keys and certificates"
+msgstr ""
+
+#: commands.cc:73
+msgid "Commands that access the network"
+msgstr ""
+
+#: commands.cc:76
+msgid "Commands for packet reading and writing"
+msgstr ""
+
+#: commands.cc:79
+msgid "Commands for interaction with RCS and CVS"
+msgstr ""
+
+# TODO: rev-rev argh!
+#: commands.cc:82
+msgid "Commands to review revisions"
+msgstr "Comandi per revisionare le revisioni"
+
+# TODO: albero?
+#: commands.cc:85
+msgid "Commands to manipulate the tree"
+msgstr "Comandi per manipolare l'albero"
+
+#: commands.cc:88
+msgid "Commands to manage persistent variables"
+msgstr ""
+
+#: commands.cc:91
+msgid "Commands that deal with the workspace"
+msgstr ""
+
+#: commands.cc:498
+#, c-format
+msgid "unknown command '%s'"
+msgstr "comando ‘%s’ sconosciuto"
+
+#: commands.cc:508
+#, c-format
+msgid "'%s' is ambiguous; possible completions are:"
+msgstr ""
+
+#: commands.cc:642
+#, c-format
+msgid "Aliases: %s."
+msgstr "Aliase: %s."
+
+#: commands.cc:686
+#, c-format
+msgid "command '%s' is invalid; it is a group"
+msgstr ""
+
+#: commands.cc:689
+#, c-format
+msgid "no subcommand specified for '%s'"
+msgstr "nessun sottocomando specificato per ‘%s’"
+
+#: commands.cc:692
+#, c-format
+msgid "could not match '%s' to a subcommand of '%s'"
+msgstr ""
+
+#: commands.cc:713
+msgid "command [ARGS...]"
+msgstr "comando [ARGOMENTI…]"
+
+# TODO: help=testo di aiuto?
+#: commands.cc:714
+msgid "Displays help about commands and options"
+msgstr "Mostra l'help relativo a comandi e opzioni"
+
+#: commands.cc:731
+msgid "Triggers the specified kind of crash"
+msgstr ""
+
+#: commands.cc:845
+#, c-format
+msgid "expanding selection '%s'"
+msgstr "espando la selezione ‘%s’"
+
+#: commands.cc:853
+#, c-format
+msgid "no match for selection '%s'"
+msgstr "nessuna corrispondenza per la selezione ‘%s’"
+
+#: commands.cc:860
+#, c-format
+msgid "expanded to '%s'"
+msgstr "espanso in ‘%s’"
+
+#: commands.cc:877
+#, c-format
+msgid "selection '%s' has multiple ambiguous expansions:"
+msgstr "la selezione ‘%s’ ha espansioni multiple ambigue:"
+
+#: commands.cc:894
+msgid "note: "
+msgstr "nota: "
+
+#: commands.cc:895
+#, c-format
+msgid ""
+"branch '%s' has multiple heads\n"
+"perhaps consider '%s merge'"
+msgstr ""
+"il ramo ‘%s’ ha più teste\n"
+"valuta l'uso di ‘%s merge’"
+
+#: commands.cc:910
+#, c-format
+msgid "--message and --message-file are mutually exclusive"
+msgstr "‘--message’ e ‘--message-file’ sono mutuamente esclusivi"
+
+#: database_check.cc:143
+#, c-format
+msgid "file structure is corrupted; cannot check further"
+msgstr "la struttura del file è rovinata; non puoi più controllare"
+
+#: database_check.cc:154
+msgid "files"
+msgstr "file"
+
+#: database_check.cc:183
+msgid "rosters"
+msgstr "roster"
+
+#: database_check.cc:241
+msgid "markings"
+msgstr "contrassegni"
+
+#: database_check.cc:312
+#: netsync.cc:3097
+#: rcs_import.cc:1238
+msgid "revisions"
+msgstr "revisioni"
+
+#: database_check.cc:407
+msgid "ancestry"
+msgstr "ascendenza"
+
+#: database_check.cc:440
+#: netsync.cc:3101
+msgid "keys"
+msgstr "chiavi"
+
+#: database_check.cc:466
+msgid "certs"
+msgstr "certificati"
+
+#: database_check.cc:510
+msgid "heights"
+msgstr "altezze"
+
+#: database_check.cc:554
+msgid "height relations"
+msgstr "relazioni di altezza"
+
+#: database_check.cc:600
+#, c-format
+msgid "file %s missing (%d manifest references)"
+msgstr "file ‘%s’ mancante (%d riferimenti al manifesto)"
+
+#: database_check.cc:607
+#, c-format
+msgid "file %s unreferenced"
+msgstr "file ‘%s’ senza referenze"
+
+#: database_check.cc:626
+#, c-format
+msgid "roster %s unreferenced"
+msgstr "roster ‘%s’ senza referenze"
+
+#: database_check.cc:632
+#, c-format
+msgid "roster %s incomplete (%d missing files)"
+msgstr "roster  ‘%s’ incompleto (%d file mancanti)"
+
+#: database_check.cc:639
+#, c-format
+msgid "roster %s incomplete (%d missing revisions)"
+msgstr "roster ‘%s’ incompleto (%d revisioni mancanti)"
+
+#: database_check.cc:664
+#, c-format
+msgid "revision %s missing (%d revision references; %d cert references; %d parent references; %d child references; %d roster references)"
+msgstr "revisione %s mancante (%d riferimenti alla revisione; %d riferimenti al certificato; %d riferimenti al genitore; %d riferimenti al figlio; %d riferimenti al roster)"
+
+#: database_check.cc:672
+#, c-format
+msgid "revision %s incomplete (%d missing manifests)"
+msgstr "la revisione %s è incompleta (mancano %d manifesti)"
+
+#: database_check.cc:679
+#, c-format
+msgid "revision %s incomplete (%d missing revisions)"
+msgstr "la revisione %s è incompleta (mancano %d revisioni)"
+
+#: database_check.cc:686
+#, c-format
+msgid "revision %s incomplete (missing roster)"
+msgstr "la revisione %s è incompleta (manca il roster)"
+
+#: database_check.cc:692
+#, c-format
+msgid "revision %s mismatched roster and manifest"
+msgstr "la revisione %s non corrisponde al roster né al manifesto"
+
+#: database_check.cc:698
+#, c-format
+msgid "revision %s incomplete (incomplete roster)"
+msgstr "la revisione %s è incompleta (roster incompleto)"
+
+# TODO: stirpi?
+#: database_check.cc:704
+#, c-format
+msgid "revision %s mismatched parents (%d ancestry parents; %d revision refs)"
+msgstr "la revisione %s non corrisponde ai genitori (%d stirpi di genitori; %d riferimenti alla revisione)"
+
+# TODO: stirpi?
+#: database_check.cc:713
+#, c-format
+msgid "revision %s mismatched children (%d ancestry children; %d parents)"
+msgstr "la revisione %s non corrisponde ai figli (%d stirpi di figli; %d genitori)"
+
+#: database_check.cc:725
+#, c-format
+msgid "revision %s has bad history (%s)"
+msgstr "la revisione %s ha una storia non valida (%s)"
+
+# TODO: togliere il ? in inglese
+#: database_check.cc:732
+#, c-format
+msgid "revision %s is not parseable (perhaps with unnormalized paths?)"
+msgstr "revisione %s non comprensibile (forse a causa di percorsi non normalizzati)"
+
+#: database_check.cc:739
+#, c-format
+msgid "revision %s is not in normalized form"
+msgstr "la revisione %s non in forma normalizzata"
+
+#: database_check.cc:763
+#, c-format
+msgid "key %s missing (signed %d certs)"
+msgstr "chiave %s mancante (ha firmato %d certificati)"
+
+#: database_check.cc:796
+#, c-format
+msgid "revision %s unchecked signature in %s cert from missing key %s"
+msgstr "revisione %s firma non controllata nel certificato ‘%s’ per chiave ‘%s’ mancante"
+
+#: database_check.cc:804
+#, c-format
+msgid "revision %s bad signature in %s cert from key %s"
+msgstr "revisione %s firma non ammessa per certificato ‘%s’ della chiave ‘%s’"
+
+#: database_check.cc:819
+#, c-format
+msgid "revision %s missing %s cert"
+msgstr "alla revisione %s manca il certificato ‘%s’"
+
+#: database_check.cc:828
+#, c-format
+msgid "revision %s mismatched certs (%d authors %d dates %d changelogs)"
+msgstr "la revisione %s non corrisponde ai certificati (%d autori %d date %d changelogs)"
+
+#: database_check.cc:852
+#, c-format
+msgid "height missing for revision %s"
+msgstr "altezza mancante per la revisione %s"
+
+#: database_check.cc:859
+#, c-format
+msgid "duplicate height for revision %s"
+msgstr "altezza duplicata per la revisione %s"
+
+#: database_check.cc:865
+#, c-format
+msgid "height of revision %s not greater than that of parent"
+msgstr "altezza della revisione %s non superiore di quella del genitore"
+
+#: database_check.cc:952
+#, c-format
+msgid "%d missing files"
+msgstr "%d file mancanti"
+
+#: database_check.cc:954
+#, c-format
+msgid "%d unreferenced files"
+msgstr "%d file senza referenze"
+
+#: database_check.cc:957
+#, c-format
+msgid "%d unreferenced rosters"
+msgstr "%d roster senza referenze"
+
+#: database_check.cc:959
+#, c-format
+msgid "%d incomplete rosters"
+msgstr "%d roster incompleti"
+
+#: database_check.cc:962
+#, c-format
+msgid "%d missing revisions"
+msgstr "%d revisioni mancanti"
+
+#: database_check.cc:964
+#, c-format
+msgid "%d incomplete revisions"
+msgstr "%d revisioni incomplete"
+
+#: database_check.cc:966
+#, c-format
+msgid "%d mismatched parents"
+msgstr "%d genitori non abbinati"
+
+#: database_check.cc:968
+#, c-format
+msgid "%d mismatched children"
+msgstr "%d figli non abbinati"
+
+#: database_check.cc:970
+#, c-format
+msgid "%d revisions with bad history"
+msgstr "%d revisioni con storia non valida"
+
+#: database_check.cc:972
+#, c-format
+msgid "%d revisions not parseable (perhaps with invalid paths)"
+msgstr "%d revisioni non leggibili (forse con percorsi invalidi)"
+
+#: database_check.cc:975
+#, c-format
+msgid "%d revisions not in normalized form"
+msgstr "%d revisioni non in forma normalizzata"
+
+#: database_check.cc:979
+#, c-format
+msgid "%d missing rosters"
+msgstr "%d roster mancanti"
+
+#: database_check.cc:983
+#, c-format
+msgid "%d missing keys"
+msgstr "%d chiavi mancanti"
+
+#: database_check.cc:986
+#, c-format
+msgid "%d missing certs"
+msgstr "%d certificati mancanti"
+
+#: database_check.cc:988
+#, c-format
+msgid "%d mismatched certs"
+msgstr "%d certificati non corrispondenti"
+
+#: database_check.cc:990
+#, c-format
+msgid "%d unchecked signatures due to missing keys"
+msgstr "%d firme non controllate per mancanza delle chiavi"
+
+#: database_check.cc:992
+#, c-format
+msgid "%d bad signatures"
+msgstr "%d firme non valide"
+
+#: database_check.cc:995
+#, c-format
+msgid "%d missing heights"
+msgstr "%d altezze mancanti"
+
+#: database_check.cc:997
+#, c-format
+msgid "%d duplicate heights"
+msgstr "%d altezze duplicate"
+
+#: database_check.cc:999
+#, c-format
+msgid "%d incorrect heights"
+msgstr "%d altezze errate"
+
+#: database_check.cc:1025
+#, c-format
+msgid "check complete: %d files; %d rosters; %d revisions; %d keys; %d certs; %d heights"
+msgstr "controllo completo: %d file; %d roster; %d revisioni; %d chiavi; %d certificati; %d altezze"
+
+#: database_check.cc:1032
+#, c-format
+msgid "total problems detected: %d (%d serious)"
+msgstr "numero totale di problemi individuati: %d (di cui %d gravi)"
+
+#: database_check.cc:1034
+#, c-format
+msgid "serious problems detected"
+msgstr "individuato un problema serio"
+
+#: database_check.cc:1036
+#, c-format
+msgid "minor problems detected"
+msgstr "individuato un problema minore"
+
+#: database_check.cc:1038
+#, c-format
+msgid "database is good"
+msgstr "il database non ha problemi"
+
+#: database.cc:154
+#, c-format
+msgid "this database already contains rosters"
+msgstr "questo database contiene già dei roster"
+
+#: database.cc:179
+#, c-format
+msgid ""
+"database %s lacks some cached data\n"
+"run '%s db regenerate_caches' to restore use of this database"
+msgstr ""
+"il database ‘%s’ manca di alcuni dati precalcolati\n"
+"eseguire ‘%s db regenerate_caches’ per rigenerarli"
+
+#: database.cc:191
+#, c-format
+msgid ""
+"database %s contains old-style revisions\n"
+"if you are a project leader or doing local testing:\n"
+"  see the file UPGRADE for instructions on upgrading.\n"
+"if you are not a project leader:\n"
+"  wait for a leader to migrate project data, and then\n"
+"  pull into a fresh database.\n"
+"sorry about the inconvenience."
+msgstr ""
+"Il database ‘%s’ contiene revisioni di vecchio tipo.\n"
+"Se sei un capo progetto o stai facendo verificando localmente:\n"
+"  vedi il file UPGRADE per istruzioni sull'aggiornamento.\n"
+"Se non sei un capo progetto:\n"
+"  aspetta che un capo progetto converta il formato dati del\n"
+"  progetto e poi esegui il ‘pull’ in un nuovo database.\n"
+"Scusa per l'inconveniete."
+
+#: database.cc:201
+#, c-format
+msgid ""
+"database %s contains manifests but no revisions\n"
+"this is a very old database; it needs to be upgraded\n"
+"please see README.changesets for details"
+msgstr ""
+"il database ‘%s’ contiene manifesti ma non revisioni\n"
+"è un database molto vecchio; ha bisogno di essere aggiornato\n"
+"prego vedi README.changesets per dettagli"
+
+#: database.cc:491
+#: sanity.cc:232
+#: schema_migration.cc:62
+msgid "error: "
+msgstr "errore: "
+
+#: database.cc:492
+msgid "sqlite error: "
+msgstr "errore sqlite: "
+
+#: database.cc:516
+msgid "not set"
+msgstr "non impostato"
+
+#: database.cc:529
+msgid " (not a monotone database)"
+msgstr " (non è un database monotone)"
+
+#: database.cc:577
+#: database.cc:608
+#: database.cc:1067
+#: database.cc:1087
+#, c-format
+msgid "%u"
+msgstr "%u"
+
+#: database.cc:627
+#, c-format
+msgid ""
+"creator code      : %s\n"
+"schema version    : %s\n"
+"counts:\n"
+"  full rosters    : %s\n"
+"  roster deltas   : %s\n"
+"  full files      : %s\n"
+"  file deltas     : %s\n"
+"  revisions       : %s\n"
+"  ancestry edges  : %s\n"
+"  certs           : %s\n"
+"  logical files   : %s\n"
+"bytes:\n"
+"  full rosters    : %s\n"
+"  roster deltas   : %s\n"
+"  full files      : %s\n"
+"  file deltas     : %s\n"
+"  revisions       : %s\n"
+"  cached ancestry : %s\n"
+"  certs           : %s\n"
+"  heights         : %s\n"
+"  total           : %s\n"
+"database:\n"
+"  page size       : %s\n"
+"  cache size      : %s"
+msgstr ""
+"codice del creatore   : %s\n"
+"versione schema       : %s\n"
+"numero:\n"
+"  roster completi     : %s\n"
+"  roster incrementali : %s\n"
+"  file completi       : %s\n"
+"  file incrementali   : %s\n"
+"  revisioni           : %s\n"
+"  relaz. di parentela : %s\n"
+"  certificati         : %s\n"
+"  file logici         : %s\n"
+"byte:\n"
+"  roster completi     : %s\n"
+"  roster incrementali : %s\n"
+"  file completi       : %s\n"
+"  file incrementali   : %s\n"
+"  revisioni           : %s\n"
+"  parentele in cache  : %s\n"
+"  certificati         : %s\n"
+"  altezze             : %s\n"
+"  totale              : %s\n"
+"database:\n"
+"  dimensione pagine   : %s\n"
+"  dimensione cache    : %s"
+
+#: database.cc:672
+#, c-format
+msgid "database schema version: %s"
+msgstr "versione dello schema del database: %s"
+
+#: database.cc:757
+#, c-format
+msgid "multiple statements in query: %s"
+msgstr "query con più di un comando: %s"
+
+#: database.cc:763
+#, c-format
+msgid "wanted %d columns got %d in query: %s"
+msgstr "mi aspettavo %d colonne e ne ho ottenute %d nella query ‘%s’"
+
+#: database.cc:829
+#, c-format
+msgid "null result in query: %s"
+msgstr "risultato nullo nella query: %s"
+
+#: database.cc:847
+#, c-format
+msgid "wanted %d rows got %d in query: %s"
+msgstr "mi aspettavo %d linee e ne ho ottenute %d nella query ‘%s’"
+
+#: database.cc:1725
+#, c-format
+msgid "file preimage '%s' missing in db"
+msgstr "nel database manca la preimmagine del file ‘%s’"
+
+#: database.cc:1726
+#, c-format
+msgid "dropping delta '%s' -> '%s'"
+msgstr "cancello il delta %s → %s"
+
+#: database.cc:2013
+#, c-format
+msgid "missing prerequisite revision '%s'"
+msgstr "manca un requisito: la revisione %s"
+
+#: database.cc:2014
+#: database.cc:2025
+#: database.cc:2041
+#: database.cc:2049
+#, c-format
+msgid "dropping revision '%s'"
+msgstr "elimino la revisione %s"
+
+#: database.cc:2024
+#, c-format
+msgid "missing prerequisite file '%s'"
+msgstr "manca un requisito: il file ‘%s’"
+
+# TODO: sarà del file o del pre-delta la %s?
+#: database.cc:2039
+#, c-format
+msgid "missing prerequisite file pre-delta '%s'"
+msgstr "manca un requisito: la pre-delta del file ‘%s’"
+
+#: database.cc:2047
+#, c-format
+msgid "missing prerequisite file post-delta '%s'"
+msgstr "manca un requisito: la post-delta del file ‘%s’"
+
+#: database.cc:2338
+#, c-format
+msgid "key '%s' is not equal to key '%s' in database"
+msgstr "la chiave ‘%s’ non è uguale alla chiave ‘%s’ nel database"
+
+# TODO: specificare "il certificato della"?
+#: database.cc:2560
+#, c-format
+msgid "cert revision '%s' does not exist in db"
+msgstr "la revisione %s non è presente in database"
+
+#: database.cc:2562
+#, c-format
+msgid "dropping cert"
+msgstr "cancella certificato"
+
+#: database.cc:3373
+#, c-format
+msgid "no database specified"
+msgstr "nessuna database specificato"
+
+#: database.cc:3383
+#, c-format
+msgid "database %s does not exist"
+msgstr "il database ‘%s’ non esiste"
+
+#: database.cc:3401
+#, c-format
+msgid ""
+"You gave a database option of: \n"
+"%s\n"
+"That is actually a workspace.  Did you mean: \n"
+"%s"
+msgstr ""
+
+#: database.cc:3406
+#, c-format
+msgid "%s is a directory, not a database"
+msgstr "‘%s’ è una directory, non un database"
+
+#: database.cc:3416
+#, c-format
+msgid "database %s already exists"
+msgstr "il database ‘%s’ esiste già"
+
+#: database.cc:3421
+#, c-format
+msgid ""
+"existing (possibly stale) journal file '%s' has same stem as new database '%s'\n"
+"cancelling database creation"
+msgstr ""
+"il file di journal ‘%s’ esistente (forse in stallo) ha lastessa radice del nuovo database ‘%s’\n"
+"creazione del database cancellata"
+
+#: diff_patch.cc:620
+#, c-format
+msgid "file '%s' does not exist in workspace"
+msgstr "il file ‘%s’ non esiste nello spazio di lavoro"
+
+#: diff_patch.cc:621
+#, c-format
+msgid "'%s' in workspace is a directory, not a file"
+msgstr "nello spazio di lavoro ‘%s’ è una directory, non un file"
+
+#: diff_patch.cc:625
+#, c-format
+msgid "file %s in workspace has id %s, wanted %s"
+msgstr "il file ‘%s’ hd id ‘%s’ nello spazio di lavoro, era atteso ‘%s’"
+
+#: diff_patch.cc:746
+#, c-format
+msgid ""
+"help required for 3-way merge\n"
+"[ancestor] %s\n"
+"[    left] %s\n"
+"[   right] %s\n"
+"[  merged] %s"
+msgstr ""
+"richiesto aiuto per ‘merge’ a 3 vie\n"
+"[antenato] %s\n"
+"[sinistra] %s\n"
+"[  destra] %s\n"
+"[  unione] %s"
+
+#: file_io.cc:185
+#, c-format
+msgid "could not create directory '%s': it is a file"
+msgstr "non riesco a creare la directory ‘%s’: è un file"
+
+#: file_io.cc:202
+#, c-format
+msgid "file to delete '%s' does not exist"
+msgstr "il file da cancellare ‘%s’ non esiste"
+
+#: file_io.cc:203
+#, c-format
+msgid "file to delete, '%s', is not a file but a directory"
+msgstr "il file da cancellare ‘%s’ non è un file ma una directory"
+
+#: file_io.cc:211
+#, c-format
+msgid "directory to delete '%s' does not exist"
+msgstr "la directory da cancellare ‘%s’ non esiste"
+
+#: file_io.cc:212
+#, c-format
+msgid "directory to delete, '%s', is not a directory but a file"
+msgstr "la directory da cancellare ‘%s’ non è una directory ma un file"
+
+#: file_io.cc:219
+#, c-format
+msgid "object to delete, '%s', does not exist"
+msgstr "l'oggetto da cancellare ‘%s’ non esiste"
+
+#: file_io.cc:275
+#, c-format
+msgid "directory to delete, '%s', does not exist"
+msgstr "la directory da cancellare ‘%s’ non esiste"
+
+#: file_io.cc:276
+#, c-format
+msgid "directory to delete, '%s', is a file"
+msgstr "la directory da cancellare ‘%s’ è un file"
+
+#: file_io.cc:286
+#, c-format
+msgid "rename source file '%s' does not exist"
+msgstr "il file da rinominare ‘%s’ non esiste"
+
+#: file_io.cc:287
+#, c-format
+msgid "rename source file '%s' is a directory -- bug in monotone?"
+msgstr "il file sorgente da rinominare ‘%s’ è una directory -- bug in monotone?"
+
+#: file_io.cc:290
+#: file_io.cc:305
+#: file_io.cc:317
+#, c-format
+msgid "rename target '%s' already exists"
+msgstr "esiste già un'altra chiave con nome ‘%s’"
+
+#: file_io.cc:300
+#, c-format
+msgid "rename source dir '%s' does not exist"
+msgstr "la directory da rinominare ‘%s’ non esiste"
+
+#: file_io.cc:302
+#, c-format
+msgid "rename source dir '%s' is a file -- bug in monotone?"
+msgstr "la directory sorgente da rinominare ‘%s’ è un file -- bug in monotone?"
+
+#: file_io.cc:315
+#, c-format
+msgid "rename source path '%s' does not exist"
+msgstr "il percorso da rinominare ‘%s’ non esiste"
+
+#: file_io.cc:326
+#, c-format
+msgid "file %s does not exist"
+msgstr "il file ‘%s’ non esiste"
+
+#: file_io.cc:327
+#, c-format
+msgid "file %s cannot be read as data; it is a directory"
+msgstr "il file ‘%s’ non può essere letto: è una directory"
+
+#: file_io.cc:331
+#, c-format
+msgid "cannot open file %s for reading"
+msgstr "non riesco ad aprire file ‘%s’ in lettura"
+
+#: file_io.cc:352
+#, c-format
+msgid "Cannot read standard input multiple times"
+msgstr "Non posso leggere stdin più volte"
+
+#: file_io.cc:383
+#, c-format
+msgid "file '%s' cannot be overwritten as data; it is a directory"
+msgstr "il file ‘%s’ non può essere sovrascritto: è una directory"
+
+#: file_io.cc:457
+#, c-format
+msgid "skipping file '%s' with unsupported name"
+msgstr ""
+
+#: file_io.cc:461
+#, c-format
+msgid "skipping directory '%s' with unsupported name"
+msgstr "salto la directory ‘%s’: ha un nome non supportato"
+
+#: file_io.cc:514
+#: work.cc:1290
+#, c-format
+msgid "no such file or directory: '%s'"
+msgstr "nessun file o directory con nome ‘%s’"
+
+#: file_io.cc:542
+#, c-format
+msgid "expected file '%s', but it is a directory."
+msgstr "mi aspettavo il file ‘%s’, invece è una cartella."
+
+#: keys.cc:105
+#, c-format
+msgid "got empty passphrase from get_passphrase() hook"
+msgstr "ricevuta passphrase vuota dall'hook ‘get_passphrase()’"
+
+#: keys.cc:117
+#, c-format
+msgid "enter new passphrase for key ID [%s]: "
+msgstr "inserisci la nuova passphrase per la chiave con ID [%s]: "
+
+#: keys.cc:118
+#, c-format
+msgid "enter passphrase for key ID [%s]: "
+msgstr "inserisci la passphrase per la chiave con ID [%s]: "
+
+#: keys.cc:125
+#, c-format
+msgid "confirm passphrase for key ID [%s]: "
+msgstr "conferma la passphrase per la chiave con ID [%s]: "
+
+#: keys.cc:132
+#, c-format
+msgid "passphrases do not match, try again"
+msgstr "le passphrase non corrispondono, riprova"
+
+#: keys.cc:133
+#, c-format
+msgid "too many failed passphrases"
+msgstr "troppe passphrase errate"
+
+#: keys.cc:371
+#, c-format
+msgid "--ssh-sign requires a value ['yes', 'no', 'only', or 'check']"
+msgstr "‘--ssh-sign’ richiede un valore [‘yes’, ‘no’, ‘only’ o ‘check’]"
+
+#: keys.cc:376
+#, c-format
+msgid "--ssh-sign must be set to 'yes', 'no', 'only', or 'check'"
+msgstr "‘--ssh-sign’ deve essere impostato a ‘yes’, ‘no’, ‘only’ o ‘check’"
+
+#: keys.cc:384
+#, c-format
+msgid "You have chosen to sign only with ssh-agent but ssh-agent does not seem to be running."
+msgstr "Hai scelto di firmare esclusivamente con ‘ssh-agent’ ma non sembra essere in esecuzione."
+
+#: keys.cc:435
+#, c-format
+msgid "You don't seem to have your monotone key imported "
+msgstr "Sembra che tu non abbia importato la tua chiave monotone"
+
+#: keys.cc:482
+#, c-format
+msgid ""
+"make_signature: ssh signature (%i) != monotone signature (%i)\n"
+"ssh signature     : %s\n"
+"monotone signature: %s"
+msgstr ""
+"make_signature: firma signature (%i) != firma monotone (%i)\n"
+"firma ssh:      %s\n"
+"firma monotone: %s"
+
+#: keys.cc:497
+#, c-format
+msgid "make_signature: signature is not valid"
+msgstr "make_signature: firma non valida"
+
+#: keys.cc:682
+#, c-format
+msgid "passphrase for '%s' is incorrect"
+msgstr "passphrase incorretta per ‘%s’"
+
+#: lua.cc:466
+#: lua.cc:477
+#: lua.cc:489
+#, c-format
+msgid "%s called with an invalid parameter"
+msgstr "‘%s’ chiamato con un parametro non valido"
+
+#: lua.cc:574
+#, c-format
+msgid "Directory '%s' does not exist"
+msgstr "La directory ‘%s’ non esiste"
+
+#: lua.cc:576
+#: rcs_import.cc:1229
+#: work.cc:1559
+#, c-format
+msgid "'%s' is not a directory"
+msgstr "‘%s’ non è una directory"
+
+#: lua.cc:598
+#, c-format
+msgid "lua error while loading rcfile '%s'"
+msgstr "errore lua caricando il file rc ‘%s’"
+
+# TODO: "non di contenuto"?
+#: merge.cc:59
+#, c-format
+msgid "resolve non-content conflicts and then try again."
+msgstr "risolvi i conflitti non di contenuto e poi riprova."
+
+#: merge.cc:123
+#, c-format
+msgid "merge failed due to unresolved conflicts"
+msgstr "‘merge’ fallito a causa di conflitti non risolti"
+
+#: merkle_tree.cc:289
+#, c-format
+msgid "node level is %d, exceeds maximum %d"
+msgstr "il livello del nodo è %d, superiore al massimo di %d"
+
+#: merkle_tree.cc:324
+#, c-format
+msgid "mismatched node hash value %s, expected %s"
+msgstr "l'hash del nodo non corrisponde: è %s ma era atteso %s"
+
+#: monotone.cc:281
+#, c-format
+msgid "Usage: %s [OPTION...] command [ARG...]"
+msgstr "Uso: %s [OPZIONI…] comando [ARGOMENTI…]"
+
+#: monotone.cc:292
+#, c-format
+msgid "Options specific to '%s %s':"
+msgstr "Opzioni specifiche per ‘%s %s’:"
+
+#: monotone.cc:318
+msgid "error: memory exhausted"
+msgstr "errore: memoria esaurita"
+
+#: mt_version.cc:35
+msgid "Shows the program version"
+msgstr "Mostra la versione del programma"
+
+#: mt_version.cc:40
+#, c-format
+msgid "no arguments allowed"
+msgstr "non è permesso nessun argomento"
+
+#: mt_version.cc:53
+#, c-format
+msgid "%s (base revision: %s)"
+msgstr "%s (revisione base: %s)"
+
+#: mt_version.cc:73
+#, c-format
+msgid ""
+"Running on          : %s\n"
+"C++ compiler        : %s\n"
+"C++ standard library: %s\n"
+"Boost version       : %s\n"
+"Changes since base revision:\n"
+"%s"
+msgstr ""
+"In esecuzione su     : %s\n"
+"Compilatore C++      : %s\n"
+"Libreria standard C++: %s\n"
+"Versione di Boost    : %s\n"
+"Modifiche rispetto alla versione base:\n"
+"%s"
+
+#: netcmd.cc:43
+#, c-format
+msgid "unknown item type 0x%x for '%s'"
+msgstr "elemento di tipo sconosciuto 0x%x per ‘%s’"
+
+#: netcmd.cc:115
+#, c-format
+msgid "unknown netcmd code 0x%x"
+msgstr "codice netcmd sconosciuto 0x%x"
+
+#: netcmd.cc:120
+#, c-format
+msgid ""
+"protocol version mismatch: wanted '%d' got '%d'\n"
+"%s"
+msgstr ""
+"versione del protocollo errata: mi aspettavo %d ed ho ottenuto %d\n"
+"%s"
+
+#: netcmd.cc:125
+msgid "the remote side has a newer, incompatible version of monotone"
+msgstr "all'altro capo c'è una versione più nuova di monotone, non compatibile con questa"
+
+#: netcmd.cc:126
+msgid "the remote side has an older, incompatible version of monotone"
+msgstr "all'altro capo c'è una versione più vecchia di monotone, non compatibile con questa"
+
+#: netcmd.cc:136
+#, c-format
+msgid "oversized payload of '%d' bytes"
+msgstr "carico di %d byte sovradimensionato"
+
+#: netcmd.cc:176
+#, c-format
+msgid ""
+"bad HMAC checksum (got %s, wanted %s)\n"
+"this suggests data was corrupted in transit"
+msgstr ""
+"valore HMAC errato (ottenuto %s, atteso %s)\n"
+"questo indica che i dati ricevuti sono corrotti"
+
+#: netcmd.cc:272
+#: netcmd.cc:318
+#, c-format
+msgid "unknown role specifier %d"
+msgstr "specificatore di ruolo %d sconosciuto"
+
+#: netio.hh:41
+#: netio.hh:59
+#, c-format
+msgid "need %d bytes to decode %s at %d, only have %d"
+msgstr "sono necessari %d byte per decodificare ‘%s’ alla posizione %d, ma solo %d sono disponibili"
+
+#: netio.hh:87
+#: netio.hh:122
+#, c-format
+msgid "overflow while decoding variable length integer '%s' into a %d-byte field"
+msgstr "overflow nella decodifica dell'intero a lunghezza variabile ‘%s’ in un campo di %d-byte"
+
+#: netio.hh:142
+#, c-format
+msgid "ran out of bytes reading variable length integer '%s' at pos %d"
+msgstr "spazio esaurito nella lettura dell'intero a lunghezza variabile ‘%s’ alla posizione %d"
+
+#: netio.hh:278
+#, c-format
+msgid "decoding variable length string of %d bytes for '%s', maximum is %d"
+msgstr "decodifica in corso della stringa a lungheza variabile di %d byte per ‘%s’, il massimo è %d"
+
+#: netio.hh:333
+#, c-format
+msgid "expected %s to end at %d, have %d bytes"
+msgstr "era previsto che ‘%s’ terminasse in %d, ci sono %d byte"
+
+#: netsync.cc:280
+#, c-format
+msgid "check of '%s' failed"
+msgstr "controllo di ‘%s’ fallito"
+
+#: netsync.cc:759
+msgid "bytes in"
+msgstr "byte ↓"
+
+#: netsync.cc:761
+msgid "bytes out"
+msgstr "byte ↑"
+
+#: netsync.cc:765
+msgid "certs in"
+msgstr "cert. ↓"
+
+#: netsync.cc:767
+#: netsync.cc:780
+msgid "revs in"
+msgstr "rev. ↓"
+
+#: netsync.cc:772
+msgid "certs out"
+msgstr "cert. ↑"
+
+#: netsync.cc:774
+#: netsync.cc:782
+msgid "revs out"
+msgstr "rev. ↑"
+
+#: netsync.cc:888
+#, c-format
+msgid "underflow on count of %s items to receive"
+msgstr "underflow del numero di elementi %s da ricevere"
+
+#: netsync.cc:1259
+#: netsync.cc:1267
+#, c-format
+msgid "received network error: %s"
+msgstr "ricevuto errore di rete: %s"
+
+#: netsync.cc:1295
+#, c-format
+msgid ""
+"@@@@@@@@@@@@@@@@@@@@@@@@@@@@@@@@@@@@@@@@@@@@@@@@@@@@@@@@@@@\n"
+"@ WARNING: SERVER IDENTIFICATION HAS CHANGED              @\n"
+"@@@@@@@@@@@@@@@@@@@@@@@@@@@@@@@@@@@@@@@@@@@@@@@@@@@@@@@@@@@\n"
+"IT IS POSSIBLE THAT SOMEONE IS DOING SOMETHING NASTY\n"
+"it is also possible that the server key has just been changed\n"
+"remote host sent key %s\n"
+"I expected %s\n"
+"'%s unset %s %s' overrides this check"
+msgstr ""
+"@@@@@@@@@@@@@@@@@@@@@@@@@@@@@@@@@@@@@@@@@@@@@@@@@@@@@@@@@@@\n"
+"@ ATTENZIONE: L'IDENTIFICAZIONE DEL SERVER È CAMBIATA     @\n"
+"@@@@@@@@@@@@@@@@@@@@@@@@@@@@@@@@@@@@@@@@@@@@@@@@@@@@@@@@@@@\n"
+"È POSSIBILE CHE QUALCUNO STIA FACENDO QUALCOSA DI BRUTTO\n"
+"è anche possibile che la chiave del server sia stata semplicemente cambiata\n"
+"l'host remoto ha inviato la chiave ‘%s’\n"
+"mi aspettavo la chiave ‘%s’\n"
+"‘%s unset %s %s’ per forzare questo controllo"
+
+#: netsync.cc:1305
+#, c-format
+msgid "server key changed"
+msgstr "la chiave del server è cambiata"
+
+#: netsync.cc:1310
+#, c-format
+msgid ""
+"first time connecting to server %s\n"
+"I'll assume it's really them, but you might want to double-check\n"
+"their key's fingerprint: %s"
+msgstr ""
+"prima connessione con il server ‘%s’\n"
+"assumo che sia il server giusto, ma potresti voler controllare\n"
+"il fingerprint della sua chiave: %s"
+
+#: netsync.cc:1316
+#, c-format
+msgid "saving public key for %s to database"
+msgstr "salvo la chiave pubblica per ‘%s’ nel database"
+
+#: netsync.cc:1418
+#, c-format
+msgid "rejected attempt at anonymous connection for write"
+msgstr "rifiutato un tentativo di connessione anonima in scrittura"
+
+#: netsync.cc:1425
+#, c-format
+msgid "rejected attempt at anonymous connection while running as sink"
+msgstr "rifiutato un tentativo di connessione anonima funzionando come pozzo"
+
+#: netsync.cc:1440
+#, c-format
+msgid "anonymous access to branch '%s' denied by server"
+msgstr "il server ha negato l'accesso anonimo al ramo ‘%s’"
+
+#: netsync.cc:1448
+#, c-format
+msgid "allowed anonymous read permission for '%s' excluding '%s'"
+msgstr "concessi permessi di lettura anonima a ‘%s’ con esclusione di ‘%s’"
+
+#: netsync.cc:1454
+#, c-format
+msgid "allowed anonymous read/write permission for '%s' excluding '%s'"
+msgstr "concessi permessi di lettura/scrittura anonime a ‘%s’ con esclusione di ‘%s’"
+
+#: netsync.cc:1517
+#, c-format
+msgid "remote public key hash '%s' is unknown"
+msgstr "l'hash ‘%s’ della chiave pubblica remota è sconosciuto"
+
+#: netsync.cc:1535
+#, c-format
+msgid "detected replay attack in auth netcmd"
+msgstr "individuato attacco replay nell'autenticazione netcmd"
+
+#: netsync.cc:1557
+#, c-format
+msgid "denied '%s' read permission for '%s' excluding '%s' while running as pure sink"
+msgstr "negato a ‘%s’ il permesso di lettura a ‘%s’ con esclusione di ‘%s’ nel ruolo di pozzo"
+
+#: netsync.cc:1572
+#, c-format
+msgid "denied '%s' read permission for '%s' excluding '%s' because of branch '%s'"
+msgstr "negato a ‘%s’ il permesso di lettura a ‘%s’ con esclusione di ‘%s’ a causa del ramo ‘%s’"
+
+#: netsync.cc:1582
+#, c-format
+msgid "allowed '%s' read permission for '%s' excluding '%s'"
+msgstr "concessi a ‘%s’ permessi di lettura per ‘%s’ con esclusione di ‘%s’"
+
+#: netsync.cc:1593
+#, c-format
+msgid "denied '%s' write permission for '%s' excluding '%s' while running as pure source"
+msgstr "negato a ‘%s’ il permesso di scrittura a ‘%s’ con esclusione di ‘%s’ nel ruolo di sorgente"
+
+#: netsync.cc:1601
+#, c-format
+msgid "denied '%s' write permission for '%s' excluding '%s'"
+msgstr "negati a ‘%s’ permessi di scrittura per ‘%s’ con esclusione di ‘%s’"
+
+#: netsync.cc:1605
+#, c-format
+msgid "allowed '%s' write permission for '%s' excluding '%s'"
+msgstr "concessi a ‘%s’ permessi di scrittura per ‘%s’ con esclusione di ‘%s’"
+
+#: netsync.cc:1629
+#, c-format
+msgid "bad client signature"
+msgstr "firma del client non valida"
+
+#: netsync.cc:1645
+#, c-format
+msgid "Unexpected 'refine' command on non-refined item type"
+msgstr "Comando ‘refine’ non atteso su un elemento di tipo non-refined"
+
+#: netsync.cc:1742
+#, c-format
+msgid "unknown bye phase %d received"
+msgstr "ricevuta fase di saluto %d sconosciuta"
+
+#: netsync.cc:1757
+#, c-format
+msgid "Unexpected 'done' command on non-refined item type"
+msgstr "Comando ‘done’ non atteso su un elemento di tipo non-refined"
+
+#: netsync.cc:1829
+#, c-format
+msgid "%s with hash '%s' does not exist in our database"
+msgstr "‘%s’ con hash ‘%s’ non è presente nel database"
+
+#: netsync.cc:1933
+#, c-format
+msgid "Mismatched epoch on branch %s. Server has '%s', client has '%s'."
+msgstr "Epoca non corrispondente sul ramo ‘%s’: il server usa ‘%s’, il client usa ‘%s’."
+
+#: netsync.cc:1951
+#, c-format
+msgid "hash check failed for public key '%s' (%s); wanted '%s' got '%s'"
+msgstr "verifica dell'hash fallita per la chiave pubblica ‘%s’ (%s); atteso ‘%s’, ottenuto ‘%s’"
+
+#: netsync.cc:1966
+#, c-format
+msgid "hash check failed for revision cert '%s'"
+msgstr "l'hash nel certificato della revisione %s non è corretto"
+
+#: netsync.cc:2028
+#, c-format
+msgid "Received warning from usher: %s"
+msgstr "Ricevuto avvertimento dall'usciere: %s"
+
+#: netsync.cc:2115
+#: netsync.cc:2146
+msgid "source and sink"
+msgstr "sorgente e pozzo"
+
+#: netsync.cc:2116
+#: netsync.cc:2147
+msgid "source"
+msgstr "sorgente"
+
+#: netsync.cc:2116
+#: netsync.cc:2147
+msgid "sink"
+msgstr "pozzo"
+
+#: netsync.cc:2303
+#, c-format
+msgid "input buffer for peer %s is overfull after netcmd dispatch"
+msgstr "il buffer d'ingresso per il peer ‘%s’ è sovraccarico dopo invio netcmd"
+
+#: netsync.cc:2315
+#: netsync.cc:2414
+#, c-format
+msgid "protocol error while processing peer %s: '%s'"
+msgstr "errore di protocollo processando il peer %s: ‘%s’"
+
+#: netsync.cc:2321
+#, c-format
+msgid "error: %s"
+msgstr "errore: %s"
+
+#: netsync.cc:2385
+#: netsync.cc:2899
+#, c-format
+msgid "connecting to %s"
+msgstr "connessione a ‘%s’"
+
+#: netsync.cc:2429
+#, c-format
+msgid "timed out waiting for I/O with peer %s, disconnecting"
+msgstr "tempo disponibile finito aspettando I/O con peer ‘%s’, mi scollego"
+
+#: netsync.cc:2452
+#, c-format
+msgid "processing failure while talking to peer %s, disconnecting"
+msgstr "ottenuto fallimento parlando col peer ‘%s’, mi scollego"
+
+#: netsync.cc:2469
+#, c-format
+msgid "successful exchange with %s"
+msgstr "scambio con ‘%s’ avvenuto con successo"
+
+#: netsync.cc:2475
+#, c-format
+msgid "peer %s disconnected after we informed them of error"
+msgstr "peer ‘%s’ disconnesso dopo nostra notifica di errore"
+
+#: netsync.cc:2480
+#, c-format
+msgid "I/O failure while talking to peer %s, disconnecting"
+msgstr "I/O fallito mentre parlavo col peer ‘%s’, mi scollego"
+
+#: netsync.cc:2548
+#, c-format
+msgid "protocol error while processing peer %s: '%s', marking as bad"
+msgstr "errore di protocollo processando peer ‘%s’: ‘%s’, marcato come invalido"
+
+#: netsync.cc:2580
+#, c-format
+msgid "accepted new client connection from %s : %s"
+msgstr "accettata connessione nuovo cliente da ‘%s’: ‘%s’"
+
+#: netsync.cc:2617
+#, c-format
+msgid "protocol error while processing peer %s: '%s', disconnecting"
+msgstr "errore di protocollo processando peer ‘%s’: ‘%s’, mi scollego"
+
+# TODO: DEL peer?
+#: netsync.cc:2628
+#, c-format
+msgid "peer %s read failed in working state (error)"
+msgstr "lettura del peer ‘%s’ fallita durante il lavoro (errore)"
+
+# TODO: DEL peer?
+#: netsync.cc:2633
+#, c-format
+msgid "peer %s read failed in shutdown state (possibly client misreported error)"
+msgstr "lettura del peer ‘%s’ fallita durante la chiusura (forse il cliente ha mal trasmesso l'errore)"
+
+#: netsync.cc:2639
+#, c-format
+msgid "peer %s read failed in confirmed state (success)"
+msgstr "lettura peer ‘%s’ fallita durante la conferma (successo)"
+
+#: netsync.cc:2660
+#, c-format
+msgid "peer %s write failed in working state (error)"
+msgstr "scrittura peer ‘%s’ fallita durante il lavoro (errore)"
+
+# TODO: non sono sicura se il cliente è sogg o dest
+#: netsync.cc:2665
+#, c-format
+msgid "peer %s write failed in shutdown state (possibly client misreported error)"
+msgstr "scrittura peer ‘%s’ fallita durante la chiusura (errore forse mal trasmesso al cliente)"
+
+# TODO: conferma DEL peer?
+#: netsync.cc:2671
+#, c-format
+msgid "peer %s write failed in confirmed state (success)"
+msgstr "scrittura peer ‘%s’ fallita durante la conferma (successo)"
+
+# TODO: "mi scollego", "sconnessione in corso", o che? (da cambiare in tutti)
+#: netsync.cc:2698
+#, c-format
+msgid "peer %s processing finished, disconnecting"
+msgstr "il peer ‘%s’ ha finito, mi scollego"
+
+#: netsync.cc:2720
+#, c-format
+msgid "fd %d (peer %s) has been idle too long, disconnecting"
+msgstr "fd %d (peer %s) è stato fermo tropop a lungo, mi scollego"
+
+#: netsync.cc:2788
+#, c-format
+msgid "beginning service on %s : %s"
+msgstr "attivo il servizio su %s : %s"
+
+#: netsync.cc:2789
+msgid "<all interfaces>"
+msgstr "<tutte le interfacce>"
+
+#: netsync.cc:2803
+#, c-format
+msgid "session limit %d reached, some connections will be refused"
+msgstr "numero limite di sessioni (%d) raggiunto, alcune connessioni verrano rifiutate"
+
+#: netsync.cc:2852
+#, c-format
+msgid "Network error: %s"
+msgstr "Errore di rete: %s"
+
+#: netsync.cc:2913
+#, c-format
+msgid "Network error on peer %s, disconnecting"
+msgstr "Errore di rete con il peer ‘%s’, mi scollego"
+
+#: netsync.cc:2919
+#, c-format
+msgid "got OOB from peer %s, disconnecting"
+msgstr "ricevuti dati OOB dal peer ‘%s’, mi scollego"
+
+#: netsync.cc:2926
+#, c-format
+msgid "Network error: %s"
+msgstr "Errore di rete: %s"
+
+#: netsync.cc:2979
+#, c-format
+msgid "beginning service on %s"
+msgstr "attivo il servizio su %s"
+
+# TODO: peer?
+#: netsync.cc:3042
+#, c-format
+msgid "got some OOB data on fd %d (peer %s), disconnecting"
+msgstr "ricevuti dati OOB su fd %d (peer ‘%s’), mi scollego"
+
+#: netsync.cc:3091
+#, c-format
+msgid "finding items to synchronize:"
+msgstr "cerco elementi da sincronizzare:"
+
+#: netsync.cc:3099
+msgid "certificates"
+msgstr "certificati"
+
+#: netsync.cc:3208
+#, c-format
+msgid "Cannot find key '%s'"
+msgstr "Non trovo la chiave ‘%s’"
+
+#: netsync.cc:3248
+#, c-format
+msgid ""
+"include branch pattern contains a quote character:\n"
+"%s"
+msgstr ""
+"il criterio di inclusione del ramo contiene un carattere virgolette:\n"
+"‘%s’"
+
+#: netsync.cc:3254
+#, c-format
+msgid ""
+"exclude branch pattern contains a quote character:\n"
+"%s"
+msgstr ""
+"il criterio di esclusione del ramo contiene un carattere virgolette:\n"
+"‘%s’"
+
+#: netsync.cc:3289
+#: netsync.cc:3293
+#, c-format
+msgid "network error: %s"
+msgstr "errore di rete: %s"
+
+#: options_list.hh:19
+msgid "override author for commit"
+msgstr "forza l'autore del commit"
+
+#: options_list.hh:27
+msgid "block size in bytes for \"automate stdio\" output"
+msgstr "dimensione di blocco per l'output di ‘automate stdio’ (in byte)"
+
+#: options_list.hh:32
+#: options_list.hh:318
+#: options_list.hh:361
+#, c-format
+msgid "cannot be zero or negative"
+msgstr "non può essere zero o negativo"
+
+#: options_list.hh:43
+msgid "address:port to listen on (default :4691)"
+msgstr "indirizzo:porta su cui stare in ascolto (default ‘:4691’)"
+
+#: options_list.hh:80
+msgid "disable transport authentication"
+msgstr "disabilita l'autentificazione del trasporto"
+
+#: options_list.hh:87
+msgid "serve netsync on stdio"
+msgstr "esegue il netsync tramite stdio"
+
+#: options_list.hh:96
+msgid "select branch cert for operation"
+msgstr "seleziona il ramo per l'operazione"
+
+#: options_list.hh:104
+msgid "print a brief version of the normal output"
+msgstr "stampa una versione breve dell'output"
+
+#: options_list.hh:112
+msgid "set location of configuration directory"
+msgstr "imposta locazione della cartella di configurazione"
+
+#: options_list.hh:122
+msgid "override date/time for commit"
+msgstr "forza data/ora del commit"
+
+#: options_list.hh:136
+msgid "set name of database"
+msgstr "imposta il nome del database"
+
+#: options_list.hh:144
+msgid "print debug log to stderr while running"
+msgstr "stampa i log di debug su stderr"
+
+#: options_list.hh:152
+msgid "limit the number of levels of directories to descend"
+msgstr "limita il numero di livelli di cartelle in cui discendere"
+
+#: options_list.hh:157
+#, c-format
+msgid "cannot be negative"
+msgstr "non può essere negativo"
+
+#: options_list.hh:166
+msgid "argument to pass external diff hook"
+msgstr "argomenti da passare all'hook per le diff esterne"
+
+#: options_list.hh:175
+msgid "use context diff format"
+msgstr "usa diff in formato con contesto"
+
+#: options_list.hh:182
+msgid "use external diff hook for generating diffs"
+msgstr "utilizza l'hook per generare le diff esternamente"
+
+#: options_list.hh:189
+msgid "use unified diff format"
+msgstr "usa diff in formato unificato"
+
+#: options_list.hh:197
+msgid "do not show the function containing each block of changes"
+msgstr "non mostrare la funzione che contiene il blocco di modifiche"
+
+#: options_list.hh:204
+msgid "print diffs along with logs"
+msgstr "stampa i diff assieme ai log"
+
+#: options_list.hh:213
+msgid "when rosterifying, drop attrs entries with the given key"
+msgstr "durante la conversione al formato con roster, elimina gli attributi con una chiave specificata"
+
+#: options_list.hh:221
+msgid "don't perform the operation, just show what would have happened"
+msgstr "non esegue l'operazione, mostra solamente cosa sarebbe successo"
+
+#: options_list.hh:229
+msgid "file to dump debugging log to, on failure"
+msgstr "file su cui salvare i log di debug (in caso di fallimento)"
+
+#: options_list.hh:238
+msgid "leave out anything described by its argument"
+msgstr "esclude qualsiasi cosa sia stata fornita come parametro"
+
+# TODO: registro??
+#: options_list.hh:246
+msgid "only update monotone's internal bookkeeping, not the filesystem"
+msgstr "aggiorna il registro interno di monotone, non il filesystem"
+
+#: options_list.hh:254
+msgid "sign with ssh-agent, 'yes' to sign with ssh if key found, 'no' to force monotone to sign, 'check' to sign with both and compare"
+msgstr "firma con ‘ssh-agent’: ‘yes’ per firmare solo se viene trovata la chiave, ‘no’ per firmare solo con monotone, ‘check’ per firmare con entrambi e verificare"
+
+#: options_list.hh:262
+msgid "print detailed version number"
+msgstr "stampa il numero di versione dettagliato"
+
+#: options_list.hh:269
+msgid "display help message"
+msgstr "mostra il messaggio di aiuto"
+
+#: options_list.hh:278
+msgid "include anything described by its argument"
+msgstr "include qualsiasi cosa sia stata fornita come parametro"
+
+#: options_list.hh:286
+msgid "set key for signatures"
+msgstr "imposta chiave di firma"
+
+#: options_list.hh:294
+msgid "set location of key store"
+msgstr "imposta locazione del portachiavi"
+
+#: options_list.hh:303
+msgid "push the specified key even if it hasn't signed anything"
+msgstr "invia la chiave specificata anche se non è stata utilizzata per certificare nulla"
+
+#: options_list.hh:313
+msgid "limit log output to the last number of entries"
+msgstr "limita la stampa del log alle ultime N voci"
+
+#: options_list.hh:322
+msgid "file to write the log to"
+msgstr "file su cui scrivere il registro"
+
+#: options_list.hh:333
+msgid "set commit changelog message"
+msgstr "imposta il messaggio di ChangeLog del commit"
+
+#: options_list.hh:340
+msgid "set filename containing commit changelog message"
+msgstr "legge il messaggio di ChangeLog del commit da un file"
+
+#: options_list.hh:348
+msgid "perform the operations for files missing from workspace"
+msgstr "esegue l'operazione per file mancanti dallo spazio di lavoro"
+
+#: options_list.hh:356
+msgid "limit log output to the next number of entries"
+msgstr "limita la stampa del log alle N voci seguenti"
+
+#: options_list.hh:366
+msgid "exclude files when printing logs"
+msgstr "esclude i file dalla stampa dei log"
+
+#: options_list.hh:374
+msgid "do not use ASCII graph to display ancestry"
+msgstr "non utilizzare i grafi ASCII delle parentele"
+
+#: options_list.hh:382
+msgid "do not ignore any files"
+msgstr "non ignorare nessun file"
+
+#: options_list.hh:390
+msgid "exclude merges when printing logs"
+msgstr "esclude i merge dalla stampa dei log"
+
+#: options_list.hh:398
+msgid "do not load ~/.monotone/monotonerc or _MTN/monotonerc lua files"
+msgstr "non caricare i file Lua ‘~/.monotone/monotonerc’ e ‘_MTN/monotonerc’"
+
+#: options_list.hh:406
+msgid "do not load standard lua hooks"
+msgstr "non caricare gli hook standard Lua"
+
+#: options_list.hh:414
+msgid "record process id of server"
+msgstr "registra l'id del processo server"
+
+#: options_list.hh:422
+msgid "suppress verbose, informational and progress messages"
+msgstr "sopprime i messaggi di notifica estesa, informativi e di avanzamento"
+
+#: options_list.hh:432
+msgid "load extra rc file"
+msgstr "carica un ulteriore file rc"
+
+#: options_list.hh:440
+msgid "suppress warning, verbose, informational and progress messages"
+msgstr "sopprime i messaggi di avvertimento, di notifica estesa, informativi e di avanzamento"
+
+#: options_list.hh:450
+msgid "also operate on the contents of any listed directories"
+msgstr "opera anche sui contenuti delle directory specificate"
+
+#: options_list.hh:459
+msgid "select revision id for operation"
+msgstr "seleziona la revisione per l'operazione"
+
+#: options_list.hh:467
+msgid "limit search for workspace to specified root"
+msgstr "limita la ricerca di uno spazio di lavoro alla radice specificata"
+
+#: options_list.hh:475
+msgid "use the current arguments as the future default"
+msgstr "usa gli argomenti attuali come default futuro"
+
+#: options_list.hh:483
+msgid "set ticker style (count|dot|none)"
+msgstr "imposta lo stile del ticker (count|dot|none)"
+
+#: options_list.hh:494
+#, c-format
+msgid "argument must be 'none', 'dot', or 'count'"
+msgstr "il parametro deve essere ‘none’, ‘dot’ o ‘count’"
+
+# TODO: "da cui iniziare" è brutto
+#: options_list.hh:498
+msgid "revision(s) to start logging at"
+msgstr "revisione(i) da cui iniziare il log"
+
+# TODO: "a cui terminare" è brutto
+#: options_list.hh:505
+msgid "revision(s) to stop logging at"
+msgstr "revisione(i) a cui terminare il log"
+
+#: options_list.hh:513
+msgid "perform the operations for unknown files from workspace"
+msgstr "esegue l'operazione sui file sconosciuti presenti in workspace"
+
+#: options_list.hh:522
+msgid "verbose completion output"
+msgstr "output dettagliato"
+
+#: options_list.hh:530
+msgid "print version number, then exit"
+msgstr "stampa il numero di versione ed esce"
+
+#: options_list.hh:538
+msgid "insert command line arguments taken from the given file"
+msgstr "inserisce argomenti da linea di comando presi dal file dato"
+
+#: packet.cc:131
+#, c-format
+msgid "malformed packet"
+msgstr "pacchetto non valido"
+
+#: packet.cc:231
+#, c-format
+msgid "unknown packet type: '%s'"
+msgstr "pacchetto di tipo sconosciuto: ‘%s’"
+
+#: rcs_file.cc:353
+#, c-format
+msgid "parse failure %d:%d: expecting %s, got %s with value '%s'"
+msgstr "errore sintattico %d:%d: mi aspettavo %s, ho ricevuto %s con valore ‘%s’"
+
+#: rcs_file.cc:372
+#, c-format
+msgid "parse failure %d:%d: expecting word '%s'"
+msgstr "errore sintattico %d:%d: mi aspettavo la parola ‘%s’"
+
+#: rcs_file.cc:387
+#, c-format
+msgid "parse failure %d:%d: expecting word"
+msgstr "errore sintattico %d:%d: mi aspettavo una parola"
+
+#: rcs_import.cc:715
+#, c-format
+msgid "parsing RCS file %s"
+msgstr "analizzo il file RCS ‘%s’"
+
+#: rcs_import.cc:718
+#, c-format
+msgid "parsed RCS file %s OK"
+msgstr "file RCS ‘%s’ analizzato correttamente"
+
+#: rcs_import.cc:907
+#, c-format
+msgid "error reading RCS file %s: %s"
+msgstr "errore leggendo file RCS ‘%s’: %s"
+
+#: rcs_import.cc:1204
+#, c-format
+msgid ""
+"%s appears to be a CVS repository root directory\n"
+"try importing a module instead, with 'cvs_import %s/<module_name>"
+msgstr ""
+"‘%s’ sembra essere la radice di un repository CVS\n"
+"prova invece a importare un modulo, con ‘cvs_import %s/<nome_modulo>’"
+
+#: rcs_import.cc:1216
+#, c-format
+msgid "need base --branch argument for importing"
+msgstr "l'argomento ‘--branch’ è necessario per l'importazione"
+
+#: rcs_import.cc:1228
+#, c-format
+msgid "path %s does not exist"
+msgstr "il percorso ‘%s’ non esiste"
+
+#: rcs_import.cc:1263
+msgid "tags"
+msgstr "etichette"
+
+# TODO: sul o nel?
+#: restrictions.cc:51
+#: restrictions.cc:68
+#, c-format
+msgid "conflicting include/exclude on path '%s'"
+msgstr "conflitto di inclusione/esclusione sul percorso ‘%s’"
+
+#: restrictions.cc:93
+#: restrictions.cc:130
+#, c-format
+msgid "restriction includes unknown path '%s'"
+msgstr "la restrizione include il percorso sconosciuto ‘%s’"
+
+#: restrictions.cc:104
+#: restrictions.cc:143
+#, c-format
+msgid "restriction excludes unknown path '%s'"
+msgstr "la restrizione esclude il percorso sconosciuto ‘%s’"
+
+#: restrictions.cc:108
+#: restrictions.cc:147
+#, c-format
+msgid "%d unknown path"
+msgid_plural "%d unknown paths"
+msgstr[0] "%d percorso sconosciuto"
+msgstr[1] "%d percorsi sconosciuti"
+
+#: revision.cc:736
+#, c-format
+msgid "the command '%s %s' cannot be restricted in a two-parent workspace"
+msgstr "il comando ‘%s %s’ non può essere ristretto in spazio di lavoro di due-genitori"
+
+#: revision.cc:952
+#, c-format
+msgid "scanning for bogus merge edges"
+msgstr "scansione in corso per falsi archi di fusione"
+
+#: revision.cc:994
+#, c-format
+msgid "optimizing out redundant edge %d -> %d"
+msgstr "elimino l'arco ridondante %d → %d"
+
+#: revision.cc:1003
+#, c-format
+msgid "failed to eliminate edge %d -> %d"
+msgstr "fallita eliminazione di parentela %d -> %d"
+
+#: revision.cc:1014
+#, c-format
+msgid "rebuilding %d nodes"
+msgstr "ricostruisco %d nodi"
+
+#: revision.cc:1214
+#, c-format
+msgid "Directory %s for path %s cannot be added, as there is a file in the way"
+msgstr ""
+
+#: revision.cc:1235
+#, c-format
+msgid "Path %s cannot be added, as there is a directory in the way"
+msgstr "Il percorso ‘%s’ non può essere aggiunto, dato che c'è già una directory con lo stesso nome"
+
+#: revision.cc:1238
+#, c-format
+msgid "Path %s added twice with differing content"
+msgstr "Percorso ‘%s’ aggiunto due volte con contenuti diversi"
+
+#: revision.cc:1522
+#, c-format
+msgid ""
+"unknown attribute '%s' on path '%s'\n"
+"please contact %s so we can work out the right way to migrate this\n"
+"(if you just want it to go away, see the switch --drop-attr, but\n"
+"seriously, if you'd like to keep it, we're happy to figure out how)"
+msgstr ""
+"attributo sconosciuto ‘%s’ nel percorso ‘%s’\n"
+"prego contatta ‘%s’ così possiamo trovare il modo giusto per convertirlo\n"
+"(se vuoi invece semplicemente scartare l'attributo, vedi lo switch --drop-attr, ma\n"
+"se sei interessato a tenerlo, saremo lieti di fornirti una soluzione)"
+
+#: revision.cc:1628
+#, c-format
+msgid "converting existing revision graph to new roster-style revisions"
+msgstr "converto il grafo esistente delle revisioni al nuovo formato con roster"
+
+#: revision.cc:1683
+#, c-format
+msgid "rebuilding revision graph from manifest certs"
+msgstr "ricostruisco il grafo delle revisioni dai certificati di manifesto"
+
+#: revision.cc:1730
+#, c-format
+msgid "regenerating cached rosters and heights"
+msgstr "rigenera la cache dei roster e delle altezze"
+
+#: revision.cc:1742
+msgid "regenerated"
+msgstr "rigenerato"
+
+#: revision.cc:1758
+#, c-format
+msgid "finished regenerating cached rosters and heights"
+msgstr "rigenerazione della cache dei roster e delle altezze completata"
+
+#: revision.cc:1762
+msgid "Shows a revision's height"
+msgstr "Mostra l'altezza di una revisione"
+
+#: revision.cc:1772
+#, c-format
+msgid "cached height: %s"
+msgstr "altezza in cache: %s"
+
+#: revision.cc:1855
+#, c-format
+msgid ""
+"encountered a revision with unknown format, version '%s'\n"
+"I only know how to understand the version '1' format\n"
+"a newer version of monotone is required to complete this operation"
+msgstr ""
+"incontrata una revisione con un formato sconosciuto, versione ‘%s’.\n"
+"capisco solo la versione formato ‘1’\n"
+"è necessaria una versione di monotone più nuova per completare l'operazione "
+
+#: roster.cc:2313
+#, c-format
+msgid "restriction includes deletion of '%s' but excludes deletion of '%s'"
+msgstr ""
+
+#: roster.cc:2332
+#, c-format
+msgid "restriction excludes addition of '%s' but includes addition of '%s'"
+msgstr ""
+
+#: roster.cc:2360
+#, c-format
+msgid "invalid restriction"
+msgstr "restrizione non valida"
+
+#: sanity.cc:145
+#, c-format
+msgid "fatal: formatter failed on %s:%d: %s"
+msgstr "fatale: il formattatore ha fallito su %s:%d: %s"
+
+#: sanity.cc:219
+msgid "misuse: "
+msgstr "abuso: "
+
+#: sanity.cc:239
+#, c-format
+msgid "%s:%d: invariant '%s' violated"
+msgstr "%s:%d: invariante ‘%s’ violato"
+
+#: sanity.cc:253
+#, c-format
+msgid "%s:%d: index '%s' = %d overflowed vector '%s' with size %d"
+msgstr "%s:%d: l'indice ‘%s’ = %d ha mandato in overflow il vettore ‘%s’ con grandezza %d"
+
+# TODO: 'set', non 'space'
+#: sanity.cc:274
+#, c-format
+msgid "Current work set: %i items"
+msgstr "Insieme di lavoro attuale: %i elementi"
+
+#: selectors.cc:46
+#, c-format
+msgid "expanded selector '%s' -> '%s'"
+msgstr "espanso il selettore ‘%s’ in ‘%s’"
+
+#: selectors.cc:83
+#, c-format
+msgid "unknown selector type: %c"
+msgstr "selettore di tipo sconosciuto: ‘%c’"
+
+# TODO: remove \n
+#: selectors.cc:94
+#, c-format
+msgid "selector '%s' is not a valid date\n"
+msgstr "il selettore ‘%s’ non è una data valida\n"
+
+#: selectors.cc:112
+#, c-format
+msgid "selector '%s' is not a valid date (%s)"
+msgstr "il selettore ‘%s’ non è una data valida (%s)"
+
+# TODO: remove \n
+#: selectors.cc:116
+#, c-format
+msgid "expanded date '%s' -> '%s'\n"
+msgstr "espansa la data ‘%s’ in ‘%s’\n"
+
+#: schema_migration.cc:82
+msgid ""
+"make sure database and containing directory are writeable\n"
+"and you have not run out of disk space"
+msgstr ""
+"assicurati che il database e la directory che lo contiene siano\n"
+"scrivibili e che tu non abbia esaurito lo spazio su disco"
+
+#: schema_migration.cc:92
+msgid ""
+"(if this is a database last used by monotone 0.16 or older,\n"
+"you must follow a special procedure to make it usable again.\n"
+"see the file UPGRADE, in the distribution, for instructions.)"
+msgstr ""
+"(se questo è un database usato per l'ultima volta con monotone 0.16 o più vecchio\n"
+"devi seguire una procedura speciale per renderlo di nuovo utilizzabile.\n"
+"vedi il file ‘UPGRADE’, presente nella distribuzione, per istuzioni.)"
+
+#: schema_migration.cc:101
+#, c-format
+msgid ""
+"sqlite error: %s\n"
+"%s"
+msgstr ""
+"errore sqlite: %s\n"
+"%s"
+
+#: schema_migration.cc:515
+#, c-format
+msgid "public and private keys for %s don't match"
+msgstr "le chiavi pubblica e privata per ‘%s’ non corrispondono"
+
+#: schema_migration.cc:517
+#, c-format
+msgid "moving key '%s' from database to %s"
+msgstr "sposto chiave ‘%s’ dal database a ‘%s’"
+
+#: schema_migration.cc:871
+#, c-format
+msgid "%s (usable)"
+msgstr "%s (utilizzabile)"
+
+#: schema_migration.cc:873
+#, c-format
+msgid "%s (migration needed)"
+msgstr "%s (migrazione necessaria)"
+
+# TODO:maschile?
+#: schema_migration.cc:875
+#, c-format
+msgid "%s (too new, cannot use)"
+msgstr "%s (troppo nuovo, non utilizzabile)"
+
+#: schema_migration.cc:877
+#, c-format
+msgid "%s (not a monotone database)"
+msgstr "%s (non è un database monotone)"
+
+#: schema_migration.cc:879
+#, c-format
+msgid "%s (database has no tables!)"
+msgstr "%s (database senza tabelle!)"
+
+#: schema_migration.cc:892
+#, c-format
+msgid ""
+"cannot use the empty sqlite database %s\n"
+"(monotone databases must be created with '%s db init')"
+msgstr ""
+"impossibile usare il database sqlite vuoto ‘%s’\n"
+"(i database monotone devono essere creati con:‘%s db init’)"
+
+# TODO: remove \n
+#: schema_migration.cc:897
+#, c-format
+msgid "%s does not appear to be a monotone database\n"
+msgstr "‘%s’ non sembra essere un database monotone\n"
+
+#: schema_migration.cc:901
+#, c-format
+msgid ""
+"%s appears to be a monotone database, but this version of\n"
+"monotone does not recognize its schema.\n"
+"you probably need a newer version of monotone."
+msgstr ""
+"‘%s’ sembra essere un database monotone, però questa versione\n"
+"di monotone non riconosce il suo schema.\n"
+"probabilmenete è necessaria una versione di monotone più recente."
+
+#: schema_migration.cc:920
+#, c-format
+msgid ""
+"database %s is laid out according to an old schema\n"
+"try '%s db migrate' to upgrade\n"
+"(this is irreversible; you may want to make a backup copy first)"
+msgstr ""
+"il database ‘%s’ e stato creato secondo uno schema obsoleto\n"
+"provare con ‘%s db migrate’ per aggiornarlo\n"
+"(questo processo è irreversibile; è consigiabile eseguire prima una copia di backup)"
+
+#: schema_migration.cc:942
+#, c-format
+msgid "calculating migration..."
+msgstr "calcolo i passi necessari per la migrazione…"
+
+#: schema_migration.cc:957
+#, c-format
+msgid "no migration performed; database schema already up-to-date"
+msgstr "nessuna migrazione effettuata: lo schema del database era già aggiornato"
+
+#: schema_migration.cc:964
+#, c-format
+msgid "migrating data..."
+msgstr "migrazione dati…"
+
+# TODO: usare "aggiornare" anziché "convertire" per "to migrate"
+#: schema_migration.cc:986
+#, c-format
+msgid "migrated to schema %s"
+msgstr "aggiornato allo schema %s"
+
+#: schema_migration.cc:989
+#, c-format
+msgid "committing changes to database"
+msgstr "eseguito commit delle modifiche nel database"
+
+#: schema_migration.cc:993
+#, c-format
+msgid "optimizing database"
+msgstr "ottimizzazione database"
+
+#: schema_migration.cc:1003
+#, c-format
+msgid ""
+"NOTE: because this database was last used by a rather old version\n"
+"of monotone, you're not done yet.  If you're a project leader, then\n"
+"see the file UPGRADE for instructions on running '%s db %s'"
+msgstr ""
+"NOTA: dato che questo database è stato utilizzato l'ultima volta da\n"
+"una versione di monotone piuttosto vecchia, non hai ancora finito.\n"
+"Se sei un capo progetto leggi il file UPGRADE per istruzioni\n"
+"sull'esecuzione di ‘%s db %s’"
+
+#: schema_migration.cc:1010
+#, c-format
+msgid ""
+"NOTE: this upgrade cleared monotone's caches\n"
+"you should now run '%s db regenerate_caches'"
+msgstr ""
+"NOTA: questo aggiornamento ha svuotato le cache di monotone;\n"
+"adesso dovresti eseguire ‘%s db regenerate_caches’"
+
+#: schema_migration.cc:1041
+#, c-format
+msgid "cannot test migration from unknown schema %s"
+msgstr "schema del database ‘%s’ sconosciuto: non posso verificare la migrazione"
+
+#: schema_migration.cc:1044
+#, c-format
+msgid "schema %s is up to date"
+msgstr "lo schema %s è aggiornato"
+
+#: schema_migration.cc:1055
+#, c-format
+msgid "successful migration to schema %s"
+msgstr "migrazione verso lo schema %s completata"
+
+#: std_hooks.lua:39
+msgid "Press enter"
+msgstr "Premi ‘invio’"
+
+#: std_hooks.lua:41
+msgid "Press enter when the subprocess has completed"
+msgstr "Premi ‘invio’ quando il sotto-processo è completato"
+
+#: transforms.cc:93
+#, c-format
+msgid ""
+"%s\n"
+"this may be due to a memory glitch, data corruption during\n"
+"a network transfer, corruption of your database or workspace,\n"
+"or a bug in monotone.  if the error persists, please contact\n"
+"%s for assistance.\n"
+msgstr ""
+"‘%s’ \n"
+"la causa potrebbe essere un fallimento nella memoria, una corruzione di dati durante\n"
+"un trasferimento via rete, una corruzione del tuo database o spazio di lavoro\n"
+"o un bug in monotone. se l'errore persiste, prego contatta\n"
+"‘%s’ per assistenza.\n"
+
+#: ui.cc:130
+#, c-format
+msgid "%.1f G"
+msgstr "%.1f Gi"
+
+#: ui.cc:136
+#, c-format
+msgid "%.1f M"
+msgstr "%.1f Mi"
+
+#: ui.cc:142
+#, c-format
+msgid "%.1f k"
+msgstr "%.1f Ki"
+
+#: ui.cc:155
+#, c-format
+msgid "%d/%d"
+msgstr "%d/%d"
+
+#: ui.cc:160
+#, c-format
+msgid "%d"
+msgstr "%d"
+
+#: ui.cc:438
+msgid "warning: "
+msgstr "attenzione: "
+
+#: ui.cc:449
+#, c-format
+msgid ""
+"fatal: %s\n"
+"this is almost certainly a bug in monotone.\n"
+"please send this error message, the output of '%s version --full',\n"
+"and a description of what you were doing to %s."
+msgstr ""
+
+#: ui.cc:553
+#, c-format
+msgid "failed to open log file '%s'"
+msgstr "impossibile aprire il file di log ‘%s’"
+
+#: uri.cc:63
+#, c-format
+msgid "The URI syntax is invalid. Maybe you used an URI in scp-style?"
+msgstr ""
+"La sintassi utilizzata per l'URI non è valida. Verificare che non\n"
+"si sia utilizzata una sintassi in stile SCP"
+
+# TODO: verificare che 'testresult' sia il nome del certificato
+#: update.cc:72
+#, c-format
+msgid "failed to decode boolean testresult cert value '%s'"
+msgstr "è fallita la decodifica del valore booleano del certificato testresult ‘%s’"
+
+#: update.cc:161
+#, c-format
+msgid "cannot determine branch for update"
+msgstr "non riesco a determinare il ramo per l'update"
+
+#: vocab.cc:64
+#, c-format
+msgid "hex encoded ID '%s' size != %d"
+msgstr "dimensione dell'ID esadecimale ‘%s’ != %d"
+
+#: vocab.cc:68
+#, c-format
+msgid "bad character '%c' in id name '%s'"
+msgstr "carattere non ammesso ‘%c’ nel nome dell'id ‘%s’"
+
+# TODO: cosa è una stringa ACE?
+#: vocab.cc:78
+#, c-format
+msgid "bad character '%c' in ace string '%s'"
+msgstr "carattere ‘%c’ non valido nella stringa ace ‘%s’"
+
+#: vocab.cc:89
+#, c-format
+msgid "bad character '%c' in symbol '%s'"
+msgstr "carattere ‘%c’ non valido nel simbolo ‘%s’"
+
+#: vocab.cc:100
+#, c-format
+msgid "bad character '%c' in cert name '%s'"
+msgstr "carattere non ammesso ‘%c’ nel nome del certificato ‘%s’"
+
+#: vocab.cc:110
+#, c-format
+msgid "bad character '%c' in key name '%s'"
+msgstr "carattere non ammesso ‘%c’ nel nome della chiave ‘%s’"
+
+#: vocab.cc:125
+#, c-format
+msgid "Invalid key length of %d bytes"
+msgstr "Chiave di lunghezza non valida (%d byte)"
+
+#: vocab.cc:140
+#, c-format
+msgid "Invalid hmac length of %d bytes"
+msgstr "HMAC di lunghezza non valida (%d byte)"
+
+#: work.cc:97
+#: work_migration.cc:191
+#: work_migration.cc:211
+#, c-format
+msgid "workspace is corrupt: reading %s: %s"
+msgstr "lo spazio di lavoro è corrotto: leggendo ‘%s’: %s"
+
+#: work.cc:140
+#, c-format
+msgid "base revision %s does not exist in database"
+msgstr "la revisione base %s non esiste all'interno database"
+
+# non riconosciuta o che?
+#: work.cc:295
+#, c-format
+msgid "unrecognized key '%s' in options file %s - ignored"
+msgstr "chiave ‘%s’ non riconosciuta nel file di opzioni ‘%s’, verrà ignorata"
+
+#: work.cc:305
+#, c-format
+msgid "Failed to read options file %s: %s"
+msgstr "Impossibile leggere il file di opzioni ‘%s’: %s"
+
+#: work.cc:361
+#, c-format
+msgid "Failed to write options file %s: %s"
+msgstr "Impossibile scrivere il file di opzioni ‘%s’: %s"
+
+#: work.cc:577
+#, c-format
+msgid "cannot add %s, because %s is recorded as a file in the workspace manifest"
+msgstr "impossibile aggiungere ‘%s’ perché ‘%s’ è memorizzato come un file nel manifesto dello spazio di lavoro"
+
+#: work.cc:583
+#, c-format
+msgid "adding %s to workspace manifest"
+msgstr "aggiungo ‘%s’ al manifesto dello spazio di lavoro"
+
+#: work.cc:626
+#, c-format
+msgid "skipping ignorable file %s"
+msgstr "salto il file ignorabile ‘%s’"
+
+#: work.cc:633
+#, c-format
+msgid "skipping %s, already accounted for in workspace"
+msgstr "salto ‘%s’, già considerato nello spazio di lavoro"
+
+#: work.cc:791
+#, c-format
+msgid "dropping %s"
+msgstr "cancello ‘%s’"
+
+#: work.cc:802
+#: work.cc:813
+#, c-format
+msgid "path %s already exists"
+msgstr "il percorso ‘%s’ esiste già"
+
+#: work.cc:831
+#, c-format
+msgid "renaming %s to %s"
+msgstr "rinomino ‘%s’ in ‘%s’"
+
+#: work.cc:835
+#, c-format
+msgid "adding %s"
+msgstr "aggiungo ‘%s’"
+
+#: work.cc:868
+#, c-format
+msgid "file '%s' does not exist"
+msgstr "il file ‘%s’ non esiste"
+
+#: work.cc:869
+#, c-format
+msgid "file '%s' is a directory"
+msgstr "il file ‘%s’ è una directory "
+
+#: work.cc:874
+#, c-format
+msgid "content of file '%s' has changed, not overwriting"
+msgstr "i contenuti del file ‘%s’ sono cambiati, non lo sovrascrivo"
+
+#: work.cc:875
+#, c-format
+msgid "modifying %s"
+msgstr "modifico ‘%s’"
+
+#: work.cc:928
+#, c-format
+msgid "cannot drop non-empty directory '%s'"
+msgstr "impossibile eliminare la cartella non vuota ‘%s’"
+
+# TODO: attach NON È fusione
+#: work.cc:958
+#, c-format
+msgid "attach node %d blocked by unversioned path '%s'"
+msgstr "allega nodo %d bloccato da percorso non versionato ‘%s’"
+
+# TODO: attach NON È fusione
+#: work.cc:976
+#, c-format
+msgid "attach node %d blocked by blocked parent '%s'"
+msgstr "allega nodo %d bloccato da genitore bloccato ‘%s’"
+
+#: work.cc:1008
+#, c-format
+msgid "%d workspace conflicts"
+msgstr "%d conflitti nello spazio di lavoro"
+
+#: work.cc:1167
+#, c-format
+msgid "missing directory '%s'"
+msgstr "la directory ‘%s’ manca"
+
+#: work.cc:1172
+#, c-format
+msgid "not a directory '%s'"
+msgstr "‘%s’ non è una directory"
+
+#: work.cc:1185
+#, c-format
+msgid "missing file '%s'"
+msgstr "il file ‘%s’ manca"
+
+#: work.cc:1190
+#, c-format
+msgid "not a file '%s'"
+msgstr "‘%s’ non è un file"
+
+#: work.cc:1201
+#, c-format
+msgid ""
+"%d missing items; use '%s ls missing' to view\n"
+"To restore consistency, on each missing item run either\n"
+" '%s drop ITEM' to remove it permanently, or\n"
+" '%s revert ITEM' to restore it.\n"
+"To handle all at once, simply use\n"
+" '%s drop --missing' or\n"
+" '%s revert --missing'"
+msgstr ""
+"%d file mancanti; usa ‘%s ls missing’ per elencarli.\n"
+"Per riottenere la consistenza, eseguire su ogni file mancante\n"
+" ‘%s drop VOCE’ per eliminarlo permanentemente oppure\n"
+" ‘%s revert VOCE’ per recuperarlo.\n"
+"Per gestirli tutti in una volta, utilizzare\n"
+" ‘%s drop --missing’ oppure\n"
+" ‘%s revert --missing’"
+
+#: work.cc:1357
+#, c-format
+msgid "unable to drop the root directory"
+msgstr "impossibile eliminare la directory root"
+
+#: work.cc:1360
+#, c-format
+msgid "skipping %s, not currently tracked"
+msgstr "salto ‘%s’, non sotto controllo di versione"
+
+#: work.cc:1370
+#, c-format
+msgid "cannot remove %s/, it is not empty"
+msgstr "non posso cancellare ‘%s/’: non è vuota"
+
+# TODO: drop/abbandonare???
+#: work.cc:1385
+#, c-format
+msgid "directory %s not empty - it will be dropped but not deleted"
+msgstr "la directory ‘%s’ non è vuota: verrà abbandonata ma non cancellata"
+
+# TODO: drop/abbandonare???
+#: work.cc:1396
+#, c-format
+msgid "file %s changed - it will be dropped but not deleted"
+msgstr "il file ‘%s’ è stato motificato: verrà abbandonato ma non cancellato"
+
+#: work.cc:1400
+#, c-format
+msgid "dropping %s from workspace manifest"
+msgstr "elimino ‘%s’ dal manifesto dello spazio di lavoro"
+
+#: work.cc:1440
+#: work.cc:1455
+#, c-format
+msgid "destination dir %s/ is not versioned (perhaps add it?)"
+msgstr "la directory di destinazione ‘%s/’ non è versionata (in caso, usare ‘add’)"
+
+#: work.cc:1443
+#: work.cc:1467
+#, c-format
+msgid "cannot rename the workspace root (try '%s pivot_root' instead)"
+msgstr ""
+
+#: work.cc:1446
+#: work.cc:1470
+#, c-format
+msgid "source file %s is not versioned"
+msgstr "il file sorgente ‘%s’ non è sotto controllo di versione"
+
+#: work.cc:1459
+#, c-format
+msgid "destination %s is a file, not a directory"
+msgstr "la destinazione ‘%s’ è un file, non una directory"
+
+#: work.cc:1460
+#: work.cc:1474
+#, c-format
+msgid "destination %s already exists in the workspace manifest"
+msgstr ""
+
+#: work.cc:1486
+#, c-format
+msgid "renaming %s to %s in workspace manifest"
+msgstr "rinomino ‘%s’ in ‘%s’ nel manifesto dello spazio di lavoro"
+
+#: work.cc:1511
+#, c-format
+msgid "%s doesn't exist in workspace, skipping"
+msgstr "‘%s’ non esiste nello spazio di lavoro, lo salto"
+
+#: work.cc:1515
+#, c-format
+msgid "destination %s already exists in workspace, skipping filesystem rename"
+msgstr "la destinazione ‘%s’ esiste già nello spazio di lavoro, evito di rinominarla sul filesystem"
+
+#: work.cc:1520
+#, c-format
+msgid "%s doesn't exist in workspace and %s does, skipping filesystem rename"
+msgstr ""
+
+#: work.cc:1540
+#, c-format
+msgid "proposed new root directory '%s' is not versioned or does not exist"
+msgstr "la nuova directory root proposta ‘%s’ non è versionata o non esiste"
+
+#: work.cc:1543
+#, c-format
+msgid "proposed new root directory '%s' is not a directory"
+msgstr "la nuova directory root proposta ‘%s’ non è una directory"
+
+#: work.cc:1546
+#, c-format
+msgid "proposed new root directory '%s' contains illegal path %s"
+msgstr "la nuova directory root proposta ‘%s’ ha un percorso illegale %s"
+
+#: work.cc:1556
+#, c-format
+msgid "directory '%s' is not versioned or does not exist"
+msgstr "la directory ‘%s’ non è versionata o non esiste"
+
+#: work.cc:1562
+#, c-format
+msgid "'%s' is in the way"
+msgstr "‘%s’ è di ostacolo"
+
+#: work.cc:1602
+#, c-format
+msgid ""
+"workspace is locked\n"
+"you must clean up and remove the %s directory"
+msgstr ""
+"lo spazio di lavoro è bloccato\n"
+"devi pulire e rimuovere la directory ‘%s’"
+
+#: work_migration.cc:65
+#, c-format
+msgid "workspace required but not found"
+msgstr "copia di lavoro richiesta ma non trovata"
+
+#: work_migration.cc:77
+#, c-format
+msgid "workspace is corrupt: %s is invalid"
+msgstr "lo spazio di lavoro è corrotto: ‘%s’ non è valido"
+
+#: work_migration.cc:82
+#, c-format
+msgid "_MTN/format should not exist in a format 1 workspace; corrected"
+msgstr "‘_MTN/format’ non dovrebbe esistere in uno spazio di lavoro con formato 1; corretto"
+
+#: work_migration.cc:119
+#, c-format
+msgid ""
+"this workspace's metadata is in format 0. to use this workspace\n"
+"with this version of monotone, you must delete it and check it\n"
+"out again (migration from format 0 is not possible).\n"
+"once you have done this, you will not be able to use the workspace\n"
+"with versions of monotone older than %s.\n"
+"we apologize for the inconvenience."
+msgstr ""
+"i metadata dello spazio di lavoro sono nel formato 0. Per usare questo spazio di lavoro\n"
+"con questa versione di monotone, devi prima cancellarlo e verificarlo\n"
+"di nuovo (convertire dal formato 0 non è possibile.\n"
+"una volta fatto ciò, non potrai più utilizzare questo lo spazio di lavoro\n"
+"con versioni di monotone più vecchie di ‘%s’.\n"
+"ci scusiamo per l'inconveniente."
+
+#: work_migration.cc:128
+#, c-format
+msgid ""
+"to use this workspace with this version of monotone, its metadata\n"
+"must be migrated from format %d to format %d, using the command\n"
+"'%s migrate_workspace'.\n"
+"once you have done this, you will not be able to use the workspace\n"
+"with versions of monotone older than %s."
+msgstr ""
+"per usare questo spazio di lavoro con questa versione di monotone, il suo metadata\n"
+"deve essere convertito dal formato %d al formato %d, usando il comando\n"
+"'%s migrate_workspace'.\n"
+"una volta fatto questo, non potrai più usare lo spazio di lavoro\n"
+"con versioni di monotone più vecchie di ‘%s’."
+
+#: work_migration.cc:138
+#: work_migration.cc:266
+#, c-format
+msgid ""
+"this version of monotone only understands workspace metadata\n"
+"in formats 0 through %d.  your workspace is in format %d.\n"
+"you need a newer version of monotone to use this workspace."
+msgstr ""
+"questa versione di monotone capisce solo spazi di lavoro con metadati\n"
+"nei formati da 0 a %d.  il tuo spazio di lavoro è in formato %d.\n"
+"ti serve una versione di monotone più recente per usarlo."
+
+#: work_migration.cc:167
+#, c-format
+msgid ""
+"it is not possible to migrate from workspace format 0 to any\n"
+"later format.  you must delete this workspace and check it out\n"
+"again.  we apologize for the inconvenience."
+msgstr ""
+"non è possibile conversione spazi di lavoro in formato 0 a nessun\n"
+"formato successivo.  dovete cancellare lo spazio di lavoro ed\n"
+"estrarlo di nuovo.  ci scusiamo per l'inconveniente."
+
+#: work_migration.cc:219
+#, c-format
+msgid "workspace is corrupt: %s exists but is not a regular file"
+msgstr "lo spazio di lavoro è corrotto: ‘%s’ esiste ma non è un normale file"
+
+#: work_migration.cc:258
+#, c-format
+msgid "this workspace is in the current format, no migration is necessary."
+msgstr "questo spazio di lavoro è nel formato attuale, non è necessario migrare."
+
+#: unix/fs.cc:33
+#: win32/fs.cc:23
+#, c-format
+msgid "cannot get working directory: %s"
+msgstr ""
+
+#: unix/fs.cc:41
+#: win32/fs.cc:34
+#, c-format
+msgid "cannot change to directory %s: %s"
+msgstr ""
+
+#: unix/fs.cc:61
+#, c-format
+msgid "could not find home directory for uid %d"
+msgstr ""
+
+#: unix/fs.cc:94
+#, c-format
+msgid "could not find home directory for user %s"
+msgstr ""
+
+#: unix/fs.cc:110
+#, c-format
+msgid "error accessing file %s: %s"
+msgstr "errore nell'accesso al file ‘%s’: %s"
+
+#: unix/fs.cc:119
+#, c-format
+msgid "cannot handle special file %s"
+msgstr "impossibile gestire il file speciale ‘%s’"
+
+#: unix/fs.cc:130
+#: win32/fs.cc:164
+#, c-format
+msgid "could not open directory '%s': %s"
+msgstr "non riesco ad aprire la directory ‘%s’: %s"
+
+#: unix/fs.cc:205
+#, c-format
+msgid "error accessing '%s/%s': %s"
+msgstr ""
+
+# TODO: what about '/' in mingw?
+#: unix/fs.cc:217
+#, c-format
+msgid "cannot handle special file '%s/%s'"
+msgstr "non posso gestire il file speciale ‘%s/%s’"
+
+#: unix/fs.cc:226
+#, c-format
+msgid "renaming '%s' to '%s' failed: %s"
+msgstr "non è stato possibile rinominare ‘%s’ in ‘%s’: %s"
+
+#: unix/fs.cc:235
+#: win32/fs.cc:239
+#, c-format
+msgid "could not remove '%s': %s"
+msgstr "non posso cancellare ‘%s’: %s"
+
+#: unix/fs.cc:244
+#: win32/fs.cc:246
+#, c-format
+msgid "could not create directory '%s': %s"
+msgstr "non riesco a creare la directory‘%s’: %s"
+
+#: unix/fs.cc:308
+#: win32/fs.cc:380
+#, c-format
+msgid "cannot create temp file %s: %s"
+msgstr "impossibile creare il file temporaneo ‘%s’: %s"
+
+#: unix/fs.cc:317
+#, c-format
+msgid "all %d possible temporary file names are in use"
+msgstr ""
+
+#: unix/fs.cc:357
+#: win32/fs.cc:440
+#, c-format
+msgid "error writing to temp file %s: %s"
+msgstr "impossibile scrivere sul file temporaneo ‘%s’: %s"
+
+#: unix/fs.cc:362
+#: win32/fs.cc:447
+#, c-format
+msgid "giving up after four zero-length writes to %s (%d byte written, %d left)"
+msgid_plural "giving up after four zero-length writes to %s (%d bytes written, %d left)"
+msgstr[0] ""
+msgstr[1] ""
+
+#: unix/os_strerror.cc:17
+#: win32/os_strerror.cc:23
+#, c-format
+msgid "unknown error code %d"
+msgstr "codice di errore sconosciuto %d"
+
+#: unix/process.cc:55
+#, c-format
+msgid "error getting status of file %s: %s"
+msgstr "impossibile recuperare lo stato del file ‘%s’: %s"
+
+#: unix/process.cc:74
+#, c-format
+msgid "error opening file %s: %s"
+msgstr "impossibile aprire il file ‘%s’: %s"
+
+#: unix/process.cc:80
+#, c-format
+msgid "error closing file %s: %s"
+msgstr "impossibile chiudere il file ‘%s’: %s"
+
+#: unix/ssh_agent_platform.cc:49
+#, c-format
+msgid "ssh_agent: connect: could not open socket to ssh-agent"
+msgstr ""
+
+#: unix/ssh_agent_platform.cc:57
+#, c-format
+msgid "ssh_agent: connect: could not set up socket for ssh-agent"
+msgstr ""
+
+#: unix/ssh_agent_platform.cc:64
+#, c-format
+msgid "ssh_agent: connect: could not connect to socket for ssh-agent"
+msgstr ""
+
+#: unix/ssh_agent_platform.cc:103
+#, c-format
+msgid "stream read failed (%i)"
+msgstr ""
+
+#: unix/ssh_agent_platform.cc:111
+#, c-format
+msgid "%u extra bytes from ssh-agent"
+msgstr ""
+
+#: win32/fs.cc:51
+#, c-format
+msgid "could not determine configuration path"
+msgstr "non riesco a determinare il path della configurazione"
+
+#: win32/fs.cc:136
+#, c-format
+msgid "%s: GetFileAttributes error: %s"
+msgstr ""
+
+#: win32/fs.cc:186
+#, c-format
+msgid "error while reading directory: %s"
+msgstr "errore durante la lettura della directory: %s"
+
+#: win32/fs.cc:319
+#, c-format
+msgid "renaming '%s' to '%s' failed: %s (%d)"
+msgstr ""
+
+#: win32/fs.cc:388
+#, c-format
+msgid "cannot find a temporary file (tried %d possibilities)"
+msgstr ""
+
+#: win32/fs.cc:415
+#, c-format
+msgid "%s will be accessible to all users of this computer\n"
+msgstr ""
+
+#: win32/get_system_flavour.cc:156
+#, c-format
+msgid "%s (level %d, rev %d)"
+msgstr "%s (livello %d, rev. %d)"
+
+#: win32/get_system_flavour.cc:162
+#, c-format
+msgid "Windows %s (%d.%d, build %d, %s) on %s"
+msgstr "Windows %s (%d.%d, build %d, %s) su %s"
+