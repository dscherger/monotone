--- conflicted
+++ resolved
@@ -8,11 +8,7 @@
 msgstr ""
 "Project-Id-Version: PACKAGE VERSION\n"
 "Report-Msgid-Bugs-To: monotone-devel@nongnu.org\n"
-<<<<<<< HEAD
-"POT-Creation-Date: 2004-07-31 20:03-0400\n"
-=======
 "POT-Creation-Date: 2004-11-06 19:27-0500\n"
->>>>>>> 301bad42
 "PO-Revision-Date: YEAR-MO-DA HO:MI+ZONE\n"
 "Last-Translator: FULL NAME <EMAIL@ADDRESS>\n"
 "Language-Team: LANGUAGE <LL@li.org>\n"
@@ -89,11 +85,7 @@
 msgid "cert: signable text %s\n"
 msgstr ""
 
-<<<<<<< HEAD
-#: cert.cc:334 commands.cc:2264 rcs_import.cc:1203
-=======
 #: cert.cc:391 commands.cc:1726 rcs_import.cc:1246
->>>>>>> 301bad42
 #, c-format
 msgid "no private key '%s' found in database"
 msgstr ""
@@ -199,17 +191,6 @@
 
 #: change_set.cc:511
 #, c-format
-<<<<<<< HEAD
-msgid "merging rename edge %s -> %s (%d renames) with %s -> %s (%d renames)\n"
-msgstr ""
-
-#: cert.cc:1099
-#, c-format
-msgid "skipping rename of %s -> %s from first edge\n"
-msgstr ""
-
-#: cert.cc:1105
-=======
 msgid "analyzing %s %d : '%s' -> '%s'\n"
 msgstr ""
 
@@ -218,130 +199,70 @@
 msgstr ""
 
 #: change_set.cc:1126
->>>>>>> 301bad42
 #, c-format
 msgid "concatenating %d and %d deltas\n"
 msgstr ""
 
-<<<<<<< HEAD
-#: cert.cc:1108
-#, c-format
-msgid "merged in rename of %s -> %s from first edge\n"
-msgstr ""
-
-#: cert.cc:1128
-=======
 #: change_set.cc:1135
 #, c-format
 msgid "processing delta on %s\n"
 msgstr ""
 
 #: change_set.cc:1137
->>>>>>> 301bad42
 #, c-format
 msgid "delta on %s in first changeset renamed to %s\n"
 msgstr ""
 
-<<<<<<< HEAD
-#: cert.cc:1141
-=======
 #: change_set.cc:1153
->>>>>>> 301bad42
 #, c-format
 msgid "fusing deltas on %s : %s -> %s -> %s\n"
 msgstr ""
 
-<<<<<<< HEAD
-#: cert.cc:1148
-=======
 #: change_set.cc:1165
->>>>>>> 301bad42
 #, c-format
 msgid "delta on %s in second changeset copied forward\n"
 msgstr ""
 
-<<<<<<< HEAD
-#: cert.cc:1191
-msgid "malformed rename cert"
-msgstr ""
-
-#: cert.cc:1202
-=======
 #: change_set.cc:1173
 msgid "finished concatenation\n"
 msgstr ""
 
 #: change_set.cc:1274 change_set.cc:1281
->>>>>>> 301bad42
 #, c-format
 msgid "delete of %s dominates rename to %s\n"
 msgstr ""
 
-<<<<<<< HEAD
-#: cert.cc:1204
-=======
 #: change_set.cc:1291
->>>>>>> 301bad42
 #, c-format
 msgid "unable to resolve file conflict '%s' -> '%s' vs. '%s'"
 msgstr ""
 
-<<<<<<< HEAD
-#: cert.cc:1254
-=======
 #: change_set.cc:1295
->>>>>>> 301bad42
 #, c-format
 msgid "unable to resolve dir conflict '%s' -> '%s' vs. '%s'"
 msgstr ""
 
-<<<<<<< HEAD
-#: cert.cc:1266
-=======
 #: change_set.cc:1300
->>>>>>> 301bad42
 #, c-format
 msgid "illegal conflict resolution '%s', wanted '%s' or '%s'\n"
 msgstr ""
 
-<<<<<<< HEAD
-#: cert.cc:1300
-=======
 #: change_set.cc:1356
->>>>>>> 301bad42
 #, c-format
 msgid "tid %d (%s) clobbered tid %d (%s)\n"
 msgstr ""
 
-<<<<<<< HEAD
-#: cert.cc:1310
-=======
 #: change_set.cc:1392
->>>>>>> 301bad42
 #, c-format
 msgid "skipping common change on %s (tid %d)\n"
 msgstr ""
 
-<<<<<<< HEAD
-#: cert.cc:1317
-#, c-format
-msgid "ancestor edge %s -> %s is irrelevant\n"
-msgstr ""
-
-#: cert.cc:1340
-#, c-format
-msgid "found %d renames on %s -> %s edge\n"
-msgstr ""
-
-#: cert.cc:1406
-=======
 #: change_set.cc:1397
 #, c-format
 msgid "skipping neutral change of %s -> %s (tid %d)\n"
 msgstr ""
 
 #: change_set.cc:1404
->>>>>>> 301bad42
 #, c-format
 msgid "propagating change on %s -> %s (tid %d)\n"
 msgstr ""
@@ -354,88 +275,47 @@
 msgid "conflict detected, resolved in B's favour\n"
 msgstr ""
 
-<<<<<<< HEAD
-#: cert.cc:1516
-#, c-format
-msgid "existing renames on edge %s -> %s, skipping new ones\n"
-msgstr ""
-
-#: cert.cc:1544
-=======
 #: change_set.cc:1586
->>>>>>> 301bad42
 #, c-format
 msgid "reusing merge resolution '%s' : '%s' -> '%s'\n"
 msgstr ""
 
-<<<<<<< HEAD
-#: cert.cc:1554
-=======
 #: change_set.cc:1593
->>>>>>> 301bad42
 #, c-format
 msgid "merge of '%s' : '%s' -> '%s' vs '%s' failed"
 msgstr ""
 
-<<<<<<< HEAD
-#: cert.cc:1564
-=======
 #: change_set.cc:1596
->>>>>>> 301bad42
 #, c-format
 msgid "merge of '%s' : '%s' -> '%s' vs '%s' resolved to '%s'\n"
 msgstr ""
 
-<<<<<<< HEAD
-#: cert.cc:1570
-=======
 #: change_set.cc:1642
->>>>>>> 301bad42
 #, c-format
 msgid "merge is copying delta '%s' : '%s' -> '%s'\n"
 msgstr ""
 
-<<<<<<< HEAD
-#: cert.cc:1581
-=======
 #: change_set.cc:1655
->>>>>>> 301bad42
 #, c-format
 msgid "skipping common delta '%s' : '%s' -> '%s'\n"
 msgstr ""
 
-<<<<<<< HEAD
-#: cert.cc:1596
-=======
 #: change_set.cc:1661
->>>>>>> 301bad42
 #, c-format
 msgid "skipping neutral delta on '%s' : %s -> %s\n"
 msgstr ""
 
-<<<<<<< HEAD
-#: cert.cc:1609
-=======
 #: change_set.cc:1669
->>>>>>> 301bad42
 #, c-format
 msgid "propagating unperturbed delta on '%s' : '%s' -> '%s'\n"
 msgstr ""
 
-<<<<<<< HEAD
-#: cert.cc:1615
-=======
 #: change_set.cc:1679
->>>>>>> 301bad42
 #, c-format
 msgid "merging delta '%s' : '%s' -> '%s' vs. '%s'\n"
 msgstr ""
 
-<<<<<<< HEAD
-#: cert.cc:1622
-=======
 #: change_set.cc:1688
->>>>>>> 301bad42
 #, c-format
 msgid "resolved merge to '%s' : '%s' -> '%s'\n"
 msgstr ""
@@ -444,87 +324,51 @@
 msgid "finished merge\n"
 msgstr ""
 
-<<<<<<< HEAD
-#: cert.cc:1623
-=======
 #: change_set.cc:1775
 msgid "inverting change set\n"
 msgstr ""
 
 #: change_set.cc:1803
->>>>>>> 301bad42
 #, c-format
 msgid "converted 'delete %s' to 'add as %s' in inverse\n"
 msgstr ""
 
-<<<<<<< HEAD
-#: cert.cc:1624
-=======
 #: change_set.cc:1812
->>>>>>> 301bad42
 #, c-format
 msgid "converted add %s to delete in inverse\n"
 msgstr ""
 
-<<<<<<< HEAD
-#: cert.cc:1625
-=======
 #: change_set.cc:1822
->>>>>>> 301bad42
 #, c-format
 msgid "converting delta %s -> %s on %s\n"
 msgstr ""
 
-<<<<<<< HEAD
-#: cert.cc:1626
-=======
 #: change_set.cc:1824
->>>>>>> 301bad42
 #, c-format
 msgid "inverse is delta %s -> %s on %s\n"
 msgstr ""
 
-<<<<<<< HEAD
-#: cert.cc:1629
-=======
 #: change_set.cc:1880
->>>>>>> 301bad42
 #, c-format
 msgid "moving %s -> %s\n"
 msgstr ""
 
-<<<<<<< HEAD
-#: commands.cc:164
-=======
 #: change_set.cc:1929
->>>>>>> 301bad42
 #, c-format
 msgid "moving file %s -> %s\n"
 msgstr ""
 
-<<<<<<< HEAD
-#: commands.cc:170
-=======
 #: change_set.cc:1937
->>>>>>> 301bad42
 #, c-format
 msgid "moving dir %s -> %s\n"
 msgstr ""
 
-<<<<<<< HEAD
-#: commands.cc:209
-=======
 #: change_set.cc:2303
->>>>>>> 301bad42
 #, c-format
 msgid "[begin changeset %s]\n"
 msgstr ""
 
-<<<<<<< HEAD
-#: commands.cc:216
-=======
 #: change_set.cc:2304
->>>>>>> 301bad42
 #, c-format
 msgid "%s"
 msgstr ""
@@ -552,91 +396,56 @@
 msgid "runtime error: %s\n"
 msgstr ""
 
-<<<<<<< HEAD
+#: commands.cc:163
+#, c-format
+msgid "executing %s command\n"
+msgstr ""
+
+#: commands.cc:169
+#, c-format
+msgid "unknown command '%s'\n"
+msgstr ""
+
+#: commands.cc:202
+#, c-format
+msgid "work path is %s\n"
+msgstr ""
+
+#: commands.cc:209
+#, c-format
+msgid "revision path is %s\n"
+msgstr ""
+
+#: commands.cc:222
+#, c-format
+msgid "loading revision id from %s\n"
+msgstr ""
+
 #: commands.cc:228
-=======
-#: commands.cc:163
->>>>>>> 301bad42
-#, c-format
-msgid "executing %s command\n"
-msgstr ""
-
-#: commands.cc:169
-#, c-format
-msgid "unknown command '%s'\n"
-msgstr ""
-
-#: commands.cc:202
-#, c-format
-msgid "work path is %s\n"
-msgstr ""
-
-<<<<<<< HEAD
-#: commands.cc:231
-=======
-#: commands.cc:209
->>>>>>> 301bad42
-#, c-format
-msgid "revision path is %s\n"
-msgstr ""
-
-<<<<<<< HEAD
-#: commands.cc:235
-=======
-#: commands.cc:222
->>>>>>> 301bad42
-#, c-format
-msgid "loading revision id from %s\n"
-msgstr ""
-
-<<<<<<< HEAD
-#: commands.cc:246
-=======
-#: commands.cc:228
->>>>>>> 301bad42
 #, c-format
 msgid "no revision id file %s\n"
 msgstr ""
 
-<<<<<<< HEAD
-#: commands.cc:249
-=======
 #: commands.cc:237
->>>>>>> 301bad42
 #, c-format
 msgid "writing revision id to %s\n"
 msgstr ""
 
-<<<<<<< HEAD
-#: commands.cc:260
-=======
 #: commands.cc:251
->>>>>>> 301bad42
 #, c-format
 msgid "checking for un-committed work file %s\n"
 msgstr ""
 
-<<<<<<< HEAD
-#: commands.cc:264
-=======
 #: commands.cc:255
->>>>>>> 301bad42
 #, c-format
 msgid "read rearrangement from %s\n"
 msgstr ""
 
-<<<<<<< HEAD
-#: commands.cc:269
-=======
 #: commands.cc:259
->>>>>>> 301bad42
 #, c-format
 msgid "no un-committed work file %s\n"
 msgstr ""
 
-<<<<<<< HEAD
-#: commands.cc:330
-=======
 #: commands.cc:324 commands.cc:1406
 #, c-format
 msgid "base revision %s does not exist in database\n"
@@ -653,245 +462,112 @@
 msgstr ""
 
 #: commands.cc:335 commands.cc:1417
->>>>>>> 301bad42
 #, c-format
 msgid "old manifest has %d entries\n"
 msgstr ""
 
-<<<<<<< HEAD
-#: commands.cc:333
-=======
 #: commands.cc:391
->>>>>>> 301bad42
 #, c-format
 msgid "noted delta %s -> %s on %s\n"
 msgstr ""
 
-<<<<<<< HEAD
-#: commands.cc:336
-=======
 #: commands.cc:402
->>>>>>> 301bad42
 #, c-format
 msgid "new manifest is %s\n"
 msgstr ""
 
-<<<<<<< HEAD
-#: commands.cc:383
-msgid "edit of log message failed"
-msgstr ""
-
-#: commands.cc:394
-=======
 #: commands.cc:435
 msgid "edit of log message failed"
 msgstr ""
 
 #: commands.cc:446
->>>>>>> 301bad42
 #, c-format
 msgid "decoding selector '%s'\n"
 msgstr ""
 
-<<<<<<< HEAD
-#: commands.cc:401
-=======
 #: commands.cc:453
->>>>>>> 301bad42
 #, c-format
 msgid "expansion of selector '%s' failed\n"
 msgstr ""
 
-<<<<<<< HEAD
-#: commands.cc:405
-=======
 #: commands.cc:457
->>>>>>> 301bad42
 #, c-format
 msgid "expanded selector '%s' -> '%s'\n"
 msgstr ""
 
-<<<<<<< HEAD
-#: commands.cc:430
-=======
 #: commands.cc:482
->>>>>>> 301bad42
 #, c-format
 msgid "unknown selector type: %c\n"
 msgstr ""
 
-<<<<<<< HEAD
-#: commands.cc:481
-=======
 #: commands.cc:533
->>>>>>> 301bad42
 #, c-format
 msgid "expanding selection '%s'\n"
 msgstr ""
 
-<<<<<<< HEAD
-#: commands.cc:489
-=======
 #: commands.cc:541
->>>>>>> 301bad42
 #, c-format
 msgid "no match for selection '%s'"
 msgstr ""
 
-<<<<<<< HEAD
-#: commands.cc:492
-=======
 #: commands.cc:544
->>>>>>> 301bad42
 #, c-format
 msgid "selection '%s' has multiple ambiguous expansions: \n"
 msgstr ""
 
-<<<<<<< HEAD
-#: commands.cc:499 commands.cc:528
-=======
 #: commands.cc:551 commands.cc:580 commands.cc:609
->>>>>>> 301bad42
 #, c-format
 msgid "expanded to '%s'\n"
 msgstr ""
 
-<<<<<<< HEAD
-#: commands.cc:508
-msgid "non-hex digits in id"
-msgstr ""
-
-#: commands.cc:517
-=======
 #: commands.cc:560 commands.cc:589
 msgid "non-hex digits in id"
 msgstr ""
 
 #: commands.cc:569 commands.cc:598
->>>>>>> 301bad42
 #, c-format
 msgid "partial id '%s' does not have a unique expansion"
 msgstr ""
 
-<<<<<<< HEAD
-#: commands.cc:520
-=======
 #: commands.cc:572 commands.cc:601
->>>>>>> 301bad42
 #, c-format
 msgid "partial id '%s' has multiple ambiguous expansions: \n"
 msgstr ""
 
-<<<<<<< HEAD
-#: commands.cc:527
-=======
 #: commands.cc:579 commands.cc:608
->>>>>>> 301bad42
 #, c-format
 msgid "expanding partial id '%s'\n"
 msgstr ""
 
-<<<<<<< HEAD
-#: commands.cc:555
-#, c-format
-msgid "common ancestor %s found, trying 3-way merge\n"
-msgstr ""
-
-#: commands.cc:560
-#, c-format
-msgid "failed to 3-way merge manifests %s and %s via ancestor %s"
-msgstr ""
-
-#: commands.cc:565
-msgid "no common ancestor found, trying 2-way merge\n"
-msgstr ""
-
-#: commands.cc:567
-=======
 #: commands.cc:635
->>>>>>> 301bad42
 #, c-format
 msgid "warning: no public key '%s' found in database\n"
 msgstr ""
 
-<<<<<<< HEAD
-#: commands.cc:637
-#, c-format
-msgid "warning: no public key '%s' found in database\n"
-msgstr ""
-
-#: commands.cc:743
-msgid "no keys found\n"
-msgstr ""
-
-#: commands.cc:745
-=======
 #: commands.cc:741
 msgid "no keys found\n"
 msgstr ""
 
 #: commands.cc:743
->>>>>>> 301bad42
 #, c-format
 msgid "no keys found matching '%s'\n"
 msgstr ""
 
-<<<<<<< HEAD
-#: commands.cc:760
-=======
 #: commands.cc:758
->>>>>>> 301bad42
 #, c-format
 msgid "key '%s' already exists in database"
 msgstr ""
 
-<<<<<<< HEAD
+#: commands.cc:762
+#, c-format
+msgid "generating key-pair '%s'\n"
+msgstr ""
+
 #: commands.cc:764
-=======
-#: commands.cc:762
->>>>>>> 301bad42
-#, c-format
-msgid "generating key-pair '%s'\n"
-msgstr ""
-
-<<<<<<< HEAD
-#: commands.cc:766
-=======
-#: commands.cc:764
->>>>>>> 301bad42
 #, c-format
 msgid "storing key-pair '%s' in database\n"
 msgstr ""
 
-<<<<<<< HEAD
-#: commands.cc:793
-msgid "no unique private key found, and no key specified"
-msgstr ""
-
-#: commands.cc:821
-msgid "need --branch argument for branch-based vcheck"
-msgstr ""
-
-#: commands.cc:922
-msgid "edit comment failed"
-msgstr ""
-
-#: commands.cc:925
-msgid "empty comment"
-msgstr ""
-
-#: commands.cc:1016
-#, c-format
-msgid "manifest %s is unchanged\n"
-msgstr ""
-
-#: commands.cc:1029
-#, c-format
-msgid "committing %s\n"
-msgstr ""
-
-#: commands.cc:1030
-=======
 #: commands.cc:791
 msgid "no unique private key found, and no key specified"
 msgstr ""
@@ -914,43 +590,10 @@
 msgstr ""
 
 #: commands.cc:942
->>>>>>> 301bad42
 #, c-format
 msgid "disapproval of revision %s"
 msgstr ""
 
-<<<<<<< HEAD
-#: commands.cc:1042
-msgid "empty log message"
-msgstr ""
-
-#: commands.cc:1050
-#, c-format
-msgid "skipping manifest %s, already in database\n"
-msgstr ""
-
-#: commands.cc:1056
-#, c-format
-msgid "inserting manifest delta %s -> %s\n"
-msgstr ""
-
-#: commands.cc:1064
-#, c-format
-msgid "inserting full manifest %s\n"
-msgstr ""
-
-#: commands.cc:1077
-#, c-format
-msgid "skipping file delta %s, already in database\n"
-msgstr ""
-
-#: commands.cc:1083
-#, c-format
-msgid "inserting delta %s -> %s\n"
-msgstr ""
-
-#: commands.cc:1094
-=======
 #: commands.cc:958
 msgid "edit comment failed"
 msgstr ""
@@ -976,67 +619,35 @@
 msgstr ""
 
 #: commands.cc:1139
->>>>>>> 301bad42
 #, c-format
 msgid "no file version %s found in database"
 msgstr ""
 
-<<<<<<< HEAD
-#: commands.cc:1112
-=======
 #: commands.cc:1141
->>>>>>> 301bad42
 #, c-format
 msgid "dumping file %s\n"
 msgstr ""
 
-<<<<<<< HEAD
-#: commands.cc:1118
-=======
 #: commands.cc:1165
->>>>>>> 301bad42
 #, c-format
 msgid "no manifest version %s found in database"
 msgstr ""
 
-<<<<<<< HEAD
-#: commands.cc:1156
-=======
 #: commands.cc:1169
->>>>>>> 301bad42
 #, c-format
 msgid "dumping manifest %s\n"
 msgstr ""
 
-<<<<<<< HEAD
-#: commands.cc:1195
-=======
 #: commands.cc:1192 commands.cc:1249
->>>>>>> 301bad42
 #, c-format
 msgid "no revision %s found in database"
 msgstr ""
 
-<<<<<<< HEAD
-#: commands.cc:1198
-=======
 #: commands.cc:1196
->>>>>>> 301bad42
 #, c-format
 msgid "dumping revision %s\n"
 msgstr ""
 
-<<<<<<< HEAD
-#: commands.cc:1206
-msgid "manifest merge failed, no update performed"
-msgstr ""
-
-#: commands.cc:1208
-msgid "calculating patchset for update\n"
-msgstr ""
-
-#: commands.cc:1212
-=======
 #: commands.cc:1221
 msgid "need --branch argument for branch-based checkout"
 msgstr ""
@@ -1047,43 +658,26 @@
 msgstr ""
 
 #: commands.cc:1224
->>>>>>> 301bad42
 #, c-format
 msgid "branch %s has multiple heads"
 msgstr ""
 
-<<<<<<< HEAD
-#: commands.cc:1216
-=======
 #: commands.cc:1255
->>>>>>> 301bad42
 #, c-format
 msgid "no manifest %s found in database"
 msgstr ""
 
-<<<<<<< HEAD
-#: commands.cc:1220
-=======
 #: commands.cc:1257
->>>>>>> 301bad42
 #, c-format
 msgid "checking out revision %s to directory %s\n"
 msgstr ""
 
-<<<<<<< HEAD
-#: commands.cc:1224
-=======
 #: commands.cc:1263
->>>>>>> 301bad42
 #, c-format
 msgid "no file %s found in database for %s"
 msgstr ""
 
-<<<<<<< HEAD
-#: commands.cc:1229
-=======
 #: commands.cc:1267 commands.cc:2571 commands.cc:2623
->>>>>>> 301bad42
 #, c-format
 msgid "writing file %s to %s\n"
 msgstr ""
@@ -1092,45 +686,21 @@
 msgid "please specify a branch, with --branch=BRANCH"
 msgstr ""
 
-<<<<<<< HEAD
-#: commands.cc:1233
-=======
 #: commands.cc:1293 commands.cc:2422 commands.cc:2487 commands.cc:2490
->>>>>>> 301bad42
 #, c-format
 msgid "branch '%s' is empty\n"
 msgstr ""
 
-<<<<<<< HEAD
-#: commands.cc:1244
-=======
 #: commands.cc:1295
->>>>>>> 301bad42
 #, c-format
 msgid "branch '%s' is currently merged:\n"
 msgstr ""
 
-<<<<<<< HEAD
-#: commands.cc:1248
-=======
 #: commands.cc:1297
->>>>>>> 301bad42
 #, c-format
 msgid "branch '%s' is currently unmerged:\n"
 msgstr ""
 
-<<<<<<< HEAD
-#: commands.cc:1273
-msgid "update successful\n"
-msgstr ""
-
-#: commands.cc:1280
-#, c-format
-msgid "updated to base version %s\n"
-msgstr ""
-
-#: commands.cc:1299 commands.cc:1353 commands.cc:1487
-=======
 #: commands.cc:1643
 msgid "no packets found on stdin"
 msgstr ""
@@ -1140,24 +710,10 @@
 msgstr ""
 
 #: commands.cc:1647
->>>>>>> 301bad42
 #, c-format
 msgid "read %d packets\n"
 msgstr ""
 
-<<<<<<< HEAD
-#: commands.cc:1303 commands.cc:1357 commands.cc:1491
-#, c-format
-msgid "writing file %s to %s\n"
-msgstr ""
-
-#: commands.cc:1344
-#, c-format
-msgid "nothing known about %s"
-msgstr ""
-
-#: commands.cc:1349
-=======
 #: commands.cc:1675 commands.cc:1704 commands.cc:1719
 msgid "could not guess default signing key"
 msgstr ""
@@ -1172,7 +728,6 @@
 msgstr ""
 
 #: commands.cc:1728 rcs_import.cc:1250
->>>>>>> 301bad42
 #, c-format
 msgid "no public key '%s' found in database"
 msgstr ""
@@ -1181,33 +736,21 @@
 msgid "no changes to commit\n"
 msgstr ""
 
-<<<<<<< HEAD
-#: commands.cc:1365
-=======
 #: commands.cc:1796
 msgid "beginning commit\n"
 msgstr ""
 
 #: commands.cc:1797
->>>>>>> 301bad42
 #, c-format
 msgid "manifest %s\n"
 msgstr ""
 
-<<<<<<< HEAD
-#: commands.cc:1371
-=======
 #: commands.cc:1798
->>>>>>> 301bad42
 #, c-format
 msgid "revision %s\n"
 msgstr ""
 
-<<<<<<< HEAD
-#: commands.cc:1377
-=======
 #: commands.cc:1799
->>>>>>> 301bad42
 #, c-format
 msgid "branch %s\n"
 msgstr ""
@@ -1216,16 +759,12 @@
 msgid "empty log message"
 msgstr ""
 
-<<<<<<< HEAD
-#: commands.cc:1404
-=======
 #: commands.cc:1816
 #, c-format
 msgid "revision %s already in database\n"
 msgstr ""
 
 #: commands.cc:1821
->>>>>>> 301bad42
 #, c-format
 msgid "inserting new revision %s\n"
 msgstr ""
@@ -1336,53 +875,16 @@
 msgid "merging working copy with chosen edge %s -> %s\n"
 msgstr ""
 
-<<<<<<< HEAD
-#: commands.cc:1959 commands.cc:1980
-=======
 #: commands.cc:2318
->>>>>>> 301bad42
 #, c-format
 msgid "updated to base revision %s\n"
 msgstr ""
 
-<<<<<<< HEAD
-#: commands.cc:2093
-=======
 #: commands.cc:2357
->>>>>>> 301bad42
 #, c-format
 msgid "common ancestor %s found\n"
 msgstr ""
 
-<<<<<<< HEAD
-#: commands.cc:2213 commands.cc:2242 commands.cc:2257
-msgid "could not guess default signing key"
-msgstr ""
-
-#: commands.cc:2228
-msgid "doing anonymous pull\n"
-msgstr ""
-
-#: commands.cc:2262
-msgid ""
-"need permission to store persistent passphrase (see hook persist_phrase_ok())"
-msgstr ""
-
-#: commands.cc:2266 rcs_import.cc:1207
-#, c-format
-msgid "no public key '%s' found in database"
-msgstr ""
-
-#: commands.cc:2475
-msgid "no packets found on stdin"
-msgstr ""
-
-#: commands.cc:2477
-msgid "read 1 packet\n"
-msgstr ""
-
-#: commands.cc:2479
-=======
 #: commands.cc:2358
 msgid "trying 3-way merge\n"
 msgstr ""
@@ -1402,7 +904,6 @@
 msgstr ""
 
 #: commands.cc:2433 commands.cc:2434
->>>>>>> 301bad42
 #, c-format
 msgid "[source] %s\n"
 msgstr ""
@@ -2677,28 +2178,6 @@
 "nothing\n"
 msgstr ""
 
-<<<<<<< HEAD
-#: diff_patch.cc:951
-#, c-format
-msgid "patch moved from %s to %s conflicts with existing patch\n"
-msgstr ""
-
-#: diff_patch.cc:985
-#, c-format
-msgid "delete moved from %s to %s conflicts with existing patch\n"
-msgstr ""
-
-#: diff_patch.cc:991
-#, c-format
-msgid "delete moved from %s to %s conflicts with existing addition\n"
-msgstr ""
-
-#: diff_patch.cc:1110
-msgid "restarting merge under propagated directory renames\n"
-msgstr ""
-
-#: diff_patch.cc:1306
-=======
 #: netsync.cc:2064
 #, c-format
 msgid ""
@@ -2712,80 +2191,39 @@
 msgstr ""
 
 #: netsync.cc:2088
->>>>>>> 301bad42
 #, c-format
 msgid ""
 "(#15) they have a subtree at slot %d in %s node '%s', level %d, we have a "
 "dead leaf\n"
 msgstr ""
 
-<<<<<<< HEAD
-#: diff_patch.cc:1318
-#, c-format
-msgid "applying merged delete of file %s\n"
-msgstr ""
-
-#: diff_patch.cc:1326
-=======
 #: netsync.cc:2107
->>>>>>> 301bad42
 #, c-format
 msgid ""
 "(#16) they have a subtree at slot %d in %s node '%s', level %d, and so do "
 "we\n"
 msgstr ""
 
-<<<<<<< HEAD
-#: diff_patch.cc:1337
-=======
 #: netsync.cc:2117
->>>>>>> 301bad42
 #, c-format
 msgid "(#16) we both have %s subtree '%s'\n"
 msgstr ""
 
-<<<<<<< HEAD
-#: diff_patch.cc:1340
-=======
 #: netsync.cc:2122
->>>>>>> 301bad42
 #, c-format
 msgid "(#16) %s subtrees at slot %d differ, refining ours\n"
 msgstr ""
 
-<<<<<<< HEAD
-#: diff_patch.cc:1383
-=======
 #: netsync.cc:2149
->>>>>>> 301bad42
 #, c-format
 msgid "received 'send_data' netcmd requesting %s '%s'\n"
 msgstr ""
 
-<<<<<<< HEAD
-#: diff_patch.cc:1406
-=======
 #: netsync.cc:2177
->>>>>>> 301bad42
 #, c-format
 msgid "received 'send_delta' netcmd requesting %s edge '%s' -> '%s'\n"
 msgstr ""
 
-<<<<<<< HEAD
-#: diff_patch.cc:1412 diff_patch.cc:1489
-msgid "files are identical\n"
-msgstr ""
-
-#: diff_patch.cc:1442
-msgid "internal 3-way merged ok\n"
-msgstr ""
-
-#: diff_patch.cc:1461
-msgid "lua merge3 hook merged ok\n"
-msgstr ""
-
-#: diff_patch.cc:1483
-=======
 #: netsync.cc:2231
 #, c-format
 msgid "delta requested for item type %s\n"
@@ -2802,43 +2240,26 @@
 msgstr ""
 
 #: netsync.cc:2283
->>>>>>> 301bad42
 #, c-format
 msgid "hash check failed for public key '%s' (%s); wanted '%s' got '%s'"
 msgstr ""
 
-<<<<<<< HEAD
-#: diff_patch.cc:1505
-msgid "lua merge2 hook merged ok\n"
-msgstr ""
-
-#: diff_patch.cc:1534
-=======
 #: netsync.cc:2293
 #, c-format
 msgid "manifest cert '%s' already exists in our database\n"
 msgstr ""
 
 #: netsync.cc:2301
->>>>>>> 301bad42
 #, c-format
 msgid "hash check failed for manifest cert '%s'"
 msgstr ""
 
-<<<<<<< HEAD
-#: diff_patch.cc:1549
-=======
 #: netsync.cc:2309
->>>>>>> 301bad42
 #, c-format
 msgid "revision cert '%s' already exists in our database\n"
 msgstr ""
 
-<<<<<<< HEAD
-#: diff_patch.cc:1553
-=======
 #: netsync.cc:2317
->>>>>>> 301bad42
 #, c-format
 msgid "hash check failed for revision cert '%s'"
 msgstr ""
@@ -2883,25 +2304,6 @@
 msgid "received 'nonexistant' netcmd for %s '%s'\n"
 msgstr ""
 
-<<<<<<< HEAD
-#: keys.cc:76
-msgid "got empty passphrase from get_passphrase() hook"
-msgstr ""
-
-#: keys.cc:96
-msgid "empty passphrases not allowed, try again\n"
-msgstr ""
-
-#: keys.cc:97 keys.cc:104
-msgid "too many failed passphrases\n"
-msgstr ""
-
-#: keys.cc:103
-msgid "passphrases do not match, try again\n"
-msgstr ""
-
-#: keys.cc:148
-=======
 #: netsync.cc:2690
 #, c-format
 msgid "processing %d byte input buffer from peer %s\n"
@@ -2913,165 +2315,65 @@
 msgstr ""
 
 #: netsync.cc:2700
->>>>>>> 301bad42
 #, c-format
 msgid "caught bad_decode exception processing peer %s: '%s'\n"
 msgstr ""
 
-<<<<<<< HEAD
-#: keys.cc:202
-=======
 #: netsync.cc:2720
->>>>>>> 301bad42
 #, c-format
 msgid "connecting to %s\n"
 msgstr ""
 
-<<<<<<< HEAD
-#: keys.cc:203
-=======
 #: netsync.cc:2738 netsync.cc:2765
->>>>>>> 301bad42
 #, c-format
 msgid "caught bad_decode exception decoding input from peer %s: '%s'\n"
 msgstr ""
 
-<<<<<<< HEAD
-#: keys.cc:247
-=======
 #: netsync.cc:2751
->>>>>>> 301bad42
 #, c-format
 msgid "timed out waiting for I/O with peer %s, disconnecting\n"
 msgstr ""
 
-<<<<<<< HEAD
-#: keys.cc:256
-=======
 #: netsync.cc:2773
->>>>>>> 301bad42
 #, c-format
 msgid "read from fd %d (peer %s) closed OK after goodbye\n"
 msgstr ""
 
-<<<<<<< HEAD
-#: keys.cc:278
-=======
 #: netsync.cc:2775
->>>>>>> 301bad42
 #, c-format
 msgid "read from fd %d (peer %s) failed, disconnecting\n"
 msgstr ""
 
-<<<<<<< HEAD
-#: keys.cc:306
-=======
 #: netsync.cc:2785
->>>>>>> 301bad42
 #, c-format
 msgid "write on fd %d (peer %s) closed OK after goodbye\n"
 msgstr ""
 
-<<<<<<< HEAD
-#: keys.cc:321
-=======
 #: netsync.cc:2787
->>>>>>> 301bad42
 #, c-format
 msgid "write on fd %d (peer %s) failed, disconnecting\n"
 msgstr ""
 
-<<<<<<< HEAD
-#: keys.cc:399
-=======
 #: netsync.cc:2794
->>>>>>> 301bad42
 #, c-format
 msgid "got OOB data on fd %d (peer %s), disconnecting\n"
 msgstr ""
 
-<<<<<<< HEAD
-#: keys.cc:447
-=======
 #: netsync.cc:2803
->>>>>>> 301bad42
 #, c-format
 msgid "terminated exchange with %s\n"
 msgstr ""
 
-<<<<<<< HEAD
-#: keys.cc:457
-=======
 #: netsync.cc:2811
->>>>>>> 301bad42
 #, c-format
 msgid "successful exchange with %s\n"
 msgstr ""
 
-<<<<<<< HEAD
-#: keys.cc:468
-=======
 #: netsync.cc:2832
->>>>>>> 301bad42
 #, c-format
 msgid "fd %d is armed\n"
 msgstr ""
 
-<<<<<<< HEAD
-#: lua.cc:148
-msgid "lua istable() failed\n"
-msgstr ""
-
-#: lua.cc:154
-msgid "lua stack top > 0 failed\n"
-msgstr ""
-
-#: lua.cc:168
-msgid "lua isfunction() failed in get_fn\n"
-msgstr ""
-
-#: lua.cc:180
-msgid "lua istable() failed in get_tab\n"
-msgstr ""
-
-#: lua.cc:192
-msgid "lua isstring() failed in get_str\n"
-msgstr ""
-
-#: lua.cc:204
-msgid "lua isnumber() failed in get_num\n"
-msgstr ""
-
-#: lua.cc:216
-msgid "lua isboolean() failed in get_bool\n"
-msgstr ""
-
-#: lua.cc:229
-msgid "lua isstring() failed in extract_str\n"
-msgstr ""
-
-#: lua.cc:242
-msgid "lua isnumber() failed in extract_int\n"
-msgstr ""
-
-#: lua.cc:255
-msgid "lua isnumber() failed in extract_double\n"
-msgstr ""
-
-#: lua.cc:269
-msgid "lua isboolean() failed in extract_bool\n"
-msgstr ""
-
-#: lua.cc:285
-msgid "lua istable() failed in begin\n"
-msgstr ""
-
-#: lua.cc:299
-msgid "lua istable() failed in next\n"
-msgstr ""
-
-#: lua.cc:371
-=======
 #: netsync.cc:2839
 #, c-format
 msgid ""
@@ -3141,52 +2443,31 @@
 msgstr ""
 
 #: netsync.cc:3034
->>>>>>> 301bad42
 #, c-format
 msgid "timed out waiting for I/O (listening on %s : %d)\n"
 msgstr ""
 
-<<<<<<< HEAD
-#: lua.cc:383
-msgid "lua stack top >= count failed\n"
-msgstr ""
-
-#: lua.cc:456
-=======
 #: netsync.cc:3050
 #, c-format
 msgid "got woken up for action on unknown fd %d\n"
 msgstr ""
 
 #: netsync.cc:3065
->>>>>>> 301bad42
 #, c-format
 msgid "got some OOB data on fd %d (peer %s), disconnecting\n"
 msgstr ""
 
-<<<<<<< HEAD
-#: lua.cc:459
-=======
 #: netsync.cc:3089
->>>>>>> 301bad42
 #, c-format
 msgid "rebuilding merkle trees for collection %s\n"
 msgstr ""
 
-<<<<<<< HEAD
-#: lua.cc:462
-=======
 #: netsync.cc:3135
->>>>>>> 301bad42
 #, c-format
 msgid "including branch %s\n"
 msgstr ""
 
-<<<<<<< HEAD
-#: lua.cc:465
-=======
 #: netsync.cc:3233
->>>>>>> 301bad42
 #, c-format
 msgid "%s included in collection %s\n"
 msgstr ""
@@ -3201,14 +2482,8 @@
 msgid "writing delayed revision data packet for %s\n"
 msgstr ""
 
-<<<<<<< HEAD
-#: monotone.cc:141
-#, c-format
-msgid "set locale: LC_CTYPE=%s, LC_MESSAGES=%s\n"
-=======
 #: packet.cc:301
 msgid "discarding revision data packet with unmet dependencies\n"
->>>>>>> 301bad42
 msgstr ""
 
 #: packet.cc:307
@@ -3416,57 +2691,26 @@
 msgid "skipping prohibited public key %s\n"
 msgstr ""
 
-<<<<<<< HEAD
-#: packet.cc:970
-=======
 #: packet.cc:945
->>>>>>> 301bad42
 #, c-format
 msgid "key '%s' is not equal to key '%s' in database\n"
 msgstr ""
 
-<<<<<<< HEAD
-#: packet.cc:971
-=======
 #: packet.cc:946
->>>>>>> 301bad42
 #, c-format
 msgid "skipping existing public key %s\n"
 msgstr ""
 
-<<<<<<< HEAD
-#: packet.cc:984
-=======
 #: packet.cc:959
->>>>>>> 301bad42
 #, c-format
 msgid "skipping prohibited private key %s\n"
 msgstr ""
 
-<<<<<<< HEAD
-#: packet.cc:990
-=======
 #: packet.cc:965
->>>>>>> 301bad42
 #, c-format
 msgid "skipping existing private key %s\n"
 msgstr ""
 
-<<<<<<< HEAD
-#: packet.cc:1099
-msgid "read data packet\n"
-msgstr ""
-
-#: packet.cc:1116
-msgid "read delta packet\n"
-msgstr ""
-
-#: packet.cc:1137
-msgid "read cert packet\n"
-msgstr ""
-
-#: packet.cc:1165
-=======
 #: packet.cc:1116
 msgid "read data packet\n"
 msgstr ""
@@ -3480,7 +2724,6 @@
 msgstr ""
 
 #: packet.cc:1195
->>>>>>> 301bad42
 msgid "read key data packet\n"
 msgstr ""
 
@@ -3539,56 +2782,32 @@
 msgid "parent %s of %s is not relevant\n"
 msgstr ""
 
-<<<<<<< HEAD
-#: patch_set.cc:360
-=======
 #: revision.cc:399
->>>>>>> 301bad42
 #, c-format
 msgid "calculating composite changeset between %s and %s\n"
 msgstr ""
 
-<<<<<<< HEAD
-#: patch_set.cc:366
-=======
 #: revision.cc:464
->>>>>>> 301bad42
 #, c-format
 msgid "inserting mapping %d : %s -> %s\n"
 msgstr ""
 
-<<<<<<< HEAD
-#: patch_set.cc:381
-=======
 #: revision.cc:477
->>>>>>> 301bad42
 #, c-format
 msgid "ignoring empty revision for manifest %s\n"
 msgstr ""
 
-<<<<<<< HEAD
-#: patch_set.cc:383
-=======
 #: revision.cc:486
->>>>>>> 301bad42
 #, c-format
 msgid "mapping manifest %s to revision %s\n"
 msgstr ""
 
-<<<<<<< HEAD
-#: patch_set.cc:385
-=======
 #: revision.cc:491
->>>>>>> 301bad42
 #, c-format
 msgid "skipping additional path to revision %s\n"
 msgstr ""
 
-<<<<<<< HEAD
-#: patch_set.cc:387
-=======
 #: revision.cc:549
->>>>>>> 301bad42
 #, c-format
 msgid "found a total of %d manifests\n"
 msgstr ""
@@ -3766,16 +2985,12 @@
 msgid "applying state delta on '%s' : '%s' -> '%s'\n"
 msgstr ""
 
-<<<<<<< HEAD
-#: rcs_import.cc:1216
-=======
 #: rcs_import.cc:1120
 #, c-format
 msgid "logical changeset from parent -> child has %d file state changes\n"
 msgstr ""
 
 #: rcs_import.cc:1259
->>>>>>> 301bad42
 msgid "need base --branch argument for importing"
 msgstr ""
 
