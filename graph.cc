// Copyright (C) 2006 Nathaniel Smith <njs@pobox.com>
//
// This program is made available under the GNU GPL version 2.0 or
// greater. See the accompanying file COPYING for details.
//
// This program is distributed WITHOUT ANY WARRANTY; without even the
// implied warranty of MERCHANTABILITY or FITNESS FOR A PARTICULAR
// PURPOSE.

#include "base.hh"
#include <map>
#include <utility>
#include <list>
#include <boost/shared_ptr.hpp>

#include "sanity.hh"
#include "graph.hh"
#include "safe_map.hh"
#include "numeric_vocab.hh"
#include "hash_map.hh"
#include "vocab_hash.hh"
#include "rev_height.hh"
#include "transforms.hh"

using boost::shared_ptr;
using std::string;
using std::vector;
using std::set;
using std::pair;
using std::map;
using std::multimap;
using std::make_pair;
using std::list;

using hashmap::hash_set;

void
get_reconstruction_path(id const & start,
                        reconstruction_graph const & graph,
                        reconstruction_path & path)
{
  // This function does a breadth-first search from a starting point, until it
  // finds some node that matches an arbitrary condition.  The intended usage
  // is for finding reconstruction paths in a database of deltas -- we start
  // from the node we want to reconstruct, and follow existing deltas outward
  // until we reach a full-text base.  We return the shortest path from
  // 'start' to a base version.
  //
  // The algorithm involves keeping a set of parallel linear paths, starting
  // from 'start', that move forward through the DAG until we hit a base.
  //
  // On each iteration, we extend every active path by one step. If our
  // extension involves a fork, we duplicate the path. If any path
  // contains a cycle, we fault.
  //
  // If, by extending a path C, we enter a node which another path
  // D has already seen, we kill path C. This avoids the possibility of
  // exponential growth in the number of paths due to extensive forking
  // and merging.

  // Long ago, we used to do this with the boost graph library, but it
  // involved loading too much of the storage graph into memory at any
  // moment. this imperative version only loads the descendents of the
  // reconstruction node, so it much cheaper in terms of memory.

  set<id> seen_nodes;
  vector< shared_ptr<reconstruction_path> > live_paths;

  {
    shared_ptr<reconstruction_path> pth0 = shared_ptr<reconstruction_path>(new reconstruction_path());
    pth0->push_back(start);
    live_paths.push_back(pth0);
    seen_nodes.insert(start);
  }

  shared_ptr<reconstruction_path> selected_path;

  while (!selected_path)
    {
      vector< shared_ptr<reconstruction_path> > next_paths;

      I(!live_paths.empty());
      for (vector<shared_ptr<reconstruction_path> >::const_iterator i = live_paths.begin();
           i != live_paths.end(); ++i)
        {
          shared_ptr<reconstruction_path> pth = *i;
          id tip = pth->back();

          if (graph.is_base(tip))
            {
              selected_path = pth;
              break;
            }
          else
            {
              // This tip is not a root, so extend the path.
              set<id> next;
              graph.get_next(tip, next);
              I(!next.empty());

              // Replicate the path if there's a fork.
              bool first = true;
              for (set<id>::const_iterator j = next.begin();
                    j != next.end(); ++j)
                {
                  if (global_sanity.debug_p())
                    L(FL("considering %s -> %s") % tip % *j);
                  if (seen_nodes.find(*j) == seen_nodes.end())
                    {
                      shared_ptr<reconstruction_path> pthN;
                      if (first)
                        {
                          pthN = pth;
                          first = false;
                        }
                      else
                        {
                          // NOTE: this is not the first iteration of the loop, and
                          // the first iteration appended one item to pth.  So, we
                          // want to remove one before we use it.  (Why not just
                          // copy every time?  Because that makes this into an
                          // O(n^2) algorithm, in the common case where there is
                          // only one direction to go at each stop.)
                          pthN = shared_ptr<reconstruction_path>(new reconstruction_path(*pth));
                          I(!pthN->empty());
                          pthN->pop_back();
                        }
                      // check for a cycle... not that anything would break if
                      // there were one, but it's nice to let us know we have a bug
                      for (reconstruction_path::const_iterator k = pthN->begin();
                           k != pthN->end(); ++k)
                        I(*k != *j);
                      pthN->push_back(*j);
                      next_paths.push_back(pthN);
                      seen_nodes.insert(*j);
                    }
                }
            }
        }

      I(selected_path || !next_paths.empty());
      live_paths = next_paths;
    }

  path = *selected_path;
}




// graph is a parent->child map
void toposort_rev_ancestry(rev_ancestry_map const & graph,
                           vector<revision_id> & revisions)
{
  typedef multimap<revision_id, revision_id>::const_iterator gi;
  typedef map<revision_id, int>::iterator pi;

  revisions.clear();
  revisions.reserve(graph.size());
  // determine the number of parents for each rev
  map<revision_id, int> pcount;
  for (gi i = graph.begin(); i != graph.end(); ++i)
    pcount.insert(pcount.end(), make_pair(i->first, 0));
  for (gi i = graph.begin(); i != graph.end(); ++i)
    ++(pcount[i->second]);

  // find the set of graph roots
  list<revision_id> roots;
  for (pi i = pcount.begin(); i != pcount.end(); ++i)
    if(i->second==0)
      roots.push_back(i->first);

  while (!roots.empty())
    {
      revision_id cur = roots.front();
      roots.pop_front();
      if (!null_id(cur))
        revisions.push_back(cur);

      std::pair<gi, gi> bounds = graph.equal_range(cur);
      for(gi i = bounds.first;
          i != bounds.second; i++)
        if(--(pcount[i->second]) == 0)
          roots.push_back(i->second);
    }
}


// get_uncommon_ancestors
typedef std::pair<rev_height, revision_id> height_rev_pair;

static void
advance_frontier(set<height_rev_pair> & frontier,
                 hash_set<revision_id> & seen,
                 rev_graph const & rg)
{
  const height_rev_pair h_node = *frontier.rbegin();
  const revision_id & node(h_node.second);
  frontier.erase(h_node);
  set<revision_id> parents;
  rg.get_parents(node, parents);
  for (set<revision_id>::const_iterator r = parents.begin();
        r != parents.end(); r++)
  {
    if (seen.find(*r) == seen.end())
    {
      rev_height h;
      rg.get_height(*r, h);
      frontier.insert(make_pair(h, *r));
      seen.insert(*r);
    }
  }
}

void
get_uncommon_ancestors(revision_id const & a,
                       revision_id const & b,
                       rev_graph const & rg,
                       set<revision_id> & a_uncommon_ancs,
                       set<revision_id> & b_uncommon_ancs)
{
  a_uncommon_ancs.clear();
  b_uncommon_ancs.clear();

  // We extend a frontier from each revision until it reaches
  // a revision that has been seen by the other frontier. By
  // traversing in ascending height order we can ensure that
  // any common ancestor will have been 'seen' by both sides
  // before it is traversed.

  set<height_rev_pair> a_frontier, b_frontier, common_frontier;
  {
    rev_height h;
    rg.get_height(a, h);
    a_frontier.insert(make_pair(h, a));
    rg.get_height(b, h);
    b_frontier.insert(make_pair(h, b));
  }

  hash_set<revision_id> a_seen, b_seen, common_seen;
  a_seen.insert(a);
  b_seen.insert(b);

  while (!a_frontier.empty() || !b_frontier.empty())
  {
    // We take the leaf-most (ie highest) height entry from any frontier.
    // Note: the default height is the lowest possible.
    rev_height a_height, b_height, common_height;
    if (!a_frontier.empty())
      a_height = a_frontier.rbegin()->first;
    if (!b_frontier.empty())
      b_height = b_frontier.rbegin()->first;
    if (!common_frontier.empty())
      common_height = common_frontier.rbegin()->first;

    if (a_height > b_height && a_height > common_height)
      {
        a_uncommon_ancs.insert(a_frontier.rbegin()->second);
        advance_frontier(a_frontier, a_seen, rg);
      }
    else if (b_height > a_height && b_height > common_height)
      {
        b_uncommon_ancs.insert(b_frontier.rbegin()->second);
        advance_frontier(b_frontier, b_seen, rg);
      }
    else if (common_height > a_height && common_height > b_height)
      {
        advance_frontier(common_frontier, common_seen, rg);
      }
    else if (a_height == b_height) // may or may not also == common_height
      {
        // if both frontiers are the same, then we can safely say that
        // we've found all uncommon ancestors. This stopping condition
        // can result in traversing more nodes than required, but is simple.
        if (a_frontier == b_frontier)
          break;

        common_frontier.insert(*a_frontier.rbegin());
        a_frontier.erase(*a_frontier.rbegin());
        b_frontier.erase(*b_frontier.rbegin());
      }
    else if (a_height == common_height)
      {
        a_frontier.erase(*a_frontier.rbegin());
      }
    else if (b_height == common_height)
      {
        b_frontier.erase(*b_frontier.rbegin());
      }
    else
      I(false);
<<<<<<< HEAD
=======
  }  
}

void
get_all_ancestors(set<revision_id> const & start, 
                  rev_ancestry_map const & child_to_parent_map,
                  set<revision_id> & ancestors)
{
  ancestors.clear();
  vector<revision_id> frontier(start.begin(), start.end());
  while (!frontier.empty())
    {
      revision_id rid = frontier.back();
      frontier.pop_back();
      if (ancestors.find(rid) != ancestors.end())
        continue;
      safe_insert(ancestors, rid);
      typedef rev_ancestry_map::const_iterator ci;
      pair<ci,ci> range = child_to_parent_map.equal_range(rid);
      for (ci i = range.first; i != range.second; ++i)
        frontier.push_back(i->second);
    }
}

#ifdef BUILD_UNIT_TESTS

#include <map>
#include "unit_tests.hh"
#include "randomizer.hh"
#include "roster.hh"


static void
get_all_ancestors(revision_id const & start, rev_ancestry_map const & child_to_parent_map,
                  set<revision_id> & ancestors)
{
  set<revision_id> start_set;
  start_set.insert(start);
  get_all_ancestors(start, child_to_parent_map, ancestors);
}

struct mock_rev_graph : rev_graph
{
  mock_rev_graph(rev_ancestry_map const & child_to_parent_map)
    : child_to_parent_map(child_to_parent_map)
  {
    // assign sensible heights
    height_map.clear();
    
    // toposort expects parent->child
    rev_ancestry_map parent_to_child;
    for (rev_ancestry_map::const_iterator i = child_to_parent_map.begin();
      i != child_to_parent_map.end(); i++)
    {
      parent_to_child.insert(make_pair(i->second, i->first));
    }
    vector<revision_id> topo_revs;
    toposort_rev_ancestry(parent_to_child, topo_revs);
    
    // this is ugly but works. just give each one a sequential number.
    rev_height top = rev_height::root_height();
    u32 num = 1;
    for (vector<revision_id>::const_iterator r = topo_revs.begin();
      r != topo_revs.end(); r++, num++)
    {
      height_map.insert(make_pair(*r, top.child_height(num)));
    }
  }
  
  virtual void get_parents(revision_id const & node, set<revision_id> & parents) const
  {
    parents.clear();
    for (rev_ancestry_map::const_iterator i = child_to_parent_map.lower_bound(node);
      i != child_to_parent_map.upper_bound(node); i++)
    {
      if (!null_id(i->second))
        safe_insert(parents, i->second);
    }
>>>>>>> 5b4942bf
  }
}


// Local Variables:
// mode: C++
// fill-column: 76
// c-file-style: "gnu"
// indent-tabs-mode: nil
// End:
// vim: et:sw=2:sts=2:ts=2:cino=>2s,{s,\:s,+s,t0,g0,^-2,e-2,n-2,p2s,(0,=s:<|MERGE_RESOLUTION|>--- conflicted
+++ resolved
@@ -289,8 +289,6 @@
       }
     else
       I(false);
-<<<<<<< HEAD
-=======
   }  
 }
 
@@ -359,18 +357,6 @@
       height_map.insert(make_pair(*r, top.child_height(num)));
     }
   }
-  
-  virtual void get_parents(revision_id const & node, set<revision_id> & parents) const
-  {
-    parents.clear();
-    for (rev_ancestry_map::const_iterator i = child_to_parent_map.lower_bound(node);
-      i != child_to_parent_map.upper_bound(node); i++)
-    {
-      if (!null_id(i->second))
-        safe_insert(parents, i->second);
-    }
->>>>>>> 5b4942bf
-  }
 }
 
 
