#ifndef __CERT_HH__
#define __CERT_HH__

// Copyright (C) 2002 Graydon Hoare <graydon@pobox.com>
//
// This program is made available under the GNU GPL version 2.0 or
// greater. See the accompanying file COPYING for details.
//
// This program is distributed WITHOUT ANY WARRANTY; without even the
// implied warranty of MERCHANTABILITY or FITNESS FOR A PARTICULAR
// PURPOSE.

#include <map>
#include <set>
#include "vector.hh"

#include "vocab.hh"
#include "dates.hh"

// Certs associate an opaque name/value pair with a revision ID, and
// are accompanied by an RSA public-key signature attesting to the
// association. Users can write as much extra meta-data as they like
// about revisions, using certs, without needing anyone's special
// permission.

class key_store;
class database;
class project_t;
struct options;

struct cert
{
  cert();

  // This is to make revision<cert> and manifest<cert> work.
  explicit cert(std::string const & s);

  cert(revision_id const & ident,
      cert_name const & name,
      base64<cert_value> const & value,
      rsa_keypair_id const & key);
  cert(revision_id const & ident,
      cert_name const & name,
      base64<cert_value> const & value,
      rsa_keypair_id const & key,
      base64<rsa_sha1_signature> const & sig);
  revision_id ident;
  cert_name name;
  base64<cert_value> value;
  rsa_keypair_id key;
  base64<rsa_sha1_signature> sig;
  bool operator<(cert const & other) const;
  bool operator==(cert const & other) const;
};

EXTERN template class revision<cert>;
EXTERN template class manifest<cert>;


// These 3 are for netio support.
void read_cert(std::string const & in, cert & t);
void write_cert(cert const & t, std::string & out);
void cert_hash_code(cert const & t, id & out);

typedef enum {cert_ok, cert_bad, cert_unknown} cert_status;

void cert_signable_text(cert const & t,std::string & out);
cert_status check_cert(database & db, cert const & t);

<<<<<<< HEAD
bool put_simple_revision_cert(revision_id const & id,
=======
void load_key_pair(key_store & keys,
                   rsa_keypair_id const & id);

void load_key_pair(key_store & keys,
                   rsa_keypair_id const & id,
                   keypair & kp);

// Only used in cert.cc, and in revision.cc in what looks
// like migration code.
void make_simple_cert(revision_id const & id,
                      cert_name const & nm,
                      cert_value const & cv,
                      database & db,
                      key_store & keys,
                      cert & c);

void put_simple_revision_cert(revision_id const & id,
>>>>>>> 448f0c6e
                              cert_name const & nm,
                              cert_value const & val,
                              database & db,
                              key_store & keys);

void erase_bogus_certs(std::vector< revision<cert> > & certs,
                       database & db);

void erase_bogus_certs(std::vector< manifest<cert> > & certs,
                       database & db);

// Special certs -- system won't work without them.

#define branch_cert_name cert_name("branch")

void
cert_revision_in_branch(revision_id const & ctx,
                        branch_name const & branchname,
                        database & db, key_store & keys);


// We also define some common cert types, to help establish useful
// conventions. you should use these unless you have a compelling
// reason not to.

void
guess_branch(revision_id const & id, options & opts, project_t & project,
             branch_name & branchname);
void
guess_branch(revision_id const & id, options & opts, project_t & project);

#define date_cert_name cert_name("date")
#define author_cert_name cert_name("author")
#define tag_cert_name cert_name("tag")
#define changelog_cert_name cert_name("changelog")
#define comment_cert_name cert_name("comment")
#define testresult_cert_name cert_name("testresult")
#define suspend_cert_name cert_name("suspend")

void
cert_revision_suspended_in_branch(revision_id const & ctx,
                        branch_name const & branchname,
                        database & db, key_store & keys);

void
cert_revision_date_time(revision_id const & m,
                        date_t const & t,
                        database & db, key_store & keys);

void
cert_revision_author(revision_id const & m,
                    std::string const & author,
                    database & db, key_store & keys);

void
cert_revision_tag(revision_id const & m,
                 std::string const & tagname,
                 database & db, key_store & keys);

void
cert_revision_changelog(revision_id const & m,
                        utf8 const & changelog,
                        database & db, key_store & keys);

void
cert_revision_comment(revision_id const & m,
                      utf8 const & comment,
                      database & db, key_store & keys);

void
cert_revision_testresult(revision_id const & m,
                         std::string const & results,
                         database & db, key_store & keys);


// Local Variables:
// mode: C++
// fill-column: 76
// c-file-style: "gnu"
// indent-tabs-mode: nil
// End:
// vim: et:sw=2:sts=2:ts=2:cino=>2s,{s,\:s,+s,t0,g0,^-2,e-2,n-2,p2s,(0,=s:

#endif // __CERT_HH__<|MERGE_RESOLUTION|>--- conflicted
+++ resolved
@@ -67,27 +67,7 @@
 void cert_signable_text(cert const & t,std::string & out);
 cert_status check_cert(database & db, cert const & t);
 
-<<<<<<< HEAD
 bool put_simple_revision_cert(revision_id const & id,
-=======
-void load_key_pair(key_store & keys,
-                   rsa_keypair_id const & id);
-
-void load_key_pair(key_store & keys,
-                   rsa_keypair_id const & id,
-                   keypair & kp);
-
-// Only used in cert.cc, and in revision.cc in what looks
-// like migration code.
-void make_simple_cert(revision_id const & id,
-                      cert_name const & nm,
-                      cert_value const & cv,
-                      database & db,
-                      key_store & keys,
-                      cert & c);
-
-void put_simple_revision_cert(revision_id const & id,
->>>>>>> 448f0c6e
                               cert_name const & nm,
                               cert_value const & val,
                               database & db,
