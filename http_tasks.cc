--- conflicted
+++ resolved
@@ -137,14 +137,7 @@
 
 static void check_received_bytes(string const & tmp)
 {
-<<<<<<< HEAD
-  size_t pos = tmp.find_first_not_of("abcdefghijklmnopqrstuvwxyz"
-				     "ABCDEFGHIJKLMNOPQRSTUVWXYZ"
-				     "0123456789"
-				     "-+/=_.@[] \n\t");
-=======
   size_t pos = tmp.find_first_not_of(constants::legal_packet_bytes);
->>>>>>> 4e0db9ba
   N(pos == string::npos, 
     F("Bad char from network: pos %d, char '%d'\n")
     % pos % static_cast<int>(tmp.at(pos)));
