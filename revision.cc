--- conflicted
+++ resolved
@@ -942,14 +942,7 @@
           cert_name name(j->second.first);
           cert_value val(j->second.second);
 
-<<<<<<< HEAD
           if (put_simple_revision_cert(rev, name, val, db, keys))
-=======
-          cert new_cert;
-          make_simple_cert(rev, name, val, db, keys, new_cert);
-          revision<cert> rcert(new_cert);
-          if (db.put_revision_cert(rcert))
->>>>>>> 448f0c6e
             ++n_certs_out;
         }
     }
