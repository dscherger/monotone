--- conflicted
+++ resolved
@@ -671,35 +671,6 @@
   rev.made_for = made_for_database;
 }
 
-<<<<<<< HEAD
-// Workspace-only revisions, with fake rev.new_manifest and content
-// changes suppressed.
-void
-make_revision_for_workspace(revision_id const & old_rev_id,
-                            cset const & changes,
-                            revision_t & rev)
-{
-  shared_ptr<cset> cs(new cset(changes));
-  cs->deltas_applied.clear();
-
-  rev.edges.clear();
-  safe_insert(rev.edges, make_pair(old_rev_id, cs));
-  if (!null_id(old_rev_id))
-    rev.new_manifest = fake_id();
-  rev.made_for = made_for_workspace;
-}
-
-void
-make_revision_for_workspace(revision_id const & old_rev_id,
-                            roster_t const & old_roster,
-                            roster_t const & new_roster,
-                            revision_t & rev)
-{
-  cset changes;
-  make_cset(old_roster, new_roster, changes);
-  make_revision_for_workspace(old_rev_id, changes, rev);
-}
-=======
 void
 make_revision(parent_map const & old_rosters,
               roster_t const & new_roster,
@@ -756,7 +727,33 @@
   L(FL("new manifest_id is %s") % rev.new_manifest);
 }
 
->>>>>>> 4a8337b5
+// Workspace-only revisions, with fake rev.new_manifest and content
+// changes suppressed.
+void
+make_revision_for_workspace(revision_id const & old_rev_id,
+                            cset const & changes,
+                            revision_t & rev)
+{
+  shared_ptr<cset> cs(new cset(changes));
+  cs->deltas_applied.clear();
+
+  rev.edges.clear();
+  safe_insert(rev.edges, make_pair(old_rev_id, cs));
+  if (!null_id(old_rev_id))
+    rev.new_manifest = fake_id();
+  rev.made_for = made_for_workspace;
+}
+
+void
+make_revision_for_workspace(revision_id const & old_rev_id,
+                            roster_t const & old_roster,
+                            roster_t const & new_roster,
+                            revision_t & rev)
+{
+  cset changes;
+  make_cset(old_roster, new_roster, changes);
+  make_revision_for_workspace(old_rev_id, changes, rev);
+}
 
 // Stuff related to rebuilding the revision graph. Unfortunately this is a
 // real enough error case that we need support code for it.
