// Copyright (C) 2004 Graydon Hoare <graydon@pobox.com>
//
// This program is made available under the GNU GPL version 2.0 or
// greater. See the accompanying file COPYING for details.
//
// This program is distributed WITHOUT ANY WARRANTY; without even the
// implied warranty of MERCHANTABILITY or FITNESS FOR A PARTICULAR
// PURPOSE.

#include "base.hh"
#include <cctype>
#include <cstdlib>
#include <map>
#include <queue>
#include <set>
#include <sstream>
#include <stack>
#include <iterator>
#include <functional>
#include <list>

#include "lexical_cast.hh"
#include <boost/dynamic_bitset.hpp>
#include <boost/shared_ptr.hpp>

#include "botan/botan.h"

#include "basic_io.hh"
#include "cert.hh"
#include "cset.hh"
#include "constants.hh"
#include "interner.hh"
#include "numeric_vocab.hh"
#include "revision.hh"
#include "sanity.hh"
#include "transforms.hh"
#include "simplestring_xform.hh"
#include "ui.hh"
#include "vocab.hh"
#include "safe_map.hh"
#include "legacy.hh"
#include "rev_height.hh"
#include "outdated_indicator.hh"
#include "database.hh"
#include "roster.hh"
#include "graph.hh"

using std::back_inserter;
using std::copy;
using std::deque;
using std::list;
using std::make_pair;
using std::map;
using std::max;
using std::multimap;
using std::ostringstream;
using std::pair;
using std::queue;
using std::set;
using std::stack;
using std::string;
using std::vector;

using boost::dynamic_bitset;
using boost::shared_ptr;

void revision_t::check_sane() const
{
  // null id in current manifest only permitted if previous
  // state was null and no changes
  // FIXME: above comment makes no sense.  This should just be
  // I(!null_id(new_manifest)), and the only reason I am not making it so
  // right now is that I don't have time to immediately track down all the
  // fallout.
  if (null_id(new_manifest))
    {
      for (edge_map::const_iterator i = edges.begin();
           i != edges.end(); ++i)
        I(null_id(edge_old_revision(i)));
    }

  if (edges.size() == 1)
    {
      // no particular checks to be done right now
    }
  else if (edges.size() == 2)
    {
      // merge nodes cannot have null revisions
      for (edge_map::const_iterator i = edges.begin(); i != edges.end(); ++i)
        I(!null_id(edge_old_revision(i)));
    }
  else
    // revisions must always have either 1 or 2 edges
    I(false);

  // we used to also check that if there were multiple edges that had patches
  // for the same file, then the new hashes on each edge matched each other.
  // this is not ported over to roster-style revisions because it's an
  // inadequate check, and the real check, that the new manifest id is correct
  // (done in put_revision, for instance) covers this case automatically.
}

bool
revision_t::is_merge_node() const
{
  return edges.size() > 1;
}

bool
revision_t::is_nontrivial() const
{
  check_sane();
  // merge revisions are never trivial, because even if the resulting node
  // happens to be identical to both parents, the merge is still recording
  // that fact.
  if (is_merge_node())
    return true;
  else
    return !edge_changes(edges.begin()).empty();
}

revision_t::revision_t(revision_t const & other)
{
  /* behave like normal constructor if other is empty */
  made_for = made_for_nobody;
  if (null_id(other.new_manifest) && other.edges.empty()) return;
  other.check_sane();
  is_sentinel = other.is_sentinel;
  new_manifest = other.new_manifest;
  edges = other.edges;
  made_for = other.made_for;
}

revision_t const &
revision_t::operator=(revision_t const & other)
{
  other.check_sane();
  is_sentinel = other.is_sentinel;
  new_manifest = other.new_manifest;
  edges = other.edges;
  made_for = other.made_for;
  return *this;
}


// For a surprisingly long time, we have been using an algorithm which
// is nonsense, based on a misunderstanding of what "LCA" means. The
// LCA of two nodes is *not* the first common ancestor which you find
// when iteratively expanding their ancestor sets. Instead, the LCA is
// the common ancestor which is a descendent of all other common
// ancestors.
//
// In general, a set of nodes in a DAG doesn't always have an
// LCA. There might be multiple common ancestors which are not parents
// of one another. So we implement something which is "functionally
// useful" for finding a merge point (and moreover, which always
// terminates): we find an LCA of the input set if it exists,
// otherwise we replace the input set with the nodes we did find and
// repeat.
//
// All previous discussions in monotone-land, before say August 2005,
// of LCA (and LCAD) are essentially wrong due to our silly
// misunderstanding. It's unfortunate, but our half-baked
// approximations worked almost well enough to take us through 3 years
// of deployed use. Hopefully this more accurate new use will serve us
// even longer.

typedef unsigned long ctx;
typedef dynamic_bitset<> bitmap;
typedef shared_ptr<bitmap> shared_bitmap;

static void
calculate_ancestors_from_graph(interner<ctx> & intern,
                               revision_id const & init,
                               multimap<revision_id, revision_id> const & graph,
                               map< ctx, shared_bitmap > & ancestors,
                               shared_bitmap & total_union);

void
find_common_ancestor_for_merge(database & db,
                               revision_id const & left,
                               revision_id const & right,
                               revision_id & anc)
{
  interner<ctx> intern;
  set<ctx> leaves;
  map<ctx, shared_bitmap> ancestors;

  shared_bitmap isect = shared_bitmap(new bitmap());
  shared_bitmap isect_ancs = shared_bitmap(new bitmap());

  leaves.insert(intern.intern(left.inner()()));
  leaves.insert(intern.intern(right.inner()()));


  multimap<revision_id, revision_id> inverse_graph;
  {
    multimap<revision_id, revision_id> graph;
    db.get_revision_ancestry(graph);
    typedef multimap<revision_id, revision_id>::const_iterator gi;
    for (gi i = graph.begin(); i != graph.end(); ++i)
      inverse_graph.insert(make_pair(i->second, i->first));
  }


  while (leaves.size() != 1)
    {
      isect->clear();
      isect_ancs->clear();

      // First intersect all ancestors of current leaf set
      for (set<ctx>::const_iterator i = leaves.begin(); i != leaves.end(); ++i)
        {
          ctx curr_leaf = *i;
          shared_bitmap curr_leaf_ancestors;
          map<ctx, shared_bitmap >::const_iterator j = ancestors.find(*i);
          if (j != ancestors.end())
            curr_leaf_ancestors = j->second;
          else
            {
              curr_leaf_ancestors = shared_bitmap(new bitmap());
              calculate_ancestors_from_graph(intern, revision_id(intern.lookup(curr_leaf)),
                                             inverse_graph, ancestors,
                                             curr_leaf_ancestors);
            }
          if (isect->size() > curr_leaf_ancestors->size())
            curr_leaf_ancestors->resize(isect->size());

          if (curr_leaf_ancestors->size() > isect->size())
            isect->resize(curr_leaf_ancestors->size());

          if (i == leaves.begin())
            *isect = *curr_leaf_ancestors;
          else
            (*isect) &= (*curr_leaf_ancestors);
        }

      // isect is now the set of common ancestors of leaves, but that is not enough.
      // We need the set of leaves of isect; to do that we calculate the set of
      // ancestors of isect, in order to subtract it from isect (below).
      set<ctx> new_leaves;
      for (ctx i = 0; i < isect->size(); ++i)
        {
          if (isect->test(i))
            {
              calculate_ancestors_from_graph(intern, revision_id(intern.lookup(i)),
                                             inverse_graph, ancestors, isect_ancs);
            }
        }

      // Finally, the subtraction step: for any element i of isect, if
      // it's *not* in isect_ancs, it survives as a new leaf.
      leaves.clear();
      for (ctx i = 0; i < isect->size(); ++i)
        {
          if (!isect->test(i))
            continue;
          if (i < isect_ancs->size() && isect_ancs->test(i))
            continue;
          safe_insert(leaves, i);
        }
    }

  I(leaves.size() == 1);
  anc = revision_id(intern.lookup(*leaves.begin()));
}

// FIXME: this algorithm is incredibly inefficient; it's O(n) where n is the
// size of the entire revision graph.

template<typename T> static bool
is_ancestor(T const & ancestor_id,
            T const & descendent_id,
            multimap<T, T> const & graph)
{
  set<T> visited;
  queue<T> queue;

  queue.push(ancestor_id);

  while (!queue.empty())
    {
      T current_id = queue.front();
      queue.pop();

      if (current_id == descendent_id)
        return true;
      else
        {
          typedef typename multimap<T, T>::const_iterator gi;
          pair<gi, gi> children = graph.equal_range(current_id);
          for (gi i = children.first; i != children.second; ++i)
            {
              if (visited.find(i->second) == visited.end())
                {
                  queue.push(i->second);
                  visited.insert(i->second);
                }
            }
        }
    }
  return false;
}

bool
is_ancestor(database & db,
            revision_id const & ancestor_id,
            revision_id const & descendent_id)
{
  L(FL("checking whether %s is an ancestor of %s") % ancestor_id % descendent_id);

  multimap<revision_id, revision_id> graph;
  db.get_revision_ancestry(graph);
  return is_ancestor(ancestor_id, descendent_id, graph);
}


static void
add_bitset_to_union(shared_bitmap src,
                    shared_bitmap dst)
{
  if (dst->size() > src->size())
    src->resize(dst->size());
  if (src->size() > dst->size())
    dst->resize(src->size());
  *dst |= *src;
}


static void
calculate_ancestors_from_graph(interner<ctx> & intern,
                               revision_id const & init,
                               multimap<revision_id, revision_id> const & graph,
                               map< ctx, shared_bitmap > & ancestors,
                               shared_bitmap & total_union)
{
  typedef multimap<revision_id, revision_id>::const_iterator gi;
  stack<ctx> stk;

  stk.push(intern.intern(init.inner()()));

  while (! stk.empty())
    {
      ctx us = stk.top();
      revision_id rev(hexenc<id>(intern.lookup(us)));

      pair<gi,gi> parents = graph.equal_range(rev);
      bool pushed = false;

      // first make sure all parents are done
      for (gi i = parents.first; i != parents.second; ++i)
        {
          ctx parent = intern.intern(i->second.inner()());
          if (ancestors.find(parent) == ancestors.end())
            {
              stk.push(parent);
              pushed = true;
              break;
            }
        }

      // if we pushed anything we stop now. we'll come back later when all
      // the parents are done.
      if (pushed)
        continue;

      shared_bitmap b = shared_bitmap(new bitmap());

      for (gi i = parents.first; i != parents.second; ++i)
        {
          ctx parent = intern.intern(i->second.inner()());

          // set all parents
          if (b->size() <= parent)
            b->resize(parent + 1);
          b->set(parent);

          // ensure all parents are loaded into the ancestor map
          I(ancestors.find(parent) != ancestors.end());

          // union them into our map
          map< ctx, shared_bitmap >::const_iterator j = ancestors.find(parent);
          I(j != ancestors.end());
          add_bitset_to_union(j->second, b);
        }

      add_bitset_to_union(b, total_union);
      ancestors.insert(make_pair(us, b));
      stk.pop();
    }
}

void
toposort(database & db,
         set<revision_id> const & revisions,
         vector<revision_id> & sorted)
{
  map<rev_height, revision_id> work;

  for (set<revision_id>::const_iterator i = revisions.begin();
       i != revisions.end(); ++i) 
    {
      rev_height height;
      db.get_rev_height(*i, height);
      work.insert(make_pair(height, *i));
    }

  sorted.clear();
  
  for (map<rev_height, revision_id>::const_iterator i = work.begin();
       i != work.end(); ++i)
    {
      sorted.push_back(i->second);
    }
}

static void
accumulate_strict_ancestors(database & db,
                            revision_id const & start,
                            set<revision_id> & all_ancestors,
                            multimap<revision_id, revision_id> const & inverse_graph,
                            rev_height const & min_height)
{
  typedef multimap<revision_id, revision_id>::const_iterator gi;

  vector<revision_id> frontier;
  frontier.push_back(start);

  while (!frontier.empty())
    {
      revision_id rid = frontier.back();
      frontier.pop_back();
      pair<gi, gi> parents = inverse_graph.equal_range(rid);
      for (gi i = parents.first; i != parents.second; ++i)
        {
          revision_id const & parent = i->second;
          if (all_ancestors.find(parent) == all_ancestors.end())
            {
              // prune if we're below min_height
              rev_height h;
              db.get_rev_height(parent, h);
              if (h >= min_height)
                {
                  all_ancestors.insert(parent);
                  frontier.push_back(parent);
                }
            }
        }
    }
}

// this call is equivalent to running:
//   erase(remove_if(candidates.begin(), candidates.end(), p));
//   erase_ancestors(candidates, db);
// however, by interleaving the two operations, it can in common cases make
// many fewer calls to the predicate, which can be a significant speed win.

void
erase_ancestors_and_failures(database & db,
                             std::set<revision_id> & candidates,
                             is_failure & p,
                             multimap<revision_id, revision_id> *inverse_graph_cache_ptr)
{
  // Load up the ancestry graph
  multimap<revision_id, revision_id> inverse_graph;
  
  if (candidates.empty())
    return;
  
  if (inverse_graph_cache_ptr == NULL)
    inverse_graph_cache_ptr = &inverse_graph;
  if (inverse_graph_cache_ptr->empty())
  {
    multimap<revision_id, revision_id> graph;
    db.get_revision_ancestry(graph);
    for (multimap<revision_id, revision_id>::const_iterator i = graph.begin();
         i != graph.end(); ++i)
      inverse_graph_cache_ptr->insert(make_pair(i->second, i->first));
  }

  // Keep a set of all ancestors that we've traversed -- to avoid
  // combinatorial explosion.
  set<revision_id> all_ancestors;

  rev_height min_height;
  db.get_rev_height(*candidates.begin(), min_height);
  for (std::set<revision_id>::const_iterator it = candidates.begin(); it != candidates.end(); it++)
    {
      rev_height h;
      db.get_rev_height(*it, h);
      if (h < min_height)
        min_height = h;
    }

  vector<revision_id> todo(candidates.begin(), candidates.end());
  std::random_shuffle(todo.begin(), todo.end());

  size_t predicates = 0;
  while (!todo.empty())
    {
      revision_id rid = todo.back();
      todo.pop_back();
      // check if this one has already been eliminated
      if (all_ancestors.find(rid) != all_ancestors.end())
        continue;
      // and then whether it actually should stay in the running:
      ++predicates;
      if (p(rid))
        {
          candidates.erase(rid);
          continue;
        }
      // okay, it is good enough that all its ancestors should be
      // eliminated
      accumulate_strict_ancestors(db, rid, all_ancestors, *inverse_graph_cache_ptr, min_height);
    }

  // now go and eliminate the ancestors
  for (set<revision_id>::const_iterator i = all_ancestors.begin();
       i != all_ancestors.end(); ++i)
    candidates.erase(*i);

  L(FL("called predicate %s times") % predicates);
}

// This function looks at a set of revisions, and for every pair A, B in that
// set such that A is an ancestor of B, it erases A.

namespace
{
  struct no_failures : public is_failure
  {
    virtual bool operator()(revision_id const & rid)
    {
      return false;
    }
  };
}
void
erase_ancestors(database & db, set<revision_id> & revisions)
{
  no_failures p;
  erase_ancestors_and_failures(db, revisions, p);
}

// This function takes a revision A and a set of revision Bs, calculates the
// ancestry of each, and returns the set of revisions that are in A's ancestry
// but not in the ancestry of any of the Bs.  It tells you 'what's new' in A
// that's not in the Bs.  If the output set if non-empty, then A will
// certainly be in it; but the output set might be empty.
void
ancestry_difference(database & db, revision_id const & a,
                    set<revision_id> const & bs,
                    set<revision_id> & new_stuff)
{
  new_stuff.clear();
  typedef multimap<revision_id, revision_id>::const_iterator gi;
  multimap<revision_id, revision_id> graph;
  multimap<revision_id, revision_id> inverse_graph;

  db.get_revision_ancestry(graph);
  for (gi i = graph.begin(); i != graph.end(); ++i)
    inverse_graph.insert(make_pair(i->second, i->first));

  interner<ctx> intern;
  map< ctx, shared_bitmap > ancestors;

  shared_bitmap u = shared_bitmap(new bitmap());

  for (set<revision_id>::const_iterator i = bs.begin();
       i != bs.end(); ++i)
    {
      calculate_ancestors_from_graph(intern, *i, inverse_graph, ancestors, u);
      ctx c = intern.intern(i->inner()());
      if (u->size() <= c)
        u->resize(c + 1);
      u->set(c);
    }

  shared_bitmap au = shared_bitmap(new bitmap());
  calculate_ancestors_from_graph(intern, a, inverse_graph, ancestors, au);
  {
    ctx c = intern.intern(a.inner()());
    if (au->size() <= c)
      au->resize(c + 1);
    au->set(c);
  }

  au->resize(max(au->size(), u->size()));
  u->resize(max(au->size(), u->size()));

  *au -= *u;

  for (unsigned int i = 0; i != au->size(); ++i)
  {
    if (au->test(i))
      {
        revision_id rid(intern.lookup(i));
        if (!null_id(rid))
          new_stuff.insert(rid);
      }
  }
}

void
select_nodes_modified_by_rev(database & db,
                             revision_t const & rev,
                             roster_t const new_roster,
                             set<node_id> & nodes_modified)
{
  nodes_modified.clear();

  for (edge_map::const_iterator i = rev.edges.begin();
       i != rev.edges.end(); ++i)
    {
      set<node_id> edge_nodes_modified;
      roster_t old_roster;
      db.get_roster(edge_old_revision(i), old_roster);
      select_nodes_modified_by_cset(edge_changes(i),
                                    old_roster,
                                    new_roster,
                                    edge_nodes_modified);

      copy(edge_nodes_modified.begin(), edge_nodes_modified.end(),
                inserter(nodes_modified, nodes_modified.begin()));
    }
}


void
make_revision(revision_id const & old_rev_id,
              roster_t const & old_roster,
              roster_t const & new_roster,
              revision_t & rev)
{
  shared_ptr<cset> cs(new cset());

  rev.edges.clear();
  make_cset(old_roster, new_roster, *cs);

  calculate_ident(new_roster, rev.new_manifest);
  L(FL("new manifest_id is %s") % rev.new_manifest);

  safe_insert(rev.edges, make_pair(old_rev_id, cs));
  rev.made_for = made_for_database;
}

void
make_revision(revision_id const & old_rev_id,
              roster_t const & old_roster,
              cset const & changes,
              revision_t & rev)
{
  roster_t new_roster = old_roster;
  {
    temp_node_id_source nis;
    editable_roster_base er(new_roster, nis);
    changes.apply_to(er);
  }

  shared_ptr<cset> cs(new cset(changes));
  rev.edges.clear();

  calculate_ident(new_roster, rev.new_manifest);
  L(FL("new manifest_id is %s") % rev.new_manifest);

  safe_insert(rev.edges, make_pair(old_rev_id, cs));
  rev.made_for = made_for_database;
}

void
make_revision(parent_map const & old_rosters,
              roster_t const & new_roster,
              revision_t & rev)
{
  edge_map edges;
  for (parent_map::const_iterator i = old_rosters.begin();
       i != old_rosters.end();
       i++)
    {
      shared_ptr<cset> cs(new cset());
      make_cset(parent_roster(i), new_roster, *cs);
      safe_insert(edges, make_pair(parent_id(i), cs));
    }

  rev.edges = edges;
  calculate_ident(new_roster, rev.new_manifest);
  L(FL("new manifest_id is %s") % rev.new_manifest);
}

static void
recalculate_manifest_id_for_restricted_rev(parent_map const & old_rosters,
                                           edge_map & edges,
                                           revision_t & rev)
{
  // In order to get the correct manifest ID, recalculate the new roster
  // using one of the restricted csets.  It doesn't matter which of the
  // parent roster/cset pairs we use for this; by construction, they must
  // all produce the same result.
  revision_id id = parent_id(old_rosters.begin());
  roster_t restricted_roster = *(safe_get(old_rosters, id).first);

  temp_node_id_source nis;
  editable_roster_base er(restricted_roster, nis);
  safe_get(edges, id)->apply_to(er);

  calculate_ident(restricted_roster, rev.new_manifest);
  rev.edges = edges;
  L(FL("new manifest_id is %s") % rev.new_manifest);
}

void
make_restricted_revision(parent_map const & old_rosters,
                         roster_t const & new_roster,
                         node_restriction const & mask,
                         revision_t & rev)
{
  edge_map edges;
  for (parent_map::const_iterator i = old_rosters.begin();
       i != old_rosters.end();
       i++)
    {
      shared_ptr<cset> included(new cset());
      roster_t restricted_roster;

      make_restricted_roster(parent_roster(i), new_roster, 
                             restricted_roster, mask);
      make_cset(parent_roster(i), restricted_roster, *included);
      safe_insert(edges, make_pair(parent_id(i), included));
    }

  recalculate_manifest_id_for_restricted_rev(old_rosters, edges, rev);
}

void
make_restricted_revision(parent_map const & old_rosters,
                         roster_t const & new_roster,
                         node_restriction const & mask,
                         revision_t & rev,
                         cset & excluded,
                         utf8 const & cmd_name)
{
  edge_map edges;
  bool no_excludes = true;
  for (parent_map::const_iterator i = old_rosters.begin();
       i != old_rosters.end();
       i++)
    {
      shared_ptr<cset> included(new cset());
      roster_t restricted_roster;

      make_restricted_roster(parent_roster(i), new_roster, 
                             restricted_roster, mask);
      make_cset(parent_roster(i), restricted_roster, *included);
      make_cset(restricted_roster, new_roster, excluded);
      safe_insert(edges, make_pair(parent_id(i), included));
      if (!excluded.empty())
        no_excludes = false;
    }

  N(old_rosters.size() == 1 || no_excludes,
    F("the command '%s %s' cannot be restricted in a two-parent workspace")
    % ui.prog_name % cmd_name);

  recalculate_manifest_id_for_restricted_rev(old_rosters, edges, rev);
}

// Workspace-only revisions, with fake rev.new_manifest and content
// changes suppressed.
void
make_revision_for_workspace(revision_id const & old_rev_id,
                            cset const & changes,
                            revision_t & rev)
{
  MM(old_rev_id);
  MM(changes);
  MM(rev);
  shared_ptr<cset> cs(new cset(changes));
  cs->deltas_applied.clear();

  rev.edges.clear();
  safe_insert(rev.edges, make_pair(old_rev_id, cs));
  if (!null_id(old_rev_id))
    rev.new_manifest = manifest_id(fake_id());
  rev.made_for = made_for_workspace;
}

void
make_revision_for_workspace(revision_id const & old_rev_id,
                            roster_t const & old_roster,
                            roster_t const & new_roster,
                            revision_t & rev)
{
  MM(old_rev_id);
  MM(old_roster);
  MM(new_roster);
  MM(rev);
  cset changes;
  make_cset(old_roster, new_roster, changes);
  make_revision_for_workspace(old_rev_id, changes, rev);
}

void
make_revision_for_workspace(parent_map const & old_rosters,
                            roster_t const & new_roster,
                            revision_t & rev)
{
  edge_map edges;
  for (parent_map::const_iterator i = old_rosters.begin();
       i != old_rosters.end();
       i++)
    {
      shared_ptr<cset> cs(new cset());
      make_cset(parent_roster(i), new_roster, *cs);
      cs->deltas_applied.clear();
      safe_insert(edges, make_pair(parent_id(i), cs));
    }

  rev.edges = edges;
  rev.new_manifest = manifest_id(fake_id());
  rev.made_for = made_for_workspace;
}


// Stuff related to rebuilding the revision graph. Unfortunately this is a
// real enough error case that we need support code for it.

typedef map<u64, pair<shared_ptr<roster_t>, shared_ptr<marking_map> > >
parent_roster_map;

template <> void
dump(parent_roster_map const & prm, string & out)
{
  ostringstream oss;
  for (parent_roster_map::const_iterator i = prm.begin(); i != prm.end(); ++i)
    {
      oss << "roster: " << i->first << '\n';
      string roster_str, indented_roster_str;
      dump(*i->second.first, roster_str);
      prefix_lines_with("    ", roster_str, indented_roster_str);
      oss << indented_roster_str;
      oss << "\nroster's marking:\n";
      string marking_str, indented_marking_str;
      dump(*i->second.second, marking_str);
      prefix_lines_with("    ", marking_str, indented_marking_str);
      oss << indented_marking_str;
      oss << "\n\n";
    }
  out = oss.str();
}

struct anc_graph
{
  anc_graph(bool existing, database & db, key_store & keys) :
    existing_graph(existing),
    db(db),
    keys(keys),
    max_node(0),
    n_nodes("nodes", "n", 1),
    n_certs_in("certs in", "c", 1),
    n_revs_out("revs out", "r", 1),
    n_certs_out("certs out", "C", 1)
  {}

  bool existing_graph;
  database & db;
  key_store & keys;
  u64 max_node;

  ticker n_nodes;
  ticker n_certs_in;
  ticker n_revs_out;
  ticker n_certs_out;

  map<u64,manifest_id> node_to_old_man;
  map<manifest_id,u64> old_man_to_node;

  map<u64,revision_id> node_to_old_rev;
  map<revision_id,u64> old_rev_to_node;

  map<u64,revision_id> node_to_new_rev;
  map<revision_id,u64> new_rev_to_node;

  map<u64, legacy::renames_map> node_to_renames;

  multimap<u64, pair<cert_name, cert_value> > certs;
  multimap<u64, u64> ancestry;
  set<string> branches;

  void add_node_ancestry(u64 child, u64 parent);
  void write_certs();
  void kluge_for_bogus_merge_edges();
  void rebuild_ancestry(set<string> const & attrs_to_drop);
  void get_node_manifest(u64 node, manifest_id & man);
  u64 add_node_for_old_manifest(manifest_id const & man);
  u64 add_node_for_oldstyle_revision(revision_id const & rev);
  void construct_revisions_from_ancestry(set<string> const & attrs_to_drop);
  void fixup_node_identities(parent_roster_map const & parent_rosters,
                             roster_t & child_roster,
                             legacy::renames_map const & renames);
};


void anc_graph::add_node_ancestry(u64 child, u64 parent)
{
  L(FL("noting ancestry from child %d -> parent %d") % child % parent);
  ancestry.insert(make_pair(child, parent));
}

void anc_graph::get_node_manifest(u64 node, manifest_id & man)
{
  map<u64,manifest_id>::const_iterator i = node_to_old_man.find(node);
  I(i != node_to_old_man.end());
  man = i->second;
}

void anc_graph::write_certs()
{
  {
    // regenerate epochs on all branches to random states

    for (set<string>::const_iterator i = branches.begin(); i != branches.end(); ++i)
      {
        char buf[constants::epochlen_bytes];
        Botan::Global_RNG::randomize(reinterpret_cast<Botan::byte *>(buf), constants::epochlen_bytes);
        hexenc<data> hexdata;
        encode_hexenc(data(string(buf, buf + constants::epochlen_bytes)), hexdata);
        epoch_data new_epoch(hexdata);
        L(FL("setting epoch for %s to %s") % *i % new_epoch);
        db.set_epoch(branch_name(*i), new_epoch);
      }
  }


  typedef multimap<u64, pair<cert_name, cert_value> >::const_iterator ci;

  for (map<u64,revision_id>::const_iterator i = node_to_new_rev.begin();
       i != node_to_new_rev.end(); ++i)
    {
      revision_id rev(i->second);

      pair<ci,ci> range = certs.equal_range(i->first);

      for (ci j = range.first; j != range.second; ++j)
        {
          cert_name name(j->second.first);
          cert_value val(j->second.second);

          if (put_simple_revision_cert(db, keys, rev, name, val))
            ++n_certs_out;
        }
    }
}

void
anc_graph::kluge_for_bogus_merge_edges()
{
  // This kluge exists because in the 0.24-era monotone databases, several
  // bad merges still existed in which one side of the merge is an ancestor
  // of the other side of the merge. In other words, graphs which look like
  // this:
  //
  //  a ----------------------> e
  //   \                       /
  //    \---> b -> c -> d ----/
  //
  // Such merges confuse the roster-building algorithm, because they should
  // never have occurred in the first place: a was not a head at the time
  // of the merge, e should simply have been considered an extension of d.
  //
  // So... we drop the a->e edges entirely.
  //
  // Note: this kluge drops edges which are a struct superset of those
  // dropped by a previous kluge ("3-ancestor") so we have removed that
  // code.

  P(F("scanning for bogus merge edges"));

  multimap<u64,u64> parent_to_child_map;
    for (multimap<u64, u64>::const_iterator i = ancestry.begin();
         i != ancestry.end(); ++i)
      parent_to_child_map.insert(make_pair(i->second, i->first));

  map<u64, u64> edges_to_kill;
  for (multimap<u64, u64>::const_iterator i = ancestry.begin();
       i != ancestry.end(); ++i)
    {
      multimap<u64, u64>::const_iterator j = i;
      ++j;
      u64 child = i->first;
      // NB: ancestry is a multimap from child->parent(s)
      if (j != ancestry.end())
        {
          if (j->first == i->first)
            {
              L(FL("considering old merge edge %s") %
                safe_get(node_to_old_rev, i->first));
              u64 parent1 = i->second;
              u64 parent2 = j->second;
              if (is_ancestor (parent1, parent2, parent_to_child_map))
                safe_insert(edges_to_kill, make_pair(child, parent1));
              else if (is_ancestor (parent2, parent1, parent_to_child_map))
                safe_insert(edges_to_kill, make_pair(child, parent2));
            }
        }
    }

  for (map<u64, u64>::const_iterator i = edges_to_kill.begin();
       i != edges_to_kill.end(); ++i)
    {
      u64 child = i->first;
      u64 parent = i->second;
      bool killed = false;
      for (multimap<u64, u64>::iterator j = ancestry.lower_bound(child);
           j->first == child; ++j)
        {
          if (j->second == parent)
            {
              P(F("optimizing out redundant edge %d -> %d")
                % parent % child);
              ancestry.erase(j);
              killed = true;
              break;
            }
        }

      if (!killed)
        W(F("failed to eliminate edge %d -> %d")
          % parent % child);
    }
}


void
anc_graph::rebuild_ancestry(set<string> const & attrs_to_drop)
{
  kluge_for_bogus_merge_edges();

  P(F("rebuilding %d nodes") % max_node);
  {
    transaction_guard guard(db);
    if (existing_graph)
      db.delete_existing_revs_and_certs();
    construct_revisions_from_ancestry(attrs_to_drop);
    write_certs();
    if (existing_graph)
      db.delete_existing_manifests();
    guard.commit();
  }
}

u64
anc_graph::add_node_for_old_manifest(manifest_id const & man)
{
  I(!existing_graph);
  u64 node = 0;
  if (old_man_to_node.find(man) == old_man_to_node.end())
    {
      node = max_node++;
      ++n_nodes;
      L(FL("node %d = manifest %s") % node % man);
      old_man_to_node.insert(make_pair(man, node));
      node_to_old_man.insert(make_pair(node, man));

      // load certs
      vector< manifest<cert> > mcerts;
      db.get_manifest_certs(man, mcerts);
      erase_bogus_certs(db, mcerts);
      for(vector< manifest<cert> >::const_iterator i = mcerts.begin();
          i != mcerts.end(); ++i)
        {
          L(FL("loaded '%s' manifest cert for node %s") % i->inner().name % node);
          cert_value tv;
          decode_base64(i->inner().value, tv);
          ++n_certs_in;
          certs.insert(make_pair(node,
                                      make_pair(i->inner().name, tv)));
        }
    }
  else
    {
      node = old_man_to_node[man];
    }
  return node;
}

u64 anc_graph::add_node_for_oldstyle_revision(revision_id const & rev)
{
  I(existing_graph);
  I(!null_id(rev));
  u64 node = 0;
  if (old_rev_to_node.find(rev) == old_rev_to_node.end())
    {
      node = max_node++;
      ++n_nodes;

      manifest_id man;
      legacy::renames_map renames;
      legacy::get_manifest_and_renames_for_rev(db, rev, man, renames);

      L(FL("node %d = revision %s = manifest %s") % node % rev % man);
      old_rev_to_node.insert(make_pair(rev, node));
      node_to_old_rev.insert(make_pair(node, rev));
      node_to_old_man.insert(make_pair(node, man));
      node_to_renames.insert(make_pair(node, renames));

      // load certs
      vector< revision<cert> > rcerts;
      db.get_revision_certs(rev, rcerts);
      erase_bogus_certs(db, rcerts);
      for(vector< revision<cert> >::const_iterator i = rcerts.begin();
          i != rcerts.end(); ++i)
        {
          L(FL("loaded '%s' revision cert for node %s") % i->inner().name % node);
          cert_value tv;
          decode_base64(i->inner().value, tv);
          ++n_certs_in;
          certs.insert(make_pair(node,
                                      make_pair(i->inner().name, tv)));

          if (i->inner().name == branch_cert_name)
            branches.insert(tv());
        }
    }
  else
    {
      node = old_rev_to_node[rev];
    }

  return node;
}

static bool
not_dead_yet(node_id nid, u64 birth_rev,
             parent_roster_map const & parent_rosters,
             multimap<u64, u64> const & child_to_parents)
{
  // Any given node, at each point in the revision graph, is in one of the
  // states "alive", "unborn", "dead".  The invariant we must maintain in
  // constructing our revision graph is that if a node is dead in any parent,
  // then it must also be dead in the child.  The purpose of this function is
  // to take a node, and a list of parents, and determine whether that node is
  // allowed to be alive in a child of the given parents.

  // "Alive" means, the node currently exists in the revision's tree.
  // "Unborn" means, the node does not exist in the revision's tree, and the
  // node's birth revision is _not_ an ancestor of the revision.
  // "Dead" means, the node does not exist in the revision's tree, and the
  // node's birth revision _is_ an ancestor of the revision.

  // L(FL("testing liveliness of node %d, born in rev %d") % nid % birth_rev);
  for (parent_roster_map::const_iterator r = parent_rosters.begin();
       r != parent_rosters.end(); ++r)
    {
      shared_ptr<roster_t> parent = r->second.first;
      // L(FL("node %d %s in parent roster %d")
      //             % nid
      //             % (parent->has_node(n->first) ? "exists" : "does not exist" )
      //             % r->first);

      if (!parent->has_node(nid))
        {
          deque<u64> work;
          set<u64> seen;
          work.push_back(r->first);
          while (!work.empty())
            {
              u64 curr = work.front();
              work.pop_front();
              // L(FL("examining ancestor %d of parent roster %d, looking for anc=%d")
              //                     % curr % r->first % birth_rev);

              if (seen.find(curr) != seen.end())
                continue;
              seen.insert(curr);

              if (curr == birth_rev)
                {
                  // L(FL("node is dead in %d") % r->first);
                  return false;
                }
              typedef multimap<u64, u64>::const_iterator ci;
              pair<ci,ci> range = child_to_parents.equal_range(curr);
              for (ci i = range.first; i != range.second; ++i)
                {
                  if (i->first != curr)
                    continue;
                  work.push_back(i->second);
                }
            }
        }
    }
  // L(FL("node is alive in all parents, returning true"));
  return true;
}


static file_path
find_old_path_for(map<file_path, file_path> const & renames,
                  file_path const & new_path)
{
  map<file_path, file_path>::const_iterator i = renames.find(new_path);
  if (i != renames.end())
    return i->second;

  // ??? root directory rename possible in the old schema?
  // if not, do this first.
  if (new_path.empty())
    return new_path;

  file_path dir;
  path_component base;
  new_path.dirname_basename(dir, base);
  return find_old_path_for(renames, dir) / base;
}

static file_path
find_new_path_for(map<file_path, file_path> const & renames,
                  file_path const & old_path)
{
  map<file_path, file_path> reversed;
  for (map<file_path, file_path>::const_iterator i = renames.begin();
       i != renames.end(); ++i)
    reversed.insert(make_pair(i->second, i->first));
  // this is a hackish kluge.  seems to work, though.
  return find_old_path_for(reversed, old_path);
}

// Recursive helper function for insert_into_roster.
static void
insert_parents_into_roster(roster_t & child_roster,
                           temp_node_id_source & nis,
                           file_path const & pth,
                           file_path const & full)
{
  if (child_roster.has_node(pth))
    {
      E(is_dir_t(child_roster.get_node(pth)),
        F("Directory %s for path %s cannot be added, "
          "as there is a file in the way") % pth % full);
      return;
    }

  if (!pth.empty())
    insert_parents_into_roster(child_roster, nis, pth.dirname(), full);

  child_roster.attach_node(child_roster.create_dir_node(nis), pth);
}

static void
insert_into_roster(roster_t & child_roster,
                   temp_node_id_source & nis,
                   file_path const & pth,
                   file_id const & fid)
{
  if (child_roster.has_node(pth))
    {
      node_t n = child_roster.get_node(pth);
      E(is_file_t(n),
        F("Path %s cannot be added, as there is a directory in the way") % pth);
      file_t f = downcast_to_file_t(n);
      E(f->content == fid,
        F("Path %s added twice with differing content") % pth);
      return;
    }

  insert_parents_into_roster(child_roster, nis, pth.dirname(), pth);
  child_roster.attach_node(child_roster.create_file_node(fid, nis), pth);
}

void
anc_graph::fixup_node_identities(parent_roster_map const & parent_rosters,
                                 roster_t & child_roster,
                                 legacy::renames_map const & renames)
{
  // Our strategy here is to iterate over every node in every parent, and
  // for each parent node P find zero or one tmp nodes in the child which
  // represents the fate of P:
  //
  //   - If any of the parents thinks that P has died, we do not search for
  //     it in the child; we leave it as "dropped".
  //
  //   - We fetch the name N of the parent node P, and apply the rename map
  //     to N, getting "remapped name" M.  If we find a child node C with
  //     name M in the child roster, with the same type as P, we identify P
  //     and C, and swap P for C in the child.


  // Map node_id -> birth rev
  map<node_id, u64> nodes_in_any_parent;

  // Stage 1: collect all nodes (and their birth revs) in any parent.
  for (parent_roster_map::const_iterator i = parent_rosters.begin();
       i != parent_rosters.end(); ++i)
    {
      shared_ptr<roster_t> parent_roster = i->second.first;
      shared_ptr<marking_map> parent_marking = i->second.second;

      node_map const & nodes = parent_roster->all_nodes();
      for (node_map::const_iterator j = nodes.begin(); j != nodes.end(); ++j)
        {
          node_id n = j->first;
          revision_id birth_rev = safe_get(*parent_marking, n).birth_revision;
          u64 birth_node = safe_get(new_rev_to_node, birth_rev);
          map<node_id, u64>::const_iterator i = nodes_in_any_parent.find(n);
          if (i != nodes_in_any_parent.end())
            I(i->second == birth_node);
          else
            safe_insert(nodes_in_any_parent,
                        make_pair(n, birth_node));
        }
    }

  // Stage 2: For any node which is actually live, try to locate a mapping
  // from a parent instance of it to a child node.
  for (map<node_id, u64>::const_iterator i = nodes_in_any_parent.begin();
       i != nodes_in_any_parent.end(); ++i)
    {
      node_id n = i->first;
      u64 birth_rev = i->second;

      if (child_roster.has_node(n))
        continue;

      if (not_dead_yet(n, birth_rev, parent_rosters, ancestry))
        {
          for (parent_roster_map::const_iterator j = parent_rosters.begin();
               j != parent_rosters.end(); ++j)
            {
              shared_ptr<roster_t> parent_roster = j->second.first;

              if (!parent_roster->has_node(n))
                continue;

              file_path fp;
              parent_roster->get_name(n, fp);

              // Try remapping the name.
              if (node_to_old_rev.find(j->first) != node_to_old_rev.end())
                {
                  legacy::renames_map::const_iterator rmap;
                  revision_id parent_rid = safe_get(node_to_old_rev, j->first);
                  rmap = renames.find(parent_rid);
                  if (rmap != renames.end())
                    fp = find_new_path_for(rmap->second, fp);
                }

              // See if we can match this node against a child.
              if ((!child_roster.has_node(n))
                  && child_roster.has_node(fp))
                {
                  node_t pn = parent_roster->get_node(n);
                  node_t cn = child_roster.get_node(fp);
                  if (is_file_t(pn) == is_file_t(cn))
                    {
                      child_roster.replace_node_id(cn->self, n);
                      break;
                    }
                }
            }
        }
    }
}

struct
current_rev_debugger
{
  u64 node;
  anc_graph const & agraph;
  current_rev_debugger(u64 n, anc_graph const & ag)
    : node(n), agraph(ag)
  {
  }
};

template <> void
dump(current_rev_debugger const & d, string & out)
{
  typedef multimap<u64, pair<cert_name, cert_value> >::const_iterator ci;
  pair<ci,ci> range = d.agraph.certs.equal_range(d.node);
  for(ci i = range.first; i != range.second; ++i)
    {
      if (i->first == d.node)
        {
          out += "cert '" + i->second.first() + "'";
          out += "= '" + i->second.second() + "'\n";
        }
    }
}


void
anc_graph::construct_revisions_from_ancestry(set<string> const & attrs_to_drop)
{
  // This is an incredibly cheesy, and also reasonably simple sorting
  // system: we put all the root nodes in the work queue. we take a
  // node out of the work queue and check if its parents are done. if
  // they are, we process it and insert its children. otherwise we put
  // it back on the end of the work queue. This both ensures that we're
  // always processing something *like* a frontier, while avoiding the
  // need to worry about one side of the frontier advancing faster than
  // another.

  typedef multimap<u64,u64>::const_iterator ci;
  multimap<u64,u64> parent_to_child_map;
  deque<u64> work;
  set<u64> done;

  {
    // Set up the parent->child mapping and prime the work queue

    set<u64> children, all;
    for (multimap<u64, u64>::const_iterator i = ancestry.begin();
         i != ancestry.end(); ++i)
      {
        parent_to_child_map.insert(make_pair(i->second, i->first));
        children.insert(i->first);
      }
    for (map<u64,manifest_id>::const_iterator i = node_to_old_man.begin();
         i != node_to_old_man.end(); ++i)
      {
        all.insert(i->first);
      }

    set_difference(all.begin(), all.end(),
                   children.begin(), children.end(),
                   back_inserter(work));
  }

  while (!work.empty())
    {

      u64 child = work.front();

      current_rev_debugger dbg(child, *this);
      MM(dbg);

      work.pop_front();

      if (done.find(child) != done.end())
        continue;

      pair<ci,ci> parent_range = ancestry.equal_range(child);
      set<u64> parents;
      bool parents_all_done = true;
      for (ci i = parent_range.first; parents_all_done && i != parent_range.second; ++i)
      {
        if (i->first != child)
          continue;
        u64 parent = i->second;
        if (done.find(parent) == done.end())
          {
            work.push_back(child);
            parents_all_done = false;
          }
        else
          parents.insert(parent);
      }

      if (parents_all_done
          && (node_to_new_rev.find(child) == node_to_new_rev.end()))
        {
          L(FL("processing node %d") % child);

          manifest_id old_child_mid;
          legacy::manifest_map old_child_man;

          get_node_manifest(child, old_child_mid);
          manifest_data mdat;
          db.get_manifest_version(old_child_mid, mdat);
          legacy::read_manifest_map(mdat, old_child_man);

          // Load all the parent rosters into a temporary roster map
          parent_roster_map parent_rosters;
          MM(parent_rosters);

          for (ci i = parent_range.first; parents_all_done && i != parent_range.second; ++i)
            {
              if (i->first != child)
                continue;
              u64 parent = i->second;
              if (parent_rosters.find(parent) == parent_rosters.end())
                {
                  shared_ptr<roster_t> ros = shared_ptr<roster_t>(new roster_t());
                  shared_ptr<marking_map> mm = shared_ptr<marking_map>(new marking_map());
                  db.get_roster(safe_get(node_to_new_rev, parent), *ros, *mm);
                  safe_insert(parent_rosters, make_pair(parent, make_pair(ros, mm)));
                }
            }

          file_path attr_path = file_path_internal(".mt-attrs");
          file_path old_ignore_path = file_path_internal(".mt-ignore");
          file_path new_ignore_path = file_path_internal(".mtn-ignore");

          roster_t child_roster;
          MM(child_roster);
          temp_node_id_source nis;

          // all rosters shall have a root node.
          child_roster.attach_node(child_roster.create_dir_node(nis),
                                   file_path_internal(""));

          for (legacy::manifest_map::const_iterator i = old_child_man.begin();
               i != old_child_man.end(); ++i)
            {
              if (i->first == attr_path)
                continue;
              // convert .mt-ignore to .mtn-ignore... except if .mtn-ignore
              // already exists, just leave things alone.
              else if (i->first == old_ignore_path
                       && old_child_man.find(new_ignore_path) == old_child_man.end())
                insert_into_roster(child_roster, nis, new_ignore_path, i->second);
              else
                insert_into_roster(child_roster, nis, i->first, i->second);
            }

          // migrate attributes out of .mt-attrs
          {
            legacy::manifest_map::const_iterator i = old_child_man.find(attr_path);
            if (i != old_child_man.end())
              {
                file_data dat;
                db.get_file_version(i->second, dat);
                legacy::dot_mt_attrs_map attrs;
                legacy::read_dot_mt_attrs(dat.inner(), attrs);
                for (legacy::dot_mt_attrs_map::const_iterator j = attrs.begin();
                     j != attrs.end(); ++j)
                  {
                    if (child_roster.has_node(j->first))
                      {
                        map<string, string> const &
                          fattrs = j->second;
                        for (map<string, string>::const_iterator
                               k = fattrs.begin();
                             k != fattrs.end(); ++k)
                          {
                            string key = k->first;
                            if (attrs_to_drop.find(key) != attrs_to_drop.end())
                              {
                                // ignore it
                              }
                            else if (key == "execute" || key == "manual_merge")
                              child_roster.set_attr(j->first,
                                                    attr_key("mtn:" + key),
                                                    attr_value(k->second));
                            else
                              E(false, F("unknown attribute '%s' on path '%s'\n"
                                         "please contact %s so we can work out the right way to migrate this\n"
                                         "(if you just want it to go away, see the switch --drop-attr, but\n"
                                         "seriously, if you'd like to keep it, we're happy to figure out how)")
                                % key % j->first % PACKAGE_BUGREPORT);
                          }
                      }
                  }
              }
          }

          // Now knit the parent node IDs into child node IDs (which are currently all
          // tmpids), wherever possible.
          fixup_node_identities(parent_rosters, child_roster, node_to_renames[child]);

          revision_t rev;
          rev.made_for = made_for_database;
          MM(rev);
          calculate_ident(child_roster, rev.new_manifest);

          // For each parent, construct an edge in the revision structure by analyzing the
          // relationship between the parent roster and the child roster (and placing the
          // result in a cset)

          for (parent_roster_map::const_iterator i = parent_rosters.begin();
               i != parent_rosters.end(); ++i)
            {
              u64 parent = i->first;
              revision_id parent_rid = safe_get(node_to_new_rev, parent);
              shared_ptr<roster_t> parent_roster = i->second.first;
              shared_ptr<cset> cs = shared_ptr<cset>(new cset());
              MM(*cs);
              make_cset(*parent_roster, child_roster, *cs);
              safe_insert(rev.edges, make_pair(parent_rid, cs));
            }

          // It is possible that we're at a "root" node here -- a node
          // which had no parent in the old rev graph -- in which case we
          // synthesize an edge from the empty revision to the current,
          // containing a cset which adds all the files in the child.

          if (rev.edges.empty())
            {
              revision_id parent_rid;
              shared_ptr<roster_t> parent_roster = shared_ptr<roster_t>(new roster_t());
              shared_ptr<cset> cs = shared_ptr<cset>(new cset());
              MM(*cs);
              make_cset(*parent_roster, child_roster, *cs);
              safe_insert(rev.edges, make_pair (parent_rid, cs));

            }

          // Finally, put all this excitement into the database and save
          // the new_rid for use in the cert-writing pass.

          revision_id new_rid;
          calculate_ident(rev, new_rid);
          node_to_new_rev.insert(make_pair(child, new_rid));
          new_rev_to_node.insert(make_pair(new_rid, child));

          /*
          P(F("------------------------------------------------"));
          P(F("made revision %s with %d edges, manifest id = %s")
            % new_rid % rev.edges.size() % rev.new_manifest);

          {
            string rtmp;
            data dtmp;
            dump(dbg, rtmp);
            write_revision(rev, dtmp);
            P(F("%s") % rtmp);
            P(F("%s") % dtmp);
          }
          P(F("------------------------------------------------"));
          */

          L(FL("mapped node %d to revision %s") % child % new_rid);
          if (db.put_revision(new_rid, rev))
            ++n_revs_out;
          
          // Mark this child as done, hooray!
          safe_insert(done, child);

          // Extend the work queue with all the children of this child
          pair<ci,ci> grandchild_range = parent_to_child_map.equal_range(child);
          for (ci i = grandchild_range.first;
               i != grandchild_range.second; ++i)
            {
              if (i->first != child)
                continue;
              if (done.find(i->second) == done.end())
                work.push_back(i->second);
            }
        }
    }
}

void
build_roster_style_revs_from_manifest_style_revs(database & db, key_store & keys,
                                                 set<string> const & attrs_to_drop)
{
  anc_graph graph(true, db, keys);

  P(F("converting existing revision graph to new roster-style revisions"));
  multimap<revision_id, revision_id> existing_graph;

  // cross-check that we're getting everything
  // in fact the code in this function is wrong, because if a revision has no
  // parents and no children (it is a root revision, and no children have been
  // committed under it), then we will simply drop it!
  // This code at least causes this case to throw an assertion; FIXME: make
  // this case actually work.
  set<revision_id> all_rev_ids;
  db.get_revision_ids(all_rev_ids);

  db.get_revision_ancestry(existing_graph);
  for (multimap<revision_id, revision_id>::const_iterator i = existing_graph.begin();
       i != existing_graph.end(); ++i)
    {
      // FIXME: insert for the null id as well, and do the same for the
      // changesetify code, and then reach rebuild_ancestry how to deal with
      // such things.  (I guess u64(0) should represent the null parent?)
      if (!null_id(i->first))
        {
          u64 parent_node = graph.add_node_for_oldstyle_revision(i->first);
          all_rev_ids.erase(i->first);
          u64 child_node = graph.add_node_for_oldstyle_revision(i->second);
          all_rev_ids.erase(i->second);
          graph.add_node_ancestry(child_node, parent_node);
        }
    }

  for (set<revision_id>::const_iterator i = all_rev_ids.begin();
       i != all_rev_ids.end(); ++i)
    {
      graph.add_node_for_oldstyle_revision(*i);
    }

  graph.rebuild_ancestry(attrs_to_drop);
}


void
build_changesets_from_manifest_ancestry(database & db, key_store & keys,
                                        set<string> const & attrs_to_drop)
{
  anc_graph graph(false, db, keys);

  P(F("rebuilding revision graph from manifest certs"));

  vector< manifest<cert> > tmp;
  db.get_manifest_certs(cert_name("ancestor"), tmp);
  erase_bogus_certs(db, tmp);

  for (vector< manifest<cert> >::const_iterator i = tmp.begin();
       i != tmp.end(); ++i)
    {
      cert_value tv;
      decode_base64(i->inner().value, tv);
      manifest_id child, parent;
      child = manifest_id(i->inner().ident);
      parent = manifest_id(tv());

      u64 parent_node = graph.add_node_for_old_manifest(parent);
      u64 child_node = graph.add_node_for_old_manifest(child);
      graph.add_node_ancestry(child_node, parent_node);
    }

  graph.rebuild_ancestry(attrs_to_drop);
}


// This is a special function solely for the use of regenerate_caches -- it
// must work even when caches (especially, the height cache!) do not exist.
// For all other purposes, use toposort above.
static void
allrevs_toposorted(database & db,
                   vector<revision_id> & revisions)
{
  // get the complete ancestry
  rev_ancestry_map graph;
  db.get_revision_ancestry(graph);
  toposort_rev_ancestry(graph, revisions);
}

void
regenerate_caches(database & db)
{
  P(F("regenerating cached rosters and heights"));

  db.ensure_open_for_format_changes();

  transaction_guard guard(db);

  db.delete_existing_rosters();
  db.delete_existing_heights();

  vector<revision_id> sorted_ids;
  allrevs_toposorted(db, sorted_ids);

  ticker done(_("regenerated"), "r", 5);
  done.set_total(sorted_ids.size());

  for (std::vector<revision_id>::const_iterator i = sorted_ids.begin();
       i != sorted_ids.end(); ++i)
    {
      revision_t rev;
      revision_id const & rev_id = *i;
<<<<<<< HEAD
      app.db.get_revision_or_sentinel(rev_id, rev);
      I(!rev.is_sentinel);
      app.db.put_roster_for_revision(rev_id, rev);
      app.db.put_height_for_revision(rev_id, rev);
=======
      db.get_revision(rev_id, rev);
      db.put_roster_for_revision(rev_id, rev);
      db.put_height_for_revision(rev_id, rev);
>>>>>>> cf6374cc
      ++done;
    }

  guard.commit();

  P(F("finished regenerating cached rosters and heights"));
}

// i/o stuff

namespace
{
  namespace syms
  {
    symbol const format_version("format_version");
    symbol const old_revision("old_revision");
    symbol const new_manifest("new_manifest");
  }
}

void
print_edge(basic_io::printer & printer,
           edge_entry const & e)
{
  basic_io::stanza st;
  st.push_hex_pair(syms::old_revision, edge_old_revision(e).inner());
  printer.print_stanza(st);
  print_cset(printer, edge_changes(e));
}

static void
print_insane_revision(basic_io::printer & printer,
                      revision_t const & rev)
{

  basic_io::stanza format_stanza;
  format_stanza.push_str_pair(syms::format_version, "1");
  printer.print_stanza(format_stanza);

  basic_io::stanza manifest_stanza;
  manifest_stanza.push_hex_pair(syms::new_manifest, rev.new_manifest.inner());
  printer.print_stanza(manifest_stanza);

  for (edge_map::const_iterator edge = rev.edges.begin();
       edge != rev.edges.end(); ++edge)
    print_edge(printer, *edge);
}

void
print_revision(basic_io::printer & printer,
               revision_t const & rev)
{
  rev.check_sane();
  print_insane_revision(printer, rev);
}


void
parse_edge(basic_io::parser & parser,
           edge_map & es)
{
  shared_ptr<cset> cs(new cset());
  MM(*cs);
  manifest_id old_man;
  revision_id old_rev;
  string tmp;

  parser.esym(syms::old_revision);
  parser.hex(tmp);
  old_rev = revision_id(tmp);

  parse_cset(parser, *cs);

  es.insert(make_pair(old_rev, cs));
}


void
parse_revision(basic_io::parser & parser,
               revision_t & rev)
{
  MM(rev);
  rev.edges.clear();
  rev.made_for = made_for_database;
  string tmp;
  parser.esym(syms::format_version);
  parser.str(tmp);
  E(tmp == "1",
    F("encountered a revision with unknown format, version '%s'\n"
      "I only know how to understand the version '1' format\n"
      "a newer version of monotone is required to complete this operation")
    % tmp);
  parser.esym(syms::new_manifest);
  parser.hex(tmp);
  rev.new_manifest = manifest_id(tmp);
  while (parser.symp(syms::old_revision))
    parse_edge(parser, rev.edges);
  rev.check_sane();
}

void
parse_sentinel(basic_io::parser & parser,
               revision_t & rev)
{
  MM(rev);
  rev.is_sentinel = true;
  rev.edges.clear();
  rev.made_for = made_for_database;
  string tmp;
  parser.esym(syms::format_version);
  parser.str(tmp);
  E(tmp == "1",
    F("encountered a sentinel with unknown format, version '%s'\n"
      "I only know how to understand the version '1' format\n"
      "a newer version of monotone is required to complete this operation")
    % tmp);
  parser.esym(syms::new_manifest);
  parser.hex(tmp);
  rev.new_manifest = manifest_id(tmp);
  while (parser.symp(syms::old_revision))
    parse_edge(parser, rev.edges);
  rev.check_sane();
}

void
read_revision(data const & dat,
              revision_t & rev)
{
  MM(rev);
  basic_io::input_source src(dat(), "revision");
  basic_io::tokenizer tok(src);
  basic_io::parser pars(tok);
  parse_revision(pars, rev);
  I(src.lookahead == EOF);
  rev.check_sane();
}

void
read_revision(revision_data const & dat,
              revision_t & rev)
{
  read_revision(dat.inner(), rev);
  rev.check_sane();
}

void
read_sentinel(data const & dat,
              revision_t & rev)
{
  MM(rev);
  basic_io::input_source src(dat(), "sentinel");
  basic_io::tokenizer tok(src);
  basic_io::parser pars(tok);
  parse_sentinel(pars, rev);
  I(src.lookahead == EOF);
  rev.check_sane();
}

void
read_sentinel(sentinel_data const & dat,
              revision_t & rev)
{
  read_sentinel(dat.inner(), rev);
  rev.check_sane();
}

static void write_insane_revision(revision_t const & rev,
                                  data & dat)
{
  basic_io::printer pr;
  print_insane_revision(pr, rev);
  dat = data(pr.buf);
}

template <> void
dump(revision_t const & rev, string & out)
{
  data dat;
  write_insane_revision(rev, dat);
  out = dat();
}

void
write_revision(revision_t const & rev,
               data & dat)
{
  rev.check_sane();
  write_insane_revision(rev, dat);
}

void
write_revision(revision_t const & rev,
               revision_data & dat)
{
  data d;
  write_revision(rev, d);
  dat = revision_data(d);
}

void calculate_ident(revision_t const & cs,
                     revision_id & ident)
{
  data tmp;
  hexenc<id> tid;
  write_revision(cs, tmp);
  calculate_ident(tmp, tid);
  ident = revision_id(tid);
}

#ifdef BUILD_UNIT_TESTS
#include "unit_tests.hh"
#include "sanity.hh"

UNIT_TEST(revision, find_old_new_path_for)
{
  map<file_path, file_path> renames;
  file_path foo = file_path_internal("foo");
  file_path foo_bar = file_path_internal("foo/bar");
  file_path foo_baz = file_path_internal("foo/baz");
  file_path quux = file_path_internal("quux");
  file_path quux_baz = file_path_internal("quux/baz");
  I(foo == find_old_path_for(renames, foo));
  I(foo == find_new_path_for(renames, foo));
  I(foo_bar == find_old_path_for(renames, foo_bar));
  I(foo_bar == find_new_path_for(renames, foo_bar));
  I(quux == find_old_path_for(renames, quux));
  I(quux == find_new_path_for(renames, quux));
  renames.insert(make_pair(foo, quux));
  renames.insert(make_pair(foo_bar, foo_baz));
  I(quux == find_old_path_for(renames, foo));
  I(foo == find_new_path_for(renames, quux));
  I(quux_baz == find_old_path_for(renames, foo_baz));
  I(foo_baz == find_new_path_for(renames, quux_baz));
  I(foo_baz == find_old_path_for(renames, foo_bar));
  I(foo_bar == find_new_path_for(renames, foo_baz));
}

#endif // BUILD_UNIT_TESTS

// Local Variables:
// mode: C++
// fill-column: 76
// c-file-style: "gnu"
// indent-tabs-mode: nil
// End:
// vim: et:sw=2:sts=2:ts=2:cino=>2s,{s,\:s,+s,t0,g0,^-2,e-2,n-2,p2s,(0,=s:<|MERGE_RESOLUTION|>--- conflicted
+++ resolved
@@ -1752,16 +1752,9 @@
     {
       revision_t rev;
       revision_id const & rev_id = *i;
-<<<<<<< HEAD
-      app.db.get_revision_or_sentinel(rev_id, rev);
+      db.get_revision_or_sentinel(rev_id, rev);
       I(!rev.is_sentinel);
-      app.db.put_roster_for_revision(rev_id, rev);
-      app.db.put_height_for_revision(rev_id, rev);
-=======
-      db.get_revision(rev_id, rev);
-      db.put_roster_for_revision(rev_id, rev);
       db.put_height_for_revision(rev_id, rev);
->>>>>>> cf6374cc
       ++done;
     }
 
