// Copyright (C) 2004 Graydon Hoare <graydon@pobox.com>
//
// This program is made available under the GNU GPL version 2.0 or
// greater. See the accompanying file COPYING for details.
//
// This program is distributed WITHOUT ANY WARRANTY; without even the
// implied warranty of MERCHANTABILITY or FITNESS FOR A PARTICULAR
// PURPOSE.

#include "base.hh"
#include <cctype>
#include <cstdlib>
#include <map>
#include <queue>
#include <set>
#include <sstream>
#include <stack>
#include <iterator>
#include <functional>
#include <list>

#include "lexical_cast.hh"
#include <boost/dynamic_bitset.hpp>
#include <boost/shared_ptr.hpp>

#include "botan/botan.h"

#include "basic_io.hh"
#include "cert.hh"
#include "cset.hh"
#include "constants.hh"
#include "interner.hh"
#include "numeric_vocab.hh"
#include "revision.hh"
#include "sanity.hh"
#include "transforms.hh"
#include "simplestring_xform.hh"
#include "ui.hh"
#include "vocab.hh"
#include "safe_map.hh"
#include "legacy.hh"
#include "rev_height.hh"

using std::back_inserter;
using std::copy;
using std::deque;
using std::list;
using std::make_pair;
using std::map;
using std::max;
using std::multimap;
using std::ostringstream;
using std::pair;
using std::queue;
using std::set;
using std::stack;
using std::string;
using std::vector;

using boost::dynamic_bitset;
using boost::shared_ptr;

void revision_t::check_sane() const
{
  // null id in current manifest only permitted if previous
  // state was null and no changes
  // FIXME: above comment makes no sense.  This should just be
  // I(!null_id(new_manifest)), and the only reason I am not making it so
  // right now is that I don't have time to immediately track down all the
  // fallout.
  if (null_id(new_manifest))
    {
      for (edge_map::const_iterator i = edges.begin();
           i != edges.end(); ++i)
        I(null_id(edge_old_revision(i)));
    }

  if (edges.size() == 1)
    {
      // no particular checks to be done right now
    }
  else if (edges.size() == 2)
    {
      // merge nodes cannot have null revisions
      for (edge_map::const_iterator i = edges.begin(); i != edges.end(); ++i)
        I(!null_id(edge_old_revision(i)));
    }
  else
    // revisions must always have either 1 or 2 edges
    I(false);

  // we used to also check that if there were multiple edges that had patches
  // for the same file, then the new hashes on each edge matched each other.
  // this is not ported over to roster-style revisions because it's an
  // inadequate check, and the real check, that the new manifest id is correct
  // (done in put_revision, for instance) covers this case automatically.
}

bool
revision_t::is_merge_node() const
{
  return edges.size() > 1;
}

bool
revision_t::is_nontrivial() const
{
  check_sane();
  // merge revisions are never trivial, because even if the resulting node
  // happens to be identical to both parents, the merge is still recording
  // that fact.
  if (is_merge_node())
    return true;
  else
    return !edge_changes(edges.begin()).empty();
}

revision_t::revision_t(revision_t const & other)
{
  /* behave like normal constructor if other is empty */
  made_for = made_for_nobody;
  if (null_id(other.new_manifest) && other.edges.empty()) return;
  other.check_sane();
  new_manifest = other.new_manifest;
  edges = other.edges;
  made_for = other.made_for;
}

revision_t const &
revision_t::operator=(revision_t const & other)
{
  other.check_sane();
  new_manifest = other.new_manifest;
  edges = other.edges;
  made_for = other.made_for;
  return *this;
}


// For a surprisingly long time, we have been using an algorithm which
// is nonsense, based on a misunderstanding of what "LCA" means. The
// LCA of two nodes is *not* the first common ancestor which you find
// when iteratively expanding their ancestor sets. Instead, the LCA is
// the common ancestor which is a descendent of all other common
// ancestors.
//
// In general, a set of nodes in a DAG doesn't always have an
// LCA. There might be multiple common ancestors which are not parents
// of one another. So we implement something which is "functionally
// useful" for finding a merge point (and moreover, which always
// terminates): we find an LCA of the input set if it exists,
// otherwise we replace the input set with the nodes we did find and
// repeat.
//
// All previous discussions in monotone-land, before say August 2005,
// of LCA (and LCAD) are essentially wrong due to our silly
// misunderstanding. It's unfortunate, but our half-baked
// approximations worked almost well enough to take us through 3 years
// of deployed use. Hopefully this more accurate new use will serve us
// even longer.

typedef unsigned long ctx;
typedef dynamic_bitset<> bitmap;
typedef shared_ptr<bitmap> shared_bitmap;

static void
calculate_ancestors_from_graph(interner<ctx> & intern,
                               revision_id const & init,
                               multimap<revision_id, revision_id> const & graph,
                               map< ctx, shared_bitmap > & ancestors,
                               shared_bitmap & total_union);

void
find_common_ancestor_for_merge(revision_id const & left,
                               revision_id const & right,
                               revision_id & anc,
                               database & db)
{
  interner<ctx> intern;
  set<ctx> leaves;
  map<ctx, shared_bitmap> ancestors;

  shared_bitmap isect = shared_bitmap(new bitmap());
  shared_bitmap isect_ancs = shared_bitmap(new bitmap());

  leaves.insert(intern.intern(left.inner()()));
  leaves.insert(intern.intern(right.inner()()));


  multimap<revision_id, revision_id> inverse_graph;
  {
    multimap<revision_id, revision_id> graph;
    db.get_revision_ancestry(graph);
    typedef multimap<revision_id, revision_id>::const_iterator gi;
    for (gi i = graph.begin(); i != graph.end(); ++i)
      inverse_graph.insert(make_pair(i->second, i->first));
  }


  while (leaves.size() != 1)
    {
      isect->clear();
      isect_ancs->clear();

      // First intersect all ancestors of current leaf set
      for (set<ctx>::const_iterator i = leaves.begin(); i != leaves.end(); ++i)
        {
          ctx curr_leaf = *i;
          shared_bitmap curr_leaf_ancestors;
          map<ctx, shared_bitmap >::const_iterator j = ancestors.find(*i);
          if (j != ancestors.end())
            curr_leaf_ancestors = j->second;
          else
            {
              curr_leaf_ancestors = shared_bitmap(new bitmap());
              calculate_ancestors_from_graph(intern, revision_id(intern.lookup(curr_leaf)),
                                             inverse_graph, ancestors,
                                             curr_leaf_ancestors);
            }
          if (isect->size() > curr_leaf_ancestors->size())
            curr_leaf_ancestors->resize(isect->size());

          if (curr_leaf_ancestors->size() > isect->size())
            isect->resize(curr_leaf_ancestors->size());

          if (i == leaves.begin())
            *isect = *curr_leaf_ancestors;
          else
            (*isect) &= (*curr_leaf_ancestors);
        }

      // isect is now the set of common ancestors of leaves, but that is not enough.
      // We need the set of leaves of isect; to do that we calculate the set of
      // ancestors of isect, in order to subtract it from isect (below).
      set<ctx> new_leaves;
      for (ctx i = 0; i < isect->size(); ++i)
        {
          if (isect->test(i))
            {
              calculate_ancestors_from_graph(intern, revision_id(intern.lookup(i)),
                                             inverse_graph, ancestors, isect_ancs);
            }
        }

      // Finally, the subtraction step: for any element i of isect, if
      // it's *not* in isect_ancs, it survives as a new leaf.
      leaves.clear();
      for (ctx i = 0; i < isect->size(); ++i)
        {
          if (!isect->test(i))
            continue;
          if (i < isect_ancs->size() && isect_ancs->test(i))
            continue;
          safe_insert(leaves, i);
        }
    }

  I(leaves.size() == 1);
  anc = revision_id(intern.lookup(*leaves.begin()));
}

// FIXME: this algorithm is incredibly inefficient; it's O(n) where n is the
// size of the entire revision graph.

template<typename T> static bool
is_ancestor(T const & ancestor_id,
            T const & descendent_id,
            multimap<T, T> const & graph)
{

  set<T> visited;
  queue<T> queue;

  queue.push(ancestor_id);

  while (!queue.empty())
    {
      T current_id = queue.front();
      queue.pop();

      if (current_id == descendent_id)
        return true;
      else
        {
          typedef typename multimap<T, T>::const_iterator gi;
          pair<gi, gi> children = graph.equal_range(current_id);
          for (gi i = children.first; i != children.second; ++i)
            {
              if (visited.find(i->second) == visited.end())
                {
                  queue.push(i->second);
                  visited.insert(i->second);
                }
            }
        }
    }
  return false;
}

bool
is_ancestor(revision_id const & ancestor_id,
            revision_id const & descendent_id,
            database & db)
{
  L(FL("checking whether %s is an ancestor of %s") % ancestor_id % descendent_id);

  multimap<revision_id, revision_id> graph;
  db.get_revision_ancestry(graph);
  return is_ancestor(ancestor_id, descendent_id, graph);
}


static void
add_bitset_to_union(shared_bitmap src,
                    shared_bitmap dst)
{
  if (dst->size() > src->size())
    src->resize(dst->size());
  if (src->size() > dst->size())
    dst->resize(src->size());
  *dst |= *src;
}


static void
calculate_ancestors_from_graph(interner<ctx> & intern,
                               revision_id const & init,
                               multimap<revision_id, revision_id> const & graph,
                               map< ctx, shared_bitmap > & ancestors,
                               shared_bitmap & total_union)
{
  typedef multimap<revision_id, revision_id>::const_iterator gi;
  stack<ctx> stk;

  stk.push(intern.intern(init.inner()()));

  while (! stk.empty())
    {
      ctx us = stk.top();
      revision_id rev(hexenc<id>(intern.lookup(us)));

      pair<gi,gi> parents = graph.equal_range(rev);
      bool pushed = false;

      // first make sure all parents are done
      for (gi i = parents.first; i != parents.second; ++i)
        {
          ctx parent = intern.intern(i->second.inner()());
          if (ancestors.find(parent) == ancestors.end())
            {
              stk.push(parent);
              pushed = true;
              break;
            }
        }

      // if we pushed anything we stop now. we'll come back later when all
      // the parents are done.
      if (pushed)
        continue;

      shared_bitmap b = shared_bitmap(new bitmap());

      for (gi i = parents.first; i != parents.second; ++i)
        {
          ctx parent = intern.intern(i->second.inner()());

          // set all parents
          if (b->size() <= parent)
            b->resize(parent + 1);
          b->set(parent);

          // ensure all parents are loaded into the ancestor map
          I(ancestors.find(parent) != ancestors.end());

          // union them into our map
          map< ctx, shared_bitmap >::const_iterator j = ancestors.find(parent);
          I(j != ancestors.end());
          add_bitset_to_union(j->second, b);
        }

      add_bitset_to_union(b, total_union);
      ancestors.insert(make_pair(us, b));
      stk.pop();
    }
}

void
toposort(set<revision_id> const & revisions,
         vector<revision_id> & sorted,
         database & db)
{
  map<rev_height, revision_id> work;

  for (set<revision_id>::const_iterator i = revisions.begin();
       i != revisions.end(); ++i) 
    {
      rev_height height;
      db.get_rev_height(*i, height);
      work.insert(make_pair(height, *i));
    }

  sorted.clear();
  
  for (map<rev_height, revision_id>::const_iterator i = work.begin();
       i != work.end(); ++i)
    {
      sorted.push_back(i->second);
    }
}

static void
accumulate_strict_ancestors(revision_id const & start,
                            set<revision_id> & all_ancestors,
                            multimap<revision_id, revision_id> const & inverse_graph,
                            database & db,
                            rev_height const & min_height)
{
  typedef multimap<revision_id, revision_id>::const_iterator gi;

  vector<revision_id> frontier;
  frontier.push_back(start);

  while (!frontier.empty())
    {
      revision_id rid = frontier.back();
      frontier.pop_back();
      pair<gi, gi> parents = inverse_graph.equal_range(rid);
      for (gi i = parents.first; i != parents.second; ++i)
        {
          revision_id const & parent = i->second;
          if (all_ancestors.find(parent) == all_ancestors.end())
            {
              // prune if we're below min_height
              rev_height h;
              db.get_rev_height(parent, h);
              if (h >= min_height)
                {
                  all_ancestors.insert(parent);
                  frontier.push_back(parent);
                }
            }
        }
    }
}

// this call is equivalent to running:
//   erase(remove_if(candidates.begin(), candidates.end(), p));
//   erase_ancestors(candidates, db);
// however, by interleaving the two operations, it can in common cases make
// many fewer calls to the predicate, which can be a significant speed win.

void
erase_ancestors_and_failures(std::set<revision_id> & candidates,
                             is_failure & p,
                             database & db,
                             multimap<revision_id, revision_id> *inverse_graph_cache_ptr)
{
  // Load up the ancestry graph
  multimap<revision_id, revision_id> inverse_graph;
  
  if (candidates.empty())
    return;
  
  if (inverse_graph_cache_ptr == NULL)
    inverse_graph_cache_ptr = &inverse_graph;
  if (inverse_graph_cache_ptr->empty())
  {
    multimap<revision_id, revision_id> graph;
    db.get_revision_ancestry(graph);
    for (multimap<revision_id, revision_id>::const_iterator i = graph.begin();
         i != graph.end(); ++i)
      inverse_graph_cache_ptr->insert(make_pair(i->second, i->first));
  }

  // Keep a set of all ancestors that we've traversed -- to avoid
  // combinatorial explosion.
  set<revision_id> all_ancestors;

  rev_height min_height;
  db.get_rev_height(*candidates.begin(), min_height);
  for (std::set<revision_id>::const_iterator it = candidates.begin(); it != candidates.end(); it++)
    {
      rev_height h;
      db.get_rev_height(*it, h);
      if (h < min_height)
        min_height = h;
    }

  vector<revision_id> todo(candidates.begin(), candidates.end());
  std::random_shuffle(todo.begin(), todo.end());

  size_t predicates = 0;
  while (!todo.empty())
    {
      revision_id rid = todo.back();
      todo.pop_back();
      // check if this one has already been eliminated
      if (all_ancestors.find(rid) != all_ancestors.end())
        continue;
      // and then whether it actually should stay in the running:
      ++predicates;
      if (p(rid))
        {
          candidates.erase(rid);
          continue;
        }
      // okay, it is good enough that all its ancestors should be
      // eliminated
      accumulate_strict_ancestors(rid, all_ancestors, *inverse_graph_cache_ptr, db, min_height);
    }

  // now go and eliminate the ancestors
  for (set<revision_id>::const_iterator i = all_ancestors.begin();
       i != all_ancestors.end(); ++i)
    candidates.erase(*i);

  L(FL("called predicate %s times") % predicates);
}

// This function looks at a set of revisions, and for every pair A, B in that
// set such that A is an ancestor of B, it erases A.

namespace
{
  struct no_failures : public is_failure
  {
    virtual bool operator()(revision_id const & rid)
    {
      return false;
    }
  };
}
void
erase_ancestors(set<revision_id> & revisions, database & db)
{
  no_failures p;
  erase_ancestors_and_failures(revisions, p, db);
}

// This function takes a revision A and a set of revision Bs, calculates the
// ancestry of each, and returns the set of revisions that are in A's ancestry
// but not in the ancestry of any of the Bs.  It tells you 'what's new' in A
// that's not in the Bs.  If the output set if non-empty, then A will
// certainly be in it; but the output set might be empty.
void
ancestry_difference(revision_id const & a, set<revision_id> const & bs,
                    set<revision_id> & new_stuff,
                    database & db)
{
  new_stuff.clear();
  typedef multimap<revision_id, revision_id>::const_iterator gi;
  multimap<revision_id, revision_id> graph;
  multimap<revision_id, revision_id> inverse_graph;

  db.get_revision_ancestry(graph);
  for (gi i = graph.begin(); i != graph.end(); ++i)
    inverse_graph.insert(make_pair(i->second, i->first));

  interner<ctx> intern;
  map< ctx, shared_bitmap > ancestors;

  shared_bitmap u = shared_bitmap(new bitmap());

  for (set<revision_id>::const_iterator i = bs.begin();
       i != bs.end(); ++i)
    {
      calculate_ancestors_from_graph(intern, *i, inverse_graph, ancestors, u);
      ctx c = intern.intern(i->inner()());
      if (u->size() <= c)
        u->resize(c + 1);
      u->set(c);
    }

  shared_bitmap au = shared_bitmap(new bitmap());
  calculate_ancestors_from_graph(intern, a, inverse_graph, ancestors, au);
  {
    ctx c = intern.intern(a.inner()());
    if (au->size() <= c)
      au->resize(c + 1);
    au->set(c);
  }

  au->resize(max(au->size(), u->size()));
  u->resize(max(au->size(), u->size()));

  *au -= *u;

  for (unsigned int i = 0; i != au->size(); ++i)
  {
    if (au->test(i))
      {
        revision_id rid(intern.lookup(i));
        if (!null_id(rid))
          new_stuff.insert(rid);
      }
  }
}

void
select_nodes_modified_by_rev(revision_t const & rev,
                             roster_t const new_roster,
                             set<node_id> & nodes_modified,
                             database & db)
{
  nodes_modified.clear();

  for (edge_map::const_iterator i = rev.edges.begin();
       i != rev.edges.end(); ++i)
    {
      set<node_id> edge_nodes_modified;
      roster_t old_roster;
      db.get_roster(edge_old_revision(i), old_roster);
      select_nodes_modified_by_cset(edge_changes(i),
                                    old_roster,
                                    new_roster,
                                    edge_nodes_modified);

      copy(edge_nodes_modified.begin(), edge_nodes_modified.end(),
                inserter(nodes_modified, nodes_modified.begin()));
    }
}


void
make_revision(revision_id const & old_rev_id,
              roster_t const & old_roster,
              roster_t const & new_roster,
              revision_t & rev)
{
  shared_ptr<cset> cs(new cset());

  rev.edges.clear();
  make_cset(old_roster, new_roster, *cs);

  calculate_ident(new_roster, rev.new_manifest);
  L(FL("new manifest_id is %s") % rev.new_manifest);

  safe_insert(rev.edges, make_pair(old_rev_id, cs));
  rev.made_for = made_for_database;
}

void
make_revision(revision_id const & old_rev_id,
              roster_t const & old_roster,
              cset const & changes,
              revision_t & rev)
{
  roster_t new_roster = old_roster;
  {
    temp_node_id_source nis;
    editable_roster_base er(new_roster, nis);
    changes.apply_to(er);
  }

  shared_ptr<cset> cs(new cset(changes));
  rev.edges.clear();

  calculate_ident(new_roster, rev.new_manifest);
  L(FL("new manifest_id is %s") % rev.new_manifest);

  safe_insert(rev.edges, make_pair(old_rev_id, cs));
  rev.made_for = made_for_database;
}

void
make_revision(parent_map const & old_rosters,
              roster_t const & new_roster,
              revision_t & rev)
{
  edge_map edges;
  for (parent_map::const_iterator i = old_rosters.begin();
       i != old_rosters.end();
       i++)
    {
      shared_ptr<cset> cs(new cset());
      make_cset(parent_roster(i), new_roster, *cs);
      safe_insert(edges, make_pair(parent_id(i), cs));
    }

  rev.edges = edges;
  calculate_ident(new_roster, rev.new_manifest);
  L(FL("new manifest_id is %s") % rev.new_manifest);
}

static void
recalculate_manifest_id_for_restricted_rev(parent_map const & old_rosters,
                                           edge_map & edges,
                                           revision_t & rev)
{
  // In order to get the correct manifest ID, recalculate the new roster
  // using one of the restricted csets.  It doesn't matter which of the
  // parent roster/cset pairs we use for this; by construction, they must
  // all produce the same result.
  revision_id id = parent_id(old_rosters.begin());
  roster_t restricted_roster = *(safe_get(old_rosters, id).first);

  temp_node_id_source nis;
  editable_roster_base er(restricted_roster, nis);
  safe_get(edges, id)->apply_to(er);

  calculate_ident(restricted_roster, rev.new_manifest);
  rev.edges = edges;
  L(FL("new manifest_id is %s") % rev.new_manifest);
}

void
make_restricted_revision(parent_map const & old_rosters,
                         roster_t const & new_roster,
                         node_restriction const & mask,
                         revision_t & rev)
{
  edge_map edges;
  for (parent_map::const_iterator i = old_rosters.begin();
       i != old_rosters.end();
       i++)
    {
      shared_ptr<cset> included(new cset());
      roster_t restricted_roster;

      make_restricted_roster(parent_roster(i), new_roster, 
                             restricted_roster, mask);
      make_cset(parent_roster(i), restricted_roster, *included);
      safe_insert(edges, make_pair(parent_id(i), included));
    }

  recalculate_manifest_id_for_restricted_rev(old_rosters, edges, rev);
}

void
make_restricted_revision(parent_map const & old_rosters,
                         roster_t const & new_roster,
                         node_restriction const & mask,
                         revision_t & rev,
                         cset & excluded,
                         commands::command_id const & cmd_name)
{
  edge_map edges;
  bool no_excludes = true;
  for (parent_map::const_iterator i = old_rosters.begin();
       i != old_rosters.end();
       i++)
    {
      shared_ptr<cset> included(new cset());
      roster_t restricted_roster;

      make_restricted_roster(parent_roster(i), new_roster, 
                             restricted_roster, mask);
      make_cset(parent_roster(i), restricted_roster, *included);
      make_cset(restricted_roster, new_roster, excluded);
      safe_insert(edges, make_pair(parent_id(i), included));
      if (!excluded.empty())
        no_excludes = false;
    }

  N(old_rosters.size() == 1 || no_excludes,
    F("the command '%s %s' cannot be restricted in a two-parent workspace")
    % ui.prog_name % join_words(cmd_name)());

  recalculate_manifest_id_for_restricted_rev(old_rosters, edges, rev);
}

// Workspace-only revisions, with fake rev.new_manifest and content
// changes suppressed.
void
make_revision_for_workspace(revision_id const & old_rev_id,
                            cset const & changes,
                            revision_t & rev)
{
  MM(old_rev_id);
  MM(changes);
  MM(rev);
  shared_ptr<cset> cs(new cset(changes));
  cs->deltas_applied.clear();

  rev.edges.clear();
  safe_insert(rev.edges, make_pair(old_rev_id, cs));
  if (!null_id(old_rev_id))
    rev.new_manifest = manifest_id(fake_id());
  rev.made_for = made_for_workspace;
}

void
make_revision_for_workspace(revision_id const & old_rev_id,
                            roster_t const & old_roster,
                            roster_t const & new_roster,
                            revision_t & rev)
{
  MM(old_rev_id);
  MM(old_roster);
  MM(new_roster);
  MM(rev);
  cset changes;
  make_cset(old_roster, new_roster, changes);
  make_revision_for_workspace(old_rev_id, changes, rev);
}

void
make_revision_for_workspace(parent_map const & old_rosters,
                            roster_t const & new_roster,
                            revision_t & rev)
{
  edge_map edges;
  for (parent_map::const_iterator i = old_rosters.begin();
       i != old_rosters.end();
       i++)
    {
      shared_ptr<cset> cs(new cset());
      make_cset(parent_roster(i), new_roster, *cs);
      cs->deltas_applied.clear();
      safe_insert(edges, make_pair(parent_id(i), cs));
    }

  rev.edges = edges;
  rev.new_manifest = manifest_id(fake_id());
  rev.made_for = made_for_workspace;
}


// Stuff related to rebuilding the revision graph. Unfortunately this is a
// real enough error case that we need support code for it.

typedef map<u64, pair<shared_ptr<roster_t>, shared_ptr<marking_map> > >
parent_roster_map;

template <> void
dump(parent_roster_map const & prm, string & out)
{
  ostringstream oss;
  for (parent_roster_map::const_iterator i = prm.begin(); i != prm.end(); ++i)
    {
      oss << "roster: " << i->first << '\n';
      string roster_str, indented_roster_str;
      dump(*i->second.first, roster_str);
      prefix_lines_with("    ", roster_str, indented_roster_str);
      oss << indented_roster_str;
      oss << "\nroster's marking:\n";
      string marking_str, indented_marking_str;
      dump(*i->second.second, marking_str);
      prefix_lines_with("    ", marking_str, indented_marking_str);
      oss << indented_marking_str;
      oss << "\n\n";
    }
  out = oss.str();
}

struct anc_graph
{
  anc_graph(bool existing, database & db) :
    existing_graph(existing),
    db(db),
    max_node(0),
    n_nodes("nodes", "n", 1),
    n_certs_in("certs in", "c", 1),
    n_revs_out("revs out", "r", 1),
    n_certs_out("certs out", "C", 1)
  {}

  bool existing_graph;
  database & db;
  u64 max_node;

  ticker n_nodes;
  ticker n_certs_in;
  ticker n_revs_out;
  ticker n_certs_out;

  map<u64,manifest_id> node_to_old_man;
  map<manifest_id,u64> old_man_to_node;

  map<u64,revision_id> node_to_old_rev;
  map<revision_id,u64> old_rev_to_node;

  map<u64,revision_id> node_to_new_rev;
  map<revision_id,u64> new_rev_to_node;

  map<u64, legacy::renames_map> node_to_renames;

  multimap<u64, pair<cert_name, cert_value> > certs;
  multimap<u64, u64> ancestry;
  set<string> branches;

  void add_node_ancestry(u64 child, u64 parent);
  void write_certs();
  void kluge_for_bogus_merge_edges();
  void rebuild_ancestry();
  void get_node_manifest(u64 node, manifest_id & man);
  u64 add_node_for_old_manifest(manifest_id const & man);
  u64 add_node_for_oldstyle_revision(revision_id const & rev);
  void construct_revisions_from_ancestry();
  void fixup_node_identities(parent_roster_map const & parent_rosters,
                             roster_t & child_roster,
                             legacy::renames_map const & renames);
};


void anc_graph::add_node_ancestry(u64 child, u64 parent)
{
  L(FL("noting ancestry from child %d -> parent %d") % child % parent);
  ancestry.insert(make_pair(child, parent));
}

void anc_graph::get_node_manifest(u64 node, manifest_id & man)
{
  map<u64,manifest_id>::const_iterator i = node_to_old_man.find(node);
  I(i != node_to_old_man.end());
  man = i->second;
}

void anc_graph::write_certs()
{
  {
    // regenerate epochs on all branches to random states

    for (set<string>::const_iterator i = branches.begin(); i != branches.end(); ++i)
      {
        char buf[constants::epochlen_bytes];
        Botan::Global_RNG::randomize(reinterpret_cast<Botan::byte *>(buf), constants::epochlen_bytes);
        hexenc<data> hexdata;
        encode_hexenc(data(string(buf, buf + constants::epochlen_bytes)), hexdata);
        epoch_data new_epoch(hexdata);
        L(FL("setting epoch for %s to %s") % *i % new_epoch);
        db.set_epoch(branch_name(*i), new_epoch);
      }
  }


  typedef multimap<u64, pair<cert_name, cert_value> >::const_iterator ci;

  for (map<u64,revision_id>::const_iterator i = node_to_new_rev.begin();
       i != node_to_new_rev.end(); ++i)
    {
      revision_id rev(i->second);

      pair<ci,ci> range = certs.equal_range(i->first);

      for (ci j = range.first; j != range.second; ++j)
        {
          cert_name name(j->second.first);
          cert_value val(j->second.second);

          cert new_cert;
          make_simple_cert(rev.inner(), name, val, db, new_cert);
          revision<cert> rcert(new_cert);
          if (db.put_revision_cert(rcert))
            ++n_certs_out;
        }
    }
}

void
anc_graph::kluge_for_bogus_merge_edges()
{
  // This kluge exists because in the 0.24-era monotone databases, several
  // bad merges still existed in which one side of the merge is an ancestor
  // of the other side of the merge. In other words, graphs which look like
  // this:
  //
  //  a ----------------------> e
  //   \                       /
  //    \---> b -> c -> d ----/
  //
  // Such merges confuse the roster-building algorithm, because they should
  // never have occurred in the first place: a was not a head at the time
  // of the merge, e should simply have been considered an extension of d.
  //
  // So... we drop the a->e edges entirely.
  //
  // Note: this kluge drops edges which are a struct superset of those
  // dropped by a previous kluge ("3-ancestor") so we have removed that
  // code.

  P(F("scanning for bogus merge edges"));

  multimap<u64,u64> parent_to_child_map;
    for (multimap<u64, u64>::const_iterator i = ancestry.begin();
         i != ancestry.end(); ++i)
      parent_to_child_map.insert(make_pair(i->second, i->first));

  map<u64, u64> edges_to_kill;
  for (multimap<u64, u64>::const_iterator i = ancestry.begin();
       i != ancestry.end(); ++i)
    {
      multimap<u64, u64>::const_iterator j = i;
      ++j;
      u64 child = i->first;
      // NB: ancestry is a multimap from child->parent(s)
      if (j != ancestry.end())
        {
          if (j->first == i->first)
            {
              L(FL("considering old merge edge %s") %
                safe_get(node_to_old_rev, i->first));
              u64 parent1 = i->second;
              u64 parent2 = j->second;
              if (is_ancestor (parent1, parent2, parent_to_child_map))
                safe_insert(edges_to_kill, make_pair(child, parent1));
              else if (is_ancestor (parent2, parent1, parent_to_child_map))
                safe_insert(edges_to_kill, make_pair(child, parent2));
            }
        }
    }

  for (map<u64, u64>::const_iterator i = edges_to_kill.begin();
       i != edges_to_kill.end(); ++i)
    {
      u64 child = i->first;
      u64 parent = i->second;
      bool killed = false;
      for (multimap<u64, u64>::iterator j = ancestry.lower_bound(child);
           j->first == child; ++j)
        {
          if (j->second == parent)
            {
              P(F("optimizing out redundant edge %d -> %d")
                % parent % child);
              ancestry.erase(j);
              killed = true;
              break;
            }
        }

      if (!killed)
        W(F("failed to eliminate edge %d -> %d")
          % parent % child);
    }
}


void
anc_graph::rebuild_ancestry()
{
  kluge_for_bogus_merge_edges();

  P(F("rebuilding %d nodes") % max_node);
  {
    transaction_guard guard(db);
    if (existing_graph)
      db.delete_existing_revs_and_certs();
    construct_revisions_from_ancestry();
    write_certs();
    if (existing_graph)
      db.delete_existing_manifests();
    guard.commit();
  }
}

u64
anc_graph::add_node_for_old_manifest(manifest_id const & man)
{
  I(!existing_graph);
  u64 node = 0;
  if (old_man_to_node.find(man) == old_man_to_node.end())
    {
      node = max_node++;
      ++n_nodes;
      L(FL("node %d = manifest %s") % node % man);
      old_man_to_node.insert(make_pair(man, node));
      node_to_old_man.insert(make_pair(node, man));

      // load certs
      vector< manifest<cert> > mcerts;
      db.get_manifest_certs(man, mcerts);
      erase_bogus_certs(mcerts, db);
      for(vector< manifest<cert> >::const_iterator i = mcerts.begin();
          i != mcerts.end(); ++i)
        {
          L(FL("loaded '%s' manifest cert for node %s") % i->inner().name % node);
          cert_value tv;
          decode_base64(i->inner().value, tv);
          ++n_certs_in;
          certs.insert(make_pair(node,
                                      make_pair(i->inner().name, tv)));
        }
    }
  else
    {
      node = old_man_to_node[man];
    }
  return node;
}

u64 anc_graph::add_node_for_oldstyle_revision(revision_id const & rev)
{
  I(existing_graph);
  I(!null_id(rev));
  u64 node = 0;
  if (old_rev_to_node.find(rev) == old_rev_to_node.end())
    {
      node = max_node++;
      ++n_nodes;

      manifest_id man;
      legacy::renames_map renames;
      legacy::get_manifest_and_renames_for_rev(db, rev, man, renames);

      L(FL("node %d = revision %s = manifest %s") % node % rev % man);
      old_rev_to_node.insert(make_pair(rev, node));
      node_to_old_rev.insert(make_pair(node, rev));
      node_to_old_man.insert(make_pair(node, man));
      node_to_renames.insert(make_pair(node, renames));

      // load certs
      vector< revision<cert> > rcerts;
      db.get_revision_certs(rev, rcerts);
      erase_bogus_certs(rcerts, db);
      for(vector< revision<cert> >::const_iterator i = rcerts.begin();
          i != rcerts.end(); ++i)
        {
          L(FL("loaded '%s' revision cert for node %s") % i->inner().name % node);
          cert_value tv;
          decode_base64(i->inner().value, tv);
          ++n_certs_in;
          certs.insert(make_pair(node,
                                      make_pair(i->inner().name, tv)));

          if (i->inner().name == branch_cert_name)
            branches.insert(tv());
        }
    }
  else
    {
      node = old_rev_to_node[rev];
    }

  return node;
}

static bool
not_dead_yet(node_id nid, u64 birth_rev,
             parent_roster_map const & parent_rosters,
             multimap<u64, u64> const & child_to_parents)
{
  // Any given node, at each point in the revision graph, is in one of the
  // states "alive", "unborn", "dead".  The invariant we must maintain in
  // constructing our revision graph is that if a node is dead in any parent,
  // then it must also be dead in the child.  The purpose of this function is
  // to take a node, and a list of parents, and determine whether that node is
  // allowed to be alive in a child of the given parents.

  // "Alive" means, the node currently exists in the revision's tree.
  // "Unborn" means, the node does not exist in the revision's tree, and the
  // node's birth revision is _not_ an ancestor of the revision.
  // "Dead" means, the node does not exist in the revision's tree, and the
  // node's birth revision _is_ an ancestor of the revision.

  // L(FL("testing liveliness of node %d, born in rev %d") % nid % birth_rev);
  for (parent_roster_map::const_iterator r = parent_rosters.begin();
       r != parent_rosters.end(); ++r)
    {
      shared_ptr<roster_t> parent = r->second.first;
      // L(FL("node %d %s in parent roster %d")
      //             % nid
      //             % (parent->has_node(n->first) ? "exists" : "does not exist" )
      //             % r->first);

      if (!parent->has_node(nid))
        {
          deque<u64> work;
          set<u64> seen;
          work.push_back(r->first);
          while (!work.empty())
            {
              u64 curr = work.front();
              work.pop_front();
              // L(FL("examining ancestor %d of parent roster %d, looking for anc=%d")
              //                     % curr % r->first % birth_rev);

              if (seen.find(curr) != seen.end())
                continue;
              seen.insert(curr);

              if (curr == birth_rev)
                {
                  // L(FL("node is dead in %d") % r->first);
                  return false;
                }
              typedef multimap<u64, u64>::const_iterator ci;
              pair<ci,ci> range = child_to_parents.equal_range(curr);
              for (ci i = range.first; i != range.second; ++i)
                {
                  if (i->first != curr)
                    continue;
                  work.push_back(i->second);
                }
            }
        }
    }
  // L(FL("node is alive in all parents, returning true"));
  return true;
}


static file_path
find_old_path_for(map<file_path, file_path> const & renames,
                  file_path const & new_path)
{
  map<file_path, file_path>::const_iterator i = renames.find(new_path);
  if (i != renames.end())
    return i->second;

  // ??? root directory rename possible in the old schema?
  // if not, do this first.
  if (new_path.empty())
    return new_path;

  file_path dir;
  path_component base;
  new_path.dirname_basename(dir, base);
  return find_old_path_for(renames, dir) / base;
}

static file_path
find_new_path_for(map<file_path, file_path> const & renames,
                  file_path const & old_path)
{
  map<file_path, file_path> reversed;
  for (map<file_path, file_path>::const_iterator i = renames.begin();
       i != renames.end(); ++i)
    reversed.insert(make_pair(i->second, i->first));
  // this is a hackish kluge.  seems to work, though.
  return find_old_path_for(reversed, old_path);
}

// Recursive helper function for insert_into_roster.
static void
insert_parents_into_roster(roster_t & child_roster,
                           temp_node_id_source & nis,
                           file_path const & pth,
                           file_path const & full)
{
  if (child_roster.has_node(pth))
    {
      E(is_dir_t(child_roster.get_node(pth)),
        F("Directory %s for path %s cannot be added, "
          "as there is a file in the way") % pth % full);
      return;
    }

  if (!pth.empty())
    insert_parents_into_roster(child_roster, nis, pth.dirname(), full);

  child_roster.attach_node(child_roster.create_dir_node(nis), pth);
}

static void
insert_into_roster(roster_t & child_roster,
                   temp_node_id_source & nis,
                   file_path const & pth,
                   file_id const & fid)
{
  if (child_roster.has_node(pth))
    {
      node_t n = child_roster.get_node(pth);
      E(is_file_t(n),
        F("Path %s cannot be added, as there is a directory in the way") % pth);
      file_t f = downcast_to_file_t(n);
      E(f->content == fid,
        F("Path %s added twice with differing content") % pth);
      return;
    }

  insert_parents_into_roster(child_roster, nis, pth.dirname(), pth);
  child_roster.attach_node(child_roster.create_file_node(fid, nis), pth);
}

void
anc_graph::fixup_node_identities(parent_roster_map const & parent_rosters,
                                 roster_t & child_roster,
                                 legacy::renames_map const & renames)
{
  // Our strategy here is to iterate over every node in every parent, and
  // for each parent node P find zero or one tmp nodes in the child which
  // represents the fate of P:
  //
  //   - If any of the parents thinks that P has died, we do not search for
  //     it in the child; we leave it as "dropped".
  //
  //   - We fetch the name N of the parent node P, and apply the rename map
  //     to N, getting "remapped name" M.  If we find a child node C with
  //     name M in the child roster, with the same type as P, we identify P
  //     and C, and swap P for C in the child.


  // Map node_id -> birth rev
  map<node_id, u64> nodes_in_any_parent;

  // Stage 1: collect all nodes (and their birth revs) in any parent.
  for (parent_roster_map::const_iterator i = parent_rosters.begin();
       i != parent_rosters.end(); ++i)
    {
      shared_ptr<roster_t> parent_roster = i->second.first;
      shared_ptr<marking_map> parent_marking = i->second.second;

      node_map const & nodes = parent_roster->all_nodes();
      for (node_map::const_iterator j = nodes.begin(); j != nodes.end(); ++j)
        {
          node_id n = j->first;
          revision_id birth_rev = safe_get(*parent_marking, n).birth_revision;
          u64 birth_node = safe_get(new_rev_to_node, birth_rev);
          map<node_id, u64>::const_iterator i = nodes_in_any_parent.find(n);
          if (i != nodes_in_any_parent.end())
            I(i->second == birth_node);
          else
            safe_insert(nodes_in_any_parent,
                        make_pair(n, birth_node));
        }
    }

  // Stage 2: For any node which is actually live, try to locate a mapping
  // from a parent instance of it to a child node.
  for (map<node_id, u64>::const_iterator i = nodes_in_any_parent.begin();
       i != nodes_in_any_parent.end(); ++i)
    {
      node_id n = i->first;
      u64 birth_rev = i->second;

      if (child_roster.has_node(n))
        continue;

      if (not_dead_yet(n, birth_rev, parent_rosters, ancestry))
        {
          for (parent_roster_map::const_iterator j = parent_rosters.begin();
               j != parent_rosters.end(); ++j)
            {
              shared_ptr<roster_t> parent_roster = j->second.first;

              if (!parent_roster->has_node(n))
                continue;

              file_path fp;
              parent_roster->get_name(n, fp);

              // Try remapping the name.
              if (node_to_old_rev.find(j->first) != node_to_old_rev.end())
                {
                  legacy::renames_map::const_iterator rmap;
                  revision_id parent_rid = safe_get(node_to_old_rev, j->first);
                  rmap = renames.find(parent_rid);
                  if (rmap != renames.end())
                    fp = find_new_path_for(rmap->second, fp);
                }

              // See if we can match this node against a child.
              if ((!child_roster.has_node(n))
                  && child_roster.has_node(fp))
                {
                  node_t pn = parent_roster->get_node(n);
                  node_t cn = child_roster.get_node(fp);
                  if (is_file_t(pn) == is_file_t(cn))
                    {
                      child_roster.replace_node_id(cn->self, n);
                      break;
                    }
                }
            }
        }
    }
}

struct
current_rev_debugger
{
  u64 node;
  anc_graph const & agraph;
  current_rev_debugger(u64 n, anc_graph const & ag)
    : node(n), agraph(ag)
  {
  }
};

template <> void
dump(current_rev_debugger const & d, string & out)
{
  typedef multimap<u64, pair<cert_name, cert_value> >::const_iterator ci;
  pair<ci,ci> range = d.agraph.certs.equal_range(d.node);
  for(ci i = range.first; i != range.second; ++i)
    {
      if (i->first == d.node)
        {
          out += "cert '" + i->second.first() + "'";
          out += "= '" + i->second.second() + "'\n";
        }
    }
}


void
anc_graph::construct_revisions_from_ancestry()
{
  // This is an incredibly cheesy, and also reasonably simple sorting
  // system: we put all the root nodes in the work queue. we take a
  // node out of the work queue and check if its parents are done. if
  // they are, we process it and insert its children. otherwise we put
  // it back on the end of the work queue. This both ensures that we're
  // always processing something *like* a frontier, while avoiding the
  // need to worry about one side of the frontier advancing faster than
  // another.

  typedef multimap<u64,u64>::const_iterator ci;
  multimap<u64,u64> parent_to_child_map;
  deque<u64> work;
  set<u64> done;

  {
    // Set up the parent->child mapping and prime the work queue

    set<u64> children, all;
    for (multimap<u64, u64>::const_iterator i = ancestry.begin();
         i != ancestry.end(); ++i)
      {
        parent_to_child_map.insert(make_pair(i->second, i->first));
        children.insert(i->first);
      }
    for (map<u64,manifest_id>::const_iterator i = node_to_old_man.begin();
         i != node_to_old_man.end(); ++i)
      {
        all.insert(i->first);
      }

    set_difference(all.begin(), all.end(),
                   children.begin(), children.end(),
                   back_inserter(work));
  }

  while (!work.empty())
    {

      u64 child = work.front();

      current_rev_debugger dbg(child, *this);
      MM(dbg);

      work.pop_front();

      if (done.find(child) != done.end())
        continue;

      pair<ci,ci> parent_range = ancestry.equal_range(child);
      set<u64> parents;
      bool parents_all_done = true;
      for (ci i = parent_range.first; parents_all_done && i != parent_range.second; ++i)
      {
        if (i->first != child)
          continue;
        u64 parent = i->second;
        if (done.find(parent) == done.end())
          {
            work.push_back(child);
            parents_all_done = false;
          }
        else
          parents.insert(parent);
      }

      if (parents_all_done
          && (node_to_new_rev.find(child) == node_to_new_rev.end()))
        {
          L(FL("processing node %d") % child);

          manifest_id old_child_mid;
          legacy::manifest_map old_child_man;

          get_node_manifest(child, old_child_mid);
          manifest_data mdat;
          db.get_manifest_version(old_child_mid, mdat);
          legacy::read_manifest_map(mdat, old_child_man);

          // Load all the parent rosters into a temporary roster map
          parent_roster_map parent_rosters;
          MM(parent_rosters);

          for (ci i = parent_range.first; parents_all_done && i != parent_range.second; ++i)
            {
              if (i->first != child)
                continue;
              u64 parent = i->second;
              if (parent_rosters.find(parent) == parent_rosters.end())
                {
                  shared_ptr<roster_t> ros = shared_ptr<roster_t>(new roster_t());
                  shared_ptr<marking_map> mm = shared_ptr<marking_map>(new marking_map());
                  db.get_roster(safe_get(node_to_new_rev, parent), *ros, *mm);
                  safe_insert(parent_rosters, make_pair(parent, make_pair(ros, mm)));
                }
            }

          file_path attr_path = file_path_internal(".mt-attrs");
          file_path old_ignore_path = file_path_internal(".mt-ignore");
          file_path new_ignore_path = file_path_internal(".mtn-ignore");

          roster_t child_roster;
          MM(child_roster);
          temp_node_id_source nis;

          // all rosters shall have a root node.
          child_roster.attach_node(child_roster.create_dir_node(nis),
                                   file_path_internal(""));

          for (legacy::manifest_map::const_iterator i = old_child_man.begin();
               i != old_child_man.end(); ++i)
            {
              if (i->first == attr_path)
                continue;
              // convert .mt-ignore to .mtn-ignore... except if .mtn-ignore
              // already exists, just leave things alone.
              else if (i->first == old_ignore_path
                       && old_child_man.find(new_ignore_path) == old_child_man.end())
                insert_into_roster(child_roster, nis, new_ignore_path, i->second);
              else
                insert_into_roster(child_roster, nis, i->first, i->second);
            }

          // migrate attributes out of .mt-attrs
          {
            legacy::manifest_map::const_iterator i = old_child_man.find(attr_path);
            if (i != old_child_man.end())
              {
                file_data dat;
                db.get_file_version(i->second, dat);
                legacy::dot_mt_attrs_map attrs;
                legacy::read_dot_mt_attrs(dat.inner(), attrs);
                for (legacy::dot_mt_attrs_map::const_iterator j = attrs.begin();
                     j != attrs.end(); ++j)
                  {
                    if (child_roster.has_node(j->first))
                      {
                        map<string, string> const &
                          fattrs = j->second;
                        for (map<string, string>::const_iterator
                               k = fattrs.begin();
                             k != fattrs.end(); ++k)
                          {
                            string key = k->first;
                            if (db.must_drop_attr(key))
                              {
                                // ignore it
                              }
                            else if (key == "execute" || key == "manual_merge")
                              child_roster.set_attr(j->first,
                                                    attr_key("mtn:" + key),
                                                    attr_value(k->second));
                            else
                              E(false, F("unknown attribute '%s' on path '%s'\n"
                                         "please contact %s so we can work out the right way to migrate this\n"
                                         "(if you just want it to go away, see the switch --drop-attr, but\n"
                                         "seriously, if you'd like to keep it, we're happy to figure out how)")
                                % key % j->first % PACKAGE_BUGREPORT);
                          }
                      }
                  }
              }
          }

          // Now knit the parent node IDs into child node IDs (which are currently all
          // tmpids), wherever possible.
          fixup_node_identities(parent_rosters, child_roster, node_to_renames[child]);

          revision_t rev;
          rev.made_for = made_for_database;
          MM(rev);
          calculate_ident(child_roster, rev.new_manifest);

          // For each parent, construct an edge in the revision structure by analyzing the
          // relationship between the parent roster and the child roster (and placing the
          // result in a cset)

          for (parent_roster_map::const_iterator i = parent_rosters.begin();
               i != parent_rosters.end(); ++i)
            {
              u64 parent = i->first;
              revision_id parent_rid = safe_get(node_to_new_rev, parent);
              shared_ptr<roster_t> parent_roster = i->second.first;
              shared_ptr<cset> cs = shared_ptr<cset>(new cset());
              MM(*cs);
              make_cset(*parent_roster, child_roster, *cs);
              safe_insert(rev.edges, make_pair(parent_rid, cs));
            }

          // It is possible that we're at a "root" node here -- a node
          // which had no parent in the old rev graph -- in which case we
          // synthesize an edge from the empty revision to the current,
          // containing a cset which adds all the files in the child.

          if (rev.edges.empty())
            {
              revision_id parent_rid;
              shared_ptr<roster_t> parent_roster = shared_ptr<roster_t>(new roster_t());
              shared_ptr<cset> cs = shared_ptr<cset>(new cset());
              MM(*cs);
              make_cset(*parent_roster, child_roster, *cs);
              safe_insert(rev.edges, make_pair (parent_rid, cs));

            }

          // Finally, put all this excitement into the database and save
          // the new_rid for use in the cert-writing pass.

          revision_id new_rid;
          calculate_ident(rev, new_rid);
          node_to_new_rev.insert(make_pair(child, new_rid));
          new_rev_to_node.insert(make_pair(new_rid, child));

          /*
          P(F("------------------------------------------------"));
          P(F("made revision %s with %d edges, manifest id = %s")
            % new_rid % rev.edges.size() % rev.new_manifest);

          {
            string rtmp;
            data dtmp;
            dump(dbg, rtmp);
            write_revision(rev, dtmp);
            P(F("%s") % rtmp);
            P(F("%s") % dtmp);
          }
          P(F("------------------------------------------------"));
          */

          L(FL("mapped node %d to revision %s") % child % new_rid);
          if (db.put_revision(new_rid, rev))
            ++n_revs_out;
          
          // Mark this child as done, hooray!
          safe_insert(done, child);

          // Extend the work queue with all the children of this child
          pair<ci,ci> grandchild_range = parent_to_child_map.equal_range(child);
          for (ci i = grandchild_range.first;
               i != grandchild_range.second; ++i)
            {
              if (i->first != child)
                continue;
              if (done.find(i->second) == done.end())
                work.push_back(i->second);
            }
        }
    }
}

void
build_roster_style_revs_from_manifest_style_revs(database & db)
{
<<<<<<< HEAD
  app.db.ensure_open_for_format_changes();
  app.db.check_is_not_rosterified();

  anc_graph graph(true, app);
=======
  real_sanity.set_relaxed(true);
  anc_graph graph(true, db);
>>>>>>> 694c0463

  P(F("converting existing revision graph to new roster-style revisions"));
  multimap<revision_id, revision_id> existing_graph;

  // cross-check that we're getting everything
  // in fact the code in this function is wrong, because if a revision has no
  // parents and no children (it is a root revision, and no children have been
  // committed under it), then we will simply drop it!
  // This code at least causes this case to throw an assertion; FIXME: make
  // this case actually work.
  set<revision_id> all_rev_ids;
  db.get_revision_ids(all_rev_ids);

  db.get_revision_ancestry(existing_graph);
  for (multimap<revision_id, revision_id>::const_iterator i = existing_graph.begin();
       i != existing_graph.end(); ++i)
    {
      // FIXME: insert for the null id as well, and do the same for the
      // changesetify code, and then reach rebuild_ancestry how to deal with
      // such things.  (I guess u64(0) should represent the null parent?)
      if (!null_id(i->first))
        {
          u64 parent_node = graph.add_node_for_oldstyle_revision(i->first);
          all_rev_ids.erase(i->first);
          u64 child_node = graph.add_node_for_oldstyle_revision(i->second);
          all_rev_ids.erase(i->second);
          graph.add_node_ancestry(child_node, parent_node);
        }
    }

  for (set<revision_id>::const_iterator i = all_rev_ids.begin();
       i != all_rev_ids.end(); ++i)
    {
      graph.add_node_for_oldstyle_revision(*i);
    }

  graph.rebuild_ancestry();
}


void
build_changesets_from_manifest_ancestry(database & db)
{
  anc_graph graph(false, db);

  P(F("rebuilding revision graph from manifest certs"));

  vector< manifest<cert> > tmp;
  db.get_manifest_certs(cert_name("ancestor"), tmp);
  erase_bogus_certs(tmp, db);

  for (vector< manifest<cert> >::const_iterator i = tmp.begin();
       i != tmp.end(); ++i)
    {
      cert_value tv;
      decode_base64(i->inner().value, tv);
      manifest_id child, parent;
      child = manifest_id(i->inner().ident);
      parent = manifest_id(tv());

      u64 parent_node = graph.add_node_for_old_manifest(parent);
      u64 child_node = graph.add_node_for_old_manifest(child);
      graph.add_node_ancestry(child_node, parent_node);
    }

  graph.rebuild_ancestry();
}


// This is a special function solely for the use of regenerate_caches -- it
// must work even when caches (especially, the height cache!) do not exist.
// For all other purposes, use toposort above.
static void
allrevs_toposorted(vector<revision_id> & revisions,
                   database & db)
{
  // get the complete ancestry
  rev_ancestry_map graph;
  db.get_revision_ancestry(graph);
  toposort_rev_ancestry(graph, revisions);
}

void
regenerate_caches(database & db)
{
  P(F("regenerating cached rosters and heights"));

  db.ensure_open_for_format_changes();

  transaction_guard guard(db);

  db.delete_existing_rosters();
  db.delete_existing_heights();

  vector<revision_id> sorted_ids;
  allrevs_toposorted(sorted_ids, db);

  ticker done(_("regenerated"), "r", 5);
  done.set_total(sorted_ids.size());

  for (std::vector<revision_id>::const_iterator i = sorted_ids.begin();
       i != sorted_ids.end(); ++i)
    {
      revision_t rev;
      revision_id const & rev_id = *i;
      db.get_revision(rev_id, rev);
      db.put_roster_for_revision(rev_id, rev);
      db.put_height_for_revision(rev_id, rev);
      ++done;
    }

  guard.commit();

  P(F("finished regenerating cached rosters and heights"));
}

// i/o stuff

namespace
{
  namespace syms
  {
    symbol const format_version("format_version");
    symbol const old_revision("old_revision");
    symbol const new_manifest("new_manifest");
  }
}

void
print_edge(basic_io::printer & printer,
           edge_entry const & e)
{
  basic_io::stanza st;
  st.push_hex_pair(syms::old_revision, edge_old_revision(e).inner());
  printer.print_stanza(st);
  print_cset(printer, edge_changes(e));
}

static void
print_insane_revision(basic_io::printer & printer,
                      revision_t const & rev)
{

  basic_io::stanza format_stanza;
  format_stanza.push_str_pair(syms::format_version, "1");
  printer.print_stanza(format_stanza);

  basic_io::stanza manifest_stanza;
  manifest_stanza.push_hex_pair(syms::new_manifest, rev.new_manifest.inner());
  printer.print_stanza(manifest_stanza);

  for (edge_map::const_iterator edge = rev.edges.begin();
       edge != rev.edges.end(); ++edge)
    print_edge(printer, *edge);
}

void
print_revision(basic_io::printer & printer,
               revision_t const & rev)
{
  rev.check_sane();
  print_insane_revision(printer, rev);
}


void
parse_edge(basic_io::parser & parser,
           edge_map & es)
{
  shared_ptr<cset> cs(new cset());
  MM(*cs);
  manifest_id old_man;
  revision_id old_rev;
  string tmp;

  parser.esym(syms::old_revision);
  parser.hex(tmp);
  old_rev = revision_id(tmp);

  parse_cset(parser, *cs);

  es.insert(make_pair(old_rev, cs));
}


void
parse_revision(basic_io::parser & parser,
               revision_t & rev)
{
  MM(rev);
  rev.edges.clear();
  rev.made_for = made_for_database;
  string tmp;
  parser.esym(syms::format_version);
  parser.str(tmp);
  E(tmp == "1",
    F("encountered a revision with unknown format, version '%s'\n"
      "I only know how to understand the version '1' format\n"
      "a newer version of monotone is required to complete this operation")
    % tmp);
  parser.esym(syms::new_manifest);
  parser.hex(tmp);
  rev.new_manifest = manifest_id(tmp);
  while (parser.symp(syms::old_revision))
    parse_edge(parser, rev.edges);
  rev.check_sane();
}

void
read_revision(data const & dat,
              revision_t & rev)
{
  MM(rev);
  basic_io::input_source src(dat(), "revision");
  basic_io::tokenizer tok(src);
  basic_io::parser pars(tok);
  parse_revision(pars, rev);
  I(src.lookahead == EOF);
  rev.check_sane();
}

void
read_revision(revision_data const & dat,
              revision_t & rev)
{
  read_revision(dat.inner(), rev);
  rev.check_sane();
}

static void write_insane_revision(revision_t const & rev,
                                  data & dat)
{
  basic_io::printer pr;
  print_insane_revision(pr, rev);
  dat = data(pr.buf);
}

template <> void
dump(revision_t const & rev, string & out)
{
  data dat;
  write_insane_revision(rev, dat);
  out = dat();
}

void
write_revision(revision_t const & rev,
               data & dat)
{
  rev.check_sane();
  write_insane_revision(rev, dat);
}

void
write_revision(revision_t const & rev,
               revision_data & dat)
{
  data d;
  write_revision(rev, d);
  dat = revision_data(d);
}

void calculate_ident(revision_t const & cs,
                     revision_id & ident)
{
  data tmp;
  hexenc<id> tid;
  write_revision(cs, tmp);
  calculate_ident(tmp, tid);
  ident = revision_id(tid);
}

#ifdef BUILD_UNIT_TESTS
#include "unit_tests.hh"
#include "sanity.hh"

UNIT_TEST(revision, find_old_new_path_for)
{
  map<file_path, file_path> renames;
  file_path foo = file_path_internal("foo");
  file_path foo_bar = file_path_internal("foo/bar");
  file_path foo_baz = file_path_internal("foo/baz");
  file_path quux = file_path_internal("quux");
  file_path quux_baz = file_path_internal("quux/baz");
  I(foo == find_old_path_for(renames, foo));
  I(foo == find_new_path_for(renames, foo));
  I(foo_bar == find_old_path_for(renames, foo_bar));
  I(foo_bar == find_new_path_for(renames, foo_bar));
  I(quux == find_old_path_for(renames, quux));
  I(quux == find_new_path_for(renames, quux));
  renames.insert(make_pair(foo, quux));
  renames.insert(make_pair(foo_bar, foo_baz));
  I(quux == find_old_path_for(renames, foo));
  I(foo == find_new_path_for(renames, quux));
  I(quux_baz == find_old_path_for(renames, foo_baz));
  I(foo_baz == find_new_path_for(renames, quux_baz));
  I(foo_baz == find_old_path_for(renames, foo_bar));
  I(foo_bar == find_new_path_for(renames, foo_baz));
}

#endif // BUILD_UNIT_TESTS

// Local Variables:
// mode: C++
// fill-column: 76
// c-file-style: "gnu"
// indent-tabs-mode: nil
// End:
// vim: et:sw=2:sts=2:ts=2:cino=>2s,{s,\:s,+s,t0,g0,^-2,e-2,n-2,p2s,(0,=s:<|MERGE_RESOLUTION|>--- conflicted
+++ resolved
@@ -1640,15 +1640,7 @@
 void
 build_roster_style_revs_from_manifest_style_revs(database & db)
 {
-<<<<<<< HEAD
-  app.db.ensure_open_for_format_changes();
-  app.db.check_is_not_rosterified();
-
-  anc_graph graph(true, app);
-=======
-  real_sanity.set_relaxed(true);
   anc_graph graph(true, db);
->>>>>>> 694c0463
 
   P(F("converting existing revision graph to new roster-style revisions"));
   multimap<revision_id, revision_id> existing_graph;
