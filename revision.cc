--- conflicted
+++ resolved
@@ -8,31 +8,6 @@
 // PURPOSE.
 
 #include "base.hh"
-<<<<<<< HEAD
-=======
-#include <map>
-#include <queue>
-#include <set>
-#include <sstream>
-#include <stack>
-#include <iterator>
-#include <functional>
-#include <list>
-
-#include "lexical_cast.hh"
-#include <boost/dynamic_bitset.hpp>
-#include <boost/shared_ptr.hpp>
-
-#include <botan/botan.h>
-#include <botan/rng.h>
-
-#include "basic_io.hh"
-#include "cert.hh"
-#include "cset.hh"
-#include "constants.hh"
-#include "interner.hh"
-#include "numeric_vocab.hh"
->>>>>>> 6530dca0
 #include "revision.hh"
 #include "roster.hh"
 
@@ -320,958 +295,6 @@
   rev.made_for = made_for_workspace;
 }
 
-<<<<<<< HEAD
-=======
-
-// Stuff related to rebuilding the revision graph. Unfortunately this is a
-// real enough error case that we need support code for it.
-
-typedef map<u64, pair<shared_ptr<roster_t>, shared_ptr<marking_map> > >
-parent_roster_map;
-
-template <> void
-dump(parent_roster_map const & prm, string & out)
-{
-  ostringstream oss;
-  for (parent_roster_map::const_iterator i = prm.begin(); i != prm.end(); ++i)
-    {
-      oss << "roster: " << i->first << '\n';
-      string roster_str, indented_roster_str;
-      dump(*i->second.first, roster_str);
-      prefix_lines_with("    ", roster_str, indented_roster_str);
-      oss << indented_roster_str;
-      oss << "\nroster's marking:\n";
-      string marking_str, indented_marking_str;
-      dump(*i->second.second, marking_str);
-      prefix_lines_with("    ", marking_str, indented_marking_str);
-      oss << indented_marking_str;
-      oss << "\n\n";
-    }
-  out = oss.str();
-}
-
-struct anc_graph
-{
-  anc_graph(bool existing, database & db, key_store & keys) :
-    existing_graph(existing),
-    db(db),
-    keys(keys),
-    max_node(0),
-    n_nodes("nodes", "n", 1),
-    n_certs_in("certs in", "c", 1),
-    n_revs_out("revs out", "r", 1),
-    n_certs_out("certs out", "C", 1)
-  {}
-
-  bool existing_graph;
-  database & db;
-  key_store & keys;
-  u64 max_node;
-
-  ticker n_nodes;
-  ticker n_certs_in;
-  ticker n_revs_out;
-  ticker n_certs_out;
-
-  map<u64,manifest_id> node_to_old_man;
-  map<manifest_id,u64> old_man_to_node;
-
-  map<u64,revision_id> node_to_old_rev;
-  map<revision_id,u64> old_rev_to_node;
-
-  map<u64,revision_id> node_to_new_rev;
-  map<revision_id,u64> new_rev_to_node;
-
-  map<u64, legacy::renames_map> node_to_renames;
-
-  multimap<u64, pair<cert_name, cert_value> > certs;
-  multimap<u64, u64> ancestry;
-  set<string> branches;
-
-  void add_node_ancestry(u64 child, u64 parent);
-  void write_certs();
-  void kluge_for_bogus_merge_edges();
-  void rebuild_ancestry(set<string> const & attrs_to_drop);
-  void get_node_manifest(u64 node, manifest_id & man);
-  u64 add_node_for_old_manifest(manifest_id const & man);
-  u64 add_node_for_oldstyle_revision(revision_id const & rev);
-  void construct_revisions_from_ancestry(set<string> const & attrs_to_drop);
-  void fixup_node_identities(parent_roster_map const & parent_rosters,
-                             roster_t & child_roster,
-                             legacy::renames_map const & renames);
-};
-
-
-void anc_graph::add_node_ancestry(u64 child, u64 parent)
-{
-  L(FL("noting ancestry from child %d -> parent %d") % child % parent);
-  ancestry.insert(make_pair(child, parent));
-}
-
-void anc_graph::get_node_manifest(u64 node, manifest_id & man)
-{
-  map<u64,manifest_id>::const_iterator i = node_to_old_man.find(node);
-  I(i != node_to_old_man.end());
-  man = i->second;
-}
-
-void anc_graph::write_certs()
-{
-  {
-    // regenerate epochs on all branches to random states
-
-    for (set<string>::const_iterator i = branches.begin(); i != branches.end(); ++i)
-      {
-        char buf[constants::epochlen_bytes];
-#if BOTAN_VERSION_CODE >= BOTAN_VERSION_CODE_FOR(1,7,7)
-        keys.get_rng().randomize(reinterpret_cast<Botan::byte *>(buf),
-                                 constants::epochlen_bytes);
-#else
-        Botan::Global_RNG::randomize(reinterpret_cast<Botan::byte *>(buf),
-                                     constants::epochlen_bytes);
-#endif
-        epoch_data new_epoch(string(buf, buf + constants::epochlen_bytes),
-                             origin::internal);
-        L(FL("setting epoch for %s to %s")
-          % *i % new_epoch);
-        db.set_epoch(branch_name(*i, origin::internal), new_epoch);
-      }
-  }
-
-
-  typedef multimap<u64, pair<cert_name, cert_value> >::const_iterator ci;
-
-  for (map<u64,revision_id>::const_iterator i = node_to_new_rev.begin();
-       i != node_to_new_rev.end(); ++i)
-    {
-      revision_id rev(i->second);
-
-      pair<ci,ci> range = certs.equal_range(i->first);
-
-      for (ci j = range.first; j != range.second; ++j)
-        {
-          cert_name name(j->second.first);
-          cert_value val(j->second.second);
-
-          if (put_simple_revision_cert(db, keys, rev, name, val))
-            ++n_certs_out;
-        }
-    }
-}
-
-void
-anc_graph::kluge_for_bogus_merge_edges()
-{
-  // This kluge exists because in the 0.24-era monotone databases, several
-  // bad merges still existed in which one side of the merge is an ancestor
-  // of the other side of the merge. In other words, graphs which look like
-  // this:
-  //
-  //  a ----------------------> e
-  //   \                       /
-  //    \---> b -> c -> d ----/
-  //
-  // Such merges confuse the roster-building algorithm, because they should
-  // never have occurred in the first place: a was not a head at the time
-  // of the merge, e should simply have been considered an extension of d.
-  //
-  // So... we drop the a->e edges entirely.
-  //
-  // Note: this kluge drops edges which are a struct superset of those
-  // dropped by a previous kluge ("3-ancestor") so we have removed that
-  // code.
-
-  P(F("scanning for bogus merge edges"));
-
-  multimap<u64,u64> parent_to_child_map;
-    for (multimap<u64, u64>::const_iterator i = ancestry.begin();
-         i != ancestry.end(); ++i)
-      parent_to_child_map.insert(make_pair(i->second, i->first));
-
-  map<u64, u64> edges_to_kill;
-  for (multimap<u64, u64>::const_iterator i = ancestry.begin();
-       i != ancestry.end(); ++i)
-    {
-      multimap<u64, u64>::const_iterator j = i;
-      ++j;
-      u64 child = i->first;
-      // NB: ancestry is a multimap from child->parent(s)
-      if (j != ancestry.end())
-        {
-          if (j->first == i->first)
-            {
-              L(FL("considering old merge edge %s") %
-                safe_get(node_to_old_rev, i->first));
-              u64 parent1 = i->second;
-              u64 parent2 = j->second;
-              if (is_ancestor (parent1, parent2, parent_to_child_map))
-                safe_insert(edges_to_kill, make_pair(child, parent1));
-              else if (is_ancestor (parent2, parent1, parent_to_child_map))
-                safe_insert(edges_to_kill, make_pair(child, parent2));
-            }
-        }
-    }
-
-  for (map<u64, u64>::const_iterator i = edges_to_kill.begin();
-       i != edges_to_kill.end(); ++i)
-    {
-      u64 child = i->first;
-      u64 parent = i->second;
-      bool killed = false;
-      for (multimap<u64, u64>::iterator j = ancestry.lower_bound(child);
-           j->first == child; ++j)
-        {
-          if (j->second == parent)
-            {
-              P(F("optimizing out redundant edge %d -> %d")
-                % parent % child);
-              ancestry.erase(j);
-              killed = true;
-              break;
-            }
-        }
-
-      if (!killed)
-        W(F("failed to eliminate edge %d -> %d")
-          % parent % child);
-    }
-}
-
-
-void
-anc_graph::rebuild_ancestry(set<string> const & attrs_to_drop)
-{
-  kluge_for_bogus_merge_edges();
-
-  P(F("rebuilding %d nodes") % max_node);
-  {
-    transaction_guard guard(db);
-    if (existing_graph)
-      db.delete_existing_revs_and_certs();
-    construct_revisions_from_ancestry(attrs_to_drop);
-    write_certs();
-    if (existing_graph)
-      db.delete_existing_manifests();
-    guard.commit();
-  }
-}
-
-u64
-anc_graph::add_node_for_old_manifest(manifest_id const & man)
-{
-  I(!existing_graph);
-  u64 node = 0;
-  if (old_man_to_node.find(man) == old_man_to_node.end())
-    {
-      node = max_node++;
-      ++n_nodes;
-      L(FL("node %d = manifest %s")
-        % node % man);
-      old_man_to_node.insert(make_pair(man, node));
-      node_to_old_man.insert(make_pair(node, man));
-
-      // load certs
-      vector< manifest<cert> > mcerts;
-      db.get_manifest_certs(man, mcerts);
-      erase_bogus_certs(db, mcerts);
-      for(vector< manifest<cert> >::const_iterator i = mcerts.begin();
-          i != mcerts.end(); ++i)
-        {
-          L(FL("loaded '%s' manifest cert for node %s") % i->inner().name % node);
-          ++n_certs_in;
-          certs.insert(make_pair(node, make_pair(i->inner().name,
-                                                 i->inner().value)));
-        }
-    }
-  else
-    {
-      node = old_man_to_node[man];
-    }
-  return node;
-}
-
-u64 anc_graph::add_node_for_oldstyle_revision(revision_id const & rev)
-{
-  I(existing_graph);
-  I(!null_id(rev));
-  u64 node = 0;
-  if (old_rev_to_node.find(rev) == old_rev_to_node.end())
-    {
-      node = max_node++;
-      ++n_nodes;
-
-      manifest_id man;
-      legacy::renames_map renames;
-      legacy::get_manifest_and_renames_for_rev(db, rev, man, renames);
-
-      L(FL("node %d = revision %s = manifest %s")
-        % node
-        % rev
-        % man);
-      old_rev_to_node.insert(make_pair(rev, node));
-      node_to_old_rev.insert(make_pair(node, rev));
-      node_to_old_man.insert(make_pair(node, man));
-      node_to_renames.insert(make_pair(node, renames));
-
-      // load certs
-      vector< revision<cert> > rcerts;
-      db.get_revision_certs(rev, rcerts);
-      erase_bogus_certs(db, rcerts);
-      for(vector< revision<cert> >::const_iterator i = rcerts.begin();
-          i != rcerts.end(); ++i)
-        {
-          L(FL("loaded '%s' revision cert for node %s") % i->inner().name % node);
-          ++n_certs_in;
-          certs.insert(make_pair(node, make_pair(i->inner().name,
-                                                 i->inner().value)));
-
-          if (i->inner().name == branch_cert_name)
-            branches.insert(i->inner().value());
-        }
-    }
-  else
-    {
-      node = old_rev_to_node[rev];
-    }
-
-  return node;
-}
-
-static bool
-not_dead_yet(node_id nid, u64 birth_rev,
-             parent_roster_map const & parent_rosters,
-             multimap<u64, u64> const & child_to_parents)
-{
-  // Any given node, at each point in the revision graph, is in one of the
-  // states "alive", "unborn", "dead".  The invariant we must maintain in
-  // constructing our revision graph is that if a node is dead in any parent,
-  // then it must also be dead in the child.  The purpose of this function is
-  // to take a node, and a list of parents, and determine whether that node is
-  // allowed to be alive in a child of the given parents.
-
-  // "Alive" means, the node currently exists in the revision's tree.
-  // "Unborn" means, the node does not exist in the revision's tree, and the
-  // node's birth revision is _not_ an ancestor of the revision.
-  // "Dead" means, the node does not exist in the revision's tree, and the
-  // node's birth revision _is_ an ancestor of the revision.
-
-  // L(FL("testing liveliness of node %d, born in rev %d") % nid % birth_rev);
-  for (parent_roster_map::const_iterator r = parent_rosters.begin();
-       r != parent_rosters.end(); ++r)
-    {
-      shared_ptr<roster_t> parent = r->second.first;
-      // L(FL("node %d %s in parent roster %d")
-      //             % nid
-      //             % (parent->has_node(n->first) ? "exists" : "does not exist" )
-      //             % r->first);
-
-      if (!parent->has_node(nid))
-        {
-          deque<u64> work;
-          set<u64> seen;
-          work.push_back(r->first);
-          while (!work.empty())
-            {
-              u64 curr = work.front();
-              work.pop_front();
-              // L(FL("examining ancestor %d of parent roster %d, looking for anc=%d")
-              //                     % curr % r->first % birth_rev);
-
-              if (seen.find(curr) != seen.end())
-                continue;
-              seen.insert(curr);
-
-              if (curr == birth_rev)
-                {
-                  // L(FL("node is dead in %d") % r->first);
-                  return false;
-                }
-              typedef multimap<u64, u64>::const_iterator ci;
-              pair<ci,ci> range = child_to_parents.equal_range(curr);
-              for (ci i = range.first; i != range.second; ++i)
-                {
-                  if (i->first != curr)
-                    continue;
-                  work.push_back(i->second);
-                }
-            }
-        }
-    }
-  // L(FL("node is alive in all parents, returning true"));
-  return true;
-}
-
-
-static file_path
-find_old_path_for(map<file_path, file_path> const & renames,
-                  file_path const & new_path)
-{
-  map<file_path, file_path>::const_iterator i = renames.find(new_path);
-  if (i != renames.end())
-    return i->second;
-
-  // ??? root directory rename possible in the old schema?
-  // if not, do this first.
-  if (new_path.empty())
-    return new_path;
-
-  file_path dir;
-  path_component base;
-  new_path.dirname_basename(dir, base);
-  return find_old_path_for(renames, dir) / base;
-}
-
-static file_path
-find_new_path_for(map<file_path, file_path> const & renames,
-                  file_path const & old_path)
-{
-  map<file_path, file_path> reversed;
-  for (map<file_path, file_path>::const_iterator i = renames.begin();
-       i != renames.end(); ++i)
-    reversed.insert(make_pair(i->second, i->first));
-  // this is a hackish kluge.  seems to work, though.
-  return find_old_path_for(reversed, old_path);
-}
-
-// Recursive helper function for insert_into_roster.
-static void
-insert_parents_into_roster(roster_t & child_roster,
-                           temp_node_id_source & nis,
-                           file_path const & pth,
-                           file_path const & full)
-{
-  if (child_roster.has_node(pth))
-    {
-      E(is_dir_t(child_roster.get_node(pth)), origin::internal,
-        F("Directory %s for path %s cannot be added, "
-          "as there is a file in the way") % pth % full);
-      return;
-    }
-
-  if (!pth.empty())
-    insert_parents_into_roster(child_roster, nis, pth.dirname(), full);
-
-  child_roster.attach_node(child_roster.create_dir_node(nis), pth);
-}
-
-static void
-insert_into_roster(roster_t & child_roster,
-                   temp_node_id_source & nis,
-                   file_path const & pth,
-                   file_id const & fid)
-{
-  if (child_roster.has_node(pth))
-    {
-      node_t n = child_roster.get_node(pth);
-      E(is_file_t(n), origin::internal,
-        F("Path %s cannot be added, as there is a directory in the way") % pth);
-      file_t f = downcast_to_file_t(n);
-      E(f->content == fid, origin::internal,
-        F("Path %s added twice with differing content") % pth);
-      return;
-    }
-
-  insert_parents_into_roster(child_roster, nis, pth.dirname(), pth);
-  child_roster.attach_node(child_roster.create_file_node(fid, nis), pth);
-}
-
-void
-anc_graph::fixup_node_identities(parent_roster_map const & parent_rosters,
-                                 roster_t & child_roster,
-                                 legacy::renames_map const & renames)
-{
-  // Our strategy here is to iterate over every node in every parent, and
-  // for each parent node P find zero or one tmp nodes in the child which
-  // represents the fate of P:
-  //
-  //   - If any of the parents thinks that P has died, we do not search for
-  //     it in the child; we leave it as "dropped".
-  //
-  //   - We fetch the name N of the parent node P, and apply the rename map
-  //     to N, getting "remapped name" M.  If we find a child node C with
-  //     name M in the child roster, with the same type as P, we identify P
-  //     and C, and swap P for C in the child.
-
-
-  // Map node_id -> birth rev
-  map<node_id, u64> nodes_in_any_parent;
-
-  // Stage 1: collect all nodes (and their birth revs) in any parent.
-  for (parent_roster_map::const_iterator i = parent_rosters.begin();
-       i != parent_rosters.end(); ++i)
-    {
-      shared_ptr<roster_t> parent_roster = i->second.first;
-      shared_ptr<marking_map> parent_marking = i->second.second;
-
-      node_map const & nodes = parent_roster->all_nodes();
-      for (node_map::const_iterator j = nodes.begin(); j != nodes.end(); ++j)
-        {
-          node_id n = j->first;
-          revision_id birth_rev = safe_get(*parent_marking, n).birth_revision;
-          u64 birth_node = safe_get(new_rev_to_node, birth_rev);
-          map<node_id, u64>::const_iterator i = nodes_in_any_parent.find(n);
-          if (i != nodes_in_any_parent.end())
-            I(i->second == birth_node);
-          else
-            safe_insert(nodes_in_any_parent,
-                        make_pair(n, birth_node));
-        }
-    }
-
-  // Stage 2: For any node which is actually live, try to locate a mapping
-  // from a parent instance of it to a child node.
-  for (map<node_id, u64>::const_iterator i = nodes_in_any_parent.begin();
-       i != nodes_in_any_parent.end(); ++i)
-    {
-      node_id n = i->first;
-      u64 birth_rev = i->second;
-
-      if (child_roster.has_node(n))
-        continue;
-
-      if (not_dead_yet(n, birth_rev, parent_rosters, ancestry))
-        {
-          for (parent_roster_map::const_iterator j = parent_rosters.begin();
-               j != parent_rosters.end(); ++j)
-            {
-              shared_ptr<roster_t> parent_roster = j->second.first;
-
-              if (!parent_roster->has_node(n))
-                continue;
-
-              file_path fp;
-              parent_roster->get_name(n, fp);
-
-              // Try remapping the name.
-              if (node_to_old_rev.find(j->first) != node_to_old_rev.end())
-                {
-                  legacy::renames_map::const_iterator rmap;
-                  revision_id parent_rid = safe_get(node_to_old_rev, j->first);
-                  rmap = renames.find(parent_rid);
-                  if (rmap != renames.end())
-                    fp = find_new_path_for(rmap->second, fp);
-                }
-
-              // See if we can match this node against a child.
-              if ((!child_roster.has_node(n))
-                  && child_roster.has_node(fp))
-                {
-                  node_t pn = parent_roster->get_node(n);
-                  node_t cn = child_roster.get_node(fp);
-                  if (is_file_t(pn) == is_file_t(cn))
-                    {
-                      child_roster.replace_node_id(cn->self, n);
-                      break;
-                    }
-                }
-            }
-        }
-    }
-}
-
-struct
-current_rev_debugger
-{
-  u64 node;
-  anc_graph const & agraph;
-  current_rev_debugger(u64 n, anc_graph const & ag)
-    : node(n), agraph(ag)
-  {
-  }
-};
-
-template <> void
-dump(current_rev_debugger const & d, string & out)
-{
-  typedef multimap<u64, pair<cert_name, cert_value> >::const_iterator ci;
-  pair<ci,ci> range = d.agraph.certs.equal_range(d.node);
-  for(ci i = range.first; i != range.second; ++i)
-    {
-      if (i->first == d.node)
-        {
-          out += "cert '" + i->second.first() + "'";
-          out += "= '" + i->second.second() + "'\n";
-        }
-    }
-}
-
-
-void
-anc_graph::construct_revisions_from_ancestry(set<string> const & attrs_to_drop)
-{
-  // This is an incredibly cheesy, and also reasonably simple sorting
-  // system: we put all the root nodes in the work queue. we take a
-  // node out of the work queue and check if its parents are done. if
-  // they are, we process it and insert its children. otherwise we put
-  // it back on the end of the work queue. This both ensures that we're
-  // always processing something *like* a frontier, while avoiding the
-  // need to worry about one side of the frontier advancing faster than
-  // another.
-
-  typedef multimap<u64,u64>::const_iterator ci;
-  multimap<u64,u64> parent_to_child_map;
-  deque<u64> work;
-  set<u64> done;
-
-  {
-    // Set up the parent->child mapping and prime the work queue
-
-    set<u64> children, all;
-    for (multimap<u64, u64>::const_iterator i = ancestry.begin();
-         i != ancestry.end(); ++i)
-      {
-        parent_to_child_map.insert(make_pair(i->second, i->first));
-        children.insert(i->first);
-      }
-    for (map<u64,manifest_id>::const_iterator i = node_to_old_man.begin();
-         i != node_to_old_man.end(); ++i)
-      {
-        all.insert(i->first);
-      }
-
-    set_difference(all.begin(), all.end(),
-                   children.begin(), children.end(),
-                   back_inserter(work));
-  }
-
-  while (!work.empty())
-    {
-
-      u64 child = work.front();
-
-      current_rev_debugger dbg(child, *this);
-      MM(dbg);
-
-      work.pop_front();
-
-      if (done.find(child) != done.end())
-        continue;
-
-      pair<ci,ci> parent_range = ancestry.equal_range(child);
-      set<u64> parents;
-      bool parents_all_done = true;
-      for (ci i = parent_range.first; parents_all_done && i != parent_range.second; ++i)
-      {
-        if (i->first != child)
-          continue;
-        u64 parent = i->second;
-        if (done.find(parent) == done.end())
-          {
-            work.push_back(child);
-            parents_all_done = false;
-          }
-        else
-          parents.insert(parent);
-      }
-
-      if (parents_all_done
-          && (node_to_new_rev.find(child) == node_to_new_rev.end()))
-        {
-          L(FL("processing node %d") % child);
-
-          manifest_id old_child_mid;
-          legacy::manifest_map old_child_man;
-
-          get_node_manifest(child, old_child_mid);
-          manifest_data mdat;
-          db.get_manifest_version(old_child_mid, mdat);
-          legacy::read_manifest_map(mdat, old_child_man);
-
-          // Load all the parent rosters into a temporary roster map
-          parent_roster_map parent_rosters;
-          MM(parent_rosters);
-
-          for (ci i = parent_range.first; parents_all_done && i != parent_range.second; ++i)
-            {
-              if (i->first != child)
-                continue;
-              u64 parent = i->second;
-              if (parent_rosters.find(parent) == parent_rosters.end())
-                {
-                  shared_ptr<roster_t> ros = shared_ptr<roster_t>(new roster_t());
-                  shared_ptr<marking_map> mm = shared_ptr<marking_map>(new marking_map());
-                  db.get_roster(safe_get(node_to_new_rev, parent), *ros, *mm);
-                  safe_insert(parent_rosters, make_pair(parent, make_pair(ros, mm)));
-                }
-            }
-
-          file_path attr_path = file_path_internal(".mt-attrs");
-          file_path old_ignore_path = file_path_internal(".mt-ignore");
-          file_path new_ignore_path = file_path_internal(".mtn-ignore");
-
-          roster_t child_roster;
-          MM(child_roster);
-          temp_node_id_source nis;
-
-          // all rosters shall have a root node.
-          child_roster.attach_node(child_roster.create_dir_node(nis),
-                                   file_path_internal(""));
-
-          for (legacy::manifest_map::const_iterator i = old_child_man.begin();
-               i != old_child_man.end(); ++i)
-            {
-              if (i->first == attr_path)
-                continue;
-              // convert .mt-ignore to .mtn-ignore... except if .mtn-ignore
-              // already exists, just leave things alone.
-              else if (i->first == old_ignore_path
-                       && old_child_man.find(new_ignore_path) == old_child_man.end())
-                insert_into_roster(child_roster, nis, new_ignore_path, i->second);
-              else
-                insert_into_roster(child_roster, nis, i->first, i->second);
-            }
-
-          // migrate attributes out of .mt-attrs
-          {
-            legacy::manifest_map::const_iterator i = old_child_man.find(attr_path);
-            if (i != old_child_man.end())
-              {
-                file_data dat;
-                db.get_file_version(i->second, dat);
-                legacy::dot_mt_attrs_map attrs;
-                legacy::read_dot_mt_attrs(dat.inner(), attrs);
-                for (legacy::dot_mt_attrs_map::const_iterator j = attrs.begin();
-                     j != attrs.end(); ++j)
-                  {
-                    if (child_roster.has_node(j->first))
-                      {
-                        map<string, string> const &
-                          fattrs = j->second;
-                        for (map<string, string>::const_iterator
-                               k = fattrs.begin();
-                             k != fattrs.end(); ++k)
-                          {
-                            string key = k->first;
-                            if (attrs_to_drop.find(key) != attrs_to_drop.end())
-                              {
-                                // ignore it
-                              }
-                            else if (key == "execute" || key == "manual_merge")
-                              child_roster.set_attr(j->first,
-                                                    attr_key("mtn:" + key,
-                                                             origin::internal),
-                                                    attr_value(k->second,
-                                                               origin::internal));
-                            else
-                              E(false, origin::no_fault,
-                                F("unknown attribute '%s' on path '%s'\n"
-                                  "please contact %s so we can work out the right way to migrate this\n"
-                                  "(if you just want it to go away, see the switch --drop-attr, but\n"
-                                  "seriously, if you'd like to keep it, we're happy to figure out how)")
-                                % key % j->first % PACKAGE_BUGREPORT);
-                          }
-                      }
-                  }
-              }
-          }
-
-          // Now knit the parent node IDs into child node IDs (which are currently all
-          // tmpids), wherever possible.
-          fixup_node_identities(parent_rosters, child_roster, node_to_renames[child]);
-
-          revision_t rev;
-          rev.made_for = made_for_database;
-          MM(rev);
-          calculate_ident(child_roster, rev.new_manifest);
-
-          // For each parent, construct an edge in the revision structure by analyzing the
-          // relationship between the parent roster and the child roster (and placing the
-          // result in a cset)
-
-          for (parent_roster_map::const_iterator i = parent_rosters.begin();
-               i != parent_rosters.end(); ++i)
-            {
-              u64 parent = i->first;
-              revision_id parent_rid = safe_get(node_to_new_rev, parent);
-              shared_ptr<roster_t> parent_roster = i->second.first;
-              shared_ptr<cset> cs = shared_ptr<cset>(new cset());
-              MM(*cs);
-              make_cset(*parent_roster, child_roster, *cs);
-              safe_insert(rev.edges, make_pair(parent_rid, cs));
-            }
-
-          // It is possible that we're at a "root" node here -- a node
-          // which had no parent in the old rev graph -- in which case we
-          // synthesize an edge from the empty revision to the current,
-          // containing a cset which adds all the files in the child.
-
-          if (rev.edges.empty())
-            {
-              revision_id parent_rid;
-              shared_ptr<roster_t> parent_roster = shared_ptr<roster_t>(new roster_t());
-              shared_ptr<cset> cs = shared_ptr<cset>(new cset());
-              MM(*cs);
-              make_cset(*parent_roster, child_roster, *cs);
-              safe_insert(rev.edges, make_pair (parent_rid, cs));
-
-            }
-
-          // Finally, put all this excitement into the database and save
-          // the new_rid for use in the cert-writing pass.
-
-          revision_id new_rid;
-          calculate_ident(rev, new_rid);
-          node_to_new_rev.insert(make_pair(child, new_rid));
-          new_rev_to_node.insert(make_pair(new_rid, child));
-
-          /*
-          P(F("------------------------------------------------"));
-          P(F("made revision %s with %d edges, manifest id = %s")
-            % new_rid % rev.edges.size() % rev.new_manifest);
-
-          {
-            string rtmp;
-            data dtmp;
-            dump(dbg, rtmp);
-            write_revision(rev, dtmp);
-            P(F("%s") % rtmp);
-            P(F("%s") % dtmp);
-          }
-          P(F("------------------------------------------------"));
-          */
-
-          L(FL("mapped node %d to revision %s") % child % new_rid);
-          if (db.put_revision(new_rid, rev))
-            ++n_revs_out;
-          
-          // Mark this child as done, hooray!
-          safe_insert(done, child);
-
-          // Extend the work queue with all the children of this child
-          pair<ci,ci> grandchild_range = parent_to_child_map.equal_range(child);
-          for (ci i = grandchild_range.first;
-               i != grandchild_range.second; ++i)
-            {
-              if (i->first != child)
-                continue;
-              if (done.find(i->second) == done.end())
-                work.push_back(i->second);
-            }
-        }
-    }
-}
-
-void
-build_roster_style_revs_from_manifest_style_revs(database & db, key_store & keys,
-                                                 set<string> const & attrs_to_drop)
-{
-  anc_graph graph(true, db, keys);
-
-  P(F("converting existing revision graph to new roster-style revisions"));
-  multimap<revision_id, revision_id> existing_graph;
-
-  // cross-check that we're getting everything
-  // in fact the code in this function is wrong, because if a revision has no
-  // parents and no children (it is a root revision, and no children have been
-  // committed under it), then we will simply drop it!
-  // This code at least causes this case to throw an assertion; FIXME: make
-  // this case actually work.
-  set<revision_id> all_rev_ids;
-  db.get_revision_ids(all_rev_ids);
-
-  db.get_revision_ancestry(existing_graph);
-  for (multimap<revision_id, revision_id>::const_iterator i = existing_graph.begin();
-       i != existing_graph.end(); ++i)
-    {
-      // FIXME: insert for the null id as well, and do the same for the
-      // changesetify code, and then reach rebuild_ancestry how to deal with
-      // such things.  (I guess u64(0) should represent the null parent?)
-      if (!null_id(i->first))
-        {
-          u64 parent_node = graph.add_node_for_oldstyle_revision(i->first);
-          all_rev_ids.erase(i->first);
-          u64 child_node = graph.add_node_for_oldstyle_revision(i->second);
-          all_rev_ids.erase(i->second);
-          graph.add_node_ancestry(child_node, parent_node);
-        }
-    }
-
-  for (set<revision_id>::const_iterator i = all_rev_ids.begin();
-       i != all_rev_ids.end(); ++i)
-    {
-      graph.add_node_for_oldstyle_revision(*i);
-    }
-
-  graph.rebuild_ancestry(attrs_to_drop);
-}
-
-
-void
-build_changesets_from_manifest_ancestry(database & db, key_store & keys,
-                                        set<string> const & attrs_to_drop)
-{
-  anc_graph graph(false, db, keys);
-
-  P(F("rebuilding revision graph from manifest certs"));
-
-  vector< manifest<cert> > tmp;
-  db.get_manifest_certs(cert_name("ancestor"), tmp);
-  erase_bogus_certs(db, tmp);
-
-  for (vector< manifest<cert> >::const_iterator i = tmp.begin();
-       i != tmp.end(); ++i)
-    {
-      manifest_id child, parent;
-      child = manifest_id(i->inner().ident.inner());
-      parent = typecast_vocab<manifest_id>(i->inner().value);
-
-      u64 parent_node = graph.add_node_for_old_manifest(parent);
-      u64 child_node = graph.add_node_for_old_manifest(child);
-      graph.add_node_ancestry(child_node, parent_node);
-    }
-
-  graph.rebuild_ancestry(attrs_to_drop);
-}
-
-
-// This is a special function solely for the use of regenerate_caches -- it
-// must work even when caches (especially, the height cache!) do not exist.
-// For all other purposes, use toposort above.
-static void
-allrevs_toposorted(database & db,
-                   vector<revision_id> & revisions)
-{
-  // get the complete ancestry
-  rev_ancestry_map graph;
-  db.get_revision_ancestry(graph);
-  toposort_rev_ancestry(graph, revisions);
-}
-
-void
-regenerate_caches(database & db)
-{
-  P(F("regenerating cached rosters and heights"));
-
-  db.ensure_open_for_format_changes();
-
-  transaction_guard guard(db);
-
-  db.delete_existing_rosters();
-  db.delete_existing_heights();
-
-  vector<revision_id> sorted_ids;
-  allrevs_toposorted(db, sorted_ids);
-
-  ticker done(_("regenerated"), "r", 5);
-  done.set_total(sorted_ids.size());
-
-  for (std::vector<revision_id>::const_iterator i = sorted_ids.begin();
-       i != sorted_ids.end(); ++i)
-    {
-      revision_t rev;
-      revision_id const & rev_id = *i;
-      db.get_revision(rev_id, rev);
-      db.put_roster_for_revision(rev_id, rev);
-      db.put_height_for_revision(rev_id, rev);
-      ++done;
-    }
-
-  guard.commit();
-
-  P(F("finished regenerating cached rosters and heights"));
-}
-
->>>>>>> 6530dca0
 // i/o stuff
 
 namespace
@@ -1431,7 +454,6 @@
   ident = revision_id(tid);
 }
 
-
 // Local Variables:
 // mode: C++
 // fill-column: 76
