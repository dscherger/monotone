--- conflicted
+++ resolved
@@ -457,12 +457,8 @@
 void
 erase_ancestors_and_failures(std::set<revision_id> & candidates,
                              is_failure & p,
-<<<<<<< HEAD
-                             app_state & app,
+                             database & db,
                              multimap<revision_id, revision_id> *inverse_graph_cache_ptr)
-=======
-                             database & db)
->>>>>>> 8d4b3b73
 {
   // Load up the ancestry graph
   multimap<revision_id, revision_id> inverse_graph;
