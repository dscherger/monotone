--- conflicted
+++ resolved
@@ -1714,13 +1714,8 @@
        i != tmp.end(); ++i)
     {
       manifest_id child, parent;
-<<<<<<< HEAD
       child = manifest_id(i->inner().ident.inner());
-      parent = manifest_id(tv());
-=======
-      child = manifest_id(i->inner().ident);
       parent = manifest_id(i->inner().value());
->>>>>>> 26a34a7c
 
       u64 parent_node = graph.add_node_for_old_manifest(parent);
       u64 child_node = graph.add_node_for_old_manifest(child);
