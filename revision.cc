--- conflicted
+++ resolved
@@ -719,19 +719,11 @@
        i++)
     {
       shared_ptr<cset> included(new cset());
-<<<<<<< HEAD
-      make_restricted_csets(parent_roster(i), new_roster,
-                            *included, dummy, mask);
-      MM(*included);
-      MM(dummy);
-      check_restricted_cset(parent_roster(i), *included);
-=======
       roster_t restricted_roster;
 
       make_restricted_roster(parent_roster(i), new_roster, 
                              restricted_roster, mask);
       make_cset(parent_roster(i), restricted_roster, *included);
->>>>>>> bfd08cb7
       safe_insert(edges, make_pair(parent_id(i), included));
     }
 
@@ -753,20 +745,12 @@
        i++)
     {
       shared_ptr<cset> included(new cset());
-<<<<<<< HEAD
-      make_restricted_csets(parent_roster(i), new_roster,
-                            *included, excluded, mask);
-      MM(*included);
-      MM(excluded);
-      check_restricted_cset(parent_roster(i), *included);
-=======
       roster_t restricted_roster;
 
       make_restricted_roster(parent_roster(i), new_roster, 
                              restricted_roster, mask);
       make_cset(parent_roster(i), restricted_roster, *included);
       make_cset(restricted_roster, new_roster, excluded);
->>>>>>> bfd08cb7
       safe_insert(edges, make_pair(parent_id(i), included));
       if (!excluded.empty())
         no_excludes = false;
