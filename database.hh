// Copyright (C) 2002 Graydon Hoare <graydon@pobox.com>
//
// This program is made available under the GNU GPL version 2.0 or
// greater. See the accompanying file COPYING for details.
//
// This program is distributed WITHOUT ANY WARRANTY; without even the
// implied warranty of MERCHANTABILITY or FITNESS FOR A PARTICULAR
// PURPOSE.

#ifndef __DATABASE_HH__
#define __DATABASE_HH__

#include "vector.hh"
#include <set>
#include <boost/shared_ptr.hpp>
#include <botan/version.h>

#include "rev_types.hh"
#include "cert.hh"

class app_state;
class lua_hooks;
struct date_t;
struct globish;
class key_store;
class outdated_indicator;
class rev_height;
class lazy_rng;

typedef std::pair<var_domain, var_name> var_key;

// this file defines a public, typed interface to the database.
// the database class encapsulates all knowledge about sqlite,
// the schema, and all SQL statements used to access the schema.
//
// one thing which is rather important to note is that this file
// deals with two sorts of version relationships. the versions
// stored in the database are all *backwards* from those the program
// sees. so for example if you have two versions of a file
//
// file.1, file.2
//
// where file.2 was a modification of file.1, then as far as the rest of
// the application is concerned -- and the ancestry graph -- file.1 is the
// "old" version and file.2 is the "new" version. note the use of terms
// which describe time, and the sequence of edits a user makes to a
// file. those are ancestry terms. when the application composes a
// patchset, for example, it'll contain the diff delta(file.1, file.2)
//
// from the database's perspective, however, file.1 is the derived version,
// and file.2 is the base version. the base version is stored in the
// "files" table, and the *reverse* diff delta(file.2, file.1) is stored in
// the "file_deltas" table, under the id of file.1, with the id of file.2
// listed as its base. note the use of the terms which describe
// reconstruction; those are storage-system terms.
//
// the interface *to* the database, and the ancestry version graphs, use
// the old / new metaphor of ancestry, but within the database (including
// the private helper methods, and the storage version graphs) the
// base/derived storage metaphor is used. the only real way to tell which
// is which is to look at the parameter names and code. I might try to
// express this in the type system some day, but not presently.
//
// the key phrase to keep repeating when working on this code is:
//
// "base files are new, derived files are old"
//
// it makes the code confusing, I know. this is possibly the worst part of
// the program. I don't know if there's any way to make it clearer.

class database_impl;

class database
{
  //
  // --== Opening the database and schema checking ==--
  //
public:
  explicit database(app_state &);
  ~database();

  system_path get_filename();
  bool is_dbfile(any_path const & file);
  bool database_specified();
  void check_is_not_rosterified();

  void ensure_open();
  void ensure_open_for_format_changes();
private:
  void ensure_open_for_maintenance();

  //
  // --== Transactions ==--
  //
private:
  friend class conditional_transaction_guard;

  //
  // --== Reading/writing delta-compressed objects ==--
  //
public:
  bool file_version_exists(file_id const & ident);
  bool revision_exists(revision_id const & ident);
  bool roster_link_exists_for_revision(revision_id const & ident);
  bool roster_exists_for_revision(revision_id const & ident);


  // get plain version if it exists, or reconstruct version
  // from deltas (if they exist)
  void get_file_version(file_id const & ident,
                        file_data & dat);

  // put file w/o predecessor into db
  void put_file(file_id const & new_id,
                file_data const & dat);

  // store new version and update old version to be a delta
  void put_file_version(file_id const & old_id,
                        file_id const & new_id,
                        file_delta const & del);

  void get_arbitrary_file_delta(file_id const & src_id,
                                file_id const & dst_id,
                                file_delta & del);

  // get plain version if it exists, or reconstruct version
  // from deltas (if they exist).
  void get_manifest_version(manifest_id const & ident,
                            manifest_data & dat);

private:
  bool file_or_manifest_base_exists(file_id const & ident,
                                    std::string const & table);
  bool delta_exists(id const & ident,
                    std::string const & table);
  void put_file_delta(file_id const & ident,
                      file_id const & base,
                      file_delta const & del);

  friend void rcs_put_raw_file_edge(database & db,
                                    file_id const & old_id,
                                    file_id const & new_id,
                                    delta const & del);


  //
  // --== The ancestry graph ==--
  //
public:
  void get_revision_ancestry(rev_ancestry_map & graph);

  void get_revision_parents(revision_id const & ident,
                           std::set<revision_id> & parents);

  void get_revision_children(revision_id const & ident,
                             std::set<revision_id> & children);

  void get_leaves(std::set<revision_id> & leaves);

  void get_revision_manifest(revision_id const & cid,
                             manifest_id & mid);

  void get_common_ancestors(std::set<revision_id> const & revs,
                            std::set<revision_id> & common_ancestors);

  void get_revision_ids(std::set<revision_id> & ids);
  // this is exposed for 'db check':
  void get_file_ids(std::set<file_id> & ids);

  //
  // --== Revision reading/writing ==--
  //
public:
  void get_revision(revision_id const & ident,
                    revision_t & cs);

  void get_revision(revision_id const & ident,
                    revision_data & dat);

  bool put_revision(revision_id const & new_id,
                    revision_t const & rev);

  bool put_revision(revision_id const & new_id,
                    revision_data const & dat);

private:
  void deltify_revision(revision_id const & rid);

  //
  // --== Rosters ==--
  //
public:
  node_id next_node_id();

  void get_roster(revision_id const & rid,
                  roster_t & roster);

  void get_roster(revision_id const & rid,
                  roster_t & roster,
                  marking_map & marks);

  void get_roster(revision_id const & rid,
                  cached_roster & cr);

  // these are exposed for the use of database_check.cc
  bool roster_version_exists(revision_id const & ident);
  void get_roster_ids(std::set<revision_id> & ids);

  // using roster deltas
  void get_markings(revision_id const & id,
                    node_id const & nid,
                    marking_t & markings);

  void get_file_content(revision_id const & id,
                        node_id const & nid,
                        file_id & content);

private:
  void get_roster_version(revision_id const & ros_id,
                          cached_roster & cr);

  void put_roster(revision_id const & rev_id,
                  roster_t_cp const & roster,
                  marking_map_cp const & marking);

  //
  // --== Keys ==--
  //
public:
  void get_key_ids(std::vector<rsa_keypair_id> & pubkeys);
  void get_key_ids(globish const & pattern,
                   std::vector<rsa_keypair_id> & pubkeys);

  void get_public_keys(std::vector<rsa_keypair_id> & pubkeys);

  bool public_key_exists(id const & hash);
  bool public_key_exists(rsa_keypair_id const & ident);

  void get_pubkey(id const & hash,
                  rsa_keypair_id & ident,
                  rsa_pub_key & pub);

  void get_key(rsa_keypair_id const & ident, rsa_pub_key & pub);
  bool put_key(rsa_keypair_id const & ident, rsa_pub_key const & pub);

  void delete_public_key(rsa_keypair_id const & pub_id);

  // Crypto operations

  void encrypt_rsa(rsa_keypair_id const & pub_id,
                   std::string const & plaintext,
                   rsa_oaep_sha_data & ciphertext);

  cert_status check_signature(rsa_keypair_id const & id,
                              std::string const & alleged_text,
                              rsa_sha1_signature const & signature);
  cert_status check_cert(cert const & t);

  //
  // --== Certs ==--
  //
  // note: this section is ridiculous. please do something about it.
public:
  bool revision_cert_exists(revision<cert> const & cert);
  bool revision_cert_exists(revision_id const & hash);

  bool put_revision_cert(revision<cert> const & cert);

  // this variant has to be rather coarse and fast, for netsync's use
  outdated_indicator get_revision_cert_nobranch_index(std::vector< std::pair<revision_id,
                              std::pair<revision_id, rsa_keypair_id> > > & idx);

  // Only used by database_check.cc
  outdated_indicator get_revision_certs(std::vector< revision<cert> > & certs);

  outdated_indicator get_revision_certs(cert_name const & name,
                          std::vector< revision<cert> > & certs);

  outdated_indicator get_revision_certs(revision_id const & ident,
                          cert_name const & name,
                          std::vector< revision<cert> > & certs);

  // Only used by get_branch_certs (project.cc)
  outdated_indicator get_revision_certs(cert_name const & name,
                          cert_value const & val,
                          std::vector< revision<cert> > & certs);

  // Only used by revision_is_in_branch (project.cc)
  outdated_indicator get_revision_certs(revision_id const & ident,
                          cert_name const & name,
                          cert_value const & value,
                          std::vector< revision<cert> > & certs);

  // Only used by get_branch_heads (project.cc)
  outdated_indicator get_revisions_with_cert(cert_name const & name,
                               cert_value const & value,
                               std::set<revision_id> & revisions);

  // Used through project.cc, and by
  // anc_graph::add_node_for_oldstyle_revision (revision.cc)
  outdated_indicator get_revision_certs(revision_id const & ident,
                          std::vector< revision<cert> > & certs);

  // Used through get_revision_cert_hashes (project.cc)
  outdated_indicator get_revision_certs(revision_id const & ident,
                          std::vector<id> & hashes);

  void get_revision_cert(id const & hash,
                         revision<cert> & c);

  void get_manifest_certs(manifest_id const & ident,
                          std::vector< manifest<cert> > & certs);

  void get_manifest_certs(cert_name const & name,
                          std::vector< manifest<cert> > & certs);

  void erase_bogus_certs(std::vector< manifest<cert> > & certs);
  void erase_bogus_certs(std::vector< revision<cert> > & certs);

  //
  // --== Epochs ==--
  //
public:
  void get_epochs(std::map<branch_uid, epoch_data> & epochs);

  void get_epoch(epoch_id const & eid, branch_uid & branch, epoch_data & epo);

  bool epoch_exists(epoch_id const & eid);

  void set_epoch(branch_uid const & branch, epoch_data const & epo);

  void clear_epoch(branch_uid const & branch);

  //
  // --== Database 'vars' ==--
  //
public:
  void get_vars(std::map<var_key, var_value > & vars);

  void get_var(var_key const & key, var_value & value);

  bool var_exists(var_key const & key);

  void set_var(var_key const & key, var_value const & value);

  void clear_var(var_key const & key);

  //
  // --== Completion ==--
  //
public:
  void prefix_matching_constraint(std::string const & colname,
                                   std::string const & prefix,
                                   std::string & constraint);

  void complete(std::string const & partial,
                std::set<revision_id> & completions);

  void complete(std::string const & partial,
                std::set<file_id> & completions);

  void complete(std::string const & partial,
                std::set< std::pair<key_id, utf8 > > & completions);

  //
  // --== Revision selectors ==--
  //
public:
  void select_parent(std::string const & partial,
                     std::set<revision_id> & completions);
  void select_cert(std::string const & certname,
                   std::set<revision_id> & completions);
  void select_cert(std::string const & certname, std::string const & certvalue,
                   std::set<revision_id> & completions);
  void select_author_tag_or_branch(std::string const & partial,
                                   std::set<revision_id> & completions);
  void select_date(std::string const & date, std::string const & comparison,
                   std::set<revision_id> & completions);

  //
  // --== The 'db' family of top-level commands ==--
  //
public:
  void initialize();
  void debug(std::string const & sql, std::ostream & out);
  void dump(std::ostream &);
  void load(std::istream &);
  void info(std::ostream &, bool analyze);
  void version(std::ostream &);
  void migrate(key_store &);
  void test_migration_step(key_store &, std::string const &);
  // for kill_rev_locally:
  void delete_existing_rev_and_certs(revision_id const & rid);
  // for kill_branch_certs_locally:
  void delete_branch_named(cert_value const & branch);
  // for kill_tag_locally:
  void delete_tag_named(cert_value const & tag);

public:
  // branches
  outdated_indicator get_branches(std::vector<std::string> & names);
  outdated_indicator get_branches(globish const & glob,
                                  std::vector<std::string> & names);

  bool check_integrity();

  void get_uncommon_ancestors(revision_id const & a,
                              revision_id const & b,
                              std::set<revision_id> & a_uncommon_ancs,
                              std::set<revision_id> & b_uncommon_ancs);

  // for changesetify, rosterify
  void delete_existing_revs_and_certs();

  void delete_existing_manifests();

  // heights
  void get_rev_height(revision_id const & id,
                      rev_height & height);

  void put_rev_height(revision_id const & id,
                      rev_height const & height);

  bool has_rev_height(rev_height const & height);
  void delete_existing_heights();

  void put_height_for_revision(revision_id const & new_id,
                               revision_t const & rev);

  // for regenerate_rosters
  void delete_existing_rosters();
  void put_roster_for_revision(revision_id const & new_id,
                               revision_t const & rev);

<<<<<<< HEAD
  // We make these lua hooks available via the database context;
  // see comments above their definition for rationale and plans.
  bool hook_get_manifest_cert_trust(std::set<rsa_keypair_id> const & signers,
    manifest_id const & id, cert_name const & name, cert_value const & val);
  bool hook_get_revision_cert_trust(std::set<rsa_keypair_id> const & signers,
    revision_id const & id, cert_name const & name, cert_value const & val);

  // This wants to be somewhere with access to a RNG.
  branch_uid generate_uid() const;
=======
>>>>>>> 75fb199b
private:
  boost::shared_ptr<database_impl> imp;
  lua_hooks & lua;
#if BOTAN_VERSION_CODE >= BOTAN_VERSION_CODE_FOR(1,7,7)
  boost::shared_ptr<lazy_rng> rng;
#endif
};

// not a member function, defined in database_check.cc
void check_db(database & db);

// Transaction guards nest. Acquire one in any scope you'd like
// transaction-protected, and it'll make sure the db aborts a transaction
// if there's any exception before you call commit().
//
// By default, transaction_guard locks the database exclusively. If the
// transaction is intended to be read-only, construct the guard with
// exclusive=false. In this case, if a database update is attempted and
// another process is accessing the database an exception will be thrown -
// uglier and more confusing for the user - however no data inconsistency
// should result.
//
// An exception is thrown if an exclusive transaction_guard is created
// while a non-exclusive transaction_guard exists.
//
// Transaction guards also support splitting long transactions up into
// checkpoints. Any time you feel the database is in an
// acceptably-consistent state, you can call maybe_checkpoint(nn) with a
// given number of bytes. When the number of bytes and number of
// maybe_checkpoint() calls exceeds the guard's parameters, the transaction
// is committed and reopened. Any time you feel the database has reached a
// point where want to ensure a transaction commit, without destructing the
// object, you can call do_checkpoint().
//
// This does *not* free you from having to call .commit() on the guard when
// it "completes" its lifecycle. Here's a way to think of checkpointing: a
// normal transaction guard is associated with a program-control
// scope. Sometimes (notably in netsync) it is not convenient to create a
// scope which exactly matches the size of work-unit you want to commit (a
// bunch of packets, or a session-close, whichever comes first) so
// checkpointing allows you to use a long-lived transaction guard and mark
// off the moments where commits are desired, without destructing the
// guard. The guard still performs an error-management task in case of an
// exception, so you still have to clean it before destruction using
// .commit().
//
// Checkpointing also does not override the transaction guard nesting: if
// there's an enclosing transaction_guard, your checkpointing calls have no
// affect.
//
// The purpose of checkpointing is to provide an alternative to "many short
// transactions" on platforms (OSX in particular) where the overhead of
// full commits at high frequency is too high. The solution for these
// platforms is to run inside a longer-lived transaction (session-length),
// and checkpoint at higher granularity (every megabyte or so).
//
// A conditional transaction guard is just like a transaction guard,
// except that it doesn't begin the transaction until you call acquire().
// If you don't call acquire(), you must not call commit(), do_checkpoint(),
// or maybe_checkpoint() either.
//
// Implementation note: Making transaction_guard inherit from
// conditional_transaction_guard means we can reuse all the latter's methods
// and just call acquire() in transaction_guard's constructor.  If we did it
// the other way around they would wind up being totally unrelated classes.

class conditional_transaction_guard
{
  database & db;
  size_t const checkpoint_batch_size;
  size_t const checkpoint_batch_bytes;
  size_t checkpointed_calls;
  size_t checkpointed_bytes;
  bool committed;
  bool acquired;
  bool const exclusive;
public:
  conditional_transaction_guard(database & db, bool exclusive=true,
                                size_t checkpoint_batch_size=1000,
                                size_t checkpoint_batch_bytes=0xfffff)
    : db(db),
      checkpoint_batch_size(checkpoint_batch_size),
      checkpoint_batch_bytes(checkpoint_batch_bytes),
      checkpointed_calls(0),
      checkpointed_bytes(0),
      committed(false), acquired(false), exclusive(exclusive)
  {}

  ~conditional_transaction_guard();
  void acquire();
  void commit();
  void do_checkpoint();
  void maybe_checkpoint(size_t nbytes);
};

class transaction_guard : public conditional_transaction_guard
{
public:
  transaction_guard(database & d, bool exclusive=true,
                    size_t checkpoint_batch_size=1000,
                    size_t checkpoint_batch_bytes=0xfffff)
    : conditional_transaction_guard(d, exclusive, checkpoint_batch_size,
                                    checkpoint_batch_bytes)
  {
    acquire();
  }
};

#endif // __DATABASE_HH__

// Local Variables:
// mode: C++
// fill-column: 76
// c-file-style: "gnu"
// indent-tabs-mode: nil
// End:
// vim: et:sw=2:sts=2:ts=2:cino=>2s,{s,\:s,+s,t0,g0,^-2,e-2,n-2,p2s,(0,=s:<|MERGE_RESOLUTION|>--- conflicted
+++ resolved
@@ -432,18 +432,8 @@
   void put_roster_for_revision(revision_id const & new_id,
                                revision_t const & rev);
 
-<<<<<<< HEAD
-  // We make these lua hooks available via the database context;
-  // see comments above their definition for rationale and plans.
-  bool hook_get_manifest_cert_trust(std::set<rsa_keypair_id> const & signers,
-    manifest_id const & id, cert_name const & name, cert_value const & val);
-  bool hook_get_revision_cert_trust(std::set<rsa_keypair_id> const & signers,
-    revision_id const & id, cert_name const & name, cert_value const & val);
-
   // This wants to be somewhere with access to a RNG.
   branch_uid generate_uid() const;
-=======
->>>>>>> 75fb199b
 private:
   boost::shared_ptr<database_impl> imp;
   lua_hooks & lua;
