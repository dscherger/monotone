// -*- mode: C++; c-file-style: "gnu"; indent-tabs-mode: nil; c-basic-offset: 2 -*-
// vim: et:sw=2:sts=2:ts=2:cino=>2s,{s,\:s,+s,t0,g0,^-2,e-2,n-2,p2s,(0,=s:
// copyright (C) 2002, 2003 graydon hoare <graydon@pobox.com>
// copyright (C) 2006 vinzenz feenstra <evilissimo@c-plusplus.de>
// all rights reserved.
// licensed to the public under the terms of the GNU GPL (>= 2)
// see the file COPYING for details
#ifndef __DATABASE_HH__
#define __DATABASE_HH__

struct sqlite3;
struct sqlite3_stmt;
struct cert;
int sqlite3_finalize(sqlite3_stmt *);

#include <stdarg.h>

#include <vector>
#include <set>
#include <map>
#include <string>

#include "cset.hh"
#include "numeric_vocab.hh"
#include "paths.hh"
#include "cleanup.hh"
#include "roster.hh"
#include "selectors.hh"
#include "vocab.hh"

// this file defines a public, typed interface to the database.
// the database class encapsulates all knowledge about sqlite,
// the schema, and all SQL statements used to access the schema.
//
// one thing which is rather important to note is that this file
// deals with two sorts of version relationships. the versions
// stored in the database are all *backwards* from those the program
// sees. so for example if you have two versions of a file
// 
// file.1, file.2
//
// where file.2 was a modification of file.1, then as far as the rest of
// the application is concerned -- and the ancestry graph -- file.1 is the
// "old" version and file.2 is the "new" version. note the use of terms
// which describe time, and the sequence of edits a user makes to a
// file. those are ancestry terms. when the application composes a
// patchset, for example, it'll contain the diff delta(file.1, file.2)
//
// from the database's perspective, however, file.1 is the derived version,
// and file.2 is the base version. the base version is stored in the
// "files" table, and the *reverse* diff delta(file.2, file.1) is stored in
// the "file_deltas" table, under the id of file.1, with the id of file.2
// listed as its base. note the use of the terms which describe
// reconstruction; those are storage-system terms.
//
// the interface *to* the database, and the ancestry version graphs, use
// the old / new metaphor of ancestry, but within the database (including
// the private helper methods, and the storage version graphs) the
// base/derived storage metaphor is used. the only real way to tell which
// is which is to look at the parameter names and code. I might try to
// express this in the type system some day, but not presently.
//
// the key phrase to keep repeating when working on this code is:
// 
// "base files are new, derived files are old"
//
// it makes the code confusing, I know. this is possibly the worst part of
// the program. I don't know if there's any way to make it clearer.

class transaction_guard;
struct posting;
class app_state;
struct revision_set;
struct query;

class database
{
  system_path filename;
  std::string const schema;
  void check_schema();
  void check_format();

  struct statement {
    statement() : count(0), stmt(0, sqlite3_finalize) {}
    int count;
    cleanup_ptr<sqlite3_stmt*, int> stmt;
  };

  std::map<std::string, statement> statement_cache;
  std::map<std::pair<std::string, hexenc<id> >, data> pending_writes;

<<<<<<< HEAD
  app_state * __app;
=======
  bool have_pending_write(std::string const & tab, hexenc<id> const & id);
  void load_pending_write(std::string const & tab, hexenc<id> const & id, data & dat);
  void cancel_pending_write(std::string const & tab, hexenc<id> const & id);
  void schedule_write(std::string const & tab, hexenc<id> const & id, data const & dat);
  
  struct app_state * __app;
>>>>>>> b15cfee6
  struct sqlite3 * __sql;
  struct sqlite3 * sql(bool init = false, bool migrating_format = false);
  int transaction_level;
  bool transaction_exclusive;

  void install_functions(app_state * app);
  void install_views();

  typedef std::vector< std::vector<std::string> > results;
 
  void execute(query const & q);
 
  void fetch(results & res, 
             int const want_cols, 
             int const want_rows, 
             query const & q);
 
  bool exists(hexenc<id> const & ident, 
              std::string const & table);
  bool delta_exists(hexenc<id> const & ident,
                    std::string const & table);

  unsigned long count(std::string const & table);
  unsigned long space_usage(std::string const & table,
                            std::string const & concatenated_columns);
  unsigned int page_size();
  unsigned int cache_size();

  void get_ids(std::string const & table, std::set< hexenc<id> > & ids); 

  void get(hexenc<id> const & new_id,
           data & dat,
           std::string const & table);
  void get_delta(hexenc<id> const & ident,
                 hexenc<id> const & base,
                 delta & del,
                 std::string const & table);
  void get_version(hexenc<id> const & ident,
                   data & dat,
                   std::string const & data_table,
                   std::string const & delta_table);
  
  void put(hexenc<id> const & new_id,
           data const & dat,
           std::string const & table);
  void drop(hexenc<id> const & base,
            std::string const & table);
  void put_delta(hexenc<id> const & ident,
                 hexenc<id> const & base,
                 delta const & del,
                 std::string const & table);
  void put_version(hexenc<id> const & old_id,
                   hexenc<id> const & new_id,
                   delta const & del,
                   std::string const & data_table,
                   std::string const & delta_table);
  void remove_version(hexenc<id> const & target_id,
                      std::string const & data_table,
                      std::string const & delta_table);

  void get_keys(std::string const & table, std::vector<rsa_keypair_id> & keys);

  bool cert_exists(cert const & t,
                  std::string const & table);
  void put_cert(cert const & t, std::string const & table);  
  void results_to_certs(results const & res,
                       std::vector<cert> & certs);

  void get_certs(std::vector< cert > & certs,
                 std::string const & table);  

  void get_certs(hexenc<id> const & ident, 
                 std::vector< cert > & certs,
                 std::string const & table);  

  void get_certs(cert_name const & name,              
                 std::vector< cert > & certs,
                 std::string const & table);

  void get_certs(hexenc<id> const & ident,
                 cert_name const & name,
                 std::vector< cert > & certs,
                 std::string const & table);  

  void get_certs(hexenc<id> const & ident,
                 cert_name const & name,
                 base64<cert_value> const & val, 
                 std::vector< cert > & certs,
                 std::string const & table);  

  void get_certs(cert_name const & name,
                 base64<cert_value> const & val, 
                 std::vector<cert> & certs,
                 std::string const & table);

  void begin_transaction(bool exclusive);
  void commit_transaction();
  void rollback_transaction();
  friend class transaction_guard;
  friend void rcs_put_raw_file_edge(hexenc<id> const & old_id,
                                    hexenc<id> const & new_id,
                                    delta const & del,
                                    database & db);

  void put_roster(revision_id const & rev_id,
                  roster_t & roster,
                  marking_map & marks);

  void check_filename();
  void check_db_exists();
  void open();
  void close();

public:

  database(system_path const & file);

  void set_filename(system_path const & file);
  bool is_dbfile(any_path const & file);
  void initialize();
  void debug(std::string const & sql, std::ostream & out);
  void dump(std::ostream &);
  void load(std::istream &);
  void info(std::ostream &);
  void version(std::ostream &);
  void migrate();
  void ensure_open();
  void ensure_open_for_format_changes();
  void check_is_not_rosterified();
  bool database_specified();
  
  bool file_version_exists(file_id const & ident);
  bool roster_version_exists(hexenc<id> const & ident);
  bool revision_exists(revision_id const & ident);
  bool roster_link_exists_for_revision(revision_id const & ident);
  bool roster_exists_for_revision(revision_id const & ident);

  void get_roster_links(std::map<revision_id, hexenc<id> > & links);
  void get_file_ids(std::set<file_id> & ids);
  void get_revision_ids(std::set<revision_id> & ids);
  void get_roster_ids(std::set< hexenc<id> > & ids) ;


  bool check_integrity();

  void set_app(app_state * app);
  
  // get plain version if it exists, or reconstruct version
  // from deltas (if they exist)
  void get_file_version(file_id const & ident,
                        file_data & dat);

  // put file w/o predecessor into db
  void put_file(file_id const & new_id,
                file_data const & dat);

  // store new version and update old version to be a delta
  void put_file_version(file_id const & old_id,
                        file_id const & new_id,
                        file_delta const & del);

  void get_arbitrary_file_delta(file_id const & src_id,
                                file_id const & dst_id,
                                file_delta & del);

  // get plain version if it exists, or reconstruct version
  // from deltas (if they exist). 
  void get_manifest_version(manifest_id const & ident,
                            manifest_data & dat);

  void get_revision_ancestry(std::multimap<revision_id, revision_id> & graph);

  void get_revision_parents(revision_id const & ident,
                           std::set<revision_id> & parents);

  void get_revision_children(revision_id const & ident,
                             std::set<revision_id> & children);

  void get_revision_manifest(revision_id const & cid,
                             manifest_id & mid);

  void deltify_revision(revision_id const & rid);

<<<<<<< HEAD
  void get_revision(revision_id const & ident,
                   revision_set & cs);

  void get_revision(revision_id const & ident,
                   revision_data & dat);
=======
  void get_revision(revision_id const & id,
                    revision_set & cs);

  void get_revision(revision_id const & id,
                    revision_data & dat);
>>>>>>> b15cfee6

  void put_revision(revision_id const & new_id,
                    revision_set const & rev);

  void put_revision(revision_id const & new_id,
                    revision_data const & dat);
  
  void delete_existing_revs_and_certs();

  void delete_existing_manifests();

  void delete_existing_rev_and_certs(revision_id const & rid);
  
  void delete_branch_named(cert_value const & branch);

  void delete_tag_named(cert_value const & tag);

  // crypto key / cert operations

  void get_key_ids(std::string const & pattern,
                   std::vector<rsa_keypair_id> & pubkeys);

  void get_public_keys(std::vector<rsa_keypair_id> & pubkeys);

  bool public_key_exists(hexenc<id> const & hash);
  bool public_key_exists(rsa_keypair_id const & ident);

  
  void get_pubkey(hexenc<id> const & hash, 
                  rsa_keypair_id & ident,
                  base64<rsa_pub_key> & pub_encoded);

  void get_key(rsa_keypair_id const & ident, 
               base64<rsa_pub_key> & pub_encoded);

  void put_key(rsa_keypair_id const & ident, 
               base64<rsa_pub_key> const & pub_encoded);

  void delete_public_key(rsa_keypair_id const & pub_id);
  
  // note: this section is ridiculous. please do something about it.

  bool revision_cert_exists(revision<cert> const & cert);
  bool revision_cert_exists(hexenc<id> const & hash);

  void put_revision_cert(revision<cert> const & cert);

  // this variant has to be rather coarse and fast, for netsync's use
  void get_revision_cert_nobranch_index(std::vector< std::pair<hexenc<id>,
                               std::pair<revision_id, rsa_keypair_id> > > & idx);

  void get_revision_certs(std::vector< revision<cert> > & certs);

  void get_revision_certs(cert_name const & name, 
                          std::vector< revision<cert> > & certs);

  void get_revision_certs(revision_id const & ident, 
                          cert_name const & name, 
                          std::vector< revision<cert> > & certs);

  void get_revision_certs(cert_name const & name,
                          base64<cert_value> const & val, 
                          std::vector< revision<cert> > & certs);

  void get_revision_certs(revision_id const & ident, 
                          cert_name const & name, 
                          base64<cert_value> const & value,
                          std::vector< revision<cert> > & certs);

  void get_revision_certs(revision_id const & ident, 
                          std::vector< revision<cert> > & certs);

  void get_revision_certs(revision_id const & ident, 
                          std::vector< hexenc<id> > & hashes);

  void get_revision_cert(hexenc<id> const & hash,
                         revision<cert> & c);
  
  void get_manifest_certs(manifest_id const & ident, 
                          std::vector< manifest<cert> > & certs);

  void get_manifest_certs(cert_name const & name, 
                          std::vector< manifest<cert> > & certs);

  // epochs 

  void get_epochs(std::map<cert_value, epoch_data> & epochs);

  void get_epoch(epoch_id const & eid, cert_value & branch, epoch_data & epo);
  
  bool epoch_exists(epoch_id const & eid);

  void set_epoch(cert_value const & branch, epoch_data const & epo);  

  void clear_epoch(cert_value const & branch);
 
  // vars

  void get_vars(std::map<var_key, var_value > & vars);

  void get_var(var_key const & key, var_value & value);

  bool var_exists(var_key const & key);

  void set_var(var_key const & key, var_value const & value);

  void clear_var(var_key const & key);

  // branches
  void get_branches(std::vector<std::string> & names);

  // roster and node_id stuff
  void get_roster_id_for_revision(revision_id const & rev_id,
                                  hexenc<id> & roster_id);

  void get_roster(revision_id const & rid, 
                  roster_t & roster);

  void get_roster(revision_id const & rid, 
                  roster_t & roster,
                  marking_map & marks);

  void get_roster(hexenc<id> const & roster_id,
                  data & dat);

  void get_uncommon_ancestors(revision_id const & a,
                              revision_id const & b,
                              std::set<revision_id> & a_uncommon_ancs,
                              std::set<revision_id> & b_uncommon_ancs);
                              
  node_id next_node_id();
  
  // completion stuff

  void complete(std::string const & partial,
                std::set<revision_id> & completions);

  void complete(std::string const & partial,
                std::set<file_id> & completions);

  void complete(std::string const & partial,
                std::set< std::pair<key_id, utf8 > > & completions);

  void complete(selectors::selector_type ty,
                std::string const & partial,
                std::vector<std::pair<selectors::selector_type, 
                                      std::string> > const & limit,
                std::set<std::string> & completions);
  
  ~database();

};

// Transaction guards nest. Acquire one in any scope you'd like
// transaction-protected, and it'll make sure the db aborts a transaction
// if there's any exception before you call commit().
//
// By default, transaction_guard locks the database exclusively. If the
// transaction is intended to be read-only, construct the guard with
// exclusive=false. In this case, if a database update is attempted and
// another process is accessing the database an exception will be thrown -
// uglier and more confusing for the user - however no data inconsistency
// should result.
// 
// An exception is thrown if an exclusive transaction_guard is created
// while a non-exclusive transaction_guard exists.
//
// Transaction guards also support splitting long transactions up into
// checkpoints. Any time you feel the database is in an
// acceptably-consistent state, you can call maybe_checkpoint(nn) with a
// given number of bytes. When the number of bytes and number of
// maybe_checkpoint() calls exceeds the guard's parameters, the transaction
// is committed and reopened. Any time you feel the database has reached a
// point where want to ensure a transaction commit, without destructing the
// object, you can call do_checkpoint().
//
// This does *not* free you from having to call .commit() on the guard when
// it "completes" its lifecycle. Here's a way to think of checkpointing: a
// normal transaction guard is associated with a program-control
// scope. Sometimes (notably in netsync) it is not convenient to create a
// scope which exactly matches the size of work-unit you want to commit (a
// bunch of packets, or a session-close, whichever comes first) so
// checkpointing allows you to use a long-lived transaction guard and mark
// off the moments where commits are desired, without destructing the
// guard. The guard still performs an error-management task in case of an
// exception, so you still have to clean it before destruction using
// .commit().
//
// Checkpointing also does not override the transaction guard nesting: if
// there's an enclosing transaction_guard, your checkpointing calls have no
// affect.
//
// The purpose of checkpointing is to provide an alternative to "many short
// transactions" on platforms (OSX in particular) where the overhead of
// full commits at high frequency is too high. The solution for these
// platforms is to run inside a longer-lived transaction (session-length),
// and checkpoint at higher granularity (every megabyte or so).

class transaction_guard
{
  bool committed;
  database & db;
  bool exclusive;
  size_t const checkpoint_batch_size;
  size_t const checkpoint_batch_bytes;
  size_t checkpointed_calls;
  size_t checkpointed_bytes;
public:
  transaction_guard(database & d, bool exclusive=true,
                    size_t checkpoint_batch_size=1000,
                    size_t checkpoint_batch_bytes=0xfffff);
  ~transaction_guard();
  void do_checkpoint();
  void maybe_checkpoint(size_t nbytes);
  void commit();
};


void
close_all_databases();


#endif // __DATABASE_HH__<|MERGE_RESOLUTION|>--- conflicted
+++ resolved
@@ -89,16 +89,12 @@
   std::map<std::string, statement> statement_cache;
   std::map<std::pair<std::string, hexenc<id> >, data> pending_writes;
 
-<<<<<<< HEAD
-  app_state * __app;
-=======
   bool have_pending_write(std::string const & tab, hexenc<id> const & id);
   void load_pending_write(std::string const & tab, hexenc<id> const & id, data & dat);
   void cancel_pending_write(std::string const & tab, hexenc<id> const & id);
   void schedule_write(std::string const & tab, hexenc<id> const & id, data const & dat);
   
-  struct app_state * __app;
->>>>>>> b15cfee6
+  app_state * __app;
   struct sqlite3 * __sql;
   struct sqlite3 * sql(bool init = false, bool migrating_format = false);
   int transaction_level;
@@ -282,19 +278,11 @@
 
   void deltify_revision(revision_id const & rid);
 
-<<<<<<< HEAD
   void get_revision(revision_id const & ident,
-                   revision_set & cs);
+                    revision_set & cs);
 
   void get_revision(revision_id const & ident,
-                   revision_data & dat);
-=======
-  void get_revision(revision_id const & id,
-                    revision_set & cs);
-
-  void get_revision(revision_id const & id,
                     revision_data & dat);
->>>>>>> b15cfee6
 
   void put_revision(revision_id const & new_id,
                     revision_set const & rev);
