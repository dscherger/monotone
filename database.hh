--- conflicted
+++ resolved
@@ -22,15 +22,10 @@
 #include "manifest.hh"
 #include "numeric_vocab.hh"
 #include "paths.hh"
-<<<<<<< HEAD
 #include "cleanup.hh"
-
-struct revision_set;
-=======
 #include "roster.hh"
 #include "selectors.hh"
 #include "vocab.hh"
->>>>>>> cac5ee6c
 
 // this file defines a public, typed interface to the database.
 // the database class encapsulates all knowledge about sqlite,
