--- conflicted
+++ resolved
@@ -226,19 +226,11 @@
   void check_is_not_rosterified();
   bool database_specified();
   
-<<<<<<< HEAD
-  bool file_version_exists(file_id const & id);
-  bool roster_version_exists(roster_id const & id);
-  bool revision_exists(revision_id const & id);
-  bool roster_link_exists_for_revision(revision_id const & id);
-  bool roster_exists_for_revision(revision_id const & id);
-=======
   bool file_version_exists(file_id const & ident);
-  bool roster_version_exists(hexenc<id> const & ident);
+  bool roster_version_exists(roster_id const & ident);
   bool revision_exists(revision_id const & ident);
   bool roster_link_exists_for_revision(revision_id const & ident);
   bool roster_exists_for_revision(revision_id const & ident);
->>>>>>> 80a0a262
 
   void get_roster_links(std::map<revision_id, roster_id> & links);
   void get_file_ids(std::set<file_id> & ids);
