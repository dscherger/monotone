#ifndef __DATABASE_HH__
#define __DATABASE_HH__

// Copyright (C) 2002 Graydon Hoare <graydon@pobox.com>
//
// This program is made available under the GNU GPL version 2.0 or
// greater. See the accompanying file COPYING for details.
//
// This program is distributed WITHOUT ANY WARRANTY; without even the
// implied warranty of MERCHANTABILITY or FITNESS FOR A PARTICULAR
// PURPOSE.

struct sqlite3;
struct sqlite3_stmt;
struct cert;
int sqlite3_finalize(sqlite3_stmt *);

#include <stdarg.h>

#include <vector>
#include <set>
#include <map>
#include <string>

#include "cset.hh"
#include "numeric_vocab.hh"
#include "paths.hh"
#include "cleanup.hh"
#include "roster.hh"
#include "selectors.hh"
#include "vocab.hh"

// FIXME: would be better not to include this everywhere
#include "lru_writeback_cache.hh"

// this file defines a public, typed interface to the database.
// the database class encapsulates all knowledge about sqlite,
// the schema, and all SQL statements used to access the schema.
//
// one thing which is rather important to note is that this file
// deals with two sorts of version relationships. the versions
// stored in the database are all *backwards* from those the program
// sees. so for example if you have two versions of a file
//
// file.1, file.2
//
// where file.2 was a modification of file.1, then as far as the rest of
// the application is concerned -- and the ancestry graph -- file.1 is the
// "old" version and file.2 is the "new" version. note the use of terms
// which describe time, and the sequence of edits a user makes to a
// file. those are ancestry terms. when the application composes a
// patchset, for example, it'll contain the diff delta(file.1, file.2)
//
// from the database's perspective, however, file.1 is the derived version,
// and file.2 is the base version. the base version is stored in the
// "files" table, and the *reverse* diff delta(file.2, file.1) is stored in
// the "file_deltas" table, under the id of file.1, with the id of file.2
// listed as its base. note the use of the terms which describe
// reconstruction; those are storage-system terms.
//
// the interface *to* the database, and the ancestry version graphs, use
// the old / new metaphor of ancestry, but within the database (including
// the private helper methods, and the storage version graphs) the
// base/derived storage metaphor is used. the only real way to tell which
// is which is to look at the parameter names and code. I might try to
// express this in the type system some day, but not presently.
//
// the key phrase to keep repeating when working on this code is:
//
// "base files are new, derived files are old"
//
// it makes the code confusing, I know. this is possibly the worst part of
// the program. I don't know if there's any way to make it clearer.

class transaction_guard;
struct posting;
class app_state;
struct revision_t;
struct query;

class database
{
  //
  // --== Opening the database and schema checking ==--
  //
private:
  system_path filename;
  app_state * __app;
  struct sqlite3 * __sql;

  void install_functions(app_state * app);
  struct sqlite3 * sql(bool init = false, bool migrating_format = false);

  void check_filename();
  void check_db_exists();
  void open();
  void close();

  std::string const schema;
  void check_schema();
  void check_format();

public:
  database(system_path const & file);
  ~database();

  void set_app(app_state * app);

  void set_filename(system_path const & file);
  bool is_dbfile(any_path const & file);
  void ensure_open();
  void ensure_open_for_format_changes();
  void check_is_not_rosterified();
  bool database_specified();

  //
  // --== Basic SQL interface and statement caching ==--
  //
private:
  struct statement {
    statement() : count(0), stmt(0, sqlite3_finalize) {}
    int count;
    cleanup_ptr<sqlite3_stmt*, int> stmt;
  };
  std::map<std::string, statement> statement_cache;

  typedef std::vector< std::vector<std::string> > results;
  void fetch(results & res,
             int const want_cols, int const want_rows,
             query const & q);
  void execute(query const & q);

  bool table_has_entry(std::string const & key, std::string const & column,
                       std::string const & table);

  //
  // --== Generic database metadata gathering ==--
  //
private:
  unsigned long count(std::string const & table);
  unsigned long space_usage(std::string const & table,
                            std::string const & concatenated_columns);
  unsigned int page_size();
  unsigned int cache_size();

  //
  // --== Transactions ==--
  //
private:
  int transaction_level;
  bool transaction_exclusive;
  void begin_transaction(bool exclusive);
  void commit_transaction();
  void rollback_transaction();
  friend class transaction_guard;

  //
  // --== Write-buffering -- tied into transaction  ==--
  // --== machinery and delta compression machinery ==--
  //
public:
  typedef boost::shared_ptr<roster_t const> roster_t_cp;
  typedef boost::shared_ptr<marking_map const> marking_map_cp;
  typedef std::pair<roster_t_cp, marking_map_cp> cached_roster;
private:
  struct roster_size_estimator
  {
    unsigned long operator() (cached_roster const &);
  };
  struct roster_writeback_manager
  {
    database & db;
    roster_writeback_manager(database & db) : db(db) {}
    void writeout(revision_id const &, cached_roster const &);
  };
  LRUWritebackCache<revision_id, cached_roster,
                    roster_size_estimator, roster_writeback_manager>
    roster_cache;

  size_t size_delayed_file(file_id const & id, file_data const & dat);
  bool have_delayed_file(file_id const & id);
  void load_delayed_file(file_id const & id, file_data & dat);
  void cancel_delayed_file(file_id const & id);
  void schedule_delayed_file(file_id const & id, file_data const & dat);

  std::map<file_id, file_data> delayed_files;
  size_t delayed_writes_size;

  void flush_delayed_writes();
  void clear_delayed_writes();
  void write_delayed_file(file_id const & new_id,
                          file_data const & dat);

  void write_delayed_roster(revision_id const & new_id,
                            roster_t const & roster,
                            marking_map const & marking);

  //
  // --== Reading/writing delta-compressed objects ==--
  //
private:
  // "do we have any entry for 'ident' that is a base version"
  bool file_or_manifest_base_exists(hexenc<id> const & ident,
                                    std::string const & table);
  bool roster_base_stored(revision_id const & ident);
  bool roster_base_available(revision_id const & ident);
  
  // "do we have any entry for 'ident' that is a delta"
  bool delta_exists(std::string const & ident,
                    std::string const & table);

  void get_file_or_manifest_base_unchecked(hexenc<id> const & new_id,
                                           data & dat,
                                           std::string const & table);
  void get_file_or_manifest_delta_unchecked(hexenc<id> const & ident,
                                            hexenc<id> const & base,
                                            delta & del,
                                            std::string const & table);
  void get_roster_base(std::string const & ident,
                       roster_t & roster, marking_map & marking);
  void get_roster_delta(std::string const & ident,
                        std::string const & base,
                        roster_delta & del);
  friend class file_and_manifest_reconstruction_graph;
  friend class roster_reconstruction_graph;
  void get_version(hexenc<id> const & ident,
                   data & dat,
                   std::string const & data_table,
                   std::string const & delta_table);

  void drop(std::string const & base,
            std::string const & table);
  void put_file_delta(file_id const & ident,
                      file_id const & base,
                      file_delta const & del);
private:
  void put_roster_delta(revision_id const & ident,
                        revision_id const & base,
                        roster_delta const & del);
  void put_version(hexenc<id> const & old_id,
                   hexenc<id> const & new_id,
                   delta const & del,
                   std::string const & data_table,
                   std::string const & delta_table);

  void put_roster(revision_id const & rev_id,
                  roster_t_cp const & roster,
                  marking_map_cp const & marking);

public:

<<<<<<< HEAD
  database(system_path const & file);

  void set_filename(system_path const & file);
  system_path get_filename();
  bool is_dbfile(any_path const & file);
  void initialize();
  void debug(std::string const & sql, std::ostream & out);
  void dump(std::ostream &);
  void load(std::istream &);
  void info(std::ostream &);
  void version(std::ostream &);
  void migrate();
  void ensure_open();
  void ensure_open_for_format_changes();
  void check_is_not_rosterified();
  bool database_specified();

=======
>>>>>>> 0b38fe93
  bool file_version_exists(file_id const & ident);
  bool revision_exists(revision_id const & ident);
  bool roster_link_exists_for_revision(revision_id const & ident);
  bool roster_exists_for_revision(revision_id const & ident);


  // get plain version if it exists, or reconstruct version
  // from deltas (if they exist)
  void get_file_version(file_id const & ident,
                        file_data & dat);

  // put file w/o predecessor into db
  void put_file(file_id const & new_id,
                file_data const & dat);

  // store new version and update old version to be a delta
  void put_file_version(file_id const & old_id,
                        file_id const & new_id,
                        file_delta const & del);

  void get_arbitrary_file_delta(file_id const & src_id,
                                file_id const & dst_id,
                                file_delta & del);

  // get plain version if it exists, or reconstruct version
  // from deltas (if they exist).
  void get_manifest_version(manifest_id const & ident,
                            manifest_data & dat);

  //
  // --== The ancestry graph ==--
  //
public:
  void get_revision_ancestry(std::multimap<revision_id, revision_id> & graph);

  void get_revision_parents(revision_id const & ident,
                           std::set<revision_id> & parents);

  void get_revision_children(revision_id const & ident,
                             std::set<revision_id> & children);

  void get_revision_manifest(revision_id const & cid,
                             manifest_id & mid);
private:
  // helper
  void get_ids(std::string const & table, std::set< hexenc<id> > & ids);
public:
  void get_revision_ids(std::set<revision_id> & ids);
  // this is exposed for 'db check':
  void get_file_ids(std::set<file_id> & ids);

  //
  // --== Revision reading/writing ==--
  //
private:
  void deltify_revision(revision_id const & rid);
public:
  void get_revision(revision_id const & ident,
                    revision_t & cs);

  void get_revision(revision_id const & ident,
                    revision_data & dat);

  void put_revision(revision_id const & new_id,
                    revision_t const & rev);

  void put_revision(revision_id const & new_id,
                    revision_data const & dat);

  //
  // --== Rosters ==--
  //
private:
  u64 next_id_from_table(std::string const & table);
  void get_roster_version(revision_id const & ros_id, cached_roster & cr);
public:
  node_id next_node_id();

  void get_roster(revision_id const & rid,
                  roster_t & roster);

  void get_roster(revision_id const & rid,
                  roster_t & roster,
                  marking_map & marks);

  void get_roster(revision_id const & rid,
                  cached_roster & cr);

  // these are exposed for the use of database_check.cc
  bool roster_version_exists(revision_id const & ident);
  void get_roster_ids(std::set<revision_id> & ids);

  //
  // --== Keys ==--
  //
private:
  void get_keys(std::string const & table, std::vector<rsa_keypair_id> & keys);
public:
  void get_key_ids(std::string const & pattern,
                   std::vector<rsa_keypair_id> & pubkeys);

  void get_public_keys(std::vector<rsa_keypair_id> & pubkeys);

  bool public_key_exists(hexenc<id> const & hash);
  bool public_key_exists(rsa_keypair_id const & ident);

  void get_pubkey(hexenc<id> const & hash,
                  rsa_keypair_id & ident,
                  base64<rsa_pub_key> & pub_encoded);

  void get_key(rsa_keypair_id const & ident,
               base64<rsa_pub_key> & pub_encoded);

  void put_key(rsa_keypair_id const & ident,
               base64<rsa_pub_key> const & pub_encoded);

  void delete_public_key(rsa_keypair_id const & pub_id);

  //
  // --== Certs ==--
  //
  // note: this section is ridiculous. please do something about it.
private:
  bool cert_exists(cert const & t,
                   std::string const & table);
  void put_cert(cert const & t, std::string const & table);
  void results_to_certs(results const & res,
                        std::vector<cert> & certs);
  
  void get_certs(std::vector< cert > & certs,
                 std::string const & table);
  
  void get_certs(hexenc<id> const & ident,
                 std::vector< cert > & certs,
                 std::string const & table);

  void get_certs(cert_name const & name,
                 std::vector< cert > & certs,
                 std::string const & table);

  void get_certs(hexenc<id> const & ident,
                 cert_name const & name,
                 std::vector< cert > & certs,
                 std::string const & table);

  void get_certs(hexenc<id> const & ident,
                 cert_name const & name,
                 base64<cert_value> const & val,
                 std::vector< cert > & certs,
                 std::string const & table);

  void get_certs(cert_name const & name,
                 base64<cert_value> const & val,
                 std::vector<cert> & certs,
                 std::string const & table);

public:
  bool revision_cert_exists(revision<cert> const & cert);
  bool revision_cert_exists(hexenc<id> const & hash);

  void put_revision_cert(revision<cert> const & cert);

  // this variant has to be rather coarse and fast, for netsync's use
  void get_revision_cert_nobranch_index(std::vector< std::pair<hexenc<id>,
                               std::pair<revision_id, rsa_keypair_id> > > & idx);

  void get_revision_certs(std::vector< revision<cert> > & certs);

  void get_revision_certs(cert_name const & name,
                          std::vector< revision<cert> > & certs);

  void get_revision_certs(revision_id const & ident,
                          cert_name const & name,
                          std::vector< revision<cert> > & certs);

  void get_revision_certs(cert_name const & name,
                          base64<cert_value> const & val,
                          std::vector< revision<cert> > & certs);

  void get_revision_certs(revision_id const & ident,
                          cert_name const & name,
                          base64<cert_value> const & value,
                          std::vector< revision<cert> > & certs);

  void get_revisions_with_cert(cert_name const & name,
                               base64<cert_value> const & value,
                               std::set<revision_id> & revisions);

  void get_revision_certs(revision_id const & ident,
                          std::vector< revision<cert> > & certs);

  void get_revision_certs(revision_id const & ident,
                          std::vector< hexenc<id> > & hashes);

  void get_revision_cert(hexenc<id> const & hash,
                         revision<cert> & c);

  void get_manifest_certs(manifest_id const & ident,
                          std::vector< manifest<cert> > & certs);

  void get_manifest_certs(cert_name const & name,
                          std::vector< manifest<cert> > & certs);

  //
  // --== Epochs ==--
  //
public:
  void get_epochs(std::map<cert_value, epoch_data> & epochs);

  void get_epoch(epoch_id const & eid, cert_value & branch, epoch_data & epo);

  bool epoch_exists(epoch_id const & eid);

  void set_epoch(cert_value const & branch, epoch_data const & epo);

  void clear_epoch(cert_value const & branch);

  //
  // --== Database 'vars' ==--
  //
public:
  void get_vars(std::map<var_key, var_value > & vars);

  void get_var(var_key const & key, var_value & value);

  bool var_exists(var_key const & key);

  void set_var(var_key const & key, var_value const & value);

  void clear_var(var_key const & key);

  //
  // --== Completion ==--
  //
public:
  void complete(std::string const & partial,
                std::set<revision_id> & completions);

  void complete(std::string const & partial,
                std::set<file_id> & completions);

  void complete(std::string const & partial,
                std::set< std::pair<key_id, utf8 > > & completions);

  void complete(selectors::selector_type ty,
                std::string const & partial,
                std::vector<std::pair<selectors::selector_type,
                                      std::string> > const & limit,
                std::set<std::string> & completions);

  //
  // --== The 'db' family of top-level commands ==--
  //
public:
  void initialize();
  void debug(std::string const & sql, std::ostream & out);
  void dump(std::ostream &);
  void load(std::istream &);
  void info(std::ostream &);
  void version(std::ostream &);
  void migrate();
  // for kill_rev_locally:
  void delete_existing_rev_and_certs(revision_id const & rid);
  // for kill_branch_certs_locally:
  void delete_branch_named(cert_value const & branch);
  // for kill_tag_locally:
  void delete_tag_named(cert_value const & tag);

  // misc
private:
  friend void rcs_put_raw_file_edge(hexenc<id> const & old_id,
                                    hexenc<id> const & new_id,
                                    delta const & del,
                                    database & db);
public:
    // branches
  void get_branches(std::vector<std::string> & names);

  bool check_integrity();

  void get_uncommon_ancestors(revision_id const & a,
                              revision_id const & b,
                              std::set<revision_id> & a_uncommon_ancs,
                              std::set<revision_id> & b_uncommon_ancs);

  // for changesetify, rosterify
  void delete_existing_revs_and_certs();

  void delete_existing_manifests();

  // for regenerate_rosters
  void delete_existing_rosters();
  void put_roster_for_revision(revision_id const & new_id,
                               revision_t const & rev);
};

// Transaction guards nest. Acquire one in any scope you'd like
// transaction-protected, and it'll make sure the db aborts a transaction
// if there's any exception before you call commit().
//
// By default, transaction_guard locks the database exclusively. If the
// transaction is intended to be read-only, construct the guard with
// exclusive=false. In this case, if a database update is attempted and
// another process is accessing the database an exception will be thrown -
// uglier and more confusing for the user - however no data inconsistency
// should result.
//
// An exception is thrown if an exclusive transaction_guard is created
// while a non-exclusive transaction_guard exists.
//
// Transaction guards also support splitting long transactions up into
// checkpoints. Any time you feel the database is in an
// acceptably-consistent state, you can call maybe_checkpoint(nn) with a
// given number of bytes. When the number of bytes and number of
// maybe_checkpoint() calls exceeds the guard's parameters, the transaction
// is committed and reopened. Any time you feel the database has reached a
// point where want to ensure a transaction commit, without destructing the
// object, you can call do_checkpoint().
//
// This does *not* free you from having to call .commit() on the guard when
// it "completes" its lifecycle. Here's a way to think of checkpointing: a
// normal transaction guard is associated with a program-control
// scope. Sometimes (notably in netsync) it is not convenient to create a
// scope which exactly matches the size of work-unit you want to commit (a
// bunch of packets, or a session-close, whichever comes first) so
// checkpointing allows you to use a long-lived transaction guard and mark
// off the moments where commits are desired, without destructing the
// guard. The guard still performs an error-management task in case of an
// exception, so you still have to clean it before destruction using
// .commit().
//
// Checkpointing also does not override the transaction guard nesting: if
// there's an enclosing transaction_guard, your checkpointing calls have no
// affect.
//
// The purpose of checkpointing is to provide an alternative to "many short
// transactions" on platforms (OSX in particular) where the overhead of
// full commits at high frequency is too high. The solution for these
// platforms is to run inside a longer-lived transaction (session-length),
// and checkpoint at higher granularity (every megabyte or so).

class transaction_guard
{
  bool committed;
  database & db;
  bool exclusive;
  size_t const checkpoint_batch_size;
  size_t const checkpoint_batch_bytes;
  size_t checkpointed_calls;
  size_t checkpointed_bytes;
public:
  transaction_guard(database & d, bool exclusive=true,
                    size_t checkpoint_batch_size=1000,
                    size_t checkpoint_batch_bytes=0xfffff);
  ~transaction_guard();
  void do_checkpoint();
  void maybe_checkpoint(size_t nbytes);
  void commit();
};


void
close_all_databases();


// Local Variables:
// mode: C++
// fill-column: 76
// c-file-style: "gnu"
// indent-tabs-mode: nil
// End:
// vim: et:sw=2:sts=2:ts=2:cino=>2s,{s,\:s,+s,t0,g0,^-2,e-2,n-2,p2s,(0,=s:

#endif // __DATABASE_HH__<|MERGE_RESOLUTION|>--- conflicted
+++ resolved
@@ -249,26 +249,6 @@
 
 public:
 
-<<<<<<< HEAD
-  database(system_path const & file);
-
-  void set_filename(system_path const & file);
-  system_path get_filename();
-  bool is_dbfile(any_path const & file);
-  void initialize();
-  void debug(std::string const & sql, std::ostream & out);
-  void dump(std::ostream &);
-  void load(std::istream &);
-  void info(std::ostream &);
-  void version(std::ostream &);
-  void migrate();
-  void ensure_open();
-  void ensure_open_for_format_changes();
-  void check_is_not_rosterified();
-  bool database_specified();
-
-=======
->>>>>>> 0b38fe93
   bool file_version_exists(file_id const & ident);
   bool revision_exists(revision_id const & ident);
   bool roster_link_exists_for_revision(revision_id const & ident);
