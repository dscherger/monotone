--- conflicted
+++ resolved
@@ -76,12 +76,9 @@
 struct revision_t;
 struct query;
 class rev_height;
-<<<<<<< HEAD
 struct globish;
-=======
 struct date_t;
 struct project_t;
->>>>>>> 813bbd9b
 
 class database
 {
