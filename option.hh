--- conflicted
+++ resolved
@@ -253,29 +253,20 @@
            char const * desc,
            bool arg,
            void(T::*set)(std::string),
-<<<<<<< HEAD
            void(T::*reset)(),
            bool hide,
            char const * deprecate)
-=======
-           void(T::*reset)())
       // VS2010 is finding std::tr1::mem_fn by argument-dependent lookup
       : setter(boost::mem_fn(set)), resetter(boost::mem_fn(reset))
->>>>>>> ec4a8422
     {
       I((name && name[0]) || (desc && desc[0]));
       description = desc;
       names = name;
       has_arg = arg;
-<<<<<<< HEAD
-      setter = set;
-      resetter = reset;
+      //setter = set;
+      //resetter = reset;
       hidden = hide;
       deprecated = deprecate;
-=======
-      //setter = set;
-      //resetter = reset;
->>>>>>> ec4a8422
     }
 
     concrete_option instantiate(T * obj) const
