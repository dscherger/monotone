--- conflicted
+++ resolved
@@ -3,13 +3,8 @@
 // licensed to the public under the terms of the GNU GPL (>= 2)
 // see the file COPYING for details
 
-<<<<<<< HEAD
-=======
-#include <stdio.h>             // for rename(2)
 #include <iostream.h>
 #include <fstream>
-
->>>>>>> 6b649ae7
 #include <boost/filesystem/path.hpp>
 #include <boost/filesystem/operations.hpp>
 #include <boost/filesystem/convenience.hpp>
