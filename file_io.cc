--- conflicted
+++ resolved
@@ -378,17 +378,8 @@
     F("file '%s' cannot be overwritten as data; it is a directory") % p);
 
   make_dir_for(p);
-<<<<<<< HEAD
-  
-  // we write, non-atomically, to MT/data.tmp.
-  // nb: no mucking around with multiple-writer conditions. we're a
-  // single-user single-threaded program. you get what you paid for.
-  assert_path_is_directory(bookkeeping_root);
-  bookkeeping_path tmp = bookkeeping_root / (boost::format("data.tmp.%d") %
+
                                              get_process_id()).str();
-=======
->>>>>>> 21d568db
-
   {
     // data.tmp opens
     ofstream file(tmp.as_external().c_str(),
@@ -459,7 +450,10 @@
            data const & data,
            system_path const & tmpdir)
 {
-  write_data_impl(path, data, tmpdir / "data.tmp");
+  write_data_impl(path, data, tmpdir / (boost::format("data.tmp.%d") %
+                                             get_process_id()).str());
+
+
 }
 
 tree_walker::~tree_walker() {}
