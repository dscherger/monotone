--- conflicted
+++ resolved
@@ -558,24 +558,14 @@
                 file_id & ident)
 {
   // no conversions necessary, use streaming form
-  static cached_botan_pipe
-    p(new Botan::Pipe(new Botan::Hash_Filter("SHA-160"),
-                      new Botan::Hex_Encoder(Botan::Hex_Encoder::Lowercase)));
+  static cached_botan_pipe p(new Botan::Pipe(new Botan::Hash_Filter("SHA-160"));
 
   // Best to be safe and check it isn't a dir.
   assert_path_is_file(file);
-<<<<<<< HEAD
-  Botan::Pipe p(new Botan::Hash_Filter("SHA-160"));
-=======
->>>>>>> 8572def5
   Botan::DataSource_Stream infile(file.as_external(), true);
   p->process_msg(infile);
 
-<<<<<<< HEAD
-  ident = file_id(p.read_all_as_string());
-=======
-  ident = hexenc<id>(p->read_all_as_string(Botan::Pipe::LAST_MESSAGE));
->>>>>>> 8572def5
+      ident = file_id(p->read_all_as_string(Botan::Pipe::LAST_MESSAGE));
 }
 
 // Local Variables:
