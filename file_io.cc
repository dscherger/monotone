// copyright (C) 2002, 2003 graydon hoare <graydon@pobox.com>
// all rights reserved.
// licensed to the public under the terms of the GNU GPL (>= 2)
// see the file COPYING for details

#include <stdio.h>             // for rename(2)

#include <boost/filesystem/path.hpp>
#include <boost/filesystem/operations.hpp>
#include <boost/filesystem/convenience.hpp>

#include "cryptopp/filters.h"
#include "cryptopp/files.h"

#include "transforms.hh"
#include "file_io.hh"
#include "sanity.hh"

// this file deals with talking to the filesystem, loading and
// saving files.

using namespace std;

string const book_keeping_dir("MT");


#include <stdlib.h>
#include <unistd.h>
#include <pwd.h>
#include <sys/types.h>

void save_initial_path()
{
  fs::initial_path();
}

string get_homedir()
{
  char * home = getenv("HOME");
  if (home != NULL)
    return string(home);

  struct passwd * pw = getpwuid(getuid());  
  N(pw != NULL, F("could not find home directory for uid %d") % getuid());
  return string(pw->pw_dir);
}

string absolutify(string const & path)
{
  fs::path tmp(path);
  if (! tmp.has_root_path())
    tmp = fs::initial_path() / tmp;
  I(tmp.has_root_path());
  return tmp.string();
}

string tilde_expand(string const & path)
{
  fs::path tmp(path);
  fs::path::iterator i = tmp.begin();
  if (i != tmp.end())
    {
      fs::path res;
      if (*i == "~")
	{
	  res /= fs::path(get_homedir());
	  ++i;
	}
      else if (i->size() > 1 && i->at(0) == '~')
	{	  
	  struct passwd * pw;
	  pw = getpwnam(i->substr(1).c_str());
	  N(pw != NULL, F("could not find home directory user %s") % i->substr(1));
	  res /= fs::path(string(pw->pw_dir));
	  ++i;
	}
      while (i != tmp.end())
	res /= *i++;
      return res.string();
    }

  return tmp.string();
}

bool book_keeping_file(fs::path const & p)
{
  using boost::filesystem::path;
  for(path::iterator i = p.begin(); i != p.end(); ++i)
    {
      if (*i == book_keeping_dir)
	return true;
    }
  return false;
}

bool book_keeping_file(local_path const & p)
{
  if (p() == book_keeping_dir) return true;
  if (*(fs::path(p()).begin()) == book_keeping_dir) return true;
  return false;
}

bool directory_exists(local_path const & p) 
{ 
  return fs::exists(fs::path(p())) &&
    fs::is_directory(fs::path(p())); 
}
bool file_exists(file_path const & p) { return fs::exists(fs::path(p())); }
bool file_exists(local_path const & p) { return fs::exists(fs::path(p())); }

void delete_file(local_path const & p) { fs::remove(fs::path(p())); }
void delete_file(file_path const & p) { fs::remove(fs::path(p())); }

void move_file(file_path const & old_path,
	       file_path const & new_path) 
{ 
  fs::rename(fs::path(old_path()), 
	     fs::path(new_path()));
}

void mkdir_p(local_path const & p) { fs::create_directories(fs::path(p())); }
void mkdir_p(file_path const & p) { fs::create_directories(fs::path(p())); }
void make_dir_for(file_path const & p) { 
  fs::path tmp(p());
  if (tmp.has_branch_path())
    {
      fs::create_directories(tmp.branch_path()); 
    }
}


static void read_data_impl(fs::path const & p,
			   data & dat)
{
  if (!fs::exists(p))
    throw oops("file '" + p.string() + "' does not exist");
  
  if (fs::is_directory(p))
    throw oops("file '" + p.string() + "' cannot be read as data; it is a directory");
  
  ifstream file(p.string().c_str());
  string in;
  if (!file)
    throw oops(string("cannot open file ") + p.string() + " for reading");
  CryptoPP::FileSource f(file, true, new CryptoPP::StringSink(in));
  dat = in;
}

void read_data(local_path const & path, data & dat)
{ read_data_impl(fs::path(path()), dat); }

void read_data(file_path const & path, data & dat)
{ read_data_impl(fs::path(path()), dat); }

void read_data(local_path const & path,
	       base64< gzip<data> > & dat)
{
  data data_plain;
  read_data_impl(fs::path(path()), data_plain);
  gzip<data> data_compressed;
  base64< gzip<data> > data_encoded;  
  encode_gzip(data_plain, data_compressed);
  encode_base64(data_compressed, dat);
}

void read_data(file_path const & path, base64< gzip<data> > & dat)
{ read_data(local_path(path()), dat); }

// FIXME: this is probably not enough brains to actually manage "atomic
// filesystem writes". at some point you have to draw the line with even
// trying, and I'm not sure it's really a strict requirement of this tool,
// but you might want to make this code a bit tighter.


static void write_data_impl(fs::path const & p,
			    data const & dat)
{  
  if (fs::exists(p) && fs::is_directory(p))
    throw oops("file '" + p.string() + "' cannot be over-written as data; it is a directory");

  fs::create_directories(p.branch_path().string());
  
  // we write, non-atomically, to MT/data.tmp.
  // nb: no mucking around with multiple-writer conditions. we're a
  // single-user single-threaded program. you get what you paid for.
  fs::path mtdir(book_keeping_dir);
  fs::create_directories(mtdir);
  fs::path tmp = mtdir / "data.tmp"; 

  {
    // data.tmp opens
    ofstream file(tmp.string().c_str());
    if (!file)
      throw oops(string("cannot open file ") + tmp.string() + " for writing");    
    CryptoPP::StringSource s(dat(), true, new CryptoPP::FileSink(file));
    // data.tmp closes
  }

  // god forgive my portability sins
  rename(tmp.string().c_str(), p.string().c_str());
}

void write_data(local_path const & path, data const & dat)
{ write_data_impl(fs::path(path()), dat); }

void write_data(file_path const & path, data const & dat)
{ write_data_impl(fs::path(path()), dat); }


void write_data(local_path const & path,
		base64< gzip<data> > const & dat)
{
  gzip<data> data_decoded;
  data data_decompressed;      
  decode_base64(dat, data_decoded);
  decode_gzip(data_decoded, data_decompressed);      
  write_data_impl(fs::path(path()), data_decompressed);
}

void write_data(file_path const & path,
		base64< gzip<data> > const & dat)
{ write_data(local_path(path()), dat); }


tree_walker::~tree_walker() {}

static void walk_tree_recursive(fs::path const & absolute,
				fs::path const & relative,
				tree_walker & walker)
{
  fs::directory_iterator ei;
  for(fs::directory_iterator di(absolute);
      di != ei; ++di)
    {
      fs::path entry = *di;
      fs::path rel_entry = relative / fs::path(entry.leaf());
      
      if (book_keeping_file (entry))
<<<<<<< HEAD
	continue;

=======
	return;
      
>>>>>>> 4e0db9ba
      if (fs::is_directory(entry))
	walk_tree_recursive(entry, rel_entry, walker);
      else
	{
	  file_path p;
	  try 
	    {
	      p = file_path(rel_entry.string());
	    }
	  catch (std::runtime_error const & c)
	    {
	      L(F("caught runtime error %s constructing file path for %s\n") 
		% c.what() % rel_entry.string());
	      continue;
	    }	  
	  walker.visit_file(p);
	}
    }
}

// from some (safe) sub-entry of cwd
void walk_tree(file_path const & path,
	       tree_walker & walker)
{
  if (! fs::is_directory(fs::path(path())))
    walker.visit_file(path);
  else
    {
      fs::path root(fs::current_path());
      fs::path rel(path());
      walk_tree_recursive(root / rel, rel, walker);
    }
}

// from cwd (nb: we can't describe cwd as a file_path)
void walk_tree(tree_walker & walker)
{
  walk_tree_recursive(fs::current_path(), fs::path(), walker);
}


#ifdef BUILD_UNIT_TESTS
#include "unit_tests.hh"

static void test_book_keeping_file()
{
  // positive tests
  BOOST_CHECK(book_keeping_file(local_path("MT")));
  BOOST_CHECK(book_keeping_file(local_path("MT/foo")));
  BOOST_CHECK(book_keeping_file(local_path("MT/foo/bar/baz")));
  // negative tests
  BOOST_CHECK( ! book_keeping_file(local_path("safe")));
  BOOST_CHECK( ! book_keeping_file(local_path("safe/path")));
  BOOST_CHECK( ! book_keeping_file(local_path("safe/path/MT")));
  BOOST_CHECK( ! book_keeping_file(local_path("MTT")));
}

void add_file_io_tests(test_suite * suite)
{
  I(suite);
  suite->add(BOOST_TEST_CASE(&test_book_keeping_file));
}

#endif // BUILD_UNIT_TESTS<|MERGE_RESOLUTION|>--- conflicted
+++ resolved
@@ -236,13 +236,8 @@
       fs::path rel_entry = relative / fs::path(entry.leaf());
       
       if (book_keeping_file (entry))
-<<<<<<< HEAD
 	continue;
-
-=======
-	return;
       
->>>>>>> 4e0db9ba
       if (fs::is_directory(entry))
 	walk_tree_recursive(entry, rel_entry, walker);
       else
