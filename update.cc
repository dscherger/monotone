--- conflicted
+++ resolved
@@ -107,33 +107,6 @@
     }
 }
 
-<<<<<<< HEAD
-namespace
-{
-  struct suspended_in_branch : public is_failure
-  {
-    database & db;
-    base64<cert_value > const & branch_encoded;
-    suspended_in_branch(database & db,
-                  base64<cert_value> const & branch_encoded)
-      : db(db), branch_encoded(branch_encoded)
-    {}
-    virtual bool operator()(revision_id const & rid)
-    {
-      vector< revision<cert> > certs;
-      db.get_revision_certs(rid,
-                            cert_name(suspend_cert_name),
-                            branch_encoded,
-                            certs);
-      erase_bogus_certs(certs, db);
-      return !certs.empty();
-    }
-  };
-}
-
-
-=======
->>>>>>> b1cbbde8
 static void
 calculate_update_set(revision_id const & base,
                      branch_name const & branch,
@@ -183,39 +156,10 @@
   if (db.get_opt_ignore_suspend_certs())
     return;
   
-<<<<<<< HEAD
-  bool have_non_suspended_rev = false;
-  
-  for (set<revision_id>::const_iterator it = candidates.begin();
-       it != candidates.end(); it++)
-    {
-      if (!project.revision_is_suspended_in_branch(*it, branch))
-        {
-          have_non_suspended_rev = true;
-          break;
-        }
-    }
-  if (have_non_suspended_rev)
-    {
-      // remove all suspended revisions
-      base64<cert_value> branch_encoded;
-      encode_base64(cert_value(branch()), branch_encoded);
-      suspended_in_branch s(db, branch_encoded);
-      for(std::set<revision_id>::iterator it = candidates.begin();
-          it != candidates.end(); it++)
-        if (s(*it))
-          candidates.erase(*it);
-    }
-}
-=======
-  if (app.opts.ignore_suspend_certs)
-     return;
->>>>>>> b1cbbde8
-
    set<revision_id> active_candidates;
    for (set<revision_id>::const_iterator i = candidates.begin();
         i != candidates.end(); i++)
-     if (!app.get_project().revision_is_suspended_in_branch(*i, branch))
+     if (!project.revision_is_suspended_in_branch(*i, branch))
        safe_insert(active_candidates, *i);
 
    if (!active_candidates.empty())
