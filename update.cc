--- conflicted
+++ resolved
@@ -173,8 +173,7 @@
       copy(children.begin(), children.end(), back_inserter(to_traverse));
     }
 
-<<<<<<< HEAD
-  erase_ancestors(candidates, app);
+  erase_ancestors(candidates, app.db);
   
   bool have_non_suspended_rev = false;
   
@@ -196,9 +195,6 @@
         if (s(*it))
           candidates.erase(*it);
     }
-=======
-  erase_ancestors(candidates, app.db);
->>>>>>> b79a6e3e
 }
 
 
