// Copyright (C) 2005 Nathaniel Smith <njs@pobox.com>
//
// This program is made available under the GNU GPL version 2.0 or
// greater. See the accompanying file COPYING for details.
//
// This program is distributed WITHOUT ANY WARRANTY; without even the
// implied warranty of MERCHANTABILITY or FITNESS FOR A PARTICULAR
// PURPOSE.

#include "base.hh"
#include "epoch.hh"
#include "netio.hh"
#include "constants.hh"
#include "transforms.hh"


using std::string;

void
read_epoch(string const & in,
           branch_uid & branch, epoch_data & epoch)
{
  size_t pos = 0;
  string raw_branch;
  data raw_epoch;
  extract_variable_length_string(in, raw_branch, pos, "epoch, branch name");
  raw_epoch = data(extract_substring(in, pos, constants::epochlen_bytes,
                                     "epoch, epoch data"));
<<<<<<< HEAD
  branch = branch_name(raw_branch);
  epoch = epoch_data(raw_epoch);
=======
  branch = branch_uid(raw_branch);
  hexenc<data> tmp;
  encode_hexenc(raw_epoch, tmp);
  epoch = epoch_data(tmp);
>>>>>>> 5f3ffc21
}

void
write_epoch(branch_uid const & branch, epoch_data const & epoch,
            string & out)
{
  insert_variable_length_string(branch(), out);
  out += epoch.inner()();
}

void
epoch_hash_code(branch_uid const & branch, epoch_data const & epoch,
                epoch_id & eid)
{
  string tmp(branch() + ":" + encode_hexenc(epoch.inner()()));
  data tdat(tmp);
  id out;
  calculate_ident(tdat, out);
  eid = epoch_id(out);
}

// Local Variables:
// mode: C++
// fill-column: 76
// c-file-style: "gnu"
// indent-tabs-mode: nil
// End:
// vim: et:sw=2:sts=2:ts=2:cino=>2s,{s,\:s,+s,t0,g0,^-2,e-2,n-2,p2s,(0,=s:<|MERGE_RESOLUTION|>--- conflicted
+++ resolved
@@ -26,15 +26,8 @@
   extract_variable_length_string(in, raw_branch, pos, "epoch, branch name");
   raw_epoch = data(extract_substring(in, pos, constants::epochlen_bytes,
                                      "epoch, epoch data"));
-<<<<<<< HEAD
-  branch = branch_name(raw_branch);
+  branch = branch_uid(raw_branch);
   epoch = epoch_data(raw_epoch);
-=======
-  branch = branch_uid(raw_branch);
-  hexenc<data> tmp;
-  encode_hexenc(raw_epoch, tmp);
-  epoch = epoch_data(tmp);
->>>>>>> 5f3ffc21
 }
 
 void
