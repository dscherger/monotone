--- conflicted
+++ resolved
@@ -34,7 +34,6 @@
 #define OPT_DIFFS 25
 #define OPT_MERGES 26
 #define OPT_LAST 27
-<<<<<<< HEAD
 #define OPT_NEXT 28
 #define OPT_VERBOSE 29
 #define OPT_SET_DEFAULT 30
@@ -54,22 +53,4 @@
 #define OPT_DROP_ATTR 44
 #define OPT_NO_FILES 45
 #define OPT_LOG 46
-=======
-#define OPT_VERBOSE 28
-#define OPT_SET_DEFAULT 29
-#define OPT_EXCLUDE 30
-#define OPT_UNIFIED_DIFF 31
-#define OPT_CONTEXT_DIFF 32
-#define OPT_EXTERNAL_DIFF 33
-#define OPT_EXTERNAL_DIFF_ARGS 34
-#define OPT_LCA 35
-#define OPT_EXECUTE 36
-#define OPT_KEY_DIR 37
-#define OPT_BIND 38
-#define OPT_MISSING 39
-#define OPT_UNKNOWN 40
-#define OPT_KEY_TO_PUSH 41
-#define OPT_CONF_DIR 42
-#define OPT_DROP_ATTR 43
-#define OPT_STDIO 44
->>>>>>> c5d22a51
+#define OPT_STDIO 47