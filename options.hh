--- conflicted
+++ resolved
@@ -53,9 +53,6 @@
 #define OPT_DROP_ATTR 44
 #define OPT_NO_FILES 45
 #define OPT_LOG 46
-<<<<<<< HEAD
 #define OPT_RECURSIVE 47
-=======
-#define OPT_SINCE 47
-#define OPT_FULL 48
->>>>>>> ae6b963c
+#define OPT_SINCE 48
+#define OPT_FULL 49