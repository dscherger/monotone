--- conflicted
+++ resolved
@@ -29,10 +29,6 @@
 #define OPT_AUTHOR 20
 #define OPT_ALL_FILES 21
 #define OPT_PIDFILE 22
-<<<<<<< HEAD
-#define OPT_FORMAT 23
-#define OPT_XML 24
-=======
 #define OPT_MSGFILE 23
 #define OPT_BRIEF 24
 #define OPT_DIFFS 25
@@ -46,4 +42,5 @@
 #define OPT_EXTERNAL_DIFF 33
 #define OPT_EXTERNAL_DIFF_ARGS 34
 #define OPT_LCA 35
->>>>>>> b95c26cf
+#define OPT_FORMAT 36
+#define OPT_XML 37