// -*- mode: C++; c-file-style: "gnu"; indent-tabs-mode: nil -*-
// copyright (C) 2002, 2003 graydon hoare <graydon@pobox.com>
// copyright (C) 2005 Richard Levitte <richard@levitte.org>
// all rights reserved.
// licensed to the public under the terms of the GNU GPL (>= 2)
// see the file COPYING for details

#include "popt/popt.h"

#define OPT_DEBUG 1
#define OPT_HELP 2
#define OPT_NOSTD 3
#define OPT_NORC 4
#define OPT_RCFILE 5
#define OPT_DB_NAME 6
#define OPT_KEY_NAME 7
#define OPT_BRANCH_NAME 8
#define OPT_QUIET 9
#define OPT_VERSION 10
#define OPT_DUMP 11
#define OPT_TICKER 12
#define OPT_FULL_VERSION 13
#define OPT_REVISION 14
#define OPT_MESSAGE 15
#define OPT_ROOT 16
#define OPT_DEPTH 17
#define OPT_ARGFILE 18
#define OPT_DATE 19
#define OPT_AUTHOR 20
#define OPT_ALL_FILES 21
#define OPT_PIDFILE 22
#define OPT_MSGFILE 23
#define OPT_BRIEF 24
#define OPT_DIFFS 25
#define OPT_NO_MERGES 26
#define OPT_LAST 27
#define OPT_VERBOSE 28
#define OPT_SET_DEFAULT 29
#define OPT_EXCLUDE 30
#define OPT_UNIFIED_DIFF 31
#define OPT_CONTEXT_DIFF 32
#define OPT_EXTERNAL_DIFF 33
#define OPT_EXTERNAL_DIFF_ARGS 34
#define OPT_LCA 35
#define OPT_EXECUTE 36
#define OPT_KEY_DIR 37
#define OPT_BIND 38
<<<<<<< HEAD
#define OPT_SINCE 39
#define OPT_FULL 40
=======
#define OPT_MISSING 39
>>>>>>> 57a61adc
<|MERGE_RESOLUTION|>--- conflicted
+++ resolved
@@ -45,9 +45,6 @@
 #define OPT_EXECUTE 36
 #define OPT_KEY_DIR 37
 #define OPT_BIND 38
-<<<<<<< HEAD
-#define OPT_SINCE 39
-#define OPT_FULL 40
-=======
 #define OPT_MISSING 39
->>>>>>> 57a61adc
+#define OPT_SINCE 40
+#define OPT_FULL 41