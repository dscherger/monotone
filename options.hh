// -*- mode: C++; c-file-style: "gnu"; indent-tabs-mode: nil -*-
// copyright (C) 2002, 2003 graydon hoare <graydon@pobox.com>
// copyright (C) 2005 Richard Levitte <richard@levitte.org>
// all rights reserved.
// licensed to the public under the terms of the GNU GPL (>= 2)
// see the file COPYING for details

#include "popt/popt.h"

#define OPT_DEBUG 1
#define OPT_HELP 2
#define OPT_NOSTD 3
#define OPT_NORC 4
#define OPT_RCFILE 5
#define OPT_DB_NAME 6
#define OPT_KEY_NAME 7
#define OPT_BRANCH_NAME 8
#define OPT_QUIET 9
#define OPT_VERSION 10
#define OPT_DUMP 11
#define OPT_TICKER 12
#define OPT_FULL_VERSION 13
#define OPT_REVISION 14
#define OPT_MESSAGE 15
#define OPT_ROOT 16
#define OPT_DEPTH 17
#define OPT_ARGFILE 18
#define OPT_DATE 19
#define OPT_AUTHOR 20
#define OPT_ALL_FILES 21
#define OPT_PIDFILE 22
#define OPT_MSGFILE 23
#define OPT_BRIEF 24
#define OPT_DIFFS 25
#define OPT_NO_MERGES 26
#define OPT_LAST 27
#define OPT_VERBOSE 28
#define OPT_SET_DEFAULT 29
#define OPT_EXCLUDE 30
#define OPT_UNIFIED_DIFF 31
#define OPT_CONTEXT_DIFF 32
#define OPT_EXTERNAL_DIFF 33
#define OPT_EXTERNAL_DIFF_ARGS 34
#define OPT_LCA 35
#define OPT_EXECUTE 36
#define OPT_KEY_DIR 37
<<<<<<< HEAD
#define OPT_SINCE 38
#define OPT_FULL 39
=======
#define OPT_BIND 38
>>>>>>> ce9283ca
<|MERGE_RESOLUTION|>--- conflicted
+++ resolved
@@ -44,9 +44,6 @@
 #define OPT_LCA 35
 #define OPT_EXECUTE 36
 #define OPT_KEY_DIR 37
-<<<<<<< HEAD
-#define OPT_SINCE 38
-#define OPT_FULL 39
-=======
 #define OPT_BIND 38
->>>>>>> ce9283ca
+#define OPT_SINCE 39
+#define OPT_FULL 40