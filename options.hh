--- conflicted
+++ resolved
@@ -51,10 +51,7 @@
 #define OPT_KEY_TO_PUSH 42
 #define OPT_CONF_DIR 43
 #define OPT_DROP_ATTR 44
-<<<<<<< HEAD
 #define OPT_NO_FILES 45
 #define OPT_LOG 46
-=======
-#define OPT_SINCE 45
-#define OPT_FULL 46
->>>>>>> 463a296f
+#define OPT_SINCE 47
+#define OPT_FULL 48