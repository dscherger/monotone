// -*- mode: C++; c-file-style: "gnu"; indent-tabs-mode: nil -*-
// copyright (C) 2002, 2003 graydon hoare <graydon@pobox.com>
// copyright (C) 2005 Richard Levitte <richard@levitte.org>
// all rights reserved.
// licensed to the public under the terms of the GNU GPL (>= 2)
// see the file COPYING for details

#include "popt/popt.h"

#define OPT_DEBUG 1
#define OPT_HELP 2
#define OPT_NOSTD 3
#define OPT_NORC 4
#define OPT_RCFILE 5
#define OPT_DB_NAME 6
#define OPT_KEY_NAME 7
#define OPT_BRANCH_NAME 8
#define OPT_QUIET 9
#define OPT_VERSION 10
#define OPT_DUMP 11
#define OPT_TICKER 12
#define OPT_FULL_VERSION 13
#define OPT_REVISION 14
#define OPT_MESSAGE 15
#define OPT_ROOT 16
#define OPT_DEPTH 17
#define OPT_ARGFILE 18
#define OPT_DATE 19
#define OPT_AUTHOR 20
#define OPT_ALL_FILES 21
#define OPT_PIDFILE 22
#define OPT_MSGFILE 23
#define OPT_BRIEF 24
#define OPT_DIFFS 25
#define OPT_NO_MERGES 26
#define OPT_LAST 27
#define OPT_NEXT 28
#define OPT_VERBOSE 29
#define OPT_SET_DEFAULT 30
#define OPT_EXCLUDE 31
#define OPT_UNIFIED_DIFF 32
#define OPT_CONTEXT_DIFF 33
#define OPT_EXTERNAL_DIFF 34
#define OPT_EXTERNAL_DIFF_ARGS 35
// formerly OPT_LCA was here
#define OPT_EXECUTE 37
#define OPT_KEY_DIR 38
#define OPT_BIND 39
#define OPT_MISSING 40
#define OPT_UNKNOWN 41
#define OPT_KEY_TO_PUSH 42
#define OPT_CONF_DIR 43
#define OPT_DROP_ATTR 44
#define OPT_NO_FILES 45
#define OPT_LOG 46
#define OPT_RECURSIVE 47
<<<<<<< HEAD
#define OPT_REALLYQUIET 48
=======
#define OPT_STDIO 48
>>>>>>> 76f4527e
<|MERGE_RESOLUTION|>--- conflicted
+++ resolved
@@ -54,8 +54,5 @@
 #define OPT_NO_FILES 45
 #define OPT_LOG 46
 #define OPT_RECURSIVE 47
-<<<<<<< HEAD
 #define OPT_REALLYQUIET 48
-=======
-#define OPT_STDIO 48
->>>>>>> 76f4527e
+#define OPT_STDIO 49