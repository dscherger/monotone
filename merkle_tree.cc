// copyright (C) 2004 graydon hoare <graydon@pobox.com>
// all rights reserved.
// licensed to the public under the terms of the GNU GPL (>= 2)
// see the file COPYING for details

#include <iostream>
#include <map>
#include <string>
#include <sstream>

#include <boost/dynamic_bitset.hpp>

#include "botan/botan.h"
#include "botan/sha160.h"

#include "constants.hh"
#include "merkle_tree.hh"
#include "netio.hh"
#include "numeric_vocab.hh"
#include "sanity.hh"
#include "transforms.hh"

using namespace boost;
using namespace std;

void 
netcmd_item_type_to_string(netcmd_item_type t, string & typestr)
{
  typestr.clear();
  switch (t)
    {
    case revision_item:
      typestr = "revision";
      break;
    case manifest_item:
      typestr = "manifest";
      break;
    case file_item:
      typestr = "file";
      break;
    case rcert_item:
      typestr = "rcert";
      break;
    case mcert_item:
      typestr = "mcert";
      break;
    case fcert_item:
      typestr = "fcert";
      break;
    case key_item:
      typestr = "key";
      break;
    }
  I(!typestr.empty());
}

// this is a *raw* SHA1, not the nice friendly hex-encoded type. it is half
// as many bytes. since merkle nodes are mostly nothing but SHA1 values,
// and we have to send them over the wire, we use a raw variant here
// for compactness.

string 
raw_sha1(string const & in)
{
<<<<<<< HEAD
  Botan::SHA_160 hash;
  hash.update(reinterpret_cast<Botan::byte const *>(in.data()), 
	      static_cast<unsigned int>(in.size()));
  char digest[hash.OUTPUT_LENGTH];
  hash.final(reinterpret_cast<Botan::byte *>(digest));
  string out(digest, hash.OUTPUT_LENGTH);
=======
  SHA hash;
  hash.Update(reinterpret_cast<byte const *>(in.data()), 
              static_cast<unsigned int>(in.size()));
  char digest[SHA::DIGESTSIZE];
  hash.Final(reinterpret_cast<byte *>(digest));
  string out(digest, SHA::DIGESTSIZE);
>>>>>>> ed64139a
  return out;
}


merkle_node::merkle_node() : level(0), pref(0), 
                             total_num_leaves(0), 
                             bitmap(constants::merkle_bitmap_length_in_bits),
                             slots(constants::merkle_num_slots),
                             type(manifest_item) 
{}

bool 
merkle_node::operator==(merkle_node const & other) const
{
  return (level == other.level
          && pref == other.pref
          && total_num_leaves == other.total_num_leaves
          && bitmap == other.bitmap
          && slots == other.slots
          && type == other.type);
}

void 
merkle_node::check_invariants() const
{
  I(this->pref.size() == prefix_length_in_bits(this->level));
  I(this->level <= constants::merkle_num_tree_levels);
  I(this->slots.size() == constants::merkle_num_slots);
  I(this->bitmap.size() == constants::merkle_bitmap_length_in_bits);
}

void 
merkle_node::get_raw_prefix(prefix & pref) const
{
  check_invariants();
  ostringstream oss;
  to_block_range(this->pref, ostream_iterator<char>(oss));
  pref = prefix(oss.str());
}

void 
merkle_node::get_hex_prefix(hexenc<prefix> & hpref) const
{
  prefix pref;
  get_raw_prefix(pref);
  encode_hexenc(pref, hpref);
}

void 
merkle_node::get_raw_slot(size_t slot, id & i) const
{
  I(get_slot_state(slot) != empty_state);
  I(idx(this->slots, slot)() != "");
  check_invariants();
  i = idx(this->slots, slot);
}

void 
merkle_node::get_hex_slot(size_t slot, hexenc<id> & val) const
{
  id i;
  get_raw_slot(slot, i);
  encode_hexenc(i, val);
}

void 
merkle_node::set_raw_slot(size_t slot, id const & val)
{
  check_invariants();
  idx(this->slots, slot) = val;
}

void 
merkle_node::set_hex_slot(size_t slot, hexenc<id> const & val)
{
  id i;
  decode_hexenc(val, i);
  set_raw_slot(slot, i);
}

void 
merkle_node::extended_prefix(size_t slot, 
                             dynamic_bitset<unsigned char> & extended) const
{
  // remember, in a dynamic_bitset, bit size()-1 is most significant
  check_invariants();
  I(slot < constants::merkle_num_slots);
  extended = this->pref;
  for (size_t i = 0; i < constants::merkle_fanout_bits; ++i)
    extended.push_back(static_cast<bool>((slot >> i) & 1));
}

void 
merkle_node::extended_raw_prefix(size_t slot, 
                                 prefix & extended) const
{
  dynamic_bitset<unsigned char> ext;
  extended_prefix(slot, ext);
  ostringstream oss;
  to_block_range(ext, ostream_iterator<char>(oss));
  extended = prefix(oss.str());
}

void 
merkle_node::extended_hex_prefix(size_t slot, 
                                 hexenc<prefix> & extended) const
{
  prefix pref;
  extended_raw_prefix(slot, pref);
  encode_hexenc(pref, extended);
}

slot_state 
merkle_node::get_slot_state(size_t n) const
{
  check_invariants();
  I(n < constants::merkle_num_slots);
  I(2*n + 1 < bitmap.size());
  if (bitmap[2*n])
    {
      if (bitmap[2*n+1])
        return subtree_state;
      else
        return live_leaf_state;
    }
  else
    {
      if (bitmap[2*n+1])
        return dead_leaf_state;
      else
        return empty_state;
    }      
}

void 
merkle_node::set_slot_state(size_t n, slot_state st)
{
  check_invariants();
  I(n < constants::merkle_num_slots);
  I(2*n + 1 < bitmap.size());
  bitmap.reset(2*n);
  bitmap.reset(2*n+1);
  if (st == subtree_state || st == live_leaf_state)
    bitmap.set(2*n);
  if (st == subtree_state || st == dead_leaf_state)
    bitmap.set(2*n+1);
}    


size_t 
prefix_length_in_bits(size_t level)
{
  return level * constants::merkle_fanout_bits;
}

size_t 
prefix_length_in_bytes(size_t level)
{
  // level is the number of levels in tree this prefix has.
  // the prefix's binary *length* is the number of bytes used
  // to represent it, rounded up to a byte.
  size_t num_bits = prefix_length_in_bits(level);
  if (num_bits % 8 == 0)
    return num_bits / 8;
  else
    return (num_bits / 8) + 1;
}

void 
write_node(merkle_node const & in, string & outbuf)
{      
  ostringstream oss;
  oss.put(static_cast<u8>(in.type));
  I(in.pref.size() == in.level * constants::merkle_fanout_bits);

  string tmp;
  insert_datum_uleb128<size_t>(in.level, tmp);
  oss.write(tmp.data(), tmp.size());
  tmp.clear();

  to_block_range(in.pref, ostream_iterator<char>(oss));

  insert_datum_uleb128<size_t>(in.total_num_leaves, tmp);
  oss.write(tmp.data(), tmp.size());
  tmp.clear();

  to_block_range(in.bitmap, ostream_iterator<char>(oss));

  for (size_t slot = 0; slot < constants::merkle_num_slots; ++slot)
    {
      if (in.get_slot_state(slot) != empty_state)
        {
          I(slot < in.slots.size());
          id slot_val;
          in.get_raw_slot(slot, slot_val);
          oss.write(slot_val().data(), slot_val().size());
        }
    }
  string hash = raw_sha1(oss.str());
  I(hash.size() == constants::merkle_hash_length_in_bytes);
  outbuf = hash + oss.str();
}
    
void 
read_node(string const & inbuf, merkle_node & out)
{
  size_t pos = 0;
  string hash = extract_substring(inbuf, pos, 
                                  constants::merkle_hash_length_in_bytes, 
                                  "node hash");
  out.type = static_cast<netcmd_item_type>(extract_datum_lsb<u8>(inbuf, pos, "node type"));
  out.level = extract_datum_uleb128<size_t>(inbuf, pos, "node level");

  if (out.level >= constants::merkle_num_tree_levels)
    throw bad_decode(F("node level is %d, exceeds maximum %d") 
                     % widen<u32,u8>(out.level)
                     % widen<u32,u8>(constants::merkle_num_tree_levels));

  size_t prefixsz = prefix_length_in_bytes(out.level);
  require_bytes(inbuf, pos, prefixsz, "node prefix");   
  out.pref.resize(prefix_length_in_bits(out.level));
  from_block_range(inbuf.begin() + pos, 
                   inbuf.begin() + pos + prefixsz,
                   out.pref);
  pos += prefixsz;

  out.total_num_leaves = extract_datum_uleb128<size_t>(inbuf, pos, "number of leaves");

  require_bytes(inbuf, pos, constants::merkle_bitmap_length_in_bytes, "bitmap");
  out.bitmap.resize(constants::merkle_bitmap_length_in_bits);
  from_block_range(inbuf.begin() + pos, 
                   inbuf.begin() + pos + constants::merkle_bitmap_length_in_bytes,
                   out.bitmap);
  pos += constants::merkle_bitmap_length_in_bytes;

  for (size_t slot = 0; slot < constants::merkle_num_slots; ++slot)
    {
      if (out.get_slot_state(slot) != empty_state)
        {
          string slot_val = extract_substring(inbuf, pos, 
                                              constants::merkle_hash_length_in_bytes, 
                                              "slot value");
          out.set_raw_slot(slot, slot_val);
        }
    }
    
  assert_end_of_buffer(inbuf, pos, "node");
  string checkhash = raw_sha1(inbuf.substr(constants::merkle_hash_length_in_bytes));
  out.check_invariants();
  if (hash != checkhash)
    throw bad_decode(F("mismatched node hash value %s, expected %s") 
<<<<<<< HEAD
		     % xform<Botan::Hex_Encoder>(checkhash) % xform<Botan::Hex_Encoder>(hash));
=======
                     % xform<HexEncoder>(checkhash) % xform<HexEncoder>(hash));
>>>>>>> ed64139a
}

void 
load_merkle_node(app_state & app,
                 netcmd_item_type type,
                 utf8 const & collection,                       
                 size_t level,
                 hexenc<prefix> const & hpref,
                 merkle_node & node)
{
  base64<merkle> emerk;
  string typestr;
  merkle merk;  

  netcmd_item_type_to_string(type, typestr);
  app.db.get_merkle_node(typestr, collection, level, hpref, emerk);

  decode_base64(emerk, merk);
  read_node(merk(), node);
}

// returns the first hashsz bytes of the serialized node, which is 
// the hash of its contents.

id 
store_merkle_node(app_state & app,
                  utf8 const & collection,
                  merkle_node const & node)
{
  string out;
  string typestr;
  hexenc<prefix> hpref;
  base64<merkle> emerk;

  write_node(node, out);
  node.get_hex_prefix(hpref);
  encode_base64(merkle(out), emerk);
  netcmd_item_type_to_string(node.type, typestr);

  app.db.put_merkle_node(typestr, collection, node.level, hpref, emerk);

  I(out.size() >= constants::merkle_hash_length_in_bytes);
  return id(out.substr(0, constants::merkle_hash_length_in_bytes));
}

void 
pick_slot_and_prefix_for_value(id const & val, 
                               size_t level, 
                               size_t & slotnum, 
                               dynamic_bitset<unsigned char> & pref)
{
  pref.resize(val().size() * 8);
  from_block_range(val().begin(), val().end(), pref);

  // remember, in a dynamic_bitset, bit size()-1 is most significant

  slotnum = 0;
  for (size_t i = constants::merkle_fanout_bits; i > 0; --i)
    {
      slotnum <<= 1;
      if (pref[level * constants::merkle_fanout_bits + (i-1)])
        slotnum |= static_cast<size_t>(1);
      else
        slotnum &= static_cast<size_t>(~1);
    }
  pref.resize(level * constants::merkle_fanout_bits);
}

id 
insert_into_merkle_tree(app_state & app,
                        bool live_p,
                        netcmd_item_type type,
                        utf8 const & collection,
                        id const & leaf,
                        size_t level)
{
  I(constants::merkle_hash_length_in_bytes == leaf().size());
  I(constants::merkle_fanout_bits * (level + 1) 
    <= constants::merkle_hash_length_in_bits);
  
  string typestr;
  netcmd_item_type_to_string(type, typestr);

  hexenc<id> hleaf;
  encode_hexenc(leaf, hleaf);

  size_t slotnum;
  dynamic_bitset<unsigned char> pref;
  pick_slot_and_prefix_for_value(leaf, level, slotnum, pref);

  ostringstream oss;
  to_block_range(pref, ostream_iterator<char>(oss));
  hexenc<prefix> hpref;
  encode_hexenc(prefix(oss.str()), hpref);

  if (level == 0)
    L(F("-- beginning top level insert --\n"));
        
  L(F("inserting %s leaf %s into slot 0x%x at %s node with prefix %s, level %d\n") 
    % (live_p ? "live" : "dead") % hleaf % slotnum % typestr % hpref % level);
  
  merkle_node node;
  if (app.db.merkle_node_exists(typestr, collection, level, hpref))
    {
      load_merkle_node(app, type, collection, level, hpref, node);
      slot_state st = node.get_slot_state(slotnum);
      switch (st)
        {
        case live_leaf_state:
        case dead_leaf_state:
          {
            id slotval;
            node.get_raw_slot(slotnum, slotval);
            if (slotval == leaf)
              {
                L(F("found existing entry for %s at slot 0x%x of %s node %s, level %d\n") 
                  % hleaf % slotnum % typestr % hpref % level);
                if (st == dead_leaf_state && live_p)
                  {
                    L(F("changing setting from dead to live, for %s at slot 0x%x of %s node %s, level %d\n") 
                      % hleaf % slotnum % typestr % hpref % level);
                    node.set_slot_state(slotnum, live_leaf_state);
                  }
                else if (st == live_leaf_state && !live_p)
                  {
                    L(F("changing setting from live to dead, for %s at slot 0x%x of %s node %s, level %d\n") 
                      % hleaf % slotnum % typestr % hpref % level);
                    node.set_slot_state(slotnum, dead_leaf_state);
                  }
              }
            else
              {
                hexenc<id> existing_hleaf;
                encode_hexenc(slotval, existing_hleaf);
                L(F("pushing existing leaf %s in slot 0x%x of %s node %s, level %d into subtree\n")
                  % existing_hleaf % slotnum % typestr % hpref % level);
                insert_into_merkle_tree(app, (st == live_leaf_state ? true : false),
                                        type, collection, slotval, level+1);
                id subtree_hash = insert_into_merkle_tree(app, live_p, type, collection, leaf, level+1);
                hexenc<id> hsub;
                encode_hexenc(subtree_hash, hsub);
                L(F("changing setting to subtree, with %s at slot 0x%x of node %s, level %d\n") 
                  % hsub % slotnum % hpref % level);
                node.set_raw_slot(slotnum, subtree_hash);
                node.set_slot_state(slotnum, subtree_state);      
              }
          }
          break;

        case empty_state:
          L(F("placing leaf %s in previously empty slot 0x%x of %s node %s, level %d\n")
            % hleaf % slotnum % typestr % hpref % level);
          node.total_num_leaves++;
          node.set_slot_state(slotnum, (live_p ? live_leaf_state : dead_leaf_state));
          node.set_raw_slot(slotnum, leaf);
          break;

        case subtree_state:
          {
            L(F("taking %s to subtree in slot 0x%x of %s node %s, level %d\n")
              % hleaf % slotnum % typestr % hpref % level);
            id subtree_hash = insert_into_merkle_tree(app, live_p, type, collection, leaf, level+1);
            hexenc<id> hsub;
            encode_hexenc(id(subtree_hash), hsub);
            L(F("updating subtree setting to %s at slot 0x%x of node %s, level %d\n") 
              % hsub % slotnum % hpref % level);
            node.set_raw_slot(slotnum, subtree_hash);
            node.set_slot_state(slotnum, subtree_state);
          }
          break;
        }
    }
  else
    {
      L(F("creating new %s node with prefix %s, level %d, holding %s at slot 0x%x\n")
        % typestr % hpref % level % hleaf % slotnum);
      node.type = type;
      node.level = level;
      node.pref = pref;
      node.total_num_leaves = 1;
      node.set_slot_state(slotnum, (live_p ? live_leaf_state : dead_leaf_state));
      node.set_raw_slot(slotnum, leaf);
    }

  if (level == 0)
      L(F("-- finished top level insert --\n"));

  return store_merkle_node(app, collection, node);
}<|MERGE_RESOLUTION|>--- conflicted
+++ resolved
@@ -62,21 +62,12 @@
 string 
 raw_sha1(string const & in)
 {
-<<<<<<< HEAD
   Botan::SHA_160 hash;
   hash.update(reinterpret_cast<Botan::byte const *>(in.data()), 
 	      static_cast<unsigned int>(in.size()));
   char digest[hash.OUTPUT_LENGTH];
   hash.final(reinterpret_cast<Botan::byte *>(digest));
   string out(digest, hash.OUTPUT_LENGTH);
-=======
-  SHA hash;
-  hash.Update(reinterpret_cast<byte const *>(in.data()), 
-              static_cast<unsigned int>(in.size()));
-  char digest[SHA::DIGESTSIZE];
-  hash.Final(reinterpret_cast<byte *>(digest));
-  string out(digest, SHA::DIGESTSIZE);
->>>>>>> ed64139a
   return out;
 }
 
@@ -328,11 +319,7 @@
   out.check_invariants();
   if (hash != checkhash)
     throw bad_decode(F("mismatched node hash value %s, expected %s") 
-<<<<<<< HEAD
 		     % xform<Botan::Hex_Encoder>(checkhash) % xform<Botan::Hex_Encoder>(hash));
-=======
-                     % xform<HexEncoder>(checkhash) % xform<HexEncoder>(hash));
->>>>>>> ed64139a
 }
 
 void 
