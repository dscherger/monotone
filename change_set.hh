#ifndef __CHANGE_SET_HH__
#define __CHANGE_SET_HH__

// copyright (C) 2004 graydon hoare <graydon@pobox.com>
// all rights reserved.
// licensed to the public under the terms of the GNU GPL (>= 2)
// see the file COPYING for details

#include <map>
#include <string>

#include <boost/shared_ptr.hpp>

#include "interner.hh"
#include "manifest.hh"
#include "vocab.hh"

// a change_set is a text object. It has a precise, normalizable serial form
// as UTF-8 text.
// 
// note that this object is made up of two important sub-components: 
// path_edits and deltas. "path_edits" is exactly the same object stored
// in MT/work. 

struct
change_set
{  

  typedef std::map<file_path, std::pair<file_id, file_id> > delta_map;

  struct
  path_rearrangement
  {
    std::set<file_path> deleted_files;
    std::set<file_path> deleted_dirs;
    std::map<file_path, file_path> renamed_files;
    std::map<file_path, file_path> renamed_dirs;
    std::set<file_path> added_files;

    path_rearrangement() {}
    path_rearrangement(path_rearrangement const & other);
    path_rearrangement const & operator=(path_rearrangement const & other);
    bool operator==(path_rearrangement const & other) const;
    bool empty() const;
    void check_sane() const;
    void check_sane(delta_map const &) const;

    bool has_added_file(file_path const & file) const;
    bool has_deleted_file(file_path const & file) const;
    bool has_renamed_file_dst(file_path const & file) const;
    bool has_renamed_file_src(file_path const & file) const;
  };
  
  path_rearrangement rearrangement;
  delta_map deltas;

  change_set() {}
  change_set(change_set const & other);
  change_set const &operator=(change_set const & other);
  bool operator==(change_set const & other) const;
  void check_sane() const;
  bool empty() const;
  void add_file(file_path const & a);
  void add_file(file_path const & a, file_id const & ident);
  void apply_delta(file_path const & path, 
                   file_id const & src, 
                   file_id const & dst);
  void delete_file(file_path const & d);
  void delete_dir(file_path const & d);
  void rename_file(file_path const & a, file_path const & b);
  void rename_dir(file_path const & a, file_path const & b);
};

inline bool 
null_name(file_path const & p)
{
  return p.empty();
}

inline file_path const & 
delta_entry_path(change_set::delta_map::const_iterator i)
{
  return i->first;
}

inline file_id const & 
delta_entry_src(change_set::delta_map::const_iterator i)
{
  return i->second.first;
}

inline file_id const & 
delta_entry_dst(change_set::delta_map::const_iterator i)
{
  return i->second.second;
}

void
apply_rearrangement_to_filesystem(change_set::path_rearrangement const & re,
                                  bookkeeping_path const & temporary_root);


// merging and concatenating 

void
normalize_change_set(change_set & n);

void
normalize_path_rearrangement(change_set::path_rearrangement & n);

void
concatenate_rearrangements(change_set::path_rearrangement const & a,
                           change_set::path_rearrangement const & b,
                           change_set::path_rearrangement & concatenated);

void
concatenate_change_sets(change_set const & a,
                        change_set const & b,
                        change_set & concatenated);

struct merge_provider;

void
merge_change_sets(change_set const & a,
                  change_set const & b,
                  change_set & a_merged,
                  change_set & b_merged,
                  merge_provider & merger,
                  app_state & app);

// value-oriented access to printers and parsers

void
read_path_rearrangement(data const & dat,
                        change_set::path_rearrangement & re);

void
write_path_rearrangement(change_set::path_rearrangement const & re,
                         data & dat);

void
read_change_set(data const & dat,
                change_set & cs);

void
write_change_set(change_set const & cs,
                 data & dat);

void
apply_path_rearrangement(path_set const & old_ps,
                         change_set::path_rearrangement const & pr,
                         path_set & new_ps);

void 
complete_change_set(manifest_map const & m_old,
                    manifest_map const & m_new,
                    change_set & cs);

void
build_pure_addition_change_set(manifest_map const & man,
                               change_set & cs);

void
apply_change_set(manifest_map const & old_man,
                 change_set const & cs,
                 manifest_map & new_man);

// quick, optimistic and destructive versions

void
apply_path_rearrangement(change_set::path_rearrangement const & pr,
                         path_set & ps);

file_path
apply_change_set_inverse(change_set const & cs, 
                         file_path const & file_in_second);

void
apply_change_set(change_set const & cs,
                 manifest_map & man);

void 
invert_change_set(change_set const & a2b,
                  manifest_map const & a_map,
                  change_set & b2a);


// basic_io access to printers and parsers

namespace basic_io { struct printer; struct parser; }

void 
print_change_set(basic_io::printer & printer,
                 change_set const & cs);

void 
parse_change_set(basic_io::parser & parser,
                 change_set & cs);

void 
print_path_rearrangement(basic_io::printer & basic_printer,
                         change_set::path_rearrangement const & pr);

void 
parse_path_rearrangement(basic_io::parser & pa,
                         change_set::path_rearrangement & pr);

// debugging

void dump(change_set const & cs, std::string & out);

<<<<<<< HEAD

=======
>>>>>>> 3bc830b1
// The changes_summary structure holds a list all of files and directories
// affected in a revision, and is useful in the 'log' command to print this
// information easily.  It has to be constructed from all change_set objects
// that belong to a revision.
struct
changes_summary
{
  bool empty;
  std::set<revision_id> ancestors;
  std::set<file_path> deleted_files;
  std::set<file_path> deleted_dirs;
  std::map<file_path, file_path> renamed_files;
  std::map<file_path, file_path> renamed_dirs;
  std::set<file_path> added_files;
  std::set<file_path> modified_files;


  changes_summary();
  void add_change_set(change_set const & cs);
  void print(std::ostream & os, size_t max_cols) const;
  void print_indented_set(std::ostream & os, size_t max_cols, const std::set<file_path> &sfp) const;
};

#endif // __CHANGE_SET_HH__<|MERGE_RESOLUTION|>--- conflicted
+++ resolved
@@ -209,10 +209,6 @@
 
 void dump(change_set const & cs, std::string & out);
 
-<<<<<<< HEAD
-
-=======
->>>>>>> 3bc830b1
 // The changes_summary structure holds a list all of files and directories
 // affected in a revision, and is useful in the 'log' command to print this
 // information easily.  It has to be constructed from all change_set objects
