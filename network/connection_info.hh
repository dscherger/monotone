--- conflicted
+++ resolved
@@ -118,27 +118,6 @@
     connection_type get_connection_type() const;
 
     void set_connection_successful();
-<<<<<<< HEAD
-=======
-
-    // dryrun output data
-    size_t dryrun_incoming_revs;
-    size_t dryrun_incoming_certs;
-    size_t dryrun_incoming_keys;
-    bool dryrun_incoming_keys_is_estimate;
-    size_t dryrun_outgoing_certs;
-    size_t dryrun_outgoing_keys;
-
-    // automate and dryrun output data
-    std::vector<revision_id> outgoing_revs;
-
-    // automate output data
-    std::vector<cert>        outgoing_certs;
-    std::vector<key_id>      outgoing_keys;
-    std::vector<revision_id> incoming_revs;
-    std::vector<cert>        incoming_certs;
-    std::vector<key_id>      incoming_keys;
->>>>>>> c714f005
   } client;
 
   future_set<key_id> keys_in;
