// Copyright (C) 2004 Graydon Hoare <graydon@pobox.com>
//               2008 Stephen Leake <stephen_leake@stephe-leake.org>
//
// This program is made available under the GNU GPL version 2.0 or
// greater. See the accompanying file COPYING for details.
//
// This program is distributed WITHOUT ANY WARRANTY; without even the
// implied warranty of MERCHANTABILITY or FITNESS FOR A PARTICULAR
// PURPOSE.

#include "base.hh"
#include "network/netsync_session.hh"

#include <map>
#include <queue>

#include "cert.hh"
#include "database.hh"
#include "epoch.hh"
#include "key_store.hh"
#include "keys.hh"
#include "lua_hooks.hh"
#include "netio.hh"
#include "options.hh"
#include "project.hh"
#include "revision.hh"
#include "vocab_cast.hh"

using std::deque;
using std::make_pair;
using std::map;
using std::pair;
using std::set;
using std::string;
using std::vector;

using boost::shared_ptr;



static inline void
require(bool check, string const & context)
{
  if (!check)
    throw bad_decode(F("check of '%s' failed") % context);
}

static void
read_pubkey(string const & in,
            key_name & id,
            rsa_pub_key & pub)
{
  string tmp_id, tmp_key;
  size_t pos = 0;
  extract_variable_length_string(in, tmp_id, pos, "pubkey id");
  extract_variable_length_string(in, tmp_key, pos, "pubkey value");
  id = key_name(tmp_id, origin::network);
  pub = rsa_pub_key(tmp_key, origin::network);
}

static void
write_pubkey(key_name const & id,
             rsa_pub_key const & pub,
             string & out)
{
  insert_variable_length_string(id(), out);
  insert_variable_length_string(pub(), out);
}

netsync_session::netsync_session(session * owner,
                                 options & opts,
                                 lua_hooks & lua,
                                 project_t & project,
                                 key_store & keys,
                                 protocol_role role,
                                 globish const & our_include_pattern,
                                 globish const & our_exclude_pattern,
                                 shared_conn_info info,
                                 bool initiated_by_server) :
  wrapped_session(owner),
  role(role),
  our_include_pattern(our_include_pattern),
  our_exclude_pattern(our_exclude_pattern),
  our_matcher(our_include_pattern, our_exclude_pattern),
  project(project),
  keys(keys),
  lua(lua),
  byte_in_ticker(NULL),
  byte_out_ticker(NULL),
  cert_in_ticker(NULL),
  cert_out_ticker(NULL),
  revision_in_ticker(NULL),
  revision_out_ticker(NULL),
  bytes_in(0), bytes_out(0),
  certs_in(0), certs_out(0),
  revs_in(0), revs_out(0),
  keys_in(0), keys_out(0),
  set_totals(false),
  epoch_refiner(epoch_item, get_voice(), *this),
  key_refiner(key_item, get_voice(), *this),
  cert_refiner(cert_item, get_voice(), *this),
  rev_refiner(revision_item, get_voice(), *this),
  is_dry_run(opts.dryrun),
  dry_run_keys_refined(false),
  conn_info(info),
  rev_enumerator(project, *this),
  initiated_by_server(initiated_by_server)
{
  if (!conn_info)
    conn_info = netsync_connection_info::create_empty();

  for (vector<external_key_name>::const_iterator i = opts.keys_to_push.begin();
       i != opts.keys_to_push.end(); ++i)
    {
      key_identity_info ident;
      project.get_key_identity(keys, lua, *i, ident);
      keys_to_push.push_back(ident.id);
    }
}

netsync_session::~netsync_session()
{ }

void netsync_session::on_begin(size_t ident, key_identity_info const & remote_key)
{
  lua.hook_note_netsync_start(ident,
                              get_voice() == server_voice ? "server" : "client",
                              role,
                              get_peer(), remote_key,
                              our_include_pattern, our_exclude_pattern);
}

void netsync_session::on_end(size_t ident)
{
  int error_code = get_error_code();
  if (shutdown_confirmed())
    error_code = error_codes::no_error;
  else if (error_code == error_codes::no_transfer &&
           (revs_in || revs_out ||
            certs_in || certs_out ||
            keys_in || keys_out))
    error_code = error_codes::partial_transfer;

  if (is_automate)
    {
      // Save data for automate output
      conn_info->client.outgoing_revs  = sent_revisions;
      conn_info->client.outgoing_certs = sent_certs;
      conn_info->client.outgoing_keys  = sent_keys;
      conn_info->client.incoming_revs  = written_revisions;
      conn_info->client.incoming_certs = written_certs;
      conn_info->client.incoming_keys  = written_keys;
    }

  // Call Lua hooks
  vector<cert> unattached_written_certs;
  map<revision_id, vector<cert> > rev_written_certs;
  for (vector<revision_id>::const_iterator i = conn_info->revs_in.items.begin();
       i != conn_info->revs_in.items.end(); ++i)
    rev_written_certs.insert(make_pair(*i, vector<cert>()));
  for (vector<cert>::const_iterator i = conn_info->certs_in.items.begin();
       i != conn_info->certs_in.items.end(); ++i)
    {
      map<revision_id, vector<cert> >::iterator j;
      j = rev_written_certs.find(revision_id(i->ident));
      if (j == rev_written_certs.end())
        unattached_written_certs.push_back(*i);
      else
        j->second.push_back(*i);
    }

  if (!conn_info->revs_in.items.empty()
      || !conn_info->keys_in.items.empty()
      || !conn_info->certs_in.items.empty())
    {

      //Keys
      for (vector<key_id>::const_iterator i = conn_info->keys_in.items.begin();
           i != conn_info->keys_in.items.end(); ++i)
        {
          key_identity_info identity;
          identity.id = *i;
          project.complete_key_identity_from_id(keys, lua, identity);
          lua.hook_note_netsync_pubkey_received(identity, ident);
        }

      //Revisions
      for (vector<revision_id>::const_iterator i = conn_info->revs_in.items.begin();
           i != conn_info->revs_in.items.end(); ++i)
        {
          vector<cert> & ctmp(rev_written_certs[*i]);
          set<pair<key_identity_info, pair<cert_name, cert_value> > > certs;
          for (vector<cert>::const_iterator j = ctmp.begin();
               j != ctmp.end(); ++j)
            {
              key_identity_info identity;
              identity.id = j->key;
              project.complete_key_identity_from_id(keys, lua, identity);
              certs.insert(make_pair(identity, make_pair(j->name, j->value)));
            }

          revision_data rdat;
          project.db.get_revision(*i, rdat);
          lua.hook_note_netsync_revision_received(*i, rdat, certs,
                                                  ident);
        }

      //Certs (not attached to a new revision)
      for (vector<cert>::iterator i = unattached_written_certs.begin();
           i != unattached_written_certs.end(); ++i)
        {
          key_identity_info identity;
          identity.id = i->key;
          project.complete_key_identity_from_id(keys, lua, identity);
          lua.hook_note_netsync_cert_received(revision_id(i->ident), identity,
                                              i->name, i->value, ident);
        }
    }

  if (!conn_info->keys_out.items.empty()
      || !conn_info->revs_out.items.empty()
      || !conn_info->certs_out.items.empty())
    {

      vector<cert> unattached_sent_certs;
      map<revision_id, vector<cert> > rev_sent_certs;
      for (vector<revision_id>::const_iterator i = conn_info->revs_out.items.begin();
           i != conn_info->revs_out.items.end(); ++i)
        rev_sent_certs.insert(make_pair(*i, vector<cert>()));
      for (vector<cert>::const_iterator i = conn_info->certs_out.items.begin();
           i != conn_info->certs_out.items.end(); ++i)
        {
          map<revision_id, vector<cert> >::iterator j;
          j = rev_sent_certs.find(revision_id(i->ident));
          if (j == rev_sent_certs.end())
            unattached_sent_certs.push_back(*i);
          else
            j->second.push_back(*i);
        }

      //Keys
      for (vector<key_id>::const_iterator i = conn_info->keys_out.items.begin();
           i != conn_info->keys_out.items.end(); ++i)
        {
          key_identity_info identity;
          identity.id = *i;
          project.complete_key_identity_from_id(keys, lua, identity);
          lua.hook_note_netsync_pubkey_sent(identity, ident);
        }

      //Revisions
      for (vector<revision_id>::const_iterator i = conn_info->revs_out.items.begin();
           i != conn_info->revs_out.items.end(); ++i)
        {
          vector<cert> & ctmp(rev_sent_certs[*i]);
          set<pair<key_identity_info, pair<cert_name, cert_value> > > certs;
          for (vector<cert>::const_iterator j = ctmp.begin();
               j != ctmp.end(); ++j)
            {
              key_identity_info identity;
              identity.id = j->key;
              project.complete_key_identity_from_id(keys, lua, identity);
              certs.insert(make_pair(identity, make_pair(j->name, j->value)));
            }

          revision_data rdat;
          project.db.get_revision(*i, rdat);
          lua.hook_note_netsync_revision_sent(*i, rdat, certs,
                                                  ident);
        }

      //Certs (not attached to a new revision)
      for (vector<cert>::iterator i = unattached_sent_certs.begin();
           i != unattached_sent_certs.end(); ++i)
        {
          key_identity_info identity;
          identity.id = i->key;
          project.complete_key_identity_from_id(keys, lua, identity);
          lua.hook_note_netsync_cert_sent(revision_id(i->ident), identity,
                                          i->name, i->value, ident);
        }
    }

  lua.hook_note_netsync_end(ident, error_code,
                            bytes_in, bytes_out,
                            certs_in, certs_out,
                            revs_in, revs_out,
                            keys_in, keys_out);
}

string
netsync_session::usher_reply_data() const
{
  return our_include_pattern();
}

bool
netsync_session::process_this_rev(revision_id const & rev)
{
  return (rev_refiner.items_to_send.find(rev.inner())
          != rev_refiner.items_to_send.end());
}

bool
netsync_session::queue_this_cert(id const & c)
{
  return (cert_refiner.items_to_send.find(c)
          != cert_refiner.items_to_send.end());
}

bool
netsync_session::queue_this_file(id const & f)
{
  return file_items_sent.find(file_id(f)) == file_items_sent.end();
}

void
netsync_session::note_file_data(file_id const & f)
{
  if (role == sink_role)
    return;
  file_data fd;
  project.db.get_file_version(f, fd);
  queue_data_cmd(file_item, f.inner(), fd.inner()());
  file_items_sent.insert(f);
}

void
netsync_session::note_file_delta(file_id const & src, file_id const & dst)
{
  if (role == sink_role)
    return;
  file_delta fdel;
  project.db.get_arbitrary_file_delta(src, dst, fdel);
  queue_delta_cmd(file_item, src.inner(), dst.inner(), fdel.inner());
  file_items_sent.insert(dst);
}

void
netsync_session::note_rev(revision_id const & rev)
{
  if (role == sink_role)
    return;
  revision_t rs;
  project.db.get_revision(rev, rs);
  data tmp;
  write_revision(rs, tmp);
  queue_data_cmd(revision_item, rev.inner(), tmp());
  conn_info->revs_out.add_item(rev);
}

void
netsync_session::note_cert(id const & i)
{
  if (role == sink_role)
    return;
  cert c;
  string str;
  project.db.get_revision_cert(i, c);
  key_name keyname;
  rsa_pub_key junk;
  project.db.get_pubkey(c.key, keyname, junk);
  if (get_version() >= 7)
    {
      c.marshal_for_netio(keyname, str);
    }
  else
    {
      c.marshal_for_netio_v6(keyname, str);
    }
  queue_data_cmd(cert_item, i, str);
  conn_info->certs_out.add_item(c);
}



void
netsync_session::setup_client_tickers()
{
  // xgettext: please use short message and try to avoid multibytes chars
  byte_in_ticker.reset(new ticker(N_("bytes in"), ">", 1024, true));
  // xgettext: please use short message and try to avoid multibytes chars
  byte_out_ticker.reset(new ticker(N_("bytes out"), "<", 1024, true));
  if (role == sink_role)
    {
      // xgettext: please use short message and try to avoid multibytes chars
      cert_in_ticker.reset(new ticker(N_("certs in"), "c", 3));
      // xgettext: please use short message and try to avoid multibytes chars
      revision_in_ticker.reset(new ticker(N_("revs in"), "r", 1));
    }
  else if (role == source_role)
    {
      // xgettext: please use short message and try to avoid multibytes chars
      cert_out_ticker.reset(new ticker(N_("certs out"), "C", 3));
      // xgettext: please use short message and try to avoid multibytes chars
      revision_out_ticker.reset(new ticker(N_("revs out"), "R", 1));
    }
  else
    {
      I(role == source_and_sink_role);
      // xgettext: please use short message and try to avoid multibytes chars
      revision_in_ticker.reset(new ticker(N_("revs in"), "r", 1));
      // xgettext: please use short message and try to avoid multibytes chars
      revision_out_ticker.reset(new ticker(N_("revs out"), "R", 1));

      // the following two tickers may be skipped if we have size restrictions
      // xgettext: please use short message and try to avoid multibytes chars
      cert_in_ticker.reset(new ticker(N_("certs in"), "c", 3, false, true));
      // xgettext: please use short message and try to avoid multibytes chars
      cert_out_ticker.reset(new ticker(N_("certs out"), "C", 3, false, true));
    }
}

bool
netsync_session::done_all_refinements() const
{
  bool all = rev_refiner.done
    && cert_refiner.done
    && key_refiner.done
    && epoch_refiner.done;

  if (all && !set_totals)
    {
      L(FL("All refinements done for peer %s") % get_peer());
      if (cert_out_ticker.get())
        cert_out_ticker->set_total(cert_refiner.items_to_send.size());

      if (revision_out_ticker.get())
        revision_out_ticker->set_total(rev_refiner.items_to_send.size());

      if (cert_in_ticker.get())
        cert_in_ticker->set_total(cert_refiner.items_to_receive);

      if (revision_in_ticker.get())
        revision_in_ticker->set_total(rev_refiner.items_to_receive);

      set_totals = true;
    }
  return all;
}



bool
netsync_session::received_all_items() const
{
  if (role == source_role)
    return true;
  bool all = rev_refiner.items_to_receive == 0
    && cert_refiner.items_to_receive == 0
    && key_refiner.items_to_receive == 0
    && epoch_refiner.items_to_receive == 0;
  return all;
}

bool
netsync_session::dry_run_finished() const
{
  bool all = rev_refiner.done
    && cert_refiner.done
    && dry_run_keys_refined;

  if (all)
    {
<<<<<<< HEAD
      conn_info->revs_in.set_count(rev_refiner.items_to_receive, false);
      conn_info->certs_in.set_count(cert_refiner.items_to_receive, false);
      conn_info->keys_in.set_count(key_refiner.min_items_to_receive,
                                   key_refiner.may_receive_more_than_min);

      conn_info->revs_out.set_items(rev_refiner.items_to_send);
      conn_info->certs_out.set_count(cert_refiner.items_to_send.size(), false);
      conn_info->keys_out.set_items(key_refiner.items_to_send);
=======
      conn_info->client.dryrun_incoming_revs = rev_refiner.items_to_receive;
      conn_info->client.dryrun_incoming_certs = cert_refiner.items_to_receive;
      conn_info->client.dryrun_incoming_keys = key_refiner.min_items_to_receive;
      conn_info->client.dryrun_incoming_keys_is_estimate
        = key_refiner.may_receive_more_than_min;

      for (set<id>::const_iterator i = rev_refiner.items_to_send.begin();
           i != rev_refiner.items_to_send.end(); ++i)
        {
          conn_info->client.outgoing_revs.push_back(revision_id(*i));
        }
      conn_info->client.dryrun_outgoing_certs = cert_refiner.items_to_send.size();
      conn_info->client.dryrun_outgoing_keys = key_refiner.items_to_send.size();
>>>>>>> c714f005
    }

  return all;
}

bool
netsync_session::finished_working() const
{
  if (dry_run_finished())
    return true;

  bool all = done_all_refinements()
    && received_all_items()
    && queued_all_items()
    && rev_enumerator.done();
  return all;
}

bool
netsync_session::queued_all_items() const
{
  if (role == sink_role)
    return true;
  bool all = rev_refiner.items_to_send.empty()
    && cert_refiner.items_to_send.empty()
    && key_refiner.items_to_send.empty()
    && epoch_refiner.items_to_send.empty();
  return all;
}


void
netsync_session::maybe_note_epochs_finished()
{
  // Maybe there are outstanding epoch requests.
  // These only matter if we're in sink or source-and-sink mode.
  if (!(epoch_refiner.items_to_receive == 0) && !(role == source_role))
    return;

  // And maybe we haven't even finished the refinement.
  if (!epoch_refiner.done)
    return;

  // If we ran into an error -- say a mismatched epoch -- don't do any
  // further refinements.
  if (encountered_error())
    return;

  // But otherwise, we're ready to go. Start the next
  // set of refinements.
  if (get_voice() == client_voice)
    {
      L(FL("epoch refinement finished; beginning other refinements"));
      key_refiner.begin_refinement();
      cert_refiner.begin_refinement();
      rev_refiner.begin_refinement();
    }
  else
    L(FL("epoch refinement finished"));
}

static void
decrement_if_nonzero(netcmd_item_type ty,
                     size_t & n)
{
  if (n == 0)
    {
      string typestr;
      netcmd_item_type_to_string(ty, typestr);
      E(false, origin::network,
        F("underflow on count of %s items to receive") % typestr);
    }
  --n;
  if (n == 0)
    {
      string typestr;
      netcmd_item_type_to_string(ty, typestr);
      L(FL("count of %s items to receive has reached zero") % typestr);
    }
}

void
netsync_session::note_item_arrived(netcmd_item_type ty, id const & ident)
{
  switch (ty)
    {
    case cert_item:
      decrement_if_nonzero(ty, cert_refiner.items_to_receive);
      if (cert_in_ticker.get() != NULL)
        ++(*cert_in_ticker);
      ++certs_in;
      break;
    case revision_item:
      decrement_if_nonzero(ty, rev_refiner.items_to_receive);
      if (revision_in_ticker.get() != NULL)
        ++(*revision_in_ticker);
      ++revs_in;
      break;
    case key_item:
      decrement_if_nonzero(ty, key_refiner.items_to_receive);
      ++keys_in;
      break;
    case epoch_item:
      decrement_if_nonzero(ty, epoch_refiner.items_to_receive);
      break;
    default:
      // No ticker for other things.
      break;
    }
}



void
netsync_session::note_item_sent(netcmd_item_type ty, id const & ident)
{
  switch (ty)
    {
    case cert_item:
      cert_refiner.items_to_send.erase(ident);
      if (cert_out_ticker.get() != NULL)
        ++(*cert_out_ticker);
      ++certs_out;
      break;
    case revision_item:
      rev_refiner.items_to_send.erase(ident);
      if (revision_out_ticker.get() != NULL)
        ++(*revision_out_ticker);
      ++revs_out;
      break;
    case key_item:
      key_refiner.items_to_send.erase(ident);
      ++keys_out;
      break;
    case epoch_item:
      epoch_refiner.items_to_send.erase(ident);
      break;
    default:
      // No ticker for other things.
      break;
    }
}


bool
netsync_session::do_work(transaction_guard & guard,
                         netcmd const * const cmd_in)
{
  if (!cmd_in || process(guard, *cmd_in))
    {
      maybe_step();
      return true;
    }
  else
    return false;
}

void
netsync_session::note_bytes_in(int count)
{
  if (byte_in_ticker.get() != NULL)
    (*byte_in_ticker) += count;
  bytes_in += count;
}

void
netsync_session::note_bytes_out(int count)
{
  if (byte_out_ticker.get() != NULL)
    (*byte_out_ticker) += count;
  bytes_out += count;
}

// senders

void
netsync_session::queue_done_cmd(netcmd_item_type type,
                        size_t n_items)
{
  string typestr;
  netcmd_item_type_to_string(type, typestr);
  if (is_dry_run && type == key_item)
    {
      dry_run_keys_refined = true;
      return;
    }
  L(FL("queueing 'done' command for %s (%d items)")
    % typestr % n_items);
  netcmd cmd(get_version());
  cmd.write_done_cmd(type, n_items);
  write_netcmd(cmd);
}

void
netsync_session::request_service()
{

  // clients always include in the synchronization set, every branch that the
  // user requested
  set<branch_name> all_branches, ok_branches;
  project.get_branch_list(all_branches);
  for (set<branch_name>::const_iterator i = all_branches.begin();
      i != all_branches.end(); i++)
    {
      if (our_matcher((*i)()))
        ok_branches.insert(*i);
    }
  rebuild_merkle_trees(ok_branches);

  if (!initiated_by_server)
    setup_client_tickers();

  request_netsync(role, our_include_pattern, our_exclude_pattern);
}

void
netsync_session::queue_refine_cmd(refinement_type ty, merkle_node const & node)
{
  string typestr;
  hexenc<prefix> hpref;
  node.get_hex_prefix(hpref);
  netcmd_item_type_to_string(node.type, typestr);
  L(FL("queueing refinement %s of %s node '%s', level %d")
    % (ty == refinement_query ? "query" : "response")
    % typestr % hpref() % static_cast<int>(node.level));
  netcmd cmd(get_version());
  cmd.write_refine_cmd(ty, node);
  write_netcmd(cmd);
}

void
netsync_session::queue_data_cmd(netcmd_item_type type,
                                id const & item,
                                string const & dat)
{
  string typestr;
  netcmd_item_type_to_string(type, typestr);
  hexenc<id> hid;

  if (global_sanity.debug_p())
    encode_hexenc(item, hid);

  if (role == sink_role)
    {
      L(FL("not queueing %s data for '%s' as we are in pure sink role")
        % typestr % hid());
      return;
    }

  L(FL("queueing %d bytes of data for %s item '%s'")
    % dat.size() % typestr % hid());

  netcmd cmd(get_version());
  // TODO: This pair of functions will make two copies of a large
  // file, the first in cmd.write_data_cmd, and the second in
  // write_netcmd when the data is copied from the
  // cmd.payload variable to the string buffer for output.  This
  // double copy should be collapsed out, it may be better to use
  // a string_queue for output as well as input, as that will reduce
  // the amount of mallocs that happen when the string queue is large
  // enough to just store the data.
  cmd.write_data_cmd(type, item, dat);
  write_netcmd(cmd);
  note_item_sent(type, item);
}

void
netsync_session::queue_delta_cmd(netcmd_item_type type,
                                 id const & base,
                                 id const & ident,
                                 delta const & del)
{
  I(type == file_item);
  string typestr;
  netcmd_item_type_to_string(type, typestr);
  hexenc<id> base_hid,
             ident_hid;

  if (global_sanity.debug_p())
    {
      encode_hexenc(base, base_hid);
      encode_hexenc(ident, ident_hid);
    }

  if (role == sink_role)
    {
      L(FL("not queueing %s delta '%s' -> '%s' as we are in pure sink role")
        % typestr % base_hid() % ident_hid());
      return;
    }

  L(FL("queueing %s delta '%s' -> '%s'")
    % typestr % base_hid() % ident_hid());
  netcmd cmd(get_version());
  cmd.write_delta_cmd(type, base, ident, del);
  write_netcmd(cmd);
  note_item_sent(type, ident);
}


// processors

bool
netsync_session::process_refine_cmd(refinement_type ty, merkle_node const & node)
{
  string typestr;
  netcmd_item_type_to_string(node.type, typestr);
  L(FL("processing refine cmd for %s node at level %d")
    % typestr % node.level);

  switch (node.type)
    {
    case file_item:
      W(F("Unexpected 'refine' command on non-refined item type"));
      break;

    case key_item:
      key_refiner.process_refinement_command(ty, node);
      break;

    case revision_item:
      rev_refiner.process_refinement_command(ty, node);
      break;

    case cert_item:
      cert_refiner.process_refinement_command(ty, node);
      break;

    case epoch_item:
      epoch_refiner.process_refinement_command(ty, node);
      break;
    }
  return true;
}


bool
netsync_session::process_done_cmd(netcmd_item_type type, size_t n_items)
{
  string typestr;
  netcmd_item_type_to_string(type, typestr);
  L(FL("received 'done' command for %s (%s items)") % typestr % n_items);
  switch (type)
    {
    case file_item:
      W(F("Unexpected 'done' command on non-refined item type"));
      break;

    case key_item:
      key_refiner.process_done_command(n_items);
      if (key_refiner.done && role != sink_role)
        send_all_data(key_item, key_refiner.items_to_send);
      break;

    case revision_item:
      rev_refiner.process_done_command(n_items);
      break;

    case cert_item:
      cert_refiner.process_done_command(n_items);
      break;

    case epoch_item:
      epoch_refiner.process_done_command(n_items);
      if (epoch_refiner.done)
        {
          send_all_data(epoch_item, epoch_refiner.items_to_send);
          maybe_note_epochs_finished();
        }
      break;
    }
  return true;
}

void
netsync_session::accept_service()
{
  epoch_refiner.begin_refinement();
}

bool
netsync_session::data_exists(netcmd_item_type type,
                             id const & item)
{
  switch (type)
    {
    case key_item:
      return key_refiner.local_item_exists(item)
        || project.db.public_key_exists(key_id(item));
    case file_item:
      return project.db.file_version_exists(file_id(item));
    case revision_item:
      return rev_refiner.local_item_exists(item)
        || project.db.revision_exists(revision_id(item));
    case cert_item:
      return cert_refiner.local_item_exists(item)
        || project.db.revision_cert_exists(revision_id(item));
    case epoch_item:
      return epoch_refiner.local_item_exists(item)
        || project.db.epoch_exists(epoch_id(item));
    }
  return false;
}

void
netsync_session::load_data(netcmd_item_type type,
                           id const & item,
                           string & out)
{
  string typestr;
  netcmd_item_type_to_string(type, typestr);

  if (!data_exists(type, item))
    throw bad_decode(F("%s with hash '%s' does not exist in our database")
                     % typestr % item);

  switch (type)
    {
    case epoch_item:
      {
        branch_name branch;
        epoch_data epoch;
        project.db.get_epoch(epoch_id(item), branch, epoch);
        write_epoch(branch, epoch, out);
      }
      break;
    case key_item:
      {
        key_name keyid;
        rsa_pub_key pub;
        project.db.get_pubkey(key_id(item), keyid, pub);
        L(FL("public key '%s' is also called '%s'") % item % keyid);
        write_pubkey(keyid, pub, out);
        conn_info->keys_out.add_item(key_id(item));
      }
      break;

    case revision_item:
      {
        revision_data mdat;
        data dat;
        project.db.get_revision(revision_id(item), mdat);
        out = mdat.inner()();
      }
      break;

    case file_item:
      {
        file_data fdat;
        data dat;
        project.db.get_file_version(file_id(item), fdat);
        out = fdat.inner()();
      }
      break;

    case cert_item:
      {
        cert c;
        project.db.get_revision_cert(item, c);
        string tmp;
        key_name keyname;
        rsa_pub_key junk;
        project.db.get_pubkey(c.key, keyname, junk);
        if (get_version() >= 7)
          {
            c.marshal_for_netio(keyname, out);
          }
        else
          {
            c.marshal_for_netio_v6(keyname, out);
          }
      }
      break;
    }
}

bool
netsync_session::process_data_cmd(netcmd_item_type type,
                                  id const & item,
                                  string const & dat)
{
  hexenc<id> hitem;
  encode_hexenc(item, hitem);

  string typestr;
  netcmd_item_type_to_string(type, typestr);

  note_item_arrived(type, item);
  if (data_exists(type, item))
    {
      L(FL("%s '%s' already exists in our database") % typestr % hitem());
      if (type == epoch_item)
        maybe_note_epochs_finished();
      return true;
    }

  switch (type)
    {
    case epoch_item:
      {
        branch_name branch;
        epoch_data epoch;
        read_epoch(dat, branch, epoch);
        L(FL("received epoch %s for branch %s")
          % epoch % branch);
        map<branch_name, epoch_data> epochs;
        project.db.get_epochs(epochs);
        map<branch_name, epoch_data>::const_iterator i;
        i = epochs.find(branch);
        if (i == epochs.end())
          {
            L(FL("branch %s has no epoch; setting epoch to %s")
              % branch % epoch);
            project.db.set_epoch(branch, epoch);
          }
        else
          {
            L(FL("branch %s already has an epoch; checking") % branch);
            // If we get here, then we know that the epoch must be
            // different, because if it were the same then the
            // if (epoch_exists()) branch up above would have been taken.
            // if somehow this is wrong, then we have broken epoch
            // hashing or something, which is very dangerous, so play it
            // safe...
            I(!(i->second == epoch));

            // It is safe to call 'error' here, because if we get here,
            // then the current netcmd packet cannot possibly have
            // written anything to the database.
            hexenc<data> my_epoch;
            hexenc<data> their_epoch;
            encode_hexenc(i->second.inner(), my_epoch);
            encode_hexenc(epoch.inner(), their_epoch);
            bool am_server = (get_voice() == server_voice);
            error(error_codes::mixing_versions,
                  (F("Mismatched epoch on branch %s."
                     " Server has '%s', client has '%s'.")
                   % branch
                   % (am_server ? my_epoch : their_epoch)()
                   % (am_server ? their_epoch : my_epoch)()).str());
          }
      }
      maybe_note_epochs_finished();
      break;

    case key_item:
      {
        key_name keyid;
        rsa_pub_key pub;
        read_pubkey(dat, keyid, pub);
        key_id tmp;
        key_hash_code(keyid, pub, tmp);
        if (! (tmp.inner() == item))
          {
            throw bad_decode(F("hash check failed for public key '%s' (%s);"
                               " wanted '%s' got '%s'")
                             % hitem() % keyid % hitem()
                               % tmp);
          }
        if (project.db.put_key(keyid, pub))
          conn_info->keys_in.add_item(key_id(item));
        else
          error(error_codes::partial_transfer,
                (F("Received duplicate key %s") % keyid).str());
      }
      break;

    case cert_item:
      {
        cert c;
        bool matched;
        key_name keyname;
        if (get_version() >= 7)
          {
            matched = cert::read_cert(project.db, dat, c, keyname);
            if (!matched)
              {
                W(F("Dropping incoming cert which claims to be signed by key\n"
                    "'%s' (name '%s'), but has a bad signature")
                  % c.key % keyname);
              }
          }
        else
          {
            matched = cert::read_cert_v6(project.db, dat, c, keyname);
            if (!matched)
              {
                W(F("dropping incoming cert which was signed by a key we don't have\n"
                    "you probably need to obtain this key from a more recent netsync peer\n"
                    "the name of the key involved is '%s', but note that there are multiple\n"
                    "keys with this name and we don't know which one it is") % keyname);
              }
          }

        if (matched)
          {
            key_name keyname;
            rsa_pub_key junk;
            project.db.get_pubkey(c.key, keyname, junk);
            id tmp;
            c.hash_code(keyname, tmp);
            if (! (tmp == item))
              throw bad_decode(F("hash check failed for revision cert '%s'") % hitem());
            if (project.db.put_revision_cert(c))
              conn_info->certs_in.add_item(c);
          }
      }
      break;

    case revision_item:
      {
        L(FL("received revision '%s'") % hitem());
        data d(dat, origin::network);
        id tmp;
        calculate_ident(d, tmp);
        if (!(tmp == item))
          throw bad_decode(F("hash check failed for revision %s") % item);
        revision_t rev;
        read_revision(d, rev);
        if (project.db.put_revision(revision_id(item), rev))
          conn_info->revs_in.add_item(revision_id(item));
      }
      break;

    case file_item:
      {
        L(FL("received file '%s'") % hitem());
        data d(dat, origin::network);
        id tmp;
        calculate_ident(d, tmp);
        if (!(tmp == item))
          throw bad_decode(F("hash check failed for file %s") % item);
        project.db.put_file(file_id(item),
                            file_data(d));
      }
      break;
    }
  return true;
}

bool
netsync_session::process_delta_cmd(netcmd_item_type type,
                                   id const & base,
                                   id const & ident,
                                   delta const & del)
{
  string typestr;
  netcmd_item_type_to_string(type, typestr);

  pair<id,id> id_pair = make_pair(base, ident);

  note_item_arrived(type, ident);

  switch (type)
    {
    case file_item:
      {
        file_id src_file(base), dst_file(ident);
        project.db.put_file_version(src_file, dst_file, file_delta(del));
      }
      break;

    default:
      L(FL("ignoring delta received for item type %s") % typestr);
      break;
    }
  return true;
}


void
netsync_session::send_all_data(netcmd_item_type ty, set<id> const & items)
{
  string typestr;
  netcmd_item_type_to_string(ty, typestr);

  // Use temporary; passed arg will be invalidated during iteration.
  set<id> tmp = items;

  for (set<id>::const_iterator i = tmp.begin();
       i != tmp.end(); ++i)
    {
      if (data_exists(ty, *i))
        {
          string out;
          load_data(ty, *i, out);
          queue_data_cmd(ty, *i, out);
        }
    }
}

bool
netsync_session::dispatch_payload(netcmd const & cmd,
                                  transaction_guard & guard)
{

  switch (cmd.get_cmd_code())
    {
    case refine_cmd:
      require(get_authenticated(), "refine netcmd received when authenticated");
      {
        merkle_node node;
        refinement_type ty;
        cmd.read_refine_cmd(ty, node);
        return process_refine_cmd(ty, node);
      }
      break;

    case done_cmd:
      require(get_authenticated(), "done netcmd received when not authenticated");
      {
        size_t n_items;
        netcmd_item_type type;
        cmd.read_done_cmd(type, n_items);
        return process_done_cmd(type, n_items);
      }
      break;

    case data_cmd:
      require(get_authenticated(), "data netcmd received when not authenticated");
      require(role == sink_role ||
              role == source_and_sink_role,
              "data netcmd received in source or source/sink role");
      {
        netcmd_item_type type;
        id item;
        string dat;
        cmd.read_data_cmd(type, item, dat);
        return process_data_cmd(type, item, dat);
      }
      break;

    case delta_cmd:
      require(get_authenticated(), "delta netcmd received when not authenticated");
      require(role == sink_role ||
              role == source_and_sink_role,
              "delta netcmd received in source or source/sink role");
      {
        netcmd_item_type type;
        id base, ident;
        delta del;
        cmd.read_delta_cmd(type, base, ident, del);
        return process_delta_cmd(type, base, ident, del);
      }
      break;

    default:
      return false;
    }
  return false;
}

bool
netsync_session::have_work() const
{
  return done_all_refinements()
    && !rev_enumerator.done()
    && !output_overfull();
}

void
netsync_session::maybe_step()
{
  date_t start_time = date_t::now();

  while (have_work())
    {
      rev_enumerator.step();

      // Safety check, don't spin too long without
      // returning to the event loop.
      s64 elapsed_millisec = date_t::now() - start_time;
      if (elapsed_millisec > 1000 * 10)
        break;
    }
}

void
netsync_session::prepare_to_confirm(key_identity_info const & client_identity,
                                    bool use_transport_auth)
{
  if (!get_authenticated() && role != source_role && use_transport_auth)
    {
      error(error_codes::not_permitted,
            F("rejected attempt at anonymous connection for write").str());
    }

  set<branch_name> ok_branches, all_branches;

  project.get_branch_list(all_branches);
  globish_matcher matcher(our_include_pattern, our_exclude_pattern);

  for (set<branch_name>::const_iterator i = all_branches.begin();
      i != all_branches.end(); i++)
    {
      if (matcher((*i)()))
        {
          if (use_transport_auth)
            {
              if (!get_authenticated())
                {
                  if (!lua.hook_get_netsync_read_permitted((*i)()))
                    error(error_codes::not_permitted,
                          (F("anonymous access to branch '%s' denied by server")
                           % *i).str());
                }
              else
                {
                  if (!lua.hook_get_netsync_read_permitted((*i)(), client_identity))
                    error(error_codes::not_permitted,
                          (F("denied '%s' read permission for '%s' excluding '%s' because of branch '%s'")
                           % client_identity.id
                           % our_include_pattern % our_exclude_pattern % *i).str());
                }
            }
          ok_branches.insert(*i);
        }
    }

  if (get_authenticated())
    {
      P(F("allowed '%s' read permission for '%s' excluding '%s'")
        % client_identity.id % our_include_pattern % our_exclude_pattern);
    }
  else if (use_transport_auth)
    {
      P(F("allowed anonymous read permission for '%s' excluding '%s'")
        % our_include_pattern % our_exclude_pattern);
    }
  else
    {
      P(F("allowed anonymous read/write permission for '%s' excluding '%s'")
        % our_include_pattern % our_exclude_pattern);
    }

  if (use_transport_auth && (role == sink_role || role == source_and_sink_role))
    {
      if (!lua.hook_get_netsync_write_permitted(client_identity))
        {
          error(error_codes::not_permitted,
                (F("denied '%s' write permission for '%s' excluding '%s'")
                 % client_identity.id
                 % our_include_pattern % our_exclude_pattern).str());
        }

      P(F("allowed '%s' write permission for '%s' excluding '%s'")
        % client_identity.id % our_include_pattern % our_exclude_pattern);
    }

  rebuild_merkle_trees(ok_branches);
}

bool netsync_session::process(transaction_guard & guard,
                              netcmd const & cmd_in)
{
  try
    {
      size_t sz = cmd_in.encoded_size();
      bool ret = dispatch_payload(cmd_in, guard);

      guard.maybe_checkpoint(sz);

      if (!ret)
        L(FL("peer %s finishing processing with '%d' packet")
          % get_peer() % cmd_in.get_cmd_code());
      return ret;
    }
  catch (bad_decode & bd)
    {
      W(F("protocol error while processing peer %s: '%s'")
        % get_peer() % bd.what);
      return false;
    }
  catch (recoverable_failure & rf)
    {
      W(F("recoverable '%s' error while processing peer %s: '%s'")
        % origin::type_to_string(rf.caused_by())
        % get_peer() % rf.what());
      return false;
    }
}

static void
insert_with_parents(revision_id rev,
                    refiner & ref,
                    revision_enumerator & rev_enumerator,
                    set<revision_id> & revs,
                    ticker & revisions_ticker)
{
  deque<revision_id> work;
  work.push_back(rev);
  while (!work.empty())
    {
      revision_id rid = work.front();
      work.pop_front();

      if (!null_id(rid) && revs.find(rid) == revs.end())
        {
          revs.insert(rid);
          ++revisions_ticker;
          ref.note_local_item(rid.inner());
          vector<revision_id> parents;
          rev_enumerator.get_revision_parents(rid, parents);
          for (vector<revision_id>::const_iterator i = parents.begin();
               i != parents.end(); ++i)
            {
              work.push_back(*i);
            }
        }
    }
}

void
netsync_session::rebuild_merkle_trees(set<branch_name> const & branchnames)
{
  P(F("finding items to synchronize:"));
  for (set<branch_name>::const_iterator i = branchnames.begin();
      i != branchnames.end(); ++i)
    L(FL("including branch %s") % *i);

  // xgettext: please use short message and try to avoid multibytes chars
  ticker revisions_ticker(N_("revisions"), "r", 64);
  // xgettext: please use short message and try to avoid multibytes chars
  ticker certs_ticker(N_("certificates"), "c", 256);
  // xgettext: please use short message and try to avoid multibytes chars
  ticker keys_ticker(N_("keys"), "k", 1);

  set<revision_id> revision_ids;
  set<key_id> inserted_keys;

  {
    for (set<branch_name>::const_iterator i = branchnames.begin();
         i != branchnames.end(); ++i)
      {
        // Get branch certs.
        vector<pair<id, cert> > certs;
        project.get_branch_certs(*i, certs);
        for (vector<pair<id, cert> >::const_iterator j = certs.begin();
             j != certs.end(); j++)
          {
            revision_id rid(j->second.ident);
            insert_with_parents(rid, rev_refiner, rev_enumerator,
                                revision_ids, revisions_ticker);
            // Branch certs go in here, others later on.
            cert_refiner.note_local_item(j->first);
            rev_enumerator.note_cert(rid, j->first);
            if (inserted_keys.find(j->second.key) == inserted_keys.end())
              inserted_keys.insert(j->second.key);
          }
      }
  }

  {
    map<branch_name, epoch_data> epochs;
    project.db.get_epochs(epochs);

    epoch_data epoch_zero(string(constants::epochlen_bytes, '\x00'),
                          origin::internal);
    for (set<branch_name>::const_iterator i = branchnames.begin();
         i != branchnames.end(); ++i)
      {
        branch_name const & branch(*i);
        map<branch_name, epoch_data>::const_iterator j;
        j = epochs.find(branch);

        // Set to zero any epoch which is not yet set.
        if (j == epochs.end())
          {
            L(FL("setting epoch on %s to zero") % branch);
            epochs.insert(make_pair(branch, epoch_zero));
            project.db.set_epoch(branch, epoch_zero);
          }

        // Then insert all epochs into merkle tree.
        j = epochs.find(branch);
        I(j != epochs.end());
        epoch_id eid;
        epoch_hash_code(j->first, j->second, eid);
        epoch_refiner.note_local_item(eid.inner());
      }
  }

  {
    typedef vector< pair<revision_id,
      pair<revision_id, key_id> > > cert_idx;

    cert_idx idx;
    project.db.get_revision_cert_nobranch_index(idx);

    // Insert all non-branch certs reachable via these revisions
    // (branch certs were inserted earlier).

    for (cert_idx::const_iterator i = idx.begin(); i != idx.end(); ++i)
      {
        revision_id const & hash = i->first;
        revision_id const & ident = i->second.first;
        key_id const & key = i->second.second;

        rev_enumerator.note_cert(ident, hash.inner());

        if (revision_ids.find(ident) == revision_ids.end())
          continue;

        cert_refiner.note_local_item(hash.inner());
        ++certs_ticker;
        if (inserted_keys.find(key) == inserted_keys.end())
            inserted_keys.insert(key);
      }
  }

  // Add any keys specified on the command line.
  for (vector<key_id>::const_iterator key
         = keys_to_push.begin();
       key != keys_to_push.end(); ++key)
    {
      if (inserted_keys.find(*key) == inserted_keys.end())
        {
          if (!project.db.public_key_exists(*key))
            {
              key_name name;
              keypair kp;
              if (keys.maybe_get_key_pair(*key, name, kp))
                project.db.put_key(name, kp.pub);
              else
                W(F("Cannot find key '%s'") % *key);
            }
          inserted_keys.insert(*key);
          L(FL("including key %s by special request") % *key);
        }
    }

  // Insert all the keys.
  for (set<key_id>::const_iterator key = inserted_keys.begin();
       key != inserted_keys.end(); key++)
    {
      if (project.db.public_key_exists(*key))
        {
          if (global_sanity.debug_p())
            L(FL("noting key '%s' to send")
              % *key);

          key_refiner.note_local_item(key->inner());
          ++keys_ticker;
        }
    }

  rev_refiner.reindex_local_items();
  cert_refiner.reindex_local_items();
  key_refiner.reindex_local_items();
  epoch_refiner.reindex_local_items();
}


// Local Variables:
// mode: C++
// fill-column: 76
// c-file-style: "gnu"
// indent-tabs-mode: nil
// End:
// vim: et:sw=2:sts=2:ts=2:cino=>2s,{s,\:s,+s,t0,g0,^-2,e-2,n-2,p2s,(0,=s:<|MERGE_RESOLUTION|>--- conflicted
+++ resolved
@@ -462,7 +462,6 @@
 
   if (all)
     {
-<<<<<<< HEAD
       conn_info->revs_in.set_count(rev_refiner.items_to_receive, false);
       conn_info->certs_in.set_count(cert_refiner.items_to_receive, false);
       conn_info->keys_in.set_count(key_refiner.min_items_to_receive,
@@ -471,21 +470,6 @@
       conn_info->revs_out.set_items(rev_refiner.items_to_send);
       conn_info->certs_out.set_count(cert_refiner.items_to_send.size(), false);
       conn_info->keys_out.set_items(key_refiner.items_to_send);
-=======
-      conn_info->client.dryrun_incoming_revs = rev_refiner.items_to_receive;
-      conn_info->client.dryrun_incoming_certs = cert_refiner.items_to_receive;
-      conn_info->client.dryrun_incoming_keys = key_refiner.min_items_to_receive;
-      conn_info->client.dryrun_incoming_keys_is_estimate
-        = key_refiner.may_receive_more_than_min;
-
-      for (set<id>::const_iterator i = rev_refiner.items_to_send.begin();
-           i != rev_refiner.items_to_send.end(); ++i)
-        {
-          conn_info->client.outgoing_revs.push_back(revision_id(*i));
-        }
-      conn_info->client.dryrun_outgoing_certs = cert_refiner.items_to_send.size();
-      conn_info->client.dryrun_outgoing_keys = key_refiner.items_to_send.size();
->>>>>>> c714f005
     }
 
   return all;
