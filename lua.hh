--- conflicted
+++ resolved
@@ -2,68 +2,6 @@
 #define __LUA_HH__
 
 #include <set>
-<<<<<<< HEAD
-#include <map>
-#include "file_io.hh"
-#include "vocab.hh"
-#include "paths.hh"
-
-struct uri;
-
-struct lua_State;
-
-class lua_hooks
-{
-  struct lua_State * st;
-
-public:
-  lua_hooks();
-  ~lua_hooks();
-#ifdef BUILD_UNIT_TESTS
-  void add_test_hooks();
-#endif
-  void set_app(app_state *_app);
-  void add_std_hooks();
-  void workspace_rcfilename(bookkeeping_path & file);
-  void default_rcfilename(system_path & file);
-  void load_rcfile(utf8 const & file);
-  void load_rcfile(any_path const & file, bool required);
-
-  // cert hooks
-  bool hook_expand_selector(std::string const & sel, std::string & exp);
-  bool hook_expand_date(std::string const & sel, std::string & exp);
-  bool hook_get_branch_key(cert_value const & branchname, rsa_keypair_id & k);
-  bool hook_get_passphrase(rsa_keypair_id const & k, std::string & phrase);
-  bool hook_get_author(cert_value const & branchname, std::string & author);
-  bool hook_edit_comment(std::string const & commentary,
-                         std::string const & user_log_message,
-                         std::string & result);  
-  bool hook_persist_phrase_ok();
-  bool hook_get_revision_cert_trust(std::set<rsa_keypair_id> const & signers,
-                                   hexenc<id> const & id,
-                                   cert_name const & name,
-                                   cert_value const & val);
-  bool hook_get_manifest_cert_trust(std::set<rsa_keypair_id> const & signers,
-                                    hexenc<id> const & id,
-                                    cert_name const & name,
-                                    cert_value const & val);
-  bool hook_accept_testresult_change(std::map<rsa_keypair_id, bool> const & old_results,
-                                     std::map<rsa_keypair_id, bool> const & new_results);
-
-  // network hooks
-  bool hook_get_netsync_connect_command(uri const & u,
-					std::string const & include_pattern,
-					std::string const & exclude_pattern,
-					bool debug,
-					std::vector<std::string> & argv);
-  bool hook_use_transport_auth(uri const & u);
-			       
-  bool hook_get_netsync_read_permitted(std::string const & branch, 
-                                       rsa_keypair_id const & identity);
-  // anonymous no-key version
-  bool hook_get_netsync_read_permitted(std::string const & branch);
-  bool hook_get_netsync_write_permitted(rsa_keypair_id const & identity);
-=======
 #include <string>
 
 struct lua_State;
@@ -72,7 +10,6 @@
 // interpreter. if it fails at any point, all further commands in the
 // transaction are ignored. it cleans the lua stack up when it is
 // destructed, so no need to pop values when you're done.
->>>>>>> a7bb6110
 
 struct 
 Lua
