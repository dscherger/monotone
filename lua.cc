--- conflicted
+++ resolved
@@ -20,11 +20,7 @@
 #include "mkstemp.hh"
 #include "globish.hh"
 #include "basic_io.hh"
-<<<<<<< HEAD
-#include "uri.hh"
-=======
 #include "file_io.hh"
->>>>>>> a7bb6110
 
 #include <string>
 #include <fstream>
@@ -800,822 +796,4 @@
   lua_settable(st, -3);
 
   lua_pop(st, 1);
-<<<<<<< HEAD
-
-  // Disable any functions we don't want. This is easiest
-  // to do just by running a lua string.
-  if (!run_string(st, 
-                  "os.execute = nil "
-                  "io.popen = nil ", 
-                  string("<disabled dangerous functions>")))
-    throw oops("lua error while disabling existing functions");
-}
-
-lua_hooks::~lua_hooks()
-{
-  map<lua_State*, app_state*>::iterator i = map_of_lua_to_app.find(st);
-  if (st)
-    lua_close (st);
-  if (i != map_of_lua_to_app.end())
-    map_of_lua_to_app.erase(i);
-}
-
-void
-lua_hooks::set_app(app_state *_app)
-{
-  map_of_lua_to_app.insert(make_pair(st, _app));
-}
-
-
-
-#ifdef BUILD_UNIT_TESTS
-void 
-lua_hooks::add_test_hooks()
-{
-  if (!run_string(st, test_hooks_constant, string("<test hooks>")))
-    throw oops("lua error while setting up testing hooks");
-}
-#endif
-
-void 
-lua_hooks::add_std_hooks()
-{
-  if (!run_string(st, std_hooks_constant, string("<std hooks>")))
-    throw oops("lua error while setting up standard hooks");
-}
-
-void 
-lua_hooks::default_rcfilename(system_path & file)
-{
-  map<lua_State*, app_state*>::iterator i = map_of_lua_to_app.find(st);
-  I(i != map_of_lua_to_app.end());
-  file = i->second->get_confdir() / "monotonerc";
-}
-
-void 
-lua_hooks::workspace_rcfilename(bookkeeping_path & file)
-{
-  file = bookkeeping_root / "monotonerc";
-}
-
-
-void
-lua_hooks::load_rcfile(utf8 const & rc)
-{
-  I(st);
-  if (rc() != "-")
-    {
-      fs::path locpath(system_path(rc).as_external(), fs::native);
-      if (fs::exists(locpath) && fs::is_directory(locpath))
-        {
-          // directory, iterate over it, skipping subdirs, taking every filename,
-          // sorting them and loading in sorted order
-          fs::directory_iterator it(locpath);
-          std::vector<fs::path> arr;
-          while (it != fs::directory_iterator())
-            {
-              if (!fs::is_directory(*it))
-                arr.push_back(*it);
-              ++it;
-            }
-          std::sort(arr.begin(), arr.end());
-          for (std::vector<fs::path>::iterator i= arr.begin(); i != arr.end(); ++i)
-            {
-              load_rcfile(system_path(i->native_directory_string()), true);
-            }
-          return; // directory read, skip the rest ...
-        }
-    }
-  data dat;
-  L(FL("opening rcfile '%s'\n") % rc);
-  read_data_for_command_line(rc, dat);
-  N(run_string(st, dat(), rc().c_str()),
-    F("lua error while loading rcfile '%s'") % rc);
-  L(FL("'%s' is ok\n") % rc);
-}
-
-void 
-lua_hooks::load_rcfile(any_path const & rc, bool required)
-{
-  I(st);  
-  if (path_exists(rc))
-    {
-      L(FL("opening rcfile '%s'\n") % rc);
-      N(run_file(st, rc.as_external()),
-        F("lua error while loading '%s'") % rc);
-      L(FL("'%s' is ok\n") % rc);
-    }
-  else
-    {
-      N(!required, F("rcfile '%s' does not exist") % rc);
-      L(FL("skipping nonexistent rcfile '%s'\n") % rc);
-    }
-}
-
-
-// concrete hooks
-
-// nb: if you're hooking lua to return your passphrase, you don't care if we
-// keep a couple extra temporaries of your passphrase around.
-bool 
-lua_hooks::hook_get_passphrase(rsa_keypair_id const & k, string & phrase)
-{
-  return Lua(st)
-    .func("get_passphrase")
-    .push_str(k())
-    .call(1,1)
-    .extract_classified_str(phrase)
-    .ok();
-}
-
-bool 
-lua_hooks::hook_persist_phrase_ok()
-{
-  bool persist_ok = false;
-  bool executed_ok = Lua(st)
-    .func("persist_phrase_ok")
-    .call(0,1)
-    .extract_bool(persist_ok)
-    .ok();
-  return executed_ok && persist_ok;
-}
-
-bool 
-lua_hooks::hook_expand_selector(std::string const & sel, 
-                                std::string & exp)
-{
-  return Lua(st)
-    .func("expand_selector")
-    .push_str(sel)
-    .call(1,1)
-    .extract_str(exp)
-    .ok();
-}
-
-bool 
-lua_hooks::hook_expand_date(std::string const & sel, 
-                            std::string & exp)
-{
-  exp.clear();
-  bool res= Lua(st)
-    .func("expand_date")
-    .push_str(sel)
-    .call(1,1)
-    .extract_str(exp)
-    .ok();
-  return res && exp.size();
-}
-
-bool 
-lua_hooks::hook_get_branch_key(cert_value const & branchname, 
-                               rsa_keypair_id & k)
-{
-  string key;
-  bool ok = Lua(st)
-    .func("get_branch_key")
-    .push_str(branchname())
-    .call(1,1)
-    .extract_str(key)
-    .ok();
-
-  k = key;
-  return ok;
-}
-
-bool 
-lua_hooks::hook_get_author(cert_value const & branchname, 
-                           string & author)
-{
-  return Lua(st)
-    .func("get_author")
-    .push_str(branchname())
-    .call(1,1)
-    .extract_str(author)
-    .ok();
-}
-
-bool 
-lua_hooks::hook_edit_comment(string const & commentary,
-                             string const & user_log_message,
-                             string & result)
-{
-  return Lua(st)
-    .func("edit_comment")
-    .push_str(commentary)
-    .push_str(user_log_message)
-    .call(2,1)
-    .extract_str(result)
-    .ok();
-}
-
-bool 
-lua_hooks::hook_ignore_file(file_path const & p)
-{
-  bool ignore_it = false;
-  bool exec_ok = Lua(st)
-    .func("ignore_file")
-    .push_str(p.as_external())
-    .call(1,1)
-    .extract_bool(ignore_it)
-    .ok();
-  return exec_ok && ignore_it;
-}
-
-bool 
-lua_hooks::hook_ignore_branch(std::string const & branch)
-{
-  bool ignore_it = false;
-  bool exec_ok = Lua(st)
-    .func("ignore_branch")
-    .push_str(branch)
-    .call(1,1)
-    .extract_bool(ignore_it)
-    .ok();
-  return exec_ok && ignore_it;
-}
-
-static inline bool
-shared_trust_function_body(Lua & ll,
-                           std::set<rsa_keypair_id> const & signers,
-                           hexenc<id> const & id,
-                           cert_name const & name,
-                           cert_value const & val)
-{
-  ll.push_table();
-  
-  int k = 1;
-  for (set<rsa_keypair_id>::const_iterator v = signers.begin();
-       v != signers.end(); ++v)
-    {
-      ll.push_int(k);
-      ll.push_str((*v)());
-      ll.set_table();
-      ++k;
-    }
-
-  bool ok;
-  bool exec_ok = ll
-    .push_str(id())
-    .push_str(name())
-    .push_str(val())
-    .call(4, 1)
-    .extract_bool(ok)
-    .ok();
-  
-  return exec_ok && ok;
-}
-
-bool 
-lua_hooks::hook_get_revision_cert_trust(std::set<rsa_keypair_id> const & signers,
-                                       hexenc<id> const & id,
-                                       cert_name const & name,
-                                       cert_value const & val)
-{
-  Lua ll(st);
-  ll.func("get_revision_cert_trust");  
-  return shared_trust_function_body(ll, signers, id, name, val);
-}
-
-bool 
-lua_hooks::hook_get_manifest_cert_trust(std::set<rsa_keypair_id> const & signers,
-                                        hexenc<id> const & id,
-                                        cert_name const & name,
-                                        cert_value const & val)
-{
-  Lua ll(st);
-  ll.func("get_manifest_cert_trust");
-  return shared_trust_function_body(ll, signers, id, name, val);
-}
-
-bool 
-lua_hooks::hook_accept_testresult_change(map<rsa_keypair_id, bool> const & old_results,
-                                         map<rsa_keypair_id, bool> const & new_results)
-{
-  Lua ll(st);
-  ll
-    .func("accept_testresult_change")
-    .push_table();
-
-  for (map<rsa_keypair_id, bool>::const_iterator i = old_results.begin();
-       i != old_results.end(); ++i)
-    {
-      ll.push_str(i->first());
-      ll.push_bool(i->second);
-      ll.set_table();
-    }
-
-  ll.push_table();
-
-  for (map<rsa_keypair_id, bool>::const_iterator i = new_results.begin();
-       i != new_results.end(); ++i)
-    {
-      ll.push_str(i->first());
-      ll.push_bool(i->second);
-      ll.set_table();
-    }
-
-  bool ok;
-  bool exec_ok = ll
-    .call(2, 1)
-    .extract_bool(ok)
-    .ok();
-
-  return exec_ok && ok;  
-}
-
-
-
-bool 
-lua_hooks::hook_merge3(file_path const & anc_path,
-                       file_path const & left_path,
-                       file_path const & right_path,
-                       file_path const & merged_path,
-                       data const & ancestor, 
-                       data const & left, 
-                       data const & right, 
-                       data & result)
-{
-  string res;
-  bool ok = Lua(st)
-    .func("merge3")
-    .push_str(anc_path.as_external())
-    .push_str(left_path.as_external())
-    .push_str(right_path.as_external())
-    .push_str(merged_path.as_external())
-    .push_str(ancestor())
-    .push_str(left())
-    .push_str(right())
-    .call(7,1)
-    .extract_str(res)
-    .ok();
-  result = res;
-  return ok;
-}
-
-bool
-lua_hooks::hook_external_diff(file_path const & path,
-                              data const & data_old,
-                              data const & data_new,
-                              bool is_binary,
-                              bool diff_args_provided,
-                              std::string const & diff_args,
-                              std::string const & oldrev,
-                              std::string const & newrev)
-{
-  Lua ll(st);
-
-  ll
-    .func("external_diff")
-    .push_str(path.as_external());
-
-  if (oldrev.length() != 0)
-    ll.push_str(data_old());
-  else
-    ll.push_nil();
-
-  ll.push_str(data_new());
-
-  ll.push_bool(is_binary);
-
-  if (diff_args_provided)
-    ll.push_str(diff_args);
-  else
-    ll.push_nil();
-
-  ll.push_str(oldrev);
-  ll.push_str(newrev);
-
-  return ll.call(7,0).ok();
-}
-
-bool
-lua_hooks::hook_use_inodeprints()
-{
-  bool use = false, exec_ok = false;
-
-  exec_ok = Lua(st)
-    .func("use_inodeprints")
-    .call(0, 1)
-    .extract_bool(use)
-    .ok();
-  return use && exec_ok;
-}
-
-static void
-push_uri(uri const & u, Lua & ll)
-{
-  ll.push_table();
-
-  if (!u.scheme.empty()) 
-    {
-      ll.push_str("scheme");
-      ll.push_str(u.scheme);
-      ll.set_table();
-    }
-
-  if (!u.user.empty())
-    {
-      ll.push_str("user");
-      ll.push_str(u.user);
-      ll.set_table();
-    }
-
-  if (!u.host.empty())
-    {
-      ll.push_str("host");
-      ll.push_str(u.host);
-      ll.set_table();
-    }
-
-  if (!u.port.empty())
-    {
-      ll.push_str("port");
-      ll.push_str(u.port);
-      ll.set_table();
-    }
-
-  if (!u.path.empty())
-    {
-      ll.push_str("path");
-      ll.push_str(u.path);
-      ll.set_table();
-    }
-
-  if (!u.query.empty())
-    {
-      ll.push_str("query");
-      ll.push_str(u.query);
-      ll.set_table();
-    }
-
-  if (!u.fragment.empty())
-    {
-      ll.push_str("fragment");
-      ll.push_str(u.fragment);
-      ll.set_table();
-    }
-}
-
-bool 
-lua_hooks::hook_get_netsync_connect_command(uri const & u,
-                                            std::string const & include_pattern,
-                                            std::string const & exclude_pattern,
-                                            bool debug,
-                                            std::vector<std::string> & argv)
-{
-  bool cmd = false, exec_ok = false;
-  Lua ll(st);
-  ll.func("get_netsync_connect_command");
-
-  push_uri(u, ll);
-
-  ll.push_table();
-
-  if (!include_pattern.empty())
-    {
-      ll.push_str("include");
-      ll.push_str(include_pattern);
-      ll.set_table();
-    }
-
-  if (!exclude_pattern.empty())
-    {
-      ll.push_str("exclude");
-      ll.push_str(exclude_pattern);
-      ll.set_table();
-    }
-
-  if (debug)
-    {
-      ll.push_str("debug");
-      ll.push_bool(debug);
-      ll.set_table();
-    }
-
-  ll.call(2,1);
-
-  ll.begin();
-  
-  argv.clear();
-  while(ll.next())
-    {
-      std::string s;
-      ll.extract_str(s).pop();
-      argv.push_back(s);
-    }
-  return ll.ok() && !argv.empty();
-}
-
-
-bool 
-lua_hooks::hook_use_transport_auth(uri const & u)
-{
-  bool use_auth = true;
-  Lua ll(st);
-  ll.func("use_transport_auth");
-  push_uri(u, ll);
-  ll.call(1,1);
-  ll.extract_bool(use_auth);
-
-  // NB: we want to return *true* here if there's a failure.
-  return use_auth;
-}
-
-
-bool 
-lua_hooks::hook_get_netsync_read_permitted(std::string const & branch, 
-                                           rsa_keypair_id const & identity)
-{
-  bool permitted = false, exec_ok = false;
-
-  exec_ok = Lua(st)
-    .func("get_netsync_read_permitted")
-    .push_str(branch)
-    .push_str(identity())
-    .call(2,1)
-    .extract_bool(permitted)
-    .ok();
-
-  return exec_ok && permitted;
-}
-
-// Anonymous no-key version
-bool 
-lua_hooks::hook_get_netsync_read_permitted(std::string const & branch)
-{
-  bool permitted = false, exec_ok = false;
-
-  exec_ok = Lua(st)
-    .func("get_netsync_read_permitted")
-    .push_str(branch)
-    .push_nil()
-    .call(2,1)
-    .extract_bool(permitted)
-    .ok();
-
-  return exec_ok && permitted;
-}
-
-bool 
-lua_hooks::hook_get_netsync_write_permitted(rsa_keypair_id const & identity)
-{
-  bool permitted = false, exec_ok = false;
-
-  exec_ok = Lua(st)
-    .func("get_netsync_write_permitted")
-    .push_str(identity())
-    .call(1,1)
-    .extract_bool(permitted)
-    .ok();
-
-  return exec_ok && permitted;  
-}
-
-bool 
-lua_hooks::hook_init_attributes(file_path const & filename,
-                                std::map<std::string, std::string> & attrs)
-{
-  Lua ll(st);
-
-  ll
-    .push_str("attr_init_functions")
-    .get_tab();
-  
-  L(FL("calling attr_init_function for %s") % filename);
-  ll.begin();
-  while (ll.next())
-    {
-      L(FL("  calling an attr_init_function for %s") % filename);
-      ll.push_str(filename.as_external());
-      ll.call(1, 1);
-
-      if (lua_isstring(st, -1))
-        {
-          string key, value;
-
-          ll.extract_str(value);
-          ll.pop();
-          ll.extract_str(key);
-
-          attrs[key] = value;
-          L(FL("  added attr %s = %s") % key % value);
-        }
-      else
-        {
-          L(FL("  no attr added"));
-          ll.pop();
-        }
-    }
-
-  return ll.pop().ok();
-}
-
-bool 
-lua_hooks::hook_apply_attribute(string const & attr, 
-                                file_path const & filename, 
-                                string const & value)
-{
-  return Lua(st)
-    .push_str("attr_functions")
-    .get_tab()
-    .push_str(attr)
-    .get_fn(-2)
-    .push_str(filename.as_external())
-    .push_str(value)
-    .call(2,0)
-    .ok();
-}
-
-
-bool 
-lua_hooks::hook_get_system_linesep(string & linesep)
-{
-  return Lua(st)
-    .func("get_system_linesep")
-    .call(0,1)
-    .extract_str(linesep)
-    .ok();
-}
-
-bool 
-lua_hooks::hook_get_charset_conv(file_path const & p, 
-                                 std::string & db, 
-                                 std::string & ext)
-{
-  Lua ll(st);
-  ll
-    .func("get_charset_conv")
-    .push_str(p.as_external())
-    .call(1,1)
-    .begin();
-  
-  ll.next();
-  ll.extract_str(db).pop();
-
-  ll.next();
-  ll.extract_str(ext).pop();
-  return ll.ok();
-}
-
-bool 
-lua_hooks::hook_get_linesep_conv(file_path const & p, 
-                                 std::string & db, 
-                                 std::string & ext)
-{
-  Lua ll(st);
-  ll
-    .func("get_linesep_conv")
-    .push_str(p.as_external())
-    .call(1,1)
-    .begin();
-  
-  ll.next();
-  ll.extract_str(db).pop();
-
-  ll.next();
-  ll.extract_str(ext).pop();
-  return ll.ok();
-}
-
-bool
-lua_hooks::hook_validate_commit_message(std::string const & message,
-                                        std::string const & new_manifest_text,
-                                        bool & validated,
-                                        std::string & reason)
-{
-  validated = true;
-  return Lua(st)
-    .func("validate_commit_message")
-    .push_str(message)
-    .push_str(new_manifest_text)
-    .call(2, 2)
-    .extract_str(reason)
-    // XXX When validated, the extra returned string is superfluous.
-    .pop()
-    .extract_bool(validated)
-    .ok();
-}
-
-bool 
-lua_hooks::hook_note_commit(revision_id const & new_id,
-                            revision_data const & rdat,
-                            map<cert_name, cert_value> const & certs)
-{
-  Lua ll(st);
-  ll
-    .func("note_commit")
-    .push_str(new_id.inner()())
-    .push_str(rdat.inner()());
-
-  ll.push_table();
-
-  for (map<cert_name, cert_value>::const_iterator i = certs.begin();
-       i != certs.end(); ++i)
-    {
-      ll.push_str(i->first());
-      ll.push_str(i->second());
-      ll.set_table();
-    }
-  
-  ll.call(3, 0);
-  return ll.ok();
-}
-
-bool 
-lua_hooks::hook_note_netsync_start(string nonce)
-{
-  Lua ll(st);
-  return ll
-    .func("note_netsync_start")
-    .push_str(nonce)
-    .call(1, 0)
-    .ok();
-}
-
-bool 
-lua_hooks::hook_note_netsync_revision_received(revision_id const & new_id,
-                                               revision_data const & rdat,
-                            set<pair<rsa_keypair_id,
-                                     pair<cert_name,
-                                          cert_value> > > const & certs,
-                                               std::string nonce)
-{
-  Lua ll(st);
-  ll
-    .func("note_netsync_revision_received")
-    .push_str(new_id.inner()())
-    .push_str(rdat.inner()());
-
-  ll.push_table();
-  
-  typedef set<pair<rsa_keypair_id, pair<cert_name, cert_value> > > cdat;
-
-  int n=0;
-  for (cdat::const_iterator i = certs.begin(); i != certs.end(); ++i)
-    {
-      ll.push_int(n++);
-      ll.push_table();
-      ll.push_str("key");
-      ll.push_str(i->first());
-      ll.set_table();
-      ll.push_str("name");
-      ll.push_str(i->second.first());
-      ll.set_table();
-      ll.push_str("value");
-      ll.push_str(i->second.second());
-      ll.set_table();
-      ll.set_table();
-    }
-
-  ll.push_str(nonce);
-  ll.call(4, 0);
-  return ll.ok();
-}
-
-bool
-lua_hooks::hook_note_netsync_pubkey_received(rsa_keypair_id const & kid,
-                                             std::string nonce)
-{
-  Lua ll(st);
-  ll
-    .func("note_netsync_pubkey_received")
-    .push_str(kid())
-    .push_str(nonce);
-
-  ll.call(2, 0);
-  return ll.ok();
-}
-
-bool
-lua_hooks::hook_note_netsync_cert_received(revision_id const & rid,
-                                           rsa_keypair_id const & kid,
-                                           cert_name const & name,
-                                           cert_value const & value,
-                                           std::string nonce)
-{
-  Lua ll(st);
-  ll
-    .func("note_netsync_cert_received")
-    .push_str(rid.inner()())
-    .push_str(kid())
-    .push_str(name())
-    .push_str(value())
-    .push_str(nonce);
-
-  ll.call(5, 0);
-  return ll.ok();
-}
-
-bool 
-lua_hooks::hook_note_netsync_end(string nonce)
-{
-  Lua ll(st);
-  return ll
-    .func("note_netsync_end")
-    .push_str(nonce)
-    .call(1, 0)
-    .ok();
-}
-=======
-}
->>>>>>> a7bb6110
+}