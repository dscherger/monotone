\input texinfo   @c -*-texinfo-*-
@c %**start of header
@setfilename monotone.info
@settitle monotone documentation
@setchapternewpage odd
@c %**end of header

@syncodeindex fn cp
@include version.texi

@ifinfo
This manual is for the ``monotone'' distributed version control system.
This edition documents version @value{VERSION}.

Copyright 2003, 2004 Graydon Hoare
Copyright 2004, 2005 Nathaniel Smith
Copyright 2005 Derek Scherger
All rights reserved
Licensed to the public under the terms of the GNU FDL (>= 1.1).
See the file COPYING for details
@end ifinfo

@dircategory Programming
@direntry
* monotone: (monotone).         Monotone version control system
@end direntry

@titlepage
@title Monotone
@subtitle A distributed version control system
@author Graydon Hoare

@page
@vskip 0pt plus 1filll
Copyright @copyright{} 2003, 2004 Graydon Hoare
Copyright @copyright{} 2004 Nathaniel Smith
All rights reserved
Licensed to the public under the terms of the GNU FDL (>= 1.1).
See the file COPYING for details
@end titlepage

@ifnottex
@node Top
@top Top

Monotone Documentation

Monotone is a distributed version control tool. It can help automate
many tedious and error-prone tasks in group software development.
@itemize
@item
Store multiple versions of files you are working on efficiently.
@item
Transmit changes to files between you and your colleagues.
@item
Merge changes you make with those your colleagues make.
@item
Make notes about your opinion of the quality of versions of files.
@item
Make decisions about using or ignoring versions, depending on the notes
you receive from others.
@end itemize

Please be aware that monotone is a slightly unorthodox version control
tool, and many of its concepts are slightly similar --- but
significantly different --- from concepts with similar names in other
version control tools.

@end ifnottex

@menu
* Concepts::            Taxonomy of monotone
* Tutorial::            A detailed example of using monotone
* Advanced Uses::       Going beyond the basics
* CVS Phrasebook::      Transitional guide for CVS users
* Command Reference::   Details of each monotone command
* Hook Reference::      Functions which extend monotone
* Special Topics::      Extra explanations and details
* Man Page::            That other document
* Index::               Index of concepts and functions
@end menu


Complete table of contents

@contents

@node    Concepts
@chapter Concepts

This chapter should familiarize you with the concepts, terminology,
and behavior described in the remainder of the user manual. Please
take a moment to read it, as later sections will assume familiarity
with these terms.

@menu
* Versions of files::         Tracking changes to single files
* Versions of trees::         Tracking changes to collections of files
* Historical records::        Tracking the history of changes
* Certificates::              Tracking extended information
* Storage and workflow::      Saving, sending, and receiving changes
* Forks and merges::          Managing divergence of code
* Branches::                  Intentional divergence and automatic merging
@end menu

@page
@node    Versions of files
@section Versions of files

Suppose you wish to modify a file @file{file.txt} on your
computer. You begin with one @i{version} of the file, load it into
an editor, make some changes, and save the file again. Doing so
produces a new @i{version} of the file. We will say that the older
version of the file was a @dfn{parent}, and the new version is a
@dfn{child}, and that you have performed an @dfn{edit} between the
parent and the child. We may draw the relationship between parent and
child using a graph, where the arrow in the graph indicates the
direction of the edit, from parent to child.

@ifinfo
@smallexample
@group
     +----------------+
     |                |
     | parent version |
     | of file.txt    |
     |                |
     +----------------+
              |
              |
             \|/
              V
     +----------------+
     |                |
     | child version  |
     | of file.txt    |
     |                |
     +----------------+
@end group
@end smallexample
@end ifinfo
@ifnotinfo
@image{figures/parent-child}
@end ifnotinfo

We may want to identify the parent and the child precisely, for sake
of reference. To do so, we will compute a @i{cryptographic hash
function}, called @sc{sha1}, of each version. The details of this
function are beyond the scope of this document; in summary, the @sc{sha1}
function takes a version of a file and produces a short string of 20
bytes, which we will use to uniquely identify the version@footnote{We
say @sc{sha1} values are ``unique'' here, when in fact there is a
small probability of two different versions having the same @sc{sha1}
value. This probability is very small, so we discount it.}.  Now our
graph does not refer to some ``abstract'' parent and child, but rather
to the exact edit we performed between a specific parent and a
specific child.

@ifinfo
@smallexample
@group
     +---------------------------------------------------+
     | parent version                                    |
     | of file.txt                                       |
     |                                                   |
     | SHA1 = 65f1bde1f38262034e7c3457301e8f736ba6381b   |
     +---------------------------------------------------+
              |
              |
             \|/
              V
     +---------------------------------------------------+
     | child version                                     |
     | of file.txt                                       |
     |                                                   |
     | SHA1 = a91566316d208dc405795904f8d67ae3a0e765cb   |
     +---------------------------------------------------+
@end group
@end smallexample
@end ifinfo
@ifnotinfo
@image{figures/parent-child-names-hashes}
@end ifnotinfo

When dealing with versions of files, we will dispense with writing out
``file names'', and identify versions @i{purely} by their @sc{sha1}
value, which we will also refer to as their @dfn{file ID}. Using IDs
alone will often help us accommodate the fact that people often wish
to call files by different names. So now our graph of parent and child
is just a relationship between two versions, only identified by ID.

@ifinfo
@smallexample
@group
     +---------------------------------------------------+
     | parent version                                    |
     | SHA1 = 65f1bde1f38262034e7c3457301e8f736ba6381b   |
     +---------------------------------------------------+
              |
              |
             \|/
              V
     +---------------------------------------------------+
     | child version                                     |
     | SHA1 = a91566316d208dc405795904f8d67ae3a0e765cb   |
     +---------------------------------------------------+
@end group
@end smallexample
@end ifinfo
@ifnotinfo
@image{figures/parent-child-hashes}
@end ifnotinfo

Version control systems, such as monotone, are principally concerned
with the storage and management of @i{multiple} versions of some
files.  One way to store multiple versions of a file is, literally, to
save a separate @i{complete} copy of the file, every time you make a
change. When necessary, monotone will save complete copies of your
files in their, compressed with the @command{zlib} compression format.

@ifinfo
@smallexample
@group
   +--------------+  +--------------+  +--------------+
   |              |  |              |  |              |
   | Hello        |  | Hello,       |  | Why, Hello   |
   |              |  | world!       |  | there world, |    . . .
   |              |  |              |  | how do you   |
   |              |  |              |  | do?          |
   |              |  |              |  |              |
   +--------------+  +--------------+  +--------------+

   \______  ______/  \______  ______/  \______  ______/
          \/                \/                \/
      1st version       2nd version      3rd version
@end group
@end smallexample
@end ifinfo
@ifnotinfo
@image{figures/three-versions}
@end ifnotinfo

Often we find that successive versions of a file are very similar to
one another, so storing multiple complete copies is a waste of
space. In these cases, rather than store @i{complete} copies of each
version of a file, we store a compact description of only the
@i{changes} which are made between versions. Such a description of
changes is called a @dfn{delta}. 

Storing deltas between files is, practically speaking, as good as
storing complete versions of files. It lets you undo changes from a
new version, by applying the delta backwards, and lets your friends
change their old version of the file into the new version, by applying
the delta forwards. Deltas are usually smaller than full files, so
when possible monotone stores deltas, using a modified @command{xdelta}
format. The details of this format are beyond the scope of this
document.

@ifinfo
@smallexample
@group
                        difference
                     between versions
                       _____/\____
   +--------------+   /           \    +--------------+
   |              |                    |              |
   | Hello        |    +[, world!]     | Hello,       |
   |              |                    | world!       |
   |              |                    |              |
   |              |                    |              |
   |              |                    |              |
   +--------------+                    +--------------+

   \______  ______/                    \______  ______/
          \/                                  \/
     1st version                         2nd version
@end group
@end smallexample
@end ifinfo
@ifnotinfo
@image{figures/difference-between-versions}
@end ifnotinfo

@page
@node    Versions of trees
@section Versions of trees

After you have made many different files, you may wish to capture a
``snapshot'' of the versions of all the files in a particular collection.
Since files are typically collected into @i{trees} in a file system,
we say that you want to capture a @i{version of your tree}. Doing
so will permit you to undo changes to multiple files at once, or send
your friend a @i{set} of changes to many files at once.

To make a snapshot of a tree, we begin by writing a special file
called a @dfn{manifest}. In fact, monotone will write this file for
us, but we could write it ourselves too. It is just a plain text
file. Each line of a manifest file contains two columns. In the first
column we write the ID of a file in your tree, and in the second
column we write the path to the file, from the root of our tree to the
filename.

@ifinfo
@smallexample
@group
+--------------------------------------------------------------+
|                                                              |
|  f2e5719b975e319c2371c98ed2c7231313fac9b5  fs/readdir.c      |
|  81f0c9a0df254bc8d51bb785713a9f6d0b020b22  fs/read_write.c   |
|  943851e7da46014cb07473b90d55dd5145f24de0  fs/pipe.c         |
|  ddc2686e000e97f670180c60a3066989e56a11a3  fs/open.c         |
|  295d276e6c9ce64846d309a8e39507bcb0a14248  fs/namespace.c    |
|  71e0274f16cd68bdf9a2bf5743b86fcc1e597cdc  fs/namei.c        |
|  1112c0f8054cebc9978aa77384e3e45c0f3b6472  fs/iobuf.c        |
|  8ddcfcc568f33db6205316d072825d2e5c123275  fs/inode.c        |
|                                                              |
+--------------------------------------------------------------+

\_____________________________  _______________________________/
                              \/
                          an example
                         manifest file
@end group
@end smallexample
@end ifinfo
@ifnotinfo
@image{figures/manifest}
@end ifnotinfo

Now we note that a manifest is itself a file. Therefore a manifest can
serve as input to the @sc{sha1} function, and thus every manifest has
an ID of its own. By calculating the @sc{sha1} value of a manifest, we
capture the @i{state of our tree} in a single @dfn{manifest ID}. In
other words, the ID of the manifest essentially captures all the IDs
and file names of every file in our tree, combined. So we may treat
manifests and their IDs as @i{snapshots} of a tree of files, though
lacking the actual contents of the files themselves.

@ifinfo
@smallexample
@group
  +--------------------------+
  |   int readdir(...) @{     |
  |     ...                  |
  |   @}                      |
  +--------------------------+

  \____________  ___________/
               \/
              SHA1
               ||
+--------------||----------------------------------------------+
|              \/                                              |
|  f2e5719b975e319c2371c98ed2c7231313fac9b5  fs/readdir.c      |
|  81f0c9a0df254bc8d51bb785713a9f6d0b020b22  fs/read_write.c   |
|  943851e7da46014cb07473b90d55dd5145f24de0  fs/pipe.c         |
|                   . . .                       . . .          |
+--------------------------------------------------------------+

\_____________________________  _______________________________/
                              \/
                             SHA1
                              ||
                              ||
                              \/
                         manifest ID:
           a2eeaa28574141a7d48fa1cc2802070150b93ec4
@end group
@end smallexample
@end ifinfo
@ifnotinfo
@image{figures/file-id-manifest-id}
@end ifnotinfo

As with versions of files, we may decide to store manifests in their
entirety, or else we may store only a compact description of changes
which occur between different versions of manifests. As with files,
when possible monotone stores compact descriptions of changes between
manifests; when necessary it stores complete versions of manifests.

@page
@node    Historical records
@section Historical records

Suppose you sit down to edit some files. Before you start working, you
may record a manifest of the files, for reference sake. When you
finish working, you may record another manifest. These ``before and
after'' snapshots of the tree of files you worked on can serve as
historical records of the set of changes, or @dfn{changeset}, that you
made. In order to capture a ``complete'' view of history -- both the
changes made and the state of your file tree on either side of those
changes -- monotone builds a special composite file called a
@dfn{revision} each time you make changes. Like manifests, revisions
are ordinary text files which can be passed through the @sc{sha1}
function and thus assigned a @dfn{revision ID}.

@ifinfo
@smallexample
@group
+--------------------------------------------------------------+
|                                                              |
|                 ... content of revision ...                  |
|                                                              |
+--------------------------------------------------------------+

\_____________________________  _______________________________/
                              \/
                             SHA1
                              ||
                              \/
                         revision ID:
           1c83997e7ab40c0df47554c81b7d4e7ee691eb0d
@end group
@end smallexample
@end ifinfo
@ifnotinfo
@image{figures/revision}
@end ifnotinfo

The content of a revision makes reference to file IDs, in describing
a changeset, and manifest IDs, in describing tree states ``before and
after'' the changeset. Crucially, revisions also make reference to
@i{other revision IDs}. This fact -- that revisions include the IDs of
other revisions -- causes the set of revisions to join together into a
historical @i{chain of events}, somewhat like a ``linked list''.  Each
revision in the chain has a unique ID, which includes @i{by reference}
all the revisions preceeding it. Even if you undo a changeset, and
return to a previously-visited manifest ID during the course of your
edits, each revision will incorporate the ID of its predecessor, thus
forming a new unique ID for each point in history.

@ifinfo
@smallexample
@group
                              ||
+-----------------------------||-------------------------------+
|                             \/                               |
|  old_revision: 86d06a095529dca003ad62715dc2be7873edade0      |
|    change_set:           .  .  .                             |
|  old_manifest: 1b24ba8b8dc3ff9c87b5198315eced1b279dc74e  <----- manifest ID 
|  new_manifest: dbd022dc423fd7f473e0fa79842cd9901cc2dd69  <----- manifest ID 
|                                                              |
+--------------------------------------------------------------+

\_____________________________  _______________________________/
                              \/
                             SHA1
                              ||
+-----------------------------||-------------------------------+
|                             \/                               |
|  old_revision: f45add3bfb21cb459d99b6a9c0111df75f6d9f85      |
|    change_set:           .  .  .                             |
|  old_manifest: dbd022dc423fd7f473e0fa79842cd9901cc2dd69  <----- manifest ID 
|  new_manifest: 8a05c60422770bbf49a3192c2367ddaa066538ca  <----- manifest ID 
|                                                              |
+--------------------------------------------------------------+

\_____________________________  _______________________________/
                              \/
                             SHA1
                              ||
                              \/
                         revision ID:
           1c83997e7ab40c0df47554c81b7d4e7ee691eb0d
@end group
@end smallexample
@end ifinfo
@ifnotinfo
@image{figures/revision-chaining}
@end ifnotinfo

@page
@node    Certificates
@section Certificates

Often, you will wish to make a @i{statement} about a revision, such as
stating the reason that you made some changes, or stating the time at
which you made the changes, or stating that the revision passes a test
suite. Statements such as these can be thought of, generally, as a
bundle of information with three parts:

@itemize
@item
an @i{ID}, indicating which revision you are making a statement about
@item
a @i{name} indicating the type of statement you are making, such as
``changelog'', ``date'' or ``testresult''
@item
a @i{value} indicating the remaining detail of the statement, such as
``fixed a bug'', ``March 9th'' or ``1''
@end itemize


For example, if you want to say that a particular revision was
composed on April 4, 2003, you might make a statement like this:

@ifinfo
@smallexample
@group
      +------------------------------------------------------+
      |  revision ID                                         |
      |  a2eeaa28574141a7d48fa1cc2802070150b93ec4            |
      +--------------------------+---------------------------+
      |  statement name          |  statement value          |
      |  "date"                  |  "2003-04-04T07:39:51"    |
      +--------------------------+---------------------------+
@end group
@end smallexample
@end ifinfo
@ifnotinfo
@image{figures/statement}
@end ifnotinfo

In an ideal world, these are all the parts of a statement we would
need in order to go about our work. In the real world, however, there
are sometimes malicious people who would make false or misleading
statements; so we need a way to verify that a particular person made a
particular statement about a revision. We therefore will add two more
pieces of information to our bundle:

@itemize
@item
a @i{key} which identifies the person making a statement
@item
a @i{signature} --- just a large number with particular properties ---
certifying the fact that the person made the statement
@end itemize

When these 2 items accompany a statement, we call the total bundle of
5 items a @dfn{certificate}, or @i{cert}. A cert makes a statement in
a secure fashion. The security of the signature in a cert is derived
from the @sc{rsa} cryptography system, the details of which are beyond
the scope of this document.

@ifinfo
@smallexample
@group
      +------------------------------------------------------+
      |  revision ID                                         |
      |  a2eeaa28574141a7d48fa1cc2802070150b93ec4            |
      +--------------------------+---------------------------+
      |  cert name               |  cert value               |
      |  "date"                  |  "2003-04-04T07:39:51"    |
      +--------------------------+---------------------------+
      |  signed by key           |  signature                |
      |  "jrh@@example.com"       |  "a02380def....0983fe90"  |
      +--------------------------+---------------------------+
@end group
@end smallexample
@end ifinfo
@ifnotinfo
@image{figures/cert}
@end ifnotinfo

Monotone uses certs extensively. Any ``extra'' information which needs
to be stored, transmitted or retrieved --- above and beyond files,
manifests, and revisions --- is kept in the form of certs. This
includes change logs, time and date records, branch membership,
authorship, test results, and more. When monotone makes a decision
about storing, transmitting, or extracting files, manifests, or
revisions, the decision is often based on certs it has seen, and the
trustworthiness you assign to those certs.

The @sc{rsa} cryptography system --- and therefore monotone itself ---
requires that you exchange special ``public'' numbers with your
friends, before they will trust certificates signed by you. These
numbers are called @dfn{public keys}. Giving someone your public key
does not give them the power to @i{impersonate} you, only to verify
signatures made by you. Exchanging public keys should be done over a
trusted medium, in person, or via a trusted third party. Advanced
secure key exchange techniques are beyond the scope of this document.

Most of monotone's certs refer to revision IDs. Some certs may refer
to file IDs or manifest IDs, depending on context. This capability may
also be removed in the future, at which point certs will @emph{only}
refer to revisions.

@page
@node    Storage and workflow
@section Storage and workflow

Monotone moves information in and out of three different types of
storage:

@itemize
@item
a @i{working copy} in the local file system
@item
a @i{local database} in the local file system
@item
a @i{remote database} elsewhere on the internet
@end itemize

All information passes @emph{through} your local database, en route to
some other destination. For example, when changes are made in a
working copy, you may save those changes to your database, and later
you may synchronize your database with someone else's. Monotone will
not move information directly between a working copy and a remote
database, or between working copies. Your local database is always
the ``switching point'' for communication.

@ifinfo
@smallexample
@group
             pull, push, sync
       (untrusted network exchanges)
            _________/\________
           /                   \

    +-------------+      +------------+      +--------------+
    |             |      |            |      |              |
    |  remote db  | <==> |  local db  | <==> | working copy |
    |             |      |            |      |              |
    +-------------+      +------------+      +--------------+

                                \________  _______/
                                         \/
                                  commit, update
                            (certified local exchanges)
@end group
@end smallexample
@end ifinfo
@ifnotinfo
@image{figures/general-workflow}
@end ifnotinfo

A @dfn{working copy} is a tree of files in your file system, arranged
according to the list of file paths and IDs in a particular
manifest. A special directory called @file{MT} exists in the root of
any working copy. Monotone keeps some special files in the @file{MT}
directory, in order to track changes you make to your working copy.

Aside from the special @file{MT} directory, a working copy is just a
normal tree of files. You can directly edit the files in a working
copy using a plain text editor or other program; monotone will
automatically notice when you make any changes. If you wish to add
files, remove files, or move files within your working copy, you must
tell monotone explicitly what you are doing, as these actions cannot
be deduced.

If you do not yet have a working copy, you can @dfn{check out} a
working copy from a database, or construct one from scratch and
@dfn{add} it into a database. As you work, you will occasionally
@dfn{commit} changes you have made in a working copy to a database,
and @dfn{update} a working copy to receive changes that have arrived
in a database. Committing and updating take place purely between a
database and a working copy; the network is not involved.

@ifinfo
@smallexample
@group
   -----------------     check out,      working copy
  (                 )    or update      +----------------
   -----------------     ---------->    |
  |                 |                   |  src/func.c
  |      local      |   <----------     |  src/func.h
  |     database    |    add,           |  src/main.c
  |                 |    or commit      |  Makefile
  \_________________/                   |  MT/
                                        |
@end group
@end smallexample
@end ifinfo
@ifnotinfo
@image{figures/local-workflow}
@end ifnotinfo

A @dfn{database} is a single, regular file. You can copy or back it up
using standard methods. Typically you keep a database in your home
directory. Databases are portable between different machine types. If
a database grows too big, you may choose to remove information from
it. You can have multiple databases and divide your work between them,
or keep everything in a single database if you prefer. You can dump
portions of your database out as text, and read them back into other
databases, or send them to your friends.

A database contains many files, manifests, revisions, and
certificates, some of which are not immediately of interest, some of
which may be unwanted or even false. It is a collection of information
received from network servers, working copies, and other
databases. You can inspect and modify your databases without affecting
your working copies, and vice-versa.

Monotone knows how to exchange information in your database with other
remote databases, using an interactive protocol called @dfn{netsync}.
It supports three modes of exchange: pushing, pulling, and
synchronizing. A @dfn{pull} operation copies data from a remote
database to your local database. A @dfn{push} operation copies data
from your local database to a remote database. A @dfn{sync} operation
copies data both directions. In each case, only the data missing from
the destination is copied. The netsync protocol calculates the data to
send ``on the fly'' by exchanging partial hash values of each
database.

@ifinfo
@smallexample
@group
  -----------------                    ----------------- 
 (                 )                  (                 )
  -----------------    --- pull --->   -----------------       
 |                 |                  |                 |
 |      remote     |  <--- sync --->  |      local      |
 |     database    |                  |     database    |
 |                 |  <--- push ---   |                 |
 \_________________/                  \_________________/
@end group
@end smallexample
@end ifinfo
@ifnotinfo
@image{figures/network-workflow}
@end ifnotinfo

In general, work flow with monotone involves 3 distinct stages:

@itemize
@item
When you @i{commit} changes from your working copy to your database,
your database stores the changes but does not communicate with the
network. Your commits happen immediately, without consulting any other
party, and do not require network connectivity.

@item
When you are ready to @i{exchange} work with someone else, you can
push, pull, or sync with other databases on the network. When you talk
to other servers on the network, your database may change, but your
working copy will not. In fact, you do not need a working copy at all
when exchanging work.

@item
When you @i{update} your working copy, some (but not all) of the
changes which your database received from the network are applied to
your working copy. The network is not consulted during updates.
@end itemize

The last stage of workflow is worth clarifying: monotone does
@emph{not} blindly apply all changes it receives from a remote
database to your working copy.  Doing so would be very dangerous,
because remote databases are not always trustworthy systems. Rather,
monotone evaluates the certificates it has received along with the
changes, and decides which particular changes are safe and desirable
to apply to your working copy.

You can always adjust the criteria monotone uses to judge the
trustworthiness and desirability of changes in your database. But keep
in mind that it always uses @emph{some} criteria; receiving changes
from a remote server is a @emph{different} activity than applying
changes to a working copy. Sometimes you may receive changes which
monotone judges to be untrusted or bad; such changes may stay in your
database but will @emph{not} be applied to your working copy.

Remote databases, in other words, are just untrusted ``buckets'' of
data, which you can trade with promiscuously. There is no trust
implied in communication.

@page
@node    Forks and merges
@section Forks and merges

So far we have been talking about revisions as though each logically
follows exactly one revision before it, in a simple sequence of
revisions.

@ifinfo
@smallexample
@group
       +-----------------------+
       |  parent revision      |
       +-----------------------+
                |
                |
       +-----------------------+
       |  child revision       |
       +-----------------------+
                |
                |
       +-----------------------+
       |  grandchild revision  |
       +-----------------------+
@end group
@end smallexample
@end ifinfo
@ifnotinfo
@image{figures/linear-history}
@end ifnotinfo

This is a rosy picture, but sometimes it does not work out this
way. Sometimes when you make new revisions, other people are
@i{simultaneously} making new revisions as well, and their revisions
might be derived from the same parent as yours, or contain different
changesets. Without loss of generality, we will assume simultaneous
edits only happen two-at-a-time; in fact many more edits may happen at
once but our reasoning will be the same.

We call this situation of simultaneous edits a @dfn{fork}, and will
refer to the two children of a fork as the @i{left child} and @i{right
child}. In a large collection of revisions with many people editing
files, especially on many different computers spread all around the
world, forks are a common occurrence.

@ifinfo
@smallexample
@group
             +-----------------+
             | parent revision |
             +-----------------+
                    |   |
           +--------+   +---------+
           |                      |
     +-------------+     +--------------+
     | left child  |     | right child  |
     +-------------+     +--------------+
@end group
@end smallexample
@end ifinfo
@ifnotinfo
@image{figures/fork}
@end ifnotinfo

If we analyze the changes in each child revision, we will often find
that the changeset between the parent and the left child are unrelated
to the changeset between the parent and the right child. When this
happens, we can usually @dfn{merge} the fork, producing a common
grandchild revision which contains both changesets.

@ifinfo
@smallexample
@group
             +-----------------+
             | parent revision |
             +-----------------+
                    |   |
           +--------+   +---------+
           |                      |
     +-------------+     +--------------+
     | left child  |     | right child  |
     +-------------+     +--------------+
           |                      |
           +--------+   +---------+
                    |   |
             +-----------------+
             | merged revision |
             +-----------------+
@end group
@end smallexample
@end ifinfo
@ifnotinfo
@image{figures/merge}
@end ifnotinfo

@page
@node    Branches
@section Branches

Sometimes, people intentionally produce forks which are @emph{not
supposed to be merged}; perhaps they have agreed to work independently
for a time, or wish to change their files in ways which are not
logically compatible with each other. When someone produces a fork
which is supposed to last for a while (or perhaps permanently) we say
that the fork has produced a new @dfn{branch}. Branches tell monotone
which revisions you would like to merge, and which you would like to
keep separate.

You can see all the available branches using @code{monotone list branches}.

Branches are indicated with certs.  The cert name @code{branch} is
reserved for use by monotone, for the purpose of identifying the
revisions which are members of a branch. A @code{branch} cert has a
symbolic ``branch name'' as its value. When we refer to ``a branch'',
we mean all revisions with a common branch name in their @code{branch}
certs.

For example, suppose you are working on a program called ``wobbler''.
You might develop many revisions of wobbler and then decide to split
your revisions into a ``stable branch'' and an ``unstable branch'', to
help organize your work. In this case, you might call the new branches
``wobbler-stable'' and ``wobbler-unstable''. From then on, all
revisions in the stable branch would get a cert with name @code{branch}
and value @code{wobbler-stable}; all revisions in the unstable branch
would get a cert with name @code{branch} and value
@code{wobbler-unstable}. When a @code{wobbler-stable} revision forks,
the children of the fork will be merged. When a
@code{wobbler-unstable} revision forks, the children of the fork will
be merged. However, the @code{wobbler-stable} and
@code{wobbler-unstable} branches will not be merged together, despite
having a common ancestor.

@ifinfo
@smallexample
@group
                   +--------------------------+
                   | common ancestor revision |
                   +--------------------------+
                          |          |
                +---------+          +---------+
                |                              |
       +-----------------+            +-------------------+           
       | stable revision |            | unstable revision |           
       +-----------------+            +-------------------+           
              | |                               | |                   
      +-------+ +-------+               +-------+ +-------+           
      |                 |               |                 |           
+-------------+ +--------------+  +---------------+ +----------------+
| left stable | | right stable |  | left unstable | | right unstable |
|   child     | |     child    |  |   child       | |     child      |
+-------------+ +--------------+  +---------------+ +----------------+
      |                  |              |                  |          
      +-------+ +--------+              +-------+ +--------+          
              | |                               | |                   
       +----------------+                +------------------+         
       | merged stable  |                | merged unstable  |         
       |   revision     |                |     revision     |         
       +----------------+                +------------------+ 

\_____________  _______________/  \_______________  _________________/
              \/                                  \/
         stable branch                     unstable branch
@end group
@end smallexample
@end ifinfo
@ifnotinfo
@image{figures/two-branches}
@end ifnotinfo

For each branch, the set of revisions with @emph{no children} is
called the @dfn{heads} of the branch. Monotone can automatically
locate, and attempt to merge, the heads of a branch. If it fails to
automatically merge the heads, it may ask you for assistance or else
fail cleanly, leaving the branch alone.

For example, if a fork's left child has a child of its own (a ``left
grandchild''), monotone will merge the fork's right child with the
left grandchild, since those revisions are the heads of the branch. It
will not merge the left child with the right child, because the left
child is not a member of the heads.

@ifinfo
@smallexample
@group
               +-----------------+
               | parent revision |
               +-----------------+
                      |       |
             +--------+       |
             |                |
       +-------------+        |
       | left child  |        |
       +-------------+        |
             |                |         
*************|****************|************
*            |                |           *
*  +-----------------+  +-------------+   *
*  | left grandchild |  | right child |   *  the heads of the branch
*  +-----------------+  +-------------+   *    (before the merge)
*            |                |           *
*************|****************|************
             |                |         
             +--------+   +---+
                      |   |
               +-----------------+
               | merged revision |
               +-----------------+
@end group
@end smallexample
@end ifinfo
@ifnotinfo
@image{figures/branch-heads}
@end ifnotinfo

When there is only one revision in the heads of a branch, we say that
@i{the heads are merged}, or more generally that @i{the branch is
merged}, since the heads is the logical set of candidates for any
merging activity. If there are two or more revisions in the heads of a
branch, and you ask to merge the branch, monotone will merge them
two-at-a-time until there is only one.

@subsection Branch Names

The branch names used in the above section are fine for an example, but
they would be bad to use in a real project.  The reason is, monotone
branch names must be @emph{globally} unique, over all branches in the
world.  Otherwise, bad things can happen.  Fortunately, we have a handy
source of globally unique names --- the DNS system.

When naming a branch, always prepend the reversed name of a host that
you control or are otherwise authorized to use.  For example, monotone
development happens on the branch @code{net.venge.monotone}, because
@code{venge.net} belongs to monotone's primary author.  The idea is that
this way, you can coordinate with other people using a host to make sure
there are no conflicts --- in the example, monotone's primary author can
be certain that no-one else using @code{venge.net} will start up a
different program named @code{monotone}.  If you work for Yoyodyne,
Inc. (owners of yoyodyne.com), then all your branch names should look
like @code{com.yoyodyne.@emph{something}}.

What the @code{@emph{something}} part looks like is up to you, but
usually the first part is the project name (the @code{monotone} in
@code{net.venge.monotone}), and then possibly more stuff after that to
describe a particular branch.  For example, monotone's win32 support
was initially developed on the branch @code{net.venge.monotone.win32}.

(For more information, see @ref{Naming Conventions}.)

@node    Tutorial
@chapter Tutorial

This chapter illustrates the basic uses of monotone by means of an
example, fictional software project. Before we walk through the
tutorial, there are two minor issues to address: standard options and
revision selectors.

@subsection Standard Options
Before operating monotone, two important command-line options should
be explained.

@itemize
@item
Most commands operate on a @i{database}, which is selected with
the @option{--db} option.
@item
Many commands operate on a subset of the database, called a
@i{branch}, which is selected with the @option{--branch} option.
@end itemize

Monotone will cache the settings for these options in your working
copy, so ordinarily once you have checked out a project, you will not
need to specify them again.  We will therefore only mention these
arguments in the first example.

@subsection Revision Selectors
Many commands require you to supply 40-character @sc{sha1} values as
arguments, which identify revisions. These ``revision IDs'' are
tedious to type, so monotone permits you to supply ``revision
selectors'' rather than complete revision IDs. Selectors are a more
``human friendly'' way of specifying revisions by combining certificate
values into unique identifiers. This ``selector'' mechanism can be
used anywhere a revision ID would normally be used. For details on
selector syntax, see @ref{Selectors}.

We are now ready to explore our fictional project.

@page
@section The Fictional Project

Our fictional project involves 3 programmers cooperating to write
firmware for a robot, the JuiceBot 7, which dispenses fruit juice. The
programmers are named Jim, Abe and Beth.

@itemize
@item
Jim lives in Japan, and owns JuiceBot Inc. You will know when we're talking
about Jim, because everything he does involves the letter ``j''.
@item
Abe lives in Australia and writes code related to apple juice. You will
know when we're talking about Abe, because everything he does involves
the letter ``a''.
@item
Beth lives in Brazil and writes code related to banana juice. You will
know when we're talking about Beth, because everything she does involves
the letter ``b''.
@end itemize

In our example the programmers work privately on laptops, and are
usually @emph{disconnected} from the network. They share no storage
system. Thus when each programmer enters a command, it affects only
his or her own computer, unless otherwise stated.

In the following, our fictional project team will work through several
version control tasks. Some tasks must be done by each member of our
example team; other tasks involve only one member.

@menu
* Creating a Database::
* Generating Keys::
* Exchanging Keys::
* Starting a New Project::
* Adding Files::
* Committing Work::
* Network Service::
* Making Changes::
* Dealing with a Fork::
@end menu


@page
@node    Creating a Database
@section Creating a Database

The first step Jim, Abe and Beth each need to perform is to create a
new database. This is done with the @code{monotone db init} command,
providing a @option{--db} option to specify the location of the new
database. Each programmer creates their own database, which will
reside in their home directory and store all the revisions, files and
manifests they work on. Monotone requires this step as an explicit
command, to prevent spurious creation of databases when an invalid
@option{--db} option is given.

In real life, most people prefer to keep one database for each project
they work on.  If we followed that convention here in the tutorial,
though, then all the databases would be called @code{juicebot.db}, and
that would make things more confusing to read.  So instead, we'll have
them each name their database after themselves.

Thus Jim issues the command:

@smallexample
@group
$ monotone db init --db=~/jim.db
@end group
@end smallexample

Abe issues the command:

@smallexample
@group
$ monotone db init --db=~/abe.db
@end group
@end smallexample

And Beth issues the command:

@smallexample
@group
$ monotone db init --db=~/beth.db
@end group
@end smallexample

@page
@node    Generating Keys
@section Generating Keys

Now Jim, Abe and Beth must each generate an @sc{rsa} key pair for
themselves. This step requires choosing a key identifier. Typical key
identifiers are similar to email addresses, possibly modified with
some prefix or suffix to distinguish multiple keys held by the same
owner. Our example programmers will use their email addresses at the
fictional ``juicebot.co.jp'' domain name. When we ask for a key to be
generated, monotone will ask us for a passphrase. This phrase is used
to encrypt the key when storing it on disk, as a security measure.

Jim does the following:

@smallexample
@group
$ monotone --db=~/jim.db genkey jim@@juicebot.co.jp
enter passphrase for key ID [jim@@juicebot.co.jp] : @i{<Jim enters his passphrase>}
monotone: generating key-pair 'jim@@juicebot.co.jp'
monotone: storing key-pair 'jim@@juicebot.co.jp' in database
@end group
@end smallexample

Abe does something similar:

@smallexample
@group
$ monotone --db=~/abe.db genkey abe@@juicebot.co.jp
enter passphrase for key ID [abe@@juicebot.co.jp] : @i{<Abe enters his passphrase>}
monotone: generating key-pair 'abe@@juicebot.co.jp'
monotone: storing key-pair 'abe@@juicebot.co.jp' in database
@end group
@end smallexample

as does Beth:

@smallexample
@group
$ monotone --db=~/beth.db genkey beth@@juicebot.co.jp
enter passphrase for key ID [beth@@juicebot.co.jp] : @i{<Beth enters her passphrase>}
monotone: generating key-pair 'beth@@juicebot.co.jp'
monotone: storing key-pair 'beth@@juicebot.co.jp' in database
@end group
@end smallexample

Each programmer has now generated a key pair and placed it in their
local database. Each can list the keys in their database, to ensure
the correct key was generated. For example, Jim might see this:

@smallexample
@group
$ monotone --db=~/jim.db list keys

[public keys]
9e9e9ef1d515ad58bfaa5cf282b4a872d8fda00c jim@@juicebot.co.jp


[private keys]
771ace046c27770a99e5fddfa99c9247260b5401 jim@@juicebot.co.jp

@end group
@end smallexample

The hexadecimal string printed out before each key name is a
@emph{fingerprint} of the key, and can be used to verify that the key
you have stored under a given name is the one you intended to
store. Monotone will never permit one database to store two keys with
the same name or the same fingerprint.

This output shows one private and one public key stored under the name
@code{jim@@juicebot.co.jp}, so it indicates that Jim's key-pair has
been successfully generated and stored. On subsequent commands, Jim
will need to re-enter our passphrase in order to perform
security-sensitive tasks. To simplify matters, Jim decides to store
his security passphrase in his @code{.monotonerc} file, by writing a
@emph{hook function} which returns the passphrase, so that he does not
need to repeatedly be prompted for it:

@smallexample
@group
$ cat >>~/.monotonerc
function get_passphrase(keypair_id)
  return "jimsekret"
end
^D
@end group
@end smallexample

Note that we are appending the new hook to the (possibly existing) file.
We do this to avoid loosing other changes by mistake; therefore, be sure
to check that no other @code{get_passphrase} function appears in the
configuration file.

Abe and Beth do the same, with their secret passphrases.

@page
@node    Exchanging Keys
@section Exchanging Keys

Jim, Abe and Beth all wish to work with one another, and trust one
another. For monotone to accept this situation, the team members will
need to exchange the public parts of their @sc{rsa} key with each
other. 

First, Jim exports his public key:

@smallexample
@group
$ monotone --db=~/jim.db pubkey jim@@juicebot.co.jp >~/jim.pubkey
@end group
@end smallexample

His public key is just a plain block of ASCII text:

@smallexample
@group
$ cat ~/jim.pubkey
[pubkey jim@@juicebot.co.jp]
MIGdMA0GCSqGSIb3DQEBAQUAA4GLADCBhwKBgQCbaVff9SF78FiB/1nUdmjbU/TtPyQqe/fW
CDg7hSg1yY/hWgClXE9FI0bHtjPMIx1kBOig09AkCT7tBXM9z6iGWxTBhSR7D/qsJQGPorOD
DO7xovIHthMbZZ9FnvyB/BCyiibdWgGT0Gtq94OKdvCRNuT59e5v9L4pBkvajb+IzQIBEQ==
[end]
@end group
@end smallexample

Abe also exports his public key:

@smallexample
@group
$ monotone --db=~/abe.db pubkey abe@@juicebot.co.jp >~/abe.pubkey
@end group
@end smallexample

As does Beth:

@smallexample
@group
$ monotone --db=~/beth.db pubkey beth@@juicebot.co.jp >~/beth.pubkey
@end group
@end smallexample

Then all three team members exchange keys. The keys are not secret,
but the team members must be relatively certain that they are
communicating with the person they intend to trust, when exchanging
keys, and not some malicious person pretending to be a team
member. Key exchange may involve sending keys over an encrypted
medium, or meeting in person to exchange physical copies, or any
number of techniques. All that matters, ultimately, is for each team
member to receive the keys of the others.

So eventually, after key exchange, Jim has Beth's and Abe's public key
files in his home directory, along with his own. He tells monotone to
read the associated key packets into his database:

@smallexample
@group
$ monotone --db=~/jim.db read <~/abe.pubkey
monotone: read 1 packet
$ monotone --db=~/jim.db read <~/beth.pubkey
monotone: read 1 packet
@end group
@end smallexample

Beth and Abe similarly tell monotone to read read the two new public
keys they received into their respective databases.


@page
@node    Starting a New Project
@section Starting a New Project

Before they can begin work on the project, Jim needs to create a
@i{working copy} --- a directory whose contents monotone will keep track
of.  Often, one works on projects that someone else has started, and
creates working copies with the @code{checkout} command, which you'll
learn about later.  Jim is starting a new project, though, so he does
something a little bit different.  He uses the @code{monotone setup}
command to create a new working copy.

This command creates the named directory (if it doesn't already exist),
and creates the @file{MT} directory within it.  The @file{MT} directory
is how monotone recognizes that a directory is a working copy, and
monotone stores some bookkeeping files within it.  For instance, command
line values for the @option{--db}, @option{--branch} or @option{--key}
options to the @code{setup} command will be cached in a file called
@file{MT/options}, so you don't have to keep passing them to monotone
all the time.

Jim creates his working copy:

@smallexample
@group
/home/jim$ monotone setup juice
/home/jim$ cd juice
/home/jim/juice$
@end group
@end smallexample

Notice that Jim has changed his current directory to his newly created
working copy. For the rest of this example we will assume that everyone
issues all further monotone commands from their working copy
directories.

@page
@node    Adding Files
@section Adding Files

Next Jim decides to add some files to the project. He writes up 
a file containing the prototypes for the JuiceBot 7:

@smallexample
@group
$ mkdir include
$ cat >include/jb.h
/* Standard JuiceBot hw interface */

#define FLOW_JUICE 0x1
#define POLL_JUICE 0x2
int spoutctl(int port, int cmd, void *x);

/* JuiceBot 7 API */

#define APPLE_SPOUT 0x7e
#define BANANA_SPOUT 0x7f
void dispense_apple_juice ();
void dispense_banana_juice ();
^D
@end group
@end smallexample

Then adds a couple skeleton source files which he wants Abe and Beth
to fill in:

@smallexample
@group
$ mkdir src
$ cat >src/apple.c
#include "jb.h"

void 
dispense_apple_juice()
@{
  /* Fill this in please, Abe. */
@}
^D
$ cat >src/banana.c
#include "jb.h"

void 
dispense_banana_juice()
@{
  /* Fill this in please, Beth. */
@}
^D
@end group
@end smallexample

Now Jim tells monotone to add these files to its record of his working
copy. He specifies one filename and one directory; monotone
recursively scans the directory and adds all its files.

@smallexample
@group
$ monotone --db=~/jim.db add include/jb.h src
monotone: adding include/jb.h to working copy add set
monotone: adding src/apple.c to working copy add set
monotone: adding src/banana.c to working copy add set
@end group
@end smallexample

This command produces a record of Jim's intentions in a special file
called @file{MT/work}, stored in the working copy. The file is plain
text:

@smallexample
@group
$ cat MT/work
add_file "include/jb.h"

add_file "src/apple.c"

add_file "src/banana.c"
@end group
@end smallexample

Jim then gets up from his machine to get a coffee. When he returns
he has forgotten what he was doing. He asks monotone:

@smallexample
@group
$ monotone --db=jim.db status

new_manifest [2098eddbe833046174de28172a813150a6cbda7b]

old_revision []
old_manifest []

add_file "include/jb.h"

add_file "src/apple.c"

add_file "src/banana.c"

patch "include/jb.h"
 from []
   to [3b12b2d0b31439bd50976633db1895cff8b19da0]

patch "src/apple.c"
 from []
   to [2650ffc660dd00a08b659b883b65a060cac7e560]

patch "src/banana.c"
 from []
   to [e8f147e5b4d5667f3228b7bba1c5c1e639f5db9f]

@end group
@end smallexample

The output of this command tells Jim that his edits, so far,
constitute only the addition of some files. In the output we can see
one pecularity of monotone's changeset format. The pecularity is that
when monotone records a ``new file'', it actually records two separate
events: the addition of an empty file to the working copy, and a patch
of that file from empty to its intended contents. 

Jim wants to see the actual details of the files he added, however, so
he runs a command which prints out the status @emph{and} a GNU
``unified diff'' of the patches involved in the changeset:

@smallexample
@group
$ monotone --db=jim.db diff
# 
# add_file "include/jb.h"
# 
# add_file "src/apple.c"
# 
# add_file "src/banana.c"
# 
# patch "include/jb.h"
#  from []
#    to [3b12b2d0b31439bd50976633db1895cff8b19da0]
# 
# patch "src/apple.c"
#  from []
#    to [2650ffc660dd00a08b659b883b65a060cac7e560]
# 
# patch "src/banana.c"
#  from []
#    to [e8f147e5b4d5667f3228b7bba1c5c1e639f5db9f]
# 
--- include/jb.h
+++ include/jb.h
@@ -0,0 +1,13 @@
+/* Standard JuiceBot hw interface */
+
+#define FLOW_JUICE 0x1
+#define POLL_JUICE 0x2
+#define SET_INTR 0x3
+int spoutctl(int port, int cmd, void *x);
+
+/* JuiceBot 7 API */
+
+#define APPLE_SPOUT 0x7e
+#define BANANA_SPOUT 0x7f
+void dispense_apple_juice ();
+void dispense_banana_juice ();
--- src/apple.c
+++ src/apple.c
@@ -0,0 +1,7 @@
+#include "jb.h"
+
+void 
+dispense_apple_juice()
+@{
+  /* Fill this in please, Abe. */
+@}
--- src/banana.c
+++ src/banana.c
@@ -0,0 +1,7 @@
+#include "jb.h"
+
+void 
+dispense_banana_juice()
+@{
+  /* Fill this in please, Beth. */
+@}
@end group
@end smallexample

@page
@node    Committing Work
@section Committing Work

Satisfied with the work he's done, Jim wants to save his changes. He
chooses @code{jp.co.juicebot.jb7} as a branch name. (See @ref{Naming
Conventions} for more information about appropriate branch names.) He
then commits his working copy, which causes monotone to process the
@file{MT/work} file and record the file contents, manifest, and revision
into the database.

@smallexample
@group
$ monotone --db=jim.db --branch=jp.co.juicebot.jb7 commit --message='initial checkin of project'
monotone: beginning commit
monotone: manifest 2098eddbe833046174de28172a813150a6cbda7b
monotone: revision 2e24d49a48adf9acf3a1b6391a080008cbef9c21
monotone: branch jp.co.juicebot.jb7
monotone: committed revision 2e24d49a48adf9acf3a1b6391a080008cbef9c21
@end group
@end smallexample

Monotone did a number of things when committing the new
revision. First, we can see from the output that monotone generated a
manifest of the tree Jim committed. The manifest is stored inside the
database, but Jim can print it out if he wants to see the exact state
of all the files referenced by the revision he committed:

@smallexample
@group
$ monotone cat manifest
3b12b2d0b31439bd50976633db1895cff8b19da0  include/jb.h
2650ffc660dd00a08b659b883b65a060cac7e560  src/apple.c
e8f147e5b4d5667f3228b7bba1c5c1e639f5db9f  src/banana.c
@end group
@end smallexample

The column on the left contains cryptographic hashes of the files
listed in the column on the right. Such a hash is also called the
``file ID'' of the file. The file ID identifies the state of each file
stored in Jim's tree. The manifest is just a plain text file,
identical to the output from the popular @command{sha1sum} unix
command.

When monotone committed Jim's revision, it also erased the
@file{MT/work} file, and wrote a new file called @file{MT/revision},
which contains the working copy's new base revision ID. Jim can use
this revision ID in the future, as an argument to the
@command{checkout} command, if he wishes to return to this revision:

@smallexample
@group
$ cat MT/revision
2e24d49a48adf9acf3a1b6391a080008cbef9c21
@end group
@end smallexample

Finally, monotone also generated a number of certificates, attached to
the new revision. These certs store metadata about the commit. Jim can
ask monotone for a list of certs on this revision.

@smallexample
@group
$ monotone ls certs 2e24d49a48adf9acf3a1b6391a080008cbef9c21
-----------------------------------------------------------------
Key   : jim@@juicebot.co.jp
Sig   : ok
Name  : branch
Value : jp.co.juicebot.jb7
-----------------------------------------------------------------
Key   : jim@@juicebot.co.jp
Sig   : ok
Name  : date
Value : 2004-10-26T02:53:08
-----------------------------------------------------------------
Key   : jim@@juicebot.co.jp
Sig   : ok
Name  : author
Value : jim@@juicebot.co.jp
-----------------------------------------------------------------
Key   : jim@@juicebot.co.jp
Sig   : ok
Name  : changelog
Value : initial checkin of project
@end group
@end smallexample

The output of this command has a block for each cert found. Each block
has 4 significant pieces of information. The first indicates the
signer of the cert, in this case @code{jim@@juicebot.co.jp}. The
second indicates whether this cert is ``ok'', meaning whether the
@sc{rsa} signature provided is correct for the cert data. The third is
the cert name, and the fourth is the cert value. This list shows us
that monotone has confirmed that, according to
@code{jim@@juicebot.co.jp}, the revision
@code{2e24d49a48adf9acf3a1b6391a080008cbef9c21} is a member of the
branch @code{jp.co.juicebot.jb7}, written by
@code{jim@@juicebot.co.jp}, with the given date and changelog.

It is important to keep in mind that revisions are not ``in'' or
``out'' of a branch in any global sense, nor are any of these cert
values @i{true} or @i{false} in any global sense. Each cert indicates
that @i{some person} -- in this case Jim -- would like to associate a
revision with some value; it is up to you to decide if you want to
accept that association.

Jim can now check the status of his branch using the ``heads''
command, which lists all the head revisions in the branch:

@smallexample
@group
$ monotone heads
branch 'jp.co.juicebot.jb7' is currently merged:
2e24d49a48adf9acf3a1b6391a080008cbef9c21 jim@@juicebot.co.jp 2004-10-26T02:53:08
@end group
@end smallexample

The output of this command tells us that there is only one current
``head'' revision in the branch @code{jp.co.juicebot.jb7}, and it is
the revision Jim just committed. A head revision is one without any
descendents. Since Jim has not committed any changes to this revision
yet, it has no descendents.

@page
@node    Network Service
@section Network Service

Jim now decides he will make his base revision available to his
employees. To do this first adds a small amount of extra information
to his @file{.monotonerc} file, permitting Abe and Beth to access his
database:

@smallexample
@group
$ cat >>~/.monotonerc
function get_netsync_read_permitted (collection, identity)
  if (identity == "abe@@juicebot.co.jp") then return true end
  if (identity == "beth@@juicebot.co.jp") then return true end
  return false
end

function get_netsync_write_permitted (collection, identity)
  if (identity == "abe@@juicebot.co.jp") then return true end
  if (identity == "beth@@juicebot.co.jp") then return true end
  return false
end

function get_netsync_anonymous_read_permitted (collection)
  return false
end
^D
@end group
@end smallexample

He then makes sure that his TCP port 5253 is open to incoming
connections, adjusting his firewall settings as necessary, and runs
the monotone @command{serve} command:

@smallexample
@group
$ monotone --db=jim.db serve jim-laptop.juicebot.co.jp jp.co.juicebot.jb7
@end group
@end smallexample

This command sets up a single listener loop on the host
@code{jim-laptop.juicebot.co.jp}, serving the
@code{jp.co.juicebot.jb7} collection. This collection will naturally
include the @code{jp.co.juicebot.jb7} branch, and any sub-branches.

Now Abe decides he wishes to fetch Jim's code. To do this he issues
the monotone @code{sync} command:

@smallexample
@group
monotone --db=abe.db sync jim-laptop.juicebot.co.jp jp.co.juicebot.jb7
monotone: rebuilding merkle trees for collection jp.co.juicebot.jb7
monotone: connecting to jim-laptop.juicebot.co.jp
monotone: [bytes in: 3200] [bytes out: 673] 
monotone: successful exchange with jim-laptop.juicebot.co.jp
@end group
@end smallexample

Abe now has, in his database, a copy of everything Jim put in the
branch. Therefore Abe can disconnect from the expensive network
connection he's on and work locally for a while. When Abe wants to
send work back to Jim, or get new work Jim has added, all he needs to
do is run the @command{sync} command again and work will flow both
ways, bringing each party up to date with the work of the other.

At this point Jim is operating as a sort of ``central server'' for the
company. If Jim wants to, he can leave his server running forever, or
even put his server on a dedicated computer with better network
connectivity.  But if Jim is ever unable to play this role of ``central
server'', perhaps due to a network failure, either Beth or Abe can run
the @command{serve} command and provide access for the other to
@command{sync} with.  In fact, each employee can run a server if they
like, concurrently, to help minimize the risk of service disruption from
hardware failures.  Changes will flow between servers automatically as
clients access them and trade with one another.

In practice, most people like to use at least one central server that is
always running; this way, everyone always knows where to go to get the
latest changes, and people can push their changes out without first
calling their friends and making sure that they have their servers
running.  To support this style of working, monotone remembers the first
server you use, and makes that the default for future operations.

@page
@node    Making Changes
@section Making Changes

Abe decides to do some work on his part of the code. He has a copy of
Jim's database contents, but cannot edit any of that data yet.  He
begins his editing by checking out the head of the
@code{jp.co.juicebot.jb7} branch into a working copy, so he can edit
it:

@smallexample
@group
$ monotone --db=abe.db --branch=jp.co.juicebot.jb7 checkout .
@end group
@end smallexample

Monotone unpacks the set of files in the head revision's manifest
directly into Abe's current directory.  (If he had specified something
other than @file{.} at the end, monotone would have created that
directory and unpacked the files into it.)  Abe then opens up one of the
files, @file{src/apple.c}, and edits it:

@smallexample
@group
$ vi src/apple.c
@i{<Abe writes some apple-juice dispensing code>}
@end group
@end smallexample

The file @file{src/apple.c} has now been @emph{changed}. Abe gets
up to answer a phone call, and when he returns to his work he has
forgotten what he changed. He can ask monotone for details:

@smallexample
@group
$ monotone diff
# 
# patch "src/apple.c"
#  from [2650ffc660dd00a08b659b883b65a060cac7e560]
#    to [e2c418703c863eabe70f9bde988765406f885fd0]
# 
--- src/apple.c
+++ src/apple.c
@@ -1,7 +1,10 @@
 #include "jb.h"
 
 void 
 dispense_apple_juice()
 @{
-  /* Fill this in please, Abe. */
+  spoutctl(APPLE_SPOUT, FLOW_JUICE, 1);
+  while (spoutctl(APPLE_SPOUT, POLL_JUICE, 1) == 0)
+    usleep (1000);
+  spoutctl(APPLE_SPOUT, FLOW_JUICE, 0);
 @}
@end group
@end smallexample

Satisfied with his day's work, Abe decides to commit. 

@smallexample
@group
$ monotone commit 
monotone: beginning commit
monotone: manifest b33cb337dccf21d6673f462d677a6010b60699d1
monotone: revision 70decb4b31a8227a629c0e364495286c5c75f979
monotone: branch jp.co.juicebot.jb7
@end group
@end smallexample

Abe neglected to provide a @option{--message} option specifying the
change log on the command line and the file @file{MT/log} is empty
because he did not document his changes there.  Monotone therefore
invokes an external ``log message editor'' --- typically an editor
like @command{vi} --- with an explanation of the changes being
committed and the opportunity to enter a log message.

@smallexample
@group
polling implementation of src/apple.c
MT:
MT: ----------------------------------------------------------------------
MT: Enter Log.  Lines beginning with `MT:' are removed automatically
MT:
MT: new_manifest [b33cb337dccf21d6673f462d677a6010b60699d1]
MT:
MT: old_revision [2e24d49a48adf9acf3a1b6391a080008cbef9c21]
MT: old_manifest [2098eddbe833046174de28172a813150a6cbda7b]
MT: 
MT: patch "src/apple.c"
MT: from [2650ffc660dd00a08b659b883b65a060cac7e560]
MT:   to [e2c418703c863eabe70f9bde988765406f885fd0]
MT:
MT: ----------------------------------------------------------------------
MT:
@end group
@end smallexample

Abe enters a single line above the explanatory message, saying
``polling implementation of src/apple.c''. He then saves the file and
quits the editor. Monotone deletes all the lines beginning with
``MT:'' and leaves only Abe's short message. Returning to the shell,
Abe's commit completes:

@smallexample
@group
monotone: committed revision 70decb4b31a8227a629c0e364495286c5c75f979
@end group
@end smallexample

Abe then sends his new revision back to Jim:

@smallexample
@group
$ monotone sync jim-laptop.juicebot.co.jp jp.co.juicebot.jb7
monotone: rebuilding merkle trees for collection jp.co.juicebot.jb7
monotone: including branch jp.co.juicebot.jb7
monotone: [keys: 2] [rcerts: 8] 
monotone: connecting to jim-laptop.juicebot.co.jp
monotone: [bytes in: 630] [bytes out: 2844] 
monotone: successful exchange with jim-laptop.juicebot.co.jp
@end group
@end smallexample

Beth does a similar sequence. First she syncs her database with
Jim's:

@smallexample
@group
monotone --db=beth.db sync jim-laptop.juicebot.co.jp jp.co.juicebot.jb7
monotone: rebuilding merkle trees for collection jp.co.juicebot.jb7
monotone: connecting to jim-laptop.juicebot.co.jp
monotone: [bytes in: 3200] [bytes out: 673] 
monotone: successful exchange with jim-laptop.juicebot.co.jp
@end group
@end smallexample

She checks out a copy of the tree from her database:

@smallexample
@group
$ monotone --db=beth.db --branch=jp.co.juicebot.jb7 checkout .
@end group
@end smallexample

She edits the file @file{src/banana.c}:

@smallexample
@group
$ vi src/banana.c
@i{<Beth writes some banana-juice dispensing code>}
@end group
@end smallexample

and logs her changes in @file{MT/log} right away so she does not
forget what she has done like Abe.

@smallexample
<<<<<<< HEAD
@group
$ vi MT/log
* src/banana.c: Added polling implementation
@end group
@end smallexample

and logs her changes in @file{MT/log} right away so she does not
forget what she has done:

@small example
=======
>>>>>>> 85acd623
@group
$ vi MT/log
* src/banana.c: Added polling implementation
@end group
@end smallexample

Later, she commits her work.  Monotone again invokes an external editor
for her to edit her log message, but this time it fills in the messages
she's written so far, and she simply checks them over one last time
before finishing her commit:

@smallexample
@group
$ monotone commit
monotone: beginning commit
monotone: manifest eaebc3c558d9e30db6616ef543595a5a64cc6d5f
monotone: revision 80ef9c9d251d39074d37e72abf4897e0bbae1cfb
monotone: branch jp.co.juicebot.jb7
monotone: committed revision 80ef9c9d251d39074d37e72abf4897e0bbae1cfb
@end group
@end smallexample

And she syncs with Jim again:

@smallexample
@group
$ monotone sync jim-laptop.juicebot.co.jp jp.co.juicebot.jb7
monotone: rebuilding merkle trees for collection jp.co.juicebot.jb7
monotone: including branch jp.co.juicebot.jb7
monotone: [keys: 3] [rcerts: 12] 
monotone: connecting to jim-laptop.juicebot.co.jp
monotone: [bytes in: 630] [bytes out: 2844] 
monotone: successful exchange with jim-laptop.juicebot.co.jp
@end group
@end smallexample

@page
@node    Dealing with a Fork
@section Dealing with a Fork

Careful readers will note that, in the previous section, the JuiceBot
company's work was perfectly serialized:

@enumerate
@item Jim did some work
@item Abe synced with Jim
@item Abe did some work
@item Abe synced with Jim
@item Beth synced with Jim
@item Beth did some work
@item Beth synced with Jim
@end enumerate

The result of this ordering is that Jim's work entirely preceeded
Abe's work, which entirely preceeded Beth's work. Moreover, each
worker was fully informed of the ``up-stream'' worker's actions, and
produced purely derivative, ``down-stream'' work:

@enumerate
@item Jim made revision 2e24d...
@item Abe changed revision 2e24d... into revision 70dec...
@item Beth derived revision 70dec... into revision 80ef9...
@end enumerate

This is a simple, but sadly unrealistic, ordering of events. In real
companies or work groups, people often work in parallel,
@emph{diverging} from commonly known revisions and @emph{merging}
their work together, sometime after each unit of work is complete.

Monotone supports this diverge/merge style of operation naturally; any
time two revisions diverge from a common parent revision, we say that
the revision graph has a @dfn{fork} in it. Forks can happen at any
time, and require no coordination between workers. In fact any
interleaving of the previous events would work equally well; with one
exception: if forks were produced, someone would eventually have to
run the @command{merge} command, and possibly resolve any conflicts
in the fork.

To illustrate this, we return to our workers Beth and Abe. Suppose Jim
sends out an email saying that the current polling juice dispensers
use too much CPU time, and must be rewritten to use the JuiceBot's
interrupt system. Beth wakes up first and begins working immediately,
basing her work off the revision 80ef9... which is currently in her
working copy:

@smallexample
@group
$ vi src/banana.c
@i{<Beth changes her banana-juice dispenser to use interrupts>}
@end group
@end smallexample

Beth finishes and examines her changes:

@smallexample
@group
$ monotone diff
# 
# patch "src/banana.c"
#  from [7381d6b3adfddaf16dc0fdb05e0f2d1873e3132a]
#    to [5e6622cf5c8805bcbd50921ce7db86dad40f2ec6]
# 
--- src/banana.c
+++ src/banana.c
@@ -1,10 +1,15 @@
 #include "jb.h"
 
+static void 
+shut_off_banana()
+@{
+  spoutctl(BANANA_SPOUT, SET_INTR, 0);
+  spoutctl(BANANA_SPOUT, FLOW_JUICE, 0);
+@}
+
 void 
-dispense_banana_juice()
+dispense_banana_juice() 
 @{
+  spoutctl(BANANA_SPOUT, SET_INTR, &shut_off_banana);
   spoutctl(BANANA_SPOUT, FLOW_JUICE, 1);
-  while (spoutctl(BANANA_SPOUT, POLL_JUICE, 1) == 0)
-    usleep (1000);
-  spoutctl(BANANA_SPOUT, FLOW_JUICE, 0);
 @}
@end group
@end smallexample

She commits her work:

@smallexample
@group
$ monotone commit --message='interrupt implementation of src/banana.c'
monotone: beginning commit
monotone: manifest de81e46acb24b2950effb18572d5166f83af3881
monotone: revision 8b41b5399a564494993063287a737d26ede3dee4
monotone: branch jp.co.juicebot.jb7
monotone: committed revision 8b41b5399a564494993063287a737d26ede3dee4
@end group
@end smallexample

And she syncs with Jim:

@smallexample
@group
$ monotone sync jim-laptop.juicebot.co.jp jp.co.juicebot.jb7
@end group
@end smallexample


Unfortunately, before Beth managed to sync with Jim, Abe had woken up
and implemented a similar interrupt-based apple juice dispenser, but
his working copy is 70dec..., which is still ``upstream'' of
Beth's. 

@smallexample
@group
$ vi apple.c
@i{<Abe changes his apple-juice dispenser to use interrupts>}
@end group
@end smallexample

Thus when Abe commits, he unknowingly creates a fork:

@smallexample
@group
$ monotone commit --message='interrupt implementation of src/apple.c'
@end group
@end smallexample

Abe does not see the fork yet; Abe has not actually seen @emph{any} of
Beth's work yet, because he has not synchronized with Jim. Since
he has new work to contribute, however, he now syncs:

@smallexample
@group
$ monotone sync jim-laptop.juicebot.co.jp jp.co.juicebot.jb7
@end group
@end smallexample

Now Jim and Abe will be aware of the fork. Jim sees it when he sits
down at his desk and asks monotone for the current set of heads of
the branch:

@smallexample
@group
$ monotone heads
monotone: branch 'jp.co.juicebot.jb7' is currently unmerged:
39969614e5a14316c7ffefc588771f491c709152 abe@@juicebot.co.jp 2004-10-26T02:53:16
8b41b5399a564494993063287a737d26ede3dee4 beth@@juicebot.co.jp 2004-10-26T02:53:15
@end group
@end smallexample


Clearly there are two heads to the branch: it contains an un-merged
fork. Beth will not yet know about the fork, but in this case it
doesn't matter: anyone can merge the fork, and since there are no
conflicts Jim does so himself:

@smallexample
@group
$ monotone merge
monotone: merging with revision 1 / 2
monotone: [source] 39969614e5a14316c7ffefc588771f491c709152
monotone: [source] 8b41b5399a564494993063287a737d26ede3dee4
monotone: common ancestor 70decb4b31a8227a629c0e364495286c5c75f979 found
monotone: trying 3-way merge
monotone: [merged] da499b9d9465a0e003a4c6b2909102ef98bf4e6d
@end group
@end smallexample

The output of this command shows Jim that two heads were found,
combined via a 3-way merge with their ancestor, and saved to a new
revision. This happened automatically, because the changes between the
common ancestor and heads did not conflict. If there had been a
conflict, monotone would have invoked an external merging tool to help
resolve it.

After merging, the branch has a single head again, and Jim updates
his working copy. 

@smallexample
@group
$ monotone update
monotone: selected update target da499b9d9465a0e003a4c6b2909102ef98bf4e6d
monotone: updating src/apple.c to f088e24beb43ab1468d7243e36ce214a559bdc96
monotone: updating src/banana.c to 5e6622cf5c8805bcbd50921ce7db86dad40f2ec6
monotone: updated to base revision da499b9d9465a0e003a4c6b2909102ef98bf4e6d
@end group
@end smallexample

The update command selected an update target --- in this case the newly merged
head --- and performed an in-memory merge between Jim's working copy
and the chosen target. The result was then written to Jim's working copy. If
Jim's working copy had any uncommitted changes in it, they would have been
merged with the update in exactly the same manner as the merge of multiple
committed heads. 

Monotone makes very little distinction between a ``pre-commit'' merge
(an update) and a ``post-commit'' merge. Both sorts of merge use the
exact same algorithm. The major difference concerns the recoverability
of the pre-merge state: if you commit your work first, and merge after
committing, the merge can fail (due to difficulty in a manual merge
step) and your committed state is still safe. It is therefore
recommended that you commit your work @emph{first}, before merging.

@node    Advanced Uses
@chapter Advanced Uses

This chapter covers slightly less common aspects of using
monotone. Some users of monotone will find these helpful, though
possibly not all. We assume that you have read through the taxonomy
and tutorial, and possibly spent some time playing with the program to
familiarize yourself with its operation.

@menu
* Selectors::              Selecting revisions by certificate.
* Restrictions::           Limit working copy changes to specified files.
* Scripting::              Running monotone from other programs.
* Quality Assurance::      Integrating testing and review with development.
* Vars::                   Simple per-database configuration information.
* Reserved Files::         File names with special meanings.
* Reserved Certs::         Certificate names with special meanings.
* Naming Conventions::     Choosing appropriate names for keys and branches.
* File Attributes::        Marking files as executable, or other attributes.
* Migrating and Dumping::  Changing the underlying storage system.
* Importing from CVS::     Building a monotone database from a CVS repository.
@end menu


@page
@node    Selectors
@section Selectors

Revisions can be specified on the monotone command line, precisely, by
entering the entire 40-character hexadecimal @sc{sha1} code. This can
be cumbersome, so monotone also allows a more general syntax called
``selectors'' which is less precise but more ``human friendly''. Any
command which expects a precise revision ID can also accept a selector
in its place; in fact a revision ID is just a special type of selector
which is very precise.

@heading Simple examples

Some selector examples are helpful in clarifying the idea:

@table @code
@item a432
Revision IDs beginning with the string @code{a432}
@item graydon@@pobox.com/2004-04
Revisions written by @code{graydon@@pobox.com} in April 2004.
@item 'jrh@@example.org/2 weeks ago'
Revisions written by @code{jrh@@example.org} 2 weeks ago.
@item graydon/net.venge.monotone.win32/yesterday
Revisions in the @code{net.venge.monotone.win32} branch, written by
@code{graydon}, yesterday.
@end table

A moment's examination reveals that these specifications are ``fuzzy''
and indeed may return multiple values, or may be ambiguous. When
ambiguity arises, monotone will inform you that more detail is
required, and list various possibilities. The precise specification
of selectors follows.


@heading Selectors in detail

A selector is a combination of a selector type, which is a single
ASCII character, followed by a @code{:} character and a selector
value. The value is matched against identifiers or certs, depending on
its type, in an attempt to match a single revision. Selectors are
matched as prefixes. The current set of selection types are:

@table @asis
@item Author selection
Uses selector type @code{a}. For example, @code{a:graydon} matches
@code{author} certs where the cert value begins with @code{graydon}.
@item Branch selection
Uses selector type @code{b}. For example, @code{b:net.venge} matches
@code{branch} certs where the cert value begins with @code{net.venge}.
@item Date selection
Uses selector type @code{d}. For example, @code{d:2004-04} matches
@code{date} certs where the cert value begins with @code{2004-04}.
@item Identifier selection
Uses selector type @code{i}. For example, @code{i:0f3a} matches
revision IDs which begin with @code{0f3a}.
@item Tag selection
Uses selector type @code{t}. For example, @code{t:monotone-0.11}
matches @code{tag} certs where the cert value begins with
@code{monotone-0.11}.
@end table

Further selector types may be added in the future. 

@heading Composite selectors

Selectors may be combined with the @code{/} character. The combination
acts as database intersection (or logical @code{and}). For example,
the selector @code{a:graydon/d:2004-04} can be used to select a
revision which has an @code{author} cert beginning with @code{graydon}
@emph{as well as} a @code{date} cert beginning with @code{2004-04}.

@heading Selector expansion

Before selectors are passed to the database, they are expanded using a
lua hook: @code{expand_selector}. The default definition of this hook
attempts to guess a number of common forms for selection, allowing you
to omit selector types in many cases. For example, the hook guesses
that the typeless selector @code{jrh@@example.org} is an author
selector, due to its syntactic form, so modifies it to read
@code{a:jrh@@example.org}. This hook will generally assign a selector
type to values which ``look like'' partial hex strings, email
addresses, branch names, or date specifications. For the complete
source code of the hook, see @ref{Hook Reference}.

@heading Typeless selection

If, after expansion, a selector still has no type, it is matched as a
special ``unknown'' selector type, which will match either a tag, an
author, or a branch. This costs slightly more database access, but
often permits simple selection using an author's login name and a
date. For example, the selector
@code{graydon/net.venge.monotone.win32/yesterday} would pass through
the selector @code{graydon} as an unknown selector; so long as there
are no branches or tags beginning with the string @code{graydon} this
is just as effective as specifying @code{a:graydon}.

@page
@node    Restrictions
@section Restrictions

Several monotone commands accept optional @var{pathname...} arguments in
order to establish a ``restriction''.  Restrictions are used to limit
the files and directories these commands examine for changes when
comparing the working copy to the revision it is based on. Restricting a
command to a specified set of files or directories simply ignores
changes to files or directories not included by the restriction.

The following commands all support restrictions using optional
@var{pathname...} arguments:

@itemize
@item @command{status}
@item @command{diff}
@item @command{revert}
@item @command{commit}
@item @command{list unknown}
@item @command{list ignored}
@item @command{list missing}
@end itemize

Including either the old or new name of a renamed file or directory will
cause both names to be included in a restriction. If in doubt, the
@command{status} command can be used to ``test'' a set of pathnames to
ensure that the expected files are included or excluded by a
restriction.

One variant of the @command{diff} command takes two @option{--revision}
options and does not operate on a working copy, but instead compares two
arbitrary database revisions. In this form the @command{diff} command
does not currently support a restriction or optional @var{pathname...}
arguments. This may be changed in the future.

The @command{update} command does not allow for updates to a
restricted set of files, which may be slightly different than other
version control systems. Partial updates don't really make sense in
monotone, as they would leave the working copy based on a revision that
doesn't exist in the database, starting an entirely new line of
development.

@heading Subdirectory restrictions

The restrictions facility also allows commands to operate from within a
subdirectory of the working copy.  By default, the @i{entire working
copy} is always examined for changes. However, specifying an explicit
"."  pathname to a command will restrict it to the current subdirectory.
Note that this is quite different from other version control systems and
may seem somewhat surprising.

The expectation is that requiring a single "." to restrict to the
current subdirectory should be simple to use. While the alternative,
defaulting to restricting to the current subdirectory, would require a
somewhat complicated ../../.. sequence to remove the restriction and
operate on the whole tree.

This default was chosen because monotone versions whole project trees
and generally expects to commit all changes in the working copy as a
single atomic unit. Other version control systems often version
individual files or directories and may not support atomic commits at
all.

When working from within a subdirectory of the working copy all
paths specified to monotone commands must be relative to the current
subdirectory.

@heading Finding a working copy

Monotone only stores a single @file{MT} directory at the root of a
working copy. Because of this, a search is done to find the @file{MT}
directory in case a command is executed from within a subdirectory of a
working copy. Before a command is executed, the search for a working
copy directory is done by traversing parent directories until an
@file{MT} directory is found or the filesystem root is reached. Upon
finding an @file{MT} directory, the @file{MT/options} file is read for
default options. The @option{--root} option may be used to stop the 
search early, before reaching the root of the physical filesystem.

Many monotone commands don't require a working copy and will simply
proceed with no default options if no @file{MT} directory is found.
However, some monotone commands do require a working copy and will fail
if no @file{MT} directory can be found.

The @command{checkout} and @command{setup} commands create a @i{new
working copy} and initialize a new @file{MT/options} file based on their
current option settings.


@page
@node    Scripting
@section Scripting

People often want to write programs that call monotone --- for example,
to create a graphical interface to monotone's functionality, or to
automate some task.  For most programs, if you want to do this sort of
thing, you just call the command line interface, and do some sort of
parsing of the output.  Monotone's output, however, is designed for
humans: it's localized, it tries to prompt the user with helpful
information depending on their request, if it detects that something
unusual is happening it may give different output in an attempt to make
this clear to the user, and so on.  As a result, it is not particularly
suitable for programs to parse.

Rather than trying to design output to work for both humans and
computers, and serving neither audience well, we elected to create a
separate interface to make programmatically extracting information from
monotone easier.  The command line interface has a command
@code{automate}; this command has subcommands that print various sorts
of information on standard output, in simple, consistent, and easily
parseable form.

For details of this interface, see @ref{Automation}.

@page
@node    Quality Assurance
@section Quality Assurance

Monotone was constructed to serve both as a version control tool and
as a quality assurance tool. The quality assurance features permit
users to ignore, or ``filter out'', versions which do not meet their
criteria for quality. This section describes the way monotone
represents and reasons about quality information.

Monotone often views the collection of revisions as a directed graph,
in which revisions are the nodes and changes between revisions are the
edges. We call this the @dfn{revision graph}. The revision graph has a
number of important subgraphs, many of which overlap. For example,
each branch is a subgraph of the revision graph, containing only the
nodes carrying a particular @code{branch} cert.

Many of monotone's operations involve searching the revision graph for
the ancestors or descendants of a particular revision, or extracting
the ``heads'' of a subgraph, which is the subgraph's set of nodes with
no descendants. For example, when you run the @code{update} command,
monotone searches the subgraph consisting of descendants of the base
revision of the current working copy, trying to locate a unique head to
update the base revision to.

Monotone's quality assurance mechanisms are mostly based on
restricting the subgraph each command operates on. There are two
methods used to restrict the subgraph:

@itemize
@item
By restricting the set of trusted @code{branch} certificates, you
can require that specific code reviewers have approved of each edge in
the subgraph you focus on.
@item
By restricting the set of trusted @code{testresult} certificates, you
can require that the @emph{endpoints} of an update operation have a
certificate asserting that the revision in question passed a certain
test, or testsuite.
@end itemize

The evaluation of trust is done on a cert-by-cert basis by calling a
set of lua hooks: @code{get_revision_cert_trust},
@code{get_manifest_cert_trust} and @code{get_file_cert_trust}. These
hooks are only called when a cert has at least one good signature from
a known key, and are passed @emph{all} the keys which have signed the
cert, as well as the cert's id, name and value. The hook can then
evaluate the set of signers, as a group, and decide whether to grant
or deny trust to the assertion made by the cert.

The evaluation of testresults is controlled by the
@code{accept_testresult_change} hook. This hook is called when
selecting update candidates, and is passed a pair of tables describing
the @code{testresult} certs present on the source and proposed
destination of an update. Only if the change in test results are
deemed ``acceptable'' does monotone actually select an update target
to merge into your working copy. 

For details on these hooks, see the @ref{Hook Reference}.

@page
@node    Vars
@section Vars

Every monotone database has a set of @emph{vars} associated with it.
Vars are simple configuration variables that monotone refers to in some
circumstances; they are used for configuration that monotone needs to be
able to modify itself, and that should be per-database (rather than
per-user or per-working copy, both of which are supported by
@file{monotonerc} scripts).  Vars are local to a database, and never
transferred by netsync.

A var is a @emph{name} = @emph{value} pairing inside a @emph{domain}.
Domains define what the vars inside it are used for; for instance, one
domain might contain database-global settings, and particular vars
inside it would define things like that database's default netsync
server.  Another domain might contain key fingerprints for servers that
monotone has interacted with in the past, to detect man-in-the-middle
attacks; the vars inside this domain would map server names to their
fingerprints.

You can set vars with the @command{set} command, delete them with the
@command{unset} command, and see them with the @command{ls vars}
command.  See the documentation for these specific commands for more
details.

@heading Existing vars

There are several pre-defined domains that monotone knows about:

@table @code

@item database
Contains database-global configuration information.  Defined names are:
@table @code
@item default-server
The default server for netsync operations to use.  Automatically set
by first use of netsync.
@item default-collection
The default collection for netsync operations to use.  Automatically
set by first use of netsync.
@end table

@item known-servers
Contains key hashes for servers that we have netsynced with in the
past.  Analogous to @command{ssh}'s @file{known_hosts} file, this is
needed to detect man-in-the-middle attacks.  Automatically set the first
time you netsync with any given server.  If that server's key later
changes, monotone will notice, and refuse to connect until you have run
@command{monotone unset known-servers @var{server-name}}.

@end table

@page
@node    Reserved Files
@section Reserved Files

A monotone working copy consists of control files and non-control
files. Each type of file can be versioned or non-versioned. These
classifications lead to four groups of files:

@itemize
@item versioned control files
@item non-versioned control files
@item versioned non-control files
@item non-versioned non-control files
@end itemize

Control files contain special content formatted for use by
monotone. Versioned files are recorded in a monotone database and have
their state tracked as they are modified. 

If a control file is versioned, it is considered @emph{part of} the
state of the working copy, and will be recorded as a manifest
entry. If a control file is not versioned, it is used to @emph{manage}
the state of the working copy, but it not considered an intrinsic part
of it.

Most files you manage with monotone will be versioned non-control
files. For example, if you keep source code or documents in a monotone
database, they are versioned non-control files. Non-versioned,
non-control files in your working copy are generally temporary or junk
files, such as backups made by editors or object files made by
compilers. Such files are ignored by monotone.

@heading Identifying control files

Control files are identified by their names. Non-control files can
have any name @emph{except} the names reserved for control files. The
names of control files follow a regular pattern:

@table @asis
@item Versioned control files
Any file name beginning with @file{.mt-}
@item Non-versioned control files
Any file in the directory @file{MT/}
@end table

@heading Existing control files

The following control files are currently used. More control files may be added
in the future, but they will follow the patterns given above.

@table @file
@item .mt-attrs
Contains versioned attributes of files, associated with the files'
pathnames.
@item MT/revision
Contains the identity of the ``base'' revision of the working copy.
Each working copy has a base revision. When the working copy is
committed, the base revision is considered to be the ancestor of the
committed revision.
@item MT/options
Contains ``sticky'' command-line options such as @option{--db} or 
@option{--branch}, such that you do not need to enter them repeatedly
after checking out a particular working copy.
@item MT/work
Contains a list of additions, deletions, and renames which have occurred
in the current working copy, relative to the base version.
@item MT/log
Contains log messages to append to the ``changelog'' cert upon
commit. The user may add content to this file while they work.  Upon a
successful commit monotone will empty the file making it ready for the
next edit/commit cycle.
@item MT/debug
If monotone detects a bug in itself or crashes, then before exiting it
dumps a log of its recent activity to this file, to aid in debugging.
@end table


@page
@node    Reserved Certs
@section Reserved Certs

Every certificate has a name. Some names have meaning which is built
in to monotone, others may be used for customization by a particular
user, site, or community. If you wish to define custom certificates,
you should prefix such certificate names with @code{x-}. For example,
if you want to make a certificate describing the existence of security
vulnerabilities in a revision, you might wish to create a certificate
called @code{x-vulnerability}.  Monotone reserves all names which do
not begin with @code{x-} for possible internal use. If an @code{x-}
certificate becomes widely used, monotone will likely adopt it as a
reserved cert name and standardize its semantics.

Most reserved certificate names have no meaning yet; some do. Usually
monotone is also responsible for @emph{generating} these certificates,
so you should generally have no cause to make them yourself. They are
described here to help you understand monotone's operation.

The pre-defined, reserved certificate names are:

@table @code

@item author
This cert's value is the name of a person who committed the revision
the cert is attached to. The cert is generated when you commit a
revision. It is displayed by the @code{log} command.

@item branch
This cert's value is the name of a branch. A @code{branch} cert
associates a revision with a branch. The revision is said to be ``in
the branch'' named by the cert. The cert is generated when you commit
a revision, either directly with the @code{commit} command or
indirectly with the @code{merge} or @code{propagate} commands. The
@code{branch} certs are read and directly interpreted by @emph{many}
monotone commands, and play a fundamental role in organizing work in
any monotone database.

@item changelog
This cert's value is the change log message you provide when you
commit a revision. It is displayed by the @code{log} command.

@item comment
This cert's value is an additional comment, usually provided after
committing, about a revision. Certs with the name @code{comment} can
be applied to files as well, and will be shown by the @code{log}
command.

@item date
This cert's value is an ISO date string indicating the time at which a
revision was committed. It is displayed by the @code{log} command, and
may be used as an additional heuristic or selection criterion in other
commands in the future.

@item tag
This cert's value is a symbolic name given to a revision, which may be
used in the future as a way of selecting versions for @code{checkout}.

@item testresult
This cert's value is interpreted as a boolean string, either @code{0}
or @code{1}. It is generated by the @code{testresult} command and
represents the results of running a particular test on the underlying
revision. Typically you will make a separate signing key for each test
you intend to run on revisions. This cert influences the
@command{update} algorithm.

@end table

@page
@node    Naming Conventions
@section Naming Conventions

Some names in monotone are private to your work, such as
filenames. Other names are potentially visible outside your project,
such as @sc{rsa} key identifiers or branch names. It is possible that if
you choose such names carelessly, you will choose a name which someone
else in the world is using, and subsequently you may cause confusion
when your work and theirs is received simultaneously by some third
party.

We therefore recommend two naming conventions:

@itemize
@item 
For @sc{rsa} keys, use the name of an active email address you
own. This will minimize conflicts, and also serves as a mnemonic to
associate your personal @emph{identity} with signatures made with your
key. For example, monotone's primary author uses the key identifier
@code{graydon@@pobox.com}.

@item
For branch names, select any name you like but prefix it with the
``inverted domain name'' of a DNS domain you control or are otherwise
authorized to use. This behavior mimics the package naming convention
in the java programming language. For example, monotone itself is
developed within the @code{net.venge.monotone} branch, because the
author owns the DNS domain @code{venge.net}.
@end itemize

@page
@node    File Attributes
@section File Attributes

Monotone contains a mechanism for storing @dfn{persistent file
attributes}.  These differ from file certificates in an important way:
attributes are associated with a path name in your working copy,
rather than a particular version of a file. Otherwise they are
similar: a file attribute associates a simple name/value pair with a
file in your working copy.

The attribute mechanism is motivated by the fact that some people like
to store executable programs in version control systems, and would like
the programs to remain executable when they check out a working copy.
For example, the @code{configure} shell script commonly shipped with
many programs should be executable. 

Similarly, some people would like to store devices, symbolic links,
read-only files, and all manner of extra attributes of a file, not
directly related to a file's data content. 

Rather than try to extend the manifest file format to accommodate
attributes, monotone requires that you place your attributes in a
specially named file in the root of your working copy. The file is
called @file{.mt-attrs}, and it has a simple stanza-based format, for
example:

@smallexample
@group
file "analyze_coverage"
execute "true"

file "autogen.sh"
execute "true"
otherattr "bob"
@end group
@end smallexample

Each stanze of the @file{.mt-attrs} file assigns attributes to a file in
your working copy.  The first line of each stanza is @code{file}
followed by the quoted name of the file you want to assign attributes
to.  Each subsequent line is the name of an attribute, followed by a
quoted value for that attribute.  Stanzas are separated by blank lines.

As a convenience, you can use the @code{monotone attr} command to set
and view the values of these attributes; see @ref{Working Copy}.

You can tell monotone to automatically take actions based on these
attributes by defining hooks; see the @code{attr_functions} entry in
@ref{Hook Reference}.

Every time your working copy is written to, monotone will look for the
@file{.mt-attrs} file, and if it exists, run the corresponding hooks
registered for each attribute found in the file. This way, you can
extend the vocabulary of attributes understood by monotone simply by
writing new hooks.

Aside from its special interpretation, the @file{.mt-attrs} file is a
normal text file. If you want other people to see your attributes, you
should @code{add} and @code{commit} the @file{.mt-attrs} file in your
working copy. If you make changes to it which conflict with changes
other people make, you will have to resolve those conflicts, as plain
text, just as with any other text file in your working copy.


@page
@node    Migrating and Dumping
@section Migrating and Dumping

While the state of your database is logically captured in terms of a
packet stream, it is sometimes necessary or desirable (especially
while monotone is still in active development) to modify the SQL table
layout or storage parameters of your version database, or to make
backup copies of your database in plain text. These issues are not
properly addressed by generating packet streams: instead, you must use
@dfn{migration} or @dfn{dumping} commands.

The @command{monotone db migrate} command is used to alter the SQL
schema of a database. The schema of a monotone database is identified
by a special hash of its generating SQL, which is stored in the
database's auxiliary tables. Each version of monotone knows which
schema version it is able to work with, and it will refuse to operate
on databases with different schemas. When you run the
@command{migrate} command, monotone looks in an internal list of SQL
logic which can be used to perform in-place upgrades. It applies
entries from this list, in order, attempting to change the database it
@emph{has} into the database it @emph{wants}. Each step of this
migration is checked to ensure no errors occurred and the resulting
schema hashes to the intended value. The migration is attempted inside
a transaction, so if it fails --- for example if the result of
migration hashes to an unexpected value --- the migration is aborted.

If more drastic changes to the underlying database are made, such as
changing the page size of sqlite, or if you simply want to keep a
plain text version of your database on hand, the @command{monotone db
dump} command can produce a plain ASCII SQL statement which generates
the state of your database. This dump can later be reloaded using the
@command{monotone db load} command. 

Note that when reloading a dumped database, the schema of the dumped
database is @emph{included} in the dump, so you should not try to
@command{init} your database before a @command{load}.

@page
@node    Importing from CVS
@section Importing from CVS

Monotone is capable of reading CVS files directly and importing them
into a database. This feature is still somewhat immature, but
moderately large ``real world'' CVS trees on the order of 1GB have
successfully been imported. 

Note however that the machine requirements for CVS trees of this size
are not trivial: it can take several hours on a modern system to
reconstruct the history of such a tree and calculate the millions of
cryptographic certificates involved. We recommend experimenting with
smaller trees first, to get a feel for the import process.

We will assume certain values for this example which will differ in your case:
@itemize
@item
Your domain name, @code{example.net} in this example.
@item 
Your key name, @code{import@@example.net} in this example.
@item
Your project name, @code{wobbler} in this example.
@item
Your database name, @file{test.db} in this example.
@item
Your CVS repository path, @file{/usr/local/cvsroot} in this example.
@end itemize

Accounting for these differences at your site, the following is an
example procedure for importing a CVS repository ``from scratch'', and
checking the resulting head version of the import out into a working
copy:

@smallexample
@group
$ monotone --db=test.db db init
$ monotone --db=test.db genkey import@@example.net
$ monotone --db=test.db --branch=net.example.wobbler cvs_import /usr/local/cvsroot
$ monotone --db=test.db --branch=net.example.wobbler checkout wobber-checkout
@end group
@end smallexample


@page
@node    CVS Phrasebook
@chapter CVS Phrasebook

This chapter translates common CVS commands into monotone commands. It
is an easy alternative to reading through the complete command
reference.

@heading Checking Out a Tree

@multitable @columnfractions .4 .4
@item
@smallexample
@group
$ CVSROOT=:pserver:cvs.foo.com/wobbler
$ cvs -d $CVSROOT checkout -r 1.2
@end group
@end smallexample
@tab
@smallexample
@group
$ monotone pull www.foo.com com.foo.wobbler
$ monotone checkout fe37 wobbler
@end group
@end smallexample
@end multitable

The CVS command contacts a network server, retrieves a revision, and
stores it in your working copy. There are two cosmetic differences
with the monotone command: remote databases are specified by hostnames
and collections, and revisions are denoted by @sc{sha1} values (or
selectors).

There is also one deep difference: pulling revisions into your
database is a separate step from checking out a single revision; after
you have pulled from a network server, your database will contain
@emph{several} revisions, possibly the entire history of a
project. Checking out is a separate step, after communication, which
only copies a particular revision out of your database and into a named
directory.

@heading Committing Changes

@multitable @columnfractions .4 .4
@item
@smallexample
@group
$ cvs commit -m 'log message'
@end group
@end smallexample
@tab
@smallexample
@group
$ monotone commit --message='log message'
$ monotone push www.foo.com com.foo.wobbler
@end group
@end smallexample
@end multitable

As with other networking commands, the communication step with
monotone is explicit: committing changes only saves them to the local
database. A separate command, @command{push}, sends the changes to a
remote database.

@heading Incorporating New Changes

@multitable @columnfractions .4 .4
@item
@smallexample
@group
$ cvs update -d
@end group
@end smallexample
@tab
@smallexample
@group
$ monotone pull www.foo.com com.foo.wobbler
$ monotone merge
$ monotone update
@end group
@end smallexample
@end multitable

This command, like other networking commands, involves a separate
communication step with monotone. The extra command, @command{merge},
ensures that the branch your are working on has a unique head. You can
omit the @command{merge} step if you only want @command{update} to
examine descendants of your base revision, and ignore other heads on
your branch.

@heading Moving Working Copy to Another Revision

@multitable @columnfractions .4 .4
@item
@smallexample
@group
$ cvs update -r FOO_TAG -d
@end group
@end smallexample
@tab
@smallexample
@group
$ monotone update 830ac1a5f033825ab364f911608ec294fe37f7bc
$ monotone update t:FOO_TAG
@end group
@end smallexample
@end multitable

With a revision parameter, the @command{update} command operates
similarly in monotone and CVS. One difference is that a subsequent
@command{commit} will be based off the chosen revision in monotone,
while a @command{commit} in the CVS case is not possible without going
back to the branch head again.  This version of @command{update} can
thus be very useful if, for example, you discover that the tree you are
working against is somehow broken --- you can @command{update} to an
older non-broken version, and continue to work normally while waiting
for the tree to be fixed.

@heading Viewing Differences

@multitable @columnfractions .4 .4
@item
@smallexample
@group
$ cvs diff
@end group
@end smallexample
@tab
@smallexample
@group
$ monotone diff
@end group
@end smallexample
@item
@smallexample
@group
$ cvs diff -r 1.2 -r 1.4
@end group
@end smallexample
@tab
@smallexample
@group
$ monotone diff 3e7db 278df
@end group
@end smallexample
@end multitable

Monotone's @command{diff} command is modeled on that of CVS, so the
main features are the same: @command{diff} alone prints the
differences between your working copy and its base revision, whereas
@command{diff} accompanied by two revision numbers prints the
difference between those two revisions. The major difference between
CVS and monotone here is that monotone's revision numbers are
@emph{revision IDs}, so the @command{diff} command prints the
difference between the two entire trees.

@heading Showing Working Copy Status

@multitable @columnfractions .4 .4
@item
@smallexample
@group
$ cvs status
@end group
@end smallexample
@tab
@smallexample
@group
$ monotone status
@end group
@end smallexample
@end multitable

This command operates similarly in monotone and CVS. The only major
difference is that monotone's @command{status} command always gives a
status of the whole tree, and outputs a more compact summary than CVS.

@heading Adding Directories and Files to Working Copy

@multitable @columnfractions .4 .4
@item
@smallexample
@group
$ cvs add dir
$ cvs add dir/subdir
$ cvs add dir/subdir/file.txt
@end group
@end smallexample
@tab
@smallexample
@group
$ monotone add dir/subdir/file.txt
@end group
@end smallexample
@end multitable

Monotone does not explicitly store directories, so adding a file only
involves adding the file's complete path, including any directories.
Directories are created as needed, and empty directories are ignored.


@heading Removing Directories and Files from Working Copy

@multitable @columnfractions .4 .4
@item
@smallexample
@group
$ rm file.txt
$ cvs remove file.txt
@end group
@end smallexample
@tab
@smallexample
@group
$ monotone drop file.txt
@end group
@end smallexample
@end multitable

Monotone does not require that you erase a file from the working copy
before you drop it. Dropping a file merely removes its entry in the
manifest of the current revision.


@heading Initializing a Repository

@multitable @columnfractions .4 .4
@item
@smallexample
@group
$ cvs init -d /path/to/repository
@end group
@end smallexample
@tab
@smallexample
@group
$ monotone db init --db=/path/to/database.db 
@end group
@end smallexample
@end multitable

Monotone's ``repository'' is a single-file database, which is created
and initialized by this command. This file is only ever used by you,
and does not need to be in any special location, or readable by other
users.


@node    Command Reference
@chapter Command Reference

Monotone has a large number of commands. To help navigate through them
all, commands are grouped into logical categories.

@menu
* Tree::             Operations on tree states in your database
* Working Copy::     Operations on your working copy
* Network::          Communication with the network
* Informative::      Production of descriptive reports
* Key and Cert::     General operations on keys or certificates
* Certificate::      Special operations on certificates
* Packet I/O::       Production or consumption of packets
* Database::         Manipulation of your database as a whole
* Automation::       Running monotone from other programs
* RCS::              Importing legacy version control files
@end menu


@page
@node    Tree
@section Tree

@ftable @command
@item monotone cat file @var{id}
@itemx monotone cat file @var{rid} @var{path}
@itemx monotone cat manifest
@itemx monotone cat manifest @var{id}
@itemx monotone cat revision
@itemx monotone cat revision @var{id}

These commands write the contents of a specific file, manifest or
revision @var{id} to standard output, or the contents of the file
@var{path} as it was at revision @var{rid}. They are useful if you wish
to inspect a version without checking it out into your working copy.  An
unspecified manifest or revision @var{id} is allowed from within a
working copy and refers to the current manifest or revision.

@item monotone checkout @var{id} @var{directory}
@itemx monotone co @var{id} @var{directory}
@itemx monotone --branch=@var{branchname} checkout @var{directory}
@itemx monotone --branch=@var{branchname} co @var{directory}

These commands copy a revision @var{id} out of your database, writing
the string @var{id} into the file
@file{@var{directory}/MT/revision}. These commands then copy every
file version listed in the revision's manifest to paths under
@var{directory}. For example, if the revision's manifest contains
these entries:

@smallexample
@group
84e2c30a2571bd627918deee1e6613d34e64a29e  Makefile
c61af2e67eb9b81e46357bb3c409a9a53a7cdfc6  include/hello.h
97dfc6fd4f486df95868d85b4b81197014ae2a84  src/hello.c
@end group
@end smallexample

Then the following files are created:
@smallexample
@group
@var{directory}/Makefile
@var{directory}/include/hello.h
@var{directory}/src/hello.c
@end group
@end smallexample

If you wish to @command{checkout} in the current directory, you can
supply the special name @file{.} (a single period) for
@var{directory}.

If no @var{id} is provided, as in the latter two commands, you
@emph{must} provide a @var{branchname}; monotone will attempt to infer
@var{id} as the unique head of @var{branchname} if it exists.


@item monotone disapprove @var{id}

This command records a disapproval of the changes between @var{id}'s
ancestor and @var{id}. It does this by committing the @i{inverse}
changes as a new revision descending from @var{id}. The new revision
will show up as a new head and thus a subsequent @command{merge} will
incorporate the inverse of the disapproved changes in the other head(s).

Note that this command only works if @var{id} has exactly one ancestor.


@item monotone heads --branch=@var{branchname}
This command lists the ``heads'' of @var{branchname}. 

The ``heads'' of a branch is the set of revisions which are members of
the branch, but which have no descendants. These revisions are
generally the ``newest'' revisions committed by you or your
colleagues, at least in terms of ancestry. The heads of a branch may
not be the newest revisions, in terms of time, but synchronization of
computer clocks is not reliable, so monotone usually ignores time.


@item monotone merge --branch=@var{branchname}
This command merges the ``heads'' of @var{branchname}, if there are
multiple heads, and commits the results to the database, marking the
resulting merged revision as a member of @var{branchname}. The merged
revision will contain each of the head revision IDs as ancestors.

Merging is performed by repeated pairwise merges: two heads are
selected, then their least common ancestor is located in the ancestry
graph and these 3 revisions are provided to the built-in 3-way merge
algorithm. The process then repeats for each additional head, using
the result of each previous merge as an input to the next.


@item monotone propagate @var{sourcebranch} @var{destbranch}
This command takes a unique head from @var{sourcebranch} and merges it
with a unique head of @var{destbranch}, using the least common
ancestor of the two heads for a 3-way merge. The resulting revision is
committed to @var{destbranch}. If
either @var{sourcebranch} or @var{destbranch} has multiple heads,
@command{propagate} aborts, doing nothing.

The purpose of @command{propagate} is to copy all the changes on
@var{sourcebranch}, since the last @command{propagate}, to
@var{destbranch}. This command supports the idea of making separate
branches for medium-length development activities, such as
maintenance branches for stable software releases, trivial bug fix
branches, public contribution branches, or branches devoted to the
development of a single module within a larger project.


@item monotone explicit_merge @var{id} @var{id} @var{destbranch}
@itemx monotone explicit_merge @var{id} @var{id} @var{ancestor} @var{destbranch}
This command merges exactly the two @var{id}s you give it, and places
the result in branch @var{destbranch}.  It is useful when you need more
control over the merging process than @code{propagate} or @code{merge}
give you.  For instance, if you have a branch with three heads, and you
only want to merge two of them, you can use this command.  Or if you
have a branch with two heads, and you want to propagate one of them to
another branch, again, you can use this command. If the optional
@var{ancestor} argument is given, the merge uses that revision as the
common ancestor instead of the default ancestor.
@end ftable



@page
@node    Working Copy
@section Working Copy

@ftable @command
@item monotone add @var{pathname...}
This command places ``add'' entries for the paths specified in
@var{pathname...} in the working copy's ``work list''. The work list
of your working copy is located at @file{MT/work}, and is a list of
explicit pathname changes you wish to commit at some future time, such
as addition, removal or renaming of files.

While this command places an ``add'' entry on your work list, it does
not immediately affect your database. When you @command{commit} your
working copy, monotone will use the work list to build a new revision,
which it will then commit to the database. The new revision will have
any added entries inserted in its manifest.


@item monotone drop @var{pathname...}
This command places ``drop'' entries for the paths specified in
@var{pathname...} in the working copy's ``work list''. The work list
of your working copy is located at @file{MT/work}, and is a list of
explicit pathname changes you wish to commit at some future time, such
as addition, removal, or renaming of files.

While this command places a ``drop'' entry on your work list, it does
not immediately affect your database. When you @command{commit} your
working copy, monotone will use the work list to build a new revision,
which it will then commit to the database. The new revision will have
any dropped entries removed from its manifest.

@item monotone rename @var{src} @var{dst}
This command places ``rename'' entries for the paths specified in
@var{src} and @var{dst} in the working copy's ``work list''. The work
list of your working copy is located at @file{MT/work}, and is a list
of explicit pathname changes you wish to commit at some future time,
such as addition, removal, or renaming of files.

While this command places a ``rename'' entry on your work list, it
does not immediately affect your database. When you @command{commit}
your working copy, monotone will use the work list to build a new
revision, which it will then commit to the database. The new revision
will have any renamed entries in its manifest adjusted to their new
names.


@item monotone commit
@itemx monotone commit --message=@var{logmsg}
@itemx monotone commit @var{pathname...}
@itemx monotone commit --message=@var{logmsg} @var{pathname...} 

This command looks at your working copy, decides which files have
changed, and saves the changes to your database. It does this by
loading the revision named in the @file{MT/revision} file, locating
the base manifest for your working copy, applying any changes
described in the @file{MT/work} file, and then comparing the updated
base manifest to the files it finds in your working copy, to determine
which files have been edited.

For each edited file, a delta is copied into the database. Then the
newly constructed manifest is recorded (as a delta) and finally the
new revision.  Once all these objects are recorded in you database,
@command{commit} overwrites the @file{MT/revision} file with the new
revision ID, and deletes the @file{MT/work} file.

Specifying pathnames to @command{commit} restricts the set of changes
that are visible and results in only a partial commit of the working
copy. Changes to files not included in the specified set of pathnames
will be ignored and will remain in the working copy until they are
included in a future commit. With a partial commit, only the relevant
entries in the @file{MT/work} file will be removed and other entries
will remain for future commits.

From within a subdirectory of the working copy the @command{commit}
command will, by default, include @emph{all changes} in the working
copy.  Specifying only the pathname "." will restrict @command{commit}
to files changed within the current subdirectory of the working copy.

The @file{MT/log} file can be edited by the user during their daily work
to record the changes made to the working copy. When running the
@command{commit} command without a @var{logmsg} supplied, the contents
of the @file{MT/log} file will be read and passed to the Lua hook
@code{edit_comment} as a second parameter named @var{user_log_content}.
If the commit is successful, the @file{MT/log} file is cleared of
all content making it ready for another edit/commit cycle.

The @command{commit} command also synthesizes a number of
certificates, which it attaches to the new manifest version and copies
into your database:
@itemize
@item 
An @code{author} cert, indicating the person responsible for the changes
leading to the new revision.
@item 
A @code{branch} cert, indicating the branch the committed revision
belongs to.
@item
A @code{date} cert, indicating when the new revision was created.
@item
A @code{changelog} cert, containing the ``log message'' for these
changes.  If you provided @var{logmsg} on the command line, this text
will be used, otherwise @command{commit} will run the Lua hook
@code{edit_comment (@var{commentary}, @var{user_log_content})}, which
typically invokes an external editor program, in which you can compose
and/or review your log message for the change.
@end itemize


@item monotone revert
@itemx monotone revert @var{pathname...}

With no files given, this command changes your working copy, so that
changes you have made since the last checkout or update are discarded.
It does this by changing every file listed in the working copy's base
manifest to have contents equal to the @sc{sha1} value listed in the
manifest, and by erasing the @file{MT/work} file.

If files or directories are given as arguments, only those files and
directories are affected instead of the entirety of your working copy.

From within a subdirectory of the working copy the @command{revert}
command will, by default, revert @emph{all changes} in the working copy.
Specifying only the pathname "." will restrict @command{revert} to files
changed within the current subdirectory of the working copy. @i{Caution
should be used when reverting files to ensure that the correct set of
files is reverted.}

@item monotone update
@itemx monotone update @var{revision}
Without a @var{revision} argument, this command incorporates ``recent''
changes found in your database into your working copy. It does this by
performing 3 separate stages. If any of these stages fails, the update
aborts, doing nothing. The stages are:

@itemize
@item
Examine the ancestry graph of revisions in your database, and (subject
to trust evaluation) select the set of all descendents of your working
copy's base revision. Call this set the ``candidates'' of the update.
@item
Remove any candidates which lack acceptable testresult
certificates. From the remaining candidates, select the deepest child
by ancestry and call it the ``target'' of the update.
@item 
Merge the target of the update with the working copy, in memory, and
if the merge is successful, write the result over top of the working
copy.
@end itemize

With an explicit @var{revision} argument, the command uses that revision
as the update target instead of finding an acceptable candidate.

The effect is always to take whatever changes you have made in the
working copy, and to ``transpose'' them onto a new revision, using
monotone's 3-way merge algorithm to achieve good results.  Note that
with the explicit @var{revision} argument, it is possible to update
``backwards'' or ``sideways'' in history --- for example, reverting to
an earlier revision, or if your branch has two heads, updating to the
other.  In all cases, the end result will be whatever revision you
specified, with your local changes (and only your local changes)
applied.

@end ftable

@page
@node    Network
@section Network

@ftable @command
@item monotone serve @var{address} @var{collection}
@itemx monotone pull [@var{address} [@var{collection}]]
@itemx monotone push [@var{address} [@var{collection}]]
@itemx monotone sync [@var{address} [@var{collection}]]

These commands operate the ``netsync'' protocol built into
monotone. This is a custom protocol for rapidly synchronizing two
monotone databases using a hash tree index. The protocol is ``peer to
peer'', but requires one peer to listen for incoming connections (the
server) and the other peer (the client) to connect to the server.

The network @var{address} specified in each case should be the same: a
host name to listen on, or connect to, optionally followed by a colon
and a port number. The @var{collection} parameter indicates a set of
branches to exchange; every branch for which @var{collection} is a
prefix will be indexed and made available for synchronization.

For example, supposing Bob and Alice wish to synchronize their
@code{net.venge.monotone.win32} and @code{net.venge.monotone.i18n}
branches. Supposing Alice's computer has hostname
@code{alice.someisp.com}, then Alice might run:

@smallexample
@group
$ monotone serve alice.someisp.com net.venge.monotone
@end group
@end smallexample

And Bob might run

@smallexample
@group
$ monotone sync alice.someisp.com net.venge.monotone
@end group
@end smallexample

When the operation completes, all branches beginning with
@code{net.venge.monotone} will be synchronized between Alice and Bob's
databases.

The @command{pull}, @command{push}, and @command{sync} commands only
require you pass @var{address} and @var{collection} the first time you
use one of them; monotone will memorize this use and in the future
default to the same server and collection.  For instance, if Bob wants
to @command{sync} with Alice again, he can simply run:

@smallexample
@group
$ monotone sync
@end group
@end smallexample

Of course, he can still @command{sync} with other people and other
branches by passing an address or address plus collection on the command
line; this will not affect his default affinity for Alice.  If you ever
do want to change your defaults, use @code{monotone unset database
default-server} or @code{monotone unset database default-collection};
these will clear your defaults, and cause them to be reset to the next
person you netsync with.

@end ftable



@page
@node    Informative
@section Informative

@ftable @command
@item monotone status
@itemx monotone status @var{pathname...}

This command prints a description of the ``status'' of your working copy.
In particular, it prints:
@itemize
@item 
The ``base revision ID'' and ``base manifest ID'', which are
referenced by the file @file{MT/revision}, and which your working copy
is an in-progress descendant of.
@item
The ``current manifest ID'', which is the ID of the manifest which
results from applying @file{MT/work} to the base manifest, and
updating any @sc{sha1} values of files to reflect changes you have
made to the working copy. In other words, the current manifest ID is
the ID which would accompany any revision you would commit, if you ran
@command{monotone commit}.
@item
A list of logical changes between the base and current manifest
versions, such as adds, drops, renames, and patches.
@end itemize

Specifying optional @var{pathname...} arguments to the @command{status}
command restricts the set of changes that are visible and results in
only a partial status of the working copy. Changes to files not included
in the specified set of pathnames will be ignored.

From within a subdirectory of the working copy the @command{status}
command will, by default, include @emph{all changes} in the working
copy.  Specifying only the pathname "." will restrict @command{status}
to files changed within the current subdirectory of the working copy.


@item monotone log
@itemx monotone log --depth=@var{n}
@itemx monotone log @var{id}
@itemx monotone log --depth=@var{n} @var{id}
@itemx monotone log @var{id} @var{file}
@itemx monotone log --depth=@var{n} @var{id} @var{file}

This command prints out a log, in reverse-ancestry order, of small
history summaries.  Each summary contains author, date, changelog and
comment information associated with a revision.  If @var{n} is given,
at most that many log entries will be given.  If @var{id} is given,
the command starts tracing back through history from the revision
@var{id}, otherwise it starts from the base revision of your working
copy.

@item monotone complete file @var{partial-id}
@itemx monotone complete manifest @var{partial-id}
@itemx monotone complete revision @var{partial-id}

These commands print out all known completions of a partial @sc{sha1}
value, listing completions which are @code{file}, @code{manifest} or
@code{revision} IDs depending on which variant is used. For
example, suppose you enter this command and get this result:

@smallexample
@group
$ monotone complete manifest fa36
fa36deead87811b0e15208da2853c39d2f6ebe90
fa36b76dd0139177b28b379fe1d56b22342e5306
fa36965ec190bee14c5afcac235f1b8e2239bb2a
@end group
@end smallexample

Then monotone is telling you that there are 3 manifests it knows
about, in its database, which begin with the 4 hex digits
@code{fa36}. This command is intended to be used by programmable
completion systems, such as those in @command{bash} and @command{zsh}.

@item monotone diff 
@itemx monotone diff @var{pathname...}
@itemx monotone diff --revision=@var{id}
@itemx monotone diff --revision=@var{id} @var{pathname...}
@itemx monotone diff --revision=@var{id1} --revision=@var{id2}

These commands print out GNU ``unified diff format'' textual difference
listings between various manifest versions. With no @option{--revision}
options, @command{diff} will print the differences between the
base revision and the current revision in the working copy.

With one @option{--revision} option, @command{diff} will print the
differences between the revision @var{id} and the current revision in
the working copy.  With two @option{--revision} options @command{diff}
will print the differences between revisions @var{id1} and @var{id2},
ignoring any working copy. Note that no @var{pathname...} arguments may
be specified to restrict the diff output in this case. Restrictions may
only be applied to the current, in-progress, working copy revision.

In all cases, monotone will print a textual summary -- identical to
the summary presented by @command{monotone status} -- of the logical
differences between revisions in lines proceeding the diff. These
lines begin with a single hash mark @code{#}, and should be ignored by
a program processing the diff, such as @command{patch}.

Specifying pathnames to the @command{diff} command restricts the set of
changes that are visible and results in only a partial diff of the
working copy. Changes to files not included in the specified set of
pathnames will be ignored.

From within a subdirectory of the working copy the @command{diff}
command will, by default, include @emph{all changes} in the working
copy.  Specifying only the pathname "." will restrict @command{diff}
to files changed within the current subdirectory of the working copy.

@item monotone list certs @var{id}

These commands will print out a list of certificates associated with
a particular revision @var{id}. Each line of the print out will
indicate:
@itemize
@item
Whether the signature on the certificate is @code{ok} or @code{bad}
@item
The key ID of the signer of the certificate
@item 
The name of the certificate
@item 
The value of the certificate
@end itemize

For example, this command lists the certificates associated with a
particular version of monotone itself, in the monotone development
branch:

@smallexample
@group
$ ./monotone list certs 4a96
monotone: expandeding partial id '4a96'
monotone: expanded to '4a96a230293456baa9c6e7167cafb3c5b52a8e7f'
-----------------------------------------------------------------
Key   : graydon@@pobox.com
Sig   : ok
Name  : author
Value : graydon@@dub.venge.net
-----------------------------------------------------------------
Key   : graydon@@pobox.com
Sig   : ok
Name  : branch
Value : monotone
-----------------------------------------------------------------
Key   : graydon@@pobox.com
Sig   : ok
Name  : date
Value : 2003-10-17T03:20:27
-----------------------------------------------------------------
Key   : graydon@@pobox.com
Sig   : ok
Name  : changelog
Value : 2003-10-16  graydon hoare  <graydon@@pobox.com>
      :
      :         * sanity.hh: Add a const version of idx().
      :         * diff_patch.cc: Change to using idx() everywhere.
      :         * cert.cc (find_common_ancestor): Rewrite to recursive
      :         form, stepping over historic merges.
      :         * tests/t_cross.at: New test for merging merges.
      :         * testsuite.at: Call t_cross.at.
      :
@end group
@end smallexample

@item monotone list keys
@itemx monotone list keys @var{pattern}
These commands list @sc{rsa} keys held in your current database. They
do not print out any cryptographic information; they simply list the
names of public and private keys you have on hand.

If @var{pattern} is provided, it is used as a glob to limit the keys
listed. Otherwise all keys in your database are listed.

@item monotone list branches

This command lists all known branches in your database.

@item monotone list tags

This command lists all known tags in your database.

@item monotone list vars
@item monotone list vars @var{domain}

This command lists all vars in your database, or all vars within a given
@var{domain}.  See @ref{Vars} for more information.

@item monotone list unknown
@itemx monotone list unknown @var{pathname...}

This command lists all files in your working copy that monotone is 
either ignoring or knows nothing about.

Specifying pathnames to the @command{list unknown} command restricts the
set of paths that are searched for unknown files. Unknown files not
included in the specified set of pathnames will not be listed.

From within a subdirectory of the working copy the @command{list
unknown} command will, by default, search the entire working copy.
Specifying only the pathname "." will restrict the search for unknown
files to the current subdirectory of the working copy.

@item monotone list ignored
@itemx monotone list ignored @var{pathname...}

This command lists all files in your working copy that monotone is
intentionally ignoring, due to the results of the @code{ignore_file
(@var{filename})} hook.

Specifying pathnames to the @command{list ignored} command restricts the
set of paths that are searched for ignored files. Ignored files not
included in the specified set of pathnames will not be listed.

From within a subdirectory of the working copy the @command{list
ignored} command will, by default, search the entire working copy.
Specifying only the pathname "." will restrict the search for ignored
files to the current subdirectory of the working copy.

@item monotone list missing
@itemx monotone list missing @var{pathname...}

This command lists all files in your working copy's base manifest,
which are not present in the working copy.

Specifying pathnames to the @command{list missing} command restricts the
set of paths that are searched for missing files. Missing files not
included in the specified set of pathnames will not be listed.

From within a subdirectory of the working copy the @command{list
missing} command will, by default, search the entire working copy.
Specifying only the pathname "." will restrict the search for missing
files to the current subdirectory of the working copy.

@end ftable


@page
@node    Key and Cert
@section Key and Cert

@ftable @command
@item monotone genkey @var{keyid}

This command generates an @sc{rsa} public/private key pair, using a
system random number generator, and stores it in your database under
the key name @var{keyid}. If the the hook
@code{non_blocking_rng_ok()} returns @code{true}, the key
generation will use an unlimited random number generator (such as
@file{/dev/urandom}), otherwise it will use a higher quality random
number generator (such as @file{/dev/random}) but might run slightly
slower.

The private half of the key is stored in an encrypted form, using the
symmetric cipher @sc{arc4}, so that anyone accidentally reading your
database cannot extract your private key and use it. You must provide
a passphrase for your key when it is generated, which is used to key
the @sc{arc4} cipher. In the future you will need to enter this
passphrase again each time you sign a certificate, which happens every
time you @command{commit} to your database. You can tell monotone to
automatically use a certain passphrase for a given key using the
@code{get_passphrase(@var{keypair_id})}, but this significantly
increases the risk of a key compromise on your local computer. Be
careful using this hook.

@item monotone delkey @var{keyid}

This command deletes the public and/or private key. If both exist,
both are deleted, if only one exists, the one that does is deleted.
This command should be used with caution as changes are irreversible
without a backup of the key(s) that were removed.

@item monotone chkeypass @var{id}

This command lets you change the passphrase of the private half of the
key @var{id}.

@item monotone cert @var{id} @var{certname} 
@itemx monotone cert @var{id} @var{certname} @var{certval}

These commands create a new certificate with name @var{certname}, for
a revision with version @var{id}. If @var{certval} is provided, it is
the value of the certificate.  Otherwise the certificate value is read
from @code{stdin}.

@item monotone trusted @var{id} @var{certname} @var{certval} @var{signers}

This command lets you test your revision trust hook
@code{get_revision_cert_trust} (see @ref{Hook Reference}).  You pass it
a revision id, a certificate name, a certificate value, and one or more
key ids, and it will tell you whether, under your current settings,
Monotone would trust a cert on that revision with that value signed by
those keys.

@end ftable



@page
@node    Certificate
@section Certificate

@ftable @command
@item monotone approve @var{id}

This command is a synonym for @code{monotone cert @var{id} branch
@var{branchname}} where @var{branchname} is the current branch name
(either deduced from the working copy or from the @option{--branch}
option).


@item monotone comment @var{id}
@itemx monotone comment @var{id} @var{comment}

These commands are synonyms for @code{monotone cert @var{id}
comment @var{comment}}. If @var{comment} is not provided, it is read
from @code{stdin}.


@item monotone tag @var{id} @var{tagname}

This command is a synonym for @code{monotone cert @var{id} tag
@var{tagname}}.

@item monotone testresult @var{id} 0
@itemx monotone testresult @var{id} 1

These commands are synonyms for @code{monotone cert @var{id}
testresult 0} or @code{monotone cert @var{id} testresult 1}.

@end ftable



@page
@node    Packet I/O
@section Packet I/O

Monotone can produce and consume data in a convenient, portable form
called @dfn{packets}. A packet is a sequence of ASCII text, wrapped at
70-columns and easily sent through email or other transports. If you
wish to manually transmit a piece of information -- for example a
public key -- from one monotone database to another, it is often
convenient to read and write packets.

@emph{Note:} earlier versions of monotone queued and replayed packet
streams for their networking system. This older networking system is
deprecated and will be removed in a future version, as the netsync
protocol has several properties which make it advantageous as a
communication system. However, the packet i/o facility will remain in
monotone as a utility for moving individual data items around
manually.

@ftable @command
@itemx monotone certs @var{id}

This command prints out an @code{rcert} packet for each cert in your
database associated with @var{id}. These can be used to transport
certificates safely between monotone databases.

@item monotone fdata @var{id}
@itemx monotone mdata @var{id}
@itemx monotone rdata @var{id}

These commands print out an @code{fdata}, @code{mdata} or @code{rdata}
packet for the file, manifest or revision @var{id} in your database.
These can be used to transport files, manifests or revisions, in their
entirety, safely between monotone databases.


@item monotone fdelta @var{id1} @var{id2}
@itemx monotone mdelta @var{id1} @var{id2}

These commands print out an @code{fdelta} or @code{mdelta} packet for
the differences between file or manifest versions @var{id1} and
@var{id2}, in your database.  These can be used to transport file or
manifest differences safely between monotone databases.

@item monotone privkey @var{keyid}
@itemx monotone pubkey @var{keyid}

These commands print out an @code{privkey} or @code{pubkey} packet for
the @sc{rsa} key @var{keyid}. These can be used to transport public or
private keys safely between monotone databases.


@item monotone read

This command reads packets from @code{stdin} and applies them to your
database. 

@end ftable


@page
@node    Database
@section Database

@ftable @command
@item monotone set @var{domain} @var{name} @var{value}

Associates the value @var{value} to @var{name} in domain @var{domain}.
See @ref{Vars} for more information.

@item monotone unset @var{domain} @var{name}

Deletes any value associated with @var{name} in @var{domain}.  See
@ref{Vars} for more information.

@item monotone db init --db=@var{dbfile} 

This command initializes a new monotone database at @file{dbfile}.

@item monotone db rebuild --db=@var{dbfile} 

This command rebuilds the ancestry graph of the monotone database at
@file{dbfile}, which may become necessary if future bugs in monotone
allow invalid changesets to be saved in your database.  This command is
destructive, and you should make a backup copy of your database before
running it.  It will preserve the contents of each revision, but it will
lose rename history.  Use it carefully, and only after understanding
@ref{Rebuilding ancestry}.  Note that it will make your history
incompatible with that of anyone else working on the same project!  Read
@ref{Rebuilding ancestry}.

@item monotone db info --db=@var{dbfile} 

This command prints information about the monotone database @file{dbfile},
including its schema version and various table size statistics.

@item monotone db version --db=@var{dbfile} 

This command prints out just the schema version of the monotone
database @file{dbfile}.

@item monotone db dump --db=@var{dbfile} 

This command dumps an SQL statement representing the entire state of
@file{dbfile} to the standard output stream. It is a very low-level
command, and produces the most ``recoverable'' dumps of your database
possible. It is sometimes also useful when migrating databases between
variants of the underlying sqlite database format.

@item monotone db load --db=@var{dbfile} 

This command applies a raw SQL statement, read from the standard input
stream, to the database @file{dbfile}. It is most useful when loading
a database dumped with the @command{dump} command.

Note that when reloading a dumped database, the schema of the dumped
database is @emph{included} in the dump, so you should not try to
@command{init} your database before a @command{load}.

@item monotone db migrate --db=@var{dbfile} 

This command attempts to migrate the database @file{dbfile} to the
newest schema known by the version of monotone you are currently
running.  If the migration fails, no changes should be made to the
database.

If you have important information in your database, you should back up
a copy of it before migrating, in case there is an untrapped error
during migration.

@item monotone db check --db=@var{dbfile} 

Monotone always works hard to verify the data it creates and accesses.
For instance, if you have hard drive problems that corrupt data in
monotone's database, and you attempt to retrieve this data, then
monotone will notice the problem and stop, instead of silently giving
you garbage data.

However, it's also nice to notice such problems early, and in rarely
used parts of history, while you still have backups.  That's what this
command is for.  It systematically checks the database @file{dbfile} to
ensure that it is complete and consistent. The following problems are
detected:

@itemize

@item missing files 
that are referenced by their @sc{sha1} hash from some manifest but do not
exist in the database.  This is a serious problem; it means that your
history is not fully reconstructible.  You can fix it by finding the
file with the given hash, and loading it into your database with
@command{fload}.

@item unreferenced files
that exist in the database but are not referenced by their @sc{sha1}
hash from any existing manifest.  In itself, this only indicates some
wasted space, and is not a problem; it's possible it could arise under
normal use (for instance, in some strange corner cases following an
incomplete netsync).  It could also arise, though, as a symptom of some
other more serious problem.

@item missing manifests
that are referenced by their @sc{sha1} hash from some revision but do
not exist in the database.  This is a serious problem; it means that
your history is not fully reconstructible.  You can fix it by finding a
database containing the manifest, and using @command{mdata} on that
database to create a manifest data packet, which can be loaded into your
database with @command{read}.

@item unreferenced manifests
that exist in the database but are not referenced by their @sc{sha1}
hash from any existing revision.  In itself, this only indicates some
wasted space, and is not a problem; it's possible it could arise under
normal use (for instance, in some strange corner cases following an
incomplete netsync).  It could also arise, though, as a symptom of some
other more serious problem.

@item incomplete manifests
that exist in the database but contain references to files that do not
exist in the database.  For diagnosis and solution, see ``missing
files'' above.

@item missing revisions
that are referenced by their @sc{sha1} hash from some other revision or
revision cert but do not exist in the database.  This may be a serious
problem; it may indicate that your history is not fully reconstructible
(if the reference is from another revision) or that someone is creating
bogus certs (if the reference is from a cert).  You can fix it by
finding a database containing the revision, and using @command{rdata} on
that database to create a revision data packet, which can be loaded into
your database with @command{read}.

@item incomplete revisions
that exist in the database but contain references to missing manifests,
incomplete manifests or missing revisions.  This always occurs with some
more detailed error; see above.

@item revisions with mismatched parents
that disagree with the cached revision ancestry on their parent
revisions.  This may cause problems in using the database, and suggests
the presence of a bug in monotone's caching system, but does not involve
data loss.

@item revisions with mismatched children
that disagree with the cached revision ancestry on their child
revisions.  This may cause problems in using the database, and suggests
the presence of a bug in monotone's caching system, but does not involve
data loss.

@item revisions with bad history
that exist in the database but fail monotone's normal sanity checks for
consistent and correct history.  This is a serious problem; it indicates
that your history record is somehow malformed.  This should not be
possible, since monotone carefully checks every revision before storing
it into the database, but if it does, then please request assistance on
the monotone mailing list.  Fixing this generally means you may lose
some history --- for instance, renames may be degraded into delete/add
pairs --- but the actual contents of every revision will still be
reproducible.

@item revisions with missing certs
that exist in the database lacking at least one author, branch,
changelog or date cert. All revisions are expected to have at least one
of each of these certs.  In itself, this is not necessarily a problem,
but it is peculiar, and some operations such as netsync may behave
strangely.

@item revisions with mismatched certs
that exist in the database with differing numbers of author, changelog
and date certs. These certs are expected to appear together, as each
revision committed should have an author, changelog and date associated
with it.  In itself, this is not a problem, but it is peculiar.  All
operations should behave normally.

@item missing keys
that have been used to sign certs but do not exist in the database.  In
itself, this is not a problem, except that monotone will ignore any
certs signed by the missing key.  You can fix it by finding a database
containing the key in question, and using @command{pubkey} on that
database to create a public key packet, which can be loaded into your
database with @command{read}.

@item certs with bad signatures
that exist in the database with signatures that are invalid.  In itself,
this is not a problem, except that monotone will ignore any such certs.
You may also wish to find out who is creating certs with bad
signatures; it may indicate some kind of security attack.

@item certs with unchecked signatures
that exist in the database but cannot have their signatures checked
because the signing key is missing.  In itself, this is not a problem,
except that monotone will ignore any certs signed by the missing key.
You can fix it by finding a database containing the key in question, and
using @command{pubkey} on that database to create a public key packet,
which can be loaded into your database with @command{read}.

@end itemize

This command also verifies that the @sc{sha1} of every file, manifest,
and revision is correct.

@item monotone db execute @var{sql-statement}

This is a debugging command which executes @var{sql-statement} against
your database, and prints any results of the expression in a tabular
form.  It can be used to investigate the state of your database, or
help diagnose failures.

@end ftable


@page
@node    Automation
@section Automation

This section contains subcommands of the @code{monotone automate}
command, used for scripting monotone.  All give output on stdout; they
may also give useful chatter on stderr, including warnings and error
messages.


@ftable @command
@item monotone automate interface_version

@table @strong
@item Arguments:

None.

@item Added in:

0.0

@item Purpose:

Prints version of the automation interface.  Major number increments
whenever a backwards incompatible change is made to the @code{automate}
command; minor number increments whenever any change is made (but is
reset when major number increments).

@item Sample output:

@verbatim
1.2
@end verbatim

@item Output format:

A decimal number, followed by ``.'' (full stop/period), followed by a
decimal number, followed by a newline, followed by end-of-file.  The
first decimal number is the major version, the second is the minor version.

@item Error conditions:

None.

@end table


@item monotone automate heads @var{branch}

@table @strong
@item Arguments:

One argument @var{branch}, a branch name.

@item Added in:

0.0

@item Purpose:

Prints the heads of branch @var{branch}.

@item Sample output:

@verbatim
28ce076c69eadb9b1ca7bdf9d40ce95fe2f29b61
75156724e0e2e3245838f356ec373c50fa469f1f
@end verbatim

@item Output format:

Zero or more lines, each giving the id of one head of the given branch.
Each line consists of a revision id, in hexadecimal, followed by a
newline.  The lines are printed in alphabetically sorted order.

@item Error conditions:

If the given branch contains no members, then no lines are printed.

@end table


@item monotone automate descendents @var{rev1} [@var{rev2} [...]]

@table @strong
@item Arguments:

One or more revision ids, @var{rev1}, @var{rev2}, etc.

@item Added in:

0.1

@item Purpose:

Prints the descendents of one or more revisions.

@item Sample output:

@verbatim
28ce076c69eadb9b1ca7bdf9d40ce95fe2f29b61
75156724e0e2e3245838f356ec373c50fa469f1f
@end verbatim

@item Output format:

Zero or more lines, each giving the id of one descendent of the given
revisions.  Each line consists of a revision id, in hexadecimal,
followed by a newline.  The lines are printed in alphabetically sorted
order.

The output does not include @var{rev1}, @var{rev2}, etc., except that if
@var{rev2} is itself a descendent of @var{rev1}, then @var{rev2} will be
included in the output.

@item Error conditions:

If any of the revisions do not exist, prints nothing to stdout, prints
an error message to stderr, and exits with status 1.

@end table


@item monotone automate erase_ancestors [@var{rev1} [@var{rev2} [...]]]

@table @strong
@item Arguments:

One or more revision ids, @var{rev1}, @var{rev2}, etc.

@item Added in:

0.1

@item Purpose:

Prints all arguments, except those that are an ancestor of some other
argument.  One way to think about this is that it prints the minimal
elements of the given set, under the ordering imposed by the ``child
of'' relation.  Another way to think of it is if the arguments formed a
branch branch, then we would print the heads of that branch.  If there
are no arguments, prints nothing.

@item Sample output:

@verbatim
28ce076c69eadb9b1ca7bdf9d40ce95fe2f29b61
75156724e0e2e3245838f356ec373c50fa469f1f
@end verbatim

@item Output format:

Zero or more lines, each giving the id of one descendent of the given
revisions.  Each line consists of a revision id, in hexadecimal,
followed by a newline.  The lines are printed in alphabetically sorted
order.

@item Error conditions:

If any of the revisions do not exist, prints nothing to stdout, prints
an error message to stderr, and exits with status 1.

@end table


@item monotone automate toposort [@var{rev1} [@var{rev2} [...]]]

@table @strong
@item Arguments:

One or more revision ids, @var{rev1}, @var{rev2}, etc.

@item Added in:

0.1

@item Purpose:

Prints all arguments, topologically sorted.  I.e., if @var{rev1} is an
ancestor of @var{rev2}, then @var{rev1} will appear before @var{rev2} in
the output; if @var{rev2} is an ancestor of @var{rev1}, then @var{rev2}
will appear before @var{rev1} in the output; and if neither is an
ancestor of the other, then they may appear in either order.  If there
are no arguments, prints nothing.

@item Sample output:

@verbatim
28ce076c69eadb9b1ca7bdf9d40ce95fe2f29b61
75156724e0e2e3245838f356ec373c50fa469f1f
@end verbatim

@item Output format:

A list of revision ids, in hexadecimal, each followed by a newline.
Revisions are printed in topologically sorted order.

@item Error conditions:

If any of the revisions do not exist, prints nothing to stdout, prints
an error message to stderr, and exits with status 1.

@end table


@item monotone automate ancestry_difference @var{new} [@var{old1} [@var{old2} [...]]]

@table @strong
@item Arguments:

A ``new'' revision id @var{new}, followed by zero or more ``old''
revision ids @var{old1}, @var{old2}, etc.

@item Added in:

0.1

@item Purpose:

Prints all ancestors of the revision @var{new}, that are not also
ancestors of one of the old revisions.  For purposes of this command,
``ancestor'' is an inclusive term; for example, if @var{new} is an
ancestor of @var{old1}, it will not be printed; but if @var{new} is not
an ancestor of any of the ``old'' revisions, then it will be.
Similarly, @var{old1} will never be printed, because it is considered to
be an ancestor of itself.  The reason for the names is that if @var{new}
a new revision, and @var{old1}, @var{old2}, etc. are revisions that you
have processed before, then this command tells you which revisions are
new since then.

@item Sample output:

@verbatim
28ce076c69eadb9b1ca7bdf9d40ce95fe2f29b61
75156724e0e2e3245838f356ec373c50fa469f1f
@end verbatim

@item Output format:

A list of revision ids, in hexadecimal, each followed by a newline.
Revisions are printed in topologically sorted order.

@item Error conditions:

If any of the revisions do not exist, prints nothing to stdout, prints
an error message to stderr, and exits with status 1.

@end table


@item monotone automate leaves

@table @strong
@item Arguments:

None.

@item Added in:

0.1

@item Purpose:

Prints the leaves of the revision graph, i.e. all revision that have no
children.  This is similar, but not identical to the functionality of
@command{heads}, which prints every revision in a branch, that has no
descendents in that branch.  If every revision in the database was in
the same branch, then they would be identical.  Generally, every leaf is
the head of some branch, but not every branch head is a leaf.

@item Sample output:

@verbatim
28ce076c69eadb9b1ca7bdf9d40ce95fe2f29b61
75156724e0e2e3245838f356ec373c50fa469f1f
@end verbatim

@item Output format:

Zero or more lines, each a leaf of the revision graph.  Each line
consists of a revision id, in hexadecimal, followed by a newline.  The
lines are printed in alphabetically sorted order.

@item Error conditions:

None.

@end table

@end ftable

@page
@node    RCS
@section RCS

@ftable @command
@item monotone rcs_import @var{filename...}

This command imports all the file versions in each RCS file listed in
@var{filename...}.  These files should be raw RCS files, ending in
@code{,v}. Monotone parses them directly and inserts them into your
database.  Note that this does not do any revision reconstruction, and
is only useful for debugging.

@item monotone cvs_import @var{pathname...}

This command imports all the file versions in each RCS file found in
the tree of files starting at @var{pathname...}, then reconstructs the
tree-wide history of logical changes by comparing RCS time stamps and
change log entries. For each logical tree-wide change, monotone
synthesizes a manifest and revision, and commits them (along with all
associated file deltas) to your database. It also copies all change
log entries, author identifiers, and date stamps to manifest
certificates.
@end ftable


@node    Hook Reference
@chapter Hook Reference

Monotone's behavior can be customized and extended by writing
@dfn{hook functions}, which are written in the
@uref{http://www.lua.org, Lua} programming language. At certain points
in time, when monotone is running, it will call a hook function to
help it make a decision or perform some action.  If you provide a hook
function definition which suits your preferences, monotone will
execute it. This way you can modify how monotone behaves.

You can put new definitions for any of these hook functions in a file
@file{$HOME/.monotonerc}, or in your working copy in
@file{MT/monotonerc}, both of which will be read every time monotone
runs. Definitions in @file{MT/monotonerc} shadow (override)
definitions made in your @file{$HOME/.monotonerc}. You can also tell
monotone to interpret extra hook functions from any other @var{file}
using the @option{--rcfile=@var{file}} option; hooks defined in files
specified on the command-line will shadow hooks from the the automatic
files.

The remainder of this section documents the existing hook functions
and their default definitions. 

@ftable @code
@item note_commit (@var{new_id}, @var{certs})

Called by monotone after the version @var{new_id} is committed. The
second parameter, @var{certs}, is a lua table containing the set of
certificate names and values committed along with this version. There
is no default definition for this hook. 

Note that since the @var{certs} table does not contain cryptographic
or trust information, and only contains one entry per cert name, it is
an incomplete source of information about the committed version. This
hook is only intended as an aid for integrating monotone with informal
commit-notification systems such as mailing lists or news services. It
should not perform any security-critical operations.

@item get_branch_key (@var{branchname})

Returns a string which is the name of an @sc{rsa} private key used to sign
certificates in a particular branch @var{branchname}. There is no
default definition for this hook. The command-line option
@option{--key=@var{keyname}} overrides any value returned from this
hook function. If you have only one private key in your database, you
do not need to define this function or provide a
@option{--key=@var{keyname}} option; monotone will guess that you want
to use the unique private key.

@item get_passphrase (@var{keypair_id})

Returns a string which is the passphrase used to encrypt the private
half of @var{keypair_id} in your database, using the @sc{arc4} symmetric
cipher.  @var{keypair_id} is a Lua string containing the label that you
used when you created your key --- something like
@code{"nicole@@example.com"}.  This hook has no default definition. If
this hook is not defined or returns false, monotone will prompt you for
a passphrase each time it needs to use a private key.

@item get_author (@var{branchname})

Returns a string which is used as a value for automatically generated
@code{author} certificates when you commit changes to
@var{branchname}.  Generally this hook remains undefined, and monotone
selects your signing key name for the author certificate. You can use
this hook to override that choice, if you like.

This hook has no default definition, but a possible definition might be:
@smallexample
@group
function get_author(branchname)
        local user = os.getenv("USER")
        local host = os.getenv("HOSTNAME")
        if ((user == nil) or (host == nil)) then return nil end
        return string.format("%s@@%s", user, host)
end
@end group
@end smallexample

@item edit_comment (@var{commentary}, @var{user_log_message})

Returns a log entry for a given set of changes, described in
@var{commentary}.  The commentary is identical to the output of
@command{monotone status}. This hook is intended to interface with
some sort of editor, so that you can interactively document each
change you make. The result is used as the value for a
@code{changelog} certificate, automatically generated when you commit
changes.

The contents of @file{MT/log} are read and passed as
@var{user_log_message}. This allows you do document your changes as
you proceed instead of waiting until you are ready to commit. Upon
a successful commit, the contents of @file{MT/log} are erased setting
the system up for another edit/commit cycle.

The default definition of this hook is:

@smallexample
@group
function edit_comment(commentary, user_log_message)
        local exe = "vi"
        local visual = os.getenv("VISUAL")
        if (visual ~= nil) then exe = visual end
        local editor = os.getenv("EDITOR")
        if (editor ~= nil) then exe = editor end

        local tmp, tname = temp_file()
        if (tmp == nil) then return nil end
        commentary = "MT: " .. string.gsub(commentary, "\n", "\nMT: ")
        tmp:write(user_log_message)
        tmp:write(commentary)
        io.close(tmp)

        if (os.execute(string.format("%s %s", exe, tname)) ~= 0) then
                os.remove(tname)
                return nil
        end

        tmp = io.open(tname, "r")
        if (tmp == nil) then os.remove(tname); return nil end
        local res = ""
        local line = tmp:read()
        while(line ~= nil) do 
                if (not string.find(line, "^MT:")) then
                        res = res .. line .. "\n"
                end
                line = tmp:read()
        end
        io.close(tmp)
        os.remove(tname)
        return res
end
@end group
@end smallexample

@item persist_phrase_ok ()

Returns @code{true} if you want monotone to remember the passphrase of
a private key for the duration of a single command, or @code{false} if
you want monotone to prompt you for a passphrase for each certificate
it generates. Since monotone often generates several certificates in 
quick succession, unless you are very concerned about security you
probably want this hook to return @code{true}.

The default definition of this hook is:
@smallexample
@group
function persist_phrase_ok()
        return true
end
@end group
@end smallexample

@item non_blocking_rng_ok ()

Returns @code{true} if you are willing to let monotone use the
system's non-blocking random number generator, such as
@file{/dev/urandom}, for generating random values during cryptographic
operations. This diminishes the cryptographic strength of such
operations, but speeds them up. Returns @code{false} if you want to
force monotone to always use higher quality random numbers, such as
those from @file{/dev/random}.

The default definition of this hook is:
@smallexample
@group
function non_blocking_rng_ok()
        return true
end
@end group
@end smallexample


@item get_netsync_read_permitted (@var{collection}, @var{identity})

Returns @code{true} if a peer authenticated as key @var{identity}
should be allowed to read from your database certs, revisions,
manifests, and files associated with the netsync index
@var{collection}; otherwise @code{false}. This hook has no default
definition, therefore the default behavior is to deny all reads.

Note that the @var{identity} value is a key id (such as
``@code{graydon@@pobox.com}'') but will correspond to a @emph{unique}
key fingerprint (hash) in your database. Monotone will not permit two
keys in your database to have the same id. Make sure you confirm the
key fingerprints of each key in your database, as key id strings are
``convenience names'', not security tokens.

@item get_netsync_anonymous_read_permitted (@var{collection})

This hook has identical semantics to @code{get_netsync_read_permitted}
except that it is called when a connecting client requests anonymous
read access to a collection. There is no corresponding anonymous write
access hook. This hook has no default definition, therefore the
default behavior is to deny all anonymous reads.

@item get_netsync_write_permitted (@var{collection}, @var{identity})

Returns @code{true} if a peer authenticated as key @var{identity}
should be allowed to write into your database certs, revisions,
manifests, and files associated with the netsync index
@var{collection}; otherwise @code{false}. This hook has no default
definition, therefore the default behavior is to deny all writes.

Note that the @var{identity} value is a key id (such as
``@code{graydon@@pobox.com}'') but will correspond to a @emph{unique}
key fingerprint (hash) in your database. Monotone will not permit two
keys in your database to have the same id. Make sure you confirm the
key fingerprints of each key in your database, as key id strings are
``convenience names'', not security tokens.

@item ignore_file (@var{filename})

Returns @code{true} if @var{filename} should be ignored while adding,
dropping, or moving files. Otherwise returns @code{false}. This is
most important when performing recursive actions on directories, which
may affect multiple files simultaneously. The default definition of
this hook is:

@smallexample
@group
function ignore_file(name)
   if (string.find(name, "%.a$")) then return true end
   if (string.find(name, "%.so$")) then return true end
   if (string.find(name, "%.o$")) then return true end
   if (string.find(name, "%.la$")) then return true end
   if (string.find(name, "%.lo$")) then return true end
   if (string.find(name, "%.aux$")) then return true end
   if (string.find(name, "%.bak$")) then return true end
   if (string.find(name, "%.orig$")) then return true end
   if (string.find(name, "%.rej$")) then return true end
   if (string.find(name, "%~$")) then return true end
   if (string.find(name, "/core$")) then return true end
   if (string.find(name, "^CVS/")) then return true end
   if (string.find(name, "/CVS/")) then return true end
   if (string.find(name, "^%.svn/")) then return true end
   if (string.find(name, "/%.svn/")) then return true end
   if (string.find(name, "^SCCS/")) then return true end
   if (string.find(name, "/SCCS/")) then return true end
   return false;
end
@end group
@end smallexample

@item ignore_branch (@var{branchname})

Returns @code{true} if @var{branchname} should be ignored while listing
branches. Otherwise returns @code{false}. This hook has no default
definition, therefore the default behavior is to list all branches.

@item get_revision_cert_trust (@var{signers}, @var{id}, @var{name}, @var{val})

Returns whether or not you @emph{trust} the assertion
@var{name}=@var{value} on a given revision @var{id}, given a valid
signature from all the keys in @var{signers}. The @var{signers}
parameter is a table containing all the key names which signed this
cert, the other three parameters are strings.

The default definition of this hook simply returns @code{true}, which
corresponds to a form of trust where every key which is defined in
your database is trusted. This is a @emph{weak} trust setting; you
should change it to something stronger. A possible example of a
stronger trust function (along with a utility function for computing
the intersection of tables) is the following:

@smallexample
@group
function intersection(a,b)
   local s=@{@}
   local t=@{@}
   for k,v in pairs(a) do s[v] = 1 end
   for k,v in pairs(b) do if s[v] ~= nil then table.insert(t,v) end end
   return t
end

function get_revision_cert_trust(signers, id, name, val)
   local trusted_signers = @{ "bob@@happyplace.example.com", 
                             "friend@@trustedplace.example.com", 
                             "myself@@home.example.com" @}
   local t = intersection(signers, trusted_signers)

   if t == nil then return false end

   if    (name ~= "ancestor" and table.getn(t) >= 1)
      or (name == "ancestor" and table.getn(t) >= 2)
   then
      return true
   else
      return false
   end
end
@end group
@end smallexample

In this example, any revision certificate is trusted if it is signed
by at least one of three ``trusted'' keys, unless it is an
@code{ancestor} certificate, in which case it must be signed by
@emph{two} or more trusted keys. This is one way of requiring that
ancestry assertions go through an extra ``reviewer'' before they are
accepted.

@item accept_testresult_change (@var{old_results}, @var{new_results})

This hook is used by the update algorithm to determine whether a
change in test results between update source and update target is
acceptable. The hook is called with two tables, each of which maps a
signing key -- representing a particular testsuite -- to a boolean
value indicating whether or not the test run was successful. The
function should return @code{true} if you consider an update from the
version carrying the @var{old_results} to the version carrying the
@var{new_results} to be acceptable.

The default definition of this hook follows:

@smallexample
@group
function accept_testresult_change(old_results, new_results)
   for test,res in pairs(old_results)
   do
      if res == true and new_results[test] ~= true
      then
	 return false
      end
   end
   return true
end
@end group
@end smallexample

This definition accepts only those updates which preserve the set of
@code{true} test results from update source to target. If no rest
results exist, this hook has no affect; but once a @code{true} test
result is present, future updates will require it. If you want a more
lenient behavior you must redefine this hook.

@item merge2 (@var{left}, @var{right})

Returns a string, which should be the merger of the 2 provided
strings, which are the contents of the @var{left} and @var{right}
nodes of a file fork which monotone was unable to automatically
merge. The merge should either call an intelligent merge program or
interact with the user. The default definition of this hook is:

@smallexample
@group
function merge2(left, right)
   local lfile = nil
   local rfile = nil
   local outfile = nil
   local data = nil

   lfile = write_to_temporary_file(left)
   rfile = write_to_temporary_file(right)
   outfile = write_to_temporary_file("")

   if lfile ~= nil and
      rfile ~= nil and
      outfile ~= nil 
   then 
      local cmd = nil
      if program_exists_in_path("xxdiff") then
         cmd = merge2_xxdiff_cmd(lfile, rfile, outfile)
      elseif program_exists_in_path("emacs") then
         cmd = merge2_emacs_cmd("emacs", lfile, rfile, outfile)
      elseif program_exists_in_path("xemacs") then
         cmd = merge2_emacs_cmd("xemacs", lfile, rfile, outfile)
      end

      if cmd ~= nil
      then
         io.write(
            string.format("executing external 2-way merge command: %s\n", 
                          cmd))
         os.execute(cmd)
         data = read_contents_of_file(outfile)
      else
         io.write("no external 2-way merge command found")
      end
   end
   
   os.remove(lfile)
   os.remove(rfile)
   os.remove(outfile)
   
   return data
end
@end group
@end smallexample

@item merge3 (@var{ancestor}, @var{left}, @var{right})

Returns a string, which should be the merger of the 3 provided
strings, which are the contents of @var{left} and @var{right} nodes,
and least common @var{ancestor}, of a file fork which monotone was
unable to automatically merge. The merge should either call an
intelligent merge program or interact with the user. The default
definition of this hook is:

@smallexample
@group
function merge3(ancestor, left, right)
   local afile = nil
   local lfile = nil
   local rfile = nil
   local outfile = nil
   local data = nil

   lfile = write_to_temporary_file(left)
   afile = write_to_temporary_file(ancestor)
   rfile = write_to_temporary_file(right)
   outfile = write_to_temporary_file("")

   if lfile ~= nil and
      rfile ~= nil and
      afile ~= nil and
      outfile ~= nil 
   then 
      local cmd = nil
      if program_exists_in_path("xxdiff") then
         cmd = merge3_xxdiff_cmd(lfile, afile, rfile, outfile)
      elseif program_exists_in_path("emacs") then
         cmd = merge3_emacs_cmd("emacs", lfile, afile, rfile, outfile)
      elseif program_exists_in_path("xemacs") then
         cmd = merge3_emacs_cmd("xemacs", lfile, afile, rfile, outfile)
      end

      if cmd ~= nil
      then
         io.write(
            string.format("executing external 3-way merge command: %s\n", 
                          cmd))
         os.execute(cmd)
         data = read_contents_of_file(outfile)
      else
         io.write("no external 3-way merge command found")
      end
   end
   
   os.remove(lfile)
   os.remove(rfile)
   os.remove(afile)
   os.remove(outfile)
   
   return data
end
@end group
@end smallexample


@item expand_selector (@var{str})

Attempts to expand @var{str} as a selector. Expansion generally means
providing a type prefix for the selector, such as @code{a:} for
authors or @code{d:} for dates. Expansion may also mean recognizing
and interpreting special words such as @code{yesterday} or @code{6
months ago} and converting them into well formed selectors. For more
detail on the use of selectors, see @ref{Selectors}. The default
definition of this hook is:

@smallexample
@group
function expand_selector(str)

   -- simple date patterns
   if string.find(str, "^19%d%d%-%d%d")
      or string.find(str, "^20%d%d%-%d%d")
   then
      return ("d:" .. str)
   end

   -- something which looks like an email address
   if string.find(str, "[%w%-_]+@@[%w%-_]+")
   then
      return ("a:" .. str)
   end

   -- something which looks like a branch name
   if string.find(str, "[%w%-]+%.[%w%-]+")
   then
      return ("b:" .. str)
   end

   -- a sequence of nothing but hex digits
   if string.find(str, "^%x+$")
   then
      return ("i:" .. str)
   end

   -- "yesterday", the source of all hangovers
   if str == "yesterday"
   then
      local t = os.time(os.date('!*t'))
      return os.date("d:%F", t - 86400)
   end
   
   -- "CVS style" relative dates such as "3 weeks ago"
   local trans = @{ 
      minute = 60; 
      hour = 3600; 
      day = 86400; 
      week = 604800; 
      month = 2678400; 
      year = 31536000 
   @}
   local pos, len, n, type = string.find(str, "(%d+) 
                                         ([minutehordaywk]+)s? ago")
   if trans[type] ~= nil
   then
      local t = os.time(os.date('!*t'))
      return os.date("d:%F", t - (n * trans[type]))
   end

   return nil
end
@end group
@end smallexample



@item get_system_linesep ()

Returns a string which defines the default system line separator.
This should be one of the strings @code{CR}, @code{LF}, or
@code{CRLF}. The system line separator may be used when reading or
writing data to the terminal, or otherwise interfacing with the user.
The system line separator is not used to convert files in the working
copy; use @code{get_linesep_conv} for converting line endings in the
working copy.

This hook has no default definition. For more information on line
ending conversion, see the section on @ref{Internationalization}.

@item get_linesep_conv (@var{filename})

Returns a table which contains two strings. The first string in the
return value is the name of a line ending convention to use for the
``internal'' representation of @var{filename}. The second string in
the return value is the name of a line ending convention to use for
the ``external'' representation of @var{filename}. Line ending
conventions should be one of the strings @code{CR}, @code{LF}, or
@code{CRLF}. 

When @var{filename} is read from the working copy, it is run through
line ending conversion from the external form to the internal
form. When @var{filename} is written to the working copy, it is run
through line ending conversion from the internal form to the external
form. @sc{sha1} values are calculated from the internal form of
@var{filename}. It is your responsibility to decide which line ending
conversions your work will use.

This hook has no default definition; monotone's default behavior is to
keep external and internal forms byte-for-byte identical. For more
information on line ending conversion, see the section on
@ref{Internationalization}.

@item get_charset_conv (@var{filename})

Returns a table which contains two strings. The first string in the
return value is the name of a character set to use for the
``internal'' representation of @var{filename}. The second string in
the return value is the name of a character set to use for the
``external'' representation of @var{filename}.  

When @var{filename} is read from the working copy, it is run through
character set conversion from the external form to the internal
form. When @var{filename} is written to the working copy, it is run
through character set conversion from the internal form to the
external form. @sc{sha1} values are calculated from the internal
form of @var{filename}. It is your responsibility to decide which
character set conversions your work will use. 

This hook has no default definition; monotone's default behavior is to
keep external and internal forms byte-for-byte identical. For more
information on character set conversion, see the section on
@ref{Internationalization}.


@item attr_functions [@var{attribute}] (@var{filename}, @var{value})

This is not a hook function, but a @emph{table} of hook
functions. Each entry in the table @code{attr_functions}, at table
entry @var{attribute}, is a function taking a file name @var{filename}
and a attribute value @var{value}. The function should ``apply'' the 
attribute to the file, possibly in a platform-specific way.

Persistent attributes are stored in the @file{.mt-attrs}, in your
working copy and manifest. If such a file exists, hook functions from
this table are called for each triple found in the file, after any
command which modifies the working copy. This facility can be used to
extend monotone's understanding of files with platform-specific
attributes, such as permission bits, access control lists, or special
file types.

By default, there is only one entry in this table, for the @code{execute}
attribute. Its definition is:

@smallexample
@group
attr_functions["execute"] = 
  function(filename, value) 
        if (value == "true") then
                os.execute(string.format("chmod +x %s", filename))
        end
  end
@end group
@end smallexample

@end ftable

@node    Special Topics
@chapter Special Topics

This chapter describes some ``special'' issues which are not directly
related to monotone's @emph{use}, but which are occasionally of
interest to people researching monotone or trying to learn the
specifics of how it works. Most users can ignore these sections.

@menu
* Internationalization::   Using monotone in non-English locales.
* Hash Integrity::         Notes on probability and failure.
* Rebuilding ancestry::    In case of corruption.
@end menu

@page
@node    Internationalization
@section Internationalization

Monotone initially dealt with only ASCII characters, in file path
names, certificate names, key names, and packets. Some
conservative extensions are provided to permit internationalized
use. These extensions can be summarized as follows:

@itemize

@item
Monotone uses GNU gettext to provide localized progress and error
messages. Translations may or may not exist for your locale, but the
infrastructure is present to add them.

@item
All command-line arguments are mapped from your local character set to
UTF-8 before processing. This means that monotone can @emph{only}
handle key names, file names and certificate names which map cleanly
into UTF-8.

@item
Monotone's control files are stored in UTF-8. This includes: revisions
and manifests, both inside the database and when written to the
@file{MT/} directory of the working copy; the @file{MT/options} and
@file{MT/work} files; and the @file{.mt-attrs} file. Converting these
files to any other character set will cause monotone to break; do not
do so.

@item
File path names in the working copy are converted to the locale's
character set (determined via the LANG or CHARSET environment
variables) before monotone interacts with the file system. If you are
accustomed to being able to use file names in your locale's character
set, this should ``just work'' with monotone.

@item
Key and cert names, and similar ``name-like'' entities are subject to
some cleaning and normalization, and conversion into network-safe
subsets of ASCII (typically ACE). Generally, you should be able to use
``sensible'' strings in your locale's character set as names, but they
may appear mangled or escaped in certain contexts such as network
transmission.

@item
Monotone's transmission and storage forms are otherwise
unchanged. Packets and database contents are 7-bit clean ASCII.

@end itemize

The remainder of this section is a precise specification of monotone's
internationalization behavior.

@heading General Terms

@table @asis
@item Character set conversion
The process of mapping a string of bytes representing wide characters
from one encoding to another. Per-file character set conversions are
specified by a Lua hook @code{get_charset_conv} which takes a filename
and returns a table of two strings: the first represents the
"internal" (database) charset, the second represents the "external"
(file system) charset.

@item Line ending conversion
The process of converting platform-dependent end-of-line codes
(@code{0x0D}, @code{0x0A}, or the pair @code{0x0D 0x0A}) from one
convention to another. Per-file line ending conversion is specified by
a Lua hook @code{get_linesep_conv} which takes a filename and returns
a table of two strings: the first represents the "internal" (database)
line ending convention, the second represents the "external"
(file system) line ending convention. each string should be one of the
three strings "CR", "LF", or "CRLF".

Note that Line ending conversion is always performed on the internal
character set, when both character set and line ending conversion are
enabled; this behavior is meant to encourage the use of the monotone's
``normal form'' (UTF-8, '\n') as an internal form for your source
files, when working with multiple external forms. Also note that line
ending conversion only works on character encodings with the specific
code bytes described above, such as ASCII, ISO-8859x, and UTF-8.

@item Normal form conversion
Character set and line ending conversions done between a "system form"
and a "normal form". The system character set form is inferred from
the environment, using the various locale environment variables. The
system line ending form can be additionally specialized using the
@code{get_system_linesep} hook. No hooks exist for adjusting the
system character set, since the system character set must be known
during command-line argument processing, before any Lua hooks are
loaded.

Monotone's normal form is the UTF-8 character set and the @code{0x0A}
(LF) line ending form. This form is used in any files monotone needs
to read, write, and interpret itself, such as: @file{MT/revision},
@file{MT/work}, @file{MT/options}, @file{.mt-attrs}

@item LDH
Letters, digits, and hyphen: the set of ASCII bytes @code{0x2D},
@code{0x30..0x39}, @code{0x41..0x5A}, and @code{0x61..0x7A}.

@item stringprep
RFC 3454, a general framework for mapping, normalizing, prohibiting
and bidirectionality checking for international names prior to use in
public network protocols.

@item nameprep
RFC 3491, a specific profile of stringprep, used for preparing
international domain names (IDNs)

@item punycode
RFC 3492, a "bootstring" encoding of unicode into ASCII. 

@item IDNA
RFC 3490, international domain names for applications, a combination
of the above technologies (nameprep, punycoding, limiting to LDH
characters) to form a specific "ASCII compatible encoding" (ACE) of
unicode, signified by the presence of an "unlikely" ACE prefix string
"xn--". IDNA is intended to make it possible to use unicode relatively
"safely" over legacy ASCII-based applications. the general picture of
an IDNA string is this:

@smallexample
@group     
      @{ACE-prefix@}@{LDH-sanitized(punycode(nameprep(UTF-8-string)))@}
@end group
@end smallexample

It is important to understand that IDNA encoding does @emph{not}
preserve the input string: it both prohibits a wide variety of
possible strings and normalizes non-equal strings to supposedly
"equivalent" forms.

By default, monotone does @emph{not} decode IDNA when printing to the
console (IDNA names are ASCII, which is a subset of UTF-8, so this
normal form conversion can still apply, albeit oddly). this behavior
is to protect users against security problems associated with
malicious use of "similar-looking" characters. If the hook
@code{display_decoded_idna} returns true, IDNA names are decoded for
display.

@end table
  
@heading Filenames

@itemize

@item
Filenames are subject to normal form conversion. 

@item
Filenames are subject to an additional normal form stage which adjusts
for platform name semantics, for example changing the Windows
@code{0x5C} '\' path separator to @code{0x2F} '/'. This extra
processing is performed by boost::filesystem.

@item
FIXME: Monotone does not properly handle case insensitivity on windows.

@item
A filename (in normal form) is constrained to be a nonempty sequence
of path components, separated by byte @code{0x2F} (ASCII / ), and
without a leading or trailing @code{0x2F}.

@item
A path component is a nonempty sequence of any UTF-8 character codes
except the path separator byte @code{0x2F} and any ASCII "control codes"
(@code{0x00..0x1F} and @code{0x7F}).

@item
The path components "." and ".." are prohibited.

@item
Manifests and revisions are constructed from the normal form
(UTF-8). The LC_COLLATE locale category is @emph{not} used to sort
manifest or revision entries.

@end itemize

@heading File contents

@itemize
@item
Files are subject to character set conversion and line ending
conversion.

@item
File SHA1 values are calculated from the internal form of the
conversions. If the external form of a file differs from the internal
form, running a 3rd party program such as @code{sha1sum} will produce
different results than those entries shown in a corresponding manifest.

@end itemize

@heading UI messages

UI messages are displayed via calls to @code{gettext()}. 

@heading Host names

Host names are read on the command-line and subject to normal form
conversion. Host names are then split at @code{0x2E} (ASCII '.'), each
component is subject to IDNA encoding, and the components are
rejoined.

After processing, host names are stored internally as ASCII. The
invariant is that a host name inside monotone contains only sequences
of LDH separated by @code{0x2E}.

@heading Cert names

Read on the command line and subject to normal form conversion and
IDNA encoding as a single component. The invariant is that a cert name
inside monotone is a single LDH ASCII string.

@heading Cert values

Cert values may be either text or binary, depending on the return
value of the hook @code{cert_is_binary}. If binary, the cert value is
never printed to the screen (the literal string "<binary>" is
displayed, instead), and is never subjected to line ending or
character conversion. If text, the cert value is subject to normal
form conversion, as well as having all UTF-8 codes corresponding to
ASCII control codes (@code{0x0..0x1F} and @code{0x7F}) prohibited in
the normal form, except @code{0x0A} (ASCII LF).

@heading Var domains

Read on the command line and subject to normal form conversion and IDNA
encoding as a single component. The invariant is that a var domain
inside monotone is a single LDH ASCII string.

@heading Var names and values

Var names and values are assumed to be text, and subject to normal form
conversion.

@heading Key names

Read on the command line and subject to normal form conversion and
IDNA encoding as an email address (split and joined at '.' and '@@'
characters). The invariant is that a key name inside monotone contains
only LDH, @code{0x2E} (ASCII '.') and @code{0x40} (ASCII '@@')
characters.

@heading Packets

Packets are 7-bit ASCII. The characters permitted in packets are
the union of these character sets:

@itemize
@item
The 65 characters of base64 encoding (64 coding + "=" pad).
@item
The 16 characters of hex encoding.
@item
LDH, '@@' and '.' characters, as required for key and cert names.
@item
'[' and ']', the packet delimiters.
@item
ASCII codes 0x0D (CR), 0x0A (LF), 0x09 (HT), and 0x20 (SP). 
@end itemize

@heading The @file{.mt-attrs} file

Now uses 0x0A (ASCII LF) as a delimiter, to permit 0x20 in
filenames. This may change in the future.


@page
@node    Hash Integrity
@section Hash Integrity

Some proponents of a competing, proprietary version control system
have suggested, in a
@uref{http://www.usenix.org/events/hotos03/tech/full_papers/henson/henson_html/,
usenix paper}, that the use of a cryptographic hash function such as
@sc{sha1} as an identifier for a version is unacceptably unsafe. This
section addresses the argument presented in that paper and describes
monotone's additional precautions.

To summarize our position:
@itemize
@item
the analysis in the paper is wrong,
@item
even if it were right, monotone is sufficiently safe.
@end itemize

@heading The analysis is wrong

The paper displays a fundamental lack of understanding about what a
@emph{cryptographic} hash function is, and how it differs from a
normal hash function. Furthermore it confuses accidental collision
with attack scenarios, and mixes up its analysis of the risk involved
in each. We will try to untangle these issues here.

A cryptographic hash function such as @sc{sha1} is more than just a
uniform spread of inputs to an output range. Rather, it must be
designed to withstand attempts at:

@itemize
@item 
reversal: deriving an input value from the output
@item 
collision: finding two different inputs which hash to the same output
@end itemize

Collision is the problem the paper is concerned with. Formally, an
n-bit cryptographic hash should cost @math{2^n} work units to collide
against a given value, and @math{sqrt(2^n)} tries to find a random
pair of colliding values. This latter probability is sometimes called
the hash's ``birthday paradox probability''.

@subheading Accidental collision 

One way of measuring these bounds is by measuring how single-bit
changes in the input affect bits in the hash output. The @sc{sha1}
hash has a strong @emph{avalanche property}, which means that flipping
@emph{any one bit} in the input will cause on average half the 160
bits in the output code to change. The fanciful @sc{val1} hash
presented in the paper does not have such a property --- flipping its
first bit when all the rest are zero causes @emph{no change} to any of
the 160 output bits --- and is completely unsuited for use as a
@emph{cryptographic hash}, regardless of the general shape of its
probability distribution.

The paper also suggests that birthday paradox probability cannot be
used to measure the chance of accidental @sc{sha1} collision on ``real
inputs'', because birthday paradox probability assumes a uniformly
random sample and ``real inputs'' are not uniformly random. The paper
is wrong: the inputs to @sc{sha1} are not what is being measured (and
in any case can be arbitrarily long); the collision probability being
measured is of @emph{output space}. On output space, the hash is
designed to produce uniformly random spread, even given nearly
identical inputs. In other words, it is @emph{a primary design
criterion} of such a hash that a birthday paradox probability is a
valid approximation of its collision probability.

The paper's characterization of risk when hashing ``non-random
inputs'' is similarly deceptive. It presents a fanciful case of a
program which is @emph{storing} every possible 2kb block in a
file system addressed by @sc{sha1} (the program is trying to find a
@sc{sha1} collision). While this scenario @emph{will} very likely
encounter a collision @emph{somewhere} in the course of storing all
such blocks, the paper neglects to mention that we only expect it to
collide after storing about @math{2^{80}} of the @math{2^{16384}} possible
such blocks (not to mention the requirements for compute time to
search, or disk space to store @math{2^{80}} 2kb blocks).

Noting that monotone can only store @math{2^{41}} bytes in a database,
and thus probably some lower number (say @math{2^{32}} or so) active
rows, we consider such birthday paradox probability well out of
practical sight. Perhaps it will be a serious concern when
multi-yottabyte hard disks are common.


@subheading Collision attacks

Setting aside accidental collisions, then, the paper's underlying
theme of vulnerability rests on the assertion that someone will break
@sc{sha1}. Breaking a cryptographic hash usually means finding a way
to collide it trivially. While we note that @sc{sha1} has in fact
resisted attempts at breaking for 8 years already, we cannot say that
it will last forever. Someone might break it. We can say, however,
that finding a way to trivially collide it only changes the resistance
to @emph{active attack}, rather than the behavior of the hash on
benign inputs.

Therefore the vulnerability is not that the hash might suddenly cease
to address benign blocks well, but merely that additional security
precautions might become a requirement to ensure that blocks are
benign, rather than malicious. The paper fails to make this
distinction, suggesting that a hash becomes ``unusable'' when it is
broken. This is plainly not true, as a number of systems continue to
get useful low collision hashing behavior --- just not good security
behavior --- out of ``broken'' cryptographic hashes such as MD4.

@heading Monotone is probably safe anyways

Perhaps our arguments above are unconvincing, or perhaps you are the
sort of person who thinks that practice never lines up with
theory. Fair enough. Below we present @emph{practical} procedures you
can follow to compensate for the supposed threats presented in the
paper.

@subheading Collision attacks

A successful collision attack on @sc{sha1}, as mentioned, does not
disrupt the @emph{probability} features of @sc{sha1} on benign
blocks. So if, at any time, you believe @sc{sha1} is ``broken'', it
does @emph{not} mean that you cannot use it for your work with
monotone. It means, rather, that you cannot base your @emph{trust} on
@sc{sha1} values anymore. You must trust who you communicate with.

The way around this is reasonably simple: if you do not trust
@sc{sha1} to prevent malicious blocks from slipping into your
communications, you can always augment it by enclosing your
communications in more security, such as tunnels or additional
signatures on your email posts. If you choose to do this, you will
still have the benefit of self-identifying blocks, you will simply
cease to trust such blocks unless they come with additional
authentication information.

If in the future @sc{sha1} (or, indeed, @sc{rsa}) becomes accepted as
broken we will naturally upgrade monotone to a newer hash or public
key scheme, and provide migration commands to recalculate existing
databases based on the new algorithm. 

Similarly, if you do not trust our vigilance in keeping up to date
with cryptography literature, you can modify monotone to use any
stronger hash you like, at the cost of isolating your own
communications to a group using the modified version. Monotone is free
software, and runs atop @code{crypto++}, so it is both legal and
relatively simple to change it to use some other algorithm.

@page
@node    Rebuilding ancestry
@section Rebuilding ancestry

As described in @ref{Historical records}, monotone revisions contain the
@sc{sha1} hashes of their predecessors, which in turn contain the
@sc{sha1} hashes of @emph{their} predecessors, and so on until the
beginning of history.  This means that it is @emph{mathematically
impossible} to modify the history of a revision, without some way to
defeat @sc{sha1}.  This is generally a good thing; having immutable
history is the point of a version control system, after all, and it
turns out to be very important to building a @emph{distributed} version
control system like monotone.

It does have one unfortunate consequence, though.  It means that in the
rare occasion where one @emph{needs} to change a historical revision, it
will change the @sc{sha1} of that revision, which will change the text
of its children, which will change their @sc{sha1}s, and so on;
basically the entire history graph will diverge from that point
(invalidating all certs in the process).

In practice there are two situations where this might be necessary:
@itemize
@item
bugs: monotone has occasionally allowed nonsense, uninterpretable
changesets to be generated and stored in the database, and this was not
detected until further work had been based off of them.
@item
advances in crypto: if or when @sc{sha1} is broken, we will need to
migrate to a different secure hash.
@end itemize
Obviously, we hope neither of these things will happen, and we've taken
lots of precautions against the first recurring; but it is better to be
prepared.

If either of these events occur, we will provide migration commands
and explain how to use them for the situation in question; this much
is necessarily somewhat unpredictable.  In the past we've used the
@code{db rebuild} command, which extracts the ancestry graph from the
database and then recreates revisions from the manifests only --- this
preserves the contents of each snapshot, but breaks tracking of file
identity across renames --- and then reissues all existing certs that
you trust, signed with your key.@footnote{Regardless of who originally
signed the certs, after the rebuild they will be signed by you.  This
means you should be somewhat careful when rebuilding, but it is
unavoidable --- if you could sign with other people's keys, that would
be a rather serious security problem!}

While the @code{db rebuild} command can reconstruct the ancestry graph
in @emph{your} database, there are practical problems which arise when
working in a distributed work group.  For example, suppose our group
consists of the fictional developers Jim and Beth, and they need to
rebuild their ancestry graph. Jim performs a rebuild, and sends Beth
an email telling her that he has done so, but the email gets caught by
Beth's spam filter, she doesn't see it, and she blithely syncs her
database with Jim's. This creates a problem: Jim and Beth have
combined the pre-rebuild and post-rebuild databases.  Their databases
now contain two complete, parallel (but possibly overlapping) copies
of their project's ancestry.  The ``bad'' old revisions that they were
trying to get rid of are still there, mixed up with the ``good'' new
revisions.

To prevent such messy situations, monotone keeps a table of branch
@dfn{epochs} in each database. An epoch is just a large bit string
associated with a branch. Initially each branch's epoch is zero. Most
monotone commands ignore epochs; they are relevant in only two
circumstances:

@itemize

@item 
When monotone rebuilds ancestry, it generates a new @emph{random}
epoch for each branch in the database.

@item 
When monotone runs netsync between databases, it checks to make sure
that all branches involved in the synchronization have the same
epochs. If any epochs differ, the netsync is aborted with no changes
made to either database. If either side is seeing a branch for the
first time, it adopts the epoch of the other side.

@end itemize

Thus, when a user rebuilds their ancestry graph, they select a new
epoch and thus effectively disassociate with the group of colleagues
they had previously been communicating with. Other members of that
group can then decide whether to follow the rebuild user into a new
group --- by pulling the newly rebuilt ancestry --- or to remain
behind in the old group.

In our example, if Jim and Beth have epochs, Jim's rebuild creates a
new epoch for their branch, in his database.  This causes monotone to
reject netsync operations between Jim and Beth; it doesn't matter if
Beth loses Jim's email. When she tries to synchronize with him, she
receives an error message indicating that the epoch does not
match. She must then discuss the matter with Jim and settle on a new
course of action --- probably pulling Jim's database into a fresh
database on Beth's end -- before future synchronizations will succeed.

@heading Best practices

The previous section described the theory and rationale behind rebuilds
and epochs.  Here we discuss the practical consequences of that
discussion.

If you decide you must rebuild your ancestry graph --- generally by
announcement of a bug from the monotone developers --- the first thing
to do is get everyone to sync their changes with the central server;
if people have unshared changes when the database is rebuilt, they
will have trouble sharing them afterwards.

Next, the project should pick a designated person to take down the
netsync server, rebuild their database, and put the server back up
with the rebuilt ancestry in it.  Everybody else should then pull this
history into a fresh database, check out again from this database, and
continue working as normal.

In complicated situations, where people have private branches, or
ancestries cross organizational boundaries, matters are more complex.
The basic approach is to do a local rebuild, then after carefully
examining the new revision IDs to convince yourself that the rebuilt
graph is the same as the upstream subgraph, use the special @code{db
epoch} commands to force your local epochs to match the upstream ones.
(You may also want to do some fiddling with certs, to avoid getting
duplicate copies of all of them; if this situation ever arises in real
life we'll figure out how exactly that should work.)  Be very careful
when doing this; you're explicitly telling monotone to let you shoot
yourself in the foot, and it will let you.

Fortunately, this process should be extremely rare; with luck, it will
never happen at all.  But this way we're prepared.

@node    Man Page
@chapter Man Page
@c DEBUG: print_menu("Top")

@ifnottex
@menu
* NAME::
* SYNOPSIS::
* DESCRIPTION::
* OPTIONS::
* ENVIRONMENT::
* FILES::
* NOTES::
* SEE ALSO::
* BUGS::
* AUTHOR::

@end menu
@end ifnottex


@comment TROFF INPUT: .SH NAME

@node NAME

@section NAME
@c DEBUG: print_menu("NAME")

monotone @minus{} distributed version control system
@comment TROFF INPUT: .SH SYNOPSIS

@node SYNOPSIS

@section SYNOPSIS
@c DEBUG: print_menu("SYNOPSIS")

@ifnottex
@menu
* Note::
* Commands::

@end menu
@end ifnottex


@b{monotone} @i{[options] <command> [parameters]}
@comment TROFF INPUT: .P
@comment .P

Options, which affect global behavior or set default values, come
first in the argument list. A single command must follow, indicating
the operation to perform, followed by parameters which vary depending
on the command.
@comment TROFF INPUT: .SS Note

@node Note

@subsection Note

This man page is a summary of some of the features and commands of
@b{monotone}, but it is not the most detailed source of information
available. For a complete discussion of the concepts and a tutorial on
its use, please refer to the texinfo manual (via the @b{info
monotone} command, or online).
@comment TROFF INPUT: .SS Commands

@node Commands

@subsection Commands

@comment TROFF INPUT: .TP

@c ---------------------------------------------------------------------
@table @code
@item @b{comment} @i{<id>}
Write a comment cert for a revision.
@comment TROFF INPUT: .TP

@item @b{approve} @i{<id>}
Make a ``branch'' cert approving of a revision's membership in a branch.
@comment TROFF INPUT: .TP

@item @b{disapprove} @i{<id>}
Disapprove of a revision, committing the inverse changes as as a
descendant of the disapproved revision.
@comment TROFF INPUT: .TP

@item @b{tag} @i{<id> <tagname>}
Put a symbolic tag cert on a revision.
@comment TROFF INPUT: .TP

@item @b{testresult} @i{<id> (0|1|true|false|yes|no|pass|fail)}
Indicate a passing or failing test result on a revision.
@comment TROFF INPUT: .TP

@item @b{agraph}
Dump revision graph to stdout in VCG format.
@comment TROFF INPUT: .TP

@item @b{diff} @i{[--revision=<id1> [--revision=<id2>] ] [<pathname>...]}
Show diffs between working copy and database.
@comment TROFF INPUT: .TP

@item @b{status} @i{[<pathname>...]}
Show status of working copy.
@comment TROFF INPUT: .TP

@item @b{log} @i{[id]}
Show historical log of revisions, starting from working copy
base revision, or @i{[id]} if given.
@comment TROFF INPUT: .TP

@item @b{cert} @i{<id> <certname> [certval]}
Create a custom cert for a revision. Reads cert value
from stdin if no value given on command line.
@comment TROFF INPUT: .TP

@item @b{genkey} @i{<keyid>}
Generate an @sc{rsa} key-pair and store it in the database.
@comment TROFF INPUT: .TP

@item @b{delkey} @i{<keyid>}
Delete a public and/or private key.
@comment TROFF INPUT: .TP

@item @b{chkeypass} @i{<keyid>}
Change passphrase of the private half of a key.
@comment TROFF INPUT: .TP

@item @b{list certs} @i{<id>}
@itemx @b{ls certs} @i{ <id>}
List certs associated with revision.
@comment TROFF INPUT: .TP

@item @b{list keys} @i{[partial-id]}
@itemx @b{ls keys} @i{[partial-id]}
List keys matching glob, or list all keys if no glob given.
@comment TROFF INPUT: .TP

@item @b{list branches}
@itemx @b{ls branches}
List all branches.
@comment TROFF INPUT: .TP

@item @b{list tags}
@itemx @b{ls tags}
List all tags.
@comment TROFF INPUT: .TP

@item @b{list unknown} @i{[<pathname>...]}
@itemx @b{ls unknown} @i{[<pathname>...]}
List files in working directory, but not in revision's manifest or
work list.
@comment TROFF INPUT: .TP

@item @b{list ignored} @i{[<pathname>...]}
@itemx @b{ls ignored} @i{[<pathname>...]}
List files intentionally ignored due to the ignore_file hook.
@comment TROFF INPUT: .TP

@item @b{list missing} @i{[<pathname>...]}
@itemx @b{ls missing} @i{[<pathname>...]}
List files in revision's manifest, but not in working directory.
@comment TROFF INPUT: .TP

@item @b{fdata} @i{<id>}
Write file data packet to stdout.
@comment TROFF INPUT: .TP

@item @b{fdelta} @i{<oldid> <newid>}
Write file delta packet to stdout.
@comment TROFF INPUT: .TP
 
@item @b{mdata} @i{<id>}
Write manifest data packet to stdout.
@comment TROFF INPUT: .TP

@item @b{mdelta} @i{<oldid> <newid>}
Write manifest delta packet to stdout.
@comment TROFF INPUT: .TP

@item @b{rcerts} @i{<id>}
Write revision cert packets to stdout.
@comment TROFF INPUT: .TP

@item @b{rdata} @i{<id>}
Write revision data packet to stdout.
@comment TROFF INPUT: .TP

@item @b{privkey} @i{<id>}
Write private key packet to stdout.
@comment TROFF INPUT: .TP

@item @b{pubkey} @i{<id>}
Write public key packet to stdout.
@comment TROFF INPUT: .TP

@item @b{read}
Read packets from stdin. It is very important to @b{only read keys
from trusted sources}; all other trust relationships are built out of
the trust assigned to keys.
@comment TROFF INPUT: .TP

@item @b{cvs_import} @i{<cvsroot>}
Import all versions in CVS repository. Reconstructs revisions and
converts metadata to certificates. A private signing key must already
exist in the database.
@comment TROFF INPUT: .TP

@item @b{rcs_import} @i{<rcsfile> ...}
Import all file versions in RCS files. Does not reconstruct revisions
across the entire tree.
@comment TROFF INPUT: .TP

@item @b{checkout} @i{[manifest-id]} @i{<directory>}
@itemx @b{co} @i{[manifest-id]} @i{<directory>}
Check out tree state from database, into directory.
@comment TROFF INPUT: .TP

@item @b{cat} @i{(file <id>|manifest [<id>]|revision [<id>])}
Write file, manifest or revision from database to stdout.
@comment TROFF INPUT: .TP

@item @b{heads}
Show unmerged heads of branch, or report when branch is merged.
@comment TROFF INPUT: .TP

@item @b{merge}
Merge unmerged heads of branch.
@comment TROFF INPUT: .TP

@item @b{add} @i{<pathname> [...]}
Add files to working copy. adding a file does not copy it into the
database, merely adds it to the work list. You must @b{commit} your
changes in order to copy added files to the database.
@comment TROFF INPUT: .TP

@item @b{drop} @i{<pathname> [...]}
Drop files from working copy. Files are not deleted from working copy,
merely noted as removals in the work list.
@comment TROFF INPUT: .TP

@item @b{rename} @i{<src> <dst>}
Rename files from @i{<src>} to @i{<dst>} in working copy.
@comment TROFF INPUT: .TP

@item @b{commit} @i{[--message=log message] [<pathname>...]}
Commit working copy to database. If a --message @option{option} is
provided on the command line, it is used; otherwise a log message
editor will be invoked. If @i{MT/log} exists, it's content will be
passed to the message editor.
@comment TROFF INPUT: .TP

@item @b{update} @i{[revision]}
Update working copy.
@comment TROFF INPUT: .SH DESCRIPTION

@item @b{push} @i{<host> <collection>}
Push contents of @i{<collection>} to database on @i{<host>}
@comment TROFF INPUT: .SH DESCRIPTION

@item @b{pull} @i{<host> <collection>}
Pull contents of @i{<collection>} from database on @i{<host>}
@comment TROFF INPUT: .SH DESCRIPTION

@item @b{sync} @i{<host> <collection>}
Sync contents of @i{<collection>} with database on @i{<host>}
@comment TROFF INPUT: .SH DESCRIPTION

@item @b{serve} @i{<host> <collection>}
Serve contents of @i{<collection>} at network address @i{<host>}
@comment TROFF INPUT: .SH DESCRIPTION

@item @b{automate} @i{(interface_version|heads|descendents|erase_ancestors|toposort|ancestry_difference|leaves)}
Scripting interface.

@item @b{db} @i{(init|info|version|dump|load|migrate|execute <sql>)}
Manipulate database state.
@comment TROFF INPUT: .SH DESCRIPTION

@end table

@c ---------------------------------------------------------------------

@node DESCRIPTION

@section DESCRIPTION
@c DEBUG: print_menu("DESCRIPTION")

Monotone is a version control system, which allows you to keep old
versions of files, as well as special @i{revisions} and @i{manifests}
which describe the edit history, location, and content of files in a
tree. Unlike other systems, versions in monotone are @i{identified} by
cryptographic hash, and operations are authenticated by individual
users' evaluating cryptographic signatures on meta-data, rather than
any central authority.

Monotone keeps a collection of versions in a single-file relational
database. It is essentially serverless, using network servers only as
untrusted communication facilities. A monotone database is a regular
file, which contains all the information needed to extract previous
versions of files, verify signatures, merge and modify versions, and
communicate with network servers.
@comment TROFF INPUT: .SH OPTIONS

@node OPTIONS

@section OPTIONS
@c DEBUG: print_menu("OPTIONS")

@comment TROFF INPUT: .TP

@c ---------------------------------------------------------------------
@table @code
@item @b{--help}
Print help message.
@comment TROFF INPUT: .TP

@item @b{--debug}
Turn on debugging log on standard error stream. This is very
verbose. Default is to be silent, unless an error occurs, in which
case failure log is dumped.
@comment TROFF INPUT: .TP

@item @b{--quiet}
Turn off normal progress messages.
@comment TROFF INPUT: .TP

@item @b{--dump=}@i{<file>}
Dump debugging log to @i{<file>} on failure.
@comment TROFF INPUT: .TP

@item @b{--nostd}
Do not evaluate "standard" Lua hooks compiled into @b{monotone}.
@comment TROFF INPUT: .TP

@item @b{--norc}
Do not load Lua hooks from user's @b{~/.monotonerc} file.
@comment TROFF INPUT: .TP

@item @b{--rcfile=}@i{<file>}
Load extra Lua hooks from @i{file} (may be given multiple times).
@comment TROFF INPUT: .TP

@item @b{--db=}@i{<file>}
Use database in @i{file}.
@comment TROFF INPUT: .TP

@item @b{--key=}@i{<keyid>}
@itemx @b{-k} @i{<keyid>}
Use @i{keyid} for operations which produce @sc{rsa}
signatures. Default is inferred from presence of unique private key in
database. Can also be customized on a per-branch basis with hook
function @b{get@t{_}branch@t{_}key(branchname)}.
@comment TROFF INPUT: .TP

@item @b{--branch=}@i{<branchname>}
@itemx @b{-b} @i{<branchname>}
Use @i{branchname} for operations on a branch. Default is inferred
in operations on existing branches (commit, update, etc). 
@comment TROFF INPUT: .TP

@item @b{--ticker=}[@b{dot}|@b{count}]
Use the given method to print tickers.  The @b{count} method prints
the count for each ticker on one line, incrementing the numbers in
place, while the @b{dot} method prints a continuous string of
characters (like some programs provide a progress line of dots).
The default is @b{count}.

@item @b{--revision=}@i{<id>}
@itemx @b{-r} @i{<id>}
Currently this option only applies to the diff command where it may be
used to compare a working copy with a specific revision or to compare
two specific revisions. It will likely apply to other commands in the
future.

@item @b{--message=}@i{<log message>}
@itemx @b{-m} @i{<log message>}
Use the given message as the changelog when committing a new revision
rather than invoking the log message editor. Currently this option only
applies to the commit command but it may also apply to the comment
command in the future.

@item @b{--root=}@i{<root dir>}
Stop the search for a working copy (containing the @file{MT} directory)
at the specified root directory rather than at the physical root of the
filesystem.

@comment TROFF INPUT: .SH ENVIRONMENT

@end table

@c ---------------------------------------------------------------------

@node ENVIRONMENT

@section ENVIRONMENT
@c DEBUG: print_menu("ENVIRONMENT")

@comment TROFF INPUT: .TP

@c ---------------------------------------------------------------------
@table @code

@item @b{EDITOR}
Used to edit comments, log messages, etc.
@comment TROFF INPUT: .TP

@item @b{VISUAL}
Used in preference to @b{EDITOR}, if set.
@comment TROFF INPUT: .SH FILES

@end table

@c ---------------------------------------------------------------------

@node FILES

@section FILES
@c DEBUG: print_menu("FILES")

@comment TROFF INPUT: .TP

@c ---------------------------------------------------------------------
@table @code
@item @b{$HOME/.monotonerc}
A Lua script, used as a customization file.
@comment TROFF INPUT: .SH NOTES

@end table

@c ---------------------------------------------------------------------

@node NOTES

@section NOTES
@c DEBUG: print_menu("NOTES")

@comment TROFF INPUT: .IP \(bu

Command line options override environment variables and
settings in Lua scripts (such as @b{.monotonerc})

@comment TROFF INPUT: .SH "SEE ALSO"

@node SEE ALSO

@section SEE ALSO
@c DEBUG: print_menu("SEE ALSO")

@b{info monotone}
@comment TROFF INPUT: .SH BUGS

@node BUGS

@section BUGS
@c DEBUG: print_menu("BUGS")

see http://savannah.nongnu.org/bugs/?group=monotone
@comment TROFF INPUT: .SH AUTHOR

@node AUTHOR

@section AUTHOR
@c DEBUG: print_menu("AUTHOR")

graydon hoare <graydon@@pobox.com>

@node Index
@unnumbered Index
     
@printindex cp

@bye<|MERGE_RESOLUTION|>--- conflicted
+++ resolved
@@ -1880,7 +1880,6 @@
 forget what she has done like Abe.
 
 @smallexample
-<<<<<<< HEAD
 @group
 $ vi MT/log
 * src/banana.c: Added polling implementation
@@ -1890,9 +1889,7 @@
 and logs her changes in @file{MT/log} right away so she does not
 forget what she has done:
 
-@small example
-=======
->>>>>>> 85acd623
+@smallexample
 @group
 $ vi MT/log
 * src/banana.c: Added polling implementation
