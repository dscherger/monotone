\input texinfo   @c -*-texinfo-*-
@c %**start of header
@setfilename monotone.info
@settitle monotone documentation
@setchapternewpage odd
@c %**end of header

@syncodeindex fn cp
@include version.texi

@ifinfo
This manual is for the ``monotone'' distributed version control system.
This edition documents version @value{VERSION}.

Copyright 2003, 2004 Graydon Hoare
Copyright 2004 Nathaniel Smith
All rights reserved
Licensed to the public under the terms of the GNU FDL (>= 1.1).
See the file COPYING for details
@end ifinfo

@dircategory Programming
@direntry
* monotone: (monotone).         Monotone version control system
@end direntry

@titlepage
@title Monotone
@subtitle A distributed version control system
@author Graydon Hoare

@page
@vskip 0pt plus 1filll
Copyright @copyright{} 2003, 2004 Graydon Hoare
Copyright @copyright{} 2004 Nathaniel Smith
All rights reserved
Licensed to the public under the terms of the GNU FDL (>= 1.1).
See the file COPYING for details
@end titlepage

@ifnottex
@node Top
@top Top

Monotone Documentation

Monotone is a distributed version control tool. It can help automate
many tedious and error-prone tasks in group software development.
@itemize
@item
Store multiple versions of files you are working on efficiently.
@item
Transmit changes to files between you and your colleagues.
@item
Merge changes you make with those your colleagues make.
@item
Make notes about your opinion of the quality of versions of files.
@item
Make decisions about using or ignoring versions, depending on the notes
you receive from others.
@end itemize

Please be aware that monotone is a slightly unorthodox version control
tool, and many of its concepts are slightly similar --- but
significantly different --- from concepts with similar names in other
version control tools.

@end ifnottex

@menu
* Concepts::            Taxonomy of monotone
* Tutorial::            A detailed example of using monotone
* Advanced Uses::       Going beyond the basics
* CVS Phrasebook::      Transitional guide for CVS users
* Command Reference::   Details of each monotone command
* Hook Reference::      Functions which extend monotone
* Special Topics::      Extra explanations and details
* Man Page::            That other document
* Index::               Index of concepts and functions
@end menu


Complete table of contents

@contents

@node    Concepts
@chapter Concepts

This chapter should familiarize you with the concepts, terminology,
and behavior described in the remainder of the user manual. Please
take a moment to read it, as later sections will assume familiarity
with these terms.

@menu
* Versions of files::         Tracking changes to single files
* Versions of trees::         Tracking changes to collections of files
* Historical records::        Tracking the history of changes
* Certificates::              Tracking extended information
* Storage and workflow::      Saving, sending, and receiving changes
* Forks and merges::          Managing divergence of code
* Branches::                  Intentional divergence and automatic merging
@end menu

@page
@node    Versions of files
@section Versions of files

Suppose you wish to modify a file @file{file.txt} on your
computer. You begin with one @i{version} of the file, load it into
an editor, make some changes, and save the file again. Doing so
produces a new @i{version} of the file. We will say that the older
version of the file was a @dfn{parent}, and the new version is a
@dfn{child}, and that you have performed an @dfn{edit} between the
parent and the child. We may draw the relationship between parent and
child using a graph, where the arrow in the graph indicates the
direction of the edit, from parent to child.

@ifinfo
@smallexample
@group
     +----------------+
     |                |
     | parent version |
     | of file.txt    |
     |                |
     +----------------+
              |
              |
             \|/
              V
     +----------------+
     |                |
     | child version  |
     | of file.txt    |
     |                |
     +----------------+
@end group
@end smallexample
@end ifinfo
@ifnotinfo
@image{figures/parent-child}
@end ifnotinfo

We may want to identify the parent and the child precisely, for sake
of reference. To do so, we will compute a @i{cryptographic hash
function}, called @sc{sha1}, of each version. The details of this
function are beyond the scope of this document; in summary, the @sc{sha1}
function takes a version of a file and produces a short string of 20
bytes, which we will use to uniquely identify the version@footnote{We
say @sc{sha1} values are ``unique'' here, when in fact there is a
small probability of two different versions having the same @sc{sha1}
value. This probability is very small, so we discount it.}.  Now our
graph does not refer to some ``abstract'' parent and child, but rather
to the exact edit we performed between a specific parent and a
specific child.

@ifinfo
@smallexample
@group
     +---------------------------------------------------+
     | parent version                                    |
     | of file.txt                                       |
     |                                                   |
     | SHA1 = 65f1bde1f38262034e7c3457301e8f736ba6381b   |
     +---------------------------------------------------+
              |
              |
             \|/
              V
     +---------------------------------------------------+
     | child version                                     |
     | of file.txt                                       |
     |                                                   |
     | SHA1 = a91566316d208dc405795904f8d67ae3a0e765cb   |
     +---------------------------------------------------+
@end group
@end smallexample
@end ifinfo
@ifnotinfo
@image{figures/parent-child-names-hashes}
@end ifnotinfo

When dealing with versions of files, we will dispense with writing out
``file names'', and identify versions @i{purely} by their @sc{sha1}
value, which we will also refer to as their @dfn{file ID}. Using IDs
alone will often help us accommodate the fact that people often wish
to call files by different names. So now our graph of parent and child
is just a relationship between two versions, only identified by ID.

@ifinfo
@smallexample
@group
     +---------------------------------------------------+
     | parent version                                    |
     | SHA1 = 65f1bde1f38262034e7c3457301e8f736ba6381b   |
     +---------------------------------------------------+
              |
              |
             \|/
              V
     +---------------------------------------------------+
     | child version                                     |
     | SHA1 = a91566316d208dc405795904f8d67ae3a0e765cb   |
     +---------------------------------------------------+
@end group
@end smallexample
@end ifinfo
@ifnotinfo
@image{figures/parent-child-hashes}
@end ifnotinfo

Version control systems, such as monotone, are principally concerned
with the storage and management of @i{multiple} versions of some
files.  One way to store multiple versions of a file is, literally, to
save a separate @i{complete} copy of the file, every time you make a
change. When necessary, monotone will save complete copies of your
files in their, compressed with the @command{zlib} compression format.

@ifinfo
@smallexample
@group
   +--------------+  +--------------+  +--------------+
   |              |  |              |  |              |
   | Hello        |  | Hello,       |  | Why, Hello   |
   |              |  | world!       |  | there world, |    . . .
   |              |  |              |  | how do you   |
   |              |  |              |  | do?          |
   |              |  |              |  |              |
   +--------------+  +--------------+  +--------------+

   \______  ______/  \______  ______/  \______  ______/
          \/                \/                \/
      1st version       2nd version      3rd version
@end group
@end smallexample
@end ifinfo
@ifnotinfo
@image{figures/three-versions}
@end ifnotinfo

Often we find that successive versions of a file are very similar to
one another, so storing multiple complete copies is a waste of
space. In these cases, rather than store @i{complete} copies of each
version of a file, we store a compact description of only the
@i{changes} which are made between versions. Such a description of
changes is called a @dfn{delta}. 

Storing deltas between files is, practically speaking, as good as
storing complete versions of files. It lets you undo changes from a
new version, by applying the delta backwards, and lets your friends
change their old version of the file into the new version, by applying
the delta forwards. Deltas are usually smaller than full files, so
when possible monotone stores deltas, using a modified @command{xdelta}
format. The details of this format are beyond the scope of this
document.

@ifinfo
@smallexample
@group
                        difference
                     between versions
                       _____/\____
   +--------------+   /           \    +--------------+
   |              |                    |              |
   | Hello        |    +[, world!]     | Hello,       |
   |              |                    | world!       |
   |              |                    |              |
   |              |                    |              |
   |              |                    |              |
   +--------------+                    +--------------+

   \______  ______/                    \______  ______/
          \/                                  \/
     1st version                         2nd version
@end group
@end smallexample
@end ifinfo
@ifnotinfo
@image{figures/difference-between-versions}
@end ifnotinfo

@page
@node    Versions of trees
@section Versions of trees

After you have made many different files, you may wish to capture a
``snapshot'' of the versions of all the files in a particular collection.
Since files are typically collected into @i{trees} in a file system,
we say that you want to capture a @i{version of your tree}. Doing
so will permit you to undo changes to multiple files at once, or send
your friend a @i{set} of changes to many files at once.

To make a snapshot of a tree, we begin by writing a special file
called a @dfn{manifest}. In fact, monotone will write this file for
us, but we could write it ourselves too. It is just a plain text
file. Each line of a manifest file contains two columns. In the first
column we write the ID of a file in your tree, and in the second
column we write the path to the file, from the root of our tree to the
filename.

@ifinfo
@smallexample
@group
+--------------------------------------------------------------+
|                                                              |
|  f2e5719b975e319c2371c98ed2c7231313fac9b5  fs/readdir.c      |
|  81f0c9a0df254bc8d51bb785713a9f6d0b020b22  fs/read_write.c   |
|  943851e7da46014cb07473b90d55dd5145f24de0  fs/pipe.c         |
|  ddc2686e000e97f670180c60a3066989e56a11a3  fs/open.c         |
|  295d276e6c9ce64846d309a8e39507bcb0a14248  fs/namespace.c    |
|  71e0274f16cd68bdf9a2bf5743b86fcc1e597cdc  fs/namei.c        |
|  1112c0f8054cebc9978aa77384e3e45c0f3b6472  fs/iobuf.c        |
|  8ddcfcc568f33db6205316d072825d2e5c123275  fs/inode.c        |
|                                                              |
+--------------------------------------------------------------+

\_____________________________  _______________________________/
                              \/
                          an example
                         manifest file
@end group
@end smallexample
@end ifinfo
@ifnotinfo
@image{figures/manifest}
@end ifnotinfo

Now we note that a manifest is itself a file. Therefore a manifest can
serve as input to the @sc{sha1} function, and thus every manifest has
an ID of its own. By calculating the @sc{sha1} value of a manifest, we
capture the @i{state of our tree} in a single @dfn{manifest ID}. In
other words, the ID of the manifest essentially captures all the IDs
and file names of every file in our tree, combined. So we may treat
manifests and their IDs as @i{snapshots} of a tree of files, though
lacking the actual contents of the files themselves.

@ifinfo
@smallexample
@group
  +--------------------------+
  |   int readdir(...) @{     |
  |     ...                  |
  |   @}                      |
  +--------------------------+

  \____________  ___________/
               \/
              SHA1
               ||
+--------------||----------------------------------------------+
|              \/                                              |
|  f2e5719b975e319c2371c98ed2c7231313fac9b5  fs/readdir.c      |
|  81f0c9a0df254bc8d51bb785713a9f6d0b020b22  fs/read_write.c   |
|  943851e7da46014cb07473b90d55dd5145f24de0  fs/pipe.c         |
|                   . . .                       . . .          |
+--------------------------------------------------------------+

\_____________________________  _______________________________/
                              \/
                             SHA1
                              ||
                              ||
                              \/
                         manifest ID:
           a2eeaa28574141a7d48fa1cc2802070150b93ec4
@end group
@end smallexample
@end ifinfo
@ifnotinfo
@image{figures/file-id-manifest-id}
@end ifnotinfo

As with versions of files, we may decide to store manifests in their
entirety, or else we may store only a compact description of changes
which occur between different versions of manifests. As with files,
when possible monotone stores compact descriptions of changes between
manifests; when necessary it stores complete versions of manifests.

@page
@node    Historical records
@section Historical records

Suppose you sit down to edit some files. Before you start working, you
may record a manifest of the files, for reference sake. When you
finish working, you may record another manifest. These ``before and
after'' snapshots of the tree of files you worked on can serve as
historical records of the set of changes, or @dfn{changeset}, that you
made. In order to capture a ``complete'' view of history -- both the
changes made and the state of your file tree on either side of those
changes -- monotone builds a special composite file called a
@dfn{revision} each time you make changes. Like manifests, revisions
are ordinary text files which can be passed through the @sc{sha1}
function and thus assigned a @dfn{revision ID}.

@ifinfo
@smallexample
@group
+--------------------------------------------------------------+
|                                                              |
|                 ... content of revision ...                  |
|                                                              |
+--------------------------------------------------------------+

\_____________________________  _______________________________/
                              \/
                             SHA1
                              ||
                              \/
                         revision ID:
           1c83997e7ab40c0df47554c81b7d4e7ee691eb0d
@end group
@end smallexample
@end ifinfo
@ifnotinfo
@image{figures/revision}
@end ifnotinfo

The content of a revision makes reference to file IDs, in describing
a changeset, and manifest IDs, in describing tree states ``before and
after'' the changeset. Crucially, revisions also make reference to
@i{other revision IDs}. This fact -- that revisions include the IDs of
other revisions -- causes the set of revisions to join together into a
historical @i{chain of events}, somewhat like a ``linked list''.  Each
revision in the chain has a unique ID, which includes @i{by reference}
all the revisions preceeding it. Even if you undo a changeset, and
return to a previously-visited manifest ID during the course of your
edits, each revision will incorporate the ID of its predecessor, thus
forming a new unique ID for each point in history.

@ifinfo
@smallexample
@group
                              ||
+-----------------------------||-------------------------------+
|                             \/                               |
|  old_revision: 86d06a095529dca003ad62715dc2be7873edade0      |
|    change_set:           .  .  .                             |
|  old_manifest: 1b24ba8b8dc3ff9c87b5198315eced1b279dc74e  <----- manifest ID 
|  new_manifest: dbd022dc423fd7f473e0fa79842cd9901cc2dd69  <----- manifest ID 
|                                                              |
+--------------------------------------------------------------+

\_____________________________  _______________________________/
                              \/
                             SHA1
                              ||
+-----------------------------||-------------------------------+
|                             \/                               |
|  old_revision: f45add3bfb21cb459d99b6a9c0111df75f6d9f85      |
|    change_set:           .  .  .                             |
|  old_manifest: dbd022dc423fd7f473e0fa79842cd9901cc2dd69  <----- manifest ID 
|  new_manifest: 8a05c60422770bbf49a3192c2367ddaa066538ca  <----- manifest ID 
|                                                              |
+--------------------------------------------------------------+

\_____________________________  _______________________________/
                              \/
                             SHA1
                              ||
                              \/
                         revision ID:
           1c83997e7ab40c0df47554c81b7d4e7ee691eb0d
@end group
@end smallexample
@end ifinfo
@ifnotinfo
@image{figures/revision-chaining}
@end ifnotinfo

@page
@node    Certificates
@section Certificates

Often, you will wish to make a @i{statement} about a revision, such as
stating the reason that you made some changes, or stating the time at
which you made the changes, or stating that the revision passes a test
suite. Statements such as these can be thought of, generally, as a
bundle of information with three parts:

@itemize
@item
an @i{ID}, indicating which revision you are making a statement about
@item
a @i{name} indicating the type of statement you are making, such as
``changelog'', ``date'' or ``testresult''
@item
a @i{value} indicating the remaining detail of the statement, such as
``fixed a bug'', ``March 9th'' or ``1''
@end itemize


For example, if you want to say that a particular revision was
composed on April 4, 2003, you might make a statement like this:

@ifinfo
@smallexample
@group
      +------------------------------------------------------+
      |  revision ID                                         |
      |  a2eeaa28574141a7d48fa1cc2802070150b93ec4            |
      +--------------------------+---------------------------+
      |  statement name          |  statement value          |
      |  "date"                  |  "2003-04-04T07:39:51"    |
      +--------------------------+---------------------------+
@end group
@end smallexample
@end ifinfo
@ifnotinfo
@image{figures/statement}
@end ifnotinfo

In an ideal world, these are all the parts of a statement we would
need in order to go about our work. In the real world, however, there
are sometimes malicious people who would make false or misleading
statements; so we need a way to verify that a particular person made a
particular statement about a revision. We therefore will add two more
pieces of information to our bundle:

@itemize
@item
a @i{key} which identifies the person making a statement
@item
a @i{signature} --- just a large number with particular properties ---
certifying the fact that the person made the statement
@end itemize

When these 2 items accompany a statement, we call the total bundle of
5 items a @dfn{certificate}, or @i{cert}. A cert makes a statement in
a secure fashion. The security of the signature in a cert is derived
from the @sc{rsa} cryptography system, the details of which are beyond
the scope of this document.

@ifinfo
@smallexample
@group
      +------------------------------------------------------+
      |  revision ID                                         |
      |  a2eeaa28574141a7d48fa1cc2802070150b93ec4            |
      +--------------------------+---------------------------+
      |  cert name               |  cert value               |
      |  "date"                  |  "2003-04-04T07:39:51"    |
      +--------------------------+---------------------------+
      |  signed by key           |  signature                |
      |  "jrh@@somewhere.com"     |  "a02380def....0983fe90"  |
      +--------------------------+---------------------------+
@end group
@end smallexample
@end ifinfo
@ifnotinfo
@image{figures/cert}
@end ifnotinfo

Monotone uses certs extensively. Any ``extra'' information which needs
to be stored, transmitted or retrieved --- above and beyond files,
manifests, and revisions --- is kept in the form of certs. This
includes change logs, time and date records, branch membership,
authorship, test results, and more. When monotone makes a decision
about storing, transmitting, or extracting files, manifests, or
revisions, the decision is often based on certs it has seen, and the
trustworthiness you assign to those certs.

The @sc{rsa} cryptography system --- and therefore monotone itself ---
requires that you exchange special ``public'' numbers with your
friends, before they will trust certificates signed by you. These
numbers are called @dfn{public keys}. Giving someone your public key
does not give them the power to @i{impersonate} you, only to verify
signatures made by you. Exchanging public keys should be done over a
trusted medium, in person, or via a trusted third party. Advanced
secure key exchange techniques are beyond the scope of this document.

Most of monotone's certs refer to revision IDs. Some certs may refer
to file IDs or manifest IDs, depending on context. This capability may
also be removed in the future, at which point certs will @emph{only}
refer to revisions.

@page
@node    Storage and workflow
@section Storage and workflow

Monotone moves information in and out of three different types of
storage:

@itemize
@item
a @i{working copy} in the local file system
@item
a @i{local database} in the local file system
@item
a @i{remote database} elsewhere on the internet
@end itemize

All information passes @emph{through} your local database, en route to
some other destination. For example, when changes are made in a
working copy, you may save those changes to your database, and later
you may synchronize your database with someone else's. Monotone will
not move information directly between a working copy and a remote
database, or between working copies. Your local database is always
the ``switching point'' for communication.

@ifinfo
@smallexample
@group
             pull, push, sync
       (untrusted network exchanges)
            _________/\________
           /                   \

    +-------------+      +------------+      +--------------+
    |             |      |            |      |              |
    |  remote db  | <==> |  local db  | <==> | working copy |
    |             |      |            |      |              |
    +-------------+      +------------+      +--------------+

                                \________  _______/
                                         \/
                                  commit, update
                            (certified local exchanges)
@end group
@end smallexample
@end ifinfo
@ifnotinfo
@image{figures/general-workflow}
@end ifnotinfo

A @dfn{working copy} is a tree of files in your file system, arranged
according to the list of file paths and IDs in a particular
manifest. A special directory called @file{MT} exists in the root of
any working copy. Monotone keeps some special files in the @file{MT}
directory, in order to track changes you make to your working copy.

Aside from the special @file{MT} directory, a working copy is just a
normal tree of files. You can directly edit the files in a working
copy using a plain text editor or other program; monotone will
automatically notice when you make any changes. If you wish to add
files, remove files, or move files within your working copy, you must
tell monotone explicitly what you are doing, as these actions cannot
be deduced.

If you do not yet have a working copy, you can @dfn{check out} a
working copy from a database, or construct one from scratch and
@dfn{add} it into a database. As you work, you will occasionally
@dfn{commit} changes you have made in a working copy to a database,
and @dfn{update} a working copy to receive changes that have arrived
in a database. Committing and updating take place purely between a
database and a working copy; the network is not involved.

@ifinfo
@smallexample
@group
   -----------------     check out,      working copy
  (                 )    or update      +----------------
   -----------------     ---------->    |
  |                 |                   |  src/func.c
  |      local      |   <----------     |  src/func.h
  |     database    |    add,           |  src/main.c
  |                 |    or commit      |  Makefile
  \_________________/                   |  MT/
                                        |
@end group
@end smallexample
@end ifinfo
@ifnotinfo
@image{figures/local-workflow}
@end ifnotinfo

A @dfn{database} is a single, regular file. You can copy or back it up
using standard methods. Typically you keep a database in your home
directory. Databases are portable between different machine types. If
a database grows too big, you may choose to remove information from
it. You can have multiple databases and divide your work between them,
or keep everything in a single database if you prefer. You can dump
portions of your database out as text, and read them back into other
databases, or send them to your friends.

A database contains many files, manifests, revisions, and
certificates, some of which are not immediately of interest, some of
which may be unwanted or even false. It is a collection of information
received from network servers, working copies, and other
databases. You can inspect and modify your databases without affecting
your working copies, and vice-versa.

Monotone knows how to exchange information in your database with other
remote databases, using an interactive protocol called @dfn{netsync}.
It supports three modes of exchange: pushing, pulling, and
synchronizing. A @dfn{pull} operation copies data from a remote
database to your local database. A @dfn{push} operation copies data
from your local database to a remote database. A @dfn{sync} operation
copies data both directions. In each case, only the data missing from
the destination is copied. The netsync protocol calculates the data to
send ``on the fly'' by exchanging partial hash values of each
database.

@ifinfo
@smallexample
@group
  -----------------                    ----------------- 
 (                 )                  (                 )
  -----------------    --- pull --->   -----------------       
 |                 |                  |                 |
 |      remote     |  <--- sync --->  |      local      |
 |     database    |                  |     database    |
 |                 |  <--- push ---   |                 |
 \_________________/                  \_________________/
@end group
@end smallexample
@end ifinfo
@ifnotinfo
@image{figures/network-workflow}
@end ifnotinfo

In general, work flow with monotone involves 3 distinct stages:

@itemize
@item
When you @i{commit} changes from your working copy to your database,
your database stores the changes but does not communicate with the
network. Your commits happen immediately, without consulting any other
party, and do not require network connectivity.

@item
When you are ready to @i{exchange} work with someone else, you can
push, pull, or sync with other databases on the network. When you talk
to other servers on the network, your database may change, but your
working copy will not. In fact, you do not need a working copy at all
when exchanging work.

@item
When you @i{update} your working copy, some (but not all) of the
changes which your database received from the network are applied to
your working copy. The network is not consulted during updates.
@end itemize

The last stage of workflow is worth clarifying: monotone does
@emph{not} blindly apply all changes it receives from a remote
database to your working copy.  Doing so would be very dangerous,
because remote databases are not always trustworthy systems. Rather,
monotone evaluates the certificates it has received along with the
changes, and decides which particular changes are safe and desirable
to apply to your working copy.

You can always adjust the criteria monotone uses to judge the
trustworthiness and desirability of changes in your database. But keep
in mind that it always uses @emph{some} criteria; receiving changes
from a remote server is a @emph{different} activity than applying
changes to a working copy. Sometimes you may receive changes which
monotone judges to be untrusted or bad; such changes may stay in your
database but will @emph{not} be applied to your working copy.

Remote databases, in other words, are just untrusted ``buckets'' of
data, which you can trade with promiscuously. There is no trust
implied in communication.

@page
@node    Forks and merges
@section Forks and merges

So far we have been talking about revisions as though each logically
follows exactly one revision before it, in a simple sequence of
revisions.

@ifinfo
@smallexample
@group
       +-----------------------+
       |  parent revision      |
       +-----------------------+
                |
                |
       +-----------------------+
       |  child revision       |
       +-----------------------+
                |
                |
       +-----------------------+
       |  grandchild revision  |
       +-----------------------+
@end group
@end smallexample
@end ifinfo
@ifnotinfo
@image{figures/linear-history}
@end ifnotinfo

This is a rosy picture, but sometimes it does not work out this
way. Sometimes when you make new revisions, other people are
@i{simultaneously} making new revisions as well, and their revisions
might be derived from the same parent as yours, or contain different
changesets. Without loss of generality, we will assume simultaneous
edits only happen two-at-a-time; in fact many more edits may happen at
once but our reasoning will be the same.

We call this situation of simultaneous edits a @dfn{fork}, and will
refer to the two children of a fork as the @i{left child} and @i{right
child}. In a large collection of revisions with many people editing
files, especially on many different computers spread all around the
world, forks are a common occurrence.

@ifinfo
@smallexample
@group
             +-----------------+
             | parent revision |
             +-----------------+
                    |   |
           +--------+   +---------+
           |                      |
     +-------------+     +--------------+
     | left child  |     | right child  |
     +-------------+     +--------------+
@end group
@end smallexample
@end ifinfo
@ifnotinfo
@image{figures/fork}
@end ifnotinfo

If we analyze the changes in each child revision, we will often find
that the changeset between the parent and the left child are unrelated
to the changeset between the parent and the right child. When this
happens, we can usually @dfn{merge} the fork, producing a common
grandchild revision which contains both changesets.

@ifinfo
@smallexample
@group
             +-----------------+
             | parent revision |
             +-----------------+
                    |   |
           +--------+   +---------+
           |                      |
     +-------------+     +--------------+
     | left child  |     | right child  |
     +-------------+     +--------------+
           |                      |
           +--------+   +---------+
                    |   |
             +-----------------+
             | merged revision |
             +-----------------+
@end group
@end smallexample
@end ifinfo
@ifnotinfo
@image{figures/merge}
@end ifnotinfo

@page
@node    Branches
@section Branches

Sometimes, people intentionally produce forks which are @emph{not
supposed to be merged}; perhaps they have agreed to work independently
for a time, or wish to change their files in ways which are not
logically compatible with each other. When someone produces a fork
which is supposed to last for a while (or perhaps permanently) we say
that the fork has produced a new @dfn{branch}. Branches tell monotone
which revisions you would like to merge, and which you would like to
keep separate.

You can see all the available branches using @code{monotone list branches}.

Branches are indicated with certs.  The cert name @code{branch} is
reserved for use by monotone, for the purpose of identifying the
revisions which are members of a branch. A @code{branch} cert has a
symbolic ``branch name'' as its value. When we refer to ``a branch'',
we mean all revisions with a common branch name in their @code{branch}
certs.

For example, suppose you are working on a program called ``wobbler''.
You might develop many revisions of wobbler and then decide to split
your revisions into a ``stable branch'' and an ``unstable branch'', to
help organize your work. In this case, you might call the new branches
``wobbler-stable'' and ``wobbler-unstable''. From then on, all
revisions in the stable branch would get a cert with name @code{branch}
and value @code{wobbler-stable}; all revisions in the unstable branch
would get a cert with name @code{branch} and value
@code{wobbler-unstable}. When a @code{wobbler-stable} revision forks,
the children of the fork will be merged. When a
@code{wobbler-unstable} revision forks, the children of the fork will
be merged. However, the @code{wobbler-stable} and
@code{wobbler-unstable} branches will not be merged together, despite
having a common ancestor.

@ifinfo
@smallexample
@group
                   +--------------------------+
                   | common ancestor revision |
                   +--------------------------+
                          |          |
                +---------+          +---------+
                |                              |
       +-----------------+            +-------------------+           
       | stable revision |            | unstable revision |           
       +-----------------+            +-------------------+           
              | |                               | |                   
      +-------+ +-------+               +-------+ +-------+           
      |                 |               |                 |           
+-------------+ +--------------+  +---------------+ +----------------+
| left stable | | right stable |  | left unstable | | right unstable |
|   child     | |     child    |  |   child       | |     child      |
+-------------+ +--------------+  +---------------+ +----------------+
      |                  |              |                  |          
      +-------+ +--------+              +-------+ +--------+          
              | |                               | |                   
       +----------------+                +------------------+         
       | merged stable  |                | merged unstable  |         
       |   revision     |                |     revision     |         
       +----------------+                +------------------+ 

\_____________  _______________/  \_______________  _________________/
              \/                                  \/
         stable branch                     unstable branch
@end group
@end smallexample
@end ifinfo
@ifnotinfo
@image{figures/two-branches}
@end ifnotinfo

For each branch, the set of revisions with @emph{no children} is
called the @dfn{heads} of the branch. Monotone can automatically
locate, and attempt to merge, the heads of a branch. If it fails to
automatically merge the heads, it may ask you for assistance or else
fail cleanly, leaving the branch alone.

For example, if a fork's left child has a child of its own (a ``left
grandchild''), monotone will merge the fork's right child with the
left grandchild, since those revisions are the heads of the branch. It
will not merge the left child with the right child, because the left
child is not a member of the heads.

@ifinfo
@smallexample
@group
               +-----------------+
               | parent revision |
               +-----------------+
                      |       |
             +--------+       |
             |                |
       +-------------+        |
       | left child  |        |
       +-------------+        |
             |                |         
*************|****************|************
*            |                |           *
*  +-----------------+  +-------------+   *
*  | left grandchild |  | right child |   *  the heads of the branch
*  +-----------------+  +-------------+   *    (before the merge)
*            |                |           *
*************|****************|************
             |                |         
             +--------+   +---+
                      |   |
               +-----------------+
               | merged revision |
               +-----------------+
@end group
@end smallexample
@end ifinfo
@ifnotinfo
@image{figures/branch-heads}
@end ifnotinfo

When there is only one revision in the heads of a branch, we say that
@i{the heads are merged}, or more generally that @i{the branch is
merged}, since the heads is the logical set of candidates for any
merging activity. If there are two or more revisions in the heads of a
branch, and you ask to merge the branch, monotone will merge them
two-at-a-time until there is only one.

@subsection Branch Names

The branch names used in the above section are fine for an example, but
they would be bad to use in a real project.  The reason is, monotone
branch names must be @emph{globally} unique, over all branches in the
world.  Otherwise, bad things can happen.  Fortunately, we have a handy
source of globally unique names --- the DNS system.

When naming a branch, always prepend the reversed name of a host that
you control or are otherwise authorized to use.  For example, monotone
development happens on the branch @code{net.venge.monotone}, because
@code{venge.net} belongs to monotone's primary author.  The idea is that
this way, you can coordinate with other people using a host to make sure
there are no conflicts --- in the example, monotone's primary author can
be certain that no-one else using @code{venge.net} will start up a
different program named @code{monotone}.  If you work for Yoyodyne,
Inc. (owners of yoyodyne.com), then all your branch names should look
like @code{com.yoyodyne.@emph{something}}.

What the @code{@emph{something}} part looks like is up to you, but
usually the first part is the project name (the @code{monotone} in
@code{net.venge.monotone}), and then possibly more stuff after that to
describe a particular branch.  For example, monotone's win32 support
was initially developed on the branch @code{net.venge.monotone.win32}.

(For more information, see @ref{Naming Conventions}.)

@node    Tutorial
@chapter Tutorial

This chapter illustrates the basic uses of monotone by means of an
example, fictional software project. Before we walk through the
tutorial, there are two minor issues to address: standard options and
revision selectors.

@subsection Standard Options
Before operating monotone, two important command-line options should
be explained.

@itemize
@item
Most commands operate on a @i{database}, which is selected with
the @option{--db} option.
@item
Many commands operate on a subset of the database, called a
@i{branch}, which is selected with the @option{--branch} option.
@end itemize

Monotone will cache the settings for these options in your working
copy, so ordinarily once you have checked out a project, you will not
need to specify them again.  We will therefore only mention these
arguments in the first example.

@subsection Revision Selectors
Many commands require you to supply 40-character @sc{sha1} values as
arguments, which identify revisions. These ``revision IDs'' are
tedious to type, so monotone permits you to supply ``revision
selectors'' rather than complete revision IDs. Selectors are a more
``human friendly'' way of specifying revisions by combining certificate
values into unique identifiers. This ``selector'' mechanism can be
used anywhere a revision ID would normally be used. For details on
selector syntax, see @ref{Selectors}.

We are now ready to explore our fictional project.

@page
@section The Fictional Project

Our fictional project involves 3 programmers cooperating to write
firmware for a robot, the JuiceBot 7, which dispenses fruit juice. The
programmers are named Jim, Abe and Beth.

@itemize
@item
Jim lives in Japan, and owns JuiceBot Inc. You will know when we're talking
about Jim, because everything he does involves the letter ``j''.
@item
Abe lives in Australia and writes code related to apple juice. You will
know when we're talking about Abe, because everything he does involves
the letter ``a''.
@item
Beth lives in Brazil and writes code related to banana juice. You will
know when we're talking about Beth, because everything she does involves
the letter ``b''.
@end itemize

In our example the programmers work privately on laptops, and are
usually @emph{disconnected} from the network. They share no storage
system. Thus when each programmer enters a command, it affects only
his or her own computer, unless otherwise stated.

Our fictional project will work through the following version control
tasks. Some tasks must be done by each member of our example team, other
tasks involve only one member.

@menu
* Creating a Database::
* Generating Keys::
* Exchanging Keys::
* Adding Files::
* Committing Work::
* Network Service::
* Making Changes::
* Dealing with a Fork::
@end menu


@page
@node    Creating a Database
@section Creating a Database

The first step Jim, Abe and Beth each need to perform is to create a
new database. This is done with the @code{monotone db init} command,
providing a @option{--db} option to speficy the location of the new
database. Each programmer creates their own database, which will
reside in their home directory and store all the revisions, files and
manifests they work on. Monotone requires this step as an explicit
command, to prevent spurious creation of databases when an invalid
@option{--db} option is given.

Thus Jim issues the command:

@smallexample
@group
$ monotone db init --db=~/jim.db
@end group
@end smallexample

Abe issues the command:

@smallexample
@group
$ monotone db init --db=~/abe.db
@end group
@end smallexample

And Beth issues the command:

@smallexample
@group
$ monotone db init --db=~/beth.db
@end group
@end smallexample

@page
@node    Generating Keys
@section Generating Keys

Now Jim, Abe and Beth must each generate an @sc{rsa} key pair for
themselves. This step requires choosing a key identifier. Typical key
identifiers are similar to email addresses, possibly modified with
some prefix or suffix to distinguish multiple keys held by the same
owner. Our example programmers will use their email addresses at the
fictional ``juicebot.co.jp'' domain name. When we ask for a key to be
generated, monotone will ask us for a passphrase. This phrase is used
to encrypt the key when storing it on disk, as a security measure.

Jim does the following:

@smallexample
@group
$ monotone --db=~/jim.db genkey jim@@juicebot.co.jp
enter passphrase for key ID [jim@@juicebot.co.jp] : @i{<Jim enters his passphrase>}
monotone: generating key-pair 'jim@@juicebot.co.jp'
monotone: storing key-pair 'jim@@juicebot.co.jp' in database
@end group
@end smallexample

Abe does something similar:

@smallexample
@group
$ monotone --db=~/abe.db genkey abe@@juicebot.co.jp
enter passphrase for key ID [abe@@juicebot.co.jp] : @i{<Abe enters his passphrase>}
monotone: generating key-pair 'abe@@juicebot.co.jp'
monotone: storing key-pair 'abe@@juicebot.co.jp' in database
@end group
@end smallexample

as does Beth:

@smallexample
@group
$ monotone --db=~/beth.db genkey beth@@juicebot.co.jp
enter passphrase for key ID [beth@@juicebot.co.jp] : @i{<Beth enters her passphrase>}
monotone: generating key-pair 'beth@@juicebot.co.jp'
monotone: storing key-pair 'beth@@juicebot.co.jp' in database
@end group
@end smallexample

Each programmer has now generated a key pair and placed it in their
local database. Each can list the keys in their database, to ensure
the correct key was generated. For example, Jim might see this:

@smallexample
@group
$ monotone --db=~/jim.db list keys

[public keys]
9e9e9ef1d515ad58bfaa5cf282b4a872d8fda00c jim@@juicebot.co.jp


[private keys]
771ace046c27770a99e5fddfa99c9247260b5401 jim@@juicebot.co.jp

@end group
@end smallexample

The hexidecimal string printed out before each key name is a
@emph{fingerprint} of the key, and can be used to verify that the key
you have stored under a given name is the one you intended to
store. Monotone will never permit one database to store two keys with
the same name or the same fingerprint.

This output shows one private and one public key stored under the name
@code{jim@@juicebot.co.jp}, so it indicates that Jim's key-pair has
been successfully generated and stored. On subsequent commands, Jim
will need to re-enter our passphrase in order to perform
security-sensitive tasks. To simplify matters, Jim decides to store
his security passphrase in his @code{.monotonerc} file, by writing a
@emph{hook function} which returns the passphrase, so that he does not
need to repeatedly be prompted for it:

@smallexample
@group
$ cat >~/.monotonerc
function get_passphrase(keypair_id)
  return "jimsekret"
end
^D
@end group
@end smallexample

Abe and Beth do the same, with their secret passphrases.

@page
@node    Exchanging Keys
@section Exchanging Keys

Jim, Abe and Beth all wish to work with one another, and trust one
another. For monotone to accept this situation, the team members will
need to exchange the public parts of their @sc{rsa} key with each
other. 

First, Jim exports his public key:

@smallexample
@group
$ monotone --db=~/jim.db pubkey jim@@juicebot.co.jp >~/jim.pubkey
@end group
@end smallexample

His public key is just a plain block of ASCII text:

@smallexample
@group
$ cat ~/jim.pubkey
[pubkey jim@@juicebot.co.jp]
MIGdMA0GCSqGSIb3DQEBAQUAA4GLADCBhwKBgQCbaVff9SF78FiB/1nUdmjbU/TtPyQqe/fW
CDg7hSg1yY/hWgClXE9FI0bHtjPMIx1kBOig09AkCT7tBXM9z6iGWxTBhSR7D/qsJQGPorOD
DO7xovIHthMbZZ9FnvyB/BCyiibdWgGT0Gtq94OKdvCRNuT59e5v9L4pBkvajb+IzQIBEQ==
[end]
@end group
@end smallexample

Abe also exports his public key:

@smallexample
@group
$ monotone --db=~/abe.db pubkey abe@@juicebot.co.jp >~/abe.pubkey
@end group
@end smallexample

As does Beth:

@smallexample
@group
$ monotone --db=~/beth.db pubkey beth@@juicebot.co.jp >~/beth.pubkey
@end group
@end smallexample

Then all three team members exchange keys. The keys are not secret,
but the team members must be relatively certain that they are
communicating with the person they intend to trust, when exchanging
keys, and not some malicious person pretending to be a team
member. Key exchange may involve sending keys over an encrypted
medium, or meeting in person to exchange physical copies, or any
number of techniques. All that matters, ultimately, is for each team
member to receive the keys of the others.

So eventually, after key exchange, Jim has Beth's and Abe's public key
files in his home directory, along with his own. He tells monotone to
read the associated key packets into his database:

@smallexample
@group
$ monotone --db=~/jim.db read <~/abe.pubkey
monotone: read 1 packet
$ monotone --db=~/jim.db read <~/beth.pubkey
monotone: read 1 packet
@end group
@end smallexample

Beth and Abe similarly tell monotone to read read the two new public
keys they received into their respective databases.


@page
@node    Adding Files
@section Adding Files

Next Jim decides to add some files to the project. He writes up 
a file containing the prototypes for the JuiceBot 7:

@smallexample
@group
$ mkdir include
$ cat >include/jb.h
/* Standard JuiceBot hw interface */

#define FLOW_JUICE 0x1
#define POLL_JUICE 0x2
int spoutctl(int port, int cmd, void *x);

/* JuiceBot 7 API */

#define APPLE_SPOUT 0x7e
#define BANANA_SPOUT 0x7f
void dispense_apple_juice ();
void dispense_banana_juice ();
^D
@end group
@end smallexample

Then adds a couple skeleton source files which he wants Abe and Beth
to fill in:

@smallexample
@group
$ mkdir src
$ cat >src/apple.c
#include "jb.h"

void 
dispense_apple_juice()
@{
  /* Fill this in please, Abe. */
@}
^D
$ cat >src/banana.c
#include "jb.h"

void 
dispense_banana_juice()
@{
  /* Fill this in please, Beth. */
@}
^D
@end group
@end smallexample

Now Jim tells monotone to add these files to its record of his working
copy. He specifies one filename and one directory; monotone
recursively scans the directory and adds all its files.

@smallexample
@group
$ monotone --db=~/jim.db add include/jb.h src
monotone: adding include/jb.h to working copy add set
monotone: adding src/apple.c to working copy add set
monotone: adding src/banana.c to working copy add set
@end group
@end smallexample

This command produces a record of Jim's intentions in a special file
called @file{MT/work}, stored in the working copy. The file is plain
text:

@smallexample
@group
$ cat MT/work
add_file "include/jb.h"

add_file "src/apple.c"

add_file "src/banana.c"
@end group
@end smallexample

Jim then gets up from his machine to get a coffee. When he returns
he has forgotten what he was doing. He asks monotone:

@smallexample
@group
$ monotone --db=jim.db status

new_manifest [2098eddbe833046174de28172a813150a6cbda7b]

old_revision []
old_manifest []

add_file "include/jb.h"

add_file "src/apple.c"

add_file "src/banana.c"

patch "include/jb.h"
 from []
   to [3b12b2d0b31439bd50976633db1895cff8b19da0]

patch "src/apple.c"
 from []
   to [2650ffc660dd00a08b659b883b65a060cac7e560]

patch "src/banana.c"
 from []
   to [e8f147e5b4d5667f3228b7bba1c5c1e639f5db9f]

@end group
@end smallexample

The output of this command tells Jim that his edits, so far,
constitute only the addition of some files. In the output we can see
one pecularity of monotone's changeset format. The pecularity is that
when monotone records a ``new file'', it actually records two separate
events: the addition of an empty file to the working copy, and a patch
of that file from empty to its intended contents. 

Jim wants to see the actual details of the files he added, however, so
he runs a command which prints out the status @emph{and} a GNU
``unified diff'' of the patches involved in the changeset:

@smallexample
@group
$ monotone --db=jim.db diff
# 
# add_file "include/jb.h"
# 
# add_file "src/apple.c"
# 
# add_file "src/banana.c"
# 
# patch "include/jb.h"
#  from []
#    to [3b12b2d0b31439bd50976633db1895cff8b19da0]
# 
# patch "src/apple.c"
#  from []
#    to [2650ffc660dd00a08b659b883b65a060cac7e560]
# 
# patch "src/banana.c"
#  from []
#    to [e8f147e5b4d5667f3228b7bba1c5c1e639f5db9f]
# 
--- include/jb.h
+++ include/jb.h
@@ -0,0 +1,13 @@
+/* Standard JuiceBot hw interface */
+
+#define FLOW_JUICE 0x1
+#define POLL_JUICE 0x2
+#define SET_INTR 0x3
+int spoutctl(int port, int cmd, void *x);
+
+/* JuiceBot 7 API */
+
+#define APPLE_SPOUT 0x7e
+#define BANANA_SPOUT 0x7f
+void dispense_apple_juice ();
+void dispense_banana_juice ();
--- src/apple.c
+++ src/apple.c
@@ -0,0 +1,7 @@
+#include "jb.h"
+
+void 
+dispense_apple_juice()
+@{
+  /* Fill this in please, Abe. */
+@}
--- src/banana.c
+++ src/banana.c
@@ -0,0 +1,7 @@
+#include "jb.h"
+
+void 
+dispense_banana_juice()
+@{
+  /* Fill this in please, Beth. */
+@}
@end group
@end smallexample

@page
@node    Committing Work
@section Committing Work

Satisfied with the work he's done, Jim wants to save his changes. He
chooses @code{jp.co.juicebot.jb7} as a branch name. (See @ref{Naming
Conventions} for more information about appropriate branch names.) He
then commits his working copy, which causes monotone to process the
@file{MT/work} file and record the file contents, manifest, and revision
into the database.

@smallexample
@group
$ monotone --db=jim.db --branch=jp.co.juicebot.jb7 commit 'initial checkin of project'
monotone: beginning commit
monotone: manifest 2098eddbe833046174de28172a813150a6cbda7b
monotone: revision 2e24d49a48adf9acf3a1b6391a080008cbef9c21
monotone: branch jp.co.juicebot.jb7
monotone: committed revision 2e24d49a48adf9acf3a1b6391a080008cbef9c21
@end group
@end smallexample

Monotone did a number of things when committing the new
revision. First, we can see from the output that monotone generated a
manifest of the tree Jim committed. The manifest is stored inside the
database, but Jim can print it out if he wants to see the exact state
of all the files referenced by the revision he committed:

@smallexample
@group
$ monotone cat manifest
3b12b2d0b31439bd50976633db1895cff8b19da0  include/jb.h
2650ffc660dd00a08b659b883b65a060cac7e560  src/apple.c
e8f147e5b4d5667f3228b7bba1c5c1e639f5db9f  src/banana.c
@end group
@end smallexample

The column on the left contains cryptographic hashes of the files
listed in the column on the right. Such a hash is also called the
``file ID'' of the file. The file ID identifies the state of each file
stored in Jim's tree. The manifest is just a plain text file,
identical to the output from the popular @command{sha1sum} unix
command.

When monotone committed Jim's revision, it also erased the
@file{MT/work} file, and wrote a new file called @file{MT/revision},
which contains the working copy's new base revision ID. Jim can use
this revision ID in the future, as an argument to the
@command{checkout} command, if he wishes to return to this revision:

@smallexample
@group
$ cat MT/revision
2e24d49a48adf9acf3a1b6391a080008cbef9c21
@end group
@end smallexample

Finally, monotone also generated a number of certificates, attached to
the new revision. These certs store metadata about the commit. Jim can
ask monotone for a list of certs on this revision.

@smallexample
@group
$ monotone ls certs 2e24d49a48adf9acf3a1b6391a080008cbef9c21
-----------------------------------------------------------------
Key   : jim@@juicebot.co.jp
Sig   : ok
Name  : branch
Value : jp.co.juicebot.jb7
-----------------------------------------------------------------
Key   : jim@@juicebot.co.jp
Sig   : ok
Name  : date
Value : 2004-10-26T02:53:08
-----------------------------------------------------------------
Key   : jim@@juicebot.co.jp
Sig   : ok
Name  : author
Value : jim@@juicebot.co.jp
-----------------------------------------------------------------
Key   : jim@@juicebot.co.jp
Sig   : ok
Name  : changelog
Value : initial checkin of project
@end group
@end smallexample

The output of this command has a block for each cert found. Each block
has 4 significant pieces of information. The first indicates the
signer of the cert, in this case @code{jim@@juicebot.co.jp}. The
second indicates whether this cert is ``ok'', meaning whether the
@sc{rsa} signature provided is correct for the cert data. The third is
the cert name, and the fourth is the cert value. This list shows us
that monotone has confirmed that, according to
@code{jim@@juicebot.co.jp}, the revision
@code{2e24d49a48adf9acf3a1b6391a080008cbef9c21} is a member of the
branch @code{jp.co.juicebot.jb7}, written by
@code{jim@@juicebot.co.jp}, with the given date and changelog.

It is important to keep in mind that revisions are not ``in'' or
``out'' of a branch in any global sense, nor are any of these cert
values @i{true} or @i{false} in any global sense. Each cert indicates
that @i{some person} -- in this case Jim -- would like to associate a
revision with some value; it is up to you to decide if you want to
accept that association.

Jim can now check the status of his branch using the ``heads''
command, which lists all the head revisions in the branch:

@smallexample
@group
$ monotone heads
branch 'jp.co.juicebot.jb7' is currently merged:
2e24d49a48adf9acf3a1b6391a080008cbef9c21 jim@@juicebot.co.jp 2004-10-26T02:53:08
@end group
@end smallexample

The output of this command tells us that there is only one current
``head'' revision in the branch @code{jp.co.juicebot.jb7}, and it is
the revision Jim just committed. A head revision is one without any
descendents. Since Jim has not committed any changes to this revision
yet, it has no descendents.

@page
@node    Network Service
@section Network Service

Jim now decides he will make his base revision available to his
employees. To do this first adds a small amount of extra information
to his @file{.monotonerc} file, permitting Abe and Beth to access his
database:

@smallexample
@group
$ cat >>~/.monotonerc
function get_netsync_read_permitted (collection, identity)
  if (identity == "abe@@juicebot.co.jp") then return true end
  if (identity == "beth@@juicebot.co.jp") then return true end
  return false
end

function get_netsync_write_permitted (collection, identity)
  if (identity == "abe@@juicebot.co.jp") then return true end
  if (identity == "beth@@juicebot.co.jp") then return true end
  return false
end

function get_netsync_anonymous_read_permitted (collection)
  return false
end
^D
@end group
@end smallexample

He then makes sure that his TCP port 5253 is open to incoming
connections, adjusting his firewall settings as necessary, and runs
the monotone @command{serve} command:

@smallexample
@group
$ monotone --db=jim.db serve jim-laptop.juicebot.co.jp jp.co.juicebot.jb7
@end group
@end smallexample

This command sets up a single listener loop on the host
@code{jim-laptop.juicebot.co.jp}, serving the
@code{jp.co.juicebot.jb7} collection. This collection will naturally
include the @code{jp.co.juicebot.jb7} branch, and any sub-branches.

Now Abe decides he wishes to fetch Jim's code. To do this he issues
the monotone @code{sync} command:

@smallexample
@group
monotone --db=abe.db sync jim-laptop.juicebot.co.jp jp.co.juicebot.jb7
monotone: rebuilding merkle trees for collection jp.co.juicebot.jb7
monotone: connecting to jim-laptop.juicebot.co.jp
monotone: [bytes in: 3200] [bytes out: 673] 
monotone: successful exchange with jim-laptop.juicebot.co.jp
@end group
@end smallexample

Abe now has, in his database, a copy of everything Jim put in the
branch. Therefore Abe can disconnect from the expensive network
connection he's on and work locally for a while. When Abe wants to
send work back to Jim, or get new work Jim has added, all he needs to
do is run the @command{sync} command again and work will flow both
ways, bringing each party up to date with the work of the other.

At this point Jim is operating as a sort of ``central server'' for the
company. If Jim wants to, he can leave his server running forever, or
even put his server on a dedicated computer with better network
connectivity. But if Jim is ever unable to play this role of ``central
server'', perhaps due to a network failure, either Beth or Abe can run
the @command{serve} command and provide access for the other to
@command{sync} with. In fact, each employee can run a server if they
like, concurrently, to help minimize the risk of service disruption
from hardware failures. Changes will flow between servers
automatically as clients access them and trade with one another.


@page
@node    Making Changes
@section Making Changes

Abe decides to do some work on his part of the code. He has a copy of
Jim's database contents, but cannot edit any of that data yet.  He
begins his editing by checking out the head of the
@code{jp.co.juicebot.jb7} branch into a working copy, so he can edit
it:

@smallexample
@group
$ monotone --db=abe.db --branch=jp.co.juicebot.jb7 checkout .
@end group
@end smallexample

Monotone unpacks the set of files in the head revision's manifest into
Abe's current directory. Abe then opens up one of the files,
@file{src/apple.c}, and edits it:

@smallexample
@group
$ vi src/apple.c
@i{<Abe writes some apple-juice dispensing code>}
@end group
@end smallexample

The file @file{src/apple.c} has now been @emph{changed}. Abe gets
up to answer a phone call, and when he returns to his work he has
forgotten what he changed. He can ask monotone for details:

@smallexample
@group
$ monotone diff
# 
# patch "src/apple.c"
#  from [2650ffc660dd00a08b659b883b65a060cac7e560]
#    to [e2c418703c863eabe70f9bde988765406f885fd0]
# 
--- src/apple.c
+++ src/apple.c
@@ -1,7 +1,10 @@
 #include "jb.h"
 
 void 
 dispense_apple_juice()
 @{
-  /* Fill this in please, Abe. */
+  spoutctl(APPLE_SPOUT, FLOW_JUICE, 1);
+  while (spoutctl(APPLE_SPOUT, POLL_JUICE, 1) == 0)
+    usleep (1000);
+  spoutctl(APPLE_SPOUT, FLOW_JUICE, 0);
 @}
@end group
@end smallexample

Satisfied with his day's work, Abe decides to commit. 

@smallexample
@group
$ monotone commit 
monotone: beginning commit
monotone: manifest b33cb337dccf21d6673f462d677a6010b60699d1
monotone: revision 70decb4b31a8227a629c0e364495286c5c75f979
monotone: branch jp.co.juicebot.jb7
@end group
@end smallexample

Abe neglected to provide a change log on the command line.  Monotone
therefore invokes an external ``log message editor'' --- typically an
editor like @command{vi} --- with an explanation of the changes being
committed and the opportunity to enter a log message.

@smallexample
@group
polling implementation of src/apple.c
MT:
MT: ----------------------------------------------------------------------
MT: Enter Log.  Lines beginning with `MT:' are removed automatically
MT:
MT: new_manifest [b33cb337dccf21d6673f462d677a6010b60699d1]
MT:
MT: old_revision [2e24d49a48adf9acf3a1b6391a080008cbef9c21]
MT: old_manifest [2098eddbe833046174de28172a813150a6cbda7b]
MT: 
MT: patch "src/apple.c"
MT: from [2650ffc660dd00a08b659b883b65a060cac7e560]
MT:   to [e2c418703c863eabe70f9bde988765406f885fd0]
MT:
MT: ----------------------------------------------------------------------
MT:
@end group
@end smallexample

Abe enters a single line above the explanatory message, saying
``polling implementation of src/apple.c''. He then saves the file and
quits the editor. Monotone deletes all the lines beginning with
``MT:'' and leaves only Abe's short message. Returning to the shell,
Abe's commit completes:

@smallexample
@group
monotone: committed revision 70decb4b31a8227a629c0e364495286c5c75f979
@end group
@end smallexample

Abe then sends his new revision back to Jim:

@smallexample
@group
$ monotone sync jim-laptop.juicebot.co.jp jp.co.juicebot.jb7
monotone: rebuilding merkle trees for collection jp.co.juicebot.jb7
monotone: including branch jp.co.juicebot.jb7
monotone: [keys: 2] [rcerts: 8] 
monotone: connecting to jim-laptop.juicebot.co.jp
monotone: [bytes in: 630] [bytes out: 2844] 
monotone: successful exchange with jim-laptop.juicebot.co.jp
@end group
@end smallexample

Beth does a similar sequence. First she syncs her database with
Jim's:

@smallexample
@group
monotone --db=beth.db sync jim-laptop.juicebot.co.jp jp.co.juicebot.jb7
monotone: rebuilding merkle trees for collection jp.co.juicebot.jb7
monotone: connecting to jim-laptop.juicebot.co.jp
monotone: [bytes in: 3200] [bytes out: 673] 
monotone: successful exchange with jim-laptop.juicebot.co.jp
@end group
@end smallexample

She checks out a copy of the tree from her database:

@smallexample
@group
$ monotone --db=beth.db --branch=jp.co.juicebot.jb7 checkout .
@end group
@end smallexample

She edits the file @file{src/banana.c}:

@smallexample
@group
$ vi src/banana.c
@i{<Beth writes some banana-juice dispensing code>}
@end group
@end smallexample

She commits her work:

@smallexample
@group
$ monotone commit 'polling implementation of src/banana.c'
monotone: beginning commit
monotone: manifest eaebc3c558d9e30db6616ef543595a5a64cc6d5f
monotone: revision 80ef9c9d251d39074d37e72abf4897e0bbae1cfb
monotone: branch jp.co.juicebot.jb7
monotone: committed revision 80ef9c9d251d39074d37e72abf4897e0bbae1cfb
@end group
@end smallexample

And she syncs with Jim again:

@smallexample
@group
$ monotone sync jim-laptop.juicebot.co.jp jp.co.juicebot.jb7
monotone: rebuilding merkle trees for collection jp.co.juicebot.jb7
monotone: including branch jp.co.juicebot.jb7
monotone: [keys: 3] [rcerts: 12] 
monotone: connecting to jim-laptop.juicebot.co.jp
monotone: [bytes in: 630] [bytes out: 2844] 
monotone: successful exchange with jim-laptop.juicebot.co.jp
@end group
@end smallexample

@page
@node    Dealing with a Fork
@section Dealing with a Fork

Careful readers will note that, in the previous section, the JuiceBot
company's work was perfectly serialized:

@enumerate
@item Jim did some work
@item Abe synced with Jim
@item Abe did some work
@item Abe synced with Jim
@item Beth synced with Jim
@item Beth did some work
@item Beth synced with Jim
@end enumerate

The result of this ordering is that Jim's work entirely preceeded
Abe's work, which entirely preceeded Beth's work. Moreover, each
worker was fully informed of the ``up-stream'' worker's actions, and
produced purely derivative, ``down-stream'' work:

@enumerate
@item Jim made revision 2e24d...
@item Abe changed revision 2e24d... into revision 70dec...
@item Beth derived revision 70dec... into revision 80ef9...
@end enumerate

This is a simple, but sadly unrealistic, ordering of events. In real
companies or work groups, people often work in parallel,
@emph{diverging} from commonly known revisions and @emph{merging}
their work together, sometime after each unit of work is complete.

Monotone supports this diverge/merge style of operation naturally; any
time two revisions diverge from a common parent revision, we say that
the revision graph has a @dfn{fork} in it. Forks can happen at any
time, and require no coordination between workers. In fact any
interleaving of the previous events would work equally well; with one
exception: if forks were produced, someone would eventually have to
run the @command{merge} command, and possibly resolve any conflicts
in the fork.

To illustrate this, we return to our workers Beth and Abe. Suppose Jim
sends out an email saying that the current polling juice dispensers
use too much CPU time, and must be rewritten to use the JuiceBot's
interrupt system. Beth wakes up first and begins working immediately,
basing her work off the revision 80ef9... which is currently in her
working copy:

@smallexample
@group
$ vi src/banana.c
@i{<Beth changes her banana-juice dispenser to use interrupts>}
@end group
@end smallexample

Beth finishes and examines her changes:

@smallexample
@group
$ monotone diff
# 
# patch "src/banana.c"
#  from [7381d6b3adfddaf16dc0fdb05e0f2d1873e3132a]
#    to [5e6622cf5c8805bcbd50921ce7db86dad40f2ec6]
# 
--- src/banana.c
+++ src/banana.c
@@ -1,10 +1,15 @@
 #include "jb.h"
 
+static void 
+shut_off_banana()
+@{
+  spoutctl(BANANA_SPOUT, SET_INTR, 0);
+  spoutctl(BANANA_SPOUT, FLOW_JUICE, 0);
+@}
+
 void 
-dispense_banana_juice()
+dispense_banana_juice() 
 @{
+  spoutctl(BANANA_SPOUT, SET_INTR, &shut_off_banana);
   spoutctl(BANANA_SPOUT, FLOW_JUICE, 1);
-  while (spoutctl(BANANA_SPOUT, POLL_JUICE, 1) == 0)
-    usleep (1000);
-  spoutctl(BANANA_SPOUT, FLOW_JUICE, 0);
 @}
@end group
@end smallexample

She commits her work:

@smallexample
@group
$ monotone commit 'interrupt implementation of src/banana.c'
monotone: beginning commit
monotone: manifest de81e46acb24b2950effb18572d5166f83af3881
monotone: revision 8b41b5399a564494993063287a737d26ede3dee4
monotone: branch jp.co.juicebot.jb7
monotone: committed revision 8b41b5399a564494993063287a737d26ede3dee4
@end group
@end smallexample

And she syncs with Jim:

@smallexample
@group
$ monotone sync jim-laptop.juicebot.co.jp jp.co.juicebot.jb7
@end group
@end smallexample


Unfortunately, before Beth managed to sync with Jim, Abe had woken up
and implemented a similar interrupt-based apple juice dispenser, but
his working copy is 70dec..., which is still ``upstream'' of
Beth's. 

@smallexample
@group
$ vi apple.c
@i{<Abe changes his apple-juice dispenser to use interrupts>}
@end group
@end smallexample

Thus when Abe commits, he unknowingly creates a fork:

@smallexample
@group
$ monotone commit 'interrupt implementation of src/apple.c'
@end group
@end smallexample

Abe does not see the fork yet; Abe has not actually seen @emph{any} of
Beth's work yet, because he has not not synchronized with Jim. Since
he has new work to contribute, however, he now syncs:

@smallexample
@group
$ monotone sync jim-laptop.juicebot.co.jp jp.co.juicebot.jb7
@end group
@end smallexample

Now Jim and Abe will be aware of the fork. Jim sees it when he sits
down at his desk and asks monotone for the current set of heads of
the branch:

@smallexample
@group
$ monotone heads
monotone: branch 'jp.co.juicebot.jb7' is currently unmerged:
39969614e5a14316c7ffefc588771f491c709152 abe@@juicebot.co.jp 2004-10-26T02:53:16
8b41b5399a564494993063287a737d26ede3dee4 beth@@juicebot.co.jp 2004-10-26T02:53:15
@end group
@end smallexample


Clearly there are two heads to the branch: it contains an un-merged
fork. Beth will not yet know about the fork, but in this case it
doesn't matter: anyone can merge the fork, and since there are no
conflicts Jim does so himself:

@smallexample
@group
$ monotone merge
monotone: merging with revision 1 / 2
monotone: [source] 39969614e5a14316c7ffefc588771f491c709152
monotone: [source] 8b41b5399a564494993063287a737d26ede3dee4
monotone: common ancestor 70decb4b31a8227a629c0e364495286c5c75f979 found
monotone: trying 3-way merge
monotone: [merged] da499b9d9465a0e003a4c6b2909102ef98bf4e6d
@end group
@end smallexample

The output of this command shows Jim that two heads were found,
combined via a 3-way merge with their ancestor, and saved to a new
revision. This happened automatically, because the changes between the
common ancestor and heads did not conflict. If there had been a
conflict, monotone would have invoked an external merging tool to help
resolve it.

After merging, the branch has a single head again, and Jim updates
his working copy. 

@smallexample
@group
$ monotone update
monotone: selected update target da499b9d9465a0e003a4c6b2909102ef98bf4e6d
monotone: updating src/apple.c to f088e24beb43ab1468d7243e36ce214a559bdc96
monotone: updating src/banana.c to 5e6622cf5c8805bcbd50921ce7db86dad40f2ec6
monotone: updated to base revision da499b9d9465a0e003a4c6b2909102ef98bf4e6d
@end group
@end smallexample

The update command selected an update target --- in this case the newly merged
head --- and performed an in-memory merge between Jim's working copy
and the chosen target. The result was then written to Jim's working copy. If
Jim's working copy had any uncommitted changes in it, they would have been
merged with the update in exactly the same manner as the merge of multiple
committed heads. 

Monotone makes very little distinction between a ``pre-commit'' merge
(an update) and a ``post-commit'' merge. Both sorts of merge use the
exact same algorithm. The major difference concerns the recoverability
of the pre-merge state: if you commit your work first, and merge after
committing, the merge can fail (due to difficulty in a manual merge
step) and your committed state is still safe. It is therefore
recommended that you commit your work @emph{first}, before merging.

@node    Advanced Uses
@chapter Advanced Uses

This chapter covers slightly less common aspects of using
monotone. Some users of monotone will find these helpful, though
possibly not all. We assume that you have read through the taxonomy
and tutorial, and possibly spent some time playing with the program to
familiarize yourself with its operation.

@menu
* Selectors::              Selecting revisions by certificate.
* Quality Assurance::      Integrating testing and review with development.
* Reserved Files::         File names with special meanings.
* Reserved Certs::         Certificate names with special meanings.
* Naming Conventions::     Choosing appropriate names for keys and branches.
* File Attributes::        Marking files as executable, or other attributes.
* Migrating and Dumping::  Changing the underlying storage system.
* Importing from CVS::     Building a monotone database from a CVS repository.
@end menu


@page
@node    Selectors
@section Selectors

Revisions can be specified on the monotone command line, precisely, by
entering the entire 40-character hexidecimal @sc{sha1} code. This can
be cumbersome, so monotone also allows a more general syntax called
``selectors'' which is less precise but more ``human friendly''. Any
command which expects a precise revision ID can also accept a selector
in its place; in fact a revision ID is just a special type of selector
which is very precise.

@heading Simple examples

Some selector examples are helpful in clarifying the idea:

@table @code
@item a432
Revision IDs beginning with the string @code{a432}
@item graydon@@pobox.com/2004-04
Revisions written by @code{graydon@@pobox.com} in April 2004.
@item 'jrh@@nodomain.org/2 weeks ago'
Revisions written by @code{jrh@@nodomain.org} 2 weeks ago.
@item graydon/net.venge.monotone.win32/yesterday
Revisions in the @code{net.venge.monotone.win32} branch, written by
@code{graydon}, yesterday.
@end table

A moment's examination reveals that these specifications are ``fuzzy''
and indeed may return multiple values, or may be ambiguous. When
ambiguity arises, monotone will inform you that more detail is
required, and list various possibilities. The precise specification
of selectors follows.


@heading Selectors in detail

A selector is a combination of a selector type, which is a single
ASCII character, followed by a @code{:} character and a selector
value. The value is matched against identifiers or certs, depending on
its type, in an attempt to match a single revision. Selectors are
matched as prefixes. The current set of selection types are:

@table @asis
@item Author selection
Uses selector type @code{a}. For example, @code{a:graydon} matches
@code{author} certs where the cert value begins with @code{graydon}.
@item Branch selection
Uses selector type @code{b}. For example, @code{b:net.venge} matches
@code{branch} certs where the cert value begins with @code{net.venge}.
@item Date selection
Uses selector type @code{d}. For example, @code{d:2004-04} matches
@code{date} certs where the cert value begins with @code{2004-04}.
@item Identifier selection
Uses selector type @code{i}. For example, @code{i:0f3a} matches
revision IDs which begin with @code{0f3a}.
@item Tag selection
Uses selector type @code{t}. For example, @code{t:monotone-0.11}
matches @code{tag} certs where the cert value begins with
@code{monotone-0.11}.
@end table

Further selector types may be added in the future. 

@heading Composite selectors

Selectors may be combined with the @code{/} character. The combination
acts as database intersection (or logical @code{and}). For example,
the selector @code{a:graydon/d:2004-04} can be used to select a
revision which has an @code{author} cert beginning with @code{graydon}
@emph{as well as} a @code{date} cert beginning with @code{2004-04}.

@heading Selector expansion

Before selectors are passed to the database, they are expanded using a
lua hook: @code{expand_selector}. The default definition of this hook
attempts to guess a number of common forms for selection, allowing you
to omit selector types in many cases. For example, the hook guesses
that the typeless selector @code{jrh@@nodomain.org} is an author
selector, due to its syntactic form, so modifies it to read
@code{a:jrh@@nodomain.org}. This hook will generally assign a selector
type to values which ``look like'' partial hex strings, email
addresses, branch names, or date specifications. For the complete
source code of the hook, see @ref{Hook Reference}.

@heading Typeless selection

If, after expansion, a selector still has no type, it is matched as a
special ``unknown'' selector type, which will match either a tag, an
author, or a branch. This costs slightly more database access, but
often permits simple selection using an author's login name and a
date. For example, the selector
@code{graydon/net.venge.monotone.win32/yesterday} would pass through
the selector @code{graydon} as an unknown selector; so long as there
are no branches or tags beginning with the string @code{graydon} this
is just as effective as specifying @code{a:graydon}.

@page
@node    Quality Assurance
@section Quality Assurance

Monotone was constructed to serve both as a version control tool and
as a quality assurance tool. The quality assurance features permit
users to ignore, or ``filter out'', versions which do not meet their
criteria for quality. This section describes the way monotone
represents and reasons about quality information.

Monotone often views the collection of revisions as a directed graph,
in which revisions are the nodes and changes between revisions are the
edges. We call this the @dfn{revision graph}. The revision graph has a
number of important subgraphs, many of which overlap. For example,
each branch is a subgraph of the revision graph, containing only the
nodes carrying a particular @code{branch} cert.

Many of monotone's operations involve searching the revision graph for
the ancestors or descendants of a particular revision, or extracting
the ``heads'' of a subgraph, which is the subgraph's set of nodes with
no descendants. For example, when you run the @code{update} command,
monotone searches the subgraph consisting of descendants of the base
revision of the current working copy, trying to locate a unique head to
update the base revision to.

Monotone's quality assurance mechanisms are mostly based on
restricting the subgraph each command operates on. There are two
methods used to restrict the subgraph:

@itemize
@item
By restricting the set of trusted @code{branch} certificates, you
can require that specific code reviewers have approved of each edge in
the subgraph you focus on.
@item
By restricting the set of trusted @code{testresult} certificates, you
can require that the @emph{endpoints} of an update operation have a
certificate asserting that the revision in question passed a certain
test, or testsuite.
@end itemize

The evaluation of trust is done on a cert-by-cert basis by calling a
set of lua hooks: @code{get_revision_cert_trust},
@code{get_manifest_cert_trust} and @code{get_file_cert_trust}. These
hooks are only called when a cert has at least one good signature from
a known key, and are passed @emph{all} the keys which have signed the
cert, as well as the cert's id, name and value. The hook can then
evaluate the set of signers, as a group, and decide whether to grant
or deny trust to the assertion made by the cert.

The evaluation of testresults is controlled by the
@code{accept_testresult_change} hook. This hook is called when
selecting update candidates, and is passed a pair of tables describing
the @code{testresult} certs present on the source and proposed
destination of an update. Only if the change in test results are
deemed ``acceptable'' does monotone actually select an update target
to merge into your working copy. 

For details on these hooks, see the @ref{Hook Reference}.

@page
@node    Reserved Files
@section Reserved Files

A monotone working copy consists of control files and non-control
files. Each type of file can be versioned or non-versioned. These
classifications lead to four groups of files:

@itemize
@item versioned control files
@item non-versioned control files
@item versioned non-control files
@item non-versioned non-control files
@end itemize

Control files contain special content formatted for use by
monotone. Versioned files are recorded in a monotone database and have
their state tracked as they are modified. 

If a control file is versioned, it is considered @emph{part of} the
state of the working copy, and will be recorded as a manifest
entry. If a control file is not versioned, it is used to @emph{manage}
the state of the working copy, but it not considered an intrinsic part
of it.

Most files you manage with monotone will be versioned non-control
files. For example, if you keep source code or documents in a monotone
database, they are versioned non-control files. Non-versioned,
non-control files in your working copy are generally temporary or junk
files, such as backups made by editors or object files made by
compilers. Such files are ignored by monotone.

@heading Identifying control files

Control files are identified by their names. Non-control files can
have any name @emph{except} the names reserved for control files. The
names of control files follow a regular pattern:

@table @asis
@item Versioned control files
Any file name beginning with @file{.mt-}
@item Non-versioned control files
Any file in the directory @file{MT/}
@end table

@heading Existing control files

The following control files are currently used. More control files may be added
in the future, but they will follow the patterns given above.

@table @file
@item .mt-attrs
Contains versioned attributes of files, associated with the files'
pathnames.
@item MT/revision
Contains the identity of the ``base'' revision of the working copy.
Each working copy has a base revision. When the working copy is
committed, the base revision is considered to be the ancestor of the
committed revision.
@item MT/options
Contains ``sticky'' command-line options such as @option{--db} or 
@option{--branch}, such that you do not need to enter them repeatedly
after checking out a particular working copy.
@item MT/work
Contains a list of additions, deletions, and renames which have occurred
in the current working copy, relative to the base version. 
@end table


@page
@node    Reserved Certs
@section Reserved Certs

Every certificate has a name. Some names have meaning which is built
in to monotone, others may be used for customization by a particular
user, site, or community. If you wish to define custom certificates,
you should prefix such certificate names with @code{x-}. For example,
if you want to make a certificate describing the existence of security
vulnerabilities in a revision, you might wish to create a certificate
called @code{x-vulnerability}.  Monotone reserves all names which do
not begin with @code{x-} for possible internal use. If an @code{x-}
certificate becomes widely used, monotone will likely adopt it as a
reserved cert name and standardize its semantics.

Most reserved certificate names have no meaning yet; some do. Usually
monotone is also responsible for @emph{generating} these certificates,
so you should generally have no cause to make them yourself. They are
described here to help you understand monotone's operation.

The pre-defined, reserved certificate names are:

@table @code

@item author
This cert's value is the name of a person who committed the revision
the cert is attached to. The cert is generated when you commit a
revision. It is displayed by the @code{log} command.

@item branch
This cert's value is the name of a branch. A @code{branch} cert
associates a revision with a branch. The revision is said to be ``in
the branch'' named by the cert. The cert is generated when you commit
a revision, either directly with the @code{commit} command or
indirectly with the @code{merge} or @code{propagate} commands. The
@code{branch} certs are read and directly interpreted by @emph{many}
monotone commands, and play a fundamental role in organizing work in
any monotone database.

@item changelog
This cert's value is the change log message you provide when you
commit a revision. It is displayed by the @code{log} command.

@item comment
This cert's value is an additional comment, usually provided after
committing, about a revision. Certs with the name @code{comment} can
be applied to files as well, and will be shown by the @code{log}
command.

@item date
This cert's value is an ISO date string indicating the time at which a
revision was committed. It is displayed by the @code{log} command, and
may be used as an additional heuristic or selection criterion in other
commands in the future.

@item tag
This cert's value is a symbolic name given to a revision, which may be
used in the future as a way of selecting versions for @code{checkout}.

@item testresult
This cert's value is interpreted as a boolean string, either @code{0}
or @code{1}. It is generated by the @code{testresult} command and
represents the results of running a particular test on the underlying
revision. Typically you will make a separate signing key for each test
you intend to run on revisions. This cert influences the
@command{update} algorithm.

@item vcheck
This cert contains a seed value and a special message authentication
code (@sc{mac}) calculated with that seed value over the files of the
manifest the cert applies to. It can be used to reduce the chance of
accidental collision in @sc{sha1}.

@end table

@page
@node    Naming Conventions
@section Naming Conventions

Some names in monotone are private to your work, such as
filenames. Other names are potentially visible outside your project,
such as @sc{rsa} key identifiers or branch names. It is possible that if
you choose such names carelessly, you will choose a name which someone
else in the world is using, and subsequently you may cause confusion
when your work and theirs is received simultaneously by some third
party.

We therefore recommend two naming conventions:

@itemize
@item 
For @sc{rsa} keys, use the name of an active email address you
own. This will minimize conflicts, and also serves as a mnemonic to
associate your personal @emph{identity} with signatures made with your
key. For example, monotone's primary author uses the key identifier
@code{graydon@@pobox.com}.

@item
For branch names, select any name you like but prefix it with the
``inverted domain name'' of a DNS domain you control or are otherwise
authorized to use. This behavior mimics the package naming convention
in the java programming language. For example, monotone itself is
developed within the @code{net.venge.monotone} branch, because the
author owns the DNS domain @code{venge.net}.
@end itemize

@page
@node    File Attributes
@section File Attributes

Monotone contains a mechanism for storing @dfn{persistent file
attributes}.  These differ from file certificates in an important way:
attributes are associated with a path name in your working copy,
rather than a particular version of a file. Otherwise they are
similar: a file attribute associates a simple name/value pair with a
file in your working copy.

The attribute mechanism is motivated by the fact that some people like
to store executable programs in version control systems, and would like
the programs to remain executable when they check out a working copy.
For example, the @code{configure} shell script commonly shipped with
many programs should be executable. 

Similarly, some people would like to store devices, symbolic links,
read-only files, and all manner of extra attributes of a file, not
directly related to a file's data content. 

Rather than try to extend the manifest file format to accommodate
attributes, monotone requires that you place your attributes in a
specially named file in the root of your working copy. The file is
called @file{.mt-attrs}, and it has a simple 3-column format, for
example:

@smallexample
@group
execute true src/configure
execute true autogen.sh
@end group
@end smallexample

(Note that the separator is exactly 1 space character; if you use
multiple spaces, tabs, etc., then your line will be silently ignored!)

Each line of the @file{.mt-attrs} file assigns an attribute to a file
in your working copy. The first column of each line contains the name
of the attribute, the second column is the value of the attribute, and
the third column is the file name within the working copy to which the
attribute will be applied.

Every time your working copy is written to, monotone will look for the
@file{.mt-attrs} file, and if it exists, run the corresponding hooks
registered for each attribute found in the file. This way, you can
extend the vocabulary of attributes understood by monotone simply by
writing new hooks.

For more information on defining hooks for new attributes, see the
@code{attr_functions} entry in @ref{Hook Reference}.

Aside from its special interpretation, the @file{.mt-attrs} file is a
normal text file. If you want other people to see your attributes, you
should @code{add} and @code{commit} the @file{.mt-attrs} file in your
working copy. If you make changes to it which conflict with changes
other people make, you will have to resolve those conflicts, as plain
text, just as with any other text file in your working copy.


@page
@node    Migrating and Dumping
@section Migrating and Dumping

While the state of your database is logically captured in terms of a
packet stream, it is sometimes necessary or desirable (especially
while monotone is still in active development) to modify the SQL table
layout or storage parameters of your version database, or to make
backup copies of your database in plain text. These issues are not
properly addressed by generating packet streams: instead, you must use
@dfn{migration} or @dfn{dumping} commands.

The @command{monotone db migrate} command is used to alter the SQL
schema of a database. The schema of a monotone database is identified
by a special hash of its generating SQL, which is stored in the
database's auxiliary tables. Each version of monotone knows which
schema version it is able to work with, and it will refuse to operate
on databases with different schemas. When you run the
@command{migrate} command, monotone looks in an internal list of SQL
logic which can be used to perform in-place upgrades. It applies
entries from this list, in order, attempting to change the database it
@emph{has} into the database it @emph{wants}. Each step of this
migration is checked to ensure no errors occurred and the resulting
schema hashes to the intended value. The migration is attempted inside
a transaction, so if it fails --- for example if the result of
migration hashes to an unexpected value --- the migration is aborted.

If more drastic changes to the underlying database are made, such as
changing the page size of sqlite, or if you simply want to keep a
plain text version of your database on hand, the @command{monotone db
dump} command can produce a plain ASCII SQL statement which generates
the state of your database. This dump can later be reloaded using the
@command{monotone db load} command. 

Note that when reloading a dumped database, the schema of the dumped
database is @emph{included} in the dump, so you should not try to
@command{init} your database before a @command{load}.

@page
@node    Importing from CVS
@section Importing from CVS

Monotone is capable of reading CVS files directly and importing them
into a database. This feature is still somewhat immature, but
moderately large ``real world'' CVS trees on the order of 1GB have
successfully been imported. 

Note however that the machine requirements for CVS trees of this size
are not trivial: it can take several hours on a modern system to
reconstruct the history of such a tree and calculate the millions of
cryptographic certificates involved. We recommend experimenting with
smaller trees first, to get a feel for the import process.

We will assume certain values for this example which will differ in your case:
@itemize
@item
Your domain name, @code{test.net} in this example.
@item 
Your key name, @code{import@@test.net} in this example.
@item
Your project name, @code{wobbler} in this example.
@item
Your database name, @file{test.db} in this example.
@item
Your CVS repository path, @file{/usr/local/cvsroot} in this example.
@end itemize

Accounting for these differences at your site, the following is an
example procedure for importing a CVS repository ``from scratch'', and
checking the resulting head version of the import out into a working
copy:

@smallexample
@group
$ monotone --db=test.db db init
$ monotone --db=test.db genkey import@@test.net
$ monotone --db=test.db --branch=net.test.wobbler cvs_import /usr/local/cvsroot
$ monotone --db=test.db --branch=net.test.wobbler checkout wobber-checkout
@end group
@end smallexample


@page
@node    CVS Phrasebook
@chapter CVS Phrasebook

This chapter translates common CVS commands into monotone commands. It
is an easy alternative to reading through the complete command
reference.

@heading Checking Out a Tree

@multitable @columnfractions .4 .4
@item
@smallexample
@group
$ CVSROOT=:pserver:cvs.foo.com/wobbler
$ cvs -d $CVSROOT checkout -r 1.2
@end group
@end smallexample
@tab
@smallexample
@group
$ monotone pull www.foo.com com.foo.wobbler
$ monotone checkout fe37 wobbler
@end group
@end smallexample
@end multitable

The CVS command contacts a network server, retrieves a revision, and
stores it in your working copy. There are two cosmetic differences
with the monotone command: remote databases are specified by hostnames
and collections, and revisions are denoted by @sc{sha1} values (or
selectors).

There is also one deep difference: pulling revisions into your
database is a separate step from checking out a single revision; after
you have pulled from a network server, your database will contain
@emph{several} revisions, possibly the entire history of a
project. Checking out is a separate step, after communication, which
only copies a particular revision out of your database and into a named
directory.

@heading Committing Changes

@multitable @columnfractions .4 .4
@item
@smallexample
@group
$ cvs commit -m 'log message'
@end group
@end smallexample
@tab
@smallexample
@group
$ monotone commit 'log message'
$ monotone push www.foo.com com.foo.wobbler
@end group
@end smallexample
@end multitable

As with other networking commands, the communication step with
monotone is explicit: committing changes only saves them to the local
database. A separate command, @command{push}, sends the changes to a
remote database.

@heading Incorporating New Changes

@multitable @columnfractions .4 .4
@item
@smallexample
@group
$ cvs update -d
@end group
@end smallexample
@tab
@smallexample
@group
$ monotone pull www.foo.com com.foo.wobbler
$ monotone merge
$ monotone update
@end group
@end smallexample
@end multitable

This command, like other networking commands, involves a separate
communication step with monotone. The extra command, @command{merge},
ensures that the branch your are working on has a unique head. You can
omit the @command{merge} step if you only want @command{update} to
examine descendants of your base revision, and ignore other heads on
your branch.

@heading Moving Working Copy to Another Revision

@multitable @columnfractions .4 .4
@item
@smallexample
@group
$ cvs update -r FOO_TAG -d
@end group
@end smallexample
@tab
@smallexample
@group
$ monotone update 830ac1a5f033825ab364f911608ec294fe37f7bc
$ monotone update t:FOO_TAG
@end group
@end smallexample
@end multitable

With a revision parameter, the @command{update} command operates
similarly in monotone and CVS. One difference is that a subsequent
@command{commit} will be based off the chosen revision in monotone,
while a @command{commit} in the CVS case is not possible without going
back to the branch head again.

@heading Viewing Differences

@multitable @columnfractions .4 .4
@item
@smallexample
@group
$ cvs diff
@end group
@end smallexample
@tab
@smallexample
@group
$ monotone diff
@end group
@end smallexample
@item
@smallexample
@group
$ cvs diff -r 1.2 -r 1.4
@end group
@end smallexample
@tab
@smallexample
@group
$ monotone diff 3e7db 278df
@end group
@end smallexample
@end multitable

Monotone's @command{diff} command is modeled on that of CVS, so the
main features are the same: @command{diff} alone prints the
differences between your working copy and its base revision, whereas
@command{diff} accompanied by two revision numbers prints the
difference between those two revisions. The major difference between
CVS and monotone here is that monotone's revision numbers are
@emph{revision IDs}, so the @command{diff} command prints the
difference between the two entire trees.

@heading Showing Working Copy Status

@multitable @columnfractions .4 .4
@item
@smallexample
@group
$ cvs status
@end group
@end smallexample
@tab
@smallexample
@group
$ monotone status
@end group
@end smallexample
@end multitable

This command operates similarly in monotone and CVS. The only major
difference is that monotone's @command{status} command always gives a
status of the whole tree, and outputs a more compact summary than CVS.

@heading Adding Directories and Files to Working Copy

@multitable @columnfractions .4 .4
@item
@smallexample
@group
$ cvs add dir
$ cvs add dir/subdir
$ cvs add dir/subdir/file.txt
@end group
@end smallexample
@tab
@smallexample
@group
$ monotone add dir/subdir/file.txt
@end group
@end smallexample
@end multitable

Monotone does not explicitly store directories, so adding a file only
involves adding the file's complete path, including any directories.
Directories are created as needed, and empty directories are ignored.


@heading Removing Directories and Files from Working Copy

@multitable @columnfractions .4 .4
@item
@smallexample
@group
$ rm file.txt
$ cvs remove file.txt
@end group
@end smallexample
@tab
@smallexample
@group
$ monotone drop file.txt
@end group
@end smallexample
@end multitable

Monotone does not require that you erase a file from the working copy
before you drop it. Dropping a file merely removes its entry in the
manifest of the current revision.


@heading Initializing a Repository

@multitable @columnfractions .4 .4
@item
@smallexample
@group
$ cvs init -d /path/to/repository
@end group
@end smallexample
@tab
@smallexample
@group
$ monotone db init --db=/path/to/database.db 
@end group
@end smallexample
@end multitable

Monotone's ``repository'' is a single-file database, which is created
and initialized by this command. This file is only ever used by you,
and does not need to be in any special location, or readable by other
users.


@node    Command Reference
@chapter Command Reference

Monotone has a large number of commands. To help navigate through them
all, commands are grouped into logical categories.

@menu
* Tree::             Operations on tree states in your database
* Working Copy::     Operations on your working copy
* Network::          Communication with the network
* Informative::      Production of descriptive reports
* Key and Cert::     General operations on keys or certificates
* Certificate::      Special operations on certificates
* Packet I/O::       Production or consumption of packets
* Database::         Manipulation of your database as a whole
* RCS::              Importing legacy version control files
@end menu


@page
@node    Tree
@section Tree

@ftable @command
@item monotone cat file @var{id}
@itemx monotone cat manifest @var{id}

These commands write the contents of a specific file or manifest
version @var{id} to standard output. They are useful if you wish to
inspect a version without checking it out into your working copy.

@item monotone checkout @var{id} @var{directory}
@itemx monotone co @var{id} @var{directory}
@itemx monotone --branch=@var{branchname} checkout @var{directory}
@itemx monotone --branch=@var{branchname} co @var{directory}

These commands copy a revision @var{id} out of your database, writing
the string @var{id} into the file
@file{@var{directory}/MT/revision}. These commands then copy every
file version listed in the revision's manifest to paths under
@var{directory}. For example, if the revision's manifest contains
these entries:

@smallexample
@group
84e2c30a2571bd627918deee1e6613d34e64a29e  Makefile
c61af2e67eb9b81e46357bb3c409a9a53a7cdfc6  include/hello.h
97dfc6fd4f486df95868d85b4b81197014ae2a84  src/hello.c
@end group
@end smallexample

Then the following files are created:
@smallexample
@group
@var{directory}/Makefile
@var{directory}/include/hello.h
@var{directory}/src/hello.c
@end group
@end smallexample

If you wish to @command{checkout} in the current directory, you can
supply the special name @file{.} (a single period) for
@var{directory}.

<<<<<<< HEAD
@table @file
@item .mt-attrs
Contains versioned attributes of files, associated with the files'
pathnames.
@item MT/manifest
Contains the manifest file describing the base version of the working
copy. Each working copy has a base version. When the working copy is
committed, the base version is considered to be the ancestor of the
committed version.
@item MT/options
Contains ``sticky'' command-line options such as @option{--db} or 
@option{--branch}, such that you do not need to enter them repeatedly
after checking out a particular working copy.
@item MT/work
Contains a list of additions, deletions, and renames which have occurred
in the current working copy, relative to the base version. 
@end table
=======
If no @var{id} is provided, as in the latter two commands, you
@emph{must} provide a @var{branchname}; monotone will attempt to infer
@var{id} as the unique head of @var{branchname} if it exists.
>>>>>>> 301bad42


@item monotone disapprove @var{id}

This command records a disapproval of the changes between @var{id}'s
ancestor and @var{id}. It does this by committing the @i{inverse}
changes as a new revision descending from @var{id}. The new revision
will show up as a new head and thus a subsequent @command{merge} will
incorporate the inverse of the disapproved changes in the other head(s).

Note that this command only works if @var{id} has exactly one ancestor.


@item monotone heads --branch=@var{branchname}
This command lists the ``heads'' of @var{branchname}. 

The ``heads'' of a branch is the set of revisions which are members of
the branch, but which have no descendants. These revisions are
generally the ``newest'' revisions committed by you or your
colleagues, at least in terms of ancestry. The heads of a branch may
not be the newest revisions, in terms of time, but synchronization of
computer clocks is not reliable, so monotone usually ignores time.


@item monotone merge --branch=@var{branchname}
This command merges the ``heads'' of @var{branchname}, if there are
multiple heads, and commits the results to the database, marking the
resulting merged revision as a member of @var{branchname}. The merged
revision will contain each of the head revision IDs as ancestors.

Merging is performed by repeated pairwise merges: two heads are
selected, then their least common ancestor is located in the ancestry
graph and these 3 revisions are provided to the built-in 3-way merge
algorithm. The process then repeats for each additional head, using
the result of each previous merge as an input to the next.
@end ftable


@ftable @command
@item monotone propagate @var{sourcebranch} @var{destbranch}
This command takes a unique head from @var{sourcebranch} and merges it
with a unique head of @var{destbranch}, using the least common
ancestor of the two heads for a 3-way merge. The resulting revision is
committed to @var{destbranch}. If
either @var{sourcebranch} or @var{destbranch} has multiple heads,
@command{propagate} aborts, doing nothing.

The purpose of @command{propagate} is to copy all the changes on
@var{sourcebranch}, since the last @command{propagate}, to
@var{destbranch}. This command supports the idea of making separate
branches for medium-length development activities, such as
maintenance branches for stable software releases, trivial bug fix
branches, public contribution branches, or branches devoted to the
development of a single module within a larger project.
@end ftable



@page
@node    Working Copy
@section Working Copy

@ftable @command
@item monotone add @var{filename...}
This command places ``add'' entries for the paths specified in
@var{filename...} in the working copy's ``work list''. The work list
of your working copy is located at @file{MT/work}, and is a list of
explicit pathname changes you wish to commit at some future time, such
as addition, removal or renaming of files.

While this command places an ``add'' entry on your work list, it does
not immediately affect your database. When you @command{commit} your
working copy, monotone will use the work list to build a new revision,
which it will then commit to the database. The new revision will have
any added entries inserted in its manifest.


@item monotone drop @var{filename...}
This command places ``drop'' entries for the paths specified in
@var{filename...} in the working copy's ``work list''. The work list
of your working copy is located at @file{MT/work}, and is a list of
explicit pathname changes you wish to commit at some future time, such
as addition, removal, or renaming of files.

While this command places a ``drop'' entry on your work list, it does
not immediately affect your database. When you @command{commit} your
working copy, monotone will use the work list to build a new revision,
which it will then commit to the database. The new revision will have
any dropped entries removed from its manifest.

@item monotone rename @var{src} @var{dst}
This command places ``rename'' entries for the paths specified in
@var{src} and @var{dst} in the working copy's ``work list''. The work
list of your working copy is located at @file{MT/work}, and is a list
of explicit pathname changes you wish to commit at some future time,
such as addition, removal, or renaming of files.

While this command places a ``rename'' entry on your work list, it
does not immediately affect your database. When you @command{commit}
your working copy, monotone will use the work list to build a new
revision, which it will then commit to the database. The new revision
will have any renamed entries in its manifest adjusted to their new
names.


@item monotone commit
@itemx monotone commit @var{logmsg}
This command looks at your working copy, decides which files have
changed, and saves the changes to your database. It does this by
loading the revision named in the @file{MT/revision} file, locating
the base manifest for your working copy, applying any changes
described in the @file{MT/work} file, and then comparing the updated
base manifest to the files it finds in your working copy, to determine
which files have been edited.

For each edited file, a delta is copied into the database. Then the
newly constructed manifest is recorded (as a delta) and finally the
new revision.  Once all these objects are recorded in you database,
@command{commit} overwrites the @file{MT/revision} file with the new
revision ID, and deletes the @file{MT/work} file.

The @command{commit} command also synthesizes a number of
certificates, which it attaches to the new manifest version and copies
into your database:
@itemize
@item 
An @code{author} cert, indicating the person responsible for the changes
leading to the new revision.
@item 
A @code{branch} cert, indicating the branch the committed revision
belongs to.
@item
A @code{date} cert, indicating when the new revision was created.
@item
A @code{changelog} cert, containing the ``log message'' for these
changes.  If you provided @var{logmsg} on the command line, this text
will be used, otherwise @command{commit} will run the Lua hook
@code{edit_comment (@var{commentary})}, which typically invokes an
external editor program, in which you can compose a log message for
the change.
@end itemize


@item monotone revert
@itemx monotone revert @var{filename...}

With no files given, this command changes your working copy, so that
changes you have made since the last checkout or update are discarded.
It does this by changing every file listed in the working copy's base
manifest to have contents equal to the @sc{sha1} value listed in the
manifest, and by erasing the @file{MT/work} file.

If files are given as arguments, only those files are affected instead
of the entirety of your working copy.


@item monotone update
@itemx monotone update @var{revision}
Without a @var{revision} argument, this command incorporates ``recent''
changes found in your database into your working copy. It does this by
performing 3 separate stages. If any of these stages fails, the update
aborts, doing nothing. The stages are:

@itemize
@item
Examine the ancestry graph of revisions in your database, and (subject
to trust evaluation) select the set of all descendents of your working
copy's base revision. Call this set the ``candidates'' of the update.
@item
Remove any candidates which lack acceptable testresult
certificates. From the remaining candidates, select the deepest child
by ancestry and call it the ``target'' of the update.
@item 
Merge the target of the update with the working copy, in memory, and
if the merge is successful, write the result over top of the working
copy.
@end itemize

With an explicit @var{revision} argument, the command uses that revision
as the update target instead of finding an acceptable candidate.

@end ftable

@page
@node    Network
@section Network

@ftable @command
@item monotone serve @var{address} @var{collection}
@itemx monotone pull @var{address} @var{collection}
@itemx monotone push @var{address} @var{collection}
@itemx monotone sync @var{address} @var{collection}

These commands operate the ``netsync'' protocol built into
monotone. This is a custom protocol for rapidly synchronizing two
monotone databases using a hash tree index. The protocol is ``peer to
peer'', but requires one peer to listen for incoming connections (the
server) and the other peer (the client) to connect to the server.

The network @var{address} specified in each case should be the same: a
host name to listen on, or connect to, optionally followed by a colon
and a port number. The @var{collection} parameter indicates a set of
branches to exchange; every branch for which @var{collection} is a
prefix will be indexed and made available for synchronization.

For example, supposing bob and alice wish to synchronize their
@code{net.venge.monotone.win32} and @code{net.venge.monotone.i18n}
branches. Supposing alice's computer has hostname
@code{alice.someisp.com}, then alice might run:

@smallexample
@group
$ monotone serve alice.someisp.com net.venge.monotone
@end group
@end smallexample

And bob might run

@smallexample
@group
$ monotone sync alice.someisp.com net.venge.monotone
@end group
@end smallexample

When the operation completes, all branches beginning with
@code{net.venge.monotone} will be synchronized between alice and bob's
databases.

@end ftable



@page
@node    Informative
@section Informative

@ftable @command
@item monotone status

This command prints a description of the ``status'' of your working copy.
In particular, it prints:
@itemize
@item 
The ``base revision ID'' and ``base manifest ID'', which are
referenced by the file @file{MT/revision}, and which your working copy
is an in-progress descendant of.
@item
The ``current manifest ID'', which is the ID of the manifest which
results from applying @file{MT/work} to the base manifest, and
updating any @sc{sha1} values of files to reflect changes you have
made to the working copy. In other words, the current manifest ID is
the ID which would accompany any revision you would commit, if you ran
@command{monotone commit}.
@item
A list of logical changes between the base and current manifest
versions, such as adds, drops, renames, and patches.
@end itemize

@item monotone log
@itemx monotone log @var{id}

This command prints out a log, in reverse-ancestry order, of small
history summaries.  Each summary contains author, date, changelog and
comment information associated with a revision. If @var{id} is given,
the command starts tracing back through history from the revision
@var{id}, otherwise it starts from the base revision of your working
copy.

@item monotone complete file @var{partial-id}
@itemx monotone complete manifest @var{partial-id}
@itemx monotone complete revision @var{partial-id}

These commands print out all known completions of a partial @sc{sha1}
value, listing completions which are @code{file}, @code{manifest} or
@code{revision} IDs depending on which variant is used. For
example, suppose you enter this command and get this result:

@smallexample
@group
$ monotone complete manifest fa36
fa36deead87811b0e15208da2853c39d2f6ebe90
fa36b76dd0139177b28b379fe1d56b22342e5306
fa36965ec190bee14c5afcac235f1b8e2239bb2a
@end group
@end smallexample

Then monotone is telling you that there are 3 manifests it knows
about, in its database, which begin with the 4 hex digits
@code{fa36}. This command is intended to be used by programmable
completion systems, such as those in @command{bash} and @command{zsh}.

@item monotone diff 
@itemx monotone diff @var{id}
@itemx monotone diff @var{id1} @var{id2}

These commands print out GNU ``unified diff format'' textual
difference listings between various manifest versions. If no extra
arguments are given, @command{monotone diff} will print the
differences between the base revision and the current revision in your
working copy. If one argument @var{id} is given, monotone will print
the differences between the revision @var{id} and the current 
revision in your working copy. If two arguments @var{id1} and @var{id2}
are given, monotone will print the differences between revisions
@var{id1} and @var{id2}, ignoring your working copy.

In all cases, monotone will print a textual summary -- identical to
the summary presented by @command{monotone status} -- of the logical
differences between revisions in lines proceeding the diff. These
lines begin with a single hash mark @code{#}, and should be ignored by
a program processing the diff, such as @command{patch}.

@item monotone list certs @var{id}

These commands will print out a list of certificates associated with
a particular revision @var{id}. Each line of the print out will
indicate:
@itemize
@item
Whether the signature on the certificate is @code{ok} or @code{bad}
@item
The key ID of the signer of the certificate
@item 
The name of the certificate
@item 
The value of the certificate
@end itemize

For example, this command lists the certificates associated with a
particular version of monotone itself, in the monotone development
branch:

@smallexample
@group
$ ./monotone list certs 4a96
monotone: expandeding partial id '4a96'
monotone: expanded to '4a96a230293456baa9c6e7167cafb3c5b52a8e7f'
-----------------------------------------------------------------
Key   : graydon@@pobox.com
Sig   : ok
Name  : author
Value : graydon@@dub.venge.net
-----------------------------------------------------------------
Key   : graydon@@pobox.com
Sig   : ok
Name  : branch
Value : monotone
-----------------------------------------------------------------
Key   : graydon@@pobox.com
Sig   : ok
Name  : date
Value : 2003-10-17T03:20:27
-----------------------------------------------------------------
Key   : graydon@@pobox.com
Sig   : ok
Name  : changelog
Value : 2003-10-16  graydon hoare  <graydon@@pobox.com>
      :
      :         * sanity.hh: Add a const version of idx().
      :         * diff_patch.cc: Change to using idx() everywhere.
      :         * cert.cc (find_common_ancestor): Rewrite to recursive
      :         form, stepping over historic merges.
      :         * tests/t_cross.at: New test for merging merges.
      :         * testsuite.at: Call t_cross.at.
      :
@end group
@end smallexample

@item monotone list keys
@itemx monotone list keys @var{pattern}
These commands list @sc{rsa} keys held in your current database. They
do not print out any cryptographic information; they simply list the
names of public and private keys you have on hand.

If @var{pattern} is provided, it is used as a glob to limit the keys
listed. Otherwise all keys in your database are listed.

@item monotone list branches

This command lists all known branches in your database.

@item monotone list unknown

This command lists all files in your working copy that monotone is 
either ignoring or knows nothing about.

@item monotone list ignored

This command lists all files in your working copy that monotone is 
intentionally ignoring, due to the results of the @code{ignore_file (@var{filename})} hook.

@item monotone list missing

This command lists all files in your working copy's base manifest,
which are not present in the working copy.

@end ftable



@page
@node    Key and Cert
@section Key and Cert

@ftable @command
@item monotone genkey @var{keyid}

This command generates an @sc{rsa} public/private key pair, using a
system random number generator, and stores it in your database under
the key name @var{keyid}. If the the hook
@code{non_blocking_rng_ok()} returns @code{true}, the key
generation will use an unlimited random number generator (such as
@file{/dev/urandom}), otherwise it will use a higher quality random
number generator (such as @file{/dev/random}) but might run slightly
slower.

The private half of the key is stored in an encrypted form, using the
symmetric cipher @sc{arc4}, so that anyone accidentally reading your
database cannot extract your private key and use it. You must provide
a passphrase for your key when it is generated, which is used to key
the @sc{arc4} cipher. In the future you will need to enter this
passphrase again each time you sign a certificate, which happens every
time you @command{commit} to your database. You can tell monotone to
automatically use a certain passphrase for a given key using the
@code{get_passphrase(@var{keypair_id})}, but this significantly
increases the risk of a key compromise on your local computer. Be
careful using this hook.

@item monotone chkeypass @var{id}

This command lets you change the passphrase of the private half of the
key @var{id}.

@item monotone cert @var{id} @var{certname} 
@itemx monotone cert @var{id} @var{certname} @var{certval}

These commands create a new certificate with name @var{certname}, for
a revision with version @var{id}. If @var{certval} is provided, it is
the value of the certificate.  Otherwise the certificate value is read
from @code{stdin}.

@item monotone --branch=@var{branchname} vcheck create 
@itemx monotone vcheck create @var{id}
@itemx monotone --branch=@var{branchname} vcheck check
@itemx monotone vcheck check @var{id}

These commands produce or check @code{vcheck} certs for the given
manifest @var{id}. A @code{vcheck} cert on a manifest simply reduces
the probability that you and your colleague have different manifests
or files with the same (colliding) @sc{sha1} value. You can produce as
many @code{vcheck} certs as you like.

If you omit the @var{id}, these commands operate on the heads of
@var{branchname}, which you must provide.

@end ftable



@page
@node    Certificate
@section Certificate

@ftable @command
@item monotone approve @var{id}

<<<<<<< HEAD
@menu
* Tree::             Operations on tree states in your database
* Working Copy::     Operations on your working copy
* Network::          Communication with the network
* Informative::      Production of descriptive reports
* Key and Cert::     General operations on keys or certificates
* Certificate::      Special operations on certificates
* Packet I/O::       Production or consumption of packets
* Database::         Manipulation of your database as a whole
* RCS::              Importing legacy version control files
@end menu
=======
This command is a synonym for @code{monotone cert @var{id} branch
@var{branchname}} where @var{branchname} is the current branch name
(either deduced from the working copy or from the @option{--branch}
option).
>>>>>>> 301bad42


@item monotone comment @var{id}
@itemx monotone comment @var{id} @var{comment}

These commands are synonyms for @code{monotone cert @var{id}
comment @var{comment}}. If @var{comment} is not provided, it is read
from @code{stdin}.


@item monotone tag @var{id} @var{tagname}

This command is a synonym for @code{monotone cert @var{id} tag
@var{tagname}}.

@item monotone testresult @var{id} 0
@itemx monotone testresult @var{id} 1

These commands are synonyms for @code{monotone cert @var{id}
testresult 0} or @code{monotone cert @var{id} testresult 1}.

@end ftable



@page
@node    Packet I/O
@section Packet I/O

Monotone can produce and consume data in a convenient, portable form
called @dfn{packets}. A packet is a sequence of ASCII text, wrapped at
70-columns and easily sent through email or other transports. If you
wish to manually transmit a piece of information -- for example a
public key -- from one monotone database to another, it is often
convenient to read and write packets.

@emph{Note:} earlier versions of monotone queued and replayed packet
streams for their networking system. This older networking system is
deprecated and will be removed in a future version, as the netsync
protocol has several properties which make it advantageous as a
communication system. However, the packet i/o facility will remain in
monotone as a utility for moving individual data items around
manually.

@ftable @command
@item monotone fcerts @var{id}
@itemx monotone mcerts @var{id}
@itemx monotone rcerts @var{id}

These commands print out an @code{fcert}, @code{mcert} or
@code{rcert} packet for each file, manifest, or revision cert in your
database associated with @var{id}. These can be used to transport
certificates safely between monotone databases.

@item monotone fdata @var{id}
@itemx monotone mdata @var{id}
@itemx monotone rdata @var{id}

These commands print out an @code{fdata}, @code{mdata} or @code{rdata}
packet for the file, manifest or revision @var{id} in your database.
These can be used to transport files, manifests or revisions, in their
entirety, safely between monotone databases.


@item monotone fdelta @var{id1} @var{id2}
@itemx monotone mdelta @var{id1} @var{id2}

These commands print out an @code{fdelta} or @code{mdelta} packet for
the differences between file or manifest versions @var{id1} and
@var{id2}, in your database.  These can be used to transport file or
manifest differences safely between monotone databases.

@item monotone privkey @var{keyid}
@itemx monotone pubkey @var{keyid}

These commands print out an @code{privkey} or @code{pubkey} packet for
the @sc{rsa} key @var{keyid}. These can be used to transport public or
private keys safely between monotone databases.


@item monotone read

This command reads packets from @code{stdin} and applies them to your
database. 

@end ftable


@page
@node    Database
@section Database

@ftable @command
@item monotone db init --db=@var{dbfile} 

This command initializes a new monotone database at @file{dbfile}.

@item monotone db info --db=@var{dbfile} 

This command prints information about the monotone database @file{dbfile},
including its schema version and various table size statistics.

<<<<<<< HEAD
@item monotone revert
@itemx monotone revert @var{filename...}

With no files given, this command changes your working copy, so that
changes you have made since the last checkout or update are discarded.
It does this by changing every file listed in @file{MT/manifest} to
have contents equal to the @sc{sha1} value listed in the manifest, and
by erasing the @file{MT/work} file.

If files are given as arguments, only those files are affected instead
of the entirety of your working copy.
=======
@item monotone db version --db=@var{dbfile} 
>>>>>>> 301bad42

This command prints out just the schema version of the monotone
database @file{dbfile}.

@item monotone db dump --db=@var{dbfile} 

This command dumps an SQL statement representing the entire state of
@file{dbfile} to the standard output stream. It is a very low-level
command, and produces the most ``recoverable'' dumps of your database
possible. It is sometimes also useful when migrating databases between
variants of the underlying sqlite database format.

@item monotone db load --db=@var{dbfile} 

This command applies a raw SQL statement, read from the standard input
stream, to the database @file{dbfile}. It is most useful when loading
a database dumped with the @command{dump} command.

Note that when reloading a dumped database, the schema of the dumped
database is @emph{included} in the dump, so you should not try to
@command{init} your database before a @command{load}.

@item monotone db migrate --db=@var{dbfile} 

This command attempts to migrate the database @file{dbfile} to the
newest schema known by the version of monotone you are currently
running.  If the migration fails, no changes should be made to the
database.

If you have important information in your database, you should back up
a copy of it before migrating, in case there is an untrapped error
during migration.

@item monotone db execute @var{sql-statement}

This is a debugging command which executes @var{sql-statement} against
your database, and prints any results of the expression in a tabular
form.  It can be used to investigate the state of your database, or
help diagnose failures.

@end ftable


@page
@node    RCS
@section RCS

@ftable @command
@item monotone rcs_import @var{filename...}

This command imports all the file versions in each RCS file listed in
@var{filename...}.  These files should be raw RCS files, ending in
@code{,v}. Monotone parses them directly and inserts them into your
database.

@item monotone cvs_import @var{pathname...}

This command imports all the file versions in each RCS file found in
the tree of files starting at @var{pathname...}, then reconstructs the
tree-wide history of logical changes by comparing RCS time stamps and
change log entries. For each logical tree-wide change, monotone
synthesizes a manifest and revision, and commits them (along with all
associated file deltas) to your database. It also copies all change
log entries, author identifiers, and date stamps to manifest
certificates.
@end ftable


@node    Hook Reference
@chapter Hook Reference

Monotone's behavior can be customized and extended by writing
@dfn{hook functions}, which are written in the
@uref{http://www.lua.org, Lua} programming language. At certain points
in time, when monotone is running, it will call a hook function to
help it make a decision or perform some action.  If you provide a hook
function definition which suits your preferences, monotone will
execute it. This way you can modify how monotone behaves.

You can put new definitions for any of these hook functions in a file
@file{$HOME/.monotonerc}, or in your working copy in
@file{MT/monotonerc}, both of which will be read every time monotone
runs. Definitions in @file{MT/monotonerc} shadow (override)
definitions made in your @file{$HOME/.monotonerc}. You can also tell
monotone to interpret extra hook functions from any other @var{file}
using the @option{--rcfile=@var{file}} option; hooks defined in files
specified on the command-line will shadow hooks from the the automatic
files.

The remainder of this section documents the existing hook functions
and their default definitions. 

@ftable @code
@item note_commit (@var{new_id}, @var{certs})

Called by monotone after the version @var{new_id} is committed. The
second parameter, @var{certs}, is a lua table containing the set of
certificate names and values committed along with this version. There
is no default definition for this hook. 

Note that since the @var{certs} table does not contain cryptographic
or trust information, and only contains one entry per cert name, it is
an incomplete source of information about the committed version. This
hook is only intended as an aid for integrating monotone with informal
commit-notification systems such as mailing lists or news services. It
should not perform any security-critical operations.

@item get_branch_key (@var{branchname})

Returns a string which is the name of an @sc{rsa} private key used to sign
certificates in a particular branch @var{branchname}. There is no
default definition for this hook. The command-line option
@option{--key=@var{keyname}} overrides any value returned from this
hook function. If you have only one private key in your database, you
do not need to define this function or provide a
@option{--key=@var{keyname}} option; monotone will guess that you want
to use the unique private key.

@item get_passphrase (@var{keypair_id})

Returns a string which is the passphrase used to encrypt the private
half of @var{keypair_id} in your database, using the @sc{arc4}
symmetric cipher. This hook has no default definition. If this hook is
not defined or returns false, monotone will prompt you for a
passphrase each time it needs to use a private key.

@item get_author (@var{branchname})

Returns a string which is used as a value for automatically generated
@code{author} certificates when you commit changes to
@var{branchname}.  Generally this hook remains undefined, and monotone
selects your signing key name for the author certificate. You can use
this hook to override that choice, if you like.

This hook has no default definition, but a possible definition might be:
@smallexample
@group
function get_author(branchname)
        local user = os.getenv("USER")
        local host = os.getenv("HOSTNAME")
        if ((user == nil) or (host == nil)) then return nil end
        return string.format("%s@@%s", user, host)
end
@end group
@end smallexample

@item edit_comment (@var{commentary})

Returns a log entry for a given set of changes, described in
@var{commentary}.  The commentary is identical to the output of
@command{monotone status}. This hook is intended to interface with
some sort of editor, so that you can interactively document each
change you make. The result is used as the value for a
@code{changelog} certificate, automatically generated when you commit
changes.

The default definition of this hook is:

@smallexample
@group
function edit_comment(commentary)
        local exe = "vi"
        local visual = os.getenv("VISUAL")
        if (visual ~= nil) then exe = visual end
        local editor = os.getenv("EDITOR")
        if (editor ~= nil) then exe = editor end

        local tmp, tname = temp_file()
        if (tmp == nil) then return nil end
        commentary = "MT: " .. string.gsub(commentary, "\n", "\nMT: ")
        tmp:write(commentary)
        io.close(tmp)

        if (os.execute(string.format("%s %s", exe, tname)) ~= 0) then
                os.remove(tname)
                return nil
        end

        tmp = io.open(tname, "r")
        if (tmp == nil) then os.remove(tname); return nil end
        local res = ""
        local line = tmp:read()
        while(line ~= nil) do 
                if (not string.find(line, "^MT:")) then
                        res = res .. line .. "\n"
                end
                line = tmp:read()
        end
        io.close(tmp)
        os.remove(tname)
        return res
end
@end group
@end smallexample

@item persist_phrase_ok ()

Returns @code{true} if you want monotone to remember the passphrase of
a private key for the duration of a single command, or @code{false} if
you want monotone to prompt you for a passphrase for each certificate
it generates. Since monotone often generates several certificates in 
quick succession, unless you are very concerned about security you
probably want this hook to return @code{true}.

The default definition of this hook is:
@smallexample
@group
function persist_phrase_ok()
        return true
end
@end group
@end smallexample

@item non_blocking_rng_ok ()

Returns @code{true} if you are willing to let monotone use the
system's non-blocking random number generator, such as
@file{/dev/urandom}, for generating random values during cryptographic
operations. This diminishes the cryptographic strength of such
operations, but speeds them up. Returns @code{false} if you want to
force monotone to always use higher quality random numbers, such as
those from @file{/dev/random}.

The default definition of this hook is:
@smallexample
@group
function non_blocking_rng_ok()
        return true
end
@end group
@end smallexample


@item get_netsync_read_permitted (@var{collection}, @var{identity})

Returns @code{true} if a peer authenticated as key @var{identity}
should be allowed to read from your database certs, revisions,
manifests, and files associated with the netsync index
@var{collection}; otherwise @code{false}. This hook has no default
definition, therefore the default behavior is to deny all reads.

Note that the @var{identity} value is a key id (such as
``@code{graydon@@pobox.com}'') but will correspond to a @emph{unique}
key fingerprint (hash) in your database. Monotone will not permit two
keys in your database to have the same id. Make sure you confirm the
key fingerprints of each key in your database, as key id strings are
``convenience names'', not security tokens.

@item get_netsync_anonymous_read_permitted (@var{collection})

This hook has identical semantics to @code{get_netsync_read_permitted}
except that it is called when a connecting client requests anonymous
read access to a collection. There is no corresponding anonymous write
access hook. This hook has no default definition, therefore the
default behavior is to deny all anonymous reads.

@item get_netsync_write_permitted (@var{collection}, @var{identity})

Returns @code{true} if a peer authenticated as key @var{identity}
should be allowed to write into your database certs, revisions,
manifests, and files associated with the netsync index
@var{collection}; otherwise @code{false}. This hook has no default
definition, therefore the default behavior is to deny all writes.

Note that the @var{identity} value is a key id (such as
``@code{graydon@@pobox.com}'') but will correspond to a @emph{unique}
key fingerprint (hash) in your database. Monotone will not permit two
keys in your database to have the same id. Make sure you confirm the
key fingerprints of each key in your database, as key id strings are
``convenience names'', not security tokens.

@item ignore_file (@var{filename})

Returns @code{true} if @var{filename} should be ignored while adding,
dropping, or moving files. Otherwise returns @code{false}. This is
most important when performing recursive actions on directories, which
may affect multiple files simultaneously. The default definition of
this hook is:

@smallexample
@group
function ignore_file(name)
   if (string.find(name, "%.a$")) then return true end
   if (string.find(name, "%.so$")) then return true end
   if (string.find(name, "%.o$")) then return true end
   if (string.find(name, "%.la$")) then return true end
   if (string.find(name, "%.lo$")) then return true end
   if (string.find(name, "%.aux$")) then return true end
   if (string.find(name, "%.bak$")) then return true end
   if (string.find(name, "%.orig$")) then return true end
   if (string.find(name, "%.rej$")) then return true end
   if (string.find(name, "%~$")) then return true end
   if (string.find(name, "/core$")) then return true end
   if (string.find(name, "^CVS/")) then return true end
   if (string.find(name, "/CVS/")) then return true end
   if (string.find(name, "^%.svn/")) then return true end
   if (string.find(name, "/%.svn/")) then return true end
   if (string.find(name, "^SCCS/")) then return true end
   if (string.find(name, "/SCCS/")) then return true end
   return false;
end
@end group
@end smallexample

@item ignore_branch (@var{branchname})

Returns @code{true} if @var{branchname} should be ignored while listing
branches. Otherwise returns @code{false}. This hook has no default
definition, therefore the default behavior is to list all branches.

@item get_revision_cert_trust (@var{signers}, @var{id}, @var{name}, @var{val})

Returns whether or not you @emph{trust} the assertion
@var{name}=@var{value} on a given revision @var{id}, given a valid
signature from all the keys in @var{signers}. The @var{signers}
parameter is a table containing all the key names which signed this
cert, the other three parameters are strings.

The default definition of this hook simply returns @code{true}, which
corresponds to a form of trust where every key which is defined in
your database is trusted. This is a @emph{weak} trust setting; you
should change it to something stronger. A possible example of a
stronger trust function (along with a utility function for computing
the intersection of tables) is the following:

@smallexample
@group
function intersection(a,b)
   local s=@{@}
   local t=@{@}
   for k,v in pairs(a) do s[v] = 1 end
   for k,v in pairs(b) do if s[v] ~= nil then table.insert(t,v) end end
   return t
end

function get_revision_cert_trust(signers, id, name, val)
   local trusted_signers = @{ "bob@@happyplace.com", 
                             "friend@@trustedplace.com", 
                             "myself@@home.com" @}
   local t = intersection(signers, trusted_signers)

   if t == nil then return false end

   if    (name ~= "ancestor" and table.getn(t) >= 1)
      or (name == "ancestor" and table.getn(t) >= 2)
   then
      return true
   else
      return false
   end
end
@end group
@end smallexample

In this example, any revision certificate is trusted if it is signed
by at least one of three ``trusted'' keys, unless it is an
@code{ancestor} certificate, in which case it must be signed by
@emph{two} or more trusted keys. This is one way of requiring that
ancestry assertions go through an extra ``reviewer'' before they are
accepted.

@item get_manifest_cert_trust (@var{signers}, @var{id}, @var{name}, @var{val})
@itemx get_file_cert_trust (@var{signers}, @var{id}, @var{name}, @var{val})

These hooks are identical to the hook @code{get_revision_cert_trust},
except they is called for manifest or file certificates rather than
revision certificates. See the documentation for that hook for more
details.

@item accept_testresult_change (@var{old_results}, @var{new_results})

This hook is used by the update algorithm to determine whether a
change in test results between update source and update target is
acceptable. The hook is called with two tables, each of which maps a
signing key -- representing a particular testsuite -- to a boolean
value indicating whether or not the test run was successful. The
function should return @code{true} if you consider an update from the
version carrying the @var{old_results} to the version carrying the
@var{new_results} to be acceptable.

The default definition of this hook follows:

@smallexample
@group
function accept_testresult_change(old_results, new_results)
   for test,res in pairs(old_results)
   do
      if res == true and new_results[test] ~= true
      then
	 return false
      end
   end
   return true
end
@end group
@end smallexample

This definition accepts only those updates which preserve the set of
@code{true} test results from update source to target. If no rest
results exist, this hook has no affect; but once a @code{true} test
result is present, future updates will require it. If you want a more
lenient behavior you must redefine this hook.

@item merge2 (@var{left}, @var{right})

Returns a string, which should be the merger of the 2 provided
strings, which are the contents of the @var{left} and @var{right}
nodes of a file fork which monotone was unable to automatically
merge. The merge should either call an intelligent merge program or
interact with the user. The default definition of this hook is:

@smallexample
@group
function merge2(left, right)
   local lfile = nil
   local rfile = nil
   local outfile = nil
   local data = nil

   lfile = write_to_temporary_file(left)
   rfile = write_to_temporary_file(right)
   outfile = write_to_temporary_file("")

   if lfile ~= nil and
      rfile ~= nil and
      outfile ~= nil 
   then 
      local cmd = nil
      if program_exists_in_path("xxdiff") then
         cmd = merge2_xxdiff_cmd(lfile, rfile, outfile)
      elseif program_exists_in_path("emacs") then
         cmd = merge2_emacs_cmd("emacs", lfile, rfile, outfile)
      elseif program_exists_in_path("xemacs") then
         cmd = merge2_emacs_cmd("xemacs", lfile, rfile, outfile)
      end

      if cmd ~= nil
      then
         io.write(
            string.format("executing external 2-way merge command: %s\n", 
                          cmd))
         os.execute(cmd)
         data = read_contents_of_file(outfile)
      else
         io.write("no external 2-way merge command found")
      end
   end
   
   os.remove(lfile)
   os.remove(rfile)
   os.remove(outfile)
   
   return data
end
@end group
@end smallexample

@item merge3 (@var{ancestor}, @var{left}, @var{right})

Returns a string, which should be the merger of the 3 provided
strings, which are the contents of @var{left} and @var{right} nodes,
and least common @var{ancestor}, of a file fork which monotone was
unable to automatically merge. The merge should either call an
intelligent merge program or interact with the user. The default
definition of this hook is:

@smallexample
@group
function merge3(ancestor, left, right)
   local afile = nil
   local lfile = nil
   local rfile = nil
   local outfile = nil
   local data = nil

   lfile = write_to_temporary_file(left)
   afile = write_to_temporary_file(ancestor)
   rfile = write_to_temporary_file(right)
   outfile = write_to_temporary_file("")

   if lfile ~= nil and
      rfile ~= nil and
      afile ~= nil and
      outfile ~= nil 
   then 
      local cmd = nil
      if program_exists_in_path("xxdiff") then
         cmd = merge3_xxdiff_cmd(lfile, afile, rfile, outfile)
      elseif program_exists_in_path("emacs") then
         cmd = merge3_emacs_cmd("emacs", lfile, afile, rfile, outfile)
      elseif program_exists_in_path("xemacs") then
         cmd = merge3_emacs_cmd("xemacs", lfile, afile, rfile, outfile)
      end

      if cmd ~= nil
      then
         io.write(
            string.format("executing external 3-way merge command: %s\n", 
                          cmd))
         os.execute(cmd)
         data = read_contents_of_file(outfile)
      else
         io.write("no external 3-way merge command found")
      end
   end
   
   os.remove(lfile)
   os.remove(rfile)
   os.remove(afile)
   os.remove(outfile)
   
   return data
end
@end group
@end smallexample


@item expand_selector (@var{str})

Attempts to expand @var{str} as a selector. Expansion generally means
providing a type prefix for the selector, such as @code{a:} for
authors or @code{d:} for dates. Expansion may also mean recognizing
and interpreting special words such as @code{yesterday} or @code{6
months ago} and converting them into well formed selectors. For more
detail on the use of selectors, see @ref{Selectors}. The default
definition of this hook is:

@smallexample
@group
function expand_selector(str)

   -- simple date patterns
   if string.find(str, "^19%d%d%-%d%d")
      or string.find(str, "^20%d%d%-%d%d")
   then
      return ("d:" .. str)
   end

   -- something which looks like an email address
   if string.find(str, "[%w%-_]+@@[%w%-_]+")
   then
      return ("a:" .. str)
   end

   -- something which looks like a branch name
   if string.find(str, "[%w%-]+%.[%w%-]+")
   then
      return ("b:" .. str)
   end

   -- a sequence of nothing but hex digits
   if string.find(str, "^%x+$")
   then
      return ("i:" .. str)
   end

   -- "yesterday", the source of all hangovers
   if str == "yesterday"
   then
      local t = os.time(os.date('!*t'))
      return os.date("d:%F", t - 86400)
   end
   
   -- "CVS style" relative dates such as "3 weeks ago"
   local trans = @{ 
      minute = 60; 
      hour = 3600; 
      day = 86400; 
      week = 604800; 
      month = 2678400; 
      year = 31536000 
   @}
   local pos, len, n, type = string.find(str, "(%d+) 
                                         ([minutehordaywk]+)s? ago")
   if trans[type] ~= nil
   then
      local t = os.time(os.date('!*t'))
      return os.date("d:%F", t - (n * trans[type]))
   end

   return nil
end
@end group
@end smallexample



@item get_system_linesep ()

Returns a string which defines the default system line separator.
This should be one of the strings @code{CR}, @code{LF}, or
@code{CRLF}. The system line separator may be used when reading or
writing data to the terminal, or otherwise interfacing with the user.
The system line separator is not used to convert files in the working
copy; use @code{get_linesep_conv} for converting line endings in the
working copy.

This hook has no default definition. For more information on line
ending conversion, see the section on @ref{Internationalization}.

@item get_linesep_conv (@var{filename})

<<<<<<< HEAD
@item monotone db execute @var{sql-statement}

This is a debugging command which executes @var{sql-statement} against
your database, and prints any results of the expression in a tabular
form.  It can be used to investigate the state of your database, or
help diagnose failures.

@end ftable
=======
Returns a table which contains two strings. The first string in the
return value is the name of a line ending convention to use for the
``internal'' representation of @var{filename}. The second string in
the return value is the name of a line ending convention to use for
the ``external'' representation of @var{filename}. Line ending
conventions should be one of the strings @code{CR}, @code{LF}, or
@code{CRLF}. 
>>>>>>> 301bad42

When @var{filename} is read from the working copy, it is run through
line ending conversion from the external form to the internal
form. When @var{filename} is written to the working copy, it is run
through line ending conversion from the internal form to the external
form. @sc{sha1} values are calculated from the internal form of
@var{filename}. It is your responsibility to decide which line ending
conversions your work will use.

This hook has no default definition; monotone's default behavior is to
keep external and internal forms byte-for-byte identical. For more
information on line ending conversion, see the section on
@ref{Internationalization}.

@item get_charset_conv (@var{filename})

Returns a table which contains two strings. The first string in the
return value is the name of a character set to use for the
``internal'' representation of @var{filename}. The second string in
the return value is the name of a character set to use for the
``external'' representation of @var{filename}.  

When @var{filename} is read from the working copy, it is run through
character set conversion from the external form to the internal
form. When @var{filename} is written to the working copy, it is run
through character set conversion from the internal form to the
external form. @sc{sha1} values are calculated from the internal
form of @var{filename}. It is your responsibility to decide which
character set conversions your work will use. 

This hook has no default definition; monotone's default behavior is to
keep external and internal forms byte-for-byte identical. For more
information on character set conversion, see the section on
@ref{Internationalization}.


<<<<<<< HEAD
@node    Hook Reference
@chapter Hook Reference
=======
@item attr_functions [@var{arrtibute}] (@var{filename}, @var{value})

This is not a hook function, but a @emph{table} of hook
functions. Each entry in the table @code{attr_functions}, at table
entry @var{attribute}, is a function taking a file name @var{filename}
and a attribute value @var{value}. The function should ``apply'' the 
attribute to the file, possibly in a platform-specific way.

Persistent attributes are stored in the @file{.mt-attrs}, in your
working copy and manifest. If such a file exists, hook functions from
this table are called for each triple found in the file, after any
command which modifies the working copy. This facility can be used to
extend monotone's understanding of files with platform-specific
attributes, such as permission bits, access control lists, or special
file types.

By default, there is only one entry in this table, for the @code{execute}
attribute. Its definition is:

@smallexample
@group
attr_functions["execute"] = 
  function(filename, value) 
        if (value == "true") then
                os.execute(string.format("chmod +x %s", filename))
        end
  end
@end group
@end smallexample

@end ftable

@node    Special Topics
@chapter Special Topics

This chapter describes some ``special'' issues which are not directly
related to monotone's @emph{use}, but which are occasionally of
interest to people researching monotone or trying to learn the
specifics of how it works. Most users can ignore these sections.
>>>>>>> 301bad42

@menu
* Internationalization::   Using monotone in non-English locales.
* Hash Integrity::         Notes on probability and failure.
@end menu

@page
@node    Internationalization
@section Internationalization

Monotone initially dealt with only ASCII characters, in file path
names, certificate names, key names, and packets. Some
conservative extensions are provided to permit internationalized
use. These extensions can be summarized as follows:

@itemize

@item
Monotone uses GNU gettext to provide localized progress and error
messages. Translations may or may not exist for your locale, but the
infrastructure is present to add them.

@item
All command-line arguments are mapped from your local character set to
UTF-8 before processing. This means that monotone can @emph{only}
handle key names, file names and certificate names which map cleanly
into UTF-8.

@item
Monotone's control files are stored in UTF-8. This includes: revisions
and manifests, both inside the database and when written to the
@file{MT/} directory of the working copy; the @file{MT/options} and
@file{MT/work} files; and the @file{.mt-attrs} file. Converting these
files to any other character set will cause monotone to break; do not
do so.

@item
File path names in the working copy are converted to the locale's
character set (determined via the LANG or CHARSET environment
variables) before monotone interacts with the file system. If you are
accustomed to being able to use file names in your locale's character
set, this should ``just work'' with monotone.

@item
Key and cert names, and similar ``name-like'' entities are subject to
some cleaning and normalization, and conversion into network-safe
subsets of ASCII (typically ACE). Generally, you should be able to use
``sensible'' strings in your locale's character set as names, but they
may appear mangled or escaped in certain contexts such as network
transmission.

<<<<<<< HEAD
Returns a string which is the passphrase used to encrypt the private
half of @var{keypair_id} in your database, using the @sc{arc4}
symmetric cipher. This hook has no default definition. If this hook is
not defined or returns false, monotone will prompt you for a
passphrase each time it needs to use a private key.
=======
@item
Monotone's transmission and storage forms are otherwise
unchanged. Packets and database contents are 7-bit clean ASCII.
>>>>>>> 301bad42

@end itemize

The remainder of this section is a precise specification of monotone's
internationalization behavior.

@heading General Terms

@table @asis
@item Character set conversion
The process of mapping a string of bytes representing wide characters
from one encoding to another. Per-file character set conversions are
specified by a Lua hook @code{get_charset_conv} which takes a filename
and returns a table of two strings: the first represents the
"internal" (database) charset, the second represents the "external"
(file system) charset.

@item Line ending conversion
The process of converting platform-dependent end-of-line codes
(@code{0x0D}, @code{0x0A}, or the pair @code{0x0D 0x0A}) from one
convention to another. Per-file line ending conversion is specified by
a Lua hook @code{get_linesep_conv} which takes a filename and returns
a table of two strings: the first represents the "internal" (database)
line ending convention, the second represents the "external"
(file system) line ending convention. each string should be one of the
three strings "CR", "LF", or "CRLF".

Note that Line ending conversion is always performed on the internal
character set, when both character set and line ending conversion are
enabled; this behavior is meant to encourage the use of the monotone's
``normal form'' (UTF-8, '\n') as an internal form for your source
files, when working with multiple external forms. Also note that line
ending conversion only works on character encodings with the specific
code bytes described above, such as ASCII, ISO-8859x, and UTF-8.

@item Normal form conversion
Character set and line ending conversions done between a "system form"
and a "normal form". The system character set form is inferred from
the environment, using the various locale environment variables. The
system line ending form can be additionally specialized using the
@code{get_system_linesep} hook. No hooks exist for adjusting the
system character set, since the system character set must be known
during command-line argument processing, before any Lua hooks are
loaded.

Monotone's normal form is the UTF-8 character set and the @code{0x0A}
(LF) line ending form. This form is used in any files monotone needs
to read, write, and interpret itself, such as: @file{MT/revision},
@file{MT/work}, @file{MT/options}, @file{.mt-attrs}

@item LDH
Letters, digits, and hyphen: the set of ASCII bytes @code{0x2D},
@code{0x30..0x39}, @code{0x41..0x5A}, and @code{0x61..0x7A}.

@item stringprep
RFC 3454, a general framework for mapping, normalizing, prohibiting
and bidirectionality checking for international names prior to use in
public network protocols.

@item nameprep
RFC 3491, a specific profile of stringprep, used for preparing
international domain names (IDNs)

@item punycode
RFC 3492, a "bootstring" encoding of unicode into ASCII. 

@item IDNA
RFC 3490, international domain names for applications, a combination
of the above technologies (nameprep, punycoding, limiting to LDH
characters) to form a specific "ASCII compatible encoding" (ACE) of
unicode, signified by the presence of an "unlikely" ACE prefix string
"xn--". IDNA is intended to make it possible to use unicode relatively
"safely" over legacy ASCII-based applications. the general picture of
an IDNA string is this:

@smallexample
@group     
      @{ACE-prefix@}@{LDH-sanitized(punycode(nameprep(UTF-8-string)))@}
@end group
@end smallexample

It is important to understand that IDNA encoding does @emph{not}
preserve the input string: it both prohibits a wide variety of
possible strings and normalizes non-equal strings to supposedly
"equivalent" forms.

By default, monotone does @emph{not} decode IDNA when printing to the
console (IDNA names are ASCII, which is a subset of UTF-8, so this
normal form conversion can still apply, albeit oddly). this behavior
is to protect users against security problems associated with
malicious use of "similar-looking" characters. If the hook
@code{display_decoded_idna} returns true, IDNA names are decoded for
display.

@end table
  
@heading Filenames

@itemize

@item
Filenames are subject to normal form conversion. 

<<<<<<< HEAD
@item ignore_branch (@var{branchname})

Returns @code{true} if @var{branchname} should be ignored while listing
branches. Otherwise returns @code{false}. This hook has no default
definition, therefore the default behavior is to list all branches.

@item get_manifest_cert_trust (@var{signers}, @var{id}, @var{name}, @var{val})
=======
@item
Filenames are subject to an additional normal form stage which adjusts
for platform name semantics, for example changing the Windows
@code{0x5C} '\' path separator to @code{0x2F} '/'. This extra
processing is performed by boost::filesystem.
>>>>>>> 301bad42

@item
FIXME: Monotone does not properly handle case insensitivity on windows.

@item
A filename (in normal form) is constrained to be a nonempty sequence
of path components, separated by byte @code{0x2F} (ASCII / ), and
without a leading or trailing @code{0x2F}.

@item
A path component is a nonempty sequence of any UTF-8 character codes
except the path separator byte @code{0x2F} and any ASCII "control codes"
(@code{0x00..0x1F} and @code{0x7F}).

@item
The path components "." and ".." are prohibited.

@item
Manifests and revisions are constructed from the normal form
(UTF-8). The LC_COLLATE locale category is @emph{not} used to sort
manifest or revision entries.

@end itemize

@heading File contents

@itemize
@item
Files are subject to character set conversion and line ending
conversion.

@item
File SHA1 values are calculated from the internal form of the
conversions. If the external form of a file differs from the internal
form, running a 3rd party program such as @code{sha1sum} will produce
different results than those entries shown in a corresponding manifest.

@end itemize

@heading UI messages

UI messages are displayed via calls to @code{gettext()}. 

@heading Host names

Host names are read on the command-line and subject to normal form
conversion. Host names are then split at @code{0x2E} (ASCII '.'), each
component is subject to IDNA encoding, and the components are
rejoined.

After processing, host names are stored internally as ASCII. The
invariant is that a host name inside monotone contains only sequences
of LDH separated by @code{0x2E}.

@heading Cert names

Read on the command line and subject to normal form conversion and
IDNA encoding as a single component. The invariant is that a cert name
inside monotone is a single LDH ASCII string.

@heading Cert values

Cert values may be either text or binary, depending on the return
value of the hook @code{cert_is_binary}. If binary, the cert value is
never printed to the screen (the literal string "<binary>" is
displayed, instead), and is never subjected to line ending or
character conversion. If text, the cert value is subject to normal
form conversion, as well as having all UTF-8 codes corresponding to
ASCII control codes (@code{0x0..0x1F} and @code{0x7F}) prohibited in
the normal form, except @code{0x0A} (ASCII LF).

@heading Key names

Read on the command line and subject to normal form conversion and
IDNA encoding as an email address (split and joined at '.' and '@@'
characters). The invariant is that a key name inside monotone contains
only LDH, @code{0x2E} (ASCII '.') and @code{0x40} (ASCII '@@')
characters.

@heading Packets

Packets are 7-bit ASCII. The characters permitted in packets are
the union of these character sets:

@itemize
@item
The 65 characters of base64 encoding (64 coding + "=" pad).
@item
The 16 characters of hex encoding.
@item
LDH, '@@' and '.' characters, as required for key and cert names.
@item
'[' and ']', the packet delimiters.
@item
ASCII codes 0x0D (CR), 0x0A (LF), 0x09 (HT), and 0x20 (SP). 
@end itemize

@heading The @file{.mt-attrs} file

Now uses 0x0A (ASCII LF) as a delimiter, to permit 0x20 in
filenames. This may change in the future.


@page
@node    Hash Integrity
@section Hash Integrity

Some proponents of a competing, proprietary version control system
have suggested, in a
@uref{http://www.usenix.org/events/hotos03/tech/full_papers/henson/henson_html/,
usenix paper}, that the use of a cryptographic hash function such as
@sc{sha1} as an identifier for a version is unacceptably unsafe. This
section addresses the argument presented in that paper and describes
monotone's additional precautions.

To summarize our position:
@itemize
@item
the analysis in the paper is wrong,
@item
even if it were right, monotone is sufficiently safe.
@end itemize

@heading The analysis is wrong

The paper displays a fundamental lack of understanding about what a
@emph{cryptographic} hash function is, and how it differs from a
normal hash function. Furthermore it confuses accidental collision
with attack scenarios, and mixes up its analysis of the risk involved
in each. We will try to untangle these issues here.

A cryptographic hash function such as @sc{sha1} is more than just a
uniform spread of inputs to an output range. Rather, it must be
designed to withstand attempts at:

@itemize
@item 
reversal: deriving an input value from the output
@item 
collision: finding two different inputs which hash to the same output
@end itemize

Collision is the problem the paper is concerned with. Formally, an
n-bit cryptographic hash should cost @math{2^n} work units to collide
against a given value, and @math{sqrt(2^n)} tries to find a random
pair of colliding values. This latter probability is sometimes called
the hash's ``birthday paradox probability''.

@subheading Accidental collision 

One way of measuring these bounds is by measuring how single-bit
changes in the input affect bits in the hash output. The @sc{sha1}
hash has a strong @emph{avalanche property}, which means that flipping
@emph{any one bit} in the input will cause on average half the 160
bits in the output code to change. The fanciful @sc{val1} hash
presented in the paper does not have such a property --- flipping its
first bit when all the rest are zero causes @emph{no change} to any of
the 160 output bits --- and is completely unsuited for use as a
@emph{cryptographic hash}, regardless of the general shape of its
probability distribution.

The paper also suggests that birthday paradox probability cannot be
used to measure the chance of accidental @sc{sha1} collision on ``real
inputs'', because birthday paradox probability assumes a uniformly
random sample and ``real inputs'' are not uniformly random. The paper
is wrong: the inputs to @sc{sha1} are not what is being measured (and
in any case can be arbitrarily long); the collision probability being
measured is of @emph{output space}. On output space, the hash is
designed to produce uniformly random spread, even given nearly
identical inputs. In other words, it is @emph{a primary design
criterion} of such a hash that a birthday paradox probability is a
valid approximation of its collision probability.

The paper's characterization of risk when hashing ``non-random
inputs'' is similarly deceptive. It presents a fanciful case of a
program which is @emph{storing} every possible 2kb block in a
file system addressed by @sc{sha1} (the program is trying to find a
@sc{sha1} collision). While this scenario @emph{will} very likely
encounter a collision @emph{somewhere} in the course of storing all
such blocks, the paper neglects to mention that we only expect it to
collide after storing about @math{2^{80}} of the @math{2^{16384}} possible
such blocks (not to mention the requirements for compute time to
search, or disk space to store @math{2^{80}} 2kb blocks).

Noting that monotone can only store @math{2^{41}} bytes in a database,
and thus probably some lower number (say @math{2^{32}} or so) active
rows, we consider such birthday paradox probability well out of
practical sight. Perhaps it will be a serious concern when
multi-yottabyte hard disks are common.


@subheading Collision attacks

Setting aside accidental collisions, then, the paper's underlying
theme of vulnerability rests on the assertion that someone will break
@sc{sha1}. Breaking a cryptographic hash usually means finding a way
to collide it trivially. While we note that @sc{sha1} has in fact
resisted attempts at breaking for 8 years already, we cannot say that
it will last forever. Someone might break it. We can say, however,
that finding a way to trivially collide it only changes the resistance
to @emph{active attack}, rather than the behavior of the hash on
benign inputs.

Therefore the vulnerability is not that the hash might suddenly cease
to address benign blocks well, but merely that additional security
precautions might become a requirement to ensure that blocks are
benign, rather than malicious. The paper fails to make this
distinction, suggesting that a hash becomes ``unusable'' when it is
broken. This is plainly not true, as a number of systems continue to
get useful low collision hashing behavior --- just not good security
behavior --- out of ``broken'' cryptographic hashes such as MD4.

@heading Monotone is probably safe anyways

Perhaps our arguments above are unconvincing, or perhaps you are the
sort of person who thinks that practice never lines up with
theory. Fair enough. Below we present @emph{practical} procedures you
can follow to compensate for the supposed threats presented in the
paper.

@subheading Accidental collision

To minimize the chance of accidental collision further, monotone has a
special type of certificate called a @code{vcheck}, which you can
issue at any time and in any quantity you like. A @code{vcheck}
certificate contains a @emph{randomly keyed} message authentication
code (@sc{mac}). This effectively means that a @code{vcheck}
cert identifies your tree again, with a ``different'' variant of
@sc{sha1}.

If you have the @sc{sha1} of your manifest and a @code{vcheck} cert,
the probability of a collision involving that manifest drops from
@math{2^{-160}} to @math{2^{-320}}. If you have two @code{vcheck} certs,
it drops to @math{2^{-480}}, and so on. You can issue as many
@code{vcheck} certs as you like until your personal level of paranoia
is met. Each @code{vcheck} cert has its own random seed, usually 128
bits, so after you've issued about @math{2^{64}} @code{vcheck} certs on
the same manifest you have a decent chance of repeating one, but that
is harmless.

Adding the occasional @code{vcheck} cert to your tree is a good idea
if you are worried about the ``deterministic'' nature of accidental
collisions in @sc{sha1}, outlined in the paper. Since the @sc{mac} is
randomized, unintentional (non-attack) collisions in @code{vcheck}
certs are reliably nondeterministic. Furthermore, they minimize the
chance that a malicious collision has gone undetected, by requiring
the collision to pass an additional (and equally hard) check. A large
warning is printed if such a check fails.

@subheading Collision attacks

A successful collision attack on @sc{sha1}, as mentioned, does not
disrupt the @emph{probability} features of @sc{sha1} on benign
blocks. So if, at any time, you believe @sc{sha1} is ``broken'', it
does @emph{not} mean that you cannot use it for your work with
monotone. It means, rather, that you cannot base your @emph{trust} on
@sc{sha1} values anymore. You must trust who you communicate with.

The way around this is reasonably simple: if you do not trust
@sc{sha1} to prevent malicious blocks from slipping into your
communications, you can always augment it by enclosing your
communications in more security, such as tunnels or additional
signatures on your email posts. If you choose to do this, you will
still have the benefit of self-identifying blocks, you will simply
cease to trust such blocks unless they come with additional
authentication information.

If in the future @sc{sha1} (or, indeed, @sc{rsa}) becomes accepted as
broken we will naturally upgrade monotone to a newer hash or public
key scheme, and provide migration commands to recalculate existing
databases based on the new algorithm. 

Similarly, if you do not trust our vigilance in keeping up to date
with cryptography literature, you can modify monotone to use any
stronger hash you like, at the cost of isolating your own
communications to a group using the modified version. Monotone is free
software, and runs atop @code{crypto++}, so it is both legal and
relatively simple to change it to use some other algorithm.



@node    Man Page
@chapter Man Page
@c DEBUG: print_menu("Top")

@ifnottex
@menu
* NAME::
* SYNOPSIS::
* DESCRIPTION::
* OPTIONS::
* ENVIRONMENT::
* FILES::
* NOTES::
* SEE ALSO::
* BUGS::
* AUTHOR::

@end menu
@end ifnottex


@comment TROFF INPUT: .SH NAME

@node NAME

@section NAME
@c DEBUG: print_menu("NAME")

monotone @minus{} distributed version control system
@comment TROFF INPUT: .SH SYNOPSIS

@node SYNOPSIS

@section SYNOPSIS
@c DEBUG: print_menu("SYNOPSIS")

@ifnottex
@menu
* Note::
* Commands::

@end menu
@end ifnottex


@b{monotone} @i{[options] <command> [parameters]}
@comment TROFF INPUT: .P
@comment .P

Options, which affect global behavior or set default values, come
first in the argument list. A single command must follow, indicating
the operation to perform, followed by parameters which vary depending
on the command.
@comment TROFF INPUT: .SS Note

@node Note

@subsection Note

This man page is a summary of some of the features and commands of
@b{monotone}, but it is not the most detailed source of information
available. For a complete discussion of the concepts and a tutorial on
its use, please refer to the texinfo manual (via the @b{info
monotone} command, or online).
@comment TROFF INPUT: .SS Commands

@node Commands

@subsection Commands

@comment TROFF INPUT: .TP

@c ---------------------------------------------------------------------
@table @code
@item @b{comment} @i{<id>}
Write a comment cert for a revision.
@comment TROFF INPUT: .TP

@item @b{approve} @i{<id>}
Make a ``branch'' cert approving of a revision's membership in a branch.
@comment TROFF INPUT: .TP

@item @b{disapprove} @i{<id>}
Disapprove of a revision, committing the inverse changes as as a
descendant of the disapproved revision.
@comment TROFF INPUT: .TP

@item @b{tag} @i{<id> <tagname>}
Put a symbolic tag cert on a revision.
@comment TROFF INPUT: .TP

@item @b{testresult} @i{<id> (0|1)}
Indicate a passing or failing test result on a revision.
@comment TROFF INPUT: .TP

@item @b{agraph}
Dump revision graph to stdout.
@comment TROFF INPUT: .TP

@item @b{diff}
Show diffs between working copy and database.
@comment TROFF INPUT: .TP

@item @b{status}
Show status of working copy.
@comment TROFF INPUT: .TP

@item @b{log} @i{[id]}
Show historical log of revisions, starting from working copy
base revision, or @i{[id]} if given.
@comment TROFF INPUT: .TP

@item @b{cert} @i{<id> <certname> [certval]}
Create a custom cert for a revision. Reads cert value
from stdin if no value given on command line.
@comment TROFF INPUT: .TP

@item @b{vcheck} @i{(create|check) [id]}
Produce or check @code{vcheck} certs for the given manifest @i{[id]}.
@comment TROFF INPUT: .TP

@item @b{genkey} @i{<keyid>}
Generate an @sc{rsa} key-pair and store it in the database.
@comment TROFF INPUT: .TP

@item @b{chkeypass} @i{<keyid>}
Change passphrase of the private half of a key.
@comment TROFF INPUT: .TP

@item @b{list certs} @i{<id>}
@itemx @b{ls certs} @i{ <id>}
List certs associated with revision.
@comment TROFF INPUT: .TP

@item @b{list keys} @i{[partial-id]}
@itemx @b{ls keys} @i{[partial-id]}
List keys matching glob, or list all keys if no glob given.
@comment TROFF INPUT: .TP

@item @b{list branches}
@itemx @b{ls branches}
List all branches.
@comment TROFF INPUT: .TP

@item @b{list tags}
@itemx @b{ls tags}
List all tags.
@comment TROFF INPUT: .TP

@item @b{list unknown}
@itemx @b{ls unknown}
List files in working directory, but not in revision's manifest or
work list.
@comment TROFF INPUT: .TP

@item @b{list ignored}
@itemx @b{ls ignored}
List files intentionally ignored due to the ignore_file hook.
@comment TROFF INPUT: .TP

@item @b{list missing}
@itemx @b{ls missing}
List files in revision's manifest, but not in working directory.
@comment TROFF INPUT: .TP

@item @b{fcerts} @i{<id>}
Write file cert packets to stdout.
@comment TROFF INPUT: .TP

@item @b{fdata} @i{<id>}
Write file data packet to stdout.
@comment TROFF INPUT: .TP

@item @b{fdelta} @i{<oldid> <newid>}
Write file delta packet to stdout.
@comment TROFF INPUT: .TP
 
@item @b{mcerts} @i{<id>}
Write manifest cert packets to stdout.
@comment TROFF INPUT: .TP

@item @b{mdata} @i{<id>}
Write manifest data packet to stdout.
@comment TROFF INPUT: .TP

@item @b{mdelta} @i{<oldid> <newid>}
Write manifest delta packet to stdout.
@comment TROFF INPUT: .TP

@item @b{rcerts} @i{<id>}
Write revision cert packets to stdout.
@comment TROFF INPUT: .TP

@item @b{rdata} @i{<id>}
Write revision data packet to stdout.
@comment TROFF INPUT: .TP

@item @b{privkey} @i{<id>}
Write private key packet to stdout.
@comment TROFF INPUT: .TP

@item @b{pubkey} @i{<id>}
Write public key packet to stdout.
@comment TROFF INPUT: .TP

@item @b{read}
Read packets from stdin. It is very important to @b{only read keys
from trusted sources}; all other trust relationships are built out of
the trust assigned to keys.
@comment TROFF INPUT: .TP

@item @b{cvs_import} @i{<cvsroot>}
Import all versions in CVS repository. Reconstructs revisions and
converts metadata to certificates. A private signing key must already
exist in the database.
@comment TROFF INPUT: .TP

@item @b{rcs_import} @i{<rcsfile> ...}
Import all file versions in RCS files. Does not reconstruct revisions
across the entire tree.
@comment TROFF INPUT: .TP

@item @b{checkout} @i{[manifest-id]} @i{<directory>}
@itemx @b{co} @i{[manifest-id]} @i{<directory>}
Check out tree state from database, into directory.
@comment TROFF INPUT: .TP

@item @b{cat} @i{(file|manifest|revision) <id>}
Write file, manifest or revision from database to stdout.
@comment TROFF INPUT: .TP

@item @b{heads}
Show unmerged heads of branch, or report when branch is merged.
@comment TROFF INPUT: .TP

@item @b{merge}
Merge unmerged heads of branch.
@comment TROFF INPUT: .TP

@item @b{add} @i{<pathname> [...]}
Add files to working copy. adding a file does not copy it into the
database, merely adds it to the work list. You must @b{commit} your
changes in order to copy added files to the database.
@comment TROFF INPUT: .TP

@item @b{commit} @i{[log message]}
Commit working copy to database. If a log message is provided on the command
line, it is used; otherwise a log message editor will be invoked.
@comment TROFF INPUT: .TP

@item @b{drop} @i{<pathname> [...]}
Drop files from working copy. Files are not deleted from working copy,
merely noted as removals in the work list.
@comment TROFF INPUT: .TP

@item @b{rename} @i{<src> <dst>}
Rename files from @i{<src>} to @i{<dst>} in working copy.
@comment TROFF INPUT: .TP

@item @b{update} @i{[revision]}
Update working copy.
@comment TROFF INPUT: .SH DESCRIPTION

@item @b{push} @i{<host> <collection>}
Push contents of @i{<collection>} to database on @i{<host>}
@comment TROFF INPUT: .SH DESCRIPTION

@item @b{pull} @i{<host> <collection>}
Pull contents of @i{<collection>} from database on @i{<host>}
@comment TROFF INPUT: .SH DESCRIPTION

@item @b{sync} @i{<host> <collection>}
Sync contents of @i{<collection>} with database on @i{<host>}
@comment TROFF INPUT: .SH DESCRIPTION

@item @b{serve} @i{<host> <collection>}
Serve contents of @i{<collection>} at network address @i{<host>}
@comment TROFF INPUT: .SH DESCRIPTION

@item @b{db} @i{(init|info|version|dump|load|migrate|execute <sql>)}
Manipulate database state.
@comment TROFF INPUT: .SH DESCRIPTION

@end table

@c ---------------------------------------------------------------------

@node DESCRIPTION

@section DESCRIPTION
@c DEBUG: print_menu("DESCRIPTION")

Monotone is a version control system, which allows you to keep old
versions of files, as well as special @i{revisions} and @i{manifests}
which describe the edit history, location, and content of files in a
tree. Unlike other systems, versions in monotone are @i{identified} by
cryptographic hash, and operations are authenticated by individual
users' evaluating cryptographic signatures on meta-data, rather than
any central authority.

Monotone keeps a collection of versions in a single-file relational
database. It is essentially serverless, using network servers only as
untrusted communication facilities. A monotone database is a regular
file, which contains all the information needed to extract previous
versions of files, verify signatures, merge and modify versions, and
communicate with network servers.
@comment TROFF INPUT: .SH OPTIONS

@node OPTIONS

@section OPTIONS
@c DEBUG: print_menu("OPTIONS")

@comment TROFF INPUT: .TP

@c ---------------------------------------------------------------------
@table @code
@item @b{--help}
Print help message.
@comment TROFF INPUT: .TP

@item @b{--debug}
Turn on debugging log on standard error stream. This is very
verbose. Default is to be silent, unless an error occurs, in which
case failure log is dumped.
@comment TROFF INPUT: .TP

@item @b{--quiet}
Turn off normal progress messages.
@comment TROFF INPUT: .TP

@item @b{--dump=}@i{<file>}
Dump debugging log to @i{<file>} on failure.
@comment TROFF INPUT: .TP

@item @b{--quiet}
Turn off normal progress messages.
@comment TROFF INPUT: .TP

@item @b{--dump=}@i{<file>}
Dump debugging log to @i{<file>} on failure.
@comment TROFF INPUT: .TP

@item @b{--nostd}
Do not evaluate "standard" Lua hooks compiled into @b{monotone}.
@comment TROFF INPUT: .TP

@item @b{--norc}
Do not load Lua hooks from user's @b{~/.monotonerc} file.
@comment TROFF INPUT: .TP

@item @b{--rcfile=}@i{<file>}
Load extra Lua hooks from @i{file} (may be given multiple times).
@comment TROFF INPUT: .TP

@item @b{--db=}@i{<file>}
Use database in @i{file}.
@comment TROFF INPUT: .TP

@item @b{--key=}@i{<keyid>}
Use @i{keyid} for operations which produce @sc{rsa}
signatures. Default is inferred from presence of unique private key in
database. Can also be customized on a per-branch basis with hook
function @b{get@t{_}branch@t{_}key(branchname)}.
@comment TROFF INPUT: .TP

@item @b{--branch=}@i{<branchname>}
Use @i{branchname} for operations on a branch. Default is inferred
in operations on existing branches (commit, update, etc). 
@comment TROFF INPUT: .TP

@item @b{--ticker=}[@b{dot}|@b{count}]
Use the given method to print tickers.  The @b{count} method prints
the count for each ticker on one line, incrementing the numbers in
place, while the @b{dot} method prints a continuous string of
characters (like some programs provide a progress line of dots).
The default is @b{count}.
@comment TROFF INPUT: .SH ENVIRONMENT

@end table

@c ---------------------------------------------------------------------

@node ENVIRONMENT

@section ENVIRONMENT
@c DEBUG: print_menu("ENVIRONMENT")

@comment TROFF INPUT: .TP

@c ---------------------------------------------------------------------
@table @code

@item @b{EDITOR}
Used to edit comments, log messages, etc.
@comment TROFF INPUT: .TP

@item @b{VISUAL}
Used in preference to @b{EDITOR}, if set.
@comment TROFF INPUT: .SH FILES

@end table

@c ---------------------------------------------------------------------

@node FILES

@section FILES
@c DEBUG: print_menu("FILES")

@comment TROFF INPUT: .TP

@c ---------------------------------------------------------------------
@table @code
@item @b{$HOME/.monotonerc}
A Lua script, used as a customization file.
@comment TROFF INPUT: .SH NOTES

@end table

@c ---------------------------------------------------------------------

@node NOTES

@section NOTES
@c DEBUG: print_menu("NOTES")

@comment TROFF INPUT: .IP \(bu

Command line options override environment variables and
settings in Lua scripts (such as @b{.monotonerc})

@comment TROFF INPUT: .SH "SEE ALSO"

@node SEE ALSO

@section SEE ALSO
@c DEBUG: print_menu("SEE ALSO")

@b{info monotone}
@comment TROFF INPUT: .SH BUGS

@node BUGS

@section BUGS
@c DEBUG: print_menu("BUGS")

see http://savannah.nongnu.org/bugs/?group=monotone
@comment TROFF INPUT: .SH AUTHOR

@node AUTHOR

@section AUTHOR
@c DEBUG: print_menu("AUTHOR")

graydon hoare <graydon@@pobox.com>

@node Index
@unnumbered Index
     
@printindex cp

@bye<|MERGE_RESOLUTION|>--- conflicted
+++ resolved
@@ -2855,29 +2855,9 @@
 supply the special name @file{.} (a single period) for
 @var{directory}.
 
-<<<<<<< HEAD
-@table @file
-@item .mt-attrs
-Contains versioned attributes of files, associated with the files'
-pathnames.
-@item MT/manifest
-Contains the manifest file describing the base version of the working
-copy. Each working copy has a base version. When the working copy is
-committed, the base version is considered to be the ancestor of the
-committed version.
-@item MT/options
-Contains ``sticky'' command-line options such as @option{--db} or 
-@option{--branch}, such that you do not need to enter them repeatedly
-after checking out a particular working copy.
-@item MT/work
-Contains a list of additions, deletions, and renames which have occurred
-in the current working copy, relative to the base version. 
-@end table
-=======
 If no @var{id} is provided, as in the latter two commands, you
 @emph{must} provide a @var{branchname}; monotone will attempt to infer
 @var{id} as the unique head of @var{branchname} if it exists.
->>>>>>> 301bad42
 
 
 @item monotone disapprove @var{id}
@@ -3343,24 +3323,10 @@
 @ftable @command
 @item monotone approve @var{id}
 
-<<<<<<< HEAD
-@menu
-* Tree::             Operations on tree states in your database
-* Working Copy::     Operations on your working copy
-* Network::          Communication with the network
-* Informative::      Production of descriptive reports
-* Key and Cert::     General operations on keys or certificates
-* Certificate::      Special operations on certificates
-* Packet I/O::       Production or consumption of packets
-* Database::         Manipulation of your database as a whole
-* RCS::              Importing legacy version control files
-@end menu
-=======
 This command is a synonym for @code{monotone cert @var{id} branch
 @var{branchname}} where @var{branchname} is the current branch name
 (either deduced from the working copy or from the @option{--branch}
 option).
->>>>>>> 301bad42
 
 
 @item monotone comment @var{id}
@@ -3463,21 +3429,7 @@
 This command prints information about the monotone database @file{dbfile},
 including its schema version and various table size statistics.
 
-<<<<<<< HEAD
-@item monotone revert
-@itemx monotone revert @var{filename...}
-
-With no files given, this command changes your working copy, so that
-changes you have made since the last checkout or update are discarded.
-It does this by changing every file listed in @file{MT/manifest} to
-have contents equal to the @sc{sha1} value listed in the manifest, and
-by erasing the @file{MT/work} file.
-
-If files are given as arguments, only those files are affected instead
-of the entirety of your working copy.
-=======
 @item monotone db version --db=@var{dbfile} 
->>>>>>> 301bad42
 
 This command prints out just the schema version of the monotone
 database @file{dbfile}.
@@ -4080,16 +4032,6 @@
 
 @item get_linesep_conv (@var{filename})
 
-<<<<<<< HEAD
-@item monotone db execute @var{sql-statement}
-
-This is a debugging command which executes @var{sql-statement} against
-your database, and prints any results of the expression in a tabular
-form.  It can be used to investigate the state of your database, or
-help diagnose failures.
-
-@end ftable
-=======
 Returns a table which contains two strings. The first string in the
 return value is the name of a line ending convention to use for the
 ``internal'' representation of @var{filename}. The second string in
@@ -4097,7 +4039,6 @@
 the ``external'' representation of @var{filename}. Line ending
 conventions should be one of the strings @code{CR}, @code{LF}, or
 @code{CRLF}. 
->>>>>>> 301bad42
 
 When @var{filename} is read from the working copy, it is run through
 line ending conversion from the external form to the internal
@@ -4134,10 +4075,6 @@
 @ref{Internationalization}.
 
 
-<<<<<<< HEAD
-@node    Hook Reference
-@chapter Hook Reference
-=======
 @item attr_functions [@var{arrtibute}] (@var{filename}, @var{value})
 
 This is not a hook function, but a @emph{table} of hook
@@ -4177,7 +4114,6 @@
 related to monotone's @emph{use}, but which are occasionally of
 interest to people researching monotone or trying to learn the
 specifics of how it works. Most users can ignore these sections.
->>>>>>> 301bad42
 
 @menu
 * Internationalization::   Using monotone in non-English locales.
@@ -4229,17 +4165,9 @@
 may appear mangled or escaped in certain contexts such as network
 transmission.
 
-<<<<<<< HEAD
-Returns a string which is the passphrase used to encrypt the private
-half of @var{keypair_id} in your database, using the @sc{arc4}
-symmetric cipher. This hook has no default definition. If this hook is
-not defined or returns false, monotone will prompt you for a
-passphrase each time it needs to use a private key.
-=======
 @item
 Monotone's transmission and storage forms are otherwise
 unchanged. Packets and database contents are 7-bit clean ASCII.
->>>>>>> 301bad42
 
 @end itemize
 
@@ -4343,21 +4271,11 @@
 @item
 Filenames are subject to normal form conversion. 
 
-<<<<<<< HEAD
-@item ignore_branch (@var{branchname})
-
-Returns @code{true} if @var{branchname} should be ignored while listing
-branches. Otherwise returns @code{false}. This hook has no default
-definition, therefore the default behavior is to list all branches.
-
-@item get_manifest_cert_trust (@var{signers}, @var{id}, @var{name}, @var{val})
-=======
 @item
 Filenames are subject to an additional normal form stage which adjusts
 for platform name semantics, for example changing the Windows
 @code{0x5C} '\' path separator to @code{0x2F} '/'. This extra
 processing is performed by boost::filesystem.
->>>>>>> 301bad42
 
 @item
 FIXME: Monotone does not properly handle case insensitivity on windows.
@@ -4974,14 +4892,6 @@
 Dump debugging log to @i{<file>} on failure.
 @comment TROFF INPUT: .TP
 
-@item @b{--quiet}
-Turn off normal progress messages.
-@comment TROFF INPUT: .TP
-
-@item @b{--dump=}@i{<file>}
-Dump debugging log to @i{<file>} on failure.
-@comment TROFF INPUT: .TP
-
 @item @b{--nostd}
 Do not evaluate "standard" Lua hooks compiled into @b{monotone}.
 @comment TROFF INPUT: .TP
