--- conflicted
+++ resolved
@@ -729,16 +729,11 @@
   P(F("[left]  %s") % left_id);
   P(F("[right] %s") % right_id);
 
-<<<<<<< HEAD
   set<revision_id> left_uncommon_ancestors,
                    right_uncommon_ancestors,
                    sentinels;
 
-  app.db.get_uncommon_ancestors(left_id, right_id,
-=======
-  set<revision_id> left_uncommon_ancestors, right_uncommon_ancestors;
   db.get_uncommon_ancestors(left_id, right_id,
->>>>>>> cf6374cc
                                 left_uncommon_ancestors,
                                 right_uncommon_ancestors);
 
@@ -849,17 +844,10 @@
     F("%s is an ancestor of %s; no merge is needed.") % r_id % l_id);
   roster_t l_roster, r_roster;
   marking_map l_marking, r_marking;
-<<<<<<< HEAD
-  app.db.get_roster(l_id, l_roster, l_marking);
-  app.db.get_roster(r_id, r_roster, r_marking);
-  set<revision_id> l_uncommon_ancestors, r_uncommon_ancestors, sentinels;
-  app.db.get_uncommon_ancestors(l_id, r_id,
-=======
   db.get_roster(l_id, l_roster, l_marking);
   db.get_roster(r_id, r_roster, r_marking);
-  set<revision_id> l_uncommon_ancestors, r_uncommon_ancestors;
+  set<revision_id> l_uncommon_ancestors, r_uncommon_ancestors, sentinels;
   db.get_uncommon_ancestors(l_id, r_id,
->>>>>>> cf6374cc
                                 l_uncommon_ancestors,
                                 r_uncommon_ancestors);
 
@@ -1162,15 +1150,10 @@
 
           i++; I(i == parents.end());
 
-<<<<<<< HEAD
           set<revision_id> left_uncommon_ancestors,
                            right_uncommon_ancestors,
                            sentinels;
-          app.db.get_uncommon_ancestors(left_id, right_id,
-=======
-          set<revision_id> left_uncommon_ancestors, right_uncommon_ancestors;
           db.get_uncommon_ancestors(left_id, right_id,
->>>>>>> cf6374cc
                                         left_uncommon_ancestors,
                                         right_uncommon_ancestors);
 
