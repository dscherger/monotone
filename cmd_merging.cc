--- conflicted
+++ resolved
@@ -554,14 +554,6 @@
   set<revision_id>::const_iterator src_i = src_heads.begin();
   set<revision_id>::const_iterator dst_i = dst_heads.begin();
 
-<<<<<<< HEAD
-=======
-  P(F("propagating %s -> %s") % src_branch % dst_branch);
-  P(F("[left]  %s") % *src_i);
-  P(F("[right] %s") % *dst_i);
-
-  // check for special cases
->>>>>>> 5f5b80c6
   if (*src_i == *dst_i || is_ancestor(*src_i, *dst_i, app.db))
     {
       P(F("branch '%s' is up-to-date with respect to branch '%s'")
