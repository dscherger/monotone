// Copyright (C) 2002 Graydon Hoare <graydon@pobox.com>
//
// This program is made available under the GNU GPL version 2.0 or
// greater. See the accompanying file COPYING for details.
//
// This program is distributed WITHOUT ANY WARRANTY; without even the
// implied warranty of MERCHANTABILITY or FITNESS FOR A PARTICULAR
// PURPOSE.

#include "base.hh"
#include <cstring>
#include <iostream>
#include <iomanip>

#include "cmd.hh"
#include "diff_patch.hh"
#include "merge.hh"
#include "restrictions.hh"
#include "revision.hh"
#include "roster_merge.hh"
#include "transforms.hh"
#include "update.hh"
#include "work.hh"
#include "safe_map.hh"
#include "ui.hh"
#include "app_state.hh"
#include "simplestring_xform.hh"
#include "keys.hh"

using std::cout;
using std::make_pair;
using std::map;
using std::set;
using std::string;
using std::vector;
using std::strlen;

using boost::shared_ptr;

static void
three_way_merge(revision_id const & ancestor_rid, roster_t const & ancestor_roster,
                revision_id const & left_rid, roster_t const & left_roster,
                revision_id const & right_rid, roster_t const & right_roster,
                roster_merge_result & result,
                marking_map & left_markings,
                marking_map & right_markings)
{
  MM(ancestor_roster);
  MM(left_roster);
  MM(right_roster);

  MM(ancestor_rid);
  MM(left_rid);
  MM(right_rid);

  // Mark up the ANCESTOR
  marking_map ancestor_markings; MM(ancestor_markings);
  mark_roster_with_no_parents(ancestor_rid, ancestor_roster, ancestor_markings);

  // Mark up the LEFT roster
  left_markings.clear();
  MM(left_markings);
  mark_roster_with_one_parent(ancestor_roster, ancestor_markings,
                              left_rid, left_roster, left_markings);

  // Mark up the RIGHT roster
  right_markings.clear();
  MM(right_markings);
  mark_roster_with_one_parent(ancestor_roster, ancestor_markings,
                              right_rid, right_roster, right_markings);

  // Make the synthetic graph, by creating uncommon ancestor sets
  std::set<revision_id> left_uncommon_ancestors, right_uncommon_ancestors;
  safe_insert(left_uncommon_ancestors, left_rid);
  safe_insert(right_uncommon_ancestors, right_rid);

  P(F("[left]  %s") % left_rid);
  P(F("[right] %s") % right_rid);

  // And do the merge
  roster_merge(left_roster, left_markings, left_uncommon_ancestors,
               right_roster, right_markings, right_uncommon_ancestors,
               result);
}

static bool
pick_branch_for_update(revision_id chosen_rid, app_state & app)
{
  bool switched_branch = false;

  // figure out which branches the target is in
  vector< revision<cert> > certs;
  app.db.get_revision_certs(chosen_rid, branch_cert_name, certs);
  erase_bogus_certs(certs, app.db);

  set< branch_name > branches;
  for (vector< revision<cert> >::const_iterator i = certs.begin();
       i != certs.end(); i++)
    {
      cert_value b;
      decode_base64(i->inner().value, b);
      branches.insert(branch_name(b()));
    }

  if (branches.find(app.opts.branchname) != branches.end())
    {
      L(FL("using existing branch %s") % app.opts.branchname());
    }
  else
    {
      P(F("target revision is not in current branch"));
      if (branches.size() > 1)
        {
          // multiple non-matching branchnames
          string branch_list;
          for (set<branch_name>::const_iterator i = branches.begin();
               i != branches.end(); i++)
            branch_list += "\n  " + (*i)();
          N(false, F("target revision is in multiple branches:%s\n\n"
                     "try again with explicit --branch") % branch_list);
        }
      else if (branches.size() == 1)
        {
          // one non-matching, inform and update
          app.opts.branchname = *(branches.begin());
          switched_branch = true;
        }
      else
        {
          I(branches.size() == 0);
          W(F("target revision not in any branch\n"
              "next commit will use branch %s")
            % app.opts.branchname);
        }
    }
  return switched_branch;
}

CMD(update, "update", "", CMD_REF(workspace), "",
    N_("Updates the workspace"),
    N_("This command modifies your workspace to be based off of a "
       "different revision, preserving uncommitted changes as it does so.  "
       "If a revision is given, update the workspace to that revision.  "
       "If not, update the workspace to the head of the branch."),
    options::opts::branch | options::opts::revision)
{
  if (args.size() > 0)
    throw usage(execid);

  if (app.opts.revision_selectors.size() > 1)
    throw usage(execid);

  app.require_workspace();

  // Figure out where we are
  parent_map parents;
  app.work.get_parent_rosters(parents);

  N(parents.size() == 1,
    F("this command can only be used in a single-parent workspace"));

  revision_id old_rid = parent_id(parents.begin());
  N(!null_id(old_rid),
    F("this workspace is a new project; cannot update"));

  // Figure out where we're going

  revision_id chosen_rid;
  if (app.opts.revision_selectors.size() == 0)
    {
      P(F("updating along branch '%s'") % app.opts.branchname);
      set<revision_id> candidates;
      pick_update_candidates(old_rid, app.db, candidates);
      N(!candidates.empty(),
        F("your request matches no descendents of the current revision\n"
          "in fact, it doesn't even match the current revision\n"
          "maybe you want something like --revision=h:%s")
        % app.opts.branchname);
      if (candidates.size() != 1)
        {
          P(F("multiple update candidates:"));
          for (set<revision_id>::const_iterator i = candidates.begin();
               i != candidates.end(); ++i)
            P(i18n_format("  %s") % describe_revision(app.db, *i));
          P(F("choose one with '%s update -r<id>'") % ui.prog_name);
          E(false, F("multiple update candidates remain after selection"));
        }
      chosen_rid = *(candidates.begin());
    }
  else
    {
      complete(app.db, app.opts.revision_selectors[0](), chosen_rid);
      N(app.db.revision_exists(chosen_rid),
        F("no such revision '%s'") % chosen_rid);
    }
  I(!null_id(chosen_rid));

  // do this notification before checking to see if we can bail out early,
  // because when you are at one of several heads, and you hit update, you
  // want to know that merging would let you update further.
  notify_if_multiple_heads(app.db);

  if (old_rid == chosen_rid)
    {
      P(F("already up to date at %s") % old_rid);
      // do still switch the workspace branch, in case they have used
      // update to switch branches.
      if (!app.opts.branchname().empty())
        app.make_branch_sticky();
      return;
    }

  P(F("selected update target %s") % chosen_rid);

  // Fiddle around with branches, in an attempt to guess what the user
  // wants.
  bool switched_branch = pick_branch_for_update(chosen_rid, app);
  if (switched_branch)
    P(F("switching to branch %s") % app.opts.branchname());

  // Okay, we have a target, we have a branch, let's do this merge!

  // We have:
  //
  //    old  --> working
  //     |         |
  //     V         V
  //  chosen --> merged
  //
  // - old is the revision specified in _MTN/revision
  // - working is based on old and includes the workspace's changes
  // - chosen is the revision we're updating to and will end up in _MTN/revision
  // - merged is the merge of working and chosen, that will become the new
  //   workspace
  //
  // we apply the working to merged cset to the workspace
  // and write the cset from chosen to merged changeset in _MTN/work

  temp_node_id_source nis;

  // Get the OLD and WORKING rosters
  database::roster_t_cp old_roster
    = parent_cached_roster(parents.begin()).first;
  MM(*old_roster);

  shared_ptr<roster_t> working_roster = shared_ptr<roster_t>(new roster_t());

  MM(*working_roster);
  app.work.get_current_roster_shape(*working_roster, nis);
  app.work.update_current_roster_from_filesystem(*working_roster);

  revision_t working_rev;
  revision_id working_rid;
  make_revision_for_workspace(parents, *working_roster, working_rev);
  calculate_ident(working_rev, working_rid);

  // Get the CHOSEN roster
  roster_t chosen_roster; MM(chosen_roster);
  app.db.get_roster(chosen_rid, chosen_roster);


  // And finally do the merge
  roster_merge_result result;
  marking_map left_markings, right_markings;
  three_way_merge(old_rid, *old_roster,
                  working_rid, *working_roster,
                  chosen_rid, chosen_roster,
                  result, left_markings, right_markings);

  roster_t & merged_roster = result.roster;

  map<file_id, file_path> paths;
  get_content_paths(*working_roster, paths);

  content_merge_workspace_adaptor wca(app, old_rid, old_roster,
                                      left_markings, right_markings, paths);
  wca.cache_roster(working_rid, working_roster);
  resolve_merge_conflicts(*working_roster, chosen_roster,
                          result, wca, app);

  // Make sure it worked...
  I(result.is_clean());
  merged_roster.check_sane(true);

  // Now finally modify the workspace
  cset update;
  make_cset(*working_roster, merged_roster, update);
  app.work.perform_content_update(update, wca);

  revision_t remaining;
  make_revision_for_workspace(chosen_rid, chosen_roster,
                              merged_roster, remaining);

  // small race condition here...
  app.work.put_work_rev(remaining);
  app.work.update_any_attrs();
  app.work.maybe_update_inodeprints();

  if (!app.opts.branchname().empty())
    app.make_branch_sticky();
  if (switched_branch)
    P(F("switched branch; next commit will use branch %s") % app.opts.branchname());
  P(F("updated to base revision %s") % chosen_rid);
}

// Subroutine of CMD(merge) and CMD(explicit_merge).  Merge LEFT with RIGHT,
// placing results onto BRANCH.  Note that interactive_merge_and_store may
// bomb out, and therefore so may this.
static void
merge_two(revision_id const & left, revision_id const & right,
          branch_name const & branch, string const & caller, app_state & app,
          std::ostream & output, bool automate)
{
  // The following mess constructs a neatly formatted log message that looks
  // like this:
  //    CALLER of 'LEFT'
  //          and 'RIGHT'
  //    to branch 'BRANCH'
  // where the last line is left out if we're merging onto the current branch.
  // We use a stringstream because boost::format does not support %-*s.
  using std::ostringstream;
  using std::setw;
  using std::max;

  ostringstream log;
  size_t fieldwidth = max(caller.size() + strlen(" of '"), strlen("and '"));

  if (branch != app.opts.branchname)
    fieldwidth = max(fieldwidth, strlen("to branch '"));

  log << setw(fieldwidth - strlen(" of '")) << caller << " of '" << left
      << "'\n" << setw(fieldwidth) << "and '" << right
      << "'\n";

  if (branch != app.opts.branchname)
    log << setw(fieldwidth) << "to branch '" << branch << "'\n";

  // Now it's time for the real work.
  if (automate)
    {
      output << left << " " << right << " ";
    }
  else
    {
      P(F("[left]  %s") % left);
      P(F("[right] %s") % right);
    }

  {
    // early short-circuit to avoid failure after lots of work
    rsa_keypair_id key;
    get_user_key(key,app);
  }

  revision_id merged;
  transaction_guard guard(app.db);
  interactive_merge_and_store(left, right, merged, app);

  app.get_project().put_standard_certs_from_options(merged,
                                                    branch,
                                                    utf8(log.str()));

  guard.commit();
  if (automate)
    output << merged << "\n";
  else
    P(F("[merged] %s") % merged);
}

// should merge support --message, --message-file?  It seems somewhat weird,
// since a single 'merge' command may perform arbitrarily many actual merges.
// (Possibility: append the --message/--message-file text to the synthetic
// log message constructed in merge_two().)
CMD(merge, "merge", "", CMD_REF(tree), "",
    N_("Merges unmerged heads of a branch"),
    "",
    options::opts::branch | options::opts::date | options::opts::author)
{
  typedef std::pair<revision_id, revision_id> revpair;
  typedef set<revision_id>::const_iterator rid_set_iter;

  if (args.size() != 0)
    throw usage(execid);

  N(app.opts.branchname() != "",
    F("please specify a branch, with --branch=BRANCH"));

  set<revision_id> heads;
  app.get_project().get_branch_heads(app.opts.branchname, heads);

  N(heads.size() != 0, F("branch '%s' is empty") % app.opts.branchname);
  if (heads.size() == 1)
    {
      P(F("branch '%s' is already merged") % app.opts.branchname);
      return;
    }

  P(FP("%d head on branch '%s'", "%d heads on branch '%s'", heads.size())
      % heads.size() % app.opts.branchname);

  map<revision_id, revpair> heads_for_ancestor;
  set<revision_id> ancestors;
  size_t pass = 1, todo = heads.size() - 1;

  // If there are more than two heads to be merged, on each iteration we
  // merge a pair whose least common ancestor is not an ancestor of any
  // other pair's least common ancestor.  For example, if the history graph
  // looks like this:
  //
  //            X
  //           / \.                      (periods to prevent multi-line
  //          Y   C                       comment warnings)
  //         / \.
  //        A   B
  //
  // A and B will be merged first, and then the result will be merged with C.
  while (heads.size() > 2)
    {
      P(F("merge %d / %d:") % pass % todo);
      P(F("calculating best pair of heads to merge next"));

      // For every pair of heads, determine their merge ancestor, and
      // remember the ancestor->head mapping.
      for (rid_set_iter i = heads.begin(); i != heads.end(); ++i)
        for (rid_set_iter j = i; j != heads.end(); ++j)
          {
            // It is not possible to initialize j to i+1 (set iterators
            // expose neither operator+ nor a nondestructive next() method)
            if (j == i)
              continue;

            revision_id ancestor;
<<<<<<< HEAD
            find_common_ancestor_for_merge(*i, *j, ancestor, app);

=======
            find_common_ancestor_for_merge(*i, *j, ancestor, app.db);
            
>>>>>>> 813bbd9b
            // More than one pair might have the same ancestor (e.g. if we
            // have three heads all with the same parent); as this table
            // will be recalculated on every pass, we just take the first
            // one we find.
            if (ancestors.insert(ancestor).second)
              safe_insert(heads_for_ancestor, std::make_pair(ancestor, revpair(*i, *j)));
          }

      // Erasing ancestors from ANCESTORS will now produce a set of merge
      // ancestors each of which is not itself an ancestor of any other
      // merge ancestor.
      erase_ancestors(ancestors, app.db);
      I(ancestors.size() > 0);

      // Take the first ancestor from the above set and merge its
      // corresponding pair of heads.
      revpair p = heads_for_ancestor[*ancestors.begin()];

      merge_two(p.first, p.second, app.opts.branchname, string("merge"), app, std::cout, false);

      ancestors.clear();
      heads_for_ancestor.clear();
      app.get_project().get_branch_heads(app.opts.branchname, heads);
      pass++;
    }

  // Last one.
  I(pass == todo);
  if (todo > 1)
    P(F("merge %d / %d:") % pass % todo);

  rid_set_iter i = heads.begin();
  revision_id left = *i++;
  revision_id right = *i++;
  I(i == heads.end());

  merge_two(left, right, app.opts.branchname, string("merge"), app, std::cout, false);
  P(F("note: your workspaces have not been updated"));
}

CMD(propagate, "propagate", "", CMD_REF(tree),
    N_("SOURCE-BRANCH DEST-BRANCH"),
    N_("Merges from one branch to another asymmetrically"),
    "",
    options::opts::date | options::opts::author | options::opts::message | options::opts::msgfile)
{
  if (args.size() != 2)
    throw usage(execid);
  args_vector a = args;
  a.push_back(arg_type());
  process(app, make_command_id("tree merge_into_dir"), a);
}

CMD(merge_into_dir, "merge_into_dir", "", CMD_REF(tree),
    N_("SOURCE-BRANCH DEST-BRANCH DIR"),
    N_("Merges one branch into a subdirectory in another branch"),
    "",
    options::opts::date | options::opts::author | options::opts::message | options::opts::msgfile)
{
  //   This is a special merge operator, but very useful for people
  //   maintaining "slightly disparate but related" trees. It does a one-way
  //   merge; less powerful than putting things in the same branch and also
  //   more flexible.
  //
  //   1. Check to see if src and dst branches are merged, if not abort, if so
  //   call heads N1 and N2 respectively.
  //
  //   2. (FIXME: not yet present) Run the hook propagate ("src-branch",
  //   "dst-branch", N1, N2) which gives the user a chance to massage N1 into
  //   a state which is likely to "merge nicely" with N2, eg. edit pathnames,
  //   omit optional files of no interest.
  //
  //   3. Do a normal 2 or 3-way merge on N1 and N2, depending on the
  //   existence of common ancestors.
  //
  //   4. Save the results as the delta (N2,M), the ancestry edges (N1,M)
  //   and (N2,M), and the cert (N2,dst).
  //
  //   There are also special cases we have to check for where no merge is
  //   actually necessary, because there hasn't been any divergence since the
  //   last time propagate was run.
  //
  //   If dir is not the empty string, rename the root of N1 to have the name
  //   'dir' in the merged tree. (ie, it has name "basename(dir)", and its
  //   parent node is "N2.get_node(dirname(dir))")

  set<revision_id> src_heads, dst_heads;

  if (args.size() != 3)
    throw usage(execid);

  app.get_project().get_branch_heads(branch_name(idx(args, 0)()), src_heads);
  app.get_project().get_branch_heads(branch_name(idx(args, 1)()), dst_heads);

  N(src_heads.size() != 0, F("branch '%s' is empty") % idx(args, 0)());
  N(src_heads.size() == 1, F("branch '%s' is not merged") % idx(args, 0)());

  N(dst_heads.size() != 0, F("branch '%s' is empty") % idx(args, 1)());
  N(dst_heads.size() == 1, F("branch '%s' is not merged") % idx(args, 1)());

  set<revision_id>::const_iterator src_i = src_heads.begin();
  set<revision_id>::const_iterator dst_i = dst_heads.begin();

  P(F("propagating %s -> %s") % idx(args,0) % idx(args,1));
  P(F("[left]  %s") % *src_i);
  P(F("[right] %s") % *dst_i);

  // check for special cases
  if (*src_i == *dst_i || is_ancestor(*src_i, *dst_i, app.db))
    {
      P(F("branch '%s' is up-to-date with respect to branch '%s'")
          % idx(args, 1)() % idx(args, 0)());
      P(F("no action taken"));
    }
  else if (is_ancestor(*dst_i, *src_i, app.db))
    {
      P(F("no merge necessary; putting %s in branch '%s'")
        % (*src_i) % idx(args, 1)());
      transaction_guard guard(app.db);
      app.get_project().put_revision_in_branch(*src_i,
                                               branch_name(idx(args, 1)()));
      guard.commit();
    }
  else
    {
      revision_id merged;
      transaction_guard guard(app.db);

      {
        revision_id const & left_rid(*src_i), & right_rid(*dst_i);
        roster_t left_roster, right_roster;
        MM(left_roster);
        MM(right_roster);
        marking_map left_marking_map, right_marking_map;
        set<revision_id>
          left_uncommon_ancestors,
          right_uncommon_ancestors;

        app.db.get_roster(left_rid, left_roster, left_marking_map);
        app.db.get_roster(right_rid, right_roster, right_marking_map);
        app.db.get_uncommon_ancestors(left_rid, right_rid,
                                      left_uncommon_ancestors,
                                      right_uncommon_ancestors);

        if (!idx(args,2)().empty())
          {
            dir_t moved_root = left_roster.root();
            file_path pth = file_path_external(idx(args, 2));
            file_path dir;
            path_component base;
            MM(dir);
            pth.dirname_basename(dir, base);

            N(right_roster.has_node(dir),
              F("Path %s not found in destination tree.") % pth);
            node_t parent = right_roster.get_node(dir);
            moved_root->parent = parent->self;
            moved_root->name = base;
            marking_map::iterator
              i = left_marking_map.find(moved_root->self);
            I(i != left_marking_map.end());
            i->second.parent_name.clear();
            i->second.parent_name.insert(left_rid);
          }

        roster_merge_result result;
        roster_merge(left_roster,
                     left_marking_map,
                     left_uncommon_ancestors,
                     right_roster,
                     right_marking_map,
                     right_uncommon_ancestors,
                     result);

        content_merge_database_adaptor
          dba(app, left_rid, right_rid, left_marking_map, right_marking_map);

        {
          rsa_keypair_id key;
          get_user_key(key, app);
        }
        resolve_merge_conflicts(left_roster, right_roster,
                                result, dba, app);

        {
          dir_t moved_root = left_roster.root();
          moved_root->parent = the_null_node;
          moved_root->name = path_component();
        }

        // Write new files into the db.
        store_roster_merge_result(left_roster, right_roster, result,
                                  left_rid, right_rid, merged,
                                  app.db);
      }

      bool log_message_given;
      utf8 log_message;
      process_commit_message_args(log_message_given, log_message, app);
      if (!log_message_given)
        log_message = utf8((FL("propagate from branch '%s' (head %s)\n"
                               "            to branch '%s' (head %s)\n")
                            % idx(args, 0) % (*src_i)
                            % idx(args, 1) % (*dst_i)).str());

      app.get_project().put_standard_certs_from_options(merged,
                                                        branch_name(idx(args, 1)()),
                                                        log_message);

      guard.commit();
      P(F("[merged] %s") % merged);
    }
}

CMD(merge_into_workspace, "merge_into_workspace", "", CMD_REF(tree),
    N_("OTHER-REVISION"),
    N_("Merges a revision into the current workspace's base revision"),
    N_("Merges OTHER-REVISION into the current workspace's base revision, "
       "and update the current workspace with the result.  There can be no "
       "pending changes in the current workspace.  Both OTHER-REVISION and "
       "the workspace's base revision will be recorded as parents on commit.  "
       "The workspace's selected branch is not changed."),
    options::opts::none)
{
  revision_id left_id, right_id;
  database::cached_roster left, right;
  shared_ptr<roster_t> working_roster = shared_ptr<roster_t>(new roster_t());

  if (args.size() != 1)
    throw usage(execid);

  app.require_workspace();

  // Get the current state of the workspace.

  // This command cannot be applied to a workspace with more than one parent
  // (revs can have no more than two parents).
  revision_id working_rid;

  {
    parent_map parents;
    app.work.get_parent_rosters(parents);
    N(parents.size() == 1,
      F("this command can only be used in a single-parent workspace"));

    temp_node_id_source nis;
    app.work.get_current_roster_shape(*working_roster, nis);
    app.work.update_current_roster_from_filesystem(*working_roster);

    N(parent_roster(parents.begin()) == *working_roster,
      F("'%s' can only be used in a workspace with no pending changes") %
        join_words(execid)());

    left_id = parent_id(parents.begin());
    left = parent_cached_roster(parents.begin());

    revision_t working_rev;
    make_revision_for_workspace(parents, *working_roster, working_rev);
    calculate_ident(working_rev, working_rid);
  }

  complete(app.db, idx(args, 0)(), right_id);
  app.db.get_roster(right_id, right);
  N(!(left_id == right_id), F("workspace is already at revision %s") % left_id);

  P(F("[left]  %s") % left_id);
  P(F("[right] %s") % right_id);

  set<revision_id> left_uncommon_ancestors, right_uncommon_ancestors;
  app.db.get_uncommon_ancestors(left_id, right_id,
                                left_uncommon_ancestors,
                                right_uncommon_ancestors);

  roster_merge_result merge_result;
  MM(merge_result);
  roster_merge(*left.first, *left.second, left_uncommon_ancestors,
               *right.first, *right.second, right_uncommon_ancestors,
               merge_result);

  revision_id lca_id;
  database::cached_roster lca;
  find_common_ancestor_for_merge(left_id, right_id, lca_id, app.db);
  app.db.get_roster(lca_id, lca);

  map<file_id, file_path> paths;
  get_content_paths(*working_roster, paths);

  content_merge_workspace_adaptor wca(app, lca_id, lca.first,
                                      *left.second, *right.second, paths);
  wca.cache_roster(working_rid, working_roster);
  resolve_merge_conflicts(*left.first, *right.first, merge_result, wca, app);

  // Make sure it worked...
  I(merge_result.is_clean());
  merge_result.roster.check_sane(true);

  // Construct the workspace revision.
  parent_map parents;
  safe_insert(parents, std::make_pair(left_id, left));
  safe_insert(parents, std::make_pair(right_id, right));

  revision_t merged_rev;
  make_revision_for_workspace(parents, merge_result.roster, merged_rev);

  // Note: the csets in merged_rev are _not_ suitable for submission to
  // perform_content_update, because content changes have been dropped.
  cset update;
  make_cset(*left.first, merge_result.roster, update);

  // small race condition here...
  app.work.perform_content_update(update, wca);
  app.work.put_work_rev(merged_rev);
  app.work.update_any_attrs();
  app.work.maybe_update_inodeprints();

  P(F("updated to result of merge\n"
      " [left] %s\n"
      "[right] %s\n") % left_id % right_id);
}

CMD(explicit_merge, "explicit_merge", "", CMD_REF(tree),
    N_("LEFT-REVISION RIGHT-REVISION DEST-BRANCH"),
    N_("Merges two explicitly given revisions"),
    N_("The results of the merge are placed on the branch specified by "
       "DEST-BRANCH."),
    options::opts::date | options::opts::author)
{
  revision_id left, right;
  branch_name branch;

  if (args.size() != 3)
    throw usage(execid);

  complete(app.db, idx(args, 0)(), left);
  complete(app.db, idx(args, 1)(), right);
  branch = branch_name(idx(args, 2)());

  N(!(left == right),
    F("%s and %s are the same revision, aborting") % left % right);
  N(!is_ancestor(left, right, app.db),
    F("%s is already an ancestor of %s") % left % right);
  N(!is_ancestor(right, left, app.db),
    F("%s is already an ancestor of %s") % right % left);

  merge_two(left, right, branch, string("explicit merge"), app, std::cout, false);
}

CMD(show_conflicts, "show_conflicts", "", CMD_REF(informative), N_("REV REV"),
    N_("Shows what conflicts need resolution between two revisions"),
    N_("The conflicts are calculated based on the two revisions given in "
       "the REV parameters."),
    options::opts::branch | options::opts::date | options::opts::author)
{
  if (args.size() != 2)
    throw usage(execid);
  revision_id l_id, r_id;
<<<<<<< HEAD
  complete(app, idx(args,0)(), l_id);
  complete(app, idx(args,1)(), r_id);
  N(!is_ancestor(l_id, r_id, app),
=======
  complete(app.db, idx(args,0)(), l_id);
  complete(app.db, idx(args,1)(), r_id);                                                                    
  N(!is_ancestor(l_id, r_id, app.db),
>>>>>>> 813bbd9b
    F("%s is an ancestor of %s; no merge is needed.") % l_id % r_id);
  N(!is_ancestor(r_id, l_id, app.db),
    F("%s is an ancestor of %s; no merge is needed.") % r_id % l_id);
  roster_t l_roster, r_roster;
  marking_map l_marking, r_marking;
  app.db.get_roster(l_id, l_roster, l_marking);
  app.db.get_roster(r_id, r_roster, r_marking);
  set<revision_id> l_uncommon_ancestors, r_uncommon_ancestors;
  app.db.get_uncommon_ancestors(l_id, r_id,
                                l_uncommon_ancestors,
                                r_uncommon_ancestors);
  roster_merge_result result;
  roster_merge(l_roster, l_marking, l_uncommon_ancestors,
               r_roster, r_marking, r_uncommon_ancestors,
               result);

  // note that left and right are in the order specified on the command line
  // they are not in lexical order as they are with other merge commands
  // so they may appear swapped here. perhaps we should sort left and right
  // before using them?

  P(F("[left]  %s") % l_id);
  P(F("[right] %s") % r_id);

  if (result.is_clean())
    {
      P(F("no conflicts detected"));
    }
  else
    {
      content_merge_database_adaptor adaptor(app, l_id, r_id,
                                             l_marking, r_marking);

      result.report_missing_root_conflicts(l_roster, r_roster, adaptor);
      result.report_invalid_name_conflicts(l_roster, r_roster, adaptor);
      result.report_directory_loop_conflicts(l_roster, r_roster, adaptor);

      result.report_orphaned_node_conflicts(l_roster, r_roster, adaptor);
      result.report_multiple_name_conflicts(l_roster, r_roster, adaptor);
      result.report_duplicate_name_conflicts(l_roster, r_roster, adaptor);

      result.report_attribute_conflicts(l_roster, r_roster, adaptor);
      result.report_file_content_conflicts(l_roster, r_roster, adaptor);
    }
}

CMD(pluck, "pluck", "", CMD_REF(workspace), N_("[-r FROM] -r TO [PATH...]"),
    N_("Applies changes made at arbitrary places in history"),
    N_("This command takes changes made at any point in history, and "
       "edits your current workspace to include those changes.  The end result "
       "is identical to 'mtn diff -r FROM -r TO | patch -p0', except that "
       "this command uses monotone's merger, and thus intelligently handles "
       "renames, conflicts, and so on.\n"
       "If one revision is given, applies the changes made in that revision "
       "compared to its parent.\n"
       "If two revisions are given, applies the changes made to get from the "
       "first revision to the second."),
    options::opts::revision | options::opts::depth | options::opts::exclude)
{
  // Work out our arguments
  revision_id from_rid, to_rid;

  if (app.opts.revision_selectors.size() == 1)
    {
      complete(app.db, idx(app.opts.revision_selectors, 0)(), to_rid);
      N(app.db.revision_exists(to_rid),
        F("no such revision '%s'") % to_rid);
      std::set<revision_id> parents;
      app.db.get_revision_parents(to_rid, parents);
      N(parents.size() == 1,
        F("revision %s is a merge\n"
          "to apply the changes relative to one of its parents, use:\n"
          "  %s pluck -r PARENT -r %s")
        % to_rid
        % ui.prog_name % to_rid);
      from_rid = *parents.begin();
    }
  else if (app.opts.revision_selectors.size() == 2)
    {
      complete(app.db, idx(app.opts.revision_selectors, 0)(), from_rid);
      N(app.db.revision_exists(from_rid),
        F("no such revision '%s'") % from_rid);
      complete(app.db, idx(app.opts.revision_selectors, 1)(), to_rid);
      N(app.db.revision_exists(to_rid),
        F("no such revision '%s'") % to_rid);
    }
  else
    throw usage(execid);

  app.require_workspace();

  N(!(from_rid == to_rid), F("no changes to apply"));

  // notionally, we have the situation
  //
  // from --> working
  //   |         |
  //   V         V
  //   to --> merged
  //
  // - from is the revision we start plucking from
  // - to is the revision we stop plucking at
  // - working is the current contents of the workspace
  // - merged is the result of the plucking, and achieved by running a
  //   merge in the fictional graph seen above
  //
  // To perform the merge, we use the real from roster, and the real working
  // roster, but synthesize a temporary 'to' roster.  This ensures that the
  // 'from', 'working' and 'base' rosters all use the same nid namespace,
  // while any additions that happened between 'from' and 'to' should be
  // considered as new nodes, even if the file that was added is in fact in
  // 'working' already -- so 'to' needs its own namespace.  (Among other
  // things, it is impossible with our merge formalism to have the above
  // graph with a node that exists in 'to' and 'working', but not 'from'.)
  //
  // finally, we take the cset from working -> merged, and apply that to the
  //   workspace
  // and take the cset from the workspace's base, and write that to _MTN/work

  // The node id source we'll use for the 'working' and 'to' rosters.
  temp_node_id_source nis;

  // Get the FROM roster
  shared_ptr<roster_t> from_roster = shared_ptr<roster_t>(new roster_t());
  MM(*from_roster);
  app.db.get_roster(from_rid, *from_roster);

  // Get the WORKING roster
  shared_ptr<roster_t> working_roster = shared_ptr<roster_t>(new roster_t());
  MM(*working_roster);
  app.work.get_current_roster_shape(*working_roster, nis);

  app.work.update_current_roster_from_filesystem(*working_roster);

  // Get the FROM->TO cset...
  cset from_to_to; MM(from_to_to);
  cset from_to_to_excluded; MM(from_to_to_excluded);
  {
    roster_t to_true_roster;
    app.db.get_roster(to_rid, to_true_roster);
    node_restriction mask(args_to_paths(args),
                          args_to_paths(app.opts.exclude_patterns),
                          app.opts.depth,
                          *from_roster, to_true_roster, app);

    roster_t restricted_roster;
    make_restricted_roster(*from_roster, to_true_roster,
                           restricted_roster, mask);

    make_cset(*from_roster, restricted_roster, from_to_to);
    make_cset(restricted_roster, to_true_roster, from_to_to_excluded);
  }
  N(!from_to_to.empty(), F("no changes to be applied"));
  // ...and use it to create the TO roster
  shared_ptr<roster_t> to_roster = shared_ptr<roster_t>(new roster_t());
  MM(*to_roster);
  {
    *to_roster = *from_roster;
    editable_roster_base editable_to_roster(*to_roster, nis);
    from_to_to.apply_to(editable_to_roster);
  }

  parent_map parents;
  app.work.get_parent_rosters(parents);

  revision_t working_rev;
  revision_id working_rid;
  make_revision_for_workspace(parents, *working_roster, working_rev);
  calculate_ident(working_rev, working_rid);

  // Now do the merge
  roster_merge_result result;
  marking_map left_markings, right_markings;
  three_way_merge(from_rid, *from_roster,
                  working_rid, *working_roster,
                  to_rid, *to_roster,
                  result, left_markings, right_markings);

  roster_t & merged_roster = result.roster;

  map<file_id, file_path> paths;
  get_content_paths(*working_roster, paths);

  content_merge_workspace_adaptor wca(app, from_rid, from_roster,
                                      left_markings, right_markings, paths);

  wca.cache_roster(working_rid, working_roster);
  // cache the synthetic to_roster under the to_rid so that the real
  // to_roster is not fetched from the db which does not have temporary nids
  wca.cache_roster(to_rid, to_roster);

  resolve_merge_conflicts(*working_roster, *to_roster,
                          result, wca, app);

  I(result.is_clean());
  // temporary node ids may appear
  merged_roster.check_sane(true);

  // we apply the working to merged cset to the workspace
  cset update;
  MM(update);
  make_cset(*working_roster, merged_roster, update);
  E(!update.empty(), F("no changes were applied"));
  app.work.perform_content_update(update, wca);

  P(F("applied changes to workspace"));

  // and record any remaining changes in _MTN/revision
  revision_t remaining;
  MM(remaining);
  make_revision_for_workspace(parents, merged_roster, remaining);

  // small race condition here...
  app.work.put_work_rev(remaining);
  app.work.update_any_attrs();

  // add a note to the user log file about what we did
  {
    utf8 log;
    app.work.read_user_log(log);
    std::string log_str = log();
    if (!log_str.empty())
      log_str += "\n";
    if (from_to_to_excluded.empty())
      log_str += (FL("applied changes from %s\n"
                     "             through %s\n")
                  % from_rid % to_rid).str();
    else
      log_str += (FL("applied partial changes from %s\n"
                     "                     through %s\n")
                  % from_rid % to_rid).str();
    app.work.write_user_log(utf8(log_str));
  }
}

CMD(heads, "heads", "", CMD_REF(tree), "",
    N_("Shows unmerged head revisions of a branch"),
    "",
    options::opts::branch)
{
  set<revision_id> heads;
  if (args.size() != 0)
    throw usage(execid);

  N(app.opts.branchname() != "",
    F("please specify a branch, with --branch=BRANCH"));

  app.get_project().get_branch_heads(app.opts.branchname, heads);

  if (heads.size() == 0)
    P(F("branch '%s' is empty") % app.opts.branchname);
  else if (heads.size() == 1)
    P(F("branch '%s' is currently merged:") % app.opts.branchname);
  else
    P(F("branch '%s' is currently unmerged:") % app.opts.branchname);

  for (set<revision_id>::const_iterator i = heads.begin();
       i != heads.end(); ++i)
    cout << describe_revision(app.db, *i) << '\n';
}

CMD(get_roster, "get_roster", "", CMD_REF(debug), N_("[REVID]"),
    N_("Dumps the roster associated with a given identifier"),
    N_("If no REVID is given, the workspace is used."),
    options::opts::none)
{
  roster_t roster;
  marking_map mm;

  if (args.size() == 0)
    {
      parent_map parents;
      temp_node_id_source nis;
      revision_id rid(fake_id());

      app.require_workspace();
      app.work.get_parent_rosters(parents);
      app.work.get_current_roster_shape(roster, nis);
      app.work.update_current_roster_from_filesystem(roster);

      if (parents.size() == 0)
        {
          mark_roster_with_no_parents(rid, roster, mm);
        }
      else if (parents.size() == 1)
        {
          roster_t parent = parent_roster(parents.begin());
          marking_map parent_mm = parent_marking(parents.begin());
          mark_roster_with_one_parent(parent, parent_mm, rid, roster, mm);
        }
      else
        {
          parent_map::const_iterator i = parents.begin();
          revision_id left_id = parent_id(i);
          roster_t const & left_roster = parent_roster(i);
          marking_map const & left_markings = parent_marking(i);

          i++;
          revision_id right_id = parent_id(i);
          roster_t const & right_roster = parent_roster(i);
          marking_map const & right_markings = parent_marking(i);

          i++; I(i == parents.end());

          set<revision_id> left_uncommon_ancestors, right_uncommon_ancestors;
          app.db.get_uncommon_ancestors(left_id, right_id,
                                        left_uncommon_ancestors,
                                        right_uncommon_ancestors);

          mark_merge_roster(left_roster, left_markings,
                            left_uncommon_ancestors,
                            right_roster, right_markings,
                            right_uncommon_ancestors,
                            rid, roster, mm);
        }
    }
  else if (args.size() == 1)
    {
      revision_id rid;
      complete(app.db, idx(args, 0)(), rid);
      I(!null_id(rid));
      app.db.get_roster(rid, roster, mm);
    }
  else
    throw usage(execid);

  roster_data dat;
  write_roster_and_marking(roster, mm, dat);
  cout << dat;
}


// Local Variables:
// mode: C++
// fill-column: 76
// c-file-style: "gnu"
// indent-tabs-mode: nil
// End:
// vim: et:sw=2:sts=2:ts=2:cino=>2s,{s,\:s,+s,t0,g0,^-2,e-2,n-2,p2s,(0,=s:<|MERGE_RESOLUTION|>--- conflicted
+++ resolved
@@ -430,13 +430,8 @@
               continue;
 
             revision_id ancestor;
-<<<<<<< HEAD
-            find_common_ancestor_for_merge(*i, *j, ancestor, app);
-
-=======
             find_common_ancestor_for_merge(*i, *j, ancestor, app.db);
-            
->>>>>>> 813bbd9b
+
             // More than one pair might have the same ancestor (e.g. if we
             // have three heads all with the same parent); as this table
             // will be recalculated on every pass, we just take the first
@@ -793,15 +788,9 @@
   if (args.size() != 2)
     throw usage(execid);
   revision_id l_id, r_id;
-<<<<<<< HEAD
-  complete(app, idx(args,0)(), l_id);
-  complete(app, idx(args,1)(), r_id);
-  N(!is_ancestor(l_id, r_id, app),
-=======
   complete(app.db, idx(args,0)(), l_id);
-  complete(app.db, idx(args,1)(), r_id);                                                                    
+  complete(app.db, idx(args,1)(), r_id);
   N(!is_ancestor(l_id, r_id, app.db),
->>>>>>> 813bbd9b
     F("%s is an ancestor of %s; no merge is needed.") % l_id % r_id);
   N(!is_ancestor(r_id, l_id, app.db),
     F("%s is an ancestor of %s; no merge is needed.") % r_id % l_id);
