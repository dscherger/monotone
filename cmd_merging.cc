--- conflicted
+++ resolved
@@ -609,14 +609,9 @@
 
 CMD(explicit_merge, N_("tree"),
     N_("LEFT-REVISION RIGHT-REVISION DEST-BRANCH"),
-<<<<<<< HEAD
     N_("merge two explicitly given revisions, "
        "placing result in given branch"),
-    OPT_DATE % OPT_AUTHOR)
-=======
-    N_("merge two explicitly given revisions, placing result in given branch"),
     option::date % option::author)
->>>>>>> 40d37972
 {
   revision_id left, right;
   string branch;
@@ -638,15 +633,10 @@
   merge_two(left, right, branch, string("explicit merge"), app);
 }
 
-<<<<<<< HEAD
 CMD(show_conflicts, N_("informative"), N_("REV REV"), 
     N_("Show what conflicts would need to be resolved "
        "to merge the given revisions."),
-    OPT_BRANCH_NAME % OPT_DATE % OPT_AUTHOR)
-=======
-CMD(show_conflicts, N_("informative"), N_("REV REV"), N_("Show what conflicts would need to be resolved to merge the given revisions."),
     option::branch_name % option::date % option::author)
->>>>>>> 40d37972
 {
   if (args.size() != 2)
     throw usage(name);
