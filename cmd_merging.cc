// Copyright (C) 2008 Stephen Leake <stephen_leake@stephe-leake.org>
// Copyright (C) 2002 Graydon Hoare <graydon@pobox.com>
//
// This program is made available under the GNU GPL version 2.0 or
// greater. See the accompanying file COPYING for details.
//
// This program is distributed WITHOUT ANY WARRANTY; without even the
// implied warranty of MERCHANTABILITY or FITNESS FOR A PARTICULAR
// PURPOSE.

#include "base.hh"
#include <cstring>
#include <iostream>
#include <iomanip>

#include "basic_io.hh"
#include "cmd.hh"
#include "diff_patch.hh"
#include "merge.hh"
#include "restrictions.hh"
#include "revision.hh"
#include "roster_merge.hh"
#include "transforms.hh"
#include "update.hh"
#include "work.hh"
#include "safe_map.hh"
#include "ui.hh"
#include "app_state.hh"
#include "project.hh"
#include "simplestring_xform.hh"
#include "keys.hh"
#include "key_store.hh"
#include "database.hh"

using std::cout;
using std::make_pair;
using std::map;
using std::set;
using std::string;
using std::vector;
using std::strlen;

using boost::shared_ptr;

static void
three_way_merge(revision_id const & ancestor_rid, roster_t const & ancestor_roster,
                revision_id const & left_rid, roster_t const & left_roster,
                revision_id const & right_rid, roster_t const & right_roster,
                roster_merge_result & result,
                marking_map & left_markings,
                marking_map & right_markings)
{
  MM(ancestor_roster);
  MM(left_roster);
  MM(right_roster);

  MM(ancestor_rid);
  MM(left_rid);
  MM(right_rid);

  // Mark up the ANCESTOR
  marking_map ancestor_markings; MM(ancestor_markings);
  mark_roster_with_no_parents(ancestor_rid, ancestor_roster, ancestor_markings);

  // Mark up the LEFT roster
  left_markings.clear();
  MM(left_markings);
  mark_roster_with_one_parent(ancestor_roster, ancestor_markings,
                              left_rid, left_roster, left_markings);

  // Mark up the RIGHT roster
  right_markings.clear();
  MM(right_markings);
  mark_roster_with_one_parent(ancestor_roster, ancestor_markings,
                              right_rid, right_roster, right_markings);

  // Make the synthetic graph, by creating uncommon ancestor sets
  std::set<revision_id> left_uncommon_ancestors, right_uncommon_ancestors;
  safe_insert(left_uncommon_ancestors, left_rid);
  safe_insert(right_uncommon_ancestors, right_rid);

  P(F("[left]  %s") % left_rid);
  P(F("[right] %s") % right_rid);

  // And do the merge
  roster_merge(left_roster, left_markings, left_uncommon_ancestors,
               right_roster, right_markings, right_uncommon_ancestors,
               result);
}

static bool
pick_branch_for_update(options & opts, database & db, revision_id chosen_rid)
{
  bool switched_branch = false;

  // figure out which branches the target is in
  vector< revision<cert> > certs;
  db.get_revision_certs(chosen_rid, branch_cert_name, certs);
  erase_bogus_certs(db, certs);

  set< branch_name > branches;
  for (vector< revision<cert> >::const_iterator i = certs.begin();
       i != certs.end(); i++)
    branches.insert(branch_name(i->inner().value()));

  if (branches.find(opts.branchname) != branches.end())
    {
      L(FL("using existing branch %s") % opts.branchname());
    }
  else
    {
      P(F("target revision is not in current branch"));
      if (branches.size() > 1)
        {
          // multiple non-matching branchnames
          string branch_list;
          for (set<branch_name>::const_iterator i = branches.begin();
               i != branches.end(); i++)
            branch_list += "\n  " + (*i)();
          N(false, F("target revision is in multiple branches:%s\n\n"
                     "try again with explicit --branch") % branch_list);
        }
      else if (branches.size() == 1)
        {
          // one non-matching, inform and update
          opts.branchname = *(branches.begin());
          switched_branch = true;
        }
      else
        {
          I(branches.size() == 0);
          W(F("target revision not in any branch\n"
              "next commit will use branch %s")
            % opts.branchname);
        }
    }
  return switched_branch;
}

CMD(update, "update", "", CMD_REF(workspace), "",
    N_("Updates the workspace"),
    N_("This command modifies your workspace to be based off of a "
       "different revision, preserving uncommitted changes as it does so.  "
       "If a revision is given, update the workspace to that revision.  "
       "If not, update the workspace to the head of the branch."),
    options::opts::branch | options::opts::revision)
{
  if (args.size() > 0)
    throw usage(execid);

  if (app.opts.revision_selectors.size() > 1)
    throw usage(execid);

  database db(app);
  workspace work(app);
  project_t project(db);

  // Figure out where we are
  parent_map parents;
  work.get_parent_rosters(db, parents);

  N(parents.size() == 1,
    F("this command can only be used in a single-parent workspace"));

  revision_id old_rid = parent_id(parents.begin());
  N(!null_id(old_rid),
    F("this workspace is a new project; cannot update"));

  // Figure out where we're going
  N(!app.opts.branchname().empty(),
    F("cannot determine branch for update"));

  revision_id chosen_rid;
  if (app.opts.revision_selectors.size() == 0)
    {
      P(F("updating along branch '%s'") % app.opts.branchname);
      set<revision_id> candidates;
      pick_update_candidates(app.lua, project, candidates, old_rid,
                             app.opts.branchname,
                             app.opts.ignore_suspend_certs);
      N(!candidates.empty(),
        F("your request matches no descendents of the current revision\n"
          "in fact, it doesn't even match the current revision\n"
          "maybe you want something like --revision=h:%s")
        % app.opts.branchname);
      if (candidates.size() != 1)
        {
          P(F("multiple update candidates:"));
          for (set<revision_id>::const_iterator i = candidates.begin();
               i != candidates.end(); ++i)
            P(i18n_format("  %s")
              % describe_revision(project, *i));
          P(F("choose one with '%s update -r<id>'") % ui.prog_name);
          E(false, F("multiple update candidates remain after selection"));
        }
      chosen_rid = *(candidates.begin());
    }
  else
    {
      complete(app.opts, app.lua, project, app.opts.revision_selectors[0](), chosen_rid);
    }
  I(!null_id(chosen_rid));

  // do this notification before checking to see if we can bail out early,
  // because when you are at one of several heads, and you hit update, you
  // want to know that merging would let you update further.
  notify_if_multiple_heads(project,
                           app.opts.branchname, app.opts.ignore_suspend_certs);

  if (old_rid == chosen_rid)
    {
      P(F("already up to date at %s") % old_rid);
      // do still switch the workspace branch, in case they have used
      // update to switch branches.
      work.set_ws_options(app.opts, true);
      return;
    }

  P(F("selected update target %s") % chosen_rid);

  // Fiddle around with branches, in an attempt to guess what the user
  // wants.
  bool switched_branch = pick_branch_for_update(app.opts, db, chosen_rid);
  if (switched_branch)
    P(F("switching to branch %s") % app.opts.branchname());

  // Okay, we have a target, we have a branch, let's do this merge!

  // We have:
  //
  //    old  --> working
  //     |         |
  //     V         V
  //  chosen --> merged
  //
  // - old is the revision specified in _MTN/revision
  // - working is based on old and includes the workspace's changes
  // - chosen is the revision we're updating to and will end up in _MTN/revision
  // - merged is the merge of working and chosen, that will become the new
  //   workspace
  //
  // we apply the working to merged cset to the workspace
  // and write the cset from chosen to merged changeset in _MTN/work

  temp_node_id_source nis;

  // Get the OLD and WORKING rosters
  roster_t_cp old_roster
    = parent_cached_roster(parents.begin()).first;
  MM(*old_roster);

  shared_ptr<roster_t> working_roster = shared_ptr<roster_t>(new roster_t());

  MM(*working_roster);
  work.get_current_roster_shape(db, nis, *working_roster);
  work.update_current_roster_from_filesystem(*working_roster);

  revision_t working_rev;
  revision_id working_rid;
  make_revision_for_workspace(parents, *working_roster, working_rev);
  calculate_ident(working_rev, working_rid);

  // Get the CHOSEN roster
  roster_t chosen_roster; MM(chosen_roster);
  db.get_roster(chosen_rid, chosen_roster);


  // And finally do the merge
  roster_merge_result result;
  marking_map left_markings, right_markings;
  three_way_merge(old_rid, *old_roster,
                  working_rid, *working_roster,
                  chosen_rid, chosen_roster,
                  result, left_markings, right_markings);

  roster_t & merged_roster = result.roster;

  map<file_id, file_path> paths;
  get_content_paths(*working_roster, paths);

  content_merge_workspace_adaptor wca(db, old_rid, old_roster,
                                      left_markings, right_markings, paths);
  wca.cache_roster(working_rid, working_roster);
  resolve_merge_conflicts(app.lua, *working_roster, chosen_roster,
                          result, wca);

  // Make sure it worked...
  I(result.is_clean());
  merged_roster.check_sane(true);

  // Now finally modify the workspace
  cset update;
  make_cset(*working_roster, merged_roster, update);
  work.perform_content_update(db, update, wca);

  revision_t remaining;
  make_revision_for_workspace(chosen_rid, chosen_roster,
                              merged_roster, remaining);

  // small race condition here...
  work.put_work_rev(remaining);
  work.update_any_attrs(db);
  work.maybe_update_inodeprints(db);
  work.set_ws_options(app.opts, true);

  if (switched_branch)
    P(F("switched branch; next commit will use branch %s") % app.opts.branchname());
  P(F("updated to base revision %s") % chosen_rid);
}

// Subroutine of CMD(merge) and CMD(explicit_merge).  Merge LEFT with RIGHT,
// placing results onto BRANCH.  Note that interactive_merge_and_store may
// bomb out, and therefore so may this.
static void
merge_two(options & opts, lua_hooks & lua, project_t & project,
          key_store & keys,
          revision_id const & left, revision_id const & right,
          branch_name const & branch, string const & caller,
          std::ostream & output, bool automate)
{
  // The following mess constructs a neatly formatted log message that looks
  // like this:
  //    CALLER of 'LEFT'
  //          and 'RIGHT'
  //    to branch 'BRANCH'
  // where the last line is left out if we're merging onto the current branch.
  // We use a stringstream because boost::format does not support %-*s.
  using std::ostringstream;
  using std::setw;
  using std::max;

  ostringstream log;
  size_t fieldwidth = max(caller.size() + strlen(" of '"), strlen("and '"));

  if (branch != opts.branchname)
    fieldwidth = max(fieldwidth, strlen("to branch '"));

  log << setw(fieldwidth - strlen(" of '")) << caller << " of '" << left
      << "'\n" << setw(fieldwidth) << "and '" << right
      << "'\n";

  if (branch != opts.branchname)
    log << setw(fieldwidth) << "to branch '" << branch << "'\n";

  // Now it's time for the real work.
  if (automate)
    {
      output << left << " " << right << " ";
    }
  else
    {
      P(F("[left]  %s") % left);
      P(F("[right] %s") % right);
    }

  revision_id merged;
  transaction_guard guard(project.db);
  interactive_merge_and_store(lua, project.db, left, right, merged);

  project.put_standard_certs_from_options(opts, lua, keys, merged, branch,
                                          utf8(log.str()));

  guard.commit();
  if (automate)
    output << merged << "\n";
  else
    P(F("[merged] %s") % merged);
}

typedef std::pair<revision_id, revision_id> revpair;
typedef set<revision_id>::const_iterator rid_set_iter;

// Subroutine of 'merge' and 'automate show_conflicts'; find first pair of
// heads to merge.
static revpair
find_heads_to_merge(database & db, set<revision_id> const heads)
{
  I(heads.size() > 2);
  map<revision_id, revpair> heads_for_ancestor;
  set<revision_id> ancestors;

  // For every pair of heads, determine their merge ancestor, and
  // remember the ancestor->head mapping.
  for (rid_set_iter i = heads.begin(); i != heads.end(); ++i)
    for (rid_set_iter j = i; j != heads.end(); ++j)
      {
        // It is not possible to initialize j to i+1 (set iterators
        // expose neither operator+ nor a nondestructive next() method)
        if (j == i)
          continue;

        revision_id ancestor;
        find_common_ancestor_for_merge(db, *i, *j, ancestor);

        // More than one pair might have the same ancestor (e.g. if we
        // have three heads all with the same parent); as this table
        // will be recalculated on every pass, we just take the first
        // one we find.
        if (ancestors.insert(ancestor).second)
          safe_insert(heads_for_ancestor, std::make_pair(ancestor, revpair(*i, *j)));
      }

  // Erasing ancestors from ANCESTORS will now produce a set of merge
  // ancestors each of which is not itself an ancestor of any other
  // merge ancestor.
  erase_ancestors(db, ancestors);
  I(ancestors.size() > 0);

  // Take the first ancestor from the above set.
  return heads_for_ancestor[*ancestors.begin()];
}

// should merge support --message, --message-file?  It seems somewhat weird,
// since a single 'merge' command may perform arbitrarily many actual merges.
// (Possibility: append the --message/--message-file text to the synthetic
// log message constructed in merge_two().)
CMD(merge, "merge", "", CMD_REF(tree), "",
    N_("Merges unmerged heads of a branch"),
    "",
    options::opts::branch | options::opts::date | options::opts::author)
{
  database db(app);
  key_store keys(app);
  project_t project(db);

  if (args.size() != 0)
    throw usage(execid);

  N(app.opts.branchname() != "",
    F("please specify a branch, with --branch=BRANCH"));

  set<revision_id> heads;
  project.get_branch_heads(app.opts.branchname, heads,
                           app.opts.ignore_suspend_certs);

  N(heads.size() != 0, F("branch '%s' is empty") % app.opts.branchname);
  if (heads.size() == 1)
    {
      P(F("branch '%s' is already merged") % app.opts.branchname);
      return;
    }

  P(FP("%d head on branch '%s'", "%d heads on branch '%s'", heads.size())
      % heads.size() % app.opts.branchname);

  // avoid failure after lots of work
  cache_user_key(app.opts, app.lua, db, keys);

  size_t pass = 1, todo = heads.size() - 1;

  // If there are more than two heads to be merged, on each iteration we
  // merge a pair whose least common ancestor is not an ancestor of any
  // other pair's least common ancestor.  For example, if the history graph
  // looks like this:
  //
  //            X
  //           / \.                      (periods to prevent multi-line
  //          Y   C                       comment warnings)
  //         / \.
  //        A   B
  //
  // A and B will be merged first, and then the result will be merged with C.
  while (heads.size() > 2)
    {
      P(F("merge %d / %d:") % pass % todo);
      P(F("calculating best pair of heads to merge next"));

      revpair p = find_heads_to_merge(db, heads);

      merge_two(app.opts, app.lua, project, keys,
                p.first, p.second, app.opts.branchname, string("merge"),
                std::cout, false);

      project.get_branch_heads(app.opts.branchname, heads,
                               app.opts.ignore_suspend_certs);
      pass++;
    }

  // Last one.
  I(pass == todo);
  if (todo > 1)
    P(F("merge %d / %d:") % pass % todo);

  rid_set_iter i = heads.begin();
  revision_id left = *i++;
  revision_id right = *i++;
  I(i == heads.end());

  merge_two(app.opts, app.lua, project, keys,
            left, right, app.opts.branchname, string("merge"),
            std::cout, false);
  P(F("note: your workspaces have not been updated"));
}

CMD(propagate, "propagate", "", CMD_REF(tree),
    N_("SOURCE-BRANCH DEST-BRANCH"),
    N_("Merges from one branch to another asymmetrically"),
    "",
    options::opts::date | options::opts::author | options::opts::message | options::opts::msgfile)
{
  if (args.size() != 2)
    throw usage(execid);
  args_vector a = args;
  a.push_back(arg_type());
  process(app, make_command_id("tree merge_into_dir"), a);
}

//   This is a special merge operator, but very useful for people
//   maintaining "slightly disparate but related" trees. It does a one-way
//   merge; less powerful than putting things in the same branch and also
//   more flexible.
//
//   1. Check to see if src and dst branches are merged, if not abort, if so
//   call heads N1 and N2 respectively.
//
//   2. (FIXME: not yet present) Run the hook propagate ("src-branch",
//   "dst-branch", N1, N2) which gives the user a chance to massage N1 into
//   a state which is likely to "merge nicely" with N2, eg. edit pathnames,
//   omit optional files of no interest.
//
//   3. Do a normal 2 or 3-way merge on N1 and N2, depending on the
//   existence of common ancestors.
//
//   4. Save the results as the delta (N2,M), the ancestry edges (N1,M)
//   and (N2,M), and the cert (N2,dst).
//
//   There are also special cases we have to check for where no merge is
//   actually necessary, because there hasn't been any divergence since the
//   last time propagate was run.
//
//   If dir is not the empty string, rename the root of N1 to have the name
//   'dir' in the merged tree. (ie, it has name "basename(dir)", and its
//   parent node is "N2.get_node(dirname(dir))")
CMD(merge_into_dir, "merge_into_dir", "", CMD_REF(tree),
    N_("SOURCE-BRANCH DEST-BRANCH DIR"),
    N_("Merges one branch into a subdirectory in another branch"),
    "",
    options::opts::date | options::opts::author | options::opts::message | options::opts::msgfile)
{
  database db(app);
  key_store keys(app);
  project_t project(db);
  set<revision_id> src_heads, dst_heads;

  if (args.size() != 3)
    throw usage(execid);

  project.get_branch_heads(branch_name(idx(args, 0)()), src_heads,
                           app.opts.ignore_suspend_certs);
  project.get_branch_heads(branch_name(idx(args, 1)()), dst_heads,
                           app.opts.ignore_suspend_certs);

  N(src_heads.size() != 0, F("branch '%s' is empty") % idx(args, 0)());
  N(src_heads.size() == 1, F("branch '%s' is not merged") % idx(args, 0)());

  N(dst_heads.size() != 0, F("branch '%s' is empty") % idx(args, 1)());
  N(dst_heads.size() == 1, F("branch '%s' is not merged") % idx(args, 1)());

  set<revision_id>::const_iterator src_i = src_heads.begin();
  set<revision_id>::const_iterator dst_i = dst_heads.begin();

  if (*src_i == *dst_i || is_ancestor(db, *src_i, *dst_i))
    {
      P(F("branch '%s' is up-to-date with respect to branch '%s'")
          % idx(args, 1)() % idx(args, 0)());
      P(F("no action taken"));
      return;
    }

  cache_user_key(app.opts, app.lua, db, keys);

  P(F("propagating %s -> %s") % idx(args,0) % idx(args,1));
  P(F("[left]  %s") % *src_i);
  P(F("[right] %s") % *dst_i);

  // check for special cases
  if (is_ancestor(db, *dst_i, *src_i))
    {
      P(F("no merge necessary; putting %s in branch '%s'")
        % *src_i % idx(args, 1)());
      transaction_guard guard(db);
      project.put_revision_in_branch(keys, *src_i,
                                     branch_name(idx(args, 1)()));
      guard.commit();
    }
  else
    {
      revision_id merged;
      transaction_guard guard(db);

      {
        revision_id const & left_rid(*src_i), & right_rid(*dst_i);
        roster_t left_roster, right_roster;
        MM(left_roster);
        MM(right_roster);
        marking_map left_marking_map, right_marking_map;
        set<revision_id>
          left_uncommon_ancestors,
          right_uncommon_ancestors;

        db.get_roster(left_rid, left_roster, left_marking_map);
        db.get_roster(right_rid, right_roster, right_marking_map);
        db.get_uncommon_ancestors(left_rid, right_rid,
                                      left_uncommon_ancestors,
                                      right_uncommon_ancestors);

        if (!idx(args,2)().empty())
          {
            dir_t moved_root = left_roster.root();
            file_path pth = file_path_external(idx(args, 2));
            file_path dir;
            path_component base;
            MM(dir);
            pth.dirname_basename(dir, base);

            N(right_roster.has_node(dir),
              F("Path %s not found in destination tree.") % pth);
            node_t parent = right_roster.get_node(dir);
            moved_root->parent = parent->self;
            moved_root->name = base;
            marking_map::iterator
              i = left_marking_map.find(moved_root->self);
            I(i != left_marking_map.end());
            i->second.parent_name.clear();
            i->second.parent_name.insert(left_rid);
          }

        roster_merge_result result;
        roster_merge(left_roster,
                     left_marking_map,
                     left_uncommon_ancestors,
                     right_roster,
                     right_marking_map,
                     right_uncommon_ancestors,
                     result);

        content_merge_database_adaptor
          dba(db, left_rid, right_rid, left_marking_map, right_marking_map);

        resolve_merge_conflicts(app.lua, left_roster, right_roster,
                                result, dba);

        {
          dir_t moved_root = left_roster.root();
          moved_root->parent = the_null_node;
          moved_root->name = path_component();
        }

        // Write new files into the db.
        store_roster_merge_result(db, left_roster, right_roster, result,
                                  left_rid, right_rid, merged);
      }

      bool log_message_given;
      utf8 log_message;
      process_commit_message_args(app.opts, log_message_given, log_message);
      if (!log_message_given)
        log_message = utf8((FL("propagate from branch '%s' (head %s)\n"
                               "            to branch '%s' (head %s)\n")
                            % idx(args, 0)
                            % *src_i
                            % idx(args, 1)
                            % *dst_i).str());

      project.put_standard_certs_from_options(app.opts, app.lua,
                                              keys,
                                              merged,
                                              branch_name(idx(args, 1)()),
                                              log_message);

      guard.commit();
      P(F("[merged] %s") % merged);
    }
}

CMD(merge_into_workspace, "merge_into_workspace", "", CMD_REF(tree),
    N_("OTHER-REVISION"),
    N_("Merges a revision into the current workspace's base revision"),
    N_("Merges OTHER-REVISION into the current workspace's base revision, "
       "and update the current workspace with the result.  There can be no "
       "pending changes in the current workspace.  Both OTHER-REVISION and "
       "the workspace's base revision will be recorded as parents on commit.  "
       "The workspace's selected branch is not changed."),
    options::opts::none)
{
  revision_id left_id, right_id;
  cached_roster left, right;
  shared_ptr<roster_t> working_roster = shared_ptr<roster_t>(new roster_t());

  if (args.size() != 1)
    throw usage(execid);

  database db(app);
  workspace work(app);
  project_t project(db);

  // Get the current state of the workspace.

  // This command cannot be applied to a workspace with more than one parent
  // (revs can have no more than two parents).
  revision_id working_rid;

  {
    parent_map parents;
    work.get_parent_rosters(db, parents);
    N(parents.size() == 1,
      F("this command can only be used in a single-parent workspace"));

    temp_node_id_source nis;
    work.get_current_roster_shape(db, nis, *working_roster);
    work.update_current_roster_from_filesystem(*working_roster);

    N(parent_roster(parents.begin()) == *working_roster,
      F("'%s' can only be used in a workspace with no pending changes") %
        join_words(execid)());

    left_id = parent_id(parents.begin());
    left = parent_cached_roster(parents.begin());

    revision_t working_rev;
    make_revision_for_workspace(parents, *working_roster, working_rev);
    calculate_ident(working_rev, working_rid);
  }

  complete(app.opts, app.lua, project, idx(args, 0)(), right_id);
  db.get_roster(right_id, right);
  N(!(left_id == right_id),
    F("workspace is already at revision %s") % left_id);

  P(F("[left]  %s") % left_id);
  P(F("[right] %s") % right_id);

  set<revision_id> left_uncommon_ancestors, right_uncommon_ancestors;
  db.get_uncommon_ancestors(left_id, right_id,
                                left_uncommon_ancestors,
                                right_uncommon_ancestors);

  roster_merge_result merge_result;
  MM(merge_result);
  roster_merge(*left.first, *left.second, left_uncommon_ancestors,
               *right.first, *right.second, right_uncommon_ancestors,
               merge_result);

  revision_id lca_id;
  cached_roster lca;
  find_common_ancestor_for_merge(db, left_id, right_id, lca_id);
  db.get_roster(lca_id, lca);

  map<file_id, file_path> paths;
  get_content_paths(*working_roster, paths);

  content_merge_workspace_adaptor wca(db, lca_id, lca.first,
                                      *left.second, *right.second, paths);
  wca.cache_roster(working_rid, working_roster);
  resolve_merge_conflicts(app.lua, *left.first, *right.first, merge_result, wca);

  // Make sure it worked...
  I(merge_result.is_clean());
  merge_result.roster.check_sane(true);

  // Construct the workspace revision.
  parent_map parents;
  safe_insert(parents, std::make_pair(left_id, left));
  safe_insert(parents, std::make_pair(right_id, right));

  revision_t merged_rev;
  make_revision_for_workspace(parents, merge_result.roster, merged_rev);

  // Note: the csets in merged_rev are _not_ suitable for submission to
  // perform_content_update, because content changes have been dropped.
  cset update;
  make_cset(*left.first, merge_result.roster, update);

  // small race condition here...
  work.perform_content_update(db, update, wca);
  work.put_work_rev(merged_rev);
  work.update_any_attrs(db);
  work.maybe_update_inodeprints(db);

  P(F("updated to result of merge\n"
      " [left] %s\n"
      "[right] %s\n")
    % left_id
    % right_id);
}

CMD(explicit_merge, "explicit_merge", "", CMD_REF(tree),
    N_("LEFT-REVISION RIGHT-REVISION DEST-BRANCH"),
    N_("Merges two explicitly given revisions"),
    N_("The results of the merge are placed on the branch specified by "
       "DEST-BRANCH."),
    options::opts::date | options::opts::author)
{
  database db(app);
  key_store keys(app);
  project_t project(db);
  revision_id left, right;
  branch_name branch;

  if (args.size() != 3)
    throw usage(execid);

  complete(app.opts, app.lua, project, idx(args, 0)(), left);
  complete(app.opts, app.lua, project, idx(args, 1)(), right);
  branch = branch_name(idx(args, 2)());

  N(!(left == right),
    F("%s and %s are the same revision, aborting")
    % left % right);
  N(!is_ancestor(db, left, right),
    F("%s is already an ancestor of %s")
    % left % right);
  N(!is_ancestor(db, right, left),
    F("%s is already an ancestor of %s")
    % right % left);

  // avoid failure after lots of work
  cache_user_key(app.opts, app.lua, db, keys);
  merge_two(app.opts, app.lua, project, keys,
            left, right, branch, string("explicit merge"),
            std::cout, false);
}

namespace
{
  namespace syms
  {
    symbol const ancestor("ancestor");
    symbol const left("left");
    symbol const right("right");
  }
}

static void
show_conflicts_core (database & db, revision_id const & l_id, revision_id const & r_id, bool const basic_io, std::ostream & output)
{
  N(!is_ancestor(db, l_id, r_id),
    F("%s is an ancestor of %s; no merge is needed.")
    % l_id % r_id);
  N(!is_ancestor(db, r_id, l_id),
<<<<<<< HEAD
    F("%s is an ancestor of %s; no merge is needed.")
    % r_id % l_id);
  roster_t l_roster, r_roster;
=======
    F("%s is an ancestor of %s; no merge is needed.") % r_id % l_id);
  shared_ptr<roster_t> l_roster = shared_ptr<roster_t>(new roster_t());
  shared_ptr<roster_t> r_roster = shared_ptr<roster_t>(new roster_t());
>>>>>>> 9a716954
  marking_map l_marking, r_marking;
  db.get_roster(l_id, *l_roster, l_marking);
  db.get_roster(r_id, *r_roster, r_marking);
  set<revision_id> l_uncommon_ancestors, r_uncommon_ancestors;
  db.get_uncommon_ancestors(l_id, r_id, l_uncommon_ancestors, r_uncommon_ancestors);
  roster_merge_result result;
  roster_merge(*l_roster, l_marking, l_uncommon_ancestors,
               *r_roster, r_marking, r_uncommon_ancestors,
               result);

  // note that left and right are in the order specified on the command line
  // they are not in lexical order as they are with other merge commands so
  // they may appear swapped here. The user may have done that deliberately,
  // especially via automate, so we don't sort them here.

  basic_io::stanza st;

  if (basic_io)
    {
      st.push_hex_pair(syms::left, l_id.inner());
      st.push_hex_pair(syms::right, r_id.inner());
    }
  else
    {
      P(F("[left]  %s") % l_id);
      P(F("[right] %s") % r_id);
    }

  if (result.is_clean())
    {
      if (basic_io)
        {
          basic_io::printer pr;
          pr.print_stanza(st);
          output.write(pr.buf.data(), pr.buf.size());
        }
      else
        P(F("no conflicts detected"));
    }
  else
    {
      content_merge_database_adaptor adaptor(db, l_id, r_id,
                                             l_marking, r_marking);

      {
        basic_io::printer pr;
        st.push_hex_pair(syms::ancestor, adaptor.lca.inner());
        pr.print_stanza(st);
        output.write(pr.buf.data(), pr.buf.size());
      }

      // The basic_io routines in roster_merge.cc access these rosters via
      // the adaptor.
      adaptor.cache_roster (l_id, l_roster);
      adaptor.cache_roster (r_id, r_roster);

      result.report_missing_root_conflicts(*l_roster, *r_roster, adaptor, basic_io, output);
      result.report_invalid_name_conflicts(*l_roster, *r_roster, adaptor, basic_io, output);
      result.report_directory_loop_conflicts(*l_roster, *r_roster, adaptor, basic_io, output);

      result.report_orphaned_node_conflicts(*l_roster, *r_roster, adaptor, basic_io, output);
      result.report_multiple_name_conflicts(*l_roster, *r_roster, adaptor, basic_io, output);
      result.report_duplicate_name_conflicts(*l_roster, *r_roster, adaptor, basic_io, output);

      result.report_attribute_conflicts(*l_roster, *r_roster, adaptor, basic_io, output);
      result.report_file_content_conflicts(*l_roster, *r_roster, adaptor, basic_io, output);
    }
}

CMD(show_conflicts, "show_conflicts", "", CMD_REF(informative), N_("REV REV"),
    N_("Shows what conflicts need resolution between two revisions"),
    N_("The conflicts are calculated based on the two revisions given in "
       "the REV parameters."),
    options::opts::none)
{
  database db(app);
  project_t project(db);

  if (args.size() != 2)
    throw usage(execid);
  revision_id l_id, r_id;
  complete(app.opts, app.lua, project, idx(args,0)(), l_id);
  complete(app.opts, app.lua, project, idx(args,1)(), r_id);

  show_conflicts_core(db, l_id, r_id, false, std::cout);
}

// Name: show_conflicts
// Arguments:
//   Two revision ids (optional, determined from the workspace if not given; there must be exactly two heads)
// Added in: 7.1
// Purpose: Prints the conflicts between two revisions, to aid in merging them.
//
// Output format: see monotone.texi
//
// Error conditions:
//
//   If the revision IDs are unknown or invalid prints an error message to
//   stderr and exits with status 1.
//
//   If revision ids are not given, and the current workspace does not have
//   two heads, prints an error message to stderr and exits with status 1.
//
CMD_AUTOMATE(show_conflicts, N_("[LEFT_REVID RIGHT_REVID]"),
             N_("Shows the conflicts between two revisions."),
             N_("If no arguments are given, left_revid and right_revid default to the"
                "first two heads that would be chosen by the merge command."),
             options::opts::none)
{
  database    db(app);
  project_t   project(db);
  revision_id l_id, r_id;

  if (args.size() == 0)
    {
      // get ids from heads
      set<revision_id> heads;
      project.get_branch_heads(app.opts.branchname, heads,
                               app.opts.ignore_suspend_certs);

      N(heads.size() >= 2,
        F("branch '%s' has %d heads; must be at least 2 for show_conflicts") % app.opts.branchname % heads.size());

      if (heads.size() == 2)
        {
          set<revision_id>::const_iterator i = heads.begin();
          l_id = *i;
          ++i;
          r_id = *i;
        }
      else
        {
          revpair p = find_heads_to_merge (db, heads);
          l_id = p.first;
          r_id = p.second;
        }
    }
  else if (args.size() == 2)
    {
      // get ids from args
      complete(app.opts, app.lua, project, idx(args,0)(), l_id);
      complete(app.opts, app.lua, project, idx(args,1)(), r_id);
    }
  else
    throw usage(execid);

  show_conflicts_core(db, l_id, r_id, true, output);
}

CMD(pluck, "pluck", "", CMD_REF(workspace), N_("[-r FROM] -r TO [PATH...]"),
    N_("Applies changes made at arbitrary places in history"),
    N_("This command takes changes made at any point in history, and "
       "edits your current workspace to include those changes.  The end result "
       "is identical to 'mtn diff -r FROM -r TO | patch -p0', except that "
       "this command uses monotone's merger, and thus intelligently handles "
       "renames, conflicts, and so on.\n"
       "If one revision is given, applies the changes made in that revision "
       "compared to its parent.\n"
       "If two revisions are given, applies the changes made to get from the "
       "first revision to the second."),
    options::opts::revision | options::opts::depth | options::opts::exclude)
{
  database db(app);
  workspace work(app);
  project_t project(db);

  // Work out our arguments
  revision_id from_rid, to_rid;
  if (app.opts.revision_selectors.size() == 1)
    {
      complete(app.opts, app.lua, project, idx(app.opts.revision_selectors, 0)(), to_rid);
      std::set<revision_id> parents;
      db.get_revision_parents(to_rid, parents);
      N(parents.size() == 1,
        F("revision %s is a merge\n"
          "to apply the changes relative to one of its parents, use:\n"
          "  %s pluck -r PARENT -r %s")
        % to_rid
        % ui.prog_name
        % to_rid);
      from_rid = *parents.begin();
    }
  else if (app.opts.revision_selectors.size() == 2)
    {
      complete(app.opts, app.lua, project, idx(app.opts.revision_selectors, 0)(), from_rid);
      complete(app.opts, app.lua, project, idx(app.opts.revision_selectors, 1)(), to_rid);
    }
  else
    throw usage(execid);

  N(!(from_rid == to_rid), F("no changes to apply"));

  // notionally, we have the situation
  //
  // from --> working
  //   |         |
  //   V         V
  //   to --> merged
  //
  // - from is the revision we start plucking from
  // - to is the revision we stop plucking at
  // - working is the current contents of the workspace
  // - merged is the result of the plucking, and achieved by running a
  //   merge in the fictional graph seen above
  //
  // To perform the merge, we use the real from roster, and the real working
  // roster, but synthesize a temporary 'to' roster.  This ensures that the
  // 'from', 'working' and 'base' rosters all use the same nid namespace,
  // while any additions that happened between 'from' and 'to' should be
  // considered as new nodes, even if the file that was added is in fact in
  // 'working' already -- so 'to' needs its own namespace.  (Among other
  // things, it is impossible with our merge formalism to have the above
  // graph with a node that exists in 'to' and 'working', but not 'from'.)
  //
  // finally, we take the cset from working -> merged, and apply that to the
  //   workspace
  // and take the cset from the workspace's base, and write that to _MTN/work

  // The node id source we'll use for the 'working' and 'to' rosters.
  temp_node_id_source nis;

  // Get the FROM roster
  shared_ptr<roster_t> from_roster = shared_ptr<roster_t>(new roster_t());
  MM(*from_roster);
  db.get_roster(from_rid, *from_roster);

  // Get the WORKING roster
  shared_ptr<roster_t> working_roster = shared_ptr<roster_t>(new roster_t());
  MM(*working_roster);
  work.get_current_roster_shape(db, nis, *working_roster);

  work.update_current_roster_from_filesystem(*working_roster);

  // Get the FROM->TO cset...
  cset from_to_to; MM(from_to_to);
  cset from_to_to_excluded; MM(from_to_to_excluded);
  {
    roster_t to_true_roster;
    db.get_roster(to_rid, to_true_roster);
    node_restriction mask(work, args_to_paths(args),
                          args_to_paths(app.opts.exclude_patterns),
                          app.opts.depth,
                          *from_roster, to_true_roster);

    roster_t restricted_roster;
    make_restricted_roster(*from_roster, to_true_roster,
                           restricted_roster, mask);

    make_cset(*from_roster, restricted_roster, from_to_to);
    make_cset(restricted_roster, to_true_roster, from_to_to_excluded);
  }
  N(!from_to_to.empty(), F("no changes to be applied"));
  // ...and use it to create the TO roster
  shared_ptr<roster_t> to_roster = shared_ptr<roster_t>(new roster_t());
  MM(*to_roster);
  {
    *to_roster = *from_roster;
    editable_roster_base editable_to_roster(*to_roster, nis);
    from_to_to.apply_to(editable_to_roster);
  }

  parent_map parents;
  work.get_parent_rosters(db, parents);

  revision_t working_rev;
  revision_id working_rid;
  make_revision_for_workspace(parents, *working_roster, working_rev);
  calculate_ident(working_rev, working_rid);

  // Now do the merge
  roster_merge_result result;
  marking_map left_markings, right_markings;
  three_way_merge(from_rid, *from_roster,
                  working_rid, *working_roster,
                  to_rid, *to_roster,
                  result, left_markings, right_markings);

  roster_t & merged_roster = result.roster;

  map<file_id, file_path> paths;
  get_content_paths(*working_roster, paths);

  content_merge_workspace_adaptor wca(db, from_rid, from_roster,
                                      left_markings, right_markings, paths);

  wca.cache_roster(working_rid, working_roster);
  // cache the synthetic to_roster under the to_rid so that the real
  // to_roster is not fetched from the db which does not have temporary nids
  wca.cache_roster(to_rid, to_roster);

  resolve_merge_conflicts(app.lua, *working_roster, *to_roster,
                          result, wca);

  I(result.is_clean());
  // temporary node ids may appear
  merged_roster.check_sane(true);

  // we apply the working to merged cset to the workspace
  cset update;
  MM(update);
  make_cset(*working_roster, merged_roster, update);
  E(!update.empty(), F("no changes were applied"));
  work.perform_content_update(db, update, wca);

  P(F("applied changes to workspace"));

  // and record any remaining changes in _MTN/revision
  revision_t remaining;
  MM(remaining);
  make_revision_for_workspace(parents, merged_roster, remaining);

  // small race condition here...
  work.put_work_rev(remaining);
  work.update_any_attrs(db);

  // add a note to the user log file about what we did
  {
    utf8 log;
    work.read_user_log(log);
    std::string log_str = log();
    if (!log_str.empty())
      log_str += "\n";
    if (from_to_to_excluded.empty())
      log_str += (FL("applied changes from %s\n"
                     "             through %s\n")
                  % from_rid
                  % to_rid).str();
    else
      log_str += (FL("applied partial changes from %s\n"
                     "                     through %s\n")
                  % from_rid
                  % to_rid).str();
    work.write_user_log(utf8(log_str));
  }
}

CMD(heads, "heads", "", CMD_REF(tree), "",
    N_("Shows unmerged head revisions of a branch"),
    "",
    options::opts::branch)
{
  set<revision_id> heads;
  if (args.size() != 0)
    throw usage(execid);

  N(app.opts.branchname() != "",
    F("please specify a branch, with --branch=BRANCH"));

  database db(app);
  project_t project(db);

  project.get_branch_heads(app.opts.branchname, heads,
                           app.opts.ignore_suspend_certs);

  if (heads.size() == 0)
    P(F("branch '%s' is empty") % app.opts.branchname);
  else if (heads.size() == 1)
    P(F("branch '%s' is currently merged:") % app.opts.branchname);
  else
    P(F("branch '%s' is currently unmerged:") % app.opts.branchname);

  for (set<revision_id>::const_iterator i = heads.begin();
       i != heads.end(); ++i)
    cout << describe_revision(project, *i) << '\n';
}

CMD(get_roster, "get_roster", "", CMD_REF(debug), N_("[REVID]"),
    N_("Dumps the roster associated with a given identifier"),
    N_("If no REVID is given, the workspace is used."),
    options::opts::none)
{
  database db(app);
  roster_t roster;
  marking_map mm;

  if (args.size() == 0)
    {
      parent_map parents;
      temp_node_id_source nis;
      revision_id rid(fake_id());

      workspace work(app);
      work.get_parent_rosters(db, parents);
      work.get_current_roster_shape(db, nis, roster);
      work.update_current_roster_from_filesystem(roster);

      if (parents.size() == 0)
        {
          mark_roster_with_no_parents(rid, roster, mm);
        }
      else if (parents.size() == 1)
        {
          roster_t parent = parent_roster(parents.begin());
          marking_map parent_mm = parent_marking(parents.begin());
          mark_roster_with_one_parent(parent, parent_mm, rid, roster, mm);
        }
      else
        {
          parent_map::const_iterator i = parents.begin();
          revision_id left_id = parent_id(i);
          roster_t const & left_roster = parent_roster(i);
          marking_map const & left_markings = parent_marking(i);

          i++;
          revision_id right_id = parent_id(i);
          roster_t const & right_roster = parent_roster(i);
          marking_map const & right_markings = parent_marking(i);

          i++; I(i == parents.end());

          set<revision_id> left_uncommon_ancestors, right_uncommon_ancestors;
          db.get_uncommon_ancestors(left_id, right_id,
                                        left_uncommon_ancestors,
                                        right_uncommon_ancestors);

          mark_merge_roster(left_roster, left_markings,
                            left_uncommon_ancestors,
                            right_roster, right_markings,
                            right_uncommon_ancestors,
                            rid, roster, mm);
        }
    }
  else if (args.size() == 1)
    {
      database db(app);
      project_t project(db);
      revision_id rid;
      complete(app.opts, app.lua, project, idx(args, 0)(), rid);
      I(!null_id(rid));
      db.get_roster(rid, roster, mm);
    }
  else
    throw usage(execid);

  roster_data dat;
  write_roster_and_marking(roster, mm, dat);
  cout << dat;
}


// Local Variables:
// mode: C++
// fill-column: 76
// c-file-style: "gnu"
// indent-tabs-mode: nil
// End:
// vim: et:sw=2:sts=2:ts=2:cino=>2s,{s,\:s,+s,t0,g0,^-2,e-2,n-2,p2s,(0,=s:<|MERGE_RESOLUTION|>--- conflicted
+++ resolved
@@ -838,15 +838,10 @@
     F("%s is an ancestor of %s; no merge is needed.")
     % l_id % r_id);
   N(!is_ancestor(db, r_id, l_id),
-<<<<<<< HEAD
     F("%s is an ancestor of %s; no merge is needed.")
     % r_id % l_id);
-  roster_t l_roster, r_roster;
-=======
-    F("%s is an ancestor of %s; no merge is needed.") % r_id % l_id);
   shared_ptr<roster_t> l_roster = shared_ptr<roster_t>(new roster_t());
   shared_ptr<roster_t> r_roster = shared_ptr<roster_t>(new roster_t());
->>>>>>> 9a716954
   marking_map l_marking, r_marking;
   db.get_roster(l_id, *l_roster, l_marking);
   db.get_roster(r_id, *r_roster, r_marking);
