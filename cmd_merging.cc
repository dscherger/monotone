// Copyright (C) 2002 Graydon Hoare <graydon@pobox.com>
//
// This program is made available under the GNU GPL version 2.0 or
// greater. See the accompanying file COPYING for details.
//
// This program is distributed WITHOUT ANY WARRANTY; without even the
// implied warranty of MERCHANTABILITY or FITNESS FOR A PARTICULAR
// PURPOSE.

#include <iostream>
#include <cstring>

#include "cmd.hh"
#include "diff_patch.hh"
#include "merge.hh"
#include "packet.hh"
#include "restrictions.hh"
#include "revision.hh"
#include "roster_merge.hh"
#include "transforms.hh"
#include "update.hh"
#include "work.hh"
#include "safe_map.hh"

using std::cout;
using std::map;
using std::set;
using std::string;
using std::vector;
using std::strlen;

using boost::shared_ptr;

static void
three_way_merge(roster_t const & ancestor_roster,
                roster_t const & left_roster, roster_t const & right_roster,
                roster_merge_result & result)
{
  MM(ancestor_roster);
  MM(left_roster);
  MM(right_roster);

  // Make some fake rids
  revision_id ancestor_rid(fake_id()); MM(ancestor_rid);
  revision_id left_rid(fake_id()); MM(left_rid);
  revision_id right_rid(fake_id()); MM(right_rid);
  
  // Mark up the ANCESTOR
  marking_map ancestor_markings; MM(ancestor_markings);
  mark_roster_with_no_parents(ancestor_rid, ancestor_roster, ancestor_markings);

  // Mark up the LEFT roster
  marking_map left_markings; MM(left_markings);
  mark_roster_with_one_parent(ancestor_roster, ancestor_markings,
                              left_rid, left_roster, left_markings);
  
  // Mark up the RIGHT roster
  marking_map right_markings; MM(right_markings);
  mark_roster_with_one_parent(ancestor_roster, ancestor_markings,
                              right_rid, right_roster, right_markings);

  // Make the synthetic graph, by creating uncommon ancestor sets
  std::set<revision_id> left_uncommon_ancestors, right_uncommon_ancestors;
  safe_insert(left_uncommon_ancestors, left_rid);
  safe_insert(right_uncommon_ancestors, right_rid);

  // And do the merge
  roster_merge(left_roster, left_markings, left_uncommon_ancestors,
               right_roster, right_markings, right_uncommon_ancestors,
               result);
}

static bool
pick_branch_for_update(revision_id chosen_rid, app_state & app)
{
  bool switched_branch = false;

  // figure out which branches the target is in
  vector< revision<cert> > certs;
  app.db.get_revision_certs(chosen_rid, branch_cert_name, certs);
  erase_bogus_certs(certs, app);

  set< utf8 > branches;
  for (vector< revision<cert> >::const_iterator i = certs.begin();
       i != certs.end(); i++)
    {
      cert_value b;
      decode_base64(i->inner().value, b);
      branches.insert(utf8(b()));
    }

  if (branches.find(app.branch_name) != branches.end())
    {
      L(FL("using existing branch %s") % app.branch_name());
    }
  else
    {
      P(F("target revision is not in current branch"));
      if (branches.size() > 1)
        {
          // multiple non-matching branchnames
          string branch_list;
          for (set<utf8>::const_iterator i = branches.begin();
               i != branches.end(); i++)
            branch_list += "\n  " + (*i)();
          N(false, F("target revision is in multiple branches:%s\n\n"
                     "try again with explicit --branch") % branch_list);
        }
      else if (branches.size() == 1)
        {
          // one non-matching, inform and update
          app.branch_name = (*(branches.begin()))();
          switched_branch = true;
        }
      else
        {
          I(branches.size() == 0);
          W(F("target revision not in any branch\n"
              "next commit will use branch %s")
            % app.branch_name());
        }
    }
  return switched_branch;
}

CMD(update, N_("workspace"), "",
    N_("update workspace.\n"
       "This command modifies your workspace to be based off of a\n"
       "different revision, preserving uncommitted changes as it does so.\n"
       "If a revision is given, update the workspace to that revision.\n"
       "If not, update the workspace to the head of the branch."),
    options::opts::branch | options::opts::revision)
{
  if (args.size() > 0)
    throw usage(name);

  if (app.opts.revision_selectors.size() > 1)
    throw usage(name);

  app.require_workspace();

  // Figure out where we are

  revision_id old_rid;
  app.work.get_revision_id(old_rid);

  N(!null_id(old_rid),
    F("this workspace is a new project; cannot update"));

  // Figure out where we're going

  revision_id chosen_rid;
  if (app.opts.revision_selectors.size() == 0)
    {
      P(F("updating along branch '%s'") % app.opts.branch_name);
      set<revision_id> candidates;
      pick_update_candidates(old_rid, app, candidates);
      N(!candidates.empty(),
        F("your request matches no descendents of the current revision\n"
          "in fact, it doesn't even match the current revision\n"
          "maybe you want something like --revision=h:%s")
        % app.opts.branch_name);
      if (candidates.size() != 1)
        {
          P(F("multiple update candidates:"));
          for (set<revision_id>::const_iterator i = candidates.begin();
               i != candidates.end(); ++i)
            P(i18n_format("  %s") % describe_revision(app, *i));
          P(F("choose one with '%s update -r<id>'") % ui.prog_name);
          E(false, F("multiple update candidates remain after selection"));
        }
      chosen_rid = *(candidates.begin());
    }
  else
    {
      complete(app, app.opts.revision_selectors[0](), chosen_rid);
      N(app.db.revision_exists(chosen_rid),
        F("no such revision '%s'") % chosen_rid);
    }
  I(!null_id(chosen_rid));

  // do this notification before checking to see if we can bail out early,
  // because when you are at one of several heads, and you hit update, you
  // want to know that merging would let you update further.
  notify_if_multiple_heads(app);

  if (old_rid == chosen_rid)
    {
      P(F("already up to date at %s") % old_rid);
      // do still switch the workspace branch, in case they have used
      // update to switch branches.
      if (!app.opts.branch_name().empty())
        app.make_branch_sticky();
      return;
    }

  P(F("selected update target %s") % chosen_rid);

  // Fiddle around with branches, in an attempt to guess what the user
  // wants.
<<<<<<< HEAD
  bool switched_branch = pick_branch_for_update(chosen_rid, app);
  if (switched_branch)
    P(F("switching to branch %s") % app.branch_name());
=======
  
  bool switched_branch = false;
  {
    // figure out which branches the target is in
    set< utf8 > branches;
    app.get_project().get_revision_branches(chosen_rid, branches);

    if (branches.find(app.opts.branch_name) != branches.end())
      {
        L(FL("using existing branch %s") % app.opts.branch_name());
      }
    else
      {
        P(F("target revision is not in current branch"));
        if (branches.size() > 1)
          {
            // multiple non-matching branchnames
            string branch_list;
            for (set<utf8>::const_iterator i = branches.begin();
                 i != branches.end(); i++)
              branch_list += "\n  " + (*i)();
            N(false, F("target revision is in multiple branches:%s\n\n"
                       "try again with explicit --branch") % branch_list);
          }
        else if (branches.size() == 1)
          {
            // one non-matching, inform and update
            app.opts.branch_name = (*(branches.begin()));
            switched_branch = true;
            P(F("switching to branch %s") % app.opts.branch_name());
          }
        else
          {
            I(branches.size() == 0);
            W(F("target revision not in any branch\n"
                "next commit will use branch %s")
              % app.opts.branch_name());
          }
      }
  }

>>>>>>> 97b0a045

  // Okay, we have a target, we have a branch, let's do this merge!

  // We have:
  //
  //    old  --> working
  //     |         |
  //     V         V
  //  chosen --> merged
  //
  // - old is the revision specified in _MTN/revision
  // - working is based on old and includes the workspace's changes
  // - chosen is the revision we're updating to and will end up in _MTN/revision
  // - merged is the merge of working and chosen, that will become the new
  //   workspace
  //
  // we apply the working to merged cset to the workspace
  // and write the cset from chosen to merged changeset in _MTN/work
  
  temp_node_id_source nis;

  // Get the OLD and WORKING rosters
  shared_ptr<roster_t> old_roster = shared_ptr<roster_t>(new roster_t());
  MM(*old_roster);
  roster_t working_roster; MM(working_roster);
  app.work.get_base_and_current_roster_shape(*old_roster, working_roster, nis);
  app.work.update_current_roster_from_filesystem(working_roster);

  // Get the CHOSEN roster
  roster_t chosen_roster; MM(chosen_roster);
  app.db.get_roster(chosen_rid, chosen_roster);
  
  // And finally do the merge
  roster_merge_result result;
  three_way_merge(*old_roster, working_roster, chosen_roster, result);

  roster_t & merged_roster = result.roster;

  content_merge_workspace_adaptor wca(app, old_roster);
  resolve_merge_conflicts(working_roster, chosen_roster,
                          result, wca, app);

  // Make sure it worked...
  I(result.is_clean());
  merged_roster.check_sane(true);

  // Now finally modify the workspace
  cset update;
  make_cset(working_roster, merged_roster, update);
  app.work.perform_content_update(update, wca);

  revision_t remaining;
  make_revision_for_workspace(chosen_rid, chosen_roster,
                              merged_roster, remaining);

  // small race condition here...
  app.work.put_work_rev(remaining);
  app.work.update_any_attrs();
  app.work.maybe_update_inodeprints();

<<<<<<< HEAD
  if (!app.branch_name().empty())
    app.make_branch_sticky();
=======
  if (!app.opts.branch_name().empty())
    {
      app.make_branch_sticky();
    }
>>>>>>> 97b0a045
  if (switched_branch)
    P(F("switched branch; next commit will use branch %s") % app.opts.branch_name());
  P(F("updated to base revision %s") % chosen_rid);
}

// Subroutine of CMD(merge) and CMD(explicit_merge).  Merge LEFT with RIGHT,
// placing results onto BRANCH.  Note that interactive_merge_and_store may
// bomb out, and therefore so may this.
static void
merge_two(revision_id const & left, revision_id const & right,
          string const & branch, string const & caller, app_state & app)
{
  // The following mess constructs a neatly formatted log message that looks
  // like this:
  //    CALLER of 'LEFT'
  //          and 'RIGHT'
  //    to branch 'BRANCH'
  // where the last line is left out if we're merging onto the current branch.
  // We use a stringstream because boost::format does not support %-*s.
  using std::ostringstream;
  using std::setw;
  using std::max;

  ostringstream log;
  size_t fieldwidth = max(caller.size() + strlen(" of '"), strlen("and '"));

  if (branch != app.opts.branch_name())
    fieldwidth = max(fieldwidth, strlen("to branch '"));

  log << setw(fieldwidth - strlen(" of '")) << caller << " of '" << left
      << "'\n" << setw(fieldwidth) << "and '" << right
      << "'\n";

  if (branch != app.opts.branch_name())
    log << setw(fieldwidth) << "to branch '" << branch << "'\n";

  // Now it's time for the real work.
  P(F("[left]  %s") % left);
  P(F("[right] %s") % right);
  
  revision_id merged;
  transaction_guard guard(app.db);
  interactive_merge_and_store(left, right, merged, app);

  packet_db_writer dbw(app);
  app.get_project().put_standard_certs_from_options(merged,
                                                    utf8(branch),
                                                    utf8(log.str()),
                                                    dbw);

  guard.commit();
  P(F("[merged] %s") % merged);
}

// should merge support --message, --message-file?  It seems somewhat weird,
// since a single 'merge' command may perform arbitrarily many actual merges.
// (Possibility: append the --message/--message-file text to the synthetic
// log message constructed in merge_two().)
CMD(merge, N_("tree"), "", N_("merge unmerged heads of branch"),
    options::opts::branch | options::opts::date | options::opts::author)
{
  typedef std::pair<revision_id, revision_id> revpair;
  typedef set<revision_id>::const_iterator rid_set_iter;

  if (args.size() != 0)
    throw usage(name);

  N(app.opts.branch_name() != "",
    F("please specify a branch, with --branch=BRANCH"));

  set<revision_id> heads;
  app.get_project().get_branch_heads(app.opts.branch_name, heads);

  N(heads.size() != 0, F("branch '%s' is empty") % app.opts.branch_name);
  if (heads.size() == 1)
    {
      P(F("branch '%s' is already merged") % app.opts.branch_name);
      return;
    }

  P(FP("%d head on branch '%s'", "%d heads on branch '%s'", heads.size())
    % heads.size() % app.opts.branch_name);

  map<revision_id, revpair> heads_for_ancestor;
  set<revision_id> ancestors;
  size_t pass = 1, todo = heads.size() - 1;

  // If there are more than two heads to be merged, on each iteration we
  // merge a pair whose least common ancestor is not an ancestor of any
  // other pair's least common ancestor.  For example, if the history graph
  // looks like this:
  //
  //            X
  //           / \.                      (periods to prevent multi-line
  //          Y   C                       comment warnings)
  //         / \.
  //        A   B
  //
  // A and B will be merged first, and then the result will be merged with C.
  while (heads.size() > 2)
    {
      P(F("merge %d / %d:") % pass % todo);
      P(F("calculating best pair of heads to merge next"));

      // For every pair of heads, determine their merge ancestor, and
      // remember the ancestor->head mapping. 
      for (rid_set_iter i = heads.begin(); i != heads.end(); ++i)
        for (rid_set_iter j = i; j != heads.end(); ++j)
          {
            // It is not possible to initialize j to i+1 (set iterators
            // expose neither operator+ nor a nondestructive next() method)
            if (j == i)
              continue;

            revision_id ancestor;
            find_common_ancestor_for_merge(*i, *j, ancestor, app);
            
            // More than one pair might have the same ancestor (e.g. if we
            // have three heads all with the same parent); as this table
            // will be recalculated on every pass, we just take the first
            // one we find.
            if (ancestors.insert(ancestor).second)
              safe_insert(heads_for_ancestor, std::make_pair(ancestor, revpair(*i, *j)));
          }
    
      // Erasing ancestors from ANCESTORS will now produce a set of merge
      // ancestors each of which is not itself an ancestor of any other
      // merge ancestor.
      erase_ancestors(ancestors, app);
      I(ancestors.size() > 0);

      // Take the first ancestor from the above set and merge its
      // corresponding pair of heads.
      revpair p = heads_for_ancestor[*ancestors.begin()];
      
      merge_two(p.first, p.second, app.opts.branch_name(), string("merge"), app);

      ancestors.clear();
      heads_for_ancestor.clear();
      app.get_project().get_branch_heads(app.opts.branch_name, heads);
      pass++;
    }

  // Last one.
  I(pass == todo);
  if (todo > 1)
    P(F("merge %d / %d:") % pass % todo);

  rid_set_iter i = heads.begin();
  revision_id left = *i++;
  revision_id right = *i++;
  I(i == heads.end());
  
  merge_two(left, right, app.opts.branch_name(), string("merge"), app);
  P(F("note: your workspaces have not been updated"));
}

CMD(propagate, N_("tree"), N_("SOURCE-BRANCH DEST-BRANCH"),
    N_("merge from one branch to another asymmetrically"),
    options::opts::date | options::opts::author | options::opts::message | options::opts::msgfile)
{
  if (args.size() != 2)
    throw usage(name);
  vector<utf8> a = args;
  a.push_back(utf8());
  process(app, "merge_into_dir", a);
}

CMD(merge_into_dir, N_("tree"), N_("SOURCE-BRANCH DEST-BRANCH DIR"),
    N_("merge one branch into a subdirectory in another branch"),
    options::opts::date | options::opts::author | options::opts::message | options::opts::msgfile)
{
  //   This is a special merge operator, but very useful for people
  //   maintaining "slightly disparate but related" trees. It does a one-way
  //   merge; less powerful than putting things in the same branch and also
  //   more flexible.
  //
  //   1. Check to see if src and dst branches are merged, if not abort, if so
  //   call heads N1 and N2 respectively.
  //
  //   2. (FIXME: not yet present) Run the hook propagate ("src-branch",
  //   "dst-branch", N1, N2) which gives the user a chance to massage N1 into
  //   a state which is likely to "merge nicely" with N2, eg. edit pathnames,
  //   omit optional files of no interest.
  //
  //   3. Do a normal 2 or 3-way merge on N1 and N2, depending on the
  //   existence of common ancestors.
  //
  //   4. Save the results as the delta (N2,M), the ancestry edges (N1,M)
  //   and (N2,M), and the cert (N2,dst).
  //
  //   There are also special cases we have to check for where no merge is
  //   actually necessary, because there hasn't been any divergence since the
  //   last time propagate was run.
  //
  //   If dir is not the empty string, rename the root of N1 to have the name
  //   'dir' in the merged tree. (ie, it has name "basename(dir)", and its
  //   parent node is "N2.get_node(dirname(dir))")

  set<revision_id> src_heads, dst_heads;

  if (args.size() != 3)
    throw usage(name);

  app.get_project().get_branch_heads(idx(args, 0), src_heads);
  app.get_project().get_branch_heads(idx(args, 1), dst_heads);

  N(src_heads.size() != 0, F("branch '%s' is empty") % idx(args, 0)());
  N(src_heads.size() == 1, F("branch '%s' is not merged") % idx(args, 0)());

  N(dst_heads.size() != 0, F("branch '%s' is empty") % idx(args, 1)());
  N(dst_heads.size() == 1, F("branch '%s' is not merged") % idx(args, 1)());

  set<revision_id>::const_iterator src_i = src_heads.begin();
  set<revision_id>::const_iterator dst_i = dst_heads.begin();

  P(F("propagating %s -> %s") % idx(args,0) % idx(args,1));
  P(F("[source] %s") % *src_i);
  P(F("[target] %s") % *dst_i);

  // check for special cases
  if (*src_i == *dst_i || is_ancestor(*src_i, *dst_i, app))
    {
      P(F("branch '%s' is up-to-date with respect to branch '%s'")
          % idx(args, 1)() % idx(args, 0)());
      P(F("no action taken"));
    }
  else if (is_ancestor(*dst_i, *src_i, app))
    {
      P(F("no merge necessary; putting %s in branch '%s'")
        % (*src_i) % idx(args, 1)());
      transaction_guard guard(app.db);
      packet_db_writer dbw(app);
      app.get_project().put_revision_in_branch(*src_i, idx(args, 1), dbw);
      guard.commit();
    }
  else
    {
      revision_id merged;
      transaction_guard guard(app.db);

      {
        revision_id const & left_rid(*src_i), & right_rid(*dst_i);
        roster_t left_roster, right_roster;
        MM(left_roster);
        MM(right_roster);
        marking_map left_marking_map, right_marking_map;
        set<revision_id> 
          left_uncommon_ancestors, 
          right_uncommon_ancestors;

        app.db.get_roster(left_rid, left_roster, left_marking_map);
        app.db.get_roster(right_rid, right_roster, right_marking_map);
        app.db.get_uncommon_ancestors(left_rid, right_rid,
                                      left_uncommon_ancestors,
                                      right_uncommon_ancestors);

        {
          dir_t moved_root = left_roster.root();
          split_path sp, dirname;
          path_component basename;
          MM(dirname);
          if (!idx(args,2)().empty())
            {
              file_path_external(idx(args,2)).split(sp);
              dirname_basename(sp, dirname, basename);
              N(right_roster.has_node(dirname),
                F("Path %s not found in destination tree.") % sp);
              node_t parent = right_roster.get_node(dirname);
              moved_root->parent = parent->self;
              moved_root->name = basename;
              marking_map::iterator 
                i = left_marking_map.find(moved_root->self);
              I(i != left_marking_map.end());
              i->second.parent_name.clear();
              i->second.parent_name.insert(left_rid);
            }
        }

        roster_merge_result result;
        roster_merge(left_roster, 
                     left_marking_map, 
                     left_uncommon_ancestors,
                     right_roster, 
                     right_marking_map, 
                     right_uncommon_ancestors,
                     result);

        content_merge_database_adaptor 
          dba(app, left_rid, right_rid, left_marking_map);

        resolve_merge_conflicts(left_roster, right_roster,
                                result, dba, app);

        {
          dir_t moved_root = left_roster.root();
          moved_root->parent = the_null_node;
          moved_root->name = the_null_component;
        }

        // Write new files into the db.
        store_roster_merge_result(left_roster, right_roster, result,
                                  left_rid, right_rid, merged,
                                  app);
      }

      bool log_message_given;
      utf8 log_message;
      process_commit_message_args(log_message_given, log_message, app);
      if (!log_message_given)
        log_message = utf8((FL("propagate from branch '%s' (head %s)\n"
                               "            to branch '%s' (head %s)\n")
                            % idx(args, 0) % (*src_i)
                            % idx(args, 1) % (*dst_i)).str());

      packet_db_writer dbw(app);
      app.get_project().put_standard_certs_from_options(merged,
                                                  idx(args, 1),
                                                  log_message,
                                                  dbw);

      guard.commit();
      P(F("[merged] %s") % merged);
    }
}

CMD(merge_into_workspace, N_("tree"),
    N_("OTHER-REVISION"),
    N_("Merge OTHER-REVISION into the current workspace's base revision, "
       "and update the current workspace with the result.  There can be no "
       "pending changes in the current workspace.  Both OTHER-REVISION and "
       "the workspace's base revision will be recorded as parents on commit. "
       "The workspace's selected branch is not changed."),
    option::none)
{
  revision_id left_id, right_id;
  database::cached_roster left, right;

  if (args.size() != 1)
    throw usage(name);

  app.require_workspace();

  // Get the current state of the workspace.

  // This command cannot be applied to a workspace with more than one parent
  // (revs can have no more than two parents) but we use the multiparent-safe
  // interface anyway so we can give an N() instead of an invariant failure.
  // (Also, it gives us the cached_roster we want with no special handling.)
  {
    parent_map parents;
    app.work.get_parent_rosters(parents);
    N(parents.size() == 1,
      F("'%s' can only be used in a single-parent workspace") % name);

    temp_node_id_source nis;
    roster_t working_roster;
    app.work.get_current_roster_shape(working_roster, nis);
    app.work.update_current_roster_from_filesystem(working_roster);

    N(parent_roster(parents.begin()) == working_roster,
      F("'%s' can only be used in a workspace with no pending changes") % name);

    left_id = parents.begin()->first;
    left = parents.begin()->second;
  }

  complete(app, idx(args, 0)(), right_id);
  app.db.get_roster(right_id, right);

  set<revision_id> left_uncommon_ancestors, right_uncommon_ancestors;
  app.db.get_uncommon_ancestors(left_id, right_id,
                                left_uncommon_ancestors,
                                right_uncommon_ancestors);

  roster_merge_result merge_result;
  MM(merge_result);
  roster_merge(*left.first, *left.second, left_uncommon_ancestors,
               *right.first, *right.second, right_uncommon_ancestors,
               merge_result);

  revision_id lca_id;
  database::cached_roster lca;
  find_common_ancestor_for_merge(left_id, right_id, lca_id, app);
  app.db.get_roster(lca_id, lca);

  content_merge_workspace_adaptor wca(app, lca.first);
  resolve_merge_conflicts(*left.first, *right.first, merge_result, wca, app);

  // Make sure it worked...
  I(merge_result.is_clean());
  merge_result.roster.check_sane(true);

  // Construct the workspace revision.
  parent_map parents;
  safe_insert(parents, std::make_pair(left_id, left));
  safe_insert(parents, std::make_pair(right_id, right));

  revision_t merged_rev;
  make_revision_for_workspace(parents, merge_result.roster, merged_rev);

  // Note: the csets in merged_rev are _not_ suitable for submission to
  // perform_content_update, because content changes have been dropped.
  cset update;
  make_cset(*left.first, merge_result.roster, update);
  
  // small race condition here...
  app.work.perform_content_update(update, wca);
  app.work.put_work_rev(merged_rev);
  app.work.update_any_attrs();
  app.work.maybe_update_inodeprints();

  P(F("updated to result of merge\n"
      " [left] %s\n"
      "[right] %s\n") % left_id % right_id);
}

CMD(explicit_merge, N_("tree"),
    N_("LEFT-REVISION RIGHT-REVISION DEST-BRANCH"),
    N_("merge two explicitly given revisions, "
       "placing result in given branch"),
    options::opts::date | options::opts::author)
{
  revision_id left, right;
  string branch;

  if (args.size() != 3)
    throw usage(name);

  complete(app, idx(args, 0)(), left);
  complete(app, idx(args, 1)(), right);
  branch = idx(args, 2)();

  N(!(left == right),
    F("%s and %s are the same revision, aborting") % left % right);
  N(!is_ancestor(left, right, app),
    F("%s is already an ancestor of %s") % left % right);
  N(!is_ancestor(right, left, app),
    F("%s is already an ancestor of %s") % right % left);

  merge_two(left, right, branch, string("explicit merge"), app);
}

CMD(show_conflicts, N_("informative"), N_("REV REV"), 
    N_("Show what conflicts would need to be resolved "
       "to merge the given revisions."),
    options::opts::branch | options::opts::date | options::opts::author)
{
  if (args.size() != 2)
    throw usage(name);
  revision_id l_id, r_id;
  complete(app, idx(args,0)(), l_id);
  complete(app, idx(args,1)(), r_id);                                                                    
  N(!is_ancestor(l_id, r_id, app),
    F("%s is an ancestor of %s; no merge is needed.") % l_id % r_id);
  N(!is_ancestor(r_id, l_id, app),
    F("%s is an ancestor of %s; no merge is needed.") % r_id % l_id);
  roster_t l_roster, r_roster;
  marking_map l_marking, r_marking;
  app.db.get_roster(l_id, l_roster, l_marking);
  app.db.get_roster(r_id, r_roster, r_marking);
  set<revision_id> l_uncommon_ancestors, r_uncommon_ancestors;
  app.db.get_uncommon_ancestors(l_id, r_id,
                                l_uncommon_ancestors,
                                r_uncommon_ancestors);
  roster_merge_result result;
  roster_merge(l_roster, l_marking, l_uncommon_ancestors,
               r_roster, r_marking, r_uncommon_ancestors,
               result);

  P(F("There are %s node_name_conflicts.") 
    % result.node_name_conflicts.size());
  P(F("There are %s file_content_conflicts.") 
    % result.file_content_conflicts.size());
  P(F("There are %s node_attr_conflicts.") 
    % result.node_attr_conflicts.size());
  P(F("There are %s orphaned_node_conflicts.") 
    % result.orphaned_node_conflicts.size());
  P(F("There are %s rename_target_conflicts.") 
    % result.rename_target_conflicts.size());
  P(F("There are %s directory_loop_conflicts.") 
    % result.directory_loop_conflicts.size());
}                                                                

CMD(pluck, N_("workspace"), N_("[-r FROM] -r TO [PATH...]"),
    N_("Apply changes made at arbitrary places in history to current workspace.\n"
       "This command takes changes made at any point in history, and\n"
       "edits your current workspace to include those changes.  The end result\n"
       "is identical to 'mtn diff -r FROM -r TO | patch -p0', except that\n"
       "this command uses monotone's merger, and thus intelligently handles\n"
       "renames, conflicts, and so on.\n"
       "\n"
       "If one revision is given, applies the changes made in that revision\n"
       "compared to its parent.\n"                                                                                  
       "\n"
       "If two revisions are given, applies the changes made to get from the\n"  
       "first revision to the second."),
    options::opts::revision | options::opts::depth | options::opts::exclude)
{
  // Work out our arguments
  revision_id from_rid, to_rid;

  if (app.opts.revision_selectors.size() == 1)
    {
      complete(app, idx(app.opts.revision_selectors, 0)(), to_rid);
      N(app.db.revision_exists(to_rid),
        F("no such revision '%s'") % to_rid);
      std::set<revision_id> parents;
      app.db.get_revision_parents(to_rid, parents);
      N(parents.size() == 1,
        F("revision %s is a merge\n"
          "to apply the changes relative to one of its parents, use:\n"
          "  %s pluck -r PARENT -r %s")
        % to_rid
        % ui.prog_name % to_rid);
      from_rid = *parents.begin();
    }
  else if (app.opts.revision_selectors.size() == 2)
    {
      complete(app, idx(app.opts.revision_selectors, 0)(), from_rid);
      N(app.db.revision_exists(from_rid),
        F("no such revision '%s'") % from_rid);
      complete(app, idx(app.opts.revision_selectors, 1)(), to_rid);
      N(app.db.revision_exists(to_rid),
        F("no such revision '%s'") % to_rid);
    }
  else
    throw usage(name);
  
  app.require_workspace();

  N(!(from_rid == to_rid), F("no changes to apply"));

  // notionally, we have the situation
  //
  // from --> working
  //   |         | 
  //   V         V
  //   to --> merged
  //
  // - from is the revision we start plucking from
  // - to is the revision we stop plucking at
  // - working is the current contents of the workspace
  // - merged is the result of the plucking, and achieved by running a
  //   merge in the fictional graph seen above
  //
  // To perform the merge, we use the real from roster, and the real working
  // roster, but synthesize a temporary 'to' roster.  This ensures that the
  // 'from', 'working' and 'base' rosters all use the same nid namespace,
  // while any additions that happened between 'from' and 'to' should be
  // considered as new nodes, even if the file that was added is in fact in
  // 'working' already -- so 'to' needs its own namespace.  (Among other
  // things, it is impossible with our merge formalism to have the above
  // graph with a node that exists in 'to' and 'working', but not 'from'.)
  //
  // finally, we take the cset from working -> merged, and apply that to the
  //   workspace
  // and take the cset from the workspace's base, and write that to _MTN/work

  // The node id source we'll use for the 'working' and 'to' rosters.
  temp_node_id_source nis;

  // Get the FROM roster
  shared_ptr<roster_t> from_roster = shared_ptr<roster_t>(new roster_t());
  MM(*from_roster);
  app.db.get_roster(from_rid, *from_roster);

  // Get the WORKING roster, and also the base roster while we're at it
  roster_t working_roster; MM(working_roster);
  roster_t base_roster; MM(base_roster);
  app.work.get_base_and_current_roster_shape(base_roster, working_roster, nis);
  app.work.update_current_roster_from_filesystem(working_roster);

  // Get the FROM->TO cset...
  cset from_to_to; MM(from_to_to);
  cset from_to_to_excluded; MM(from_to_to_excluded);
  {
    roster_t to_true_roster;
    app.db.get_roster(to_rid, to_true_roster);
    node_restriction mask(args_to_paths(args),
                          args_to_paths(app.opts.exclude_patterns),
                          app.opts.depth,
                          *from_roster, to_true_roster, app);
    make_restricted_csets(*from_roster, to_true_roster,
                          from_to_to, from_to_to_excluded,
                          mask);
    check_restricted_cset(*from_roster, from_to_to);
  }
  N(!from_to_to.empty(), F("no changes to be applied"));
  // ...and use it to create the TO roster
  roster_t to_roster; MM(to_roster);
  {
    to_roster = *from_roster;
    editable_roster_base editable_to_roster(to_roster, nis);
    from_to_to.apply_to(editable_to_roster);
  }

  // Now do the merge
  roster_merge_result result;
  three_way_merge(*from_roster, working_roster, to_roster, result);

  roster_t & merged_roster = result.roster;

  content_merge_workspace_adaptor wca(app, from_roster);
  resolve_merge_conflicts(working_roster, to_roster,
                          result, wca, app);

  I(result.is_clean());
  // temporary node ids may appear
  merged_roster.check_sane(true);

  // we apply the working to merged cset to the workspace 
  cset update;
  MM(update);
  make_cset(working_roster, merged_roster, update);
  E(!update.empty(), F("no changes were applied"));
  app.work.perform_content_update(update, wca);

  P(F("applied changes to workspace"));

  // and record any remaining changes in _MTN/revision
  revision_id base_id;
  revision_t remaining;
  MM(remaining);
  app.work.get_revision_id(base_id);
  make_revision_for_workspace(base_id, base_roster, merged_roster, remaining);

  // small race condition here...
  app.work.put_work_rev(remaining);
  app.work.update_any_attrs();
  
  // add a note to the user log file about what we did
  {
    utf8 log;
    app.work.read_user_log(log);
    std::string log_str = log();
    if (!log_str.empty())
      log_str += "\n";
    if (from_to_to_excluded.empty())
      log_str += (FL("applied changes from %s\n"
                     "             through %s\n")
                  % from_rid % to_rid).str();
    else
      log_str += (FL("applied partial changes from %s\n"
                     "                     through %s\n")
                  % from_rid % to_rid).str();
    app.work.write_user_log(utf8(log_str));
  }
}

CMD(heads, N_("tree"), "", N_("show unmerged head revisions of branch"),
    options::opts::branch)
{
  set<revision_id> heads;
  if (args.size() != 0)
    throw usage(name);

  N(app.opts.branch_name() != "",
    F("please specify a branch, with --branch=BRANCH"));

  app.get_project().get_branch_heads(app.opts.branch_name, heads);

  if (heads.size() == 0)
    P(F("branch '%s' is empty") % app.opts.branch_name);
  else if (heads.size() == 1)
    P(F("branch '%s' is currently merged:") % app.opts.branch_name);
  else
    P(F("branch '%s' is currently unmerged:") % app.opts.branch_name);

  for (set<revision_id>::const_iterator i = heads.begin();
       i != heads.end(); ++i)
    cout << describe_revision(app, *i) << "\n";
}

<<<<<<< HEAD
CMD(get_roster, N_("debug"), N_("[REVID]"),
    N_("dump the roster associated with the given REVID, "
       "or the workspace if no REVID is given"),
    option::none)
=======
CMD(get_roster, N_("debug"), N_("REVID"),
    N_("dump the roster associated with the given REVID"),
    options::opts::none)
>>>>>>> 97b0a045
{
  revision_id rid;
  roster_t roster;
  marking_map mm;
  
  if (args.size() == 0)
    {
      parent_map parents;
      temp_node_id_source nis;
      rid = fake_id();
      
      app.require_workspace();
      app.work.get_parent_rosters(parents);
      app.work.get_current_roster_shape(roster, nis);
      app.work.update_current_roster_from_filesystem(roster);

      if (parents.size() == 0)
        {
          mark_roster_with_no_parents(rid, roster, mm);
        }
      else if (parents.size() == 1)
        {
          roster_t parent = parent_roster(parents.begin());
          marking_map parent_mm = parent_marking(parents.begin());
          mark_roster_with_one_parent(parent, parent_mm, rid, roster, mm);
        }
      else
        {
          parent_map::const_iterator i = parents.begin();
          revision_id left_id = parent_id(i);
          roster_t const & left_roster = parent_roster(i);
          marking_map const & left_markings = parent_marking(i);

          i++;
          revision_id right_id = parent_id(i);
          roster_t const & right_roster = parent_roster(i);
          marking_map const & right_markings = parent_marking(i);

          i++; I(i == parents.end());

          set<revision_id> left_uncommon_ancestors, right_uncommon_ancestors;
          app.db.get_uncommon_ancestors(left_id, right_id,
                                        left_uncommon_ancestors,
                                        right_uncommon_ancestors);

          mark_merge_roster(left_roster, left_markings,
                            left_uncommon_ancestors,
                            right_roster, right_markings,
                            right_uncommon_ancestors,
                            rid, roster, mm);
        }
    }
  else if (args.size() == 1)
    {
      complete(app, idx(args, 0)(), rid);
      I(!null_id(rid));
      app.db.get_roster(rid, roster, mm);
    }
  else
    throw usage(name);


  roster_data dat;
  write_roster_and_marking(roster, mm, dat);
  cout << dat;
}


// Local Variables:
// mode: C++
// fill-column: 76
// c-file-style: "gnu"
// indent-tabs-mode: nil
// End:
// vim: et:sw=2:sts=2:ts=2:cino=>2s,{s,\:s,+s,t0,g0,^-2,e-2,n-2,p2s,(0,=s:<|MERGE_RESOLUTION|>--- conflicted
+++ resolved
@@ -89,9 +89,9 @@
       branches.insert(utf8(b()));
     }
 
-  if (branches.find(app.branch_name) != branches.end())
-    {
-      L(FL("using existing branch %s") % app.branch_name());
+  if (branches.find(app.opts.branch_name) != branches.end())
+    {
+      L(FL("using existing branch %s") % app.opts.branch_name());
     }
   else
     {
@@ -109,7 +109,7 @@
       else if (branches.size() == 1)
         {
           // one non-matching, inform and update
-          app.branch_name = (*(branches.begin()))();
+          app.opts.branch_name = (*(branches.begin()))();
           switched_branch = true;
         }
       else
@@ -117,7 +117,7 @@
           I(branches.size() == 0);
           W(F("target revision not in any branch\n"
               "next commit will use branch %s")
-            % app.branch_name());
+            % app.opts.branch_name());
         }
     }
   return switched_branch;
@@ -198,53 +198,9 @@
 
   // Fiddle around with branches, in an attempt to guess what the user
   // wants.
-<<<<<<< HEAD
   bool switched_branch = pick_branch_for_update(chosen_rid, app);
   if (switched_branch)
-    P(F("switching to branch %s") % app.branch_name());
-=======
-  
-  bool switched_branch = false;
-  {
-    // figure out which branches the target is in
-    set< utf8 > branches;
-    app.get_project().get_revision_branches(chosen_rid, branches);
-
-    if (branches.find(app.opts.branch_name) != branches.end())
-      {
-        L(FL("using existing branch %s") % app.opts.branch_name());
-      }
-    else
-      {
-        P(F("target revision is not in current branch"));
-        if (branches.size() > 1)
-          {
-            // multiple non-matching branchnames
-            string branch_list;
-            for (set<utf8>::const_iterator i = branches.begin();
-                 i != branches.end(); i++)
-              branch_list += "\n  " + (*i)();
-            N(false, F("target revision is in multiple branches:%s\n\n"
-                       "try again with explicit --branch") % branch_list);
-          }
-        else if (branches.size() == 1)
-          {
-            // one non-matching, inform and update
-            app.opts.branch_name = (*(branches.begin()));
-            switched_branch = true;
-            P(F("switching to branch %s") % app.opts.branch_name());
-          }
-        else
-          {
-            I(branches.size() == 0);
-            W(F("target revision not in any branch\n"
-                "next commit will use branch %s")
-              % app.opts.branch_name());
-          }
-      }
-  }
-
->>>>>>> 97b0a045
+    P(F("switching to branch %s") % app.opts.branch_name());
 
   // Okay, we have a target, we have a branch, let's do this merge!
 
@@ -305,15 +261,8 @@
   app.work.update_any_attrs();
   app.work.maybe_update_inodeprints();
 
-<<<<<<< HEAD
-  if (!app.branch_name().empty())
+  if (!app.opts.branch_name().empty())
     app.make_branch_sticky();
-=======
-  if (!app.opts.branch_name().empty())
-    {
-      app.make_branch_sticky();
-    }
->>>>>>> 97b0a045
   if (switched_branch)
     P(F("switched branch; next commit will use branch %s") % app.opts.branch_name());
   P(F("updated to base revision %s") % chosen_rid);
@@ -988,16 +937,10 @@
     cout << describe_revision(app, *i) << "\n";
 }
 
-<<<<<<< HEAD
 CMD(get_roster, N_("debug"), N_("[REVID]"),
     N_("dump the roster associated with the given REVID, "
        "or the workspace if no REVID is given"),
-    option::none)
-=======
-CMD(get_roster, N_("debug"), N_("REVID"),
-    N_("dump the roster associated with the given REVID"),
     options::opts::none)
->>>>>>> 97b0a045
 {
   revision_id rid;
   roster_t roster;
