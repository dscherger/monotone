--- conflicted
+++ resolved
@@ -95,14 +95,8 @@
 
   // figure out which branches the target is in
   set< branch_name > branches;
-<<<<<<< HEAD
-  for (vector< revision<cert> >::const_iterator i = certs.begin();
-       i != certs.end(); i++)
-    branches.insert(branch_name(i->inner().value()));
-=======
   project_set projects(db, lua, opts);
   projects.get_revision_branches(chosen_rid, branches);
->>>>>>> b6f646fb
 
   if (branches.find(opts.branchname) != branches.end())
     {
@@ -153,12 +147,8 @@
     throw usage(execid);
 
   database db(app);
-<<<<<<< HEAD
   workspace work(app);
-  project_t project(db);
-=======
   project_set projects(db, app.lua, app.opts);
->>>>>>> b6f646fb
 
   // Figure out where we are
   parent_map parents;
@@ -202,11 +192,7 @@
     }
   else
     {
-<<<<<<< HEAD
-      complete(app.opts, app.lua, project, app.opts.revision_selectors[0](), chosen_rid);
-=======
-      complete(app, projects, app.opts.revision_selectors[0](), chosen_rid);
->>>>>>> b6f646fb
+      complete(app.opts, app.lua, projects, app.opts.revision_selectors[0](), chosen_rid);
     }
   I(!null_id(chosen_rid));
 
@@ -703,13 +689,8 @@
     throw usage(execid);
 
   database db(app);
-<<<<<<< HEAD
   workspace work(app);
-  project_t project(db);
-=======
   project_set projects(db, app.lua, app.opts);
-  app.require_workspace();
->>>>>>> b6f646fb
 
   // Get the current state of the workspace.
 
@@ -739,11 +720,7 @@
     calculate_ident(working_rev, working_rid);
   }
 
-<<<<<<< HEAD
-  complete(app.opts, app.lua, project, idx(args, 0)(), right_id);
-=======
-  complete(app, projects, idx(args, 0)(), right_id);
->>>>>>> b6f646fb
+  complete(app.opts, app.lua, projects, idx(args, 0)(), right_id);
   db.get_roster(right_id, right);
   N(!(left_id == right_id), F("workspace is already at revision %s") % left_id);
 
@@ -818,13 +795,8 @@
   if (args.size() != 3)
     throw usage(execid);
 
-<<<<<<< HEAD
-  complete(app.opts, app.lua, project, idx(args, 0)(), left);
-  complete(app.opts, app.lua, project, idx(args, 1)(), right);
-=======
-  complete(app, projects, idx(args, 0)(), left);
-  complete(app, projects, idx(args, 1)(), right);
->>>>>>> b6f646fb
+  complete(app.opts, app.lua, projects, idx(args, 0)(), left);
+  complete(app.opts, app.lua, projects, idx(args, 1)(), right);
   branch = branch_name(idx(args, 2)());
 
   N(!(left == right),
@@ -848,23 +820,13 @@
     options::opts::none)
 {
   database db(app);
-<<<<<<< HEAD
-  project_t project(db);
+  project_set projects(db, app.lua, app.opts);
 
   if (args.size() != 2)
     throw usage(execid);
   revision_id l_id, r_id;
-  complete(app.opts, app.lua, project, idx(args,0)(), l_id);
-  complete(app.opts, app.lua, project, idx(args,1)(), r_id);
-=======
-  project_set projects(db, app.lua, app.opts);
-  
-  if (args.size() != 2)
-    throw usage(execid);
-  revision_id l_id, r_id;
-  complete(app, projects, idx(args,0)(), l_id);
-  complete(app, projects, idx(args,1)(), r_id);
->>>>>>> b6f646fb
+  complete(app.opts, app.lua, projects, idx(args,0)(), l_id);
+  complete(app.opts, app.lua, projects, idx(args,1)(), r_id);
   N(!is_ancestor(db, l_id, r_id),
     F("%s is an ancestor of %s; no merge is needed.") % l_id % r_id);
   N(!is_ancestor(db, r_id, l_id),
@@ -926,22 +888,13 @@
     options::opts::revision | options::opts::depth | options::opts::exclude)
 {
   database db(app);
-<<<<<<< HEAD
   workspace work(app);
-  project_t project(db);
-=======
   project_set projects(db, app.lua, app.opts);
->>>>>>> b6f646fb
-
   // Work out our arguments
   revision_id from_rid, to_rid;
   if (app.opts.revision_selectors.size() == 1)
     {
-<<<<<<< HEAD
-      complete(app.opts, app.lua, project, idx(app.opts.revision_selectors, 0)(), to_rid);
-=======
-      complete(app, projects, idx(app.opts.revision_selectors, 0)(), to_rid);
->>>>>>> b6f646fb
+      complete(app.opts, app.lua, projects, idx(app.opts.revision_selectors, 0)(), to_rid);
       std::set<revision_id> parents;
       db.get_revision_parents(to_rid, parents);
       N(parents.size() == 1,
@@ -954,13 +907,8 @@
     }
   else if (app.opts.revision_selectors.size() == 2)
     {
-<<<<<<< HEAD
-      complete(app.opts, app.lua, project, idx(app.opts.revision_selectors, 0)(), from_rid);
-      complete(app.opts, app.lua, project, idx(app.opts.revision_selectors, 1)(), to_rid);
-=======
-      complete(app, projects, idx(app.opts.revision_selectors, 0)(), from_rid);
-      complete(app, projects, idx(app.opts.revision_selectors, 1)(), to_rid);
->>>>>>> b6f646fb
+      complete(app.opts, app.lua, projects, idx(app.opts.revision_selectors, 0)(), from_rid);
+      complete(app.opts, app.lua, projects, idx(app.opts.revision_selectors, 1)(), to_rid);
     }
   else
     throw usage(execid);
@@ -1202,11 +1150,7 @@
       database db(app);
       project_set projects(db, app.lua, app.opts);
       revision_id rid;
-<<<<<<< HEAD
-      complete(app.opts, app.lua, project, idx(args, 0)(), rid);
-=======
-      complete(app, projects, idx(args, 0)(), rid);
->>>>>>> b6f646fb
+      complete(app.opts, app.lua, projects, idx(args, 0)(), rid);
       I(!null_id(rid));
       db.get_roster(rid, roster, mm);
     }
