// Copyright (C) 2002 Graydon Hoare <graydon@pobox.com>
//
// This program is made available under the GNU GPL version 2.0 or
// greater. See the accompanying file COPYING for details.
//
// This program is distributed WITHOUT ANY WARRANTY; without even the
// implied warranty of MERCHANTABILITY or FITNESS FOR A PARTICULAR
// PURPOSE.

#include "base.hh"
#include <cstring>
#include <iostream>
#include <iomanip>

#include "cmd.hh"
#include "diff_patch.hh"
#include "merge.hh"
#include "restrictions.hh"
#include "revision.hh"
#include "roster_merge.hh"
#include "transforms.hh"
#include "update.hh"
#include "work.hh"
#include "safe_map.hh"
#include "ui.hh"
#include "app_state.hh"
#include "simplestring_xform.hh"

using std::cout;
using std::make_pair;
using std::map;
using std::set;
using std::string;
using std::vector;
using std::strlen;

using boost::shared_ptr;

static void
three_way_merge(roster_t const & ancestor_roster,
                roster_t const & left_roster, roster_t const & right_roster,
                roster_merge_result & result)
{
  MM(ancestor_roster);
  MM(left_roster);
  MM(right_roster);

  // Make some fake rids
  revision_id ancestor_rid(fake_id()); MM(ancestor_rid);
  revision_id left_rid(fake_id()); MM(left_rid);
  revision_id right_rid(fake_id()); MM(right_rid);
  
  // Mark up the ANCESTOR
  marking_map ancestor_markings; MM(ancestor_markings);
  mark_roster_with_no_parents(ancestor_rid, ancestor_roster, ancestor_markings);

  // Mark up the LEFT roster
  marking_map left_markings; MM(left_markings);
  mark_roster_with_one_parent(ancestor_roster, ancestor_markings,
                              left_rid, left_roster, left_markings);
  
  // Mark up the RIGHT roster
  marking_map right_markings; MM(right_markings);
  mark_roster_with_one_parent(ancestor_roster, ancestor_markings,
                              right_rid, right_roster, right_markings);

  // Make the synthetic graph, by creating uncommon ancestor sets
  std::set<revision_id> left_uncommon_ancestors, right_uncommon_ancestors;
  safe_insert(left_uncommon_ancestors, left_rid);
  safe_insert(right_uncommon_ancestors, right_rid);

  // And do the merge
  roster_merge(left_roster, left_markings, left_uncommon_ancestors,
               right_roster, right_markings, right_uncommon_ancestors,
               result);
}

static bool
pick_branch_for_update(revision_id chosen_rid, app_state & app)
{
  bool switched_branch = false;

  // figure out which branches the target is in
  vector< revision<cert> > certs;
  app.db.get_revision_certs(chosen_rid, branch_cert_name, certs);
  erase_bogus_certs(certs, app);

  set< branch_name > branches;
  for (vector< revision<cert> >::const_iterator i = certs.begin();
       i != certs.end(); i++)
    {
      cert_value b;
      decode_base64(i->inner().value, b);
      branches.insert(branch_name(b()));
    }

  if (branches.find(app.opts.branchname) != branches.end())
    {
      L(FL("using existing branch %s") % app.opts.branchname());
    }
  else
    {
      P(F("target revision is not in current branch"));
      if (branches.size() > 1)
        {
          // multiple non-matching branchnames
          string branch_list;
          for (set<branch_name>::const_iterator i = branches.begin();
               i != branches.end(); i++)
            branch_list += "\n  " + (*i)();
          N(false, F("target revision is in multiple branches:%s\n\n"
                     "try again with explicit --branch") % branch_list);
        }
      else if (branches.size() == 1)
        {
          // one non-matching, inform and update
          app.opts.branchname = *(branches.begin());
          switched_branch = true;
        }
      else
        {
          I(branches.size() == 0);
          W(F("target revision not in any branch\n"
              "next commit will use branch %s")
            % app.opts.branchname);
        }
    }
  return switched_branch;
}

CMD(update, "update", "", CMD_REF(workspace), "",
    N_("Updates the workspace"),
    N_("This command modifies your workspace to be based off of a "
       "different revision, preserving uncommitted changes as it does so.  "
       "If a revision is given, update the workspace to that revision.  "
       "If not, update the workspace to the head of the branch."),
    options::opts::branch | options::opts::revision)
{
  if (args.size() > 0)
    throw usage(execid);

  if (app.opts.revision_selectors.size() > 1)
    throw usage(execid);

  app.require_workspace();

  // Figure out where we are
  parent_map parents;
  app.work.get_parent_rosters(parents);

  N(parents.size() == 1,
    F("this command can only be used in a single-parent workspace"));

  revision_id old_rid = parent_id(parents.begin());
  N(!null_id(old_rid),
    F("this workspace is a new project; cannot update"));

  // Figure out where we're going

  revision_id chosen_rid;
  if (app.opts.revision_selectors.size() == 0)
    {
      P(F("updating along branch '%s'") % app.opts.branchname);
      set<revision_id> candidates;
      pick_update_candidates(old_rid, app, candidates);
      N(!candidates.empty(),
        F("your request matches no descendents of the current revision\n"
          "in fact, it doesn't even match the current revision\n"
          "maybe you want something like --revision=h:%s")
        % app.opts.branchname);
      if (candidates.size() != 1)
        {
          P(F("multiple update candidates:"));
          for (set<revision_id>::const_iterator i = candidates.begin();
               i != candidates.end(); ++i)
            P(i18n_format("  %s") % describe_revision(app, *i));
          P(F("choose one with '%s update -r<id>'") % ui.prog_name);
          E(false, F("multiple update candidates remain after selection"));
        }
      chosen_rid = *(candidates.begin());
    }
  else
    {
      complete(app, app.opts.revision_selectors[0](), chosen_rid);
      N(app.db.revision_exists(chosen_rid),
        F("no such revision '%s'") % chosen_rid);
    }
  I(!null_id(chosen_rid));

  // do this notification before checking to see if we can bail out early,
  // because when you are at one of several heads, and you hit update, you
  // want to know that merging would let you update further.
  notify_if_multiple_heads(app);

  if (old_rid == chosen_rid)
    {
      P(F("already up to date at %s") % old_rid);
      // do still switch the workspace branch, in case they have used
      // update to switch branches.
      if (!app.opts.branchname().empty())
        app.make_branch_sticky();
      return;
    }

  P(F("selected update target %s") % chosen_rid);

  // Fiddle around with branches, in an attempt to guess what the user
  // wants.
  bool switched_branch = pick_branch_for_update(chosen_rid, app);
  if (switched_branch)
    P(F("switching to branch %s") % app.opts.branchname());

  // Okay, we have a target, we have a branch, let's do this merge!

  // We have:
  //
  //    old  --> working
  //     |         |
  //     V         V
  //  chosen --> merged
  //
  // - old is the revision specified in _MTN/revision
  // - working is based on old and includes the workspace's changes
  // - chosen is the revision we're updating to and will end up in _MTN/revision
  // - merged is the merge of working and chosen, that will become the new
  //   workspace
  //
  // we apply the working to merged cset to the workspace
  // and write the cset from chosen to merged changeset in _MTN/work
  
  temp_node_id_source nis;

  // Get the OLD and WORKING rosters
  database::roster_t_cp old_roster
    = parent_cached_roster(parents.begin()).first;
  MM(*old_roster);
  roster_t working_roster; MM(working_roster);
  app.work.get_current_roster_shape(working_roster, nis);
  app.work.update_current_roster_from_filesystem(working_roster);

  // Get the CHOSEN roster
  roster_t chosen_roster; MM(chosen_roster);
  app.db.get_roster(chosen_rid, chosen_roster);
  
  // And finally do the merge
  roster_merge_result result;
  three_way_merge(*old_roster, working_roster, chosen_roster, result);

  roster_t & merged_roster = result.roster;

  map<file_id, file_path> paths;
  get_content_paths(working_roster, paths);

  content_merge_workspace_adaptor wca(app, old_roster, paths);
  resolve_merge_conflicts(working_roster, chosen_roster,
                          result, wca, app);

  // Make sure it worked...
  I(result.is_clean());
  merged_roster.check_sane(true);

  // Now finally modify the workspace
  cset update;
  make_cset(working_roster, merged_roster, update);
  app.work.perform_content_update(update, wca);

  revision_t remaining;
  make_revision_for_workspace(chosen_rid, chosen_roster,
                              merged_roster, remaining);

  // small race condition here...
  app.work.put_work_rev(remaining);
  app.work.update_any_attrs();
  app.work.maybe_update_inodeprints();

  if (!app.opts.branchname().empty())
    app.make_branch_sticky();
  if (switched_branch)
    P(F("switched branch; next commit will use branch %s") % app.opts.branchname());
  P(F("updated to base revision %s") % chosen_rid);
}

// Subroutine of CMD(merge) and CMD(explicit_merge).  Merge LEFT with RIGHT,
// placing results onto BRANCH.  Note that interactive_merge_and_store may
// bomb out, and therefore so may this.
static void
merge_two(revision_id const & left, revision_id const & right,
          branch_name const & branch, string const & caller, app_state & app,
          std::ostream & output, bool automate)
{
  // The following mess constructs a neatly formatted log message that looks
  // like this:
  //    CALLER of 'LEFT'
  //          and 'RIGHT'
  //    to branch 'BRANCH'
  // where the last line is left out if we're merging onto the current branch.
  // We use a stringstream because boost::format does not support %-*s.
  using std::ostringstream;
  using std::setw;
  using std::max;

  ostringstream log;
  size_t fieldwidth = max(caller.size() + strlen(" of '"), strlen("and '"));

  if (branch != app.opts.branchname)
    fieldwidth = max(fieldwidth, strlen("to branch '"));

  log << setw(fieldwidth - strlen(" of '")) << caller << " of '" << left
      << "'\n" << setw(fieldwidth) << "and '" << right
      << "'\n";

  if (branch != app.opts.branchname)
    log << setw(fieldwidth) << "to branch '" << branch << "'\n";

  // Now it's time for the real work.
  if (automate)
    {
      output << left << " " << right << " ";
    }
  else
    {
      P(F("[left]  %s") % left);
      P(F("[right] %s") % right);
    }
  
  revision_id merged;
  transaction_guard guard(app.db);
  interactive_merge_and_store(left, right, merged, app);

  app.get_project().put_standard_certs_from_options(merged,
                                                    branch,
                                                    utf8(log.str()));

  guard.commit();
  if (automate)
    output << merged << "\n";
  else
    P(F("[merged] %s") % merged);
}

// should merge support --message, --message-file?  It seems somewhat weird,
// since a single 'merge' command may perform arbitrarily many actual merges.
// (Possibility: append the --message/--message-file text to the synthetic
// log message constructed in merge_two().)
CMD(merge, "merge", "", CMD_REF(tree), "",
    N_("Merges unmerged heads of a branch"),
    "",
    options::opts::branch | options::opts::date | options::opts::author)
{
  typedef std::pair<revision_id, revision_id> revpair;
  typedef set<revision_id>::const_iterator rid_set_iter;

  if (args.size() != 0)
    throw usage(execid);

  N(app.opts.branchname() != "",
    F("please specify a branch, with --branch=BRANCH"));

  set<revision_id> heads;
  app.get_project().get_branch_heads(app.opts.branchname, heads);

  N(heads.size() != 0, F("branch '%s' is empty") % app.opts.branchname);
  if (heads.size() == 1)
    {
      P(F("branch '%s' is already merged") % app.opts.branchname);
      return;
    }

  P(FP("%d head on branch '%s'", "%d heads on branch '%s'", heads.size())
      % heads.size() % app.opts.branchname);

  map<revision_id, revpair> heads_for_ancestor;
  set<revision_id> ancestors;
  size_t pass = 1, todo = heads.size() - 1;

  // If there are more than two heads to be merged, on each iteration we
  // merge a pair whose least common ancestor is not an ancestor of any
  // other pair's least common ancestor.  For example, if the history graph
  // looks like this:
  //
  //            X
  //           / \.                      (periods to prevent multi-line
  //          Y   C                       comment warnings)
  //         / \.
  //        A   B
  //
  // A and B will be merged first, and then the result will be merged with C.
  while (heads.size() > 2)
    {
      P(F("merge %d / %d:") % pass % todo);
      P(F("calculating best pair of heads to merge next"));

      // For every pair of heads, determine their merge ancestor, and
      // remember the ancestor->head mapping. 
      for (rid_set_iter i = heads.begin(); i != heads.end(); ++i)
        for (rid_set_iter j = i; j != heads.end(); ++j)
          {
            // It is not possible to initialize j to i+1 (set iterators
            // expose neither operator+ nor a nondestructive next() method)
            if (j == i)
              continue;

            revision_id ancestor;
            find_common_ancestor_for_merge(*i, *j, ancestor, app);
            
            // More than one pair might have the same ancestor (e.g. if we
            // have three heads all with the same parent); as this table
            // will be recalculated on every pass, we just take the first
            // one we find.
            if (ancestors.insert(ancestor).second)
              safe_insert(heads_for_ancestor, std::make_pair(ancestor, revpair(*i, *j)));
          }
    
      // Erasing ancestors from ANCESTORS will now produce a set of merge
      // ancestors each of which is not itself an ancestor of any other
      // merge ancestor.
      erase_ancestors(ancestors, app);
      I(ancestors.size() > 0);

      // Take the first ancestor from the above set and merge its
      // corresponding pair of heads.
      revpair p = heads_for_ancestor[*ancestors.begin()];
      
      merge_two(p.first, p.second, app.opts.branchname, string("merge"), app, std::cout, false);

      ancestors.clear();
      heads_for_ancestor.clear();
      app.get_project().get_branch_heads(app.opts.branchname, heads);
      pass++;
    }

  // Last one.
  I(pass == todo);
  if (todo > 1)
    P(F("merge %d / %d:") % pass % todo);

  rid_set_iter i = heads.begin();
  revision_id left = *i++;
  revision_id right = *i++;
  I(i == heads.end());
  
  merge_two(left, right, app.opts.branchname, string("merge"), app, std::cout, false);
  P(F("note: your workspaces have not been updated"));
}

CMD(propagate, "propagate", "", CMD_REF(tree),
    N_("SOURCE-BRANCH DEST-BRANCH"),
    N_("Merges from one branch to another asymmetrically"),
    "",
    options::opts::date | options::opts::author | options::opts::message | options::opts::msgfile)
{
  if (args.size() != 2)
    throw usage(execid);
  args_vector a = args;
  a.push_back(arg_type());
  process(app, make_command_id("tree merge_into_dir"), a);
}

CMD(merge_into_dir, "merge_into_dir", "", CMD_REF(tree),
    N_("SOURCE-BRANCH DEST-BRANCH DIR"),
    N_("Merges one branch into a subdirectory in another branch"),
    "",
    options::opts::date | options::opts::author | options::opts::message | options::opts::msgfile)
{
  //   This is a special merge operator, but very useful for people
  //   maintaining "slightly disparate but related" trees. It does a one-way
  //   merge; less powerful than putting things in the same branch and also
  //   more flexible.
  //
  //   1. Check to see if src and dst branches are merged, if not abort, if so
  //   call heads N1 and N2 respectively.
  //
  //   2. (FIXME: not yet present) Run the hook propagate ("src-branch",
  //   "dst-branch", N1, N2) which gives the user a chance to massage N1 into
  //   a state which is likely to "merge nicely" with N2, eg. edit pathnames,
  //   omit optional files of no interest.
  //
  //   3. Do a normal 2 or 3-way merge on N1 and N2, depending on the
  //   existence of common ancestors.
  //
  //   4. Save the results as the delta (N2,M), the ancestry edges (N1,M)
  //   and (N2,M), and the cert (N2,dst).
  //
  //   There are also special cases we have to check for where no merge is
  //   actually necessary, because there hasn't been any divergence since the
  //   last time propagate was run.
  //
  //   If dir is not the empty string, rename the root of N1 to have the name
  //   'dir' in the merged tree. (ie, it has name "basename(dir)", and its
  //   parent node is "N2.get_node(dirname(dir))")

  set<revision_id> src_heads, dst_heads;

  if (args.size() != 3)
    throw usage(execid);

  app.get_project().get_branch_heads(branch_name(idx(args, 0)()), src_heads);
  app.get_project().get_branch_heads(branch_name(idx(args, 1)()), dst_heads);

  N(src_heads.size() != 0, F("branch '%s' is empty") % idx(args, 0)());
  N(src_heads.size() == 1, F("branch '%s' is not merged") % idx(args, 0)());

  N(dst_heads.size() != 0, F("branch '%s' is empty") % idx(args, 1)());
  N(dst_heads.size() == 1, F("branch '%s' is not merged") % idx(args, 1)());

  set<revision_id>::const_iterator src_i = src_heads.begin();
  set<revision_id>::const_iterator dst_i = dst_heads.begin();

  P(F("propagating %s -> %s") % idx(args,0) % idx(args,1));
  P(F("[source] %s") % *src_i);
  P(F("[target] %s") % *dst_i);

  // check for special cases
  if (*src_i == *dst_i || is_ancestor(*src_i, *dst_i, app))
    {
      P(F("branch '%s' is up-to-date with respect to branch '%s'")
          % idx(args, 1)() % idx(args, 0)());
      P(F("no action taken"));
    }
  else if (is_ancestor(*dst_i, *src_i, app))
    {
      P(F("no merge necessary; putting %s in branch '%s'")
        % (*src_i) % idx(args, 1)());
      transaction_guard guard(app.db);
      app.get_project().put_revision_in_branch(*src_i,
                                               branch_name(idx(args, 1)()));
      guard.commit();
    }
  else
    {
      revision_id merged;
      transaction_guard guard(app.db);

      {
        revision_id const & left_rid(*src_i), & right_rid(*dst_i);
        roster_t left_roster, right_roster;
        MM(left_roster);
        MM(right_roster);
        marking_map left_marking_map, right_marking_map;
        set<revision_id> 
          left_uncommon_ancestors, 
          right_uncommon_ancestors;

        app.db.get_roster(left_rid, left_roster, left_marking_map);
        app.db.get_roster(right_rid, right_roster, right_marking_map);
        app.db.get_uncommon_ancestors(left_rid, right_rid,
                                      left_uncommon_ancestors,
                                      right_uncommon_ancestors);

        if (!idx(args,2)().empty())
          {
            dir_t moved_root = left_roster.root();
            file_path pth = file_path_external(idx(args, 2));
            file_path dir;
            path_component base;
            MM(dir);
            pth.dirname_basename(dir, base);

            N(right_roster.has_node(dir),
              F("Path %s not found in destination tree.") % pth);
            node_t parent = right_roster.get_node(dir);
            moved_root->parent = parent->self;
            moved_root->name = base;
            marking_map::iterator 
              i = left_marking_map.find(moved_root->self);
            I(i != left_marking_map.end());
            i->second.parent_name.clear();
            i->second.parent_name.insert(left_rid);
          }

        roster_merge_result result;
        roster_merge(left_roster, 
                     left_marking_map, 
                     left_uncommon_ancestors,
                     right_roster, 
                     right_marking_map, 
                     right_uncommon_ancestors,
                     result);

        content_merge_database_adaptor 
          dba(app, left_rid, right_rid, left_marking_map);

        resolve_merge_conflicts(left_roster, right_roster,
                                result, dba, app);

        {
          dir_t moved_root = left_roster.root();
          moved_root->parent = the_null_node;
          moved_root->name = path_component();
        }

        // Write new files into the db.
        store_roster_merge_result(left_roster, right_roster, result,
                                  left_rid, right_rid, merged,
                                  app);
      }

      bool log_message_given;
      utf8 log_message;
      process_commit_message_args(log_message_given, log_message, app);
      if (!log_message_given)
        log_message = utf8((FL("propagate from branch '%s' (head %s)\n"
                               "            to branch '%s' (head %s)\n")
                            % idx(args, 0) % (*src_i)
                            % idx(args, 1) % (*dst_i)).str());

      app.get_project().put_standard_certs_from_options(merged,
                                                        branch_name(idx(args, 1)()),
                                                        log_message);

      guard.commit();
      P(F("[merged] %s") % merged);
    }
}

CMD(merge_into_workspace, "merge_into_workspace", "", CMD_REF(tree),
    N_("OTHER-REVISION"),
    N_("Merges a revision into the current workspace's base revision"),
    N_("Merges OTHER-REVISION into the current workspace's base revision, "
       "and update the current workspace with the result.  There can be no "
       "pending changes in the current workspace.  Both OTHER-REVISION and "
       "the workspace's base revision will be recorded as parents on commit.  "
       "The workspace's selected branch is not changed."),
    options::opts::none)
{
  revision_id left_id, right_id;
  database::cached_roster left, right;
  roster_t working_roster;

  if (args.size() != 1)
    throw usage(execid);

  app.require_workspace();

  // Get the current state of the workspace.

  // This command cannot be applied to a workspace with more than one parent
  // (revs can have no more than two parents).
  {
    parent_map parents;
    app.work.get_parent_rosters(parents);
    N(parents.size() == 1,
      F("this command can only be used in a single-parent workspace"));

    temp_node_id_source nis;
    app.work.get_current_roster_shape(working_roster, nis);
    app.work.update_current_roster_from_filesystem(working_roster);

    N(parent_roster(parents.begin()) == working_roster,
      F("'%s' can only be used in a workspace with no pending changes") %
        join_words(execid)());

    left_id = parent_id(parents.begin());
    left = parent_cached_roster(parents.begin());
  }

  complete(app, idx(args, 0)(), right_id);
  app.db.get_roster(right_id, right);
  N(!(left_id == right_id), F("workspace is already at revision %s") % left_id);

  set<revision_id> left_uncommon_ancestors, right_uncommon_ancestors;
  app.db.get_uncommon_ancestors(left_id, right_id,
                                left_uncommon_ancestors,
                                right_uncommon_ancestors);

  roster_merge_result merge_result;
  MM(merge_result);
  roster_merge(*left.first, *left.second, left_uncommon_ancestors,
               *right.first, *right.second, right_uncommon_ancestors,
               merge_result);

  revision_id lca_id;
  database::cached_roster lca;
  find_common_ancestor_for_merge(left_id, right_id, lca_id, app);
  app.db.get_roster(lca_id, lca);

  map<file_id, file_path> paths;
  get_content_paths(working_roster, paths);

  content_merge_workspace_adaptor wca(app, lca.first, paths);
  resolve_merge_conflicts(*left.first, *right.first, merge_result, wca, app);

  // Make sure it worked...
  I(merge_result.is_clean());
  merge_result.roster.check_sane(true);

  // Construct the workspace revision.
  parent_map parents;
  safe_insert(parents, std::make_pair(left_id, left));
  safe_insert(parents, std::make_pair(right_id, right));

  revision_t merged_rev;
  make_revision_for_workspace(parents, merge_result.roster, merged_rev);

  // Note: the csets in merged_rev are _not_ suitable for submission to
  // perform_content_update, because content changes have been dropped.
  cset update;
  make_cset(*left.first, merge_result.roster, update);

  // small race condition here...
  app.work.perform_content_update(update, wca);
  app.work.put_work_rev(merged_rev);
  app.work.update_any_attrs();
  app.work.maybe_update_inodeprints();

  P(F("updated to result of merge\n"
      " [left] %s\n"
      "[right] %s\n") % left_id % right_id);
}

CMD(explicit_merge, "explicit_merge", "", CMD_REF(tree),
    N_("LEFT-REVISION RIGHT-REVISION DEST-BRANCH"),
    N_("Merges two explicitly given revisions"),
    N_("The results of the merge are placed on the branch specified by "
       "DEST-BRANCH."),
    options::opts::date | options::opts::author)
{
  revision_id left, right;
  branch_name branch;

  if (args.size() != 3)
    throw usage(execid);

  complete(app, idx(args, 0)(), left);
  complete(app, idx(args, 1)(), right);
  branch = branch_name(idx(args, 2)());

  N(!(left == right),
    F("%s and %s are the same revision, aborting") % left % right);
  N(!is_ancestor(left, right, app),
    F("%s is already an ancestor of %s") % left % right);
  N(!is_ancestor(right, left, app),
    F("%s is already an ancestor of %s") % right % left);

  merge_two(left, right, branch, string("explicit merge"), app, std::cout, false);
}

CMD(show_conflicts, "show_conflicts", "", CMD_REF(informative), N_("REV REV"), 
    N_("Shows what conflicts need resolution between two revisions"),
    N_("The conflicts are calculated based on the two revisions given in "
       "the REV parameters."),
    options::opts::branch | options::opts::date | options::opts::author)
{
  if (args.size() != 2)
    throw usage(execid);
  revision_id l_id, r_id;
  complete(app, idx(args,0)(), l_id);
  complete(app, idx(args,1)(), r_id);                                                                    
  N(!is_ancestor(l_id, r_id, app),
    F("%s is an ancestor of %s; no merge is needed.") % l_id % r_id);
  N(!is_ancestor(r_id, l_id, app),
    F("%s is an ancestor of %s; no merge is needed.") % r_id % l_id);
  roster_t l_roster, r_roster;
  marking_map l_marking, r_marking;
  app.db.get_roster(l_id, l_roster, l_marking);
  app.db.get_roster(r_id, r_roster, r_marking);
  set<revision_id> l_uncommon_ancestors, r_uncommon_ancestors;
  app.db.get_uncommon_ancestors(l_id, r_id,
                                l_uncommon_ancestors,
                                r_uncommon_ancestors);
  roster_merge_result result;
  roster_merge(l_roster, l_marking, l_uncommon_ancestors,
               r_roster, r_marking, r_uncommon_ancestors,
               result);

  P(F("There are %s node_name_conflicts.") 
    % result.node_name_conflicts.size());
  P(F("There are %s file_content_conflicts.") 
    % result.file_content_conflicts.size());
  P(F("There are %s node_attr_conflicts.") 
    % result.node_attr_conflicts.size());
  P(F("There are %s orphaned_node_conflicts.") 
    % result.orphaned_node_conflicts.size());
  P(F("There are %s rename_target_conflicts.") 
    % result.rename_target_conflicts.size());
  P(F("There are %s directory_loop_conflicts.") 
    % result.directory_loop_conflicts.size());
}

CMD(pluck, "pluck", "", CMD_REF(workspace), N_("[-r FROM] -r TO [PATH...]"),
    N_("Applies changes made at arbitrary places in history"),
    N_("This command takes changes made at any point in history, and "
       "edits your current workspace to include those changes.  The end result "
       "is identical to 'mtn diff -r FROM -r TO | patch -p0', except that "
       "this command uses monotone's merger, and thus intelligently handles "
       "renames, conflicts, and so on.\n"
       "If one revision is given, applies the changes made in that revision "
       "compared to its parent.\n"
       "If two revisions are given, applies the changes made to get from the "  
       "first revision to the second."),
    options::opts::revision | options::opts::depth | options::opts::exclude)
{
  // Work out our arguments
  revision_id from_rid, to_rid;

  if (app.opts.revision_selectors.size() == 1)
    {
      complete(app, idx(app.opts.revision_selectors, 0)(), to_rid);
      N(app.db.revision_exists(to_rid),
        F("no such revision '%s'") % to_rid);
      std::set<revision_id> parents;
      app.db.get_revision_parents(to_rid, parents);
      N(parents.size() == 1,
        F("revision %s is a merge\n"
          "to apply the changes relative to one of its parents, use:\n"
          "  %s pluck -r PARENT -r %s")
        % to_rid
        % ui.prog_name % to_rid);
      from_rid = *parents.begin();
    }
  else if (app.opts.revision_selectors.size() == 2)
    {
      complete(app, idx(app.opts.revision_selectors, 0)(), from_rid);
      N(app.db.revision_exists(from_rid),
        F("no such revision '%s'") % from_rid);
      complete(app, idx(app.opts.revision_selectors, 1)(), to_rid);
      N(app.db.revision_exists(to_rid),
        F("no such revision '%s'") % to_rid);
    }
  else
    throw usage(execid);
  
  app.require_workspace();

  N(!(from_rid == to_rid), F("no changes to apply"));

  // notionally, we have the situation
  //
  // from --> working
  //   |         | 
  //   V         V
  //   to --> merged
  //
  // - from is the revision we start plucking from
  // - to is the revision we stop plucking at
  // - working is the current contents of the workspace
  // - merged is the result of the plucking, and achieved by running a
  //   merge in the fictional graph seen above
  //
  // To perform the merge, we use the real from roster, and the real working
  // roster, but synthesize a temporary 'to' roster.  This ensures that the
  // 'from', 'working' and 'base' rosters all use the same nid namespace,
  // while any additions that happened between 'from' and 'to' should be
  // considered as new nodes, even if the file that was added is in fact in
  // 'working' already -- so 'to' needs its own namespace.  (Among other
  // things, it is impossible with our merge formalism to have the above
  // graph with a node that exists in 'to' and 'working', but not 'from'.)
  //
  // finally, we take the cset from working -> merged, and apply that to the
  //   workspace
  // and take the cset from the workspace's base, and write that to _MTN/work

  // The node id source we'll use for the 'working' and 'to' rosters.
  temp_node_id_source nis;

  // Get the FROM roster
  shared_ptr<roster_t> from_roster = shared_ptr<roster_t>(new roster_t());
  MM(*from_roster);
  app.db.get_roster(from_rid, *from_roster);

  // Get the WORKING roster
  roster_t working_roster; MM(working_roster);
  app.work.get_current_roster_shape(working_roster, nis);

  app.work.update_current_roster_from_filesystem(working_roster);

  // Get the FROM->TO cset...
  cset from_to_to; MM(from_to_to);
  cset from_to_to_excluded; MM(from_to_to_excluded);
  {
    roster_t to_true_roster;
    app.db.get_roster(to_rid, to_true_roster);
    node_restriction mask(args_to_paths(args),
                          args_to_paths(app.opts.exclude_patterns),
                          app.opts.depth,
                          *from_roster, to_true_roster, app);
<<<<<<< HEAD
    make_restricted_csets(*from_roster, to_true_roster,
                          from_to_to, from_to_to_excluded,
                          mask);
    MM(from_to_to);
    MM(from_to_to_excluded);
    check_restricted_cset(*from_roster, from_to_to);
=======

    roster_t restricted_roster;
    make_restricted_roster(*from_roster, to_true_roster, 
                           restricted_roster, mask);
    
    make_cset(*from_roster, restricted_roster, from_to_to);
    make_cset(restricted_roster, to_true_roster, from_to_to_excluded);
>>>>>>> bfd08cb7
  }
  N(!from_to_to.empty(), F("no changes to be applied"));
  // ...and use it to create the TO roster
  roster_t to_roster; MM(to_roster);
  {
    to_roster = *from_roster;
    editable_roster_base editable_to_roster(to_roster, nis);
    from_to_to.apply_to(editable_to_roster);
  }

  // Now do the merge
  roster_merge_result result;
  three_way_merge(*from_roster, working_roster, to_roster, result);

  roster_t & merged_roster = result.roster;

  map<file_id, file_path> paths;
  get_content_paths(working_roster, paths);

  content_merge_workspace_adaptor wca(app, from_roster, paths);
  resolve_merge_conflicts(working_roster, to_roster,
                          result, wca, app);

  I(result.is_clean());
  // temporary node ids may appear
  merged_roster.check_sane(true);

  // we apply the working to merged cset to the workspace 
  cset update;
  MM(update);
  make_cset(working_roster, merged_roster, update);
  E(!update.empty(), F("no changes were applied"));
  app.work.perform_content_update(update, wca);

  P(F("applied changes to workspace"));

  // and record any remaining changes in _MTN/revision
  parent_map parents;
  revision_t remaining;
  MM(remaining);
  app.work.get_parent_rosters(parents);
  make_revision_for_workspace(parents, merged_roster, remaining);

  // small race condition here...
  app.work.put_work_rev(remaining);
  app.work.update_any_attrs();
  
  // add a note to the user log file about what we did
  {
    utf8 log;
    app.work.read_user_log(log);
    std::string log_str = log();
    if (!log_str.empty())
      log_str += "\n";
    if (from_to_to_excluded.empty())
      log_str += (FL("applied changes from %s\n"
                     "             through %s\n")
                  % from_rid % to_rid).str();
    else
      log_str += (FL("applied partial changes from %s\n"
                     "                     through %s\n")
                  % from_rid % to_rid).str();
    app.work.write_user_log(utf8(log_str));
  }
}

CMD(heads, "heads", "", CMD_REF(tree), "",
    N_("Shows unmerged head revisions of a branch"),
    "",
    options::opts::branch)
{
  set<revision_id> heads;
  if (args.size() != 0)
    throw usage(execid);

  N(app.opts.branchname() != "",
    F("please specify a branch, with --branch=BRANCH"));

  app.get_project().get_branch_heads(app.opts.branchname, heads);

  if (heads.size() == 0)
    P(F("branch '%s' is empty") % app.opts.branchname);
  else if (heads.size() == 1)
    P(F("branch '%s' is currently merged:") % app.opts.branchname);
  else
    P(F("branch '%s' is currently unmerged:") % app.opts.branchname);

  for (set<revision_id>::const_iterator i = heads.begin();
       i != heads.end(); ++i)
    cout << describe_revision(app, *i) << '\n';
}

CMD(get_roster, "get_roster", "", CMD_REF(debug), N_("[REVID]"),
    N_("Dumps the roster associated with a given identifier"),
    N_("If no REVID is given, the workspace is used."),
    options::opts::none)
{
  roster_t roster;
  marking_map mm;
  
  if (args.size() == 0)
    {
      parent_map parents;
      temp_node_id_source nis;
      revision_id rid(fake_id());
      
      app.require_workspace();
      app.work.get_parent_rosters(parents);
      app.work.get_current_roster_shape(roster, nis);
      app.work.update_current_roster_from_filesystem(roster);

      if (parents.size() == 0)
        {
          mark_roster_with_no_parents(rid, roster, mm);
        }
      else if (parents.size() == 1)
        {
          roster_t parent = parent_roster(parents.begin());
          marking_map parent_mm = parent_marking(parents.begin());
          mark_roster_with_one_parent(parent, parent_mm, rid, roster, mm);
        }
      else
        {
          parent_map::const_iterator i = parents.begin();
          revision_id left_id = parent_id(i);
          roster_t const & left_roster = parent_roster(i);
          marking_map const & left_markings = parent_marking(i);

          i++;
          revision_id right_id = parent_id(i);
          roster_t const & right_roster = parent_roster(i);
          marking_map const & right_markings = parent_marking(i);

          i++; I(i == parents.end());

          set<revision_id> left_uncommon_ancestors, right_uncommon_ancestors;
          app.db.get_uncommon_ancestors(left_id, right_id,
                                        left_uncommon_ancestors,
                                        right_uncommon_ancestors);

          mark_merge_roster(left_roster, left_markings,
                            left_uncommon_ancestors,
                            right_roster, right_markings,
                            right_uncommon_ancestors,
                            rid, roster, mm);
        }
    }
  else if (args.size() == 1)
    {
      revision_id rid;
      complete(app, idx(args, 0)(), rid);
      I(!null_id(rid));
      app.db.get_roster(rid, roster, mm);
    }
  else
    throw usage(execid);

  roster_data dat;
  write_roster_and_marking(roster, mm, dat);
  cout << dat;
}


// Local Variables:
// mode: C++
// fill-column: 76
// c-file-style: "gnu"
// indent-tabs-mode: nil
// End:
// vim: et:sw=2:sts=2:ts=2:cino=>2s,{s,\:s,+s,t0,g0,^-2,e-2,n-2,p2s,(0,=s:<|MERGE_RESOLUTION|>--- conflicted
+++ resolved
@@ -874,14 +874,6 @@
                           args_to_paths(app.opts.exclude_patterns),
                           app.opts.depth,
                           *from_roster, to_true_roster, app);
-<<<<<<< HEAD
-    make_restricted_csets(*from_roster, to_true_roster,
-                          from_to_to, from_to_to_excluded,
-                          mask);
-    MM(from_to_to);
-    MM(from_to_to_excluded);
-    check_restricted_cset(*from_roster, from_to_to);
-=======
 
     roster_t restricted_roster;
     make_restricted_roster(*from_roster, to_true_roster, 
@@ -889,7 +881,6 @@
     
     make_cset(*from_roster, restricted_roster, from_to_to);
     make_cset(restricted_roster, to_true_roster, from_to_to_excluded);
->>>>>>> bfd08cb7
   }
   N(!from_to_to.empty(), F("no changes to be applied"));
   // ...and use it to create the TO roster
