--- conflicted
+++ resolved
@@ -209,21 +209,8 @@
 
       // Just pick some unused revid, all that's important is that it not
       // match the work revision or any ancestors of the base revision.
-<<<<<<< HEAD
-      r_target_id = 
-        revision_id(hexenc<id>("5432100000000000000000000500000000000000"));
-      while (app.db.revision_exists(r_target_id))
-        {
-          // Iterate the hash until we don't have a collision. This might not
-          // terminate, but it'll be extremely surprising if it doesn't, and
-          // it's easy.
-          calculate_ident(revision_data(r_target_id.inner()()), r_target_id);
-        }
-      make_roster_for_base_plus_cset(r_old_id, 
-=======
       r_target_id = revision_id(hexenc<id>("5432100000000000000000000500000000000000"));
       make_roster_for_base_plus_cset(r_old_id,
->>>>>>> afd7b500
                                      transplant,
                                      r_target_id,
                                      target_roster, target_mm, nis, app);
@@ -263,17 +250,6 @@
   //   V         V
   //  chosen --> merged
   //
-<<<<<<< HEAD
-  // - Old is the revision specified in _MTN/revision.
-  // - Working is based on old and includes the workspace's changes.
-  // - Chosen is the revision we're updating to and will end up in
-  //   _MTN/revision.
-  // - Merged is the merge of working and chosen.
-  // 
-  // We apply the working to merged cset to the workspace and write the cset
-  // from chosen to merged changeset in _MTN/work.
-  
-=======
   // - old is the revision specified in _MTN/revision
   // - working is based on old and includes the workspace's changes
   // - chosen is the revision we're updating to and will end up in _MTN/revision
@@ -282,7 +258,6 @@
   // we apply the working to merged cset to the workspace
   // and write the cset from chosen to merged changeset in _MTN/work
 
->>>>>>> afd7b500
   cset update, remaining;
   make_cset(working_roster, merged_roster, update);
   make_cset(target_roster, merged_roster, remaining);
@@ -300,33 +275,18 @@
   update_source fsource(wca.temporary_store, app);
   editable_working_tree ewt(app, fsource);
   update.apply_to(ewt);
-<<<<<<< HEAD
-  
-  // Small race condition here.
-  //
-  // NB: We write out r_chosen, not r_new, because the revision-on-disk is
-  // the basis of the workspace, not the workspace itself.
-
-=======
 
   // small race condition here...
   // nb: we write out r_chosen, not r_new, because the revision-on-disk
   // is the basis of the workspace, not the workspace itself.
->>>>>>> afd7b500
   put_revision_id(r_chosen_id);
   if (!app.branch_name().empty())
     {
       app.make_branch_sticky();
     }
   if (switched_branch)
-<<<<<<< HEAD
-    P(F("switched branch; next commit will use branch %s") 
-      % app.branch_name());
-  P(F("updated to base revision %s\n") % r_chosen_id);
-=======
     P(F("switched branch; next commit will use branch %s") % app.branch_name());
   P(F("updated to base revision %s") % r_chosen_id);
->>>>>>> afd7b500
 
   put_work_cset(remaining);
   update_any_attrs(app);
@@ -439,23 +399,11 @@
   get_branch_heads(idx(args, 0)(), app, src_heads);
   get_branch_heads(idx(args, 1)(), app, dst_heads);
 
-<<<<<<< HEAD
-  N(src_heads.size() != 0, 
-    F("branch '%s' is empty\n") % idx(args, 0)());
-  N(src_heads.size() == 1, 
-    F("branch '%s' is not merged\n") % idx(args, 0)());
-
-  N(dst_heads.size() != 0, 
-    F("branch '%s' is empty\n") % idx(args, 1)());
-  N(dst_heads.size() == 1, 
-    F("branch '%s' is not merged\n") % idx(args, 1)());
-=======
   N(src_heads.size() != 0, F("branch '%s' is empty") % idx(args, 0)());
   N(src_heads.size() == 1, F("branch '%s' is not merged") % idx(args, 0)());
 
   N(dst_heads.size() != 0, F("branch '%s' is empty") % idx(args, 1)());
   N(dst_heads.size() == 1, F("branch '%s' is not merged") % idx(args, 1)());
->>>>>>> afd7b500
 
   set<revision_id>::const_iterator src_i = src_heads.begin();
   set<revision_id>::const_iterator dst_i = dst_heads.begin();
@@ -467,15 +415,9 @@
   // check for special cases
   if (*src_i == *dst_i || is_ancestor(*src_i, *dst_i, app))
     {
-<<<<<<< HEAD
-      P(F("branch '%s' is up-to-date with respect to branch '%s'\n")
-        % idx(args, 1)() % idx(args, 0)());
-      P(F("no action taken\n"));
-=======
       P(F("branch '%s' is up-to-date with respect to branch '%s'")
           % idx(args, 1)() % idx(args, 0)());
       P(F("no action taken"));
->>>>>>> afd7b500
     }
   else if (is_ancestor(*dst_i, *src_i, app))
     {
@@ -601,17 +543,9 @@
   N(!is_ancestor(right, left, app),
     F("%s is already an ancestor of %s") % right % left);
 
-<<<<<<< HEAD
-  // Somewhat redundant, but consistent with output of plain "merge"
-  // command.
-
-  P(F("[source] %s\n") % left);
-  P(F("[source] %s\n") % right);
-=======
   // Somewhat redundant, but consistent with output of plain "merge" command.
   P(F("[source] %s") % left);
   P(F("[source] %s") % right);
->>>>>>> afd7b500
 
   revision_id merged;
   transaction_guard guard(app.db);
