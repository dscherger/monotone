// Copyright (C) 2002 Graydon Hoare <graydon@pobox.com>
//
// This program is made available under the GNU GPL version 2.0 or
// greater. See the accompanying file COPYING for details.
//
// This program is distributed WITHOUT ANY WARRANTY; without even the
// implied warranty of MERCHANTABILITY or FITNESS FOR A PARTICULAR
// PURPOSE.

#include "base.hh"
#include <cstring>
#include <iostream>
#include <iomanip>

#include "cmd.hh"
#include "diff_patch.hh"
#include "merge.hh"
#include "restrictions.hh"
#include "revision.hh"
#include "roster_merge.hh"
#include "transforms.hh"
#include "update.hh"
#include "work.hh"
#include "safe_map.hh"
#include "ui.hh"
#include "app_state.hh"
#include "project.hh"
#include "simplestring_xform.hh"
#include "keys.hh"
#include "key_store.hh"

using std::cout;
using std::make_pair;
using std::map;
using std::set;
using std::string;
using std::vector;
using std::strlen;

using boost::shared_ptr;

static void
three_way_merge(revision_id const & ancestor_rid, roster_t const & ancestor_roster,
                revision_id const & left_rid, roster_t const & left_roster,
                revision_id const & right_rid, roster_t const & right_roster,
                roster_merge_result & result,
                marking_map & left_markings,
                marking_map & right_markings)
{
  MM(ancestor_roster);
  MM(left_roster);
  MM(right_roster);

  MM(ancestor_rid);
  MM(left_rid);
  MM(right_rid);

  // Mark up the ANCESTOR
  marking_map ancestor_markings; MM(ancestor_markings);
  mark_roster_with_no_parents(ancestor_rid, ancestor_roster, ancestor_markings);

  // Mark up the LEFT roster
  left_markings.clear();
  MM(left_markings);
  mark_roster_with_one_parent(ancestor_roster, ancestor_markings,
                              left_rid, left_roster, left_markings);

  // Mark up the RIGHT roster
  right_markings.clear();
  MM(right_markings);
  mark_roster_with_one_parent(ancestor_roster, ancestor_markings,
                              right_rid, right_roster, right_markings);

  // Make the synthetic graph, by creating uncommon ancestor sets
  std::set<revision_id> left_uncommon_ancestors, right_uncommon_ancestors;
  safe_insert(left_uncommon_ancestors, left_rid);
  safe_insert(right_uncommon_ancestors, right_rid);

  P(F("[left]  %s") % left_rid);
  P(F("[right] %s") % right_rid);

  // And do the merge
  roster_merge(left_roster, left_markings, left_uncommon_ancestors,
               right_roster, right_markings, right_uncommon_ancestors,
               result);
}

static bool
pick_branch_for_update(options & opts, database & db, revision_id chosen_rid)
{
  bool switched_branch = false;

  // figure out which branches the target is in
<<<<<<< HEAD
  vector< revision<cert> > certs;
  db.get_revision_certs(chosen_rid, branch_cert_name, certs);
  erase_bogus_certs(db, certs);

=======
>>>>>>> 2b18d067
  set< branch_name > branches;
  project_set projects(app.db, app.lua, app.opts);
  projects.get_revision_branches(chosen_rid, branches);

  if (branches.find(opts.branchname) != branches.end())
    {
      L(FL("using existing branch %s") % opts.branchname());
    }
  else
    {
      P(F("target revision is not in current branch"));
      if (branches.size() > 1)
        {
          // multiple non-matching branchnames
          string branch_list;
          for (set<branch_name>::const_iterator i = branches.begin();
               i != branches.end(); i++)
            branch_list += "\n  " + (*i)();
          N(false, F("target revision is in multiple branches:%s\n\n"
                     "try again with explicit --branch") % branch_list);
        }
      else if (branches.size() == 1)
        {
          // one non-matching, inform and update
          opts.branchname = *(branches.begin());
          switched_branch = true;
        }
      else
        {
          I(branches.size() == 0);
          W(F("target revision not in any branch\n"
              "next commit will use branch %s")
            % opts.branchname);
        }
    }
  return switched_branch;
}

CMD(update, "update", "", CMD_REF(workspace), "",
    N_("Updates the workspace"),
    N_("This command modifies your workspace to be based off of a "
       "different revision, preserving uncommitted changes as it does so.  "
       "If a revision is given, update the workspace to that revision.  "
       "If not, update the workspace to the head of the branch."),
    options::opts::branch | options::opts::revision)
{
  if (args.size() > 0)
    throw usage(execid);

  if (app.opts.revision_selectors.size() > 1)
    throw usage(execid);

  app.require_workspace();
<<<<<<< HEAD
  database db(app);
  project_t project(db);
=======
  project_set projects(app.db, app.lua, app.opts);
>>>>>>> 2b18d067

  // Figure out where we are
  parent_map parents;
  app.work.get_parent_rosters(db, parents);

  N(parents.size() == 1,
    F("this command can only be used in a single-parent workspace"));

  revision_id old_rid = parent_id(parents.begin());
  N(!null_id(old_rid),
    F("this workspace is a new project; cannot update"));

  // Figure out where we're going
  N(!app.opts.branchname().empty(),
    F("cannot determine branch for update"));

  revision_id chosen_rid;
  if (app.opts.revision_selectors.size() == 0)
    {
      P(F("updating along branch '%s'") % app.opts.branchname);
      set<revision_id> candidates;
<<<<<<< HEAD
      pick_update_candidates(app.lua, project, candidates, old_rid,
                             app.opts.branchname,
                             app.opts.ignore_suspend_certs);
=======
      pick_update_candidates(candidates, old_rid, app.opts.branchname,
                             projects.get_project_of_branch(app.opts.branchname),
                             app.opts.ignore_suspend_certs, app.lua);
>>>>>>> 2b18d067
      N(!candidates.empty(),
        F("your request matches no descendents of the current revision\n"
          "in fact, it doesn't even match the current revision\n"
          "maybe you want something like --revision=h:%s")
        % app.opts.branchname);
      if (candidates.size() != 1)
        {
          P(F("multiple update candidates:"));
          for (set<revision_id>::const_iterator i = candidates.begin();
               i != candidates.end(); ++i)
            P(i18n_format("  %s")
              % describe_revision(projects, *i));
          P(F("choose one with '%s update -r<id>'") % ui.prog_name);
          E(false, F("multiple update candidates remain after selection"));
        }
      chosen_rid = *(candidates.begin());
    }
  else
    {
      complete(app, projects, app.opts.revision_selectors[0](), chosen_rid);
    }
  I(!null_id(chosen_rid));

  // do this notification before checking to see if we can bail out early,
  // because when you are at one of several heads, and you hit update, you
  // want to know that merging would let you update further.
  notify_if_multiple_heads(projects.get_project_of_branch(app.opts.branchname),
                           app.opts.branchname, app.opts.ignore_suspend_certs);

  if (old_rid == chosen_rid)
    {
      P(F("already up to date at %s") % old_rid);
      // do still switch the workspace branch, in case they have used
      // update to switch branches.
      if (!app.opts.branchname().empty())
        app.make_branch_sticky();
      return;
    }

  P(F("selected update target %s") % chosen_rid);

  // Fiddle around with branches, in an attempt to guess what the user
  // wants.
  bool switched_branch = pick_branch_for_update(app.opts, db, chosen_rid);
  if (switched_branch)
    P(F("switching to branch %s") % app.opts.branchname());

  // Okay, we have a target, we have a branch, let's do this merge!

  // We have:
  //
  //    old  --> working
  //     |         |
  //     V         V
  //  chosen --> merged
  //
  // - old is the revision specified in _MTN/revision
  // - working is based on old and includes the workspace's changes
  // - chosen is the revision we're updating to and will end up in _MTN/revision
  // - merged is the merge of working and chosen, that will become the new
  //   workspace
  //
  // we apply the working to merged cset to the workspace
  // and write the cset from chosen to merged changeset in _MTN/work

  temp_node_id_source nis;

  // Get the OLD and WORKING rosters
  database::roster_t_cp old_roster
    = parent_cached_roster(parents.begin()).first;
  MM(*old_roster);

  shared_ptr<roster_t> working_roster = shared_ptr<roster_t>(new roster_t());

  MM(*working_roster);
  app.work.get_current_roster_shape(db, nis, *working_roster);
  app.work.update_current_roster_from_filesystem(*working_roster);

  revision_t working_rev;
  revision_id working_rid;
  make_revision_for_workspace(parents, *working_roster, working_rev);
  calculate_ident(working_rev, working_rid);

  // Get the CHOSEN roster
  roster_t chosen_roster; MM(chosen_roster);
  db.get_roster(chosen_rid, chosen_roster);


  // And finally do the merge
  roster_merge_result result;
  marking_map left_markings, right_markings;
  three_way_merge(old_rid, *old_roster,
                  working_rid, *working_roster,
                  chosen_rid, chosen_roster,
                  result, left_markings, right_markings);

  roster_t & merged_roster = result.roster;

  map<file_id, file_path> paths;
  get_content_paths(*working_roster, paths);

  content_merge_workspace_adaptor wca(db, old_rid, old_roster,
                                      left_markings, right_markings, paths);
  wca.cache_roster(working_rid, working_roster);
  resolve_merge_conflicts(app.lua, *working_roster, chosen_roster,
                          result, wca);

  // Make sure it worked...
  I(result.is_clean());
  merged_roster.check_sane(true);

  // Now finally modify the workspace
  cset update;
  make_cset(*working_roster, merged_roster, update);
  app.work.perform_content_update(db, update, wca);

  revision_t remaining;
  make_revision_for_workspace(chosen_rid, chosen_roster,
                              merged_roster, remaining);

  // small race condition here...
  app.work.put_work_rev(remaining);
  app.work.update_any_attrs(db);
  app.work.maybe_update_inodeprints(db);

  if (!app.opts.branchname().empty())
    app.make_branch_sticky();
  if (switched_branch)
    P(F("switched branch; next commit will use branch %s") % app.opts.branchname());
  P(F("updated to base revision %s") % chosen_rid);
}

// Subroutine of CMD(merge) and CMD(explicit_merge).  Merge LEFT with RIGHT,
// placing results onto BRANCH.  Note that interactive_merge_and_store may
// bomb out, and therefore so may this.
static void
merge_two(options & opts, lua_hooks & lua, project_t & project,
          key_store & keys,
          revision_id const & left, revision_id const & right,
          branch_name const & branch, string const & caller,
<<<<<<< HEAD
          std::ostream & output, bool automate)
=======
          std::ostream & output, bool automate,
          project_set & projects, options & opts, lua_hooks & lua,
          key_store & keys)
>>>>>>> 2b18d067
{
  // The following mess constructs a neatly formatted log message that looks
  // like this:
  //    CALLER of 'LEFT'
  //          and 'RIGHT'
  //    to branch 'BRANCH'
  // where the last line is left out if we're merging onto the current branch.
  // We use a stringstream because boost::format does not support %-*s.
  using std::ostringstream;
  using std::setw;
  using std::max;

  ostringstream log;
  size_t fieldwidth = max(caller.size() + strlen(" of '"), strlen("and '"));

  if (branch != opts.branchname)
    fieldwidth = max(fieldwidth, strlen("to branch '"));

  log << setw(fieldwidth - strlen(" of '")) << caller << " of '" << left
      << "'\n" << setw(fieldwidth) << "and '" << right
      << "'\n";

  if (branch != opts.branchname)
    log << setw(fieldwidth) << "to branch '" << branch << "'\n";

  // Now it's time for the real work.
  if (automate)
    {
      output << left << " " << right << " ";
    }
  else
    {
      P(F("[left]  %s") % left);
      P(F("[right] %s") % right);
    }

  revision_id merged;
<<<<<<< HEAD
  transaction_guard guard(project.db);
  interactive_merge_and_store(lua, project.db, left, right, merged);
=======
  transaction_guard guard(projects.db);
  interactive_merge_and_store(left, right, merged, projects.db, lua);
>>>>>>> 2b18d067

  projects
    .get_project_of_branch(branch)
    .put_standard_certs_from_options(opts, lua,
                                     keys,
                                     merged, branch,
                                     utf8(log.str()));

  guard.commit();
  if (automate)
    output << merged << "\n";
  else
    P(F("[merged] %s") % merged);
}

// should merge support --message, --message-file?  It seems somewhat weird,
// since a single 'merge' command may perform arbitrarily many actual merges.
// (Possibility: append the --message/--message-file text to the synthetic
// log message constructed in merge_two().)
CMD(merge, "merge", "", CMD_REF(tree), "",
    N_("Merges unmerged heads of a branch"),
    "",
    options::opts::branch | options::opts::date | options::opts::author)
{
  database db(app);
  key_store keys(app);
  project_t project(db);

  typedef std::pair<revision_id, revision_id> revpair;
  typedef set<revision_id>::const_iterator rid_set_iter;

  if (args.size() != 0)
    throw usage(execid);

  N(app.opts.branchname() != "",
    F("please specify a branch, with --branch=BRANCH"));

<<<<<<< HEAD
=======
  project_set projects(app.db, app.lua, app.opts);
>>>>>>> 2b18d067
  set<revision_id> heads;
  projects
    .get_project_of_branch(app.opts.branchname)
    .get_branch_heads(app.opts.branchname, heads,
                      app.opts.ignore_suspend_certs);

  N(heads.size() != 0, F("branch '%s' is empty") % app.opts.branchname);
  if (heads.size() == 1)
    {
      P(F("branch '%s' is already merged") % app.opts.branchname);
      return;
    }

  P(FP("%d head on branch '%s'", "%d heads on branch '%s'", heads.size())
      % heads.size() % app.opts.branchname);

  // avoid failure after lots of work
  cache_user_key(app.opts, app.lua, db, keys);

  map<revision_id, revpair> heads_for_ancestor;
  set<revision_id> ancestors;
  size_t pass = 1, todo = heads.size() - 1;

  // If there are more than two heads to be merged, on each iteration we
  // merge a pair whose least common ancestor is not an ancestor of any
  // other pair's least common ancestor.  For example, if the history graph
  // looks like this:
  //
  //            X
  //           / \.                      (periods to prevent multi-line
  //          Y   C                       comment warnings)
  //         / \.
  //        A   B
  //
  // A and B will be merged first, and then the result will be merged with C.
  while (heads.size() > 2)
    {
      P(F("merge %d / %d:") % pass % todo);
      P(F("calculating best pair of heads to merge next"));

      // For every pair of heads, determine their merge ancestor, and
      // remember the ancestor->head mapping.
      for (rid_set_iter i = heads.begin(); i != heads.end(); ++i)
        for (rid_set_iter j = i; j != heads.end(); ++j)
          {
            // It is not possible to initialize j to i+1 (set iterators
            // expose neither operator+ nor a nondestructive next() method)
            if (j == i)
              continue;

            revision_id ancestor;
            find_common_ancestor_for_merge(db, *i, *j, ancestor);

            // More than one pair might have the same ancestor (e.g. if we
            // have three heads all with the same parent); as this table
            // will be recalculated on every pass, we just take the first
            // one we find.
            if (ancestors.insert(ancestor).second)
              safe_insert(heads_for_ancestor, std::make_pair(ancestor, revpair(*i, *j)));
          }

      // Erasing ancestors from ANCESTORS will now produce a set of merge
      // ancestors each of which is not itself an ancestor of any other
      // merge ancestor.
      erase_ancestors(db, ancestors);
      I(ancestors.size() > 0);

      // Take the first ancestor from the above set and merge its
      // corresponding pair of heads.
      revpair p = heads_for_ancestor[*ancestors.begin()];

<<<<<<< HEAD
      merge_two(app.opts, app.lua, project, keys,
                p.first, p.second, app.opts.branchname, string("merge"),
                std::cout, false);
=======
      merge_two(p.first, p.second, app.opts.branchname, string("merge"),
                std::cout, false,
                projects, app.opts, app.lua, app.keys);
>>>>>>> 2b18d067

      ancestors.clear();
      heads_for_ancestor.clear();
      projects
        .get_project_of_branch(app.opts.branchname)
        .get_branch_heads(app.opts.branchname, heads,
                          app.opts.ignore_suspend_certs);
      pass++;
    }

  // Last one.
  I(pass == todo);
  if (todo > 1)
    P(F("merge %d / %d:") % pass % todo);

  rid_set_iter i = heads.begin();
  revision_id left = *i++;
  revision_id right = *i++;
  I(i == heads.end());

<<<<<<< HEAD
  merge_two(app.opts, app.lua, project, keys,
            left, right, app.opts.branchname, string("merge"),
            std::cout, false);
=======
  merge_two(left, right, app.opts.branchname, string("merge"),
            std::cout, false, projects, app.opts, app.lua, app.keys);
>>>>>>> 2b18d067
  P(F("note: your workspaces have not been updated"));
}

CMD(propagate, "propagate", "", CMD_REF(tree),
    N_("SOURCE-BRANCH DEST-BRANCH"),
    N_("Merges from one branch to another asymmetrically"),
    "",
    options::opts::date | options::opts::author | options::opts::message | options::opts::msgfile)
{
  if (args.size() != 2)
    throw usage(execid);
  args_vector a = args;
  a.push_back(arg_type());
  process(app, make_command_id("tree merge_into_dir"), a);
}

//   This is a special merge operator, but very useful for people
//   maintaining "slightly disparate but related" trees. It does a one-way
//   merge; less powerful than putting things in the same branch and also
//   more flexible.
//
//   1. Check to see if src and dst branches are merged, if not abort, if so
//   call heads N1 and N2 respectively.
//
//   2. (FIXME: not yet present) Run the hook propagate ("src-branch",
//   "dst-branch", N1, N2) which gives the user a chance to massage N1 into
//   a state which is likely to "merge nicely" with N2, eg. edit pathnames,
//   omit optional files of no interest.
//
//   3. Do a normal 2 or 3-way merge on N1 and N2, depending on the
//   existence of common ancestors.
//
//   4. Save the results as the delta (N2,M), the ancestry edges (N1,M)
//   and (N2,M), and the cert (N2,dst).
//
//   There are also special cases we have to check for where no merge is
//   actually necessary, because there hasn't been any divergence since the
//   last time propagate was run.
//
//   If dir is not the empty string, rename the root of N1 to have the name
//   'dir' in the merged tree. (ie, it has name "basename(dir)", and its
//   parent node is "N2.get_node(dirname(dir))")
CMD(merge_into_dir, "merge_into_dir", "", CMD_REF(tree),
    N_("SOURCE-BRANCH DEST-BRANCH DIR"),
    N_("Merges one branch into a subdirectory in another branch"),
    "",
    options::opts::date | options::opts::author | options::opts::message | options::opts::msgfile)
{
<<<<<<< HEAD
  database db(app);
  key_store keys(app);
  project_t project(db);
=======
  //   This is a special merge operator, but very useful for people
  //   maintaining "slightly disparate but related" trees. It does a one-way
  //   merge; less powerful than putting things in the same branch and also
  //   more flexible.
  //
  //   1. Check to see if src and dst branches are merged, if not abort, if so
  //   call heads N1 and N2 respectively.
  //
  //   2. (FIXME: not yet present) Run the hook propagate ("src-branch",
  //   "dst-branch", N1, N2) which gives the user a chance to massage N1 into
  //   a state which is likely to "merge nicely" with N2, eg. edit pathnames,
  //   omit optional files of no interest.
  //
  //   3. Do a normal 2 or 3-way merge on N1 and N2, depending on the
  //   existence of common ancestors.
  //
  //   4. Save the results as the delta (N2,M), the ancestry edges (N1,M)
  //   and (N2,M), and the cert (N2,dst).
  //
  //   There are also special cases we have to check for where no merge is
  //   actually necessary, because there hasn't been any divergence since the
  //   last time propagate was run.
  //
  //   If dir is not the empty string, rename the root of N1 to have the name
  //   'dir' in the merged tree. (ie, it has name "basename(dir)", and its
  //   parent node is "N2.get_node(dirname(dir))")

  project_set projects(app.db, app.lua, app.opts);
>>>>>>> 2b18d067
  set<revision_id> src_heads, dst_heads;

  if (args.size() != 3)
    throw usage(execid);

  branch_name src_branch(idx(args, 0)());
  branch_name dst_branch(idx(args, 1)());
  project_t & src_project = projects.get_project_of_branch(src_branch);
  project_t & dst_project = projects.get_project_of_branch(dst_branch);
  src_project.get_branch_heads(src_branch, src_heads,
                             app.opts.ignore_suspend_certs);
  dst_project.get_branch_heads(dst_branch, dst_heads,
                             app.opts.ignore_suspend_certs);

  N(src_heads.size() != 0, F("branch '%s' is empty") % src_branch);
  N(src_heads.size() == 1, F("branch '%s' is not merged") % src_branch);

  N(dst_heads.size() != 0, F("branch '%s' is empty") % dst_branch);
  N(dst_heads.size() == 1, F("branch '%s' is not merged") % dst_branch);

  set<revision_id>::const_iterator src_i = src_heads.begin();
  set<revision_id>::const_iterator dst_i = dst_heads.begin();

  if (*src_i == *dst_i || is_ancestor(db, *src_i, *dst_i))
    {
      P(F("branch '%s' is up-to-date with respect to branch '%s'")
          % dst_branch % src_branch);
      P(F("no action taken"));
      return;
    }

  cache_user_key(app.opts, app.lua, db, keys);

  P(F("propagating %s -> %s") % idx(args,0) % idx(args,1));
  P(F("[left]  %s") % *src_i);
  P(F("[right] %s") % *dst_i);

  // check for special cases
  if (is_ancestor(db, *dst_i, *src_i))
    {
      P(F("no merge necessary; putting %s in branch '%s'")
<<<<<<< HEAD
        % (*src_i) % idx(args, 1)());
      transaction_guard guard(db);
      project.put_revision_in_branch(keys, *src_i,
                                     branch_name(idx(args, 1)()));
=======
        % (*src_i) % dst_branch);
      transaction_guard guard(app.db);
      dst_project.put_revision_in_branch(app.keys, *src_i, dst_branch);
>>>>>>> 2b18d067
      guard.commit();
    }
  else
    {
      revision_id merged;
      transaction_guard guard(db);

      {
        revision_id const & left_rid(*src_i), & right_rid(*dst_i);
        roster_t left_roster, right_roster;
        MM(left_roster);
        MM(right_roster);
        marking_map left_marking_map, right_marking_map;
        set<revision_id>
          left_uncommon_ancestors,
          right_uncommon_ancestors;

        db.get_roster(left_rid, left_roster, left_marking_map);
        db.get_roster(right_rid, right_roster, right_marking_map);
        db.get_uncommon_ancestors(left_rid, right_rid,
                                      left_uncommon_ancestors,
                                      right_uncommon_ancestors);

        if (!idx(args,2)().empty())
          {
            dir_t moved_root = left_roster.root();
            file_path pth = file_path_external(idx(args, 2));
            file_path dir;
            path_component base;
            MM(dir);
            pth.dirname_basename(dir, base);

            N(right_roster.has_node(dir),
              F("Path %s not found in destination tree.") % pth);
            node_t parent = right_roster.get_node(dir);
            moved_root->parent = parent->self;
            moved_root->name = base;
            marking_map::iterator
              i = left_marking_map.find(moved_root->self);
            I(i != left_marking_map.end());
            i->second.parent_name.clear();
            i->second.parent_name.insert(left_rid);
          }

        roster_merge_result result;
        roster_merge(left_roster,
                     left_marking_map,
                     left_uncommon_ancestors,
                     right_roster,
                     right_marking_map,
                     right_uncommon_ancestors,
                     result);

        content_merge_database_adaptor
          dba(db, left_rid, right_rid, left_marking_map, right_marking_map);

        resolve_merge_conflicts(app.lua, left_roster, right_roster,
                                result, dba);

        {
          dir_t moved_root = left_roster.root();
          moved_root->parent = the_null_node;
          moved_root->name = path_component();
        }

        // Write new files into the db.
        store_roster_merge_result(db, left_roster, right_roster, result,
                                  left_rid, right_rid, merged);
      }

      bool log_message_given;
      utf8 log_message;
      process_commit_message_args(app.opts, log_message_given, log_message);
      if (!log_message_given)
        log_message = utf8((FL("propagate from branch '%s' (head %s)\n"
                               "            to branch '%s' (head %s)\n")
                            % src_branch % (*src_i)
                            % dst_branch % (*dst_i)).str());

<<<<<<< HEAD
      project.put_standard_certs_from_options(app.opts, app.lua,
                                              keys,
                                              merged,
                                              branch_name(idx(args, 1)()),
                                              log_message);
=======
      dst_project.put_standard_certs_from_options(app.opts, app.lua,
                                                  app.keys,
                                                  merged,
                                                  dst_branch,
                                                  log_message);
>>>>>>> 2b18d067

      guard.commit();
      P(F("[merged] %s") % merged);
    }
}

CMD(merge_into_workspace, "merge_into_workspace", "", CMD_REF(tree),
    N_("OTHER-REVISION"),
    N_("Merges a revision into the current workspace's base revision"),
    N_("Merges OTHER-REVISION into the current workspace's base revision, "
       "and update the current workspace with the result.  There can be no "
       "pending changes in the current workspace.  Both OTHER-REVISION and "
       "the workspace's base revision will be recorded as parents on commit.  "
       "The workspace's selected branch is not changed."),
    options::opts::none)
{
  revision_id left_id, right_id;
  database::cached_roster left, right;
  shared_ptr<roster_t> working_roster = shared_ptr<roster_t>(new roster_t());

  if (args.size() != 1)
    throw usage(execid);

<<<<<<< HEAD
  database db(app);
  project_t project(db);
=======
  project_set projects(app.db, app.lua, app.opts);
>>>>>>> 2b18d067
  app.require_workspace();

  // Get the current state of the workspace.

  // This command cannot be applied to a workspace with more than one parent
  // (revs can have no more than two parents).
  revision_id working_rid;

  {
    parent_map parents;
    app.work.get_parent_rosters(db, parents);
    N(parents.size() == 1,
      F("this command can only be used in a single-parent workspace"));

    temp_node_id_source nis;
    app.work.get_current_roster_shape(db, nis, *working_roster);
    app.work.update_current_roster_from_filesystem(*working_roster);

    N(parent_roster(parents.begin()) == *working_roster,
      F("'%s' can only be used in a workspace with no pending changes") %
        join_words(execid)());

    left_id = parent_id(parents.begin());
    left = parent_cached_roster(parents.begin());

    revision_t working_rev;
    make_revision_for_workspace(parents, *working_roster, working_rev);
    calculate_ident(working_rev, working_rid);
  }

<<<<<<< HEAD
  complete(app, project, idx(args, 0)(), right_id);
  db.get_roster(right_id, right);
=======
  complete(app, projects, idx(args, 0)(), right_id);
  app.db.get_roster(right_id, right);
>>>>>>> 2b18d067
  N(!(left_id == right_id), F("workspace is already at revision %s") % left_id);

  P(F("[left]  %s") % left_id);
  P(F("[right] %s") % right_id);

  set<revision_id> left_uncommon_ancestors, right_uncommon_ancestors;
  db.get_uncommon_ancestors(left_id, right_id,
                                left_uncommon_ancestors,
                                right_uncommon_ancestors);

  roster_merge_result merge_result;
  MM(merge_result);
  roster_merge(*left.first, *left.second, left_uncommon_ancestors,
               *right.first, *right.second, right_uncommon_ancestors,
               merge_result);

  revision_id lca_id;
  database::cached_roster lca;
  find_common_ancestor_for_merge(db, left_id, right_id, lca_id);
  db.get_roster(lca_id, lca);

  map<file_id, file_path> paths;
  get_content_paths(*working_roster, paths);

  content_merge_workspace_adaptor wca(db, lca_id, lca.first,
                                      *left.second, *right.second, paths);
  wca.cache_roster(working_rid, working_roster);
  resolve_merge_conflicts(app.lua, *left.first, *right.first, merge_result, wca);

  // Make sure it worked...
  I(merge_result.is_clean());
  merge_result.roster.check_sane(true);

  // Construct the workspace revision.
  parent_map parents;
  safe_insert(parents, std::make_pair(left_id, left));
  safe_insert(parents, std::make_pair(right_id, right));

  revision_t merged_rev;
  make_revision_for_workspace(parents, merge_result.roster, merged_rev);

  // Note: the csets in merged_rev are _not_ suitable for submission to
  // perform_content_update, because content changes have been dropped.
  cset update;
  make_cset(*left.first, merge_result.roster, update);

  // small race condition here...
  app.work.perform_content_update(db, update, wca);
  app.work.put_work_rev(merged_rev);
  app.work.update_any_attrs(db);
  app.work.maybe_update_inodeprints(db);

  P(F("updated to result of merge\n"
      " [left] %s\n"
      "[right] %s\n") % left_id % right_id);
}

CMD(explicit_merge, "explicit_merge", "", CMD_REF(tree),
    N_("LEFT-REVISION RIGHT-REVISION DEST-BRANCH"),
    N_("Merges two explicitly given revisions"),
    N_("The results of the merge are placed on the branch specified by "
       "DEST-BRANCH."),
    options::opts::date | options::opts::author)
{
  database db(app);
  key_store keys(app);
  project_t project(db);
  revision_id left, right;
  branch_name branch;
<<<<<<< HEAD
=======
  project_set projects(app.db, app.lua, app.opts);
>>>>>>> 2b18d067

  if (args.size() != 3)
    throw usage(execid);

  complete(app, projects, idx(args, 0)(), left);
  complete(app, projects, idx(args, 1)(), right);
  branch = branch_name(idx(args, 2)());

  N(!(left == right),
    F("%s and %s are the same revision, aborting") % left % right);
  N(!is_ancestor(db, left, right),
    F("%s is already an ancestor of %s") % left % right);
  N(!is_ancestor(db, right, left),
    F("%s is already an ancestor of %s") % right % left);

  // avoid failure after lots of work
<<<<<<< HEAD
  cache_user_key(app.opts, app.lua, db, keys);
  merge_two(app.opts, app.lua, project, keys,
            left, right, branch, string("explicit merge"),
            std::cout, false);
=======
  cache_user_key(app.opts, app.lua, app.keys, app.db);
  merge_two(left, right, branch, string("explicit merge"),
            std::cout, false, projects, app.opts, app.lua, app.keys);
>>>>>>> 2b18d067
}

CMD(show_conflicts, "show_conflicts", "", CMD_REF(informative), N_("REV REV"),
    N_("Shows what conflicts need resolution between two revisions"),
    N_("The conflicts are calculated based on the two revisions given in "
       "the REV parameters."),
    options::opts::branch | options::opts::date | options::opts::author)
{
<<<<<<< HEAD
  database db(app);
  project_t project(db);
=======
  project_set projects(app.db, app.lua, app.opts);
>>>>>>> 2b18d067
  
  if (args.size() != 2)
    throw usage(execid);
  revision_id l_id, r_id;
<<<<<<< HEAD
  complete(app, project, idx(args,0)(), l_id);
  complete(app, project, idx(args,1)(), r_id);
  N(!is_ancestor(db, l_id, r_id),
=======
  complete(app, projects, idx(args,0)(), l_id);
  complete(app, projects, idx(args,1)(), r_id);
  N(!is_ancestor(l_id, r_id, app.db),
>>>>>>> 2b18d067
    F("%s is an ancestor of %s; no merge is needed.") % l_id % r_id);
  N(!is_ancestor(db, r_id, l_id),
    F("%s is an ancestor of %s; no merge is needed.") % r_id % l_id);
  roster_t l_roster, r_roster;
  marking_map l_marking, r_marking;
  db.get_roster(l_id, l_roster, l_marking);
  db.get_roster(r_id, r_roster, r_marking);
  set<revision_id> l_uncommon_ancestors, r_uncommon_ancestors;
  db.get_uncommon_ancestors(l_id, r_id,
                                l_uncommon_ancestors,
                                r_uncommon_ancestors);
  roster_merge_result result;
  roster_merge(l_roster, l_marking, l_uncommon_ancestors,
               r_roster, r_marking, r_uncommon_ancestors,
               result);

  // note that left and right are in the order specified on the command line
  // they are not in lexical order as they are with other merge commands
  // so they may appear swapped here. perhaps we should sort left and right
  // before using them?

  P(F("[left]  %s") % l_id);
  P(F("[right] %s") % r_id);

  if (result.is_clean())
    {
      P(F("no conflicts detected"));
    }
  else
    {
      content_merge_database_adaptor adaptor(db, l_id, r_id,
                                             l_marking, r_marking);

      result.report_missing_root_conflicts(l_roster, r_roster, adaptor);
      result.report_invalid_name_conflicts(l_roster, r_roster, adaptor);
      result.report_directory_loop_conflicts(l_roster, r_roster, adaptor);

      result.report_orphaned_node_conflicts(l_roster, r_roster, adaptor);
      result.report_multiple_name_conflicts(l_roster, r_roster, adaptor);
      result.report_duplicate_name_conflicts(l_roster, r_roster, adaptor);

      result.report_attribute_conflicts(l_roster, r_roster, adaptor);
      result.report_file_content_conflicts(l_roster, r_roster, adaptor);
    }
}

CMD(pluck, "pluck", "", CMD_REF(workspace), N_("[-r FROM] -r TO [PATH...]"),
    N_("Applies changes made at arbitrary places in history"),
    N_("This command takes changes made at any point in history, and "
       "edits your current workspace to include those changes.  The end result "
       "is identical to 'mtn diff -r FROM -r TO | patch -p0', except that "
       "this command uses monotone's merger, and thus intelligently handles "
       "renames, conflicts, and so on.\n"
       "If one revision is given, applies the changes made in that revision "
       "compared to its parent.\n"
       "If two revisions are given, applies the changes made to get from the "
       "first revision to the second."),
    options::opts::revision | options::opts::depth | options::opts::exclude)
{
  // Work out our arguments
  revision_id from_rid, to_rid;
<<<<<<< HEAD
  database db(app);
  project_t project(db);
=======
  project_set projects(app.db, app.lua, app.opts);
>>>>>>> 2b18d067

  if (app.opts.revision_selectors.size() == 1)
    {
      complete(app, projects, idx(app.opts.revision_selectors, 0)(), to_rid);
      std::set<revision_id> parents;
      db.get_revision_parents(to_rid, parents);
      N(parents.size() == 1,
        F("revision %s is a merge\n"
          "to apply the changes relative to one of its parents, use:\n"
          "  %s pluck -r PARENT -r %s")
        % to_rid
        % ui.prog_name % to_rid);
      from_rid = *parents.begin();
    }
  else if (app.opts.revision_selectors.size() == 2)
    {
      complete(app, projects, idx(app.opts.revision_selectors, 0)(), from_rid);
      complete(app, projects, idx(app.opts.revision_selectors, 1)(), to_rid);
    }
  else
    throw usage(execid);

  app.require_workspace();

  N(!(from_rid == to_rid), F("no changes to apply"));

  // notionally, we have the situation
  //
  // from --> working
  //   |         |
  //   V         V
  //   to --> merged
  //
  // - from is the revision we start plucking from
  // - to is the revision we stop plucking at
  // - working is the current contents of the workspace
  // - merged is the result of the plucking, and achieved by running a
  //   merge in the fictional graph seen above
  //
  // To perform the merge, we use the real from roster, and the real working
  // roster, but synthesize a temporary 'to' roster.  This ensures that the
  // 'from', 'working' and 'base' rosters all use the same nid namespace,
  // while any additions that happened between 'from' and 'to' should be
  // considered as new nodes, even if the file that was added is in fact in
  // 'working' already -- so 'to' needs its own namespace.  (Among other
  // things, it is impossible with our merge formalism to have the above
  // graph with a node that exists in 'to' and 'working', but not 'from'.)
  //
  // finally, we take the cset from working -> merged, and apply that to the
  //   workspace
  // and take the cset from the workspace's base, and write that to _MTN/work

  // The node id source we'll use for the 'working' and 'to' rosters.
  temp_node_id_source nis;

  // Get the FROM roster
  shared_ptr<roster_t> from_roster = shared_ptr<roster_t>(new roster_t());
  MM(*from_roster);
  db.get_roster(from_rid, *from_roster);

  // Get the WORKING roster
  shared_ptr<roster_t> working_roster = shared_ptr<roster_t>(new roster_t());
  MM(*working_roster);
  app.work.get_current_roster_shape(db, nis, *working_roster);

  app.work.update_current_roster_from_filesystem(*working_roster);

  // Get the FROM->TO cset...
  cset from_to_to; MM(from_to_to);
  cset from_to_to_excluded; MM(from_to_to_excluded);
  {
    roster_t to_true_roster;
    db.get_roster(to_rid, to_true_roster);
    node_restriction mask(app.work, args_to_paths(args),
                          args_to_paths(app.opts.exclude_patterns),
                          app.opts.depth,
                          *from_roster, to_true_roster);

    roster_t restricted_roster;
    make_restricted_roster(*from_roster, to_true_roster,
                           restricted_roster, mask);

    make_cset(*from_roster, restricted_roster, from_to_to);
    make_cset(restricted_roster, to_true_roster, from_to_to_excluded);
  }
  N(!from_to_to.empty(), F("no changes to be applied"));
  // ...and use it to create the TO roster
  shared_ptr<roster_t> to_roster = shared_ptr<roster_t>(new roster_t());
  MM(*to_roster);
  {
    *to_roster = *from_roster;
    editable_roster_base editable_to_roster(*to_roster, nis);
    from_to_to.apply_to(editable_to_roster);
  }

  parent_map parents;
  app.work.get_parent_rosters(db, parents);

  revision_t working_rev;
  revision_id working_rid;
  make_revision_for_workspace(parents, *working_roster, working_rev);
  calculate_ident(working_rev, working_rid);

  // Now do the merge
  roster_merge_result result;
  marking_map left_markings, right_markings;
  three_way_merge(from_rid, *from_roster,
                  working_rid, *working_roster,
                  to_rid, *to_roster,
                  result, left_markings, right_markings);

  roster_t & merged_roster = result.roster;

  map<file_id, file_path> paths;
  get_content_paths(*working_roster, paths);

  content_merge_workspace_adaptor wca(db, from_rid, from_roster,
                                      left_markings, right_markings, paths);

  wca.cache_roster(working_rid, working_roster);
  // cache the synthetic to_roster under the to_rid so that the real
  // to_roster is not fetched from the db which does not have temporary nids
  wca.cache_roster(to_rid, to_roster);

  resolve_merge_conflicts(app.lua, *working_roster, *to_roster,
                          result, wca);

  I(result.is_clean());
  // temporary node ids may appear
  merged_roster.check_sane(true);

  // we apply the working to merged cset to the workspace
  cset update;
  MM(update);
  make_cset(*working_roster, merged_roster, update);
  E(!update.empty(), F("no changes were applied"));
  app.work.perform_content_update(db, update, wca);

  P(F("applied changes to workspace"));

  // and record any remaining changes in _MTN/revision
  revision_t remaining;
  MM(remaining);
  make_revision_for_workspace(parents, merged_roster, remaining);

  // small race condition here...
  app.work.put_work_rev(remaining);
  app.work.update_any_attrs(db);

  // add a note to the user log file about what we did
  {
    utf8 log;
    app.work.read_user_log(log);
    std::string log_str = log();
    if (!log_str.empty())
      log_str += "\n";
    if (from_to_to_excluded.empty())
      log_str += (FL("applied changes from %s\n"
                     "             through %s\n")
                  % from_rid % to_rid).str();
    else
      log_str += (FL("applied partial changes from %s\n"
                     "                     through %s\n")
                  % from_rid % to_rid).str();
    app.work.write_user_log(utf8(log_str));
  }
}

CMD(heads, "heads", "", CMD_REF(tree), "",
    N_("Shows unmerged head revisions of a branch"),
    "",
    options::opts::branch)
{
  set<revision_id> heads;
  if (args.size() != 0)
    throw usage(execid);

  N(app.opts.branchname() != "",
    F("please specify a branch, with --branch=BRANCH"));

<<<<<<< HEAD
  database db(app);
  project_t project(db);
=======
  project_set projects(app.db, app.lua, app.opts);
>>>>>>> 2b18d067

  projects
    .get_project_of_branch(app.opts.branchname)
    .get_branch_heads(app.opts.branchname, heads,
                      app.opts.ignore_suspend_certs);

  if (heads.size() == 0)
    P(F("branch '%s' is empty") % app.opts.branchname);
  else if (heads.size() == 1)
    P(F("branch '%s' is currently merged:") % app.opts.branchname);
  else
    P(F("branch '%s' is currently unmerged:") % app.opts.branchname);

  for (set<revision_id>::const_iterator i = heads.begin();
       i != heads.end(); ++i)
    cout << describe_revision(projects, *i) << '\n';
}

CMD(get_roster, "get_roster", "", CMD_REF(debug), N_("[REVID]"),
    N_("Dumps the roster associated with a given identifier"),
    N_("If no REVID is given, the workspace is used."),
    options::opts::none)
{
  database db(app);
  roster_t roster;
  marking_map mm;

  if (args.size() == 0)
    {
      parent_map parents;
      temp_node_id_source nis;
      revision_id rid(fake_id());

      app.require_workspace();
      app.work.get_parent_rosters(db, parents);
      app.work.get_current_roster_shape(db, nis, roster);
      app.work.update_current_roster_from_filesystem(roster);

      if (parents.size() == 0)
        {
          mark_roster_with_no_parents(rid, roster, mm);
        }
      else if (parents.size() == 1)
        {
          roster_t parent = parent_roster(parents.begin());
          marking_map parent_mm = parent_marking(parents.begin());
          mark_roster_with_one_parent(parent, parent_mm, rid, roster, mm);
        }
      else
        {
          parent_map::const_iterator i = parents.begin();
          revision_id left_id = parent_id(i);
          roster_t const & left_roster = parent_roster(i);
          marking_map const & left_markings = parent_marking(i);

          i++;
          revision_id right_id = parent_id(i);
          roster_t const & right_roster = parent_roster(i);
          marking_map const & right_markings = parent_marking(i);

          i++; I(i == parents.end());

          set<revision_id> left_uncommon_ancestors, right_uncommon_ancestors;
          db.get_uncommon_ancestors(left_id, right_id,
                                        left_uncommon_ancestors,
                                        right_uncommon_ancestors);

          mark_merge_roster(left_roster, left_markings,
                            left_uncommon_ancestors,
                            right_roster, right_markings,
                            right_uncommon_ancestors,
                            rid, roster, mm);
        }
    }
  else if (args.size() == 1)
    {
<<<<<<< HEAD
      database db(app);
      project_t project(db);
=======
      project_set projects(app.db, app.lua, app.opts);
>>>>>>> 2b18d067
      revision_id rid;
      complete(app, projects, idx(args, 0)(), rid);
      I(!null_id(rid));
      db.get_roster(rid, roster, mm);
    }
  else
    throw usage(execid);

  roster_data dat;
  write_roster_and_marking(roster, mm, dat);
  cout << dat;
}


// Local Variables:
// mode: C++
// fill-column: 76
// c-file-style: "gnu"
// indent-tabs-mode: nil
// End:
// vim: et:sw=2:sts=2:ts=2:cino=>2s,{s,\:s,+s,t0,g0,^-2,e-2,n-2,p2s,(0,=s:<|MERGE_RESOLUTION|>--- conflicted
+++ resolved
@@ -91,15 +91,8 @@
   bool switched_branch = false;
 
   // figure out which branches the target is in
-<<<<<<< HEAD
-  vector< revision<cert> > certs;
-  db.get_revision_certs(chosen_rid, branch_cert_name, certs);
-  erase_bogus_certs(db, certs);
-
-=======
->>>>>>> 2b18d067
   set< branch_name > branches;
-  project_set projects(app.db, app.lua, app.opts);
+  project_set projects(db, app.lua, app.opts);
   projects.get_revision_branches(chosen_rid, branches);
 
   if (branches.find(opts.branchname) != branches.end())
@@ -151,12 +144,8 @@
     throw usage(execid);
 
   app.require_workspace();
-<<<<<<< HEAD
   database db(app);
-  project_t project(db);
-=======
-  project_set projects(app.db, app.lua, app.opts);
->>>>>>> 2b18d067
+  project_set projects(db, app.lua, app.opts);
 
   // Figure out where we are
   parent_map parents;
@@ -178,15 +167,9 @@
     {
       P(F("updating along branch '%s'") % app.opts.branchname);
       set<revision_id> candidates;
-<<<<<<< HEAD
-      pick_update_candidates(app.lua, project, candidates, old_rid,
+      pick_update_candidates(app.lua, projects, candidates, old_rid,
                              app.opts.branchname,
                              app.opts.ignore_suspend_certs);
-=======
-      pick_update_candidates(candidates, old_rid, app.opts.branchname,
-                             projects.get_project_of_branch(app.opts.branchname),
-                             app.opts.ignore_suspend_certs, app.lua);
->>>>>>> 2b18d067
       N(!candidates.empty(),
         F("your request matches no descendents of the current revision\n"
           "in fact, it doesn't even match the current revision\n"
@@ -323,17 +306,11 @@
 // placing results onto BRANCH.  Note that interactive_merge_and_store may
 // bomb out, and therefore so may this.
 static void
-merge_two(options & opts, lua_hooks & lua, project_t & project,
+merge_two(options & opts, lua_hooks & lua, project_set & projects,
           key_store & keys,
           revision_id const & left, revision_id const & right,
           branch_name const & branch, string const & caller,
-<<<<<<< HEAD
           std::ostream & output, bool automate)
-=======
-          std::ostream & output, bool automate,
-          project_set & projects, options & opts, lua_hooks & lua,
-          key_store & keys)
->>>>>>> 2b18d067
 {
   // The following mess constructs a neatly formatted log message that looks
   // like this:
@@ -371,13 +348,8 @@
     }
 
   revision_id merged;
-<<<<<<< HEAD
-  transaction_guard guard(project.db);
-  interactive_merge_and_store(lua, project.db, left, right, merged);
-=======
   transaction_guard guard(projects.db);
-  interactive_merge_and_store(left, right, merged, projects.db, lua);
->>>>>>> 2b18d067
+  interactive_merge_and_store(lua, projects.db, left, right, merged);
 
   projects
     .get_project_of_branch(branch)
@@ -404,7 +376,7 @@
 {
   database db(app);
   key_store keys(app);
-  project_t project(db);
+  project_set projects(db, app.lua, app.opts);
 
   typedef std::pair<revision_id, revision_id> revpair;
   typedef set<revision_id>::const_iterator rid_set_iter;
@@ -415,10 +387,6 @@
   N(app.opts.branchname() != "",
     F("please specify a branch, with --branch=BRANCH"));
 
-<<<<<<< HEAD
-=======
-  project_set projects(app.db, app.lua, app.opts);
->>>>>>> 2b18d067
   set<revision_id> heads;
   projects
     .get_project_of_branch(app.opts.branchname)
@@ -490,15 +458,9 @@
       // corresponding pair of heads.
       revpair p = heads_for_ancestor[*ancestors.begin()];
 
-<<<<<<< HEAD
-      merge_two(app.opts, app.lua, project, keys,
+      merge_two(app.opts, app.lua, projects, keys,
                 p.first, p.second, app.opts.branchname, string("merge"),
                 std::cout, false);
-=======
-      merge_two(p.first, p.second, app.opts.branchname, string("merge"),
-                std::cout, false,
-                projects, app.opts, app.lua, app.keys);
->>>>>>> 2b18d067
 
       ancestors.clear();
       heads_for_ancestor.clear();
@@ -519,14 +481,9 @@
   revision_id right = *i++;
   I(i == heads.end());
 
-<<<<<<< HEAD
-  merge_two(app.opts, app.lua, project, keys,
+  merge_two(app.opts, app.lua, projects, keys,
             left, right, app.opts.branchname, string("merge"),
             std::cout, false);
-=======
-  merge_two(left, right, app.opts.branchname, string("merge"),
-            std::cout, false, projects, app.opts, app.lua, app.keys);
->>>>>>> 2b18d067
   P(F("note: your workspaces have not been updated"));
 }
 
@@ -575,40 +532,9 @@
     "",
     options::opts::date | options::opts::author | options::opts::message | options::opts::msgfile)
 {
-<<<<<<< HEAD
   database db(app);
   key_store keys(app);
-  project_t project(db);
-=======
-  //   This is a special merge operator, but very useful for people
-  //   maintaining "slightly disparate but related" trees. It does a one-way
-  //   merge; less powerful than putting things in the same branch and also
-  //   more flexible.
-  //
-  //   1. Check to see if src and dst branches are merged, if not abort, if so
-  //   call heads N1 and N2 respectively.
-  //
-  //   2. (FIXME: not yet present) Run the hook propagate ("src-branch",
-  //   "dst-branch", N1, N2) which gives the user a chance to massage N1 into
-  //   a state which is likely to "merge nicely" with N2, eg. edit pathnames,
-  //   omit optional files of no interest.
-  //
-  //   3. Do a normal 2 or 3-way merge on N1 and N2, depending on the
-  //   existence of common ancestors.
-  //
-  //   4. Save the results as the delta (N2,M), the ancestry edges (N1,M)
-  //   and (N2,M), and the cert (N2,dst).
-  //
-  //   There are also special cases we have to check for where no merge is
-  //   actually necessary, because there hasn't been any divergence since the
-  //   last time propagate was run.
-  //
-  //   If dir is not the empty string, rename the root of N1 to have the name
-  //   'dir' in the merged tree. (ie, it has name "basename(dir)", and its
-  //   parent node is "N2.get_node(dirname(dir))")
-
-  project_set projects(app.db, app.lua, app.opts);
->>>>>>> 2b18d067
+  project_set projects(db, app.lua, app.opts);
   set<revision_id> src_heads, dst_heads;
 
   if (args.size() != 3)
@@ -650,16 +576,9 @@
   if (is_ancestor(db, *dst_i, *src_i))
     {
       P(F("no merge necessary; putting %s in branch '%s'")
-<<<<<<< HEAD
-        % (*src_i) % idx(args, 1)());
+        % (*src_i) % dst_branch);
       transaction_guard guard(db);
-      project.put_revision_in_branch(keys, *src_i,
-                                     branch_name(idx(args, 1)()));
-=======
-        % (*src_i) % dst_branch);
-      transaction_guard guard(app.db);
-      dst_project.put_revision_in_branch(app.keys, *src_i, dst_branch);
->>>>>>> 2b18d067
+      dst_project.put_revision_in_branch(keys, *src_i, dst_branch);
       guard.commit();
     }
   else
@@ -739,19 +658,11 @@
                             % src_branch % (*src_i)
                             % dst_branch % (*dst_i)).str());
 
-<<<<<<< HEAD
-      project.put_standard_certs_from_options(app.opts, app.lua,
-                                              keys,
-                                              merged,
-                                              branch_name(idx(args, 1)()),
-                                              log_message);
-=======
       dst_project.put_standard_certs_from_options(app.opts, app.lua,
-                                                  app.keys,
+                                                  keys,
                                                   merged,
                                                   dst_branch,
                                                   log_message);
->>>>>>> 2b18d067
 
       guard.commit();
       P(F("[merged] %s") % merged);
@@ -775,12 +686,8 @@
   if (args.size() != 1)
     throw usage(execid);
 
-<<<<<<< HEAD
   database db(app);
-  project_t project(db);
-=======
-  project_set projects(app.db, app.lua, app.opts);
->>>>>>> 2b18d067
+  project_set projects(db, app.lua, app.opts);
   app.require_workspace();
 
   // Get the current state of the workspace.
@@ -811,13 +718,8 @@
     calculate_ident(working_rev, working_rid);
   }
 
-<<<<<<< HEAD
-  complete(app, project, idx(args, 0)(), right_id);
+  complete(app, projects, idx(args, 0)(), right_id);
   db.get_roster(right_id, right);
-=======
-  complete(app, projects, idx(args, 0)(), right_id);
-  app.db.get_roster(right_id, right);
->>>>>>> 2b18d067
   N(!(left_id == right_id), F("workspace is already at revision %s") % left_id);
 
   P(F("[left]  %s") % left_id);
@@ -884,13 +786,9 @@
 {
   database db(app);
   key_store keys(app);
-  project_t project(db);
+  project_set projects(db, app.lua, app.opts);
   revision_id left, right;
   branch_name branch;
-<<<<<<< HEAD
-=======
-  project_set projects(app.db, app.lua, app.opts);
->>>>>>> 2b18d067
 
   if (args.size() != 3)
     throw usage(execid);
@@ -907,16 +805,10 @@
     F("%s is already an ancestor of %s") % right % left);
 
   // avoid failure after lots of work
-<<<<<<< HEAD
   cache_user_key(app.opts, app.lua, db, keys);
-  merge_two(app.opts, app.lua, project, keys,
+  merge_two(app.opts, app.lua, projects, keys,
             left, right, branch, string("explicit merge"),
             std::cout, false);
-=======
-  cache_user_key(app.opts, app.lua, app.keys, app.db);
-  merge_two(left, right, branch, string("explicit merge"),
-            std::cout, false, projects, app.opts, app.lua, app.keys);
->>>>>>> 2b18d067
 }
 
 CMD(show_conflicts, "show_conflicts", "", CMD_REF(informative), N_("REV REV"),
@@ -925,25 +817,15 @@
        "the REV parameters."),
     options::opts::branch | options::opts::date | options::opts::author)
 {
-<<<<<<< HEAD
   database db(app);
-  project_t project(db);
-=======
-  project_set projects(app.db, app.lua, app.opts);
->>>>>>> 2b18d067
+  project_set projects(db, app.lua, app.opts);
   
   if (args.size() != 2)
     throw usage(execid);
   revision_id l_id, r_id;
-<<<<<<< HEAD
-  complete(app, project, idx(args,0)(), l_id);
-  complete(app, project, idx(args,1)(), r_id);
-  N(!is_ancestor(db, l_id, r_id),
-=======
   complete(app, projects, idx(args,0)(), l_id);
   complete(app, projects, idx(args,1)(), r_id);
-  N(!is_ancestor(l_id, r_id, app.db),
->>>>>>> 2b18d067
+  N(!is_ancestor(db, l_id, r_id),
     F("%s is an ancestor of %s; no merge is needed.") % l_id % r_id);
   N(!is_ancestor(db, r_id, l_id),
     F("%s is an ancestor of %s; no merge is needed.") % r_id % l_id);
@@ -1005,12 +887,8 @@
 {
   // Work out our arguments
   revision_id from_rid, to_rid;
-<<<<<<< HEAD
   database db(app);
-  project_t project(db);
-=======
-  project_set projects(app.db, app.lua, app.opts);
->>>>>>> 2b18d067
+  project_set projects(db, app.lua, app.opts);
 
   if (app.opts.revision_selectors.size() == 1)
     {
@@ -1191,12 +1069,8 @@
   N(app.opts.branchname() != "",
     F("please specify a branch, with --branch=BRANCH"));
 
-<<<<<<< HEAD
   database db(app);
-  project_t project(db);
-=======
-  project_set projects(app.db, app.lua, app.opts);
->>>>>>> 2b18d067
+  project_set projects(db, app.lua, app.opts);
 
   projects
     .get_project_of_branch(app.opts.branchname)
@@ -1273,12 +1147,8 @@
     }
   else if (args.size() == 1)
     {
-<<<<<<< HEAD
       database db(app);
-      project_t project(db);
-=======
-      project_set projects(app.db, app.lua, app.opts);
->>>>>>> 2b18d067
+      project_set projects(db, app.lua, app.opts);
       revision_id rid;
       complete(app, projects, idx(args, 0)(), rid);
       I(!null_id(rid));
