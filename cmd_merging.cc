// Copyright (C) 2002 Graydon Hoare <graydon@pobox.com>
//
// This program is made available under the GNU GPL version 2.0 or
// greater. See the accompanying file COPYING for details.
//
// This program is distributed WITHOUT ANY WARRANTY; without even the
// implied warranty of MERCHANTABILITY or FITNESS FOR A PARTICULAR
// PURPOSE.

#include <iostream>
#include <cstring>

#include "cmd.hh"
#include "diff_patch.hh"
#include "merge.hh"
#include "packet.hh"
#include "restrictions.hh"
#include "revision.hh"
#include "roster_merge.hh"
#include "transforms.hh"
#include "update.hh"
#include "work.hh"
#include "safe_map.hh"

using std::cout;
using std::map;
using std::set;
using std::string;
using std::vector;
using std::strlen;

using boost::shared_ptr;

static void
three_way_merge(roster_t const & ancestor_roster,
                roster_t const & left_roster, roster_t const & right_roster,
                roster_merge_result & result)
{
  MM(ancestor_roster);
  MM(left_roster);
  MM(right_roster);

  // Make some fake rids
  revision_id ancestor_rid(fake_id()); MM(ancestor_rid);
  revision_id left_rid(fake_id()); MM(left_rid);
  revision_id right_rid(fake_id()); MM(right_rid);
  
  // Mark up the ANCESTOR
  marking_map ancestor_markings; MM(ancestor_markings);
  mark_roster_with_no_parents(ancestor_rid, ancestor_roster, ancestor_markings);

  // Mark up the LEFT roster
  marking_map left_markings; MM(left_markings);
  mark_roster_with_one_parent(ancestor_roster, ancestor_markings,
                              left_rid, left_roster, left_markings);
  
  // Mark up the RIGHT roster
  marking_map right_markings; MM(right_markings);
  mark_roster_with_one_parent(ancestor_roster, ancestor_markings,
                              right_rid, right_roster, right_markings);

  // Make the synthetic graph, by creating uncommon ancestor sets
  std::set<revision_id> left_uncommon_ancestors, right_uncommon_ancestors;
  safe_insert(left_uncommon_ancestors, left_rid);
  safe_insert(right_uncommon_ancestors, right_rid);

  // And do the merge
  roster_merge(left_roster, left_markings, left_uncommon_ancestors,
               right_roster, right_markings, right_uncommon_ancestors,
               result);
}
  
CMD(update, N_("workspace"), "",
    N_("update workspace.\n"
       "This command modifies your workspace to be based off of a\n"
       "different revision, preserving uncommitted changes as it does so.\n"
       "If a revision is given, update the workspace to that revision.\n"
       "If not, update the workspace to the head of the branch."),
    options::opts::branch | options::opts::revision)
{
  if (args.size() > 0)
    throw usage(name);

  if (app.opts.revision_selectors.size() > 1)
    throw usage(name);

  app.require_workspace();

  // Figure out where we are

  revision_id old_rid;
  app.work.get_revision_id(old_rid);

  N(!null_id(old_rid),
    F("this workspace is a new project; cannot update"));

  // Figure out where we're going

  revision_id chosen_rid;
  if (app.opts.revision_selectors.size() == 0)
    {
      P(F("updating along branch '%s'") % app.opts.branch_name);
      set<revision_id> candidates;
      pick_update_candidates(old_rid, app, candidates);
      N(!candidates.empty(),
        F("your request matches no descendents of the current revision\n"
          "in fact, it doesn't even match the current revision\n"
          "maybe you want something like --revision=h:%s")
        % app.opts.branch_name);
      if (candidates.size() != 1)
        {
          P(F("multiple update candidates:"));
          for (set<revision_id>::const_iterator i = candidates.begin();
               i != candidates.end(); ++i)
            P(i18n_format("  %s") % describe_revision(app, *i));
          P(F("choose one with '%s update -r<id>'") % ui.prog_name);
          E(false, F("multiple update candidates remain after selection"));
        }
      chosen_rid = *(candidates.begin());
    }
  else
    {
      complete(app, app.opts.revision_selectors[0](), chosen_rid);
      N(app.db.revision_exists(chosen_rid),
        F("no such revision '%s'") % chosen_rid);
    }
  I(!null_id(chosen_rid));

  // do this notification before checking to see if we can bail out early,
  // because when you are at one of several heads, and you hit update, you
  // want to know that merging would let you update further.
  notify_if_multiple_heads(app);

  if (old_rid == chosen_rid)
    {
      P(F("already up to date at %s") % old_rid);
      // do still switch the workspace branch, in case they have used
      // update to switch branches.
      if (!app.opts.branch_name().empty())
        app.make_branch_sticky();
      return;
    }

  P(F("selected update target %s") % chosen_rid);

  // Fiddle around with branches, in an attempt to guess what the user
  // wants.
  
  bool switched_branch = false;
  {
    // figure out which branches the target is in
    vector< revision<cert> > certs;
    app.db.get_revision_certs(chosen_rid, branch_cert_name, certs);
    erase_bogus_certs(certs, app);

    set< utf8 > branches;
    for (vector< revision<cert> >::const_iterator i = certs.begin();
         i != certs.end(); i++)
      {
        cert_value b;
        decode_base64(i->inner().value, b);
        branches.insert(utf8(b()));
      }

    if (branches.find(app.opts.branch_name) != branches.end())
      {
        L(FL("using existing branch %s") % app.opts.branch_name());
      }
    else
      {
        P(F("target revision is not in current branch"));
        if (branches.size() > 1)
          {
            // multiple non-matching branchnames
            string branch_list;
            for (set<utf8>::const_iterator i = branches.begin();
                 i != branches.end(); i++)
              branch_list += "\n  " + (*i)();
            N(false, F("target revision is in multiple branches:%s\n\n"
                       "try again with explicit --branch") % branch_list);
          }
        else if (branches.size() == 1)
          {
            // one non-matching, inform and update
            app.opts.branch_name = (*(branches.begin()))();
            switched_branch = true;
            P(F("switching to branch %s") % app.opts.branch_name());
          }
        else
          {
            I(branches.size() == 0);
            W(F("target revision not in any branch\n"
                "next commit will use branch %s")
              % app.opts.branch_name());
          }
      }
  }


  // Okay, we have a target, we have a branch, let's do this merge!

  // We have:
  //
  //    old  --> working
  //     |         |
  //     V         V
  //  chosen --> merged
  //
  // - old is the revision specified in _MTN/revision
  // - working is based on old and includes the workspace's changes
  // - chosen is the revision we're updating to and will end up in _MTN/revision
  // - merged is the merge of working and chosen, that will become the new
  //   workspace
  //
  // we apply the working to merged cset to the workspace
  // and write the cset from chosen to merged changeset in _MTN/work
  
  temp_node_id_source nis;

  // Get the OLD and WORKING rosters
  shared_ptr<roster_t> old_roster = shared_ptr<roster_t>(new roster_t());
  MM(*old_roster);
  roster_t working_roster; MM(working_roster);
  app.work.get_base_and_current_roster_shape(*old_roster, working_roster, nis);
  app.work.update_current_roster_from_filesystem(working_roster);

  // Get the CHOSEN roster
  roster_t chosen_roster; MM(chosen_roster);
  app.db.get_roster(chosen_rid, chosen_roster);
  
  // And finally do the merge
  roster_merge_result result;
  three_way_merge(*old_roster, working_roster, chosen_roster, result);

  roster_t & merged_roster = result.roster;

  content_merge_workspace_adaptor wca(app, old_roster);
  resolve_merge_conflicts(working_roster, chosen_roster,
                          result, wca, app);

  // Make sure it worked...
  I(result.is_clean());
  merged_roster.check_sane(true);

  // Now finally modify the workspace
  cset update;
  make_cset(working_roster, merged_roster, update);
  app.work.perform_content_update(update, wca);

  revision_t remaining;
  make_revision_for_workspace(chosen_rid, chosen_roster,
                              merged_roster, remaining);

  // small race condition here...
  app.work.put_work_rev(remaining);

  if (!app.opts.branch_name().empty())
    {
      app.make_branch_sticky();
    }
  if (switched_branch)
    P(F("switched branch; next commit will use branch %s") % app.opts.branch_name());
  P(F("updated to base revision %s") % chosen_rid);

  app.work.maybe_update_inodeprints();
}

// Subroutine of CMD(merge) and CMD(explicit_merge).  Merge LEFT with RIGHT,
// placing results onto BRANCH.  Note that interactive_merge_and_store may
// bomb out, and therefore so may this.
static void
merge_two(revision_id const & left, revision_id const & right,
          string const & branch, string const & caller, app_state & app)
{
  // The following mess constructs a neatly formatted log message that looks
  // like this:
  //    CALLER of 'LEFT'
  //          and 'RIGHT'
  //    to branch 'BRANCH'
  // where the last line is left out if we're merging onto the current branch.
  // We use a stringstream because boost::format does not support %-*s.
  using std::ostringstream;
  using std::setw;
  using std::max;

  ostringstream log;
  size_t fieldwidth = max(caller.size() + strlen(" of '"), strlen("and '"));

  if (branch != app.opts.branch_name())
    fieldwidth = max(fieldwidth, strlen("to branch '"));

  log << setw(fieldwidth - strlen(" of '")) << caller << " of '" << left
      << "'\n" << setw(fieldwidth) << "and '" << right
      << "'\n";

  if (branch != app.opts.branch_name())
    log << setw(fieldwidth) << "to branch '" << branch << "'\n";

  // Now it's time for the real work.
  P(F("[left]  %s") % left);
  P(F("[right] %s") % right);
  
  revision_id merged;
  transaction_guard guard(app.db);
  interactive_merge_and_store(left, right, merged, app);

  packet_db_writer dbw(app);
  cert_revision_in_branch(merged, branch, app, dbw);
  cert_revision_changelog(merged, log.str(), app, dbw);

  guard.commit();
  P(F("[merged] %s") % merged);
}

// should merge support --message, --message-file?  It seems somewhat weird,
// since a single 'merge' command may perform arbitrarily many actual merges.
// (Possibility: append the --message/--message-file text to the synthetic
// log message constructed in merge_two().)
CMD(merge, N_("tree"), "", N_("merge unmerged heads of branch"),
    options::opts::branch | options::opts::date | options::opts::author)
{
  typedef std::pair<revision_id, revision_id> revpair;
  typedef set<revision_id>::const_iterator rid_set_iter;

  if (args.size() != 0)
    throw usage(name);

  N(app.opts.branch_name() != "",
    F("please specify a branch, with --branch=BRANCH"));

  set<revision_id> heads;
  get_branch_heads(app.opts.branch_name(), app, heads);

  N(heads.size() != 0, F("branch '%s' is empty") % app.opts.branch_name);
  if (heads.size() == 1)
    {
      P(F("branch '%s' is already merged") % app.opts.branch_name);
      return;
    }

  P(FP("%d head on branch '%s'", "%d heads on branch '%s'", heads.size())
    % heads.size() % app.opts.branch_name);

  map<revision_id, revpair> heads_for_ancestor;
  set<revision_id> ancestors;
  size_t pass = 1, todo = heads.size() - 1;

  // If there are more than two heads to be merged, on each iteration we
  // merge a pair whose least common ancestor is not an ancestor of any
  // other pair's least common ancestor.  For example, if the history graph
  // looks like this:
  //
  //            X
  //           / \.                      (periods to prevent multi-line
  //          Y   C                       comment warnings)
  //         / \.
  //        A   B
  //
  // A and B will be merged first, and then the result will be merged with C.
  while (heads.size() > 2)
    {
      P(F("merge %d / %d:") % pass % todo);
      P(F("calculating best pair of heads to merge next"));

      // For every pair of heads, determine their merge ancestor, and
      // remember the ancestor->head mapping. 
      for (rid_set_iter i = heads.begin(); i != heads.end(); ++i)
        for (rid_set_iter j = i; j != heads.end(); ++j)
          {
            // It is not possible to initialize j to i+1 (set iterators
            // expose neither operator+ nor a nondestructive next() method)
            if (j == i)
              continue;

            revision_id ancestor;
            find_common_ancestor_for_merge(*i, *j, ancestor, app);
            
            // More than one pair might have the same ancestor (e.g. if we
            // have three heads all with the same parent); as this table
            // will be recalculated on every pass, we just take the first
            // one we find.
            if (ancestors.insert(ancestor).second)
              safe_insert(heads_for_ancestor, std::make_pair(ancestor, revpair(*i, *j)));
          }
    
      // Erasing ancestors from ANCESTORS will now produce a set of merge
      // ancestors each of which is not itself an ancestor of any other
      // merge ancestor.
      erase_ancestors(ancestors, app);
      I(ancestors.size() > 0);

      // Take the first ancestor from the above set and merge its
      // corresponding pair of heads.
      revpair p = heads_for_ancestor[*ancestors.begin()];
      
      merge_two(p.first, p.second, app.opts.branch_name(), string("merge"), app);

      ancestors.clear();
      heads_for_ancestor.clear();
      get_branch_heads(app.opts.branch_name(), app, heads);
      pass++;
    }

  // Last one.
  I(pass == todo);
  if (todo > 1)
    P(F("merge %d / %d:") % pass % todo);

  rid_set_iter i = heads.begin();
  revision_id left = *i++;
  revision_id right = *i++;
  I(i == heads.end());
  
  merge_two(left, right, app.opts.branch_name(), string("merge"), app);
  P(F("note: your workspaces have not been updated"));
}

CMD(propagate, N_("tree"), N_("SOURCE-BRANCH DEST-BRANCH"),
    N_("merge from one branch to another asymmetrically"),
    options::opts::date | options::opts::author | options::opts::message | options::opts::msgfile)
{
  if (args.size() != 2)
    throw usage(name);
  vector<utf8> a = args;
  a.push_back(utf8());
  process(app, "merge_into_dir", a);
}

CMD(merge_into_dir, N_("tree"), N_("SOURCE-BRANCH DEST-BRANCH DIR"),
    N_("merge one branch into a subdirectory in another branch"),
    options::opts::date | options::opts::author | options::opts::message | options::opts::msgfile)
{
  //   This is a special merge operator, but very useful for people
  //   maintaining "slightly disparate but related" trees. It does a one-way
  //   merge; less powerful than putting things in the same branch and also
  //   more flexible.
  //
  //   1. Check to see if src and dst branches are merged, if not abort, if so
  //   call heads N1 and N2 respectively.
  //
  //   2. (FIXME: not yet present) Run the hook propagate ("src-branch",
  //   "dst-branch", N1, N2) which gives the user a chance to massage N1 into
  //   a state which is likely to "merge nicely" with N2, eg. edit pathnames,
  //   omit optional files of no interest.
  //
  //   3. Do a normal 2 or 3-way merge on N1 and N2, depending on the
  //   existence of common ancestors.
  //
  //   4. Save the results as the delta (N2,M), the ancestry edges (N1,M)
  //   and (N2,M), and the cert (N2,dst).
  //
  //   There are also special cases we have to check for where no merge is
  //   actually necessary, because there hasn't been any divergence since the
  //   last time propagate was run.
  //
  //   If dir is not the empty string, rename the root of N1 to have the name
  //   'dir' in the merged tree. (ie, it has name "basename(dir)", and its
  //   parent node is "N2.get_node(dirname(dir))")

  set<revision_id> src_heads, dst_heads;

  if (args.size() != 3)
    throw usage(name);

  get_branch_heads(idx(args, 0)(), app, src_heads);
  get_branch_heads(idx(args, 1)(), app, dst_heads);

  N(src_heads.size() != 0, F("branch '%s' is empty") % idx(args, 0)());
  N(src_heads.size() == 1, F("branch '%s' is not merged") % idx(args, 0)());

  N(dst_heads.size() != 0, F("branch '%s' is empty") % idx(args, 1)());
  N(dst_heads.size() == 1, F("branch '%s' is not merged") % idx(args, 1)());

  set<revision_id>::const_iterator src_i = src_heads.begin();
  set<revision_id>::const_iterator dst_i = dst_heads.begin();

  P(F("propagating %s -> %s") % idx(args,0) % idx(args,1));
  P(F("[source] %s") % *src_i);
  P(F("[target] %s") % *dst_i);

  // check for special cases
  if (*src_i == *dst_i || is_ancestor(*src_i, *dst_i, app))
    {
      P(F("branch '%s' is up-to-date with respect to branch '%s'")
          % idx(args, 1)() % idx(args, 0)());
      P(F("no action taken"));
    }
  else if (is_ancestor(*dst_i, *src_i, app))
    {
      P(F("no merge necessary; putting %s in branch '%s'")
        % (*src_i) % idx(args, 1)());
      transaction_guard guard(app.db);
      packet_db_writer dbw(app);
      cert_revision_in_branch(*src_i, idx(args, 1)(), app, dbw);
      guard.commit();
    }
  else
    {
      revision_id merged;
      transaction_guard guard(app.db);

      {
        revision_id const & left_rid(*src_i), & right_rid(*dst_i);
        roster_t left_roster, right_roster;
        MM(left_roster);
        MM(right_roster);
        marking_map left_marking_map, right_marking_map;
        set<revision_id> 
          left_uncommon_ancestors, 
          right_uncommon_ancestors;

        app.db.get_roster(left_rid, left_roster, left_marking_map);
        app.db.get_roster(right_rid, right_roster, right_marking_map);
        app.db.get_uncommon_ancestors(left_rid, right_rid,
                                      left_uncommon_ancestors,
                                      right_uncommon_ancestors);

        {
          dir_t moved_root = left_roster.root();
          split_path sp, dirname;
          path_component basename;
          MM(dirname);
          if (!idx(args,2)().empty())
            {
              file_path_external(idx(args,2)).split(sp);
              dirname_basename(sp, dirname, basename);
              N(right_roster.has_node(dirname),
                F("Path %s not found in destination tree.") % sp);
              node_t parent = right_roster.get_node(dirname);
              moved_root->parent = parent->self;
              moved_root->name = basename;
              marking_map::iterator 
                i = left_marking_map.find(moved_root->self);
              I(i != left_marking_map.end());
              i->second.parent_name.clear();
              i->second.parent_name.insert(left_rid);
            }
        }

        roster_merge_result result;
        roster_merge(left_roster, 
                     left_marking_map, 
                     left_uncommon_ancestors,
                     right_roster, 
                     right_marking_map, 
                     right_uncommon_ancestors,
                     result);

        content_merge_database_adaptor 
          dba(app, left_rid, right_rid, left_marking_map);

        resolve_merge_conflicts(left_roster, right_roster,
                                result, dba, app);

        {
          dir_t moved_root = left_roster.root();
          moved_root->parent = the_null_node;
          moved_root->name = the_null_component;
        }

        // Write new files into the db.
        store_roster_merge_result(left_roster, right_roster, result,
                                  left_rid, right_rid, merged,
                                  app);
      }

      packet_db_writer dbw(app);

      cert_revision_in_branch(merged, idx(args, 1)(), app, dbw);

      bool log_message_given;
      utf8 log_message;
      process_commit_message_args(log_message_given, log_message, app);
      if (!log_message_given)
        log_message = (FL("propagate from branch '%s' (head %s)\n"
                          "            to branch '%s' (head %s)\n")
                       % idx(args, 0) % (*src_i)
                       % idx(args, 1) % (*dst_i)).str();

      cert_revision_changelog(merged, log_message, app, dbw);

      guard.commit();
      P(F("[merged] %s") % merged);
    }
}

CMD(explicit_merge, N_("tree"),
    N_("LEFT-REVISION RIGHT-REVISION DEST-BRANCH"),
    N_("merge two explicitly given revisions, "
       "placing result in given branch"),
    options::opts::date | options::opts::author)
{
  revision_id left, right;
  string branch;

  if (args.size() != 3)
    throw usage(name);

  complete(app, idx(args, 0)(), left);
  complete(app, idx(args, 1)(), right);
  branch = idx(args, 2)();

  N(!(left == right),
    F("%s and %s are the same revision, aborting") % left % right);
  N(!is_ancestor(left, right, app),
    F("%s is already an ancestor of %s") % left % right);
  N(!is_ancestor(right, left, app),
    F("%s is already an ancestor of %s") % right % left);

  merge_two(left, right, branch, string("explicit merge"), app);
}

CMD(show_conflicts, N_("informative"), N_("REV REV"), 
    N_("Show what conflicts would need to be resolved "
       "to merge the given revisions."),
    options::opts::branch | options::opts::date | options::opts::author)
{
  if (args.size() != 2)
    throw usage(name);
  revision_id l_id, r_id;
  complete(app, idx(args,0)(), l_id);
  complete(app, idx(args,1)(), r_id);                                                                    
  N(!is_ancestor(l_id, r_id, app),
    F("%s is an ancestor of %s; no merge is needed.") % l_id % r_id);
  N(!is_ancestor(r_id, l_id, app),
    F("%s is an ancestor of %s; no merge is needed.") % r_id % l_id);
  roster_t l_roster, r_roster;
  marking_map l_marking, r_marking;
  app.db.get_roster(l_id, l_roster, l_marking);
  app.db.get_roster(r_id, r_roster, r_marking);
  set<revision_id> l_uncommon_ancestors, r_uncommon_ancestors;
  app.db.get_uncommon_ancestors(l_id, r_id,
                                l_uncommon_ancestors,
                                r_uncommon_ancestors);
  roster_merge_result result;
  roster_merge(l_roster, l_marking, l_uncommon_ancestors,
               r_roster, r_marking, r_uncommon_ancestors,
               result);

  P(F("There are %s node_name_conflicts.") 
    % result.node_name_conflicts.size());
  P(F("There are %s file_content_conflicts.") 
    % result.file_content_conflicts.size());
  P(F("There are %s node_attr_conflicts.") 
    % result.node_attr_conflicts.size());
  P(F("There are %s orphaned_node_conflicts.") 
    % result.orphaned_node_conflicts.size());
  P(F("There are %s rename_target_conflicts.") 
    % result.rename_target_conflicts.size());
  P(F("There are %s directory_loop_conflicts.") 
    % result.directory_loop_conflicts.size());
}                                                                

CMD(pluck, N_("workspace"), N_("[-r FROM] -r TO [PATH...]"),
    N_("Apply changes made at arbitrary places in history to current workspace.\n"
       "This command takes changes made at any point in history, and\n"
       "edits your current workspace to include those changes.  The end result\n"
       "is identical to 'mtn diff -r FROM -r TO | patch -p0', except that\n"
       "this command uses monotone's merger, and thus intelligently handles\n"
       "renames, conflicts, and so on.\n"
       "\n"
       "If one revision is given, applies the changes made in that revision\n"
       "compared to its parent.\n"                                                                                  
       "\n"
       "If two revisions are given, applies the changes made to get from the\n"  
       "first revision to the second."),
    options::opts::revision | options::opts::depth | options::opts::exclude)
{
  // Work out our arguments
  revision_id from_rid, to_rid;

  if (app.opts.revision_selectors.size() == 1)
    {
      complete(app, idx(app.opts.revision_selectors, 0)(), to_rid);
      N(app.db.revision_exists(to_rid),
        F("no such revision '%s'") % to_rid);
      std::set<revision_id> parents;
      app.db.get_revision_parents(to_rid, parents);
      N(parents.size() == 1,
        F("revision %s is a merge\n"
          "to apply the changes relative to one of its parents, use:\n"
          "  %s pluck -r PARENT -r %s")
        % to_rid
        % ui.prog_name % to_rid);
      from_rid = *parents.begin();
    }
  else if (app.opts.revision_selectors.size() == 2)
    {
      complete(app, idx(app.opts.revision_selectors, 0)(), from_rid);
      N(app.db.revision_exists(from_rid),
        F("no such revision '%s'") % from_rid);
      complete(app, idx(app.opts.revision_selectors, 1)(), to_rid);
      N(app.db.revision_exists(to_rid),
        F("no such revision '%s'") % to_rid);
    }
  else
    throw usage(name);
  
  app.require_workspace();

  N(!(from_rid == to_rid), F("no changes to apply"));

  // notionally, we have the situation
  //
  // from --> working
  //   |         | 
  //   V         V
  //   to --> merged
  //
  // - from is the revision we start plucking from
  // - to is the revision we stop plucking at
  // - working is the current contents of the workspace
  // - merged is the result of the plucking, and achieved by running a
  //   merge in the fictional graph seen above
  //
  // To perform the merge, we use the real from roster, and the real working
  // roster, but synthesize a temporary 'to' roster.  This ensures that the
  // 'from', 'working' and 'base' rosters all use the same nid namespace,
  // while any additions that happened between 'from' and 'to' should be
  // considered as new nodes, even if the file that was added is in fact in
  // 'working' already -- so 'to' needs its own namespace.  (Among other
  // things, it is impossible with our merge formalism to have the above
  // graph with a node that exists in 'to' and 'working', but not 'from'.)
  //
  // finally, we take the cset from working -> merged, and apply that to the
  //   workspace
  // and take the cset from the workspace's base, and write that to _MTN/work

  // The node id source we'll use for the 'working' and 'to' rosters.
  temp_node_id_source nis;

  // Get the FROM roster
  shared_ptr<roster_t> from_roster = shared_ptr<roster_t>(new roster_t());
  MM(*from_roster);
  app.db.get_roster(from_rid, *from_roster);

  // Get the WORKING roster, and also the base roster while we're at it
  roster_t working_roster; MM(working_roster);
  roster_t base_roster; MM(base_roster);
  app.work.get_base_and_current_roster_shape(base_roster, working_roster, nis);
  app.work.update_current_roster_from_filesystem(working_roster);

  // Get the FROM->TO cset...
  cset from_to_to; MM(from_to_to);
  cset from_to_to_excluded; MM(from_to_to_excluded);
  {
    roster_t to_true_roster;
    app.db.get_roster(to_rid, to_true_roster);
    node_restriction mask(args_to_paths(args),
<<<<<<< HEAD
                          args_to_paths(app.opts.exclude_patterns),
                          app.opts.depth,
                          *from_roster, to_true_roster, app);
=======
                          args_to_paths(app.exclude_patterns),
                          app.depth,
                          *from_roster, to_true_roster, app.lua);
>>>>>>> c345af58
    make_restricted_csets(*from_roster, to_true_roster,
                          from_to_to, from_to_to_excluded,
                          mask);
    check_restricted_cset(*from_roster, from_to_to);
  }
  N(!from_to_to.empty(), F("no changes to be applied"));
  // ...and use it to create the TO roster
  roster_t to_roster; MM(to_roster);
  {
    to_roster = *from_roster;
    editable_roster_base editable_to_roster(to_roster, nis);
    from_to_to.apply_to(editable_to_roster);
  }

  // Now do the merge
  roster_merge_result result;
  three_way_merge(*from_roster, working_roster, to_roster, result);

  roster_t & merged_roster = result.roster;

  content_merge_workspace_adaptor wca(app, from_roster);
  resolve_merge_conflicts(working_roster, to_roster,
                          result, wca, app);

  I(result.is_clean());
  // temporary node ids may appear
  merged_roster.check_sane(true);

  // we apply the working to merged cset to the workspace 
  cset update;
  MM(update);
  make_cset(working_roster, merged_roster, update);
  E(!update.empty(), F("no changes were applied"));
  app.work.perform_content_update(update, wca);

  P(F("applied changes to workspace"));

  // and record any remaining changes in _MTN/revision
  revision_id base_id;
  revision_t remaining;
  MM(remaining);
  app.work.get_revision_id(base_id);
  make_revision_for_workspace(base_id, base_roster, merged_roster, remaining);

  // small race condition here...
  app.work.put_work_rev(remaining);
  
  // add a note to the user log file about what we did
  {
    utf8 log;
    app.work.read_user_log(log);
    std::string log_str = log();
    if (!log_str.empty())
      log_str += "\n";
    if (from_to_to_excluded.empty())
      log_str += (FL("applied changes from %s\n"
                     "             through %s\n")
                  % from_rid % to_rid).str();
    else
      log_str += (FL("applied partial changes from %s\n"
                     "                     through %s\n")
                  % from_rid % to_rid).str();
    app.work.write_user_log(utf8(log_str));
  }
}

CMD(heads, N_("tree"), "", N_("show unmerged head revisions of branch"),
    options::opts::branch)
{
  set<revision_id> heads;
  if (args.size() != 0)
    throw usage(name);

  N(app.opts.branch_name() != "",
    F("please specify a branch, with --branch=BRANCH"));

  get_branch_heads(app.opts.branch_name(), app, heads);

  if (heads.size() == 0)
    P(F("branch '%s' is empty") % app.opts.branch_name);
  else if (heads.size() == 1)
    P(F("branch '%s' is currently merged:") % app.opts.branch_name);
  else
    P(F("branch '%s' is currently unmerged:") % app.opts.branch_name);

  for (set<revision_id>::const_iterator i = heads.begin();
       i != heads.end(); ++i)
    cout << describe_revision(app, *i) << "\n";
}

CMD(get_roster, N_("debug"), N_("REVID"),
    N_("dump the roster associated with the given REVID"),
    options::opts::none)
{
  revision_id rid;
  if (args.size() == 0)
    app.work.get_revision_id(rid);
  else if (args.size() == 1)
    complete(app, idx(args, 0)(), rid);
  else
    throw usage(name);

  I(!null_id(rid));

  roster_t roster;
  marking_map mm;
  app.db.get_roster(rid, roster, mm);

  roster_data dat;
  write_roster_and_marking(roster, mm, dat);
  cout << dat;
}


// Local Variables:
// mode: C++
// fill-column: 76
// c-file-style: "gnu"
// indent-tabs-mode: nil
// End:
// vim: et:sw=2:sts=2:ts=2:cino=>2s,{s,\:s,+s,t0,g0,^-2,e-2,n-2,p2s,(0,=s:<|MERGE_RESOLUTION|>--- conflicted
+++ resolved
@@ -747,15 +747,9 @@
     roster_t to_true_roster;
     app.db.get_roster(to_rid, to_true_roster);
     node_restriction mask(args_to_paths(args),
-<<<<<<< HEAD
                           args_to_paths(app.opts.exclude_patterns),
                           app.opts.depth,
-                          *from_roster, to_true_roster, app);
-=======
-                          args_to_paths(app.exclude_patterns),
-                          app.depth,
                           *from_roster, to_true_roster, app.lua);
->>>>>>> c345af58
     make_restricted_csets(*from_roster, to_true_roster,
                           from_to_to, from_to_to_excluded,
                           mask);
