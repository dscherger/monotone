// copyright (C) 2005 R.Ghetta <birrachiara@tin.it>
// all rights reserved.
// licensed to the public under the terms of the GNU GPL (>= 2)
// see the file COPYING for details

#include <app_state.hh>
#include <revision.hh>
#include <transforms.hh>
#include <format.hh>

<<<<<<< HEAD
using namespace std;

// helper functions to navigate the given revision - shamelessy copied from 'log' command
void
walk_edges (const app_state & app, const revision_set & rev,
	    set < revision_id > &ancestors, vector < change_set > &changes,
	    set < file_path > &modified_files)
{
  for (edge_map::const_iterator e = rev.edges.begin ();
       e != rev.edges.end (); ++e)
    {
      ancestors.insert (edge_old_revision (e));

      change_set const &cs = edge_changes (e);
      change_set::path_rearrangement const &pr = cs.rearrangement;

      changes.push_back (cs);

      for (change_set::delta_map::const_iterator i = cs.deltas.begin ();
           i != cs.deltas.end (); i++)
        {
          if (pr.added_files.find (i->first ()) == pr.added_files.end ())
            modified_files.insert (i->first ());
        }
    }
}

=======
>>>>>>> dd82c070
// ---------------------- formatting functor ----------------------------
// IMPORTANT: to complete (XML) formatting, it *must* go out of scope (i.e. its 
// destructor called)
FormatFunc::FormatFunc (std::ostream & out, app_state & app)
{
  if (app.xml_enabled)
    fmt = std::auto_ptr < BaseFormatter > (new XMLFormatter (out, app));
  else
    fmt =
      std::auto_ptr < BaseFormatter >
      (new PrintFormatter (out, app, app.format_string));
}

FormatFunc::~FormatFunc ()
{
}

// ---------------------- base formatter ----------------------------
<<<<<<< HEAD
BaseFormatter::BaseFormatter(app_state &a):
  app(a)
=======
BaseFormatter::BaseFormatter (app_state & a):
app (a)
>>>>>>> dd82c070
{
}

BaseFormatter::~BaseFormatter ()
{
}

std::map<PrintFormatter::FMTIDX, std::string> PrintFormatter::format_region_types;
std::map<char, std::string> PrintFormatter::control_character_mapping;
std::map<PrintFormatter::FMTIDX, std::map<std::string, std::string> > PrintFormatter::format_character_mapping;

// ---------------------- format string support ----------------------------
<<<<<<< HEAD
PrintFormatter::PrintFormatter(std::ostream & o, app_state &a, const utf8 &fmt):
  BaseFormatter(a),
  out(o),
  valid_format_string(true)
{
  format_region_types[FMTIDX_REVISION] = "revision";
  format_region_types[FMTIDX_ANCESTORS] = "ancestors";
  format_region_types[FMTIDX_DELFILES] = "deleted files";
  format_region_types[FMTIDX_DELDIRS] = "deleted directories";
  format_region_types[FMTIDX_RENFILES] = "renamed files";
  format_region_types[FMTIDX_RENDIRS] = "renamed directories";
  format_region_types[FMTIDX_ADDFILES] = "added files";
  format_region_types[FMTIDX_MODFILES] = "modified files";

  control_character_mapping['\\'] = "\\";
  control_character_mapping['@'] = "@";
  control_character_mapping['n'] = "\n";
  control_character_mapping['t'] = "\t";
  control_character_mapping['a'] = "\a";
  control_character_mapping['b'] = "\b";
  control_character_mapping['f'] = "\f";
  control_character_mapping['r'] = "\r";
  control_character_mapping['v'] = "\v";

  format_character_mapping[FMTIDX_REVISION]["i"] = "Revision id.";
  format_character_mapping[FMTIDX_REVISION]["si"] = "Short form of revision id (first 8 characters).";
  format_character_mapping[FMTIDX_REVISION]["a"] = "Author cert value.";
  format_character_mapping[FMTIDX_REVISION]["sa"] = "Short form of author cert (everything before '@' in foo@bar.com).";
  format_character_mapping[FMTIDX_REVISION]["d"] = "Date cert.";
  format_character_mapping[FMTIDX_REVISION]["sd"] = "Short form of date cert (everything before 'T' in 2005-05-15T12:12:32).";
  format_character_mapping[FMTIDX_REVISION]["t"] = "Tag cert.";
  format_character_mapping[FMTIDX_REVISION]["l"] = "Changelog cert.";
  format_character_mapping[FMTIDX_REVISION]["e"] = "Comment cert.";
  format_character_mapping[FMTIDX_REVISION]["r"] = "Testresult cert.";
  format_character_mapping[FMTIDX_REVISION]["b"] = "Branch cert.";
  format_character_mapping[FMTIDX_REVISION]["sb"] = "Short form of branch cert (everything after final '.' in org.foo.project.branch).";
  format_character_mapping[FMTIDX_REVISION]["m"] = "Manifest id.";
  format_character_mapping[FMTIDX_REVISION]["sm"] = "Short form of manifest id (first 8 characters).";

  format_character_mapping[FMTIDX_REVISION]["P"] = "Placeholder for 'ancestors' subformat string.";
  format_character_mapping[FMTIDX_REVISION]["D"] = "Placeholder for 'deleted files' subformat string.";
  format_character_mapping[FMTIDX_REVISION]["R"] = "Placeholder for 'renmed files' subformat string.";
  format_character_mapping[FMTIDX_REVISION]["A"] = "Placeholder for 'added files' subformat string.";
  format_character_mapping[FMTIDX_REVISION]["M"] = "Placeholder for 'modified files' subformat string.";
  format_character_mapping[FMTIDX_REVISION]["E"] = "Placeholder for 'deleted directories' subformat string.";
  format_character_mapping[FMTIDX_REVISION]["E"] = "Placeholder for 'renamed directories' subformat string.";

  format_character_mapping[FMTIDX_ANCESTORS]["f"] = "File name.";
  format_character_mapping[FMTIDX_DELFILES]["f"] = "File name.";
  format_character_mapping[FMTIDX_DELDIRS]["f"] = "File name.";

  format_character_mapping[FMTIDX_RENFILES]["f"] = "File name after rename.";
  format_character_mapping[FMTIDX_RENFILES]["o"] = "File name before rename.";

  format_character_mapping[FMTIDX_RENDIRS]["f"] = "Directory name after rename.";
  format_character_mapping[FMTIDX_RENDIRS]["o"] = "Directory name before rename.";

  format_character_mapping[FMTIDX_ADDFILES]["f"] = "File name.";
  format_character_mapping[FMTIDX_MODFILES]["f"] = "File name.";
  
  assign_format_strings(fmt);

  N(valid_format_string == true,
    F("Format string error(s):%s") % format_string_errors);
=======
PrintFormatter::PrintFormatter (std::ostream & o, app_state & a,
                                const utf8 & fmt):
BaseFormatter (a),
out (o),
fmtstr (fmt),
startpoint (fmtstr ().begin ())
{
>>>>>>> dd82c070
}

PrintFormatter::~PrintFormatter ()
{
}

<<<<<<< HEAD
// splits the given format string into the revision fmt string and 
// one or more optional changeset fmt strings1
void
PrintFormatter::assign_format_strings(const utf8 &fmt)
{
  // establishing defaults
  fmtstrs[FMTIDX_REVISION]=utf8("");
  fmtstrs[FMTIDX_ANCESTORS]=utf8("%f\n");
  fmtstrs[FMTIDX_DELFILES]=utf8("%f\n");
  fmtstrs[FMTIDX_DELDIRS]=utf8("%f\n");
  fmtstrs[FMTIDX_RENFILES]=utf8("%o -> %f\n");
  fmtstrs[FMTIDX_RENDIRS]=utf8("%o -> %f\n");
  fmtstrs[FMTIDX_ADDFILES]=utf8("%f\n");
  fmtstrs[FMTIDX_MODFILES]=utf8("%f\n");
  
  // quick parse of the formatting string
  string::const_iterator e=fmt().end();
  string::const_iterator i=fmt().begin();
  string::const_iterator start_current_fmt=fmt().begin();
  FMTIDX current_fmt = FMTIDX_REVISION;
  string buf;
  while (i != e)
    {
      switch (*i)
        {
        case '@':
          {
            // seems a start of a changeset format
            // stores the current fmt string (trying to work around ATOMIC limits)
            buf.assign(start_current_fmt, i);
            fmtstrs[current_fmt] = utf8(buf);
          
            ++i;
            if (i==e) {
              valid_format_string = false;
              format_string_errors += std::string("  Format string may not end with '@'.");
              continue;
            }

            // prepare for new fmt string
            current_fmt = decode_cset_fmtid(i);
            if (current_fmt == FMTIDX_REVISION) {
              valid_format_string = false;
              format_string_errors += (F("  Invalid changeset specifier '@%c'.") % *i).str();
              break;
            }

            start_current_fmt=i;
            ++start_current_fmt;
          }
          break;
       
        case '\\': 
          // control character
          {
            char orig = *i;
            ++i;
            if (i == e) {
              valid_format_string = false;
              format_string_errors += "  Format string may not end with a bare '\\'.";
              break;
            }

            if (control_character_mapping.find(*i) == control_character_mapping.end()) {
              valid_format_string = false;
              format_string_errors += (F("  Invalid control character '%c%c'.") % orig % *i).str();
            }
          }
          break;
        case '%':
          // fmt specifier
          {
            ++i;
            if (i == e) {
              valid_format_string = false;
              format_string_errors += "  Format string may not end with '%'.";
              break;
            }
            if (*i == '%') break; // escaped % via %%

            std::string target; target = *i;
            if (*i == 's') {
              ++i;
              if (i != e) { std::string t; t = *i; target += t; }
            }
            std::map<std::string, std::string>::const_iterator fi;
            fi = format_character_mapping[current_fmt].find(target);
            if (fi == format_character_mapping[current_fmt].end()) {
              valid_format_string = false;
              format_string_errors += (F("  Invalid format specifier '%%%s' for a %s region.") % target % format_region_types[current_fmt]).str();
              break;
            }
          }
          break;
        }
      if (i != e)  
        ++i;
    }

  // final string  
  buf.assign(start_current_fmt, i);
  fmtstrs[current_fmt] = utf8(buf);
}


=======
>>>>>>> dd82c070
void
PrintFormatter::print_cert (std::vector < revision < cert > >&certs,
                            const std::string & name, bool from_start,
                            bool from_end, const std::string & sep)
{
  for (std::vector < revision < cert > >::const_iterator i = certs.begin ();
       i != certs.end (); ++i)
    {
      if (i->inner ().name () == name)
        {
          cert_value tv;
          decode_base64 (i->inner ().value, tv);
          std::string::size_type f = 0;
          std::string::size_type l = std::string::npos;
          if (from_start)
            l = tv ().find_first_of (sep);
          if (from_end)
            {
              f = tv ().find_last_of (sep);
              if (f == std::string::npos)
                f = 0;
            }
          out << tv ().substr (f, l);
          return;
        }
    }
}

void
PrintFormatter::print_cset_ancestors(const std::string::
                                     const_iterator & startfmt,
                                     const std::string::const_iterator & e,
                                     const std::set<revision_id> &data)
{
  for (std::set<revision_id>::const_iterator f = data.begin ();
       f != data.end (); ++f)
    {
<<<<<<< HEAD
      if ((*i) == '%')
        {
          ++i;
          if (i == fmtstring ().end ())
            break;
          I (*i == 'f'); //, F ("invalid ancestor format string\n"));
          out << rid.inner ()();
        }
      else if ( (*i) == '\\')
        handle_control(i, fmtstring ().end ());
      else
        out << (*i);
    
      ++i;
=======
      std::string::const_iterator i (startfmt);
      while (i != e)
        {
          if ((*i) == '%')
            {
              ++i;
              if (i == e)
                break;
              switch (*i)
                {
                case 'f':
                  out << f->inner ()();
                  break;
                case '%':
                  out << '%';
                  break;
                default:
                  N (false,
                     F ("invalid ancestor format specifier '%%%c'\n") % *i);
                }
            }
          else if ((*i) == '\\')
            handle_control (i, e);
          else
            out << (*i);
    
          ++i;
        }
>>>>>>> dd82c070
    }
}

void
PrintFormatter::print_cset_single (const std::string::
                                   const_iterator & startfmt,
                                   const std::string::const_iterator & e,
                                   const std::set < file_path > &data)
{
  for (std::set < file_path >::const_iterator f = data.begin ();
       f != data.end (); ++f)
    {
<<<<<<< HEAD
      string::const_iterator i = fmtstring ().begin ();
      while (i != fmtstring ().end ())
=======
      std::string::const_iterator i (startfmt);
      while (i != e)
>>>>>>> dd82c070
        {
          if ((*i) == '%')
            {
              ++i;
<<<<<<< HEAD
              if (i == fmtstring ().end ())
                break;
              I (*i == 'f'); //, F ("invalid file format string\n"));
              out << (*f)();
            }
          else if ( (*i) == '\\')
            handle_control(i, fmtstring ().end ());
          else
            out << (*i);
      
          ++i;
        }
    }        
=======
              if (i == e)
                break;
              switch (*i)
                {
                case 'f':
                  out << (*f) ();
                  break;
                case '%':
                  out << '%';
                  break;
                default:
                  N (false,
                     F ("invalid file format specifier '%%%c'\n") % *i);
                }
            }
          else if ((*i) == '\\')
            handle_control (i, e);
          else
            out << (*i);

          ++i;
        }
    }
>>>>>>> dd82c070
}

void
PrintFormatter::print_cset_pair (const std::string::const_iterator & startfmt,
                                 const std::string::const_iterator & e,
                                 const std::map < file_path,
                                 file_path > &data)
{
  for (std::map < file_path, file_path >::const_iterator f = data.begin ();
       f != data.end (); ++f)
    {
<<<<<<< HEAD
      string::const_iterator i = fmtstring ().begin ();
      while (i != fmtstring ().end ())
=======
      std::string::const_iterator i (startfmt);
      while (i != e)
>>>>>>> dd82c070
        {
          if ((*i) == '%')
            {
              ++i;
<<<<<<< HEAD
              if (i == fmtstring ().end ())
                break;
              I (*i == 'o' || *i == 'f'); //, F ("invalid rename format string\n"));
              if (*i == 'o')
                out << f->first();
              else
                out << f->second();
            }
          else if ( (*i) == '\\')
            handle_control(i, fmtstring ().end ());
          else
            out << (*i);
      
          ++i;
        }
            
    }        
=======
              if (i == e)
                break;
              switch (*i)
                {
                case 'o':
                  out << f->first ();
                  break;
                case 'f':
                  out << f->second ();
                  break;
                case '%':
                  out << '%';
                  break;
                default:
                  N (false,
                     F ("invalid rename format specifier '%%%c'\n") % *i);
                }
            }
          else if ((*i) == '\\')
            handle_control (i, e);
          else
            out << (*i);
          ++i;
        }
    }
>>>>>>> dd82c070
}

std::string::const_iterator
  PrintFormatter::find_cset_fmt_end (std::string::const_iterator i,
                                     const std::string::const_iterator & e)
{
<<<<<<< HEAD
  FMTIDX curfmt = decode_cset_fmtid(fmt_i);
  I (curfmt != FMTIDX_REVISION); //, F ("invalid format specifier"));

  for (edge_map::const_iterator e = rev.edges.begin ();
       e != rev.edges.end (); ++e)
=======
  int level = 1;                // we are already inside a parens
  while (i != e && level > 0)
>>>>>>> dd82c070
    {
      switch (*i)
        {
<<<<<<< HEAD
        case FMTIDX_ANCESTORS:
          print_cset_ancestor(fmtstrs[curfmt], edge_old_revision (e));
          break;
        case FMTIDX_DELFILES:
          print_cset_single(fmtstrs[curfmt], pr.deleted_files);
          break;
        case FMTIDX_DELDIRS:
          print_cset_single(fmtstrs[curfmt], pr.deleted_dirs);
          break;
        case FMTIDX_ADDFILES:
          print_cset_single(fmtstrs[curfmt], pr.added_files);
          break;
        case FMTIDX_MODFILES:
          {
            std::set<file_path> modified_files;
            for (change_set::delta_map::const_iterator i = cs.deltas.begin ();
                 i != cs.deltas.end (); i++)
              {
                if (pr.added_files.find (i->first ()) == pr.added_files.end ())
                  modified_files.insert (i->first ());
              }
            print_cset_single(fmtstrs[curfmt], modified_files);
          }
          break;
        case FMTIDX_RENFILES:
          print_cset_pair(fmtstrs[curfmt], pr.renamed_files);
=======
        case '\\':
        case '%':
          // just skip the next char
          ++i;
>>>>>>> dd82c070
          break;
        case '{':
          // another parenthesis, inner level ...
          ++level;
          break;
        case '}':
          // closing of a level
          --level;
          break;
        }
<<<<<<< HEAD
=======
      if (i != e && level)
        ++i;                    // next char
>>>>>>> dd82c070
    }
  N (i != e
     && *i == '}', F ("invalid changeset format expression. Missing '}'"));
  return i;
}

std::string::const_iterator
PrintFormatter::handle_cset (const std::string::const_iterator & startfmt,
                               const std::string::const_iterator & endfmt,
                               const changes_summary &csum)
{
  std::string::const_iterator fmt_i (startfmt);

  FMTIDX curfmt = decode_cset_fmtid (fmt_i);
  N (curfmt != FMTIDX_REVISION,
     F ("invalid changeset format specifier %%%c") % *fmt_i);
  N (++fmt_i != endfmt && *fmt_i == '{',
     F ("missing '{' following changeset format specifier"));
  N (++fmt_i != endfmt, F ("a format string could not end with '{'"));

  std::string::const_iterator fmt_e (find_cset_fmt_end (fmt_i, endfmt));

  switch (curfmt)
    {
    case FMTIDX_ANCESTORS:
      print_cset_ancestors(fmt_i, fmt_e, csum.ancestors);
      break;
    case FMTIDX_DELFILES:
      print_cset_single (fmt_i, fmt_e, csum.deleted_files);
      break;
    case FMTIDX_DELDIRS:
      print_cset_single (fmt_i, fmt_e, csum.deleted_dirs);
      break;
    case FMTIDX_ADDFILES:
      print_cset_single (fmt_i, fmt_e, csum.added_files);
      break;
    case FMTIDX_MODFILES:
      print_cset_single (fmt_i, fmt_e, csum.modified_files);
      break;
    case FMTIDX_RENFILES:
      print_cset_pair (fmt_i, fmt_e, csum.renamed_files);
      break;
    case FMTIDX_RENDIRS:
      print_cset_pair (fmt_i, fmt_e, csum.renamed_dirs);
      break;
    default:
      break;
    }

    // go to end position
  return fmt_e;
}

void
PrintFormatter::handle_control (std::string::const_iterator & it,
                                const std::string::const_iterator & end)
{
  ++it;
  if (it == end)
    return;
<<<<<<< HEAD

  std::map<char, std::string>::const_iterator cc = control_character_mapping.find(*it);
  I(cc != control_character_mapping.end());
  out << cc->second;
=======
  switch (*it)
    {
    case '\\':
      out << '\\';
      break;
    case '%':
      out << '%';
      break;
    case '{':
      out << '{';
      break;
    case '}':
      out << '}';
      break;
    case 'n':
      out << std::endl;
      break;
    case 't':
      out << '\t';
      break;
    case 'a':
      out << '\a';
      break;
    case 'b':
      out << '\b';
      break;
    case 'f':
      out << '\f';
      break;
    case 'r':
      out << '\r';
      break;
    case 'v':
      out << '\v';
      break;
    default:
      N (false, F ("\ninvalid control char %c\n") % (*it));
      return;
    }
>>>>>>> dd82c070
}

PrintFormatter::FMTIDX
  PrintFormatter::decode_cset_fmtid (const std::string::const_iterator & i)
{
  switch (*i)
    {
<<<<<<< HEAD
    case 'P': // ancestors
      return FMTIDX_ANCESTORS;
    case 'D': // deleted files
      return FMTIDX_DELFILES;
    case 'R': // renamed files
      return FMTIDX_RENFILES;
    case 'A': // added files
      return FMTIDX_ADDFILES;
    case 'M': // modified files
      return FMTIDX_MODFILES;
    case 'E': // deleted dirs
      return FMTIDX_DELDIRS;
    case 'C': // renamed dirs
      return FMTIDX_RENDIRS;
    }
    
  // everything else is handled as revision fmt
  return FMTIDX_REVISION; 
=======
    case 'P':                  // ancestors
      return FMTIDX_ANCESTORS;
    case 'D':                  // deleted files
      return FMTIDX_DELFILES;
    case 'R':                  // renamed files
      return FMTIDX_RENFILES;
    case 'A':                  // added files
      return FMTIDX_ADDFILES;
    case 'M':                  // modified files
      return FMTIDX_MODFILES;
    case 'E':                  // deleted dirs
      return FMTIDX_DELDIRS;
    case 'C':                  // renamed dirs
      return FMTIDX_RENDIRS;
    }

  // everything else is handled as revision fmt
  return FMTIDX_REVISION;
>>>>>>> dd82c070
}

void
PrintFormatter::apply (const revision_id & rid)
{
  if (null_id (rid))
    return;                     // not a "real" revision, exiting

  if (!app.db.revision_exists (rid))
    {
      L (F ("revision %s does not exist in db\n") % rid);
      return;
    }

  revision_set rev;
  app.db.get_revision (rid, rev);

  std::vector < revision < cert > >certs;
  app.db.get_revision_certs (rid, certs);
  erase_bogus_certs (certs, app);

  // prepare the changeset summary
  changes_summary csum;
  for (edge_map::const_iterator e = rev.edges.begin (); e != rev.edges.end (); ++e)
    {
      csum.ancestors.insert(edge_old_revision(e));
      csum.add_change_set(edge_changes(e));
    }
  
  std::string::const_iterator i = startpoint;
  std::string::const_iterator e = fmtstr ().end ();
  while (i != e)
    {
      if ((*i) == '%')
        {
          ++i;
          if (i == e)
            return;

          if (*i == '%') {
            out << "%";
            ++i;
            continue;
          }

          bool short_form = false;
          if (*i == 's')
            {
              short_form = true;
              ++i;
              N (i != e, F ("%%s is not a valid format specifier"));
            }

          switch (*i)
            {
            case '%':
              N (!short_form, F ("no short form for '%%%%'"));
              out << '%';
              break;
            case 'd':
              print_cert (certs, date_cert_name, short_form, false, "T");
              break;
            case 'a':
              print_cert (certs, author_cert_name, short_form, false, "@");
              break;
            case 't':
<<<<<<< HEAD
              I (!short_form);
              print_cert (certs, tag_cert_name);
              break;
            case 'l':
              I (!short_form);
              print_cert (certs, changelog_cert_name);
              break;
            case 'e':
              I (!short_form);
              print_cert (certs, comment_cert_name);
              break;
            case 'r':
              I (!short_form);
=======
              N (!short_form, F ("no short form for tag specifier"));
              print_cert (certs, tag_cert_name);
              break;
            case 'l':
              N (!short_form, F ("no short form for changelog specifier"));
              print_cert (certs, changelog_cert_name);
              break;
            case 'e':
              N (!short_form, F ("no short form for comment specifier"));
              print_cert (certs, comment_cert_name);
              break;
            case 'r':
              N (!short_form, F ("no short form for testresult specifier"));
>>>>>>> dd82c070
              print_cert (certs, testresult_cert_name);
              break;
            case 'b':
              print_cert (certs, branch_cert_name, false, short_form, ".");
              break;
            case 'm':
              if (short_form)
                out << rev.new_manifest.inner ()().substr (0, 8);
              else
                out << rev.new_manifest.inner ()();
              break;
            case 'i':
              if (short_form)
                out << rid.inner ()().substr (0, 8);
              else
                out << rid.inner ()();
              break;
            case '+':
              N (!short_form,
                 F ("no short form for the '%%+' formatting specifier"));
              startpoint = ++i; // predispone next starting point
              N (startpoint != e,
                 F ("A format string can't terminate with '%%+'"));
              return;           // exit directly from the function, skipping the rest
            default:
<<<<<<< HEAD
              I (!short_form);
              // unrecognized specifier, perhaps is a changeset one ?
              out << "\n####### default for " << *i << " #####\n";
              handle_cset(i, rev);
=======
              N (!short_form, F ("no short form for changelog specifier"));
              // unrecognized specifier, perhaps is a changeset one ?
              i = handle_cset (i, e, csum);
              break;
>>>>>>> dd82c070
            }
        }
      else if ((*i) == '\\')
        handle_control (i, e);
      else
        out << (*i);

      I (i != e);               // just to make sure
      ++i;
    }

  // resets fmt str starting point
  startpoint = fmtstr ().begin ();
}


// --------------- XML support -----------------

<<<<<<< HEAD
XMLWriter::XMLWriter (ostream & o):
  out (o),
  open_tags(),
  decl_emitted(false),
  empty_tag(false)
=======
XMLWriter::XMLWriter (std::ostream & o):
out (o), open_tags (), decl_emitted (false), empty_tag (false)
>>>>>>> dd82c070
{
}

XMLWriter::~XMLWriter ()
{
  I (open_tags.size () == 0);   // forgot to closing some tags ?
}

void
XMLWriter::encode (const utf8 & opq)
{
<<<<<<< HEAD
  for (string::const_iterator i = opq().begin(); i != opq().end(); ++i)
    {
      switch ((*i))
        {
        case '<': out << "&lt;"; break;
        case '>': out << "&gt;"; break;
        case '&': out << "&amp;"; break;
        case '"': out << "&quot;"; break;
        case '\'': out << "&apos;"; break;
        default: out << *i; break;
        }
    }     
=======
  for (std::string::const_iterator i = opq ().begin (); i != opq ().end ();
       ++i)
    {
      switch ((*i))
        {
        case '<':
          out << "&lt;";
          break;
        case '>':
          out << "&gt;";
          break;
        case '&':
          out << "&amp;";
          break;
        case '"':
          out << "&quot;";
          break;
        case '\'':
          out << "&apos;";
          break;
        default:
          out << *i;
          break;
        }
    }
>>>>>>> dd82c070
}

void
XMLWriter::tag (const utf8 & tagname)
{
  if (!decl_emitted)
    {
<<<<<<< HEAD
      out << "<?xml version=\"1.0\" encoding=\"UTF-8\" standalone=\"yes\" ?>" << endl;
      decl_emitted=true;
=======
      out << "<?xml version=\"1.0\" encoding=\"UTF-8\" standalone=\"yes\" ?>"
        << std::endl;
      decl_emitted = true;
>>>>>>> dd82c070
    }

  if (empty_tag)
    out << ">" << std::endl;

  out << "<" << tagname;
  open_tags.push_back (tagname);
  empty_tag = true;             // right now, the tag is empty
}

void
XMLWriter::end ()
{
  I (open_tags.size () > 0);
  if (empty_tag)
    out << "/>" << std::endl;
  else
    out << "</" << open_tags.back () << ">" << std::endl;
  empty_tag = false;            // the containing tag is not empty1
  open_tags.pop_back ();
}

void
XMLWriter::attr (const utf8 & attrname, const utf8 & value)
{
  I (open_tags.size () > 0);
  I (empty_tag);

  out << " " << attrname << "=\"";
  encode (value);
  out << "\"";
}

void
XMLWriter::cdata (const utf8 & opq)
{
  I (open_tags.size () > 0);

  if (empty_tag)
    {
      // tag was empty until now, close it
<<<<<<< HEAD
      out << ">" << endl;
      empty_tag=false; 
    }
  encode(opq);
}

// ---------------- the xml formatter -----------------------
XMLFormatter::XMLFormatter(ostream &out, app_state &a):
  BaseFormatter(a),
  xw(out)
{
  xw.tag("monotone"); // docroot
=======
      out << ">" << std::endl;
      empty_tag = false;
    }
  encode (opq);
}

// ---------------- the xml formatter -----------------------
XMLFormatter::XMLFormatter (std::ostream & out, app_state & a):
BaseFormatter (a), xw (out)
{
  xw.tag ("monotone");          // docroot
>>>>>>> dd82c070
}

XMLFormatter::~XMLFormatter ()
{
<<<<<<< HEAD
  xw.end();
=======
  xw.end ();
>>>>>>> dd82c070
}

void
XMLFormatter::xml_revision_id (const revision_id & rid)
{
  xw.tag ("id");
  xw.cdata (rid.inner ()());
  xw.end ();
}

void
XMLFormatter::xml_manifest (const manifest_id & mid)
{
  xw.tag ("manifest");
  xw.cdata (mid.inner ()());
  xw.end ();
}

void
XMLFormatter::xml_file_id (const file_id & fid)
{
  xw.tag ("file-id");
  xw.cdata (fid.inner ()());
  xw.end ();
}

// dumps all *valid* certs associated to a revision
// FIXME: could be useful to optionally dump an invalid cert marking it with another
// tag (invalid_cert) or an attribute (valid=true/false)
void
XMLFormatter::xml_certs (const revision_id & rid)
{
  std::vector < revision < cert > >certs;

  app.db.get_revision_certs (rid, certs);
  erase_bogus_certs (certs, app);
  for (std::vector < revision < cert > >::const_iterator i = certs.begin ();
       i != certs.end (); ++i)
    {
      xw.tag ("cert");
      xw.attr ("name", i->inner ().name ());

      xw.tag ("value");
      cert_value tv;
      decode_base64 (i->inner ().value, tv);
      xw.cdata (tv ());
      xw.end ();

      xw.tag ("key-id");
      xw.cdata (i->inner ().key ());
      xw.end ();

      xw.tag ("signature");
      xw.cdata (i->inner ().sig ());    // only makes sense if encoded
      xw.end ();

      xw.end ();
    }

}

void
XMLFormatter::xml_ancestors (const revision_set & rev)
{
  for (edge_map::const_iterator e = rev.edges.begin ();
       e != rev.edges.end (); ++e)
    {
      const revision_id & rid = edge_old_revision (e);
      xw.tag ("ancestor");
      xml_revision_id (rid);
      xw.end ();
    }
}

void
<<<<<<< HEAD
XMLFormatter::xml_delta(const file_path& f, const change_set::delta_map &dm)
{
  change_set::delta_map::const_iterator i = dm.find(f);
  if (i != dm.end())
    {
      xw.tag("delta");
      xw.tag("old");
      xml_file_id( i->second.first);
      xw.end();
      xw.tag("new");
      xml_file_id( i->second.second);
      xw.end();
      xw.end();
=======
XMLFormatter::xml_delta (const file_path & f,
                         const change_set::delta_map & dm)
{
  change_set::delta_map::const_iterator i = dm.find (f);
  if (i != dm.end ())
    {
      xw.tag ("delta");
      xw.tag ("old");
      xml_file_id (i->second.first);
      xw.end ();
      xw.tag ("new");
      xml_file_id (i->second.second);
      xw.end ();
      xw.end ();
>>>>>>> dd82c070
    }
}

void
XMLFormatter::xml_changeset (const revision_set & rev)
{
  xml_ancestors (rev);

  xw.tag ("changeset");

  for (edge_map::const_iterator e = rev.edges.begin ();
       e != rev.edges.end (); ++e)
    {
      change_set const &cs = edge_changes (e);
      change_set::path_rearrangement const &pr = cs.rearrangement;

<<<<<<< HEAD
      std::set<file_path>::const_iterator f;
      std::map<file_path, file_path>::const_iterator m;
      for (f=pr.deleted_dirs.begin(); f != pr.deleted_dirs.end() ; ++f)
        {
          xw.tag("delete-dir");
          xw.attr("name", (*f)());
          xml_delta(*f, cs.deltas);
          xw.end();
        }
      for (m=pr.renamed_dirs.begin(); m != pr.renamed_dirs.end() ; ++f)
        {
          xw.tag("rename-dir");
          xw.attr("name", m->second());
          xw.attr("old-name", m->first());
          xml_delta(m->second, cs.deltas);
          xml_delta(m->first, cs.deltas);
          xw.end();
        }
      for (f=pr.added_files.begin(); f != pr.added_files.end() ; ++f)
        {
          xw.tag("add-file");
          xw.attr("name", (*f)());
          xml_delta(*f, cs.deltas);
          xw.end();
        }
      for (f=pr.deleted_files.begin(); f != pr.deleted_files.end() ; ++f)
        {
          xw.tag("delete_file");
          xw.attr("name", (*f)());
          xml_delta(*f, cs.deltas);
          xw.end();
        }
      for (m=pr.renamed_files.begin(); m != pr.renamed_files.end() ; ++f)
        {
          xw.tag("rename_file");
          xw.attr("name", m->second());
          xw.attr("old-name", m->first());
          xml_delta(m->second, cs.deltas);
          xml_delta(m->first, cs.deltas);
          xw.end();
        }
      
      set < file_path > modified_files;
=======
      std::set < file_path >::const_iterator f;
      std::map < file_path, file_path >::const_iterator m;
      for (f = pr.deleted_dirs.begin (); f != pr.deleted_dirs.end (); ++f)
        {
          xw.tag ("delete-dir");
          xw.attr ("name", (*f) ());
          xml_delta (*f, cs.deltas);
          xw.end ();
        }
      for (m = pr.renamed_dirs.begin (); m != pr.renamed_dirs.end (); ++m)
        {
          xw.tag ("rename-dir");
          xw.attr ("name", m->second ());
          xw.attr ("old-name", m->first ());
          xml_delta (m->second, cs.deltas);
          xml_delta (m->first, cs.deltas);
          xw.end ();
        }
      for (f = pr.added_files.begin (); f != pr.added_files.end (); ++f)
        {
          xw.tag ("add-file");
          xw.attr ("name", (*f) ());
          xml_delta (*f, cs.deltas);
          xw.end ();
        }
      for (f = pr.deleted_files.begin (); f != pr.deleted_files.end (); ++f)
        {
          xw.tag ("delete_file");
          xw.attr ("name", (*f) ());
          xml_delta (*f, cs.deltas);
          xw.end ();
        }
      for (m = pr.renamed_files.begin (); m != pr.renamed_files.end (); ++m)
        {
          xw.tag ("rename_file");
          xw.attr ("name", m->second ());
          xw.attr ("old-name", m->first ());
          xml_delta (m->second, cs.deltas);
          xml_delta (m->first, cs.deltas);
          xw.end ();
        }

      std::set < file_path > modified_files;
>>>>>>> dd82c070
      for (change_set::delta_map::const_iterator i = cs.deltas.begin ();
           i != cs.deltas.end (); i++)
        {
          if (pr.added_files.find (i->first ()) == pr.added_files.end ())
            modified_files.insert (i->first ());
        }
<<<<<<< HEAD
      for (f=modified_files.begin(); f != modified_files.end() ; ++f)
        {
          xw.tag("change-file");
          xw.attr("name", (*f)());
          xml_delta(*f, cs.deltas);
          xw.end();
        }
      
    }

  xw.end();
=======
      for (f = modified_files.begin (); f != modified_files.end (); ++f)
        {
          xw.tag ("change-file");
          xw.attr ("name", (*f) ());
          xml_delta (*f, cs.deltas);
          xw.end ();
        }

    }

  xw.end ();
>>>>>>> dd82c070
}

// dumps recursively a revision
void
XMLFormatter::apply (const revision_id & rid)
{
  if (null_id (rid))
    return;                     // not a "real" revision, exiting

  if (!app.db.revision_exists (rid))
    {
      L (F ("revision %s does not exist in db\n") % rid);
      return;
    }

  revision_set rev;
  app.db.get_revision (rid, rev);

  xw.tag ("revision");
  xml_revision_id (rid);
  xml_manifest (rev.new_manifest);
  xml_certs (rid);
  xml_changeset (rev);

  xw.end ();
}<|MERGE_RESOLUTION|>--- conflicted
+++ resolved
@@ -8,36 +8,6 @@
 #include <transforms.hh>
 #include <format.hh>
 
-<<<<<<< HEAD
-using namespace std;
-
-// helper functions to navigate the given revision - shamelessy copied from 'log' command
-void
-walk_edges (const app_state & app, const revision_set & rev,
-	    set < revision_id > &ancestors, vector < change_set > &changes,
-	    set < file_path > &modified_files)
-{
-  for (edge_map::const_iterator e = rev.edges.begin ();
-       e != rev.edges.end (); ++e)
-    {
-      ancestors.insert (edge_old_revision (e));
-
-      change_set const &cs = edge_changes (e);
-      change_set::path_rearrangement const &pr = cs.rearrangement;
-
-      changes.push_back (cs);
-
-      for (change_set::delta_map::const_iterator i = cs.deltas.begin ();
-           i != cs.deltas.end (); i++)
-        {
-          if (pr.added_files.find (i->first ()) == pr.added_files.end ())
-            modified_files.insert (i->first ());
-        }
-    }
-}
-
-=======
->>>>>>> dd82c070
 // ---------------------- formatting functor ----------------------------
 // IMPORTANT: to complete (XML) formatting, it *must* go out of scope (i.e. its 
 // destructor called)
@@ -56,13 +26,8 @@
 }
 
 // ---------------------- base formatter ----------------------------
-<<<<<<< HEAD
-BaseFormatter::BaseFormatter(app_state &a):
-  app(a)
-=======
 BaseFormatter::BaseFormatter (app_state & a):
 app (a)
->>>>>>> dd82c070
 {
 }
 
@@ -70,77 +35,7 @@
 {
 }
 
-std::map<PrintFormatter::FMTIDX, std::string> PrintFormatter::format_region_types;
-std::map<char, std::string> PrintFormatter::control_character_mapping;
-std::map<PrintFormatter::FMTIDX, std::map<std::string, std::string> > PrintFormatter::format_character_mapping;
-
 // ---------------------- format string support ----------------------------
-<<<<<<< HEAD
-PrintFormatter::PrintFormatter(std::ostream & o, app_state &a, const utf8 &fmt):
-  BaseFormatter(a),
-  out(o),
-  valid_format_string(true)
-{
-  format_region_types[FMTIDX_REVISION] = "revision";
-  format_region_types[FMTIDX_ANCESTORS] = "ancestors";
-  format_region_types[FMTIDX_DELFILES] = "deleted files";
-  format_region_types[FMTIDX_DELDIRS] = "deleted directories";
-  format_region_types[FMTIDX_RENFILES] = "renamed files";
-  format_region_types[FMTIDX_RENDIRS] = "renamed directories";
-  format_region_types[FMTIDX_ADDFILES] = "added files";
-  format_region_types[FMTIDX_MODFILES] = "modified files";
-
-  control_character_mapping['\\'] = "\\";
-  control_character_mapping['@'] = "@";
-  control_character_mapping['n'] = "\n";
-  control_character_mapping['t'] = "\t";
-  control_character_mapping['a'] = "\a";
-  control_character_mapping['b'] = "\b";
-  control_character_mapping['f'] = "\f";
-  control_character_mapping['r'] = "\r";
-  control_character_mapping['v'] = "\v";
-
-  format_character_mapping[FMTIDX_REVISION]["i"] = "Revision id.";
-  format_character_mapping[FMTIDX_REVISION]["si"] = "Short form of revision id (first 8 characters).";
-  format_character_mapping[FMTIDX_REVISION]["a"] = "Author cert value.";
-  format_character_mapping[FMTIDX_REVISION]["sa"] = "Short form of author cert (everything before '@' in foo@bar.com).";
-  format_character_mapping[FMTIDX_REVISION]["d"] = "Date cert.";
-  format_character_mapping[FMTIDX_REVISION]["sd"] = "Short form of date cert (everything before 'T' in 2005-05-15T12:12:32).";
-  format_character_mapping[FMTIDX_REVISION]["t"] = "Tag cert.";
-  format_character_mapping[FMTIDX_REVISION]["l"] = "Changelog cert.";
-  format_character_mapping[FMTIDX_REVISION]["e"] = "Comment cert.";
-  format_character_mapping[FMTIDX_REVISION]["r"] = "Testresult cert.";
-  format_character_mapping[FMTIDX_REVISION]["b"] = "Branch cert.";
-  format_character_mapping[FMTIDX_REVISION]["sb"] = "Short form of branch cert (everything after final '.' in org.foo.project.branch).";
-  format_character_mapping[FMTIDX_REVISION]["m"] = "Manifest id.";
-  format_character_mapping[FMTIDX_REVISION]["sm"] = "Short form of manifest id (first 8 characters).";
-
-  format_character_mapping[FMTIDX_REVISION]["P"] = "Placeholder for 'ancestors' subformat string.";
-  format_character_mapping[FMTIDX_REVISION]["D"] = "Placeholder for 'deleted files' subformat string.";
-  format_character_mapping[FMTIDX_REVISION]["R"] = "Placeholder for 'renmed files' subformat string.";
-  format_character_mapping[FMTIDX_REVISION]["A"] = "Placeholder for 'added files' subformat string.";
-  format_character_mapping[FMTIDX_REVISION]["M"] = "Placeholder for 'modified files' subformat string.";
-  format_character_mapping[FMTIDX_REVISION]["E"] = "Placeholder for 'deleted directories' subformat string.";
-  format_character_mapping[FMTIDX_REVISION]["E"] = "Placeholder for 'renamed directories' subformat string.";
-
-  format_character_mapping[FMTIDX_ANCESTORS]["f"] = "File name.";
-  format_character_mapping[FMTIDX_DELFILES]["f"] = "File name.";
-  format_character_mapping[FMTIDX_DELDIRS]["f"] = "File name.";
-
-  format_character_mapping[FMTIDX_RENFILES]["f"] = "File name after rename.";
-  format_character_mapping[FMTIDX_RENFILES]["o"] = "File name before rename.";
-
-  format_character_mapping[FMTIDX_RENDIRS]["f"] = "Directory name after rename.";
-  format_character_mapping[FMTIDX_RENDIRS]["o"] = "Directory name before rename.";
-
-  format_character_mapping[FMTIDX_ADDFILES]["f"] = "File name.";
-  format_character_mapping[FMTIDX_MODFILES]["f"] = "File name.";
-  
-  assign_format_strings(fmt);
-
-  N(valid_format_string == true,
-    F("Format string error(s):%s") % format_string_errors);
-=======
 PrintFormatter::PrintFormatter (std::ostream & o, app_state & a,
                                 const utf8 & fmt):
 BaseFormatter (a),
@@ -148,121 +43,12 @@
 fmtstr (fmt),
 startpoint (fmtstr ().begin ())
 {
->>>>>>> dd82c070
 }
 
 PrintFormatter::~PrintFormatter ()
 {
 }
 
-<<<<<<< HEAD
-// splits the given format string into the revision fmt string and 
-// one or more optional changeset fmt strings1
-void
-PrintFormatter::assign_format_strings(const utf8 &fmt)
-{
-  // establishing defaults
-  fmtstrs[FMTIDX_REVISION]=utf8("");
-  fmtstrs[FMTIDX_ANCESTORS]=utf8("%f\n");
-  fmtstrs[FMTIDX_DELFILES]=utf8("%f\n");
-  fmtstrs[FMTIDX_DELDIRS]=utf8("%f\n");
-  fmtstrs[FMTIDX_RENFILES]=utf8("%o -> %f\n");
-  fmtstrs[FMTIDX_RENDIRS]=utf8("%o -> %f\n");
-  fmtstrs[FMTIDX_ADDFILES]=utf8("%f\n");
-  fmtstrs[FMTIDX_MODFILES]=utf8("%f\n");
-  
-  // quick parse of the formatting string
-  string::const_iterator e=fmt().end();
-  string::const_iterator i=fmt().begin();
-  string::const_iterator start_current_fmt=fmt().begin();
-  FMTIDX current_fmt = FMTIDX_REVISION;
-  string buf;
-  while (i != e)
-    {
-      switch (*i)
-        {
-        case '@':
-          {
-            // seems a start of a changeset format
-            // stores the current fmt string (trying to work around ATOMIC limits)
-            buf.assign(start_current_fmt, i);
-            fmtstrs[current_fmt] = utf8(buf);
-          
-            ++i;
-            if (i==e) {
-              valid_format_string = false;
-              format_string_errors += std::string("  Format string may not end with '@'.");
-              continue;
-            }
-
-            // prepare for new fmt string
-            current_fmt = decode_cset_fmtid(i);
-            if (current_fmt == FMTIDX_REVISION) {
-              valid_format_string = false;
-              format_string_errors += (F("  Invalid changeset specifier '@%c'.") % *i).str();
-              break;
-            }
-
-            start_current_fmt=i;
-            ++start_current_fmt;
-          }
-          break;
-       
-        case '\\': 
-          // control character
-          {
-            char orig = *i;
-            ++i;
-            if (i == e) {
-              valid_format_string = false;
-              format_string_errors += "  Format string may not end with a bare '\\'.";
-              break;
-            }
-
-            if (control_character_mapping.find(*i) == control_character_mapping.end()) {
-              valid_format_string = false;
-              format_string_errors += (F("  Invalid control character '%c%c'.") % orig % *i).str();
-            }
-          }
-          break;
-        case '%':
-          // fmt specifier
-          {
-            ++i;
-            if (i == e) {
-              valid_format_string = false;
-              format_string_errors += "  Format string may not end with '%'.";
-              break;
-            }
-            if (*i == '%') break; // escaped % via %%
-
-            std::string target; target = *i;
-            if (*i == 's') {
-              ++i;
-              if (i != e) { std::string t; t = *i; target += t; }
-            }
-            std::map<std::string, std::string>::const_iterator fi;
-            fi = format_character_mapping[current_fmt].find(target);
-            if (fi == format_character_mapping[current_fmt].end()) {
-              valid_format_string = false;
-              format_string_errors += (F("  Invalid format specifier '%%%s' for a %s region.") % target % format_region_types[current_fmt]).str();
-              break;
-            }
-          }
-          break;
-        }
-      if (i != e)  
-        ++i;
-    }
-
-  // final string  
-  buf.assign(start_current_fmt, i);
-  fmtstrs[current_fmt] = utf8(buf);
-}
-
-
-=======
->>>>>>> dd82c070
 void
 PrintFormatter::print_cert (std::vector < revision < cert > >&certs,
                             const std::string & name, bool from_start,
@@ -300,22 +86,6 @@
   for (std::set<revision_id>::const_iterator f = data.begin ();
        f != data.end (); ++f)
     {
-<<<<<<< HEAD
-      if ((*i) == '%')
-        {
-          ++i;
-          if (i == fmtstring ().end ())
-            break;
-          I (*i == 'f'); //, F ("invalid ancestor format string\n"));
-          out << rid.inner ()();
-        }
-      else if ( (*i) == '\\')
-        handle_control(i, fmtstring ().end ());
-      else
-        out << (*i);
-    
-      ++i;
-=======
       std::string::const_iterator i (startfmt);
       while (i != e)
         {
@@ -344,7 +114,6 @@
     
           ++i;
         }
->>>>>>> dd82c070
     }
 }
 
@@ -357,32 +126,12 @@
   for (std::set < file_path >::const_iterator f = data.begin ();
        f != data.end (); ++f)
     {
-<<<<<<< HEAD
-      string::const_iterator i = fmtstring ().begin ();
-      while (i != fmtstring ().end ())
-=======
       std::string::const_iterator i (startfmt);
       while (i != e)
->>>>>>> dd82c070
         {
           if ((*i) == '%')
             {
               ++i;
-<<<<<<< HEAD
-              if (i == fmtstring ().end ())
-                break;
-              I (*i == 'f'); //, F ("invalid file format string\n"));
-              out << (*f)();
-            }
-          else if ( (*i) == '\\')
-            handle_control(i, fmtstring ().end ());
-          else
-            out << (*i);
-      
-          ++i;
-        }
-    }        
-=======
               if (i == e)
                 break;
               switch (*i)
@@ -406,7 +155,6 @@
           ++i;
         }
     }
->>>>>>> dd82c070
 }
 
 void
@@ -418,36 +166,12 @@
   for (std::map < file_path, file_path >::const_iterator f = data.begin ();
        f != data.end (); ++f)
     {
-<<<<<<< HEAD
-      string::const_iterator i = fmtstring ().begin ();
-      while (i != fmtstring ().end ())
-=======
       std::string::const_iterator i (startfmt);
       while (i != e)
->>>>>>> dd82c070
         {
           if ((*i) == '%')
             {
               ++i;
-<<<<<<< HEAD
-              if (i == fmtstring ().end ())
-                break;
-              I (*i == 'o' || *i == 'f'); //, F ("invalid rename format string\n"));
-              if (*i == 'o')
-                out << f->first();
-              else
-                out << f->second();
-            }
-          else if ( (*i) == '\\')
-            handle_control(i, fmtstring ().end ());
-          else
-            out << (*i);
-      
-          ++i;
-        }
-            
-    }        
-=======
               if (i == e)
                 break;
               switch (*i)
@@ -473,59 +197,21 @@
           ++i;
         }
     }
->>>>>>> dd82c070
 }
 
 std::string::const_iterator
   PrintFormatter::find_cset_fmt_end (std::string::const_iterator i,
                                      const std::string::const_iterator & e)
 {
-<<<<<<< HEAD
-  FMTIDX curfmt = decode_cset_fmtid(fmt_i);
-  I (curfmt != FMTIDX_REVISION); //, F ("invalid format specifier"));
-
-  for (edge_map::const_iterator e = rev.edges.begin ();
-       e != rev.edges.end (); ++e)
-=======
   int level = 1;                // we are already inside a parens
   while (i != e && level > 0)
->>>>>>> dd82c070
     {
       switch (*i)
         {
-<<<<<<< HEAD
-        case FMTIDX_ANCESTORS:
-          print_cset_ancestor(fmtstrs[curfmt], edge_old_revision (e));
-          break;
-        case FMTIDX_DELFILES:
-          print_cset_single(fmtstrs[curfmt], pr.deleted_files);
-          break;
-        case FMTIDX_DELDIRS:
-          print_cset_single(fmtstrs[curfmt], pr.deleted_dirs);
-          break;
-        case FMTIDX_ADDFILES:
-          print_cset_single(fmtstrs[curfmt], pr.added_files);
-          break;
-        case FMTIDX_MODFILES:
-          {
-            std::set<file_path> modified_files;
-            for (change_set::delta_map::const_iterator i = cs.deltas.begin ();
-                 i != cs.deltas.end (); i++)
-              {
-                if (pr.added_files.find (i->first ()) == pr.added_files.end ())
-                  modified_files.insert (i->first ());
-              }
-            print_cset_single(fmtstrs[curfmt], modified_files);
-          }
-          break;
-        case FMTIDX_RENFILES:
-          print_cset_pair(fmtstrs[curfmt], pr.renamed_files);
-=======
         case '\\':
         case '%':
           // just skip the next char
           ++i;
->>>>>>> dd82c070
           break;
         case '{':
           // another parenthesis, inner level ...
@@ -536,11 +222,8 @@
           --level;
           break;
         }
-<<<<<<< HEAD
-=======
       if (i != e && level)
         ++i;                    // next char
->>>>>>> dd82c070
     }
   N (i != e
      && *i == '}', F ("invalid changeset format expression. Missing '}'"));
@@ -601,12 +284,6 @@
   ++it;
   if (it == end)
     return;
-<<<<<<< HEAD
-
-  std::map<char, std::string>::const_iterator cc = control_character_mapping.find(*it);
-  I(cc != control_character_mapping.end());
-  out << cc->second;
-=======
   switch (*it)
     {
     case '\\':
@@ -646,7 +323,6 @@
       N (false, F ("\ninvalid control char %c\n") % (*it));
       return;
     }
->>>>>>> dd82c070
 }
 
 PrintFormatter::FMTIDX
@@ -654,26 +330,6 @@
 {
   switch (*i)
     {
-<<<<<<< HEAD
-    case 'P': // ancestors
-      return FMTIDX_ANCESTORS;
-    case 'D': // deleted files
-      return FMTIDX_DELFILES;
-    case 'R': // renamed files
-      return FMTIDX_RENFILES;
-    case 'A': // added files
-      return FMTIDX_ADDFILES;
-    case 'M': // modified files
-      return FMTIDX_MODFILES;
-    case 'E': // deleted dirs
-      return FMTIDX_DELDIRS;
-    case 'C': // renamed dirs
-      return FMTIDX_RENDIRS;
-    }
-    
-  // everything else is handled as revision fmt
-  return FMTIDX_REVISION; 
-=======
     case 'P':                  // ancestors
       return FMTIDX_ANCESTORS;
     case 'D':                  // deleted files
@@ -692,7 +348,6 @@
 
   // everything else is handled as revision fmt
   return FMTIDX_REVISION;
->>>>>>> dd82c070
 }
 
 void
@@ -731,12 +386,6 @@
           ++i;
           if (i == e)
             return;
-
-          if (*i == '%') {
-            out << "%";
-            ++i;
-            continue;
-          }
 
           bool short_form = false;
           if (*i == 's')
@@ -759,21 +408,6 @@
               print_cert (certs, author_cert_name, short_form, false, "@");
               break;
             case 't':
-<<<<<<< HEAD
-              I (!short_form);
-              print_cert (certs, tag_cert_name);
-              break;
-            case 'l':
-              I (!short_form);
-              print_cert (certs, changelog_cert_name);
-              break;
-            case 'e':
-              I (!short_form);
-              print_cert (certs, comment_cert_name);
-              break;
-            case 'r':
-              I (!short_form);
-=======
               N (!short_form, F ("no short form for tag specifier"));
               print_cert (certs, tag_cert_name);
               break;
@@ -787,7 +421,6 @@
               break;
             case 'r':
               N (!short_form, F ("no short form for testresult specifier"));
->>>>>>> dd82c070
               print_cert (certs, testresult_cert_name);
               break;
             case 'b':
@@ -813,17 +446,10 @@
                  F ("A format string can't terminate with '%%+'"));
               return;           // exit directly from the function, skipping the rest
             default:
-<<<<<<< HEAD
-              I (!short_form);
-              // unrecognized specifier, perhaps is a changeset one ?
-              out << "\n####### default for " << *i << " #####\n";
-              handle_cset(i, rev);
-=======
               N (!short_form, F ("no short form for changelog specifier"));
               // unrecognized specifier, perhaps is a changeset one ?
               i = handle_cset (i, e, csum);
               break;
->>>>>>> dd82c070
             }
         }
       else if ((*i) == '\\')
@@ -842,16 +468,8 @@
 
 // --------------- XML support -----------------
 
-<<<<<<< HEAD
-XMLWriter::XMLWriter (ostream & o):
-  out (o),
-  open_tags(),
-  decl_emitted(false),
-  empty_tag(false)
-=======
 XMLWriter::XMLWriter (std::ostream & o):
 out (o), open_tags (), decl_emitted (false), empty_tag (false)
->>>>>>> dd82c070
 {
 }
 
@@ -863,20 +481,6 @@
 void
 XMLWriter::encode (const utf8 & opq)
 {
-<<<<<<< HEAD
-  for (string::const_iterator i = opq().begin(); i != opq().end(); ++i)
-    {
-      switch ((*i))
-        {
-        case '<': out << "&lt;"; break;
-        case '>': out << "&gt;"; break;
-        case '&': out << "&amp;"; break;
-        case '"': out << "&quot;"; break;
-        case '\'': out << "&apos;"; break;
-        default: out << *i; break;
-        }
-    }     
-=======
   for (std::string::const_iterator i = opq ().begin (); i != opq ().end ();
        ++i)
     {
@@ -902,7 +506,6 @@
           break;
         }
     }
->>>>>>> dd82c070
 }
 
 void
@@ -910,14 +513,9 @@
 {
   if (!decl_emitted)
     {
-<<<<<<< HEAD
-      out << "<?xml version=\"1.0\" encoding=\"UTF-8\" standalone=\"yes\" ?>" << endl;
-      decl_emitted=true;
-=======
       out << "<?xml version=\"1.0\" encoding=\"UTF-8\" standalone=\"yes\" ?>"
         << std::endl;
       decl_emitted = true;
->>>>>>> dd82c070
     }
 
   if (empty_tag)
@@ -959,20 +557,6 @@
   if (empty_tag)
     {
       // tag was empty until now, close it
-<<<<<<< HEAD
-      out << ">" << endl;
-      empty_tag=false; 
-    }
-  encode(opq);
-}
-
-// ---------------- the xml formatter -----------------------
-XMLFormatter::XMLFormatter(ostream &out, app_state &a):
-  BaseFormatter(a),
-  xw(out)
-{
-  xw.tag("monotone"); // docroot
-=======
       out << ">" << std::endl;
       empty_tag = false;
     }
@@ -984,16 +568,11 @@
 BaseFormatter (a), xw (out)
 {
   xw.tag ("monotone");          // docroot
->>>>>>> dd82c070
 }
 
 XMLFormatter::~XMLFormatter ()
 {
-<<<<<<< HEAD
-  xw.end();
-=======
   xw.end ();
->>>>>>> dd82c070
 }
 
 void
@@ -1069,21 +648,6 @@
 }
 
 void
-<<<<<<< HEAD
-XMLFormatter::xml_delta(const file_path& f, const change_set::delta_map &dm)
-{
-  change_set::delta_map::const_iterator i = dm.find(f);
-  if (i != dm.end())
-    {
-      xw.tag("delta");
-      xw.tag("old");
-      xml_file_id( i->second.first);
-      xw.end();
-      xw.tag("new");
-      xml_file_id( i->second.second);
-      xw.end();
-      xw.end();
-=======
 XMLFormatter::xml_delta (const file_path & f,
                          const change_set::delta_map & dm)
 {
@@ -1098,7 +662,6 @@
       xml_file_id (i->second.second);
       xw.end ();
       xw.end ();
->>>>>>> dd82c070
     }
 }
 
@@ -1115,51 +678,6 @@
       change_set const &cs = edge_changes (e);
       change_set::path_rearrangement const &pr = cs.rearrangement;
 
-<<<<<<< HEAD
-      std::set<file_path>::const_iterator f;
-      std::map<file_path, file_path>::const_iterator m;
-      for (f=pr.deleted_dirs.begin(); f != pr.deleted_dirs.end() ; ++f)
-        {
-          xw.tag("delete-dir");
-          xw.attr("name", (*f)());
-          xml_delta(*f, cs.deltas);
-          xw.end();
-        }
-      for (m=pr.renamed_dirs.begin(); m != pr.renamed_dirs.end() ; ++f)
-        {
-          xw.tag("rename-dir");
-          xw.attr("name", m->second());
-          xw.attr("old-name", m->first());
-          xml_delta(m->second, cs.deltas);
-          xml_delta(m->first, cs.deltas);
-          xw.end();
-        }
-      for (f=pr.added_files.begin(); f != pr.added_files.end() ; ++f)
-        {
-          xw.tag("add-file");
-          xw.attr("name", (*f)());
-          xml_delta(*f, cs.deltas);
-          xw.end();
-        }
-      for (f=pr.deleted_files.begin(); f != pr.deleted_files.end() ; ++f)
-        {
-          xw.tag("delete_file");
-          xw.attr("name", (*f)());
-          xml_delta(*f, cs.deltas);
-          xw.end();
-        }
-      for (m=pr.renamed_files.begin(); m != pr.renamed_files.end() ; ++f)
-        {
-          xw.tag("rename_file");
-          xw.attr("name", m->second());
-          xw.attr("old-name", m->first());
-          xml_delta(m->second, cs.deltas);
-          xml_delta(m->first, cs.deltas);
-          xw.end();
-        }
-      
-      set < file_path > modified_files;
-=======
       std::set < file_path >::const_iterator f;
       std::map < file_path, file_path >::const_iterator m;
       for (f = pr.deleted_dirs.begin (); f != pr.deleted_dirs.end (); ++f)
@@ -1203,26 +721,12 @@
         }
 
       std::set < file_path > modified_files;
->>>>>>> dd82c070
       for (change_set::delta_map::const_iterator i = cs.deltas.begin ();
            i != cs.deltas.end (); i++)
         {
           if (pr.added_files.find (i->first ()) == pr.added_files.end ())
             modified_files.insert (i->first ());
         }
-<<<<<<< HEAD
-      for (f=modified_files.begin(); f != modified_files.end() ; ++f)
-        {
-          xw.tag("change-file");
-          xw.attr("name", (*f)());
-          xml_delta(*f, cs.deltas);
-          xw.end();
-        }
-      
-    }
-
-  xw.end();
-=======
       for (f = modified_files.begin (); f != modified_files.end (); ++f)
         {
           xw.tag ("change-file");
@@ -1234,7 +738,6 @@
     }
 
   xw.end ();
->>>>>>> dd82c070
 }
 
 // dumps recursively a revision
