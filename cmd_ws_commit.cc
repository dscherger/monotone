// Copyright (C) 2010 Stephen Leake <stephen_leake@stephe-leake.org>
// Copyright (C) 2002 Graydon Hoare <graydon@pobox.com>
//
// This program is made available under the GNU GPL version 2.0 or
// greater. See the accompanying file COPYING for details.
//
// This program is distributed WITHOUT ANY WARRANTY; without even the
// implied warranty of MERCHANTABILITY or FITNESS FOR A PARTICULAR
// PURPOSE.

#include "base.hh"
#include <deque>
#include <iostream>
#include <map>
#include <sstream>

#include "cmd.hh"
#include "merge_content.hh"
#include "file_io.hh"
#include "restrictions.hh"
#include "revision.hh"
#include "selectors.hh"
#include "transforms.hh"
#include "work.hh"
#include "charset.hh"
#include "app_state.hh"
#include "project.hh"
#include "basic_io.hh"
#include "xdelta.hh"
#include "keys.hh"
#include "key_store.hh"
#include "maybe_workspace_updater.hh"
#include "simplestring_xform.hh"
#include "database.hh"
#include "roster.hh"
#include "rev_output.hh"
#include "vocab_cast.hh"

using std::cout;
using std::make_pair;
using std::make_pair;
using std::map;
using std::ostringstream;
using std::pair;
using std::set;
using std::string;
using std::vector;

using boost::shared_ptr;

static void
get_old_branch_names(database & db, parent_map const & parents,
                     set<branch_name> & old_branch_names)
{
  for (parent_map::const_iterator i = parents.begin();
       i != parents.end(); ++i)
    {
      vector<cert> branches;
      db.get_revision_certs(parent_id(i), branch_cert_name, branches);
      for (vector<cert>::const_iterator b = branches.begin();
           b != branches.end(); ++b)
        {
          old_branch_names.insert(typecast_vocab<branch_name>(b->value));
        }
    }
}

class message_reader
{
public:
  message_reader(string const & message) :
    message(message), offset(0) {}

  bool read(string const & text)
  {
    size_t len = text.length();
    if (message.compare(offset, len, text) == 0)
      {
        offset += len;
        return true;
      }
    else
      return false;
  }

  string readline()
  {
    size_t eol = message.find_first_of("\r\n", offset);
    if (eol == string::npos)
      return "";

    size_t len = eol - offset;
    string line = message.substr(offset, len);
    offset = eol+1;

    if (message[eol] == '\r' && message.length() > eol+1 &&
        message[eol+1] == '\n')
      offset++;

    return trim(line);
  }

  bool contains(string const & summary)
  {
    return message.find(summary, offset) != string::npos;
  }

  bool remove(string const & summary)
  {
    size_t pos = message.find(summary, offset);
    I(pos != string::npos);
    if (pos + summary.length() == message.length())
      {
        message.erase(pos);
        return true;
      }
    else
      return false;
  }

  string content()
  {
    return message.substr(offset);
  }

private:
  string message;
  size_t offset;
};

static bool
date_fmt_valid (string date_fmt)
{
  if (date_fmt.empty())
    {
      return true;
    }
  else
    {
      // check that the specified date format can be used to format and
      // parse a date
      date_t now = date_t::now();
      date_t parsed;
      try
        {
          string formatted = now.as_formatted_localtime(date_fmt);
          parsed = date_t::from_formatted_localtime(formatted, date_fmt);
        }
      catch (recoverable_failure const & e)
        {
          L(FL("date check failed: %s") % e.what());
        }

      if (parsed != now)
        {
          L(FL("date check failed: %s != %s") % now % parsed);
          return false;
        }
      else
        {
          return true;
        }
    }
}

static void
get_log_message_interactively(lua_hooks & lua, workspace & work,
                              project_t & project,
                              revision_id const rid, revision_t const & rev,
                              string & author, date_t & date, branch_name & branch,
                              set<branch_name> const & old_branches,
                              string const & date_fmt, utf8 & log_message)
{
  utf8 backup;
  work.load_commit_text(backup);

  E(backup().empty(), origin::user,
    F("A backup from a previously failed commit exists in _MTN/commit.\n"
      "This file must be removed before commit will proceed.\n"
      "You may recover the previous message from this file if necessary."));

  utf8 instructions(
    _("Enter a description of this change following the Changelog line below.\n"
      "The values of Author, Date and Branch may be modified as required.\n"
      "\n"));

  utf8 cancel(_("*** REMOVE THIS LINE TO CANCEL THE COMMIT ***\n"));

  utf8 changelog;
  work.read_user_log(changelog);

  // ensure the changelog message is non-empty so that the Changelog: cert
  // line is produced by revision_header and there is somewhere to enter a
  // message

  string text = changelog();

  if (text.empty() || text[text.length()-1] != '\n')
    {
      text += '\n';
      changelog = utf8(text, origin::user);
    }

  ostringstream oss;

  oss << string(70, '-') << '\n';
  if (!old_branches.empty() && old_branches.find(branch) == old_branches.end())
    {
      oss << _("*** THIS REVISION WILL CREATE A NEW BRANCH ***") << "\n\n";
      for (set<branch_name>::const_iterator i = old_branches.begin();
           i != old_branches.end(); ++i)
        oss << _("Old Branch: ") << *i << '\n';
      oss << _("New Branch: ") << branch << "\n\n";
    }
  set<revision_id> heads;
  project.get_branch_heads(branch, heads, false);
  if (!heads.empty())
    {
      for (edge_map::const_iterator e = rev.edges.begin();
           e != rev.edges.end(); ++e)
        {
          if (heads.find(edge_old_revision(e)) == heads.end())
            {
              oss << _("*** THIS REVISION WILL CREATE DIVERGENCE ***") << "\n\n";
              break;
            }
        }
    }

  utf8 notes(oss.str().c_str());

  utf8 header;
  utf8 summary;

  bool is_date_fmt_valid = date_fmt_valid(date_fmt);
  string null_date_fmt("");

  if (!is_date_fmt_valid)
    {
      W(F("date format '%s' cannot be used for commit; using default instead") % date_fmt);
      revision_header(rid, rev, author, date, branch, changelog, null_date_fmt, header);
    }
  else
    {
      revision_header(rid, rev, author, date, branch, changelog, date_fmt, header);
    }
  revision_summary(rev, summary);

  utf8 full_message(instructions() + cancel() + header() + notes() + summary(),
                    origin::internal);

  external input_message;
  external output_message;

  utf8_to_system_best_effort(full_message, input_message);

  E(lua.hook_edit_comment(input_message, output_message),
    origin::user,
    F("edit of log message failed"));

  system_to_utf8(output_message, full_message);

  // save the message in _MTN/commit so its not lost if something fails below
  work.save_commit_text(full_message);

  message_reader message(full_message());

  // Check the message carefully to make sure the user didn't edit somewhere
  // outside of the author, date, branch or changelog values. The section
  // between the "Changelog: " line from the header and the following line
  // of dashes preceeding the summary is where they should be adding
  // lines. Ideally, there is a blank line following "Changelog:"
  // (preceeding the changelog message) and another blank line preceeding
  // the next line of dashes (following the changelog message) but both of
  // these are optional.

  E(message.read(instructions()), origin::user,
    F("Commit failed. Instructions not found."));

  if (!message.read(cancel()))
    {
      // clear the backup file if the commit was explicitly cancelled
      work.clear_commit_text();
      E(message.read(cancel()), origin::user,
        F("Commit cancelled."));
    }

  utf8 const AUTHOR(trim_right(_("Author: ")).c_str());
  utf8 const DATE(trim_right(_("Date: ")).c_str());
  utf8 const BRANCH(trim_right(_("Branch: ")).c_str());
  utf8 const CHANGELOG(trim_right(_("Changelog: ")).c_str());

  // ----------------------------------------------------------------------
  // Revision:
  // Parent:
  // Parent:
  // Author:

  size_t pos = header().find(AUTHOR()); // look in unedited header
  I(pos != string::npos);

  string prefix = header().substr(0, pos);
  E(message.read(prefix), origin::user,
    F("Commit failed. Revision/Parent header not found."));

  // Author:

  E(message.read(AUTHOR()), origin::user,
    F("Commit failed. Author header not found."));

  author = message.readline();

  E(!author.empty(), origin::user,
    F("Commit failed. Author value empty."));

  // Date:

  E(message.read(DATE()), origin::user,
    F("Commit failed. Date header not found."));

  string d = message.readline();

  E(!d.empty(), origin::user,
    F("Commit failed. Date value empty."));

  if (!is_date_fmt_valid || date_fmt.empty())
    date = date_t(d);
  else
    date = date_t::from_formatted_localtime(d, date_fmt);

  // Branch:

  E(message.read(BRANCH()), origin::user,
    F("Commit failed. Branch header not found."));

  string b = message.readline();

  E(!b.empty(), origin::user,
    F("Commit failed. Branch value empty."));

  branch = branch_name(b, origin::user);

  string blank = message.readline();
  E(blank == "", origin::user,
    F("Commit failed. Blank line before Changelog header not found."));

  // Changelog:

  E(message.read(CHANGELOG()), origin::user,
    F("Commit failed. Changelog header not found."));

  // remove the summary before extracting the changelog content

  string footer = notes() + summary();

  if (!footer.empty())
    {
      E(message.contains(footer), origin::user,
        F("Commit failed. Change summary not found."));

      E(message.remove(footer), origin::user,
        F("Commit failed. Text following Change summary."));
    }

  string content = trim(message.content()) + '\n';

  log_message = utf8(content, origin::user);

  // remove the backup file now that all values have been extracted
  work.clear_commit_text();
}

void
revert(app_state & app,
       args_vector const & args,
       bool undrop)
{
  roster_t old_roster, new_roster;
  cset preserved;

  E(app.opts.missing || !args.empty() || !app.opts.exclude_patterns.empty(),
    origin::user,
    F("you must pass at least one path to 'revert' (perhaps '.')"));

  database db(app);
  workspace work(app);

  parent_map parents;
  work.get_parent_rosters(db, parents);
  E(parents.size() == 1, origin::user,
    F("this command can only be used in a single-parent workspace"));
  old_roster = parent_roster(parents.begin());

  {
    temp_node_id_source nis;
    work.get_current_roster_shape(db, nis, new_roster);
  }

  node_restriction mask(args_to_paths(args),
                        args_to_paths(app.opts.exclude_patterns),
                        app.opts.depth,
                        old_roster, new_roster, ignored_file(work),
                        restriction::explicit_includes);

  if (app.opts.missing)
    {
      // --missing is a further filter on the files included by a
      // restriction we first find all missing files included by the
      // specified args and then make a restriction that includes only
      // these missing files.
      set<file_path> missing;
      work.find_missing(new_roster, mask, missing);
      if (missing.empty())
        {
          P(F("no missing files to revert"));
          return;
        }

      std::vector<file_path> missing_files;
      for (set<file_path>::const_iterator i = missing.begin();
           i != missing.end(); i++)
        {
          L(FL("reverting missing file: %s") % *i);
          missing_files.push_back(*i);
        }
      // replace the original mask with a more restricted one
      mask = node_restriction(missing_files,
                              std::vector<file_path>(), app.opts.depth,
                              old_roster, new_roster, ignored_file(work));
    }

  // We want the restricted roster to include all the changes
  // that are to be *kept*. Then, the changes to revert are those
  // from the new roster *back* to the restricted roster

  // The arguments to revert are paths to be reverted *not* paths to be left
  // intact. The restriction formed from these arguments will include the
  // changes to be reverted and excludes the changes to be kept.  To form
  // the correct restricted roster this restriction must be applied to the
  // old and new rosters in reverse order, from new *back* to old.

  roster_t restricted_roster;
  make_restricted_roster(new_roster, old_roster, restricted_roster,
                         mask);

  make_cset(old_roster, restricted_roster, preserved);

  // At this point, all three rosters have accounted for additions,
  // deletions and renames but they all have content hashes from the
  // original old roster. This is fine, when reverting files we want to
  // revert them back to their original content.

  // The preserved cset will be left pending in MTN/revision

  // if/when reverting through the editable_tree interface use
  // make_cset(new_roster, restricted_roster, reverted);
  // to get a cset that gets us back to the restricted roster
  // from the current workspace roster

  node_map const & nodes = restricted_roster.all_nodes();

  for (node_map::const_iterator i = nodes.begin();
       i != nodes.end(); ++i)
    {
      node_id nid = i->first;
      node_t node = i->second;

      if (restricted_roster.is_root(nid))
        continue;

      if (!mask.includes(restricted_roster, nid))
        continue;

      file_path path;
      restricted_roster.get_name(nid, path);

      if (is_file_t(node))
        {
          file_t f = downcast_to_file_t(node);

          bool revert = true;

          if (file_exists(path))
            {
              file_id ident;
              calculate_ident(path, ident);
              // don't touch unchanged files
              if (ident == f->content)
                {
                  L(FL("skipping unchanged %s") % path);
                  revert = false;
                }
              else
                {
                  revert = !undrop;
                }
            }

          if (revert)
            {
              P(F("reverting %s") % path);
              L(FL("reverting %s to [%s]") % path
                % f->content);

              E(db.file_version_exists(f->content), origin::user,
                F("no file version %s found in database for %s")
                % f->content % path);

              file_data dat;
              L(FL("writing file %s to %s")
                % f->content % path);
              db.get_file_version(f->content, dat);
              write_data(path, dat.inner());
            }
        }
      else
        {
          if (!directory_exists(path))
            {
              P(F("recreating %s/") % path);
              mkdir_p(path);
            }
          else
            {
              L(FL("skipping existing %s/") % path);
            }
        }

      // revert attributes on this node -- this doesn't quite catch all cases:
      // if the execute bits are manually set on some path that doesn't have
      // a dormant mtn:execute the execute bits will not be cleared
      // FIXME: check execute bits against mtn:execute explicitly?

      for (attr_map_t::const_iterator a = node->attrs.begin();
           a != node->attrs.end(); ++a)
        {
          L(FL("reverting %s on %s") % a->first() % path);
          if (a->second.first)
            app.lua.hook_set_attribute(a->first(), path,
                                       a->second.second());
          else
            app.lua.hook_clear_attribute(a->first(), path);
        }
    }

  // Included_work is thrown away which effectively reverts any adds,
  // drops and renames it contains. Drops and rename sources will have
  // been rewritten above but this may leave rename targets laying
  // around.

  revision_t remaining;
  make_revision_for_workspace(parent_id(parents.begin()), preserved, remaining);

  // Race.
  work.put_work_rev(remaining);
  work.maybe_update_inodeprints(db);
}

CMD(revert, "revert", "", CMD_REF(workspace), N_("[PATH]..."),
    N_("Reverts files and/or directories"),
    N_("In order to revert the entire workspace, specify \".\" as the "
       "file name."),
    options::opts::depth | options::opts::exclude | options::opts::missing)
{
  revert(app, args, false);
}

CMD(undrop, "undrop", "", CMD_REF(workspace), N_("[PATH]..."),
    N_("Reverses a mistaken 'drop'"),
    N_("If the file was deleted from the workspace, this is the same as 'revert'. "
       "Otherwise, it just removes the 'drop' from the manifest."),
    options::opts::none)
{
  revert(app, args, true);
}

CMD(disapprove, "disapprove", "", CMD_REF(review), N_("REVISION"),
    N_("Disapproves a particular revision"),
    "",
    options::opts::branch | options::opts::messages | options::opts::date |
    options::opts::author | options::opts::maybe_auto_update)
{
  database db(app);
  key_store keys(app);
  project_t project(db);

  if (args.size() != 1)
    throw usage(execid);

  maybe_workspace_updater updater(app, project);

  utf8 log_message("");
  bool log_message_given;
  revision_id r;
  revision_t rev, rev_inverse;
  shared_ptr<cset> cs_inverse(new cset());
  complete(app.opts, app.lua, project, idx(args, 0)(), r);
  db.get_revision(r, rev);

  E(rev.edges.size() == 1, origin::user,
    F("revision %s has %d changesets, cannot invert")
      % r % rev.edges.size());

  guess_branch(app.opts, project, r);
  E(!app.opts.branch().empty(), origin::user,
    F("need --branch argument for disapproval"));

  process_commit_message_args(app.opts, log_message_given, log_message,
                              utf8((FL("disapproval of revision '%s'")
                                    % r).str(),
                                   origin::internal));

  cache_user_key(app.opts, app.lua, db, keys, project);

  // for the divergence check, below
  set<revision_id> heads;
  project.get_branch_heads(app.opts.branch, heads,
                           app.opts.ignore_suspend_certs);
  unsigned int old_head_size = heads.size();

  edge_entry const & old_edge (*rev.edges.begin());
  db.get_revision_manifest(edge_old_revision(old_edge),
                               rev_inverse.new_manifest);
  {
    roster_t old_roster, new_roster;
    db.get_roster(edge_old_revision(old_edge), old_roster);
    db.get_roster(r, new_roster);
    make_cset(new_roster, old_roster, *cs_inverse);
  }
  rev_inverse.edges.insert(make_pair(r, cs_inverse));

  {
    transaction_guard guard(db);

    revision_id inv_id;
    revision_data rdat;

    write_revision(rev_inverse, rdat);
    calculate_ident(rdat, inv_id);
    db.put_revision(inv_id, rdat);

    project.put_standard_certs_from_options(app.opts, app.lua, keys,
                                            inv_id, app.opts.branch,
                                            log_message);
    guard.commit();
  }

  project.get_branch_heads(app.opts.branch, heads,
                           app.opts.ignore_suspend_certs);
  if (heads.size() > old_head_size && old_head_size > 0) {
    P(F("note: this revision creates divergence\n"
        "note: you may (or may not) wish to run '%s merge'")
      % prog_name);
  }
  updater.maybe_do_update();
}

CMD(mkdir, "mkdir", "", CMD_REF(workspace), N_("[DIRECTORY...]"),
    N_("Creates directories and adds them to the workspace"),
    "",
    options::opts::no_ignore)
{
  if (args.size() < 1)
    throw usage(execid);

  database db(app);
  workspace work(app);

  set<file_path> paths;
  // spin through args and try to ensure that we won't have any collisions
  // before doing any real filesystem modification.  we'll also verify paths
  // against .mtn-ignore here.
  for (args_vector::const_iterator i = args.begin(); i != args.end(); ++i)
    {
      file_path fp = file_path_external(*i);
      require_path_is_nonexistent
        (fp, F("directory '%s' already exists") % fp);

      // we'll treat this as a user (fatal) error.  it really wouldn't make
      // sense to add a dir to .mtn-ignore and then try to add it to the
      // project with a mkdir statement, but one never can tell...
      E(app.opts.no_ignore || !work.ignore_file(fp),
        origin::user,
        F("ignoring directory '%s' [see .mtn-ignore]") % fp);

      paths.insert(fp);
    }

  // this time, since we've verified that there should be no collisions,
  // we'll just go ahead and do the filesystem additions.
  for (set<file_path>::const_iterator i = paths.begin(); i != paths.end(); ++i)
    mkdir_p(*i);

  work.perform_additions(db, paths, false, !app.opts.no_ignore);
}

CMD(add, "add", "", CMD_REF(workspace), N_("[PATH]..."),
    N_("Adds files to the workspace"),
    "",
    options::opts::unknown | options::opts::no_ignore |
    options::opts::recursive)
{
  if (!app.opts.unknown && (args.size() < 1))
    throw usage(execid);

  database db(app);
  workspace work(app);

  vector<file_path> roots = args_to_paths(args);

  set<file_path> paths;
  bool add_recursive = app.opts.recursive;
  if (app.opts.unknown)
    {
      path_restriction mask(roots, args_to_paths(app.opts.exclude_patterns),
                            app.opts.depth, ignored_file(work));
      set<file_path> ignored;

      // if no starting paths have been specified use the workspace root
      if (roots.empty())
        roots.push_back(file_path());

      work.find_unknown_and_ignored(db, mask, roots, paths, ignored);

      work.perform_additions(db, ignored,
                                 add_recursive, !app.opts.no_ignore);
    }
  else
    paths = set<file_path>(roots.begin(), roots.end());

  work.perform_additions(db, paths, add_recursive, !app.opts.no_ignore);
}

CMD(drop, "drop", "rm", CMD_REF(workspace), N_("[PATH]..."),
    N_("Drops files from the workspace"),
    "",
    options::opts::bookkeep_only | options::opts::missing | options::opts::recursive)
{
  if (!app.opts.missing && (args.size() < 1))
    throw usage(execid);

  database db(app);
  workspace work(app);

  set<file_path> paths;
  if (app.opts.missing)
    {
      temp_node_id_source nis;
      roster_t current_roster_shape;
      work.get_current_roster_shape(db, nis, current_roster_shape);
      node_restriction mask(args_to_paths(args),
                            args_to_paths(app.opts.exclude_patterns),
                            app.opts.depth,
                            current_roster_shape, ignored_file(work));
      work.find_missing(current_roster_shape, mask, paths);
    }
  else
    {
      vector<file_path> roots = args_to_paths(args);
      paths = set<file_path>(roots.begin(), roots.end());
    }

  work.perform_deletions(db, paths,
                             app.opts.recursive, app.opts.bookkeep_only);
}


CMD(rename, "rename", "mv", CMD_REF(workspace),
    N_("SRC DEST\n"
       "SRC1 [SRC2 [...]] DEST_DIR"),
    N_("Renames entries in the workspace"),
    "",
    options::opts::bookkeep_only)
{
  if (args.size() < 2)
    throw usage(execid);

  database db(app);
  workspace work(app);

  utf8 dstr = args.back();
  file_path dst_path = file_path_external(dstr);

  set<file_path> src_paths;
  for (size_t i = 0; i < args.size()-1; i++)
    {
      file_path s = file_path_external(idx(args, i));
      src_paths.insert(s);
    }

  //this catches the case where the user specifies a directory 'by convention'
  //that doesn't exist.  the code in perform_rename already handles the proper
  //cases for more than one source item.
  if (src_paths.size() == 1 && dstr()[dstr().size() -1] == '/')
    if (get_path_status(*src_paths.begin()) != path::directory)
      E(get_path_status(dst_path) == path::directory, origin::user,
        F(_("The specified target directory %s/ doesn't exist.")) % dst_path);

  work.perform_rename(db, src_paths, dst_path, app.opts.bookkeep_only);
}


CMD(pivot_root, "pivot_root", "", CMD_REF(workspace), N_("NEW_ROOT PUT_OLD"),
    N_("Renames the root directory"),
    N_("After this command, the directory that currently "
       "has the name NEW_ROOT "
       "will be the root directory, and the directory "
       "that is currently the root "
       "directory will have name PUT_OLD.\n"
       "Use of --bookkeep-only is NOT recommended."),
    options::opts::bookkeep_only | options::opts::move_conflicting_paths)
{
  if (args.size() != 2)
    throw usage(execid);

  database db(app);
  workspace work(app);
  file_path new_root = file_path_external(idx(args, 0));
  file_path put_old = file_path_external(idx(args, 1));
  work.perform_pivot_root(db, new_root, put_old,
                          app.opts.bookkeep_only,
                          app.opts.move_conflicting_paths);
}

CMD(status, "status", "", CMD_REF(informative), N_("[PATH]..."),
    N_("Shows workspace's status information"),
    "",
    options::opts::depth | options::opts::exclude)
{
  roster_t new_roster;
  parent_map old_rosters;
  revision_t rev;
  temp_node_id_source nis;

  database db(app);
  project_t project(db);
  workspace work(app);

  string date_fmt;
  if (app.opts.format_dates)
    {
      if (!app.opts.date_fmt.empty())
        date_fmt = app.opts.date_fmt;
      else
        app.lua.hook_get_date_format_spec(date_time_long, date_fmt);
    }

<<<<<<< HEAD
  if (!date_fmt.empty())
    {
      // check that the specified date format can be parsed (for commit)
      date_t now = date_t::now();
      date_t parsed;
      try
        {
          string formatted = now.as_formatted_localtime(date_fmt);
          parsed = date_t::from_formatted_localtime(formatted, date_fmt);
        }
      catch (recoverable_failure const & e)
        {
          L(FL("date check failed: %s") % e.what());
        }

      if (parsed != now)
        {
          L(FL("date check failed: %s != %s") % now % parsed);
          W(F("date format '%s' cannot be used for commit") % date_fmt);
        }
    }
=======
  if (!date_fmt_valid(date_fmt))
    W(F("date format '%s' cannot be used for commit") % date_fmt);
>>>>>>> 293765d3

  work.get_parent_rosters(db, old_rosters);
  work.get_current_roster_shape(db, nis, new_roster);

  node_restriction mask(args_to_paths(args),
                        args_to_paths(app.opts.exclude_patterns),
                        app.opts.depth,
                        old_rosters, new_roster, ignored_file(work));

  work.update_current_roster_from_filesystem(new_roster, mask);
  make_restricted_revision(old_rosters, new_roster, mask, rev);

  vector<bisect::entry> info;
  work.get_bisect_info(info);

  if (!info.empty())
    {
      bisect::entry start = *info.begin();
      I(start.first == bisect::start);

      if (old_rosters.size() == 1)
        {
          revision_id current_id = parent_id(*old_rosters.begin());
          if (start.second != current_id)
            P(F("bisection from revision %s in progress") % start.second);
        }
    }

  revision_id rid;
  string author;
  key_store keys(app);
  key_identity_info key;

  get_user_key(app.opts, app.lua, db, keys, project, key.id, cache_disable);
  project.complete_key_identity(keys, app.lua, key);

  if (!app.lua.hook_get_author(app.opts.branch, key, author))
    author = key.official_name();

  calculate_ident(rev, rid);

  set<branch_name> old_branches;
  get_old_branch_names(db, old_rosters, old_branches);

  utf8 changelog;
  work.read_user_log(changelog);

  utf8 header;
  utf8 summary;

  revision_header(rid, rev, author, date_t::now(), app.opts.branch, changelog,
                  date_fmt, header);
  revision_summary(rev, summary);

  external header_external;
  external summary_external;

  utf8_to_system_best_effort(header, header_external);
  utf8_to_system_best_effort(summary, summary_external);

  cout << header_external;

  if (!old_branches.empty() &&
      old_branches.find(app.opts.branch) == old_branches.end())
    {
      cout << string(70, '-') << '\n'
           << _("*** THIS REVISION WILL CREATE A NEW BRANCH ***") << "\n\n";
      for (set<branch_name>::const_iterator i = old_branches.begin();
           i != old_branches.end(); ++i)
        cout << _("Old Branch: ") << *i << '\n';
      cout << _("New Branch: ") << app.opts.branch << "\n\n";
    }
  set<revision_id> heads;
  project.get_branch_heads(app.opts.branch, heads, false);
  if (!heads.empty())
    {
      for (edge_map::const_iterator e = rev.edges.begin();
           e != rev.edges.end(); ++e)
        {
          if (heads.find(edge_old_revision(e)) == heads.end())
            {
              cout << _("*** THIS REVISION WILL CREATE DIVERGENCE ***") << "\n\n";
              break;
            }
        }
    }

  cout << summary_external;
}

CMD(checkout, "checkout", "co", CMD_REF(tree), N_("[DIRECTORY]"),
    N_("Checks out a revision from the database into a directory"),
    N_("If a revision is given, that's the one that will be checked out.  "
       "Otherwise, it will be the head of the branch (given or implicit).  "
       "If no directory is given, the branch name will be used as directory."),
    options::opts::branch | options::opts::revision |
    options::opts::move_conflicting_paths)
{
  revision_id revid;
  system_path dir;

  database db(app);
  project_t project(db);
  transaction_guard guard(db, false);

  if (args.size() > 1 || app.opts.revision_selectors.size() > 1)
    throw usage(execid);

  if (app.opts.revision_selectors.empty())
    {
      // use branch head revision
      E(!app.opts.branch().empty(), origin::user,
        F("use --revision or --branch to specify what to checkout"));

      set<revision_id> heads;
      project.get_branch_heads(app.opts.branch, heads,
                               app.opts.ignore_suspend_certs);
      E(!heads.empty(), origin::user,
        F("branch '%s' is empty") % app.opts.branch);
      if (heads.size() > 1)
        {
          P(F("branch %s has multiple heads:") % app.opts.branch);
          for (set<revision_id>::const_iterator i = heads.begin(); i != heads.end(); ++i)
            P(i18n_format("  %s")
              % describe_revision(app.opts, app.lua, project, *i));
          P(F("choose one with '%s checkout -r<id>'") % prog_name);
          E(false, origin::user,
            F("branch %s has multiple heads") % app.opts.branch);
        }
      revid = *(heads.begin());
    }
  else if (app.opts.revision_selectors.size() == 1)
    {
      // use specified revision
      complete(app.opts, app.lua, project, idx(app.opts.revision_selectors, 0)(), revid);

      guess_branch(app.opts, project, revid);

      I(!app.opts.branch().empty());

      E(project.revision_is_in_branch(revid, app.opts.branch),
        origin::user,
        F("revision %s is not a member of branch %s")
        % revid % app.opts.branch);
    }

  // we do this part of the checking down here, because it is legitimate to
  // do
  //  $ mtn co -r h:net.venge.monotone
  // and have mtn guess the branch, and then use that branch name as the
  // default directory.  But in this case the branch name will not be set
  // until after the guess_branch() call above:
  {
    bool checkout_dot = false;

    if (args.empty())
      {
        // No checkout dir specified, use branch name for dir.
        E(!app.opts.branch().empty(), origin::user,
          F("you must specify a destination directory"));
        dir = system_path(app.opts.branch(), origin::user);
      }
    else
      {
        // Checkout to specified dir.
        dir = system_path(idx(args, 0));
        if (idx(args, 0) == utf8("."))
          checkout_dot = true;
      }

    if (!checkout_dot)
      require_path_is_nonexistent
        (dir, F("checkout directory '%s' already exists") % dir);
  }

  workspace::create_workspace(app.opts, app.lua, dir);
  workspace work(app);

  roster_t empty_roster, current_roster;

  L(FL("checking out revision %s to directory %s")
    % revid % dir);
  db.get_roster(revid, current_roster);

  revision_t workrev;
  make_revision_for_workspace(revid, cset(), workrev);
  work.put_work_rev(workrev);

  cset checkout;
  make_cset(empty_roster, current_roster, checkout);

  content_merge_checkout_adaptor wca(db);
  work.perform_content_update(empty_roster, current_roster, checkout, wca, false,
                              app.opts.move_conflicting_paths);

  work.maybe_update_inodeprints(db);
  guard.commit();
}

CMD_GROUP(attr, "attr", "", CMD_REF(workspace),
          N_("Manages file attributes"),
          N_("This command is used to set, get or drop file attributes."));

// WARNING: this function is used by both attr_drop and AUTOMATE drop_attribute
// don't change anything that affects the automate interface contract

static void
drop_attr(app_state & app, args_vector const & args)
{
  database db(app);
  workspace work(app);

  roster_t old_roster;
  temp_node_id_source nis;

  work.get_current_roster_shape(db, nis, old_roster);

  file_path path = file_path_external(idx(args, 0));

  E(old_roster.has_node(path), origin::user,
    F("Unknown path '%s'") % path);

  roster_t new_roster = old_roster;
  node_t node = new_roster.get_node_for_update(path);

  // Clear all attrs (or a specific attr).
  if (args.size() == 1)
    {
      for (attr_map_t::iterator i = node->attrs.begin();
           i != node->attrs.end(); ++i)
        i->second = make_pair(false, "");
    }
  else
    {
      I(args.size() == 2);
      attr_key a_key = typecast_vocab<attr_key>(idx(args, 1));
      E(node->attrs.find(a_key) != node->attrs.end(), origin::user,
        F("Path '%s' does not have attribute '%s'")
        % path % a_key);
      node->attrs[a_key] = make_pair(false, "");
    }

  cset cs;
  make_cset(old_roster, new_roster, cs);

  content_merge_empty_adaptor empty;
  work.perform_content_update(old_roster, new_roster, cs, empty);

  parent_map parents;
  work.get_parent_rosters(db, parents);

  revision_t new_work;
  make_revision_for_workspace(parents, new_roster, new_work);
  work.put_work_rev(new_work);
}

CMD(attr_drop, "drop", "", CMD_REF(attr), N_("PATH [ATTR]"),
    N_("Removes attributes from a file"),
    N_("If no attribute is specified, this command removes all attributes "
       "attached to the file given in PATH.  Otherwise only removes the "
       "attribute specified in ATTR."),
    options::opts::none)
{
  if (args.size() != 1 && args.size() != 2)
    throw usage(execid);

  drop_attr(app, args);
}

CMD(attr_get, "get", "", CMD_REF(attr), N_("PATH [ATTR]"),
    N_("Gets the values of a file's attributes"),
    N_("If no attribute is specified, this command prints all attributes "
       "attached to the file given in PATH.  Otherwise it only prints the "
       "attribute specified in ATTR."),
    options::opts::none)
{
  if (args.size() != 1 && args.size() != 2)
    throw usage(execid);

  roster_t new_roster;
  temp_node_id_source nis;

  database db(app);
  workspace work(app);
  work.get_current_roster_shape(db, nis, new_roster);

  file_path path = file_path_external(idx(args, 0));

  E(new_roster.has_node(path), origin::user, F("Unknown path '%s'") % path);
  const_node_t node = new_roster.get_node(path);

  if (args.size() == 1)
    {
      bool has_any_live_attrs = false;
      for (attr_map_t::const_iterator i = node->attrs.begin();
           i != node->attrs.end(); ++i)
        if (i->second.first)
          {
            cout << path << " : "
                 << i->first << '='
                 << i->second.second << '\n';
            has_any_live_attrs = true;
          }
      if (!has_any_live_attrs)
        cout << F("No attributes for '%s'") % path << '\n';
    }
  else
    {
      I(args.size() == 2);
      attr_key a_key = typecast_vocab<attr_key>(idx(args, 1));
      attr_map_t::const_iterator i = node->attrs.find(a_key);
      if (i != node->attrs.end() && i->second.first)
        cout << path << " : "
             << i->first << '='
             << i->second.second << '\n';
      else
        cout << (F("No attribute '%s' on path '%s'")
                 % a_key % path) << '\n';
    }
}

// WARNING: this function is used by both attr_set and AUTOMATE set_attribute
// don't change anything that affects the automate interface contract

static void
set_attr(app_state & app, args_vector const & args)
{
  database db(app);
  workspace work(app);

  roster_t old_roster;
  temp_node_id_source nis;

  work.get_current_roster_shape(db, nis, old_roster);

  file_path path = file_path_external(idx(args, 0));

  E(old_roster.has_node(path), origin::user,
    F("Unknown path '%s'") % path);

  roster_t new_roster = old_roster;
  node_t node = new_roster.get_node_for_update(path);

  attr_key a_key = typecast_vocab<attr_key>(idx(args, 1));
  attr_value a_value = typecast_vocab<attr_value>(idx(args, 2));

  node->attrs[a_key] = make_pair(true, a_value);

  cset cs;
  make_cset(old_roster, new_roster, cs);

  content_merge_empty_adaptor empty;
  work.perform_content_update(old_roster, new_roster, cs, empty);

  parent_map parents;
  work.get_parent_rosters(db, parents);

  revision_t new_work;
  make_revision_for_workspace(parents, new_roster, new_work);
  work.put_work_rev(new_work);
}

CMD(attr_set, "set", "", CMD_REF(attr), N_("PATH ATTR VALUE"),
    N_("Sets an attribute on a file"),
    N_("Sets the attribute given on ATTR to the value specified in VALUE "
       "for the file mentioned in PATH."),
    options::opts::none)
{
  if (args.size() != 3)
    throw usage(execid);

  set_attr(app, args);
}

// Name: get_attributes
// Arguments:
//   1: file / directory name
// Added in: 1.0
// Renamed from attributes to get_attributes in: 5.0
// Purpose: Prints all attributes for the specified path
// Output format: basic_io formatted output, each attribute has its own stanza:
//
// 'format_version'
//         used in case this format ever needs to change.
//         format: ('format_version', the string "1" currently)
//         occurs: exactly once
// 'attr'
//         represents an attribute entry
//         format: ('attr', name, value), ('state', [unchanged|changed|added|dropped])
//         occurs: zero or more times
//
// Error conditions: If the path has no attributes, prints only the
//                   format version, if the file is unknown, escalates
CMD_AUTOMATE(get_attributes, N_("PATH"),
             N_("Prints all attributes for the specified path"),
             "",
             options::opts::none)
{
  E(!args.empty(), origin::user,
    F("wrong argument count"));

  database db(app);
  workspace work(app);

  // retrieve the path
  file_path path = file_path_external(idx(args,0));

  roster_t base, current;
  parent_map parents;
  temp_node_id_source nis;

  // get the base and the current roster of this workspace
  work.get_current_roster_shape(db, nis, current);
  work.get_parent_rosters(db, parents);
  E(parents.size() == 1, origin::user,
    F("this command can only be used in a single-parent workspace"));
  base = parent_roster(parents.begin());

  E(current.has_node(path), origin::user,
    F("Unknown path '%s'") % path);

  // create the printer
  basic_io::printer pr;

  // the current node holds all current attributes (unchanged and new ones)
  const_node_t n = current.get_node(path);
  for (attr_map_t::const_iterator i = n->attrs.begin();
       i != n->attrs.end(); ++i)
  {
    std::string value(i->second.second());
    std::string state;

    // if if the first value of the value pair is false this marks a
    // dropped attribute
    if (!i->second.first)
      {
        // if the attribute is dropped, we should have a base roster
        // with that node. we need to check that for the attribute as well
        // because if it is dropped there as well it was already deleted
        // in any previous revision
        I(base.has_node(path));

        const_node_t prev_node = base.get_node(path);

        // find the attribute in there
        attr_map_t::const_iterator j = prev_node->attrs.find(i->first);
        I(j != prev_node->attrs.end());

        // was this dropped before? then ignore it
        if (!j->second.first) { continue; }

        state = "dropped";
        // output the previous (dropped) value later
        value = j->second.second();
      }
    // this marks either a new or an existing attribute
    else
      {
        if (base.has_node(path))
          {
            const_node_t prev_node = base.get_node(path);
            attr_map_t::const_iterator j =
              prev_node->attrs.find(i->first);

            // the attribute is new if it either hasn't been found
            // in the previous roster or has been deleted there
            if (j == prev_node->attrs.end() || !j->second.first)
              {
                state = "added";
              }
            // check if the attribute's value has been changed
            else if (i->second.second() != j->second.second())
              {
                state = "changed";
              }
            else
              {
                state = "unchanged";
              }
          }
        // its added since the whole node has been just added
        else
          {
            state = "added";
          }
      }

    basic_io::stanza st;
    st.push_str_triple(basic_io::syms::attr, i->first(), value);
    st.push_str_pair(symbol("state"), state);
    pr.print_stanza(st);
  }

  // print the output
  output.write(pr.buf.data(), pr.buf.size());
}

// Name: set_attribute
// Arguments:
//   1: file / directory name
//   2: attribute key
//   3: attribute value
// Added in: 5.0
// Purpose: Edits the workspace revision and sets an attribute on a certain path
//
// Error conditions: If PATH is unknown in the new roster, prints an error and
//                   exits with status 1.
CMD_AUTOMATE(set_attribute, N_("PATH KEY VALUE"),
             N_("Sets an attribute on a certain path"),
             "",
             options::opts::none)
{
  E(args.size() == 3, origin::user,
    F("wrong argument count"));

  set_attr(app, args);
}

// Name: drop_attribute
// Arguments:
//   1: file / directory name
//   2: attribute key (optional)
// Added in: 5.0
// Purpose: Edits the workspace revision and drops an attribute or all
//          attributes of the specified path
//
// Error conditions: If PATH is unknown in the new roster or the specified
//                   attribute key is unknown, prints an error and exits with
//                   status 1.
CMD_AUTOMATE(drop_attribute, N_("PATH [KEY]"),
             N_("Drops an attribute or all of them from a certain path"),
             "",
             options::opts::none)
{
  E(args.size() ==1 || args.size() == 2, origin::user,
    F("wrong argument count"));

  drop_attr(app, args);
}

CMD(commit, "commit", "ci", CMD_REF(workspace), N_("[PATH]..."),
    N_("Commits workspace changes to the database"),
    "",
    options::opts::branch | options::opts::message | options::opts::msgfile |
    options::opts::date | options::opts::author | options::opts::depth |
    options::opts::exclude)
{
  database db(app);
  key_store keys(app);
  workspace work(app);
  project_t project(db);

  utf8 log_message("");
  bool log_message_given;
  revision_t restricted_rev;
  parent_map old_rosters;
  roster_t new_roster;
  temp_node_id_source nis;
  cset excluded;

  string date_fmt;
  if (app.opts.format_dates)
    {
      if (!app.opts.date_fmt.empty())
        date_fmt = app.opts.date_fmt;
      else
        app.lua.hook_get_date_format_spec(date_time_long, date_fmt);
    }

  work.get_parent_rosters(db, old_rosters);
  work.get_current_roster_shape(db, nis, new_roster);

  node_restriction mask(args_to_paths(args),
                        args_to_paths(app.opts.exclude_patterns),
                        app.opts.depth,
                        old_rosters, new_roster, ignored_file(work));

  work.update_current_roster_from_filesystem(new_roster, mask);
  make_restricted_revision(old_rosters, new_roster, mask, restricted_rev,
                           excluded, join_words(execid));
  restricted_rev.check_sane();
  E(restricted_rev.is_nontrivial(), origin::user, F("no changes to commit"));

  set<branch_name> old_branches;
  get_old_branch_names(db, old_rosters, old_branches);

  revision_id restricted_rev_id;
  calculate_ident(restricted_rev, restricted_rev_id);

  // We need the 'if' because guess_branch will try to override any branch
  // picked up from _MTN/options.
  if (app.opts.branch().empty())
    {
      branch_name branchname, bn_candidate;
      for (edge_map::iterator i = restricted_rev.edges.begin();
           i != restricted_rev.edges.end();
           i++)
        {
          // this will prefer --branch if it was set
          guess_branch(app.opts, project, edge_old_revision(i),
                       bn_candidate);
          E(branchname() == "" || branchname == bn_candidate, origin::user,
            F("parent revisions of this commit are in different branches:\n"
              "'%s' and '%s'.\n"
              "please specify a branch name for the commit, with --branch.")
            % branchname % bn_candidate);
          branchname = bn_candidate;
        }

      app.opts.branch = branchname;
    }

  if (global_sanity.debug_p())
    {
      L(FL("new manifest '%s'\n"
           "new revision '%s'\n")
        % restricted_rev.new_manifest
        % restricted_rev_id);
    }

  process_commit_message_args(app.opts, log_message_given, log_message);

  E(!(log_message_given && work.has_contents_user_log() &&
      app.opts.msgfile() != "_MTN/log"), origin::user,
    F("_MTN/log is non-empty and log message "
      "was specified on command line\n"
      "perhaps move or delete _MTN/log,\n"
      "or remove --message/--message-file from the command line?"));

  date_t date;
  date_t now = date_t::now();
  string author = app.opts.author();

  if (app.opts.date_given)
    {
      date = app.opts.date;
      L(FL("using specified commit date %s") % date);
    }
  else
    {
      date = now;
      L(FL("using current commit date %s") % date);
    }

  if (author.empty())
    {
      key_identity_info key;
      get_user_key(app.opts, app.lua, db, keys, project, key.id, cache_disable);
      project.complete_key_identity(keys, app.lua, key);

      if (!app.lua.hook_get_author(app.opts.branch, key, author))
        author = key.official_name();
    }

<<<<<<< HEAD
  if (!date_fmt.empty())
    {
      // check that the current date format can be parsed
      date_t parsed;
      try
        {
          string formatted = date.as_formatted_localtime(date_fmt);
          parsed = date_t::from_formatted_localtime(formatted, date_fmt);
        }
      catch (recoverable_failure const & e)
        {
          L(FL("date check failed: %s") % e.what());
        }

      if (parsed != date)
        {
          L(FL("date check failed: %s != %s") % date % parsed);
        }

      E(parsed == date, origin::user,
        F("date format '%s' cannot be used for commit") % date_fmt);
    }

=======
>>>>>>> 293765d3
  if (!log_message_given)
    {
      // This call handles _MTN/log.
      get_log_message_interactively(app.lua, work, project,
                                    restricted_rev_id, restricted_rev,
                                    author, date, app.opts.branch, old_branches,
                                    date_fmt, log_message);

      // We only check for empty log messages when the user entered them
      // interactively.  Consensus was that if someone wanted to explicitly
      // type --message="", then there wasn't any reason to stop them.
      // FIXME: perhaps there should be no changelog cert in this case.

      E(log_message().find_first_not_of("\n\r\t ") != string::npos,
        origin::user,
        F("empty log message; commit canceled"));

      // We save interactively entered log messages to _MTN/log, so if
      // something goes wrong, the next commit will pop up their old
      // log message by default. We only do this for interactively
      // entered messages, because otherwise 'monotone commit -mfoo'
      // giving an error, means that after you correct that error and
      // hit up-arrow to try again, you get an "_MTN/log non-empty and
      // message given on command line" error... which is annoying.

      work.write_user_log(log_message);
    }

  // If the hook doesn't exist, allow the message to be used.
  bool message_validated;
  string reason, new_manifest_text;

  revision_data new_rev;
  write_revision(restricted_rev, new_rev);

  app.lua.hook_validate_commit_message(log_message, new_rev, app.opts.branch,
                                       message_validated, reason);
  E(message_validated, origin::user,
    F("log message rejected by hook: %s") % reason);

  cache_user_key(app.opts, app.lua, db, keys, project);

  // for the divergence check, below
  set<revision_id> heads;
  project.get_branch_heads(app.opts.branch, heads,
                           app.opts.ignore_suspend_certs);
  unsigned int old_head_size = heads.size();

  P(F("beginning commit on branch '%s'") % app.opts.branch);

  {
    transaction_guard guard(db);

    if (db.revision_exists(restricted_rev_id))
      W(F("revision %s already in database")
        % restricted_rev_id);
    else
      {
        if (global_sanity.debug_p())
          L(FL("inserting new revision %s")
            % restricted_rev_id);

        for (edge_map::const_iterator edge = restricted_rev.edges.begin();
             edge != restricted_rev.edges.end();
             edge++)
          {
            // process file deltas or new files
            cset const & cs = edge_changes(edge);

            for (map<file_path, pair<file_id, file_id> >::const_iterator
                   i = cs.deltas_applied.begin();
                 i != cs.deltas_applied.end(); ++i)
              {
                file_path path = i->first;

                file_id old_content = i->second.first;
                file_id new_content = i->second.second;

                if (db.file_version_exists(new_content))
                  {
                    if (global_sanity.debug_p())
                      L(FL("skipping file delta %s, already in database")
                        % delta_entry_dst(i));
                  }
                else if (db.file_version_exists(old_content))
                  {
                    if (global_sanity.debug_p())
                      L(FL("inserting delta %s -> %s")
                        % old_content % new_content);

                    file_data old_data;
                    data new_data;
                    db.get_file_version(old_content, old_data);
                    read_data(path, new_data);
                    // sanity check
                    file_id tid;
                    calculate_ident(file_data(new_data), tid);
                    E(tid == new_content, origin::system,
                      F("file '%s' modified during commit, aborting")
                      % path);
                    delta del;
                    diff(old_data.inner(), new_data, del);
                    db.put_file_version(old_content,
                                            new_content,
                                            file_delta(del));
                  }
                else
                  // If we don't err out here, the database will later.
                  E(false, origin::no_fault,
                    F("Your database is missing version %s of file '%s'")
                    % old_content % path);
              }

            for (map<file_path, file_id>::const_iterator
                   i = cs.files_added.begin();
                 i != cs.files_added.end(); ++i)
              {
                file_path path = i->first;
                file_id new_content = i->second;

                if (global_sanity.debug_p())
                  L(FL("inserting full version %s") % new_content);
                data new_data;
                read_data(path, new_data);
                // sanity check
                file_id tid;
                calculate_ident(file_data(new_data), tid);
                E(tid == new_content, origin::user,
                  F("file '%s' modified during commit, aborting")
                  % path);
                db.put_file(new_content, file_data(new_data));
              }
          }

        revision_data rdat;
        write_revision(restricted_rev, rdat);
        db.put_revision(restricted_rev_id, rdat);
      }

    // if no --date option was specified and the user didn't edit the date
    // update it to reflect the current time.

    if (date == now && !app.opts.date_given)
      {
        date = date_t::now();
        L(FL("updating commit date %s") % date);
      }

    project.put_standard_certs(keys,
                               restricted_rev_id,
                               app.opts.branch,
                               log_message,
                               date,
                               author);
    guard.commit();
  }

  // the workspace should remember the branch we just committed to.
  work.set_options(app.opts, true);

  // the work revision is now whatever changes remain on top of the revision
  // we just checked in.
  revision_t remaining;
  make_revision_for_workspace(restricted_rev_id, excluded, remaining);

  // small race condition here...
  work.put_work_rev(remaining);
  P(F("committed revision %s") % restricted_rev_id);

  work.blank_user_log();

  project.get_branch_heads(app.opts.branch, heads,
                           app.opts.ignore_suspend_certs);
  if (heads.size() > old_head_size && old_head_size > 0) {
    P(F("note: this revision creates divergence\n"
        "note: you may (or may not) wish to run '%s merge'")
      % prog_name);
  }

  work.maybe_update_inodeprints(db);

  {
    // Tell lua what happened. Yes, we might lose some information
    // here, but it's just an indicator for lua, eg. to post stuff to
    // a mailing list. If the user *really* cares about cert validity,
    // multiple certs with same name, etc. they can inquire further,
    // later.
    map<cert_name, cert_value> certs;
    vector<cert> ctmp;
    project.get_revision_certs(restricted_rev_id, ctmp);
    for (vector<cert>::const_iterator i = ctmp.begin();
         i != ctmp.end(); ++i)
      certs.insert(make_pair(i->name, i->value));

    revision_data rdat;
    db.get_revision(restricted_rev_id, rdat);
    app.lua.hook_note_commit(restricted_rev_id, rdat, certs);
  }
}

CMD_NO_WORKSPACE(setup, "setup", "", CMD_REF(tree), N_("[DIRECTORY]"),
    N_("Sets up a new workspace directory"),
    N_("If no directory is specified, uses the current directory."),
    options::opts::branch)
{
  if (args.size() > 1)
    throw usage(execid);

  E(!app.opts.branch().empty(), origin::user,
    F("need --branch argument for setup"));

  string dir;
  if (args.size() == 1)
      dir = idx(args,0)();
  else
      dir = ".";

  system_path workspace_dir(dir, origin::user);
  system_path _MTN_dir(workspace_dir / bookkeeping_root_component);

  require_path_is_nonexistent
    (_MTN_dir, F("bookkeeping directory already exists in '%s'")
     % workspace_dir);

  // only try to remove the complete workspace directory
  // if we're about to create it anyways
  directory_cleanup_helper remove_on_fail(
    directory_exists(workspace_dir) ? _MTN_dir : workspace_dir
  );

  workspace::create_workspace(app.opts, app.lua, workspace_dir);

  if (!app.opts.dbname_given || app.opts.dbname.empty())
    {
      app.opts.dbname = system_path(workspace_dir
                                    / bookkeeping_root_component
                                    / bookkeeping_internal_db_file_name);
    }

  database db(app);
  if (get_path_status(db.get_filename()) == path::nonexistent)
    {
      P(F("initializing new database '%s'") % db.get_filename());
      db.initialize();
    }

  db.ensure_open();

  workspace work(app);
  revision_t rev;
  make_revision_for_workspace(revision_id(), cset(), rev);
  work.put_work_rev(rev);

  remove_on_fail.commit();
}

CMD_NO_WORKSPACE(import, "import", "", CMD_REF(tree), N_("DIRECTORY"),
  N_("Imports the contents of a directory into a branch"),
  "",
  options::opts::branch | options::opts::revision |
  options::opts::message | options::opts::msgfile |
  options::opts::dryrun |
  options::opts::no_ignore | options::opts::exclude |
  options::opts::author | options::opts::date)
{
  revision_id ident;
  system_path dir;
  database db(app);
  project_t project(db);

  E(args.size() == 1, origin::user,
    F("you must specify a directory to import"));

  if (app.opts.revision_selectors.size() == 1)
    {
      // use specified revision
      complete(app.opts, app.lua, project, idx(app.opts.revision_selectors, 0)(), ident);

      guess_branch(app.opts, project, ident);

      I(!app.opts.branch().empty());

      E(project.revision_is_in_branch(ident, app.opts.branch),
        origin::user,
        F("revision %s is not a member of branch %s")
        % ident % app.opts.branch);
    }
  else
    {
      // use branch head revision
      E(!app.opts.branch().empty(), origin::user,
        F("use --revision or --branch to specify the parent revision for the import"));

      set<revision_id> heads;
      project.get_branch_heads(app.opts.branch, heads,
                               app.opts.ignore_suspend_certs);
      if (heads.size() > 1)
        {
          P(F("branch %s has multiple heads:") % app.opts.branch);
          for (set<revision_id>::const_iterator i = heads.begin(); i != heads.end(); ++i)
            P(i18n_format("  %s")
              % describe_revision(app.opts, app.lua, project, *i));
          P(F("choose one with '%s import -r<id>'") % prog_name);
          E(false, origin::user,
            F("branch %s has multiple heads") % app.opts.branch);
        }
      if (!heads.empty())
        ident = *(heads.begin());
    }

  dir = system_path(idx(args, 0));
  require_path_is_directory
    (dir,
     F("import directory '%s' doesn't exists") % dir,
     F("import directory '%s' is a file") % dir);

  workspace::create_workspace(app.opts, app.lua, dir);
  workspace work(app);

  try
    {
      revision_t rev;
      make_revision_for_workspace(ident, cset(), rev);
      work.put_work_rev(rev);

      // prepare stuff for 'add' and so on.
      args_vector empty_args;
      options save_opts;
      // add --unknown
      save_opts.exclude_patterns = app.opts.exclude_patterns;
      app.opts.exclude_patterns = args_vector();
      app.opts.unknown = true;
      app.opts.recursive = true;
      process(app, make_command_id("workspace add"), empty_args);
      app.opts.recursive = false;
      app.opts.unknown = false;
      app.opts.exclude_patterns = save_opts.exclude_patterns;

      // drop --missing
      save_opts.no_ignore = app.opts.no_ignore;
      app.opts.missing = true;
      process(app, make_command_id("workspace drop"), empty_args);
      app.opts.missing = false;
      app.opts.no_ignore = save_opts.no_ignore;

      // commit
      if (!app.opts.dryrun)
        process(app, make_command_id("workspace commit"), empty_args);
    }
  catch (...)
    {
      // clean up before rethrowing
      delete_dir_recursive(bookkeeping_root);
      throw;
    }

  // clean up
  delete_dir_recursive(bookkeeping_root);
}

CMD_NO_WORKSPACE(migrate_workspace, "migrate_workspace", "", CMD_REF(tree),
  N_("[DIRECTORY]"),
  N_("Migrates a workspace directory's metadata to the latest format"),
  N_("If no directory is given, defaults to the current workspace."),
  options::opts::none)
{
  if (args.size() > 1)
    throw usage(execid);

  if (args.size() == 1)
    {
      go_to_workspace(system_path(idx(args, 0)));
      workspace::found = true;
    }

  workspace work(app);
  work.migrate_format();

  // FIXME: it seems to be a bit backwards to use the workspace object
  // but reset its usage flag afterwards, but migrate_workspace is a
  // different case: we don't want that this command touches
  // _MTN/options for any other use case than possibly migrating its
  // format and the workspace_migration test enforces that
  workspace::used = false;
}

CMD(refresh_inodeprints, "refresh_inodeprints", "", CMD_REF(tree), "",
    N_("Refreshes the inodeprint cache"),
    "",
    options::opts::none)
{
  database db(app);
  workspace work(app);
  work.enable_inodeprints();
  work.maybe_update_inodeprints(db);
}

CMD_GROUP(bisect, "bisect", "", CMD_REF(informative),
          N_("Search revisions to find where a change first appeared"),
          N_("These commands subdivide a set of revisions into good, bad "
             "and untested subsets and successively narrow the untested set "
             "to find the first revision that introduced some change."));

CMD(reset, "reset", "", CMD_REF(bisect), "",
    N_("Reset the current bisection search"),
    N_("Update the workspace back to the revision from which the bisection "
       "was started and remove all current search information, allowing a new "
       "search to be started."),
    options::opts::none)
{
  if (args.size() != 0)
    throw usage(execid);

  database db(app);
  workspace work(app);
  project_t project(db);

  vector<bisect::entry> info;
  work.get_bisect_info(info);

  E(!info.empty(), origin::user, F("no bisection in progress"));

  parent_map parents;
  work.get_parent_rosters(db, parents);
  E(parents.size() == 1, origin::user,
    F("this command can only be used in a single-parent workspace"));

  revision_id current_id = parent_id(*parents.begin());

  temp_node_id_source nis;
  roster_t current_roster;
  work.get_current_roster_shape(db, nis, current_roster);
  work.update_current_roster_from_filesystem(current_roster);

  E(parent_roster(parents.begin()) == current_roster, origin::user,
    F("this command can only be used in a workspace with no pending changes"));

  bisect::entry start = *info.begin();
  I(start.first == bisect::start);

  revision_id starting_id = start.second;
  P(F("reset back to %s") % describe_revision(app.opts, app.lua, project, starting_id));

  roster_t starting_roster;
  db.get_roster(starting_id, starting_roster);

  cset update;
  make_cset(current_roster, starting_roster, update);

  content_merge_checkout_adaptor adaptor(db);
  work.perform_content_update(current_roster, starting_roster, update, adaptor);

  revision_t starting_rev;
  cset empty;
  make_revision_for_workspace(starting_id, empty, starting_rev);

  work.put_work_rev(starting_rev);
  work.maybe_update_inodeprints(db);

  // note that the various bisect commands didn't change the workspace
  // branch so this should not need to reset it.

  work.remove_bisect_info();
}

static void
bisect_select(options const & opts, lua_hooks & lua,
              project_t & project,
              vector<bisect::entry> const & info,
              revision_id const & current_id,
              revision_id & selected_id)
{
  graph_loader loader(project.db);
  set<revision_id> good, bad, skipped;

  E(!info.empty(), origin::user,
    F("no bisection in progress"));

  for (vector<bisect::entry>::const_iterator i = info.begin();
       i != info.end(); ++i)
    {
      switch (i->first)
        {
        case bisect::start:
          // ignored the for the purposes of bisection
          // used only by reset after bisection is complete
          break;
        case bisect::good:
          good.insert(i->second);
          break;
        case bisect::bad:
          bad.insert(i->second);
          break;
        case bisect::skipped:
          skipped.insert(i->second);
          break;
        case bisect::update:
          // this value is not persisted, it is only used by the bisect
          // update command to rerun a selection and update based on current
          // bisect information
          I(false);
          break;
        }
    }

  if (good.empty() && !bad.empty())
    {
      P(F("bisecting revisions; %d good; %d bad; %d skipped; specify good revisions to start search")
        % good.size() % bad.size() % skipped.size());
      return;
    }
  else if (!good.empty() && bad.empty())
    {
      P(F("bisecting revisions; %d good; %d bad; %d skipped; specify bad revisions to start search")
        % good.size() % bad.size() % skipped.size());
      return;
    }

  I(!good.empty());
  I(!bad.empty());

  // the initial set of revisions to be searched is the intersection between
  // the good revisions and their descendants and the bad revisions and
  // their ancestors. this clamps the search set between these two sets of
  // revisions.

  // NOTE: this also presupposes that the search is looking for a good->bad
  // transition rather than a bad->good transition.

  set<revision_id> good_descendants(good), bad_ancestors(bad);
  loader.load_descendants(good_descendants);
  loader.load_ancestors(bad_ancestors);

  set<revision_id> search;
  set_intersection(good_descendants.begin(), good_descendants.end(),
                   bad_ancestors.begin(), bad_ancestors.end(),
                   inserter(search, search.end()));

  // the searchable set of revisions excludes those explicitly skipped

  set<revision_id> searchable;
  set_difference(search.begin(), search.end(),
                 skipped.begin(), skipped.end(),
                 inserter(searchable, searchable.begin()));

  // partition the searchable set into three subsets
  // - known good revisions
  // - remaining revisions
  // - known bad revisions

  set<revision_id> good_ancestors(good), bad_descendants(bad);
  loader.load_ancestors(good_ancestors);
  loader.load_descendants(bad_descendants);

  set<revision_id> known_good;
  set_intersection(searchable.begin(), searchable.end(),
                   good_ancestors.begin(), good_ancestors.end(),
                   inserter(known_good, known_good.end()));

  set<revision_id> known_bad;
  set_intersection(searchable.begin(), searchable.end(),
                   bad_descendants.begin(), bad_descendants.end(),
                   inserter(known_bad, known_bad.end()));

  // remove known good and known bad revisions from the searchable set

  set<revision_id> removed;
  set_union(known_good.begin(), known_good.end(),
            known_bad.begin(), known_bad.end(),
            inserter(removed, removed.begin()));

  set<revision_id> remaining;
  set_difference(searchable.begin(), searchable.end(),
                 removed.begin(), removed.end(),
                 inserter(remaining, remaining.end()));

  P(F("bisecting %d revisions; %d good; %d bad; %d skipped; %d remaining")
    % search.size() % known_good.size() % known_bad.size() % skipped.size()
    % remaining.size());

  // remove the current revision from the remaining set so it cannot be
  // chosen as the next update target. this may remove the top bad revision
  // and end the search.
  remaining.erase(current_id);

  if (remaining.empty())
    {
      // when no revisions remain to be tested the bisection ends on the bad
      // revision that is the ancestor of all other bad revisions.

      vector<revision_id> bad_sorted;
      toposort(project.db, bad, bad_sorted);
      revision_id first_bad = *bad_sorted.begin();

      P(F("bisection finished at revision %s")
        % describe_revision(opts, lua, project, first_bad));

      // if the workspace is not already at the ending revision return it as
      // the selected revision so that an update back to this revision
      // happens

      if (current_id != first_bad)
        selected_id = first_bad;
      return;
    }

  // bisection is done by toposorting the remaining revs and using the
  // midpoint of the result as the next revision to test

  vector<revision_id> candidates;
  toposort(project.db, remaining, candidates);

  selected_id = candidates[candidates.size()/2];
}

std::ostream &
operator<<(std::ostream & os,
           bisect::type const type)
{
  switch (type)
    {
    case bisect::start:
      os << "start";
      break;
    case bisect::good:
      os << "good";
      break;
    case bisect::bad:
      os << "bad";
      break;
    case bisect::skipped:
      os << "skip";
      break;
    case bisect::update:
      // this value is not persisted, it is only used by the bisect
      // update command to rerun a selection and update based on current
      // bisect information
      I(false);
    break;
  }
  return os;
}

static void
bisect_update(app_state & app, bisect::type type)
{
  database db(app);
  workspace work(app);
  project_t project(db);

  parent_map parents;
  work.get_parent_rosters(db, parents);
  E(parents.size() == 1, origin::user,
    F("this command can only be used in a single-parent workspace"));

  revision_id current_id = parent_id(*parents.begin());

  temp_node_id_source nis;
  roster_t current_roster;
  work.get_current_roster_shape(db, nis, current_roster);
  work.update_current_roster_from_filesystem(current_roster);

  E(parent_roster(parents.begin()) == current_roster, origin::user,
    F("this command can only be used in a workspace with no pending changes"));

  set<revision_id> marked_ids;

  // mark the current or specified revisions as good, bad or skipped
  if (app.opts.revision_selectors.empty())
    marked_ids.insert(current_id);
  else
    for (args_vector::const_iterator i = app.opts.revision_selectors.begin();
         i != app.opts.revision_selectors.end(); i++)
      {
        set<revision_id> rids;
        MM(rids);
        MM(*i);
        complete(app.opts, app.lua, project, (*i)(), rids);
        marked_ids.insert(rids.begin(), rids.end());
      }

  vector<bisect::entry> info;
  work.get_bisect_info(info);

  if (info.empty())
    {
      info.push_back(make_pair(bisect::start, current_id));
      P(F("bisection started at revision %s")
        % describe_revision(app.opts, app.lua, project, current_id));
    }

  if (type != bisect::update)
    {
      // don't allow conflicting or redundant settings
      for (vector<bisect::entry>::const_iterator i = info.begin();
           i != info.end(); ++i)
        {
          if (i->first == bisect::start)
            continue;
          if (marked_ids.find(i->second) != marked_ids.end())
            {
              if (type == i->first)
                {
                  W(F("ignored redundant bisect %s on revision %s")
                    % type % i->second);
                  marked_ids.erase(i->second);
                }
              else
                E(false, origin::user, F("conflicting bisect %s/%s on revision %s")
                  % type % i->first % i->second);
            }
        }

      // push back all marked revs with the appropriate type
      for (set<revision_id>::const_iterator i = marked_ids.begin();
           i != marked_ids.end(); ++i)
        info.push_back(make_pair(type, *i));

      work.put_bisect_info(info);
    }

  revision_id selected_id;
  bisect_select(app.opts, app.lua, project, info, current_id, selected_id);
  if (null_id(selected_id))
    return;

  P(F("updating to %s") % describe_revision(app.opts, app.lua, project, selected_id));

  roster_t selected_roster;
  db.get_roster(selected_id, selected_roster);

  cset update;
  make_cset(current_roster, selected_roster, update);

  content_merge_checkout_adaptor adaptor(db);
  work.perform_content_update(current_roster, selected_roster, update, adaptor,
                              true, app.opts.move_conflicting_paths);

  revision_t selected_rev;
  cset empty;
  make_revision_for_workspace(selected_id, empty, selected_rev);

  work.put_work_rev(selected_rev);
  work.maybe_update_inodeprints(db);

  // this may have updated to a revision not in the branch specified by
  // the workspace branch option. however it cannot update the workspace
  // branch option because the new revision may be in multiple branches.
}

CMD(bisect_status, "status", "", CMD_REF(bisect), "",
    N_("Reports on the current status of the bisection search"),
    N_("Lists the total number of revisions in the search set; "
       "the number of revisions that have been determined to be good or bad; "
       "the number of revisions that have been skipped "
       "and the number of revisions remaining to be tested."),
    options::opts::none)
{
  if (args.size() != 0)
    throw usage(execid);

  database db(app);
  workspace work(app);
  project_t project(db);

  parent_map parents;
  work.get_parent_rosters(db, parents);
  E(parents.size() == 1, origin::user,
    F("this command can only be used in a single-parent workspace"));

  revision_id current_id = parent_id(*parents.begin());

  vector<bisect::entry> info;
  work.get_bisect_info(info);

  revision_id selected_id;
  bisect_select(app.opts, app.lua, project, info, current_id, selected_id);

  if (current_id != selected_id)
    {
      W(F("next revision for bisection testing is %s\n") % selected_id);
      W(F("however this workspace is currently at %s\n") % current_id);
      W(F("run 'bisect update' to update to this revision before testing"));
    }
}

CMD(bisect_update, "update", "", CMD_REF(bisect), "",
    N_("Updates the workspace to the next revision to be tested by bisection"),
    N_("This command can be used if updates by good, bad or skip commands "
       "fail due to blocked paths or other problems."),
    options::opts::move_conflicting_paths)
{
  if (args.size() != 0)
    throw usage(execid);
  bisect_update(app, bisect::update);
}

CMD(bisect_skip, "skip", "", CMD_REF(bisect), "",
    N_("Excludes the current revision or specified revisions from the search"),
    N_("Skipped revisions are removed from the set being searched. Revisions "
       "that cannot be tested for some reason should be skipped."),
    options::opts::revision | options::opts::move_conflicting_paths)
{
  if (args.size() != 0)
    throw usage(execid);
  bisect_update(app, bisect::skipped);
}

CMD(bisect_bad, "bad", "", CMD_REF(bisect), "",
    N_("Marks the current revision or specified revisions as bad"),
    N_("Known bad revisions are removed from the set being searched."),
    options::opts::revision | options::opts::move_conflicting_paths)
{
  if (args.size() != 0)
    throw usage(execid);
  bisect_update(app, bisect::bad);
}

CMD(bisect_good, "good", "", CMD_REF(bisect), "",
    N_("Marks the current revision or specified revisions as good"),
    N_("Known good revisions are removed from the set being searched."),
    options::opts::revision | options::opts::move_conflicting_paths)
{
  if (args.size() != 0)
    throw usage(execid);
  bisect_update(app, bisect::good);
}

// Local Variables:
// mode: C++
// fill-column: 76
// c-file-style: "gnu"
// indent-tabs-mode: nil
// End:
// vim: et:sw=2:sts=2:ts=2:cino=>2s,{s,\:s,+s,t0,g0,^-2,e-2,n-2,p2s,(0,=s:<|MERGE_RESOLUTION|>--- conflicted
+++ resolved
@@ -845,32 +845,8 @@
         app.lua.hook_get_date_format_spec(date_time_long, date_fmt);
     }
 
-<<<<<<< HEAD
-  if (!date_fmt.empty())
-    {
-      // check that the specified date format can be parsed (for commit)
-      date_t now = date_t::now();
-      date_t parsed;
-      try
-        {
-          string formatted = now.as_formatted_localtime(date_fmt);
-          parsed = date_t::from_formatted_localtime(formatted, date_fmt);
-        }
-      catch (recoverable_failure const & e)
-        {
-          L(FL("date check failed: %s") % e.what());
-        }
-
-      if (parsed != now)
-        {
-          L(FL("date check failed: %s != %s") % now % parsed);
-          W(F("date format '%s' cannot be used for commit") % date_fmt);
-        }
-    }
-=======
   if (!date_fmt_valid(date_fmt))
     W(F("date format '%s' cannot be used for commit") % date_fmt);
->>>>>>> 293765d3
 
   work.get_parent_rosters(db, old_rosters);
   work.get_current_roster_shape(db, nis, new_roster);
@@ -1525,32 +1501,6 @@
         author = key.official_name();
     }
 
-<<<<<<< HEAD
-  if (!date_fmt.empty())
-    {
-      // check that the current date format can be parsed
-      date_t parsed;
-      try
-        {
-          string formatted = date.as_formatted_localtime(date_fmt);
-          parsed = date_t::from_formatted_localtime(formatted, date_fmt);
-        }
-      catch (recoverable_failure const & e)
-        {
-          L(FL("date check failed: %s") % e.what());
-        }
-
-      if (parsed != date)
-        {
-          L(FL("date check failed: %s != %s") % date % parsed);
-        }
-
-      E(parsed == date, origin::user,
-        F("date format '%s' cannot be used for commit") % date_fmt);
-    }
-
-=======
->>>>>>> 293765d3
   if (!log_message_given)
     {
       // This call handles _MTN/log.
