// Copyright (C) 2002 Graydon Hoare <graydon@pobox.com>
//
// This program is made available under the GNU GPL version 2.0 or
// greater. See the accompanying file COPYING for details.
//
// This program is distributed WITHOUT ANY WARRANTY; without even the
// implied warranty of MERCHANTABILITY or FITNESS FOR A PARTICULAR
// PURPOSE.

#include <iostream>
#include <map>

#include "cmd.hh"
#include "diff_patch.hh"
#include "file_io.hh"
#include "restrictions.hh"
#include "revision.hh"
#include "transforms.hh"
#include "work.hh"
#include "charset.hh"
#include "ui.hh"
#include "app_state.hh"
#include "basic_io.hh"

using std::cout;
using std::make_pair;
using std::pair;
using std::make_pair;
using std::map;
using std::set;
using std::string;
using std::vector;

using boost::shared_ptr;

static void
revision_summary(revision_t const & rev, branch_name const & branch, utf8 & summary)
{
  string out;
  // We intentionally do not collapse the final \n into the format
  // strings here, for consistency with newline conventions used by most
  // other format strings.
  out += (F("Current branch: %s") % branch).str() += '\n';
  for (edge_map::const_iterator i = rev.edges.begin(); i != rev.edges.end(); ++i)
    {
      revision_id parent = edge_old_revision(*i);
      // A colon at the end of this string looked nicer, but it made
      // double-click copying from terminals annoying.
      out += (F("Changes against parent %s") % parent).str() += '\n';

      cset const & cs = edge_changes(*i);

      if (cs.empty())
        out += F("  no changes").str() += '\n';

      for (path_set::const_iterator i = cs.nodes_deleted.begin();
            i != cs.nodes_deleted.end(); ++i)
        out += (F("  dropped  %s") % *i).str() += '\n';

      for (map<split_path, split_path>::const_iterator
            i = cs.nodes_renamed.begin();
            i != cs.nodes_renamed.end(); ++i)
        out += (F("  renamed  %s\n"
                   "       to  %s") % i->first % i->second).str() += '\n';

      for (path_set::const_iterator i = cs.dirs_added.begin();
            i != cs.dirs_added.end(); ++i)
        out += (F("  added    %s") % *i).str() += '\n';

      for (map<split_path, file_id>::const_iterator i = cs.files_added.begin();
            i != cs.files_added.end(); ++i)
        out += (F("  added    %s") % i->first).str() += '\n';

      for (map<split_path, pair<file_id, file_id> >::const_iterator
              i = cs.deltas_applied.begin(); i != cs.deltas_applied.end(); ++i)
        out += (F("  patched  %s") % (i->first)).str() += '\n';

      for (map<pair<split_path, attr_key>, attr_value >::const_iterator
             i = cs.attrs_set.begin(); i != cs.attrs_set.end(); ++i)
        out += (F("  attr on  %s\n"
                   "    attr   %s\n"
                   "    value  %s")
                 % (i->first.first) % (i->first.second) % (i->second)
                 ).str() += "\n";

      for (set<pair<split_path, attr_key> >::const_iterator
             i = cs.attrs_cleared.begin(); i != cs.attrs_cleared.end(); ++i)
        out += (F("  unset on %s\n"
                   "      attr %s")
                 % (i->first) % (i->second)).str() += "\n";
    }
    summary = utf8(out);
}

static void
get_log_message_interactively(revision_t const & cs,
                              app_state & app,
                              utf8 & log_message)
{
  utf8 summary;
  revision_summary(cs, app.opts.branchname, summary);
  external summary_external;
  utf8_to_system_best_effort(summary, summary_external);
  
  utf8 branch_comment = utf8((F("branch \"%s\"\n\n") % app.opts.branchname).str());
  external branch_external;
  utf8_to_system_best_effort(branch_comment, branch_external);

  string magic_line = _("*****DELETE THIS LINE TO CONFIRM YOUR COMMIT*****");
  string commentary_str;
  commentary_str += string(70, '-') + "\n";
  commentary_str += _("Enter a description of this change.\n"
                      "Lines beginning with `MTN:' "
                      "are removed automatically.");
  commentary_str += "\n\n";
  commentary_str += summary_external();
  commentary_str += string(70, '-') + "\n";

  external commentary(commentary_str);

  utf8 user_log_message;
  app.work.read_user_log(user_log_message);

  //if the _MTN/log file was non-empty, we'll append the 'magic' line
  utf8 user_log;
  if (user_log_message().length() > 0)
    user_log = utf8( magic_line + "\n" + user_log_message());
  else
    user_log = user_log_message;

  external user_log_message_external;
  utf8_to_system_best_effort(user_log, user_log_message_external);

  external log_message_external;
  N(app.lua.hook_edit_comment(commentary, user_log_message_external,
                              log_message_external),
    F("edit of log message failed"));

  N(log_message_external().find(magic_line) == string::npos,
    F("failed to remove magic line; commit cancelled"));

  system_to_utf8(log_message_external, log_message);
}

CMD(revert, "revert", "", CMD_REF(workspace), N_("[PATH]..."),
    N_("Reverts files and/or directories"),
    N_("In order to revert the entire workspace, specify \".\" as the "
       "file name."),
    options::opts::depth | options::opts::exclude | options::opts::missing)
{
  roster_t old_roster, new_roster;
  cset included, excluded;

  N(app.opts.missing || !args.empty() || !app.opts.exclude_patterns.empty(),
    F("you must pass at least one path to 'revert' (perhaps '.')"));

  app.require_workspace();

  parent_map parents;
  app.work.get_parent_rosters(parents);
  N(parents.size() == 1,
    F("this command can only be used in a single-parent workspace"));
  old_roster = parent_roster(parents.begin());

  {
    temp_node_id_source nis;
    app.work.get_current_roster_shape(new_roster, nis);
  }
    
  node_restriction mask(args_to_paths(args),
                        args_to_paths(app.opts.exclude_patterns),
                        app.opts.depth,
                        old_roster, new_roster, app);

  if (app.opts.missing)
    {
      // --missing is a further filter on the files included by a
      // restriction we first find all missing files included by the
      // specified args and then make a restriction that includes only
      // these missing files.
      path_set missing;
      app.work.find_missing(new_roster, mask, missing);
      if (missing.empty())
        {
          P(F("no missing files to revert"));
          return;
        }

      std::vector<file_path> missing_files;
      for (path_set::const_iterator i = missing.begin(); i != missing.end(); i++)
        {
          file_path fp(*i);
          L(FL("missing files are '%s'") % fp);
          missing_files.push_back(fp);
        }
      // replace the original mask with a more restricted one
      mask = node_restriction(missing_files, std::vector<file_path>(),
                              app.opts.depth,
                              old_roster, new_roster, app);
    }

  make_restricted_csets(old_roster, new_roster,
                        included, excluded, mask);

  // The included cset will be thrown away (reverted) leaving the
  // excluded cset pending in MTN/work which must be valid against the
  // old roster.

  check_restricted_cset(old_roster, excluded);

  node_map const & nodes = old_roster.all_nodes();
  for (node_map::const_iterator i = nodes.begin();
       i != nodes.end(); ++i)
    {
      node_id nid = i->first;
      node_t node = i->second;

      if (old_roster.is_root(nid))
        continue;

      split_path sp;
      old_roster.get_name(nid, sp);
      file_path fp(sp);

      if (!mask.includes(old_roster, nid))
        continue;

      if (is_file_t(node))
        {
          file_t f = downcast_to_file_t(node);
          if (file_exists(fp))
            {
              hexenc<id> ident;
              calculate_ident(fp, ident);
              // don't touch unchanged files
              if (ident == f->content.inner())
                continue;
            }

          P(F("reverting %s") % fp);
          L(FL("reverting %s to [%s]") % fp % f->content);

          N(app.db.file_version_exists(f->content),
            F("no file version %s found in database for %s")
            % f->content % fp);

          file_data dat;
          L(FL("writing file %s to %s")
            % f->content % fp);
          app.db.get_file_version(f->content, dat);
          write_data(fp, dat.inner());
        }
      else
        {
          if (!directory_exists(fp))
            {
              P(F("recreating %s/") % fp);
              mkdir_p(fp);
            }
        }
    }

  // Included_work is thrown away which effectively reverts any adds,
  // drops and renames it contains. Drops and rename sources will have
  // been rewritten above but this may leave rename targets laying
  // around.

  revision_t remaining;
  make_revision_for_workspace(parent_id(parents.begin()), excluded, remaining);

  // Race.
  app.work.put_work_rev(remaining);
  app.work.update_any_attrs();
  app.work.maybe_update_inodeprints();
}

CMD(disapprove, "disapprove", "", CMD_REF(review), N_("REVISION"),
    N_("Disapproves a particular revision"),
    N_(""),
    options::opts::branch | options::opts::messages | options::opts::date |
    options::opts::author)
{
  if (args.size() != 1)
    throw usage(execid);

  utf8 log_message("");
  bool log_message_given;
  revision_id r;
  revision_t rev, rev_inverse;
  shared_ptr<cset> cs_inverse(new cset());
  complete(app, idx(args, 0)(), r);
  app.db.get_revision(r, rev);

  N(rev.edges.size() == 1,
    F("revision %s has %d changesets, cannot invert") % r % rev.edges.size());

  guess_branch(r, app);
  N(app.opts.branchname() != "", F("need --branch argument for disapproval"));

  process_commit_message_args(log_message_given, log_message, app,
                              utf8((FL("disapproval of revision '%s'") % r).str()));

  edge_entry const & old_edge (*rev.edges.begin());
  app.db.get_revision_manifest(edge_old_revision(old_edge),
                               rev_inverse.new_manifest);
  {
    roster_t old_roster, new_roster;
    app.db.get_roster(edge_old_revision(old_edge), old_roster);
    app.db.get_roster(r, new_roster);
    make_cset(new_roster, old_roster, *cs_inverse);
  }
  rev_inverse.edges.insert(make_pair(r, cs_inverse));

  {
    transaction_guard guard(app.db);

    revision_id inv_id;
    revision_data rdat;

    write_revision(rev_inverse, rdat);
    calculate_ident(rdat, inv_id);
    app.db.put_revision(inv_id, rdat);

    app.get_project().put_standard_certs_from_options(inv_id,
                                                      app.opts.branchname,
                                                      log_message);
    guard.commit();
  }
}

CMD(mkdir, "mkdir", "", CMD_REF(workspace), N_("[DIRECTORY...]"),
    N_("Creates directories and adds them to the workspace"),
    N_(""),
    options::opts::no_ignore)
{
  if (args.size() < 1)
    throw usage(execid);

  app.require_workspace();

  path_set paths;
  //spin through args and try to ensure that we won't have any collisions
  //before doing any real filesystem modification.  we'll also verify paths
  //against .mtn-ignore here.
  for (args_vector::const_iterator i = args.begin();
       i != args.end(); ++i)
    {
      split_path sp;
      file_path_external(*i).split(sp);
      file_path fp(sp);

      require_path_is_nonexistent
        (fp, F("directory '%s' already exists") % fp);

      //we'll treat this as a user (fatal) error.  it really
      //wouldn't make sense to add a dir to .mtn-ignore and then
      //try to add it to the project with a mkdir statement, but
      //one never can tell...
      N(app.opts.no_ignore || !app.lua.hook_ignore_file(fp),
        F("ignoring directory '%s' [see .mtn-ignore]") % fp);

      paths.insert(sp);
    }

  //this time, since we've verified that there should be no collisions,
  //we'll just go ahead and do the filesystem additions.
  for (path_set::const_iterator i = paths.begin();
       i != paths.end(); ++i)
    {
      mkdir_p(file_path(*i));
    }

  app.work.perform_additions(paths, false, !app.opts.no_ignore);
}

CMD(add, "add", "", CMD_REF(workspace), N_("[PATH]..."),
    N_("Adds files to the workspace"),
    N_(""),
    options::opts::unknown | options::opts::no_ignore |
    options::opts::recursive)
{
  if (!app.opts.unknown && (args.size() < 1))
    throw usage(execid);

  app.require_workspace();

  path_set paths;
  bool add_recursive = app.opts.recursive;
  if (app.opts.unknown)
    {
      vector<file_path> roots = args_to_paths(args);
      path_restriction mask(roots, args_to_paths(app.opts.exclude_patterns),
                            app.opts.depth, app);
      path_set ignored;

      // if no starting paths have been specified use the workspace root
      if (roots.empty())
        roots.push_back(file_path());

      app.work.find_unknown_and_ignored(mask, roots, paths, ignored);

      app.work.perform_additions(ignored, add_recursive, !app.opts.no_ignore);
    }
  else
    split_paths(args_to_paths(args), paths);

  app.work.perform_additions(paths, add_recursive, !app.opts.no_ignore);
}

CMD(drop, "drop", "rm", CMD_REF(workspace), N_("[PATH]..."),
    N_("Drops files from the workspace"),
    N_(""),
    options::opts::bookkeep_only | options::opts::missing | options::opts::recursive)
{
  if (!app.opts.missing && (args.size() < 1))
    throw usage(execid);

  app.require_workspace();

  path_set paths;
  if (app.opts.missing)
    {
      temp_node_id_source nis;
      roster_t current_roster_shape;
      app.work.get_current_roster_shape(current_roster_shape, nis);
      node_restriction mask(args_to_paths(args),
                            args_to_paths(app.opts.exclude_patterns),
                            app.opts.depth,
                            current_roster_shape, app);
      app.work.find_missing(current_roster_shape, mask, paths);
    }
  else
    split_paths(args_to_paths(args), paths);

  app.work.perform_deletions(paths, app.opts.recursive, app.opts.bookkeep_only);
}


CMD(rename, "rename", "mv", CMD_REF(workspace),
    N_("SRC DEST\n"
       "SRC1 [SRC2 [...]] DEST_DIR"),
    N_("Renames entries in the workspace"),
    N_(""),
    options::opts::bookkeep_only)
{
  if (args.size() < 2)
    throw usage(execid);

  app.require_workspace();

  file_path dst_path = file_path_external(args.back());

  set<file_path> src_paths;
  for (size_t i = 0; i < args.size()-1; i++)
    {
      file_path s = file_path_external(idx(args, i));
      src_paths.insert(s);
    }
  app.work.perform_rename(src_paths, dst_path, app.opts.bookkeep_only);
}


CMD(pivot_root, "pivot_root", "", CMD_REF(workspace), N_("NEW_ROOT PUT_OLD"),
    N_("Renames the root directory"),
    N_("After this command, the directory that currently "
       "has the name NEW_ROOT "
       "will be the root directory, and the directory "
       "that is currently the root "
       "directory will have name PUT_OLD.\n"
       "Use of --bookkeep-only is NOT recommended."),
    options::opts::bookkeep_only)
{
  if (args.size() != 2)
    throw usage(execid);

  app.require_workspace();
  file_path new_root = file_path_external(idx(args, 0));
  file_path put_old = file_path_external(idx(args, 1));
  app.work.perform_pivot_root(new_root, put_old, app.opts.bookkeep_only);
}

CMD(status, "status", "", CMD_REF(informative), N_("[PATH]..."),
    N_("Shows workspace's status information"),
    N_(""),
    options::opts::depth | options::opts::exclude)
{
  roster_t new_roster;
  parent_map old_rosters;
  revision_t rev;
  temp_node_id_source nis;

  app.require_workspace();
  app.work.get_parent_rosters(old_rosters);
  app.work.get_current_roster_shape(new_roster, nis);

  node_restriction mask(args_to_paths(args),
                        args_to_paths(app.opts.exclude_patterns),
                        app.opts.depth,
                        old_rosters, new_roster, app);

  app.work.update_current_roster_from_filesystem(new_roster, mask);
  make_restricted_revision(old_rosters, new_roster, mask, rev);

  utf8 summary;
  revision_summary(rev, app.opts.branchname, summary);
  external summary_external;
  utf8_to_system_best_effort(summary, summary_external);
  cout << summary_external;
}

CMD(checkout, "checkout", "co", CMD_REF(tree), N_("[DIRECTORY]"),
    N_("Checks out a revision from the database into a directory"),
    N_("If a revision is given, that's the one that will be checked out.  "
       "Otherwise, it will be the head of the branch (given or implicit).  "
       "If no directory is given, the branch name will be used as directory."),
    options::opts::branch | options::opts::revision)
{
  revision_id revid;
  system_path dir;

  transaction_guard guard(app.db, false);

  if (args.size() > 1 || app.opts.revision_selectors.size() > 1)
    throw usage(execid);

  if (app.opts.revision_selectors.size() == 0)
    {
      // use branch head revision
      N(!app.opts.branchname().empty(),
        F("use --revision or --branch to specify what to checkout"));

      set<revision_id> heads;
      app.get_project().get_branch_heads(app.opts.branchname, heads);
      N(heads.size() > 0,
        F("branch '%s' is empty") % app.opts.branchname);
      if (heads.size() > 1)
        {
          P(F("branch %s has multiple heads:") % app.opts.branchname);
          for (set<revision_id>::const_iterator i = heads.begin(); i != heads.end(); ++i)
            P(i18n_format("  %s") % describe_revision(app, *i));
          P(F("choose one with '%s checkout -r<id>'") % ui.prog_name);
          E(false, F("branch %s has multiple heads") % app.opts.branchname);
        }
      revid = *(heads.begin());
    }
  else if (app.opts.revision_selectors.size() == 1)
    {
      // use specified revision
      complete(app, idx(app.opts.revision_selectors, 0)(), revid);
      N(app.db.revision_exists(revid),
        F("no such revision '%s'") % revid);

      guess_branch(revid, app);

      I(!app.opts.branchname().empty());

      N(app.get_project().revision_is_in_branch(revid, app.opts.branchname),
        F("revision %s is not a member of branch %s")
        % revid % app.opts.branchname);
    }

  // we do this part of the checking down here, because it is legitimate to
  // do
  //  $ mtn co -r h:net.venge.monotone
  // and have mtn guess the branch, and then use that branch name as the
  // default directory.  But in this case the branch name will not be set
  // until after the guess_branch() call above:
  {
    bool checkout_dot = false;

    if (args.size() == 0)
      {
        // No checkout dir specified, use branch name for dir.
        N(!app.opts.branchname().empty(),
          F("you must specify a destination directory"));
        dir = system_path(app.opts.branchname());
      }
    else
      {
        // Checkout to specified dir.
        dir = system_path(idx(args, 0));
        if (idx(args, 0) == utf8("."))
          checkout_dot = true;
      }

    if (!checkout_dot)
      require_path_is_nonexistent
        (dir, F("checkout directory '%s' already exists") % dir);
  }

  app.create_workspace(dir);

  shared_ptr<roster_t> empty_roster = shared_ptr<roster_t>(new roster_t());
  roster_t current_roster;

  L(FL("checking out revision %s to directory %s") % revid % dir);
  app.db.get_roster(revid, current_roster);

  revision_t workrev;
  make_revision_for_workspace(revid, cset(), workrev);
  app.work.put_work_rev(workrev);

  cset checkout;
  make_cset(*empty_roster, current_roster, checkout);

  map<file_id, file_path> paths;
  get_content_paths(*empty_roster, paths);

  content_merge_workspace_adaptor wca(app, empty_roster, paths);

  app.work.perform_content_update(checkout, wca, false);

  app.work.update_any_attrs();
  app.work.maybe_update_inodeprints();
  guard.commit();
}

CMD_GROUP(attr, "attr", "", CMD_REF(workspace),
          N_("Manages file attributes"),
          N_("This command is used to set, get or drop file attributes."));

CMD(attr_drop, "drop", "", CMD_REF(attr), N_("PATH [ATTR]"),
    N_("Removes attributes from a file"),
    N_("If no attribute is specified, this command removes all attributes "
       "attached to the file given in PATH.  Otherwise only removes the "
       "attribute specified in ATTR."),
    options::opts::none)
{
  N(args.size() > 0 && args.size() < 3,
    F("wrong argument count"));

  roster_t new_roster;
  temp_node_id_source nis;

  app.require_workspace();
  app.work.get_current_roster_shape(new_roster, nis);

  file_path path = file_path_external(idx(args, 0));
  split_path sp;
  path.split(sp);

  N(new_roster.has_node(sp), F("Unknown path '%s'") % path);
  node_t node = new_roster.get_node(sp);

  // Clear all attrs (or a specific attr).
  if (args.size() == 1)
    {
      for (full_attr_map_t::iterator i = node->attrs.begin();
           i != node->attrs.end(); ++i)
        i->second = make_pair(false, "");
    }
  else
    {
      I(args.size() == 2);
      attr_key a_key = attr_key(idx(args, 1)());
      N(node->attrs.find(a_key) != node->attrs.end(),
        F("Path '%s' does not have attribute '%s'")
        % path % a_key);
      node->attrs[a_key] = make_pair(false, "");
    }

  parent_map parents;
  app.work.get_parent_rosters(parents);

  revision_t new_work;
  make_revision_for_workspace(parents, new_roster, new_work);
  app.work.put_work_rev(new_work);
  app.work.update_any_attrs();
}

CMD(attr_get, "get", "", CMD_REF(attr), N_("PATH [ATTR]"),
    N_("Gets the values of a file's attributes"),
    N_("If no attribute is specified, this command prints all attributes "
       "attached to the file given in PATH.  Otherwise it only prints the "
       "attribute specified in ATTR."),
    options::opts::none)
{
  N(args.size() > 0 && args.size() < 3,
    F("wrong argument count"));

  roster_t new_roster;
  temp_node_id_source nis;

  app.require_workspace();
  app.work.get_current_roster_shape(new_roster, nis);

  file_path path = file_path_external(idx(args, 0));
  split_path sp;
  path.split(sp);

  N(new_roster.has_node(sp), F("Unknown path '%s'") % path);
  node_t node = new_roster.get_node(sp);

  if (args.size() == 1)
    {
      bool has_any_live_attrs = false;
      for (full_attr_map_t::const_iterator i = node->attrs.begin();
           i != node->attrs.end(); ++i)
        if (i->second.first)
          {
            cout << path << " : "
                 << i->first << '='
                 << i->second.second << '\n';
            has_any_live_attrs = true;
          }
      if (!has_any_live_attrs)
        cout << F("No attributes for '%s'") % path << '\n';
    }
  else
    {
      I(args.size() == 2);
      attr_key a_key = attr_key(idx(args, 1)());
      full_attr_map_t::const_iterator i = node->attrs.find(a_key);
      if (i != node->attrs.end() && i->second.first)
        cout << path << " : "
             << i->first << '='
             << i->second.second << '\n';
      else
        cout << (F("No attribute '%s' on path '%s'")
                 % a_key % path) << '\n';
    }
}

<<<<<<< HEAD
// Name: get_attributes
// Arguments:
//   1: file / directory name
// Added in: 1.0
// Renamed from attributes to get_attributes in: 5.0
// Purpose: Prints all attributes for the specified path
// Output format: basic_io formatted output, each attribute has its own stanza:
//
// 'format_version'
//         used in case this format ever needs to change.
//         format: ('format_version', the string "1" currently)
//         occurs: exactly once
// 'attr'
//         represents an attribute entry
//         format: ('attr', name, value), ('state', [unchanged|changed|added|dropped])
//         occurs: zero or more times
//
// Error conditions: If the path has no attributes, prints only the 
//                   format version, if the file is unknown, escalates
AUTOMATE(get_attributes, N_("PATH"), options::opts::none)
{
  N(args.size() > 0,
    F("wrong argument count"));

  // this command requires a workspace to be run on
  app.require_workspace();

  // retrieve the path
  split_path path;
  file_path_external(idx(args,0)).split(path);

  roster_t base, current;
  parent_map parents;
  temp_node_id_source nis;

  // get the base and the current roster of this workspace
  app.work.get_current_roster_shape(current, nis);
  app.work.get_parent_rosters(parents);
  N(parents.size() == 1,
    F("this command can only be used in a single-parent workspace"));
  base = parent_roster(parents.begin());

  N(current.has_node(path), F("Unknown path '%s'") % path);

  // create the printer
  basic_io::printer pr;
  
  // print the format version
  basic_io::stanza st;
  st.push_str_pair(basic_io::syms::format_version, "1");
  pr.print_stanza(st);
    
  // the current node holds all current attributes (unchanged and new ones)
  node_t n = current.get_node(path);
  for (full_attr_map_t::const_iterator i = n->attrs.begin(); 
       i != n->attrs.end(); ++i)
  {
    std::string value(i->second.second());
    std::string state("unchanged");
    
    // if if the first value of the value pair is false this marks a
    // dropped attribute
    if (!i->second.first)
      {
        // if the attribute is dropped, we should have a base roster
        // with that node. we need to check that for the attribute as well
        // because if it is dropped there as well it was already deleted
        // in any previous revision
        I(base.has_node(path));
        
        node_t prev_node = base.get_node(path);
        
        // find the attribute in there
        full_attr_map_t::const_iterator j = prev_node->attrs.find(i->first);
        I(j != prev_node->attrs.end());
        
        // was this dropped before? then ignore it
        if (!j->second.first) { continue; }
        
        state = "dropped";
        // output the previous (dropped) value later
        value = j->second.second();
      }
    // this marks either a new or an existing attribute
    else
      {
        if (base.has_node(path))
          {
            node_t prev_node = base.get_node(path);
            full_attr_map_t::const_iterator j = 
              prev_node->attrs.find(i->first);
            // attribute not found? this is new
            if (j == prev_node->attrs.end())
              {
                state = "added";
              }
            // check if this attribute has been changed 
            // (dropped and set again)
            else if (i->second.second() != j->second.second())
              {
                state = "changed";
              }
                
          }
        // its added since the whole node has been just added
        else
          {
            state = "added";
          }
      }
      
    basic_io::stanza st;
    st.push_str_triple(basic_io::syms::attr, i->first(), value);
    st.push_str_pair(symbol("state"), state);
    pr.print_stanza(st);
  }
  
  // print the output  
  output.write(pr.buf.data(), pr.buf.size());
}

// Name: set_attribute
// Arguments:
//   1: file / directory name
//   2: attribute key
//   3: attribute value
// Added in: 5.0
// Purpose: Edits the workspace revision and sets an attribute on a certain path
//
// Error conditions: If PATH is unknown in the new roster, prints an error and
//                   exits with status 1.
AUTOMATE(set_attribute, N_("PATH KEY VALUE"), options::opts::none)
{
  N(args.size() == 3,
    F("wrong argument count"));

  roster_t new_roster;
  temp_node_id_source nis;

  app.require_workspace();
  app.work.get_current_roster_shape(new_roster, nis);

  file_path path = file_path_external(idx(args,0));
  split_path sp;
  path.split(sp);

  N(new_roster.has_node(sp), F("Unknown path '%s'") % path);
  node_t node = new_roster.get_node(sp);

  attr_key a_key = attr_key(idx(args,1)());
  attr_value a_value = attr_value(idx(args,2)());

  node->attrs[a_key] = make_pair(true, a_value);

  parent_map parents;
  app.work.get_parent_rosters(parents);

  revision_t new_work;
  make_revision_for_workspace(parents, new_roster, new_work);
  app.work.put_work_rev(new_work);
  app.work.update_any_attrs();
}

// Name: drop_attribute
// Arguments:
//   1: file / directory name
//   2: attribute key (optional)
// Added in: 5.0
// Purpose: Edits the workspace revision and drops an attribute or all 
//          attributes of the specified path
//
// Error conditions: If PATH is unknown in the new roster or the specified
//                   attribute key is unknown, prints an error and exits with
//                   status 1.
AUTOMATE(drop_attribute, N_("PATH [KEY]"), options::opts::none)
{
  N(args.size() ==1 || args.size() == 2,
    F("wrong argument count"));

  roster_t new_roster;
  temp_node_id_source nis;

  app.require_workspace();
  app.work.get_current_roster_shape(new_roster, nis);

  file_path path = file_path_external(idx(args,0));
  split_path sp;
  path.split(sp);

  N(new_roster.has_node(sp), F("Unknown path '%s'") % path);
  node_t node = new_roster.get_node(sp);

  // Clear all attrs (or a specific attr).
  if (args.size() == 1)
    {
      for (full_attr_map_t::iterator i = node->attrs.begin();
           i != node->attrs.end(); ++i)
        i->second = make_pair(false, "");
    }
  else
    {
      attr_key a_key = attr_key(idx(args,1)());
      N(node->attrs.find(a_key) != node->attrs.end(),
        F("Path '%s' does not have attribute '%s'")
        % path % a_key);
      node->attrs[a_key] = make_pair(false, "");
    }

  parent_map parents;
  app.work.get_parent_rosters(parents);

  revision_t new_work;
  make_revision_for_workspace(parents, new_roster, new_work);
  app.work.put_work_rev(new_work);
  app.work.update_any_attrs();
}
=======
CMD(attr_set, "set", "", CMD_REF(attr), N_("PATH ATTR VALUE"),
    N_("Sets an attribute on a file"),
    N_("Sets the attribute given on ATTR to the value specified in VALUE "
       "for the file mentioned in PATH."),
    options::opts::none)
{
  N(args.size() == 3,
    F("wrong argument count"));
>>>>>>> 2f97e0c6

  roster_t new_roster;
  temp_node_id_source nis;

  app.require_workspace();
  app.work.get_current_roster_shape(new_roster, nis);

  file_path path = file_path_external(idx(args, 0));
  split_path sp;
  path.split(sp);

  N(new_roster.has_node(sp), F("Unknown path '%s'") % path);
  node_t node = new_roster.get_node(sp);

  attr_key a_key = attr_key(idx(args, 1)());
  attr_value a_value = attr_value(idx(args, 2)());

  node->attrs[a_key] = make_pair(true, a_value);

  parent_map parents;
  app.work.get_parent_rosters(parents);

  revision_t new_work;
  make_revision_for_workspace(parents, new_roster, new_work);
  app.work.put_work_rev(new_work);
  app.work.update_any_attrs();
}

CMD(commit, "commit", "ci", CMD_REF(workspace), N_("[PATH]..."),
    N_("Commits workspace changes to the database"),
    N_(""),
    options::opts::branch | options::opts::message | options::opts::msgfile
    | options::opts::date | options::opts::author | options::opts::depth
    | options::opts::exclude)
{
  utf8 log_message("");
  bool log_message_given;
  revision_t restricted_rev;
  parent_map old_rosters;
  roster_t new_roster;
  temp_node_id_source nis;
  cset excluded;

  app.require_workspace();

  {
    // fail early if there isn't a key
    rsa_keypair_id key;
    get_user_key(key, app);
  }

  app.make_branch_sticky();
  app.work.get_parent_rosters(old_rosters);
  app.work.get_current_roster_shape(new_roster, nis);

  node_restriction mask(args_to_paths(args),
                        args_to_paths(app.opts.exclude_patterns),
                        app.opts.depth,
                        old_rosters, new_roster, app);

  app.work.update_current_roster_from_filesystem(new_roster, mask);
  make_restricted_revision(old_rosters, new_roster, mask, restricted_rev,
                           excluded, execid);
  restricted_rev.check_sane();
  N(restricted_rev.is_nontrivial(), F("no changes to commit"));

  revision_id restricted_rev_id;
  calculate_ident(restricted_rev, restricted_rev_id);

  // We need the 'if' because guess_branch will try to override any branch
  // picked up from _MTN/options.
  if (app.opts.branchname().empty())
    {
      branch_name branchname, bn_candidate;
      for (edge_map::iterator i = restricted_rev.edges.begin();
           i != restricted_rev.edges.end();
           i++)
        {
          // this will prefer --branch if it was set
          guess_branch(edge_old_revision(i), app, bn_candidate);
          N(branchname() == "" || branchname == bn_candidate,
            F("parent revisions of this commit are in different branches:\n"
              "'%s' and '%s'.\n"
              "please specify a branch name for the commit, with --branch.")
            % branchname % bn_candidate);
          branchname = bn_candidate;
        }

      app.opts.branchname = branchname;
    }


  P(F("beginning commit on branch '%s'") % app.opts.branchname);
  L(FL("new manifest '%s'\n"
       "new revision '%s'\n")
    % restricted_rev.new_manifest
    % restricted_rev_id);

  process_commit_message_args(log_message_given, log_message, app);

  N(!(log_message_given && app.work.has_contents_user_log()),
    F("_MTN/log is non-empty and log message "
      "was specified on command line\n"
      "perhaps move or delete _MTN/log,\n"
      "or remove --message/--message-file from the command line?"));

  if (!log_message_given)
    {
      // This call handles _MTN/log.

      get_log_message_interactively(restricted_rev, app, log_message);

      // We only check for empty log messages when the user entered them
      // interactively.  Consensus was that if someone wanted to explicitly
      // type --message="", then there wasn't any reason to stop them.
      N(log_message().find_first_not_of("\n\r\t ") != string::npos,
        F("empty log message; commit canceled"));

      // We save interactively entered log messages to _MTN/log, so if
      // something goes wrong, the next commit will pop up their old
      // log message by default. We only do this for interactively
      // entered messages, because otherwise 'monotone commit -mfoo'
      // giving an error, means that after you correct that error and
      // hit up-arrow to try again, you get an "_MTN/log non-empty and
      // message given on command line" error... which is annoying.

      app.work.write_user_log(log_message);
    }

  // If the hook doesn't exist, allow the message to be used.
  bool message_validated;
  string reason, new_manifest_text;

  revision_data new_rev;
  write_revision(restricted_rev, new_rev);

  app.lua.hook_validate_commit_message(log_message, new_rev, app.opts.branchname,
                                       message_validated, reason);
  N(message_validated, F("log message rejected by hook: %s") % reason);

  // for the divergence check, below
  set<revision_id> heads;
  app.get_project().get_branch_heads(app.opts.branchname, heads);
  unsigned int old_head_size = heads.size();
  
  {
    transaction_guard guard(app.db);

    if (app.db.revision_exists(restricted_rev_id))
      W(F("revision %s already in database") % restricted_rev_id);
    else
      {
        L(FL("inserting new revision %s") % restricted_rev_id);
  
        for (edge_map::const_iterator edge = restricted_rev.edges.begin();
             edge != restricted_rev.edges.end();
             edge++)
          {
            // process file deltas or new files
            cset const & cs = edge_changes(edge);

            for (map<split_path, pair<file_id, file_id> >::const_iterator
                   i = cs.deltas_applied.begin();
                 i != cs.deltas_applied.end(); ++i)
              {
                file_path path(i->first);
                file_id old_content = i->second.first;
                file_id new_content = i->second.second;

                if (app.db.file_version_exists(new_content))
                  {
                    L(FL("skipping file delta %s, already in database")
                      % delta_entry_dst(i));
                  }
                else if (app.db.file_version_exists(old_content))
                  {
                    L(FL("inserting delta %s -> %s")
                      % old_content % new_content);
                    file_data old_data;
                    data new_data;
                    app.db.get_file_version(old_content, old_data);
                    read_data(path, new_data);
                    // sanity check
                    hexenc<id> tid;
                    calculate_ident(new_data, tid);
                    N(tid == new_content.inner(),
                      F("file '%s' modified during commit, aborting")
                      % path);
                    delta del;
                    diff(old_data.inner(), new_data, del);
                    app.db.put_file_version(old_content,
                                            new_content,
                                            file_delta(del));
                  }
                else
                  // If we don't err out here, the database will later.
                  E(false,
                    F("Your database is missing version %s of file '%s'")
                    % old_content % path);
              }

            for (map<split_path, file_id>::const_iterator
                   i = cs.files_added.begin();
                 i != cs.files_added.end(); ++i)
              {
                file_path path(i->first);
                file_id new_content = i->second;

                L(FL("inserting full version %s") % new_content);
                data new_data;
                read_data(path, new_data);
                // sanity check
                hexenc<id> tid;
                calculate_ident(new_data, tid);
                N(tid == new_content.inner(),
                  F("file '%s' modified during commit, aborting")
                  % path);
                app.db.put_file(new_content, file_data(new_data));
              }
          }

        revision_data rdat;
        write_revision(restricted_rev, rdat);
        app.db.put_revision(restricted_rev_id, rdat);
      }

    app.get_project().put_standard_certs_from_options(restricted_rev_id,
                                                      app.opts.branchname,
                                                      log_message);
    guard.commit();
  }

  // the work revision is now whatever changes remain on top of the revision
  // we just checked in.
  revision_t remaining;
  make_revision_for_workspace(restricted_rev_id, excluded, remaining);

  // small race condition here...
  app.work.put_work_rev(remaining);
  P(F("committed revision %s") % restricted_rev_id);

  app.work.blank_user_log();

  app.get_project().get_branch_heads(app.opts.branchname, heads);
  if (heads.size() > old_head_size && old_head_size > 0) {
    P(F("note: this revision creates divergence\n"
        "note: you may (or may not) wish to run '%s merge'")
      % ui.prog_name);
  }

  app.work.update_any_attrs();
  app.work.maybe_update_inodeprints();

  {
    // Tell lua what happened. Yes, we might lose some information
    // here, but it's just an indicator for lua, eg. to post stuff to
    // a mailing list. If the user *really* cares about cert validity,
    // multiple certs with same name, etc. they can inquire further,
    // later.
    map<cert_name, cert_value> certs;
    vector< revision<cert> > ctmp;
    app.get_project().get_revision_certs(restricted_rev_id, ctmp);
    for (vector< revision<cert> >::const_iterator i = ctmp.begin();
         i != ctmp.end(); ++i)
      {
        cert_value vtmp;
        decode_base64(i->inner().value, vtmp);
        certs.insert(make_pair(i->inner().name, vtmp));
      }
    revision_data rdat;
    app.db.get_revision(restricted_rev_id, rdat);
    app.lua.hook_note_commit(restricted_rev_id, rdat, certs);
  }
}

CMD_NO_WORKSPACE(setup, "setup", "", CMD_REF(tree), N_("[DIRECTORY]"),
    N_("Sets up a new workspace directory"),
    N_("If no directory is specified, uses the current directory."),
    options::opts::branch)
{
  if (args.size() > 1)
    throw usage(execid);

  N(!app.opts.branchname().empty(), F("need --branch argument for setup"));
  app.db.ensure_open();

  string dir;
  if (args.size() == 1)
    dir = idx(args,0)();
  else
    dir = ".";

  app.create_workspace(dir);

  revision_t rev;
  make_revision_for_workspace(revision_id(), cset(), rev);
  app.work.put_work_rev(rev);
}

CMD_NO_WORKSPACE(import, "import", "", CMD_REF(tree), N_("DIRECTORY"),
  N_("Imports the contents of a directory into a branch"),
  N_(""),
  options::opts::branch | options::opts::revision |
  options::opts::message | options::opts::msgfile |
  options::opts::dryrun |
  options::opts::no_ignore | options::opts::exclude |
  options::opts::author | options::opts::date)
{
  revision_id ident;
  system_path dir;

  N(args.size() == 1,
    F("you must specify a directory to import"));

  if (app.opts.revision_selectors.size() == 1)
    {
      // use specified revision
      complete(app, idx(app.opts.revision_selectors, 0)(), ident);
      N(app.db.revision_exists(ident),
        F("no such revision '%s'") % ident);

      guess_branch(ident, app);

      I(!app.opts.branchname().empty());

      N(app.get_project().revision_is_in_branch(ident, app.opts.branchname),
        F("revision %s is not a member of branch %s")
        % ident % app.opts.branchname);
    }
  else
    {
      // use branch head revision
      N(!app.opts.branchname().empty(),
        F("use --revision or --branch to specify what to checkout"));

      set<revision_id> heads;
      app.get_project().get_branch_heads(app.opts.branchname, heads);
      if (heads.size() > 1)
        {
          P(F("branch %s has multiple heads:") % app.opts.branchname);
          for (set<revision_id>::const_iterator i = heads.begin(); i != heads.end(); ++i)
            P(i18n_format("  %s") % describe_revision(app, *i));
          P(F("choose one with '%s checkout -r<id>'") % ui.prog_name);
          E(false, F("branch %s has multiple heads") % app.opts.branchname);
        }
      if (heads.size() > 0)
        ident = *(heads.begin());
    }

  dir = system_path(idx(args, 0));
  require_path_is_directory
    (dir,
     F("import directory '%s' doesn't exists") % dir,
     F("import directory '%s' is a file") % dir);

  app.create_workspace(dir);

  try
    {
      revision_t rev;
      make_revision_for_workspace(ident, cset(), rev);
      app.work.put_work_rev(rev);

      // prepare stuff for 'add' and so on.
      app.found_workspace = true;       // Yup, this is cheating!

      args_vector empty_args;
      options save_opts;
      // add --unknown
      save_opts.exclude_patterns = app.opts.exclude_patterns;
      app.opts.exclude_patterns = args_vector();
      app.opts.unknown = true;
      app.opts.recursive = true;
      process(app, make_command_id("workspace add"), empty_args);
      app.opts.recursive = false;
      app.opts.unknown = false;
      app.opts.exclude_patterns = save_opts.exclude_patterns;

      // drop --missing
      save_opts.no_ignore = app.opts.no_ignore;
      app.opts.missing = true;
      process(app, make_command_id("workspace drop"), empty_args);
      app.opts.missing = false;
      app.opts.no_ignore = save_opts.no_ignore;

      // commit
      if (!app.opts.dryrun)
        process(app, make_command_id("workspace commit"), empty_args);
    }
  catch (...)
    {
      // clean up before rethrowing
      delete_dir_recursive(bookkeeping_root);
      throw;
    }

  // clean up
  delete_dir_recursive(bookkeeping_root);
}

CMD_NO_WORKSPACE(migrate_workspace, "migrate_workspace", "", CMD_REF(tree),
  N_("[DIRECTORY]"),
  N_("Migrates a workspace directory's metadata to the latest format"),
  N_("If no directory is given, defaults to the current workspace."),
  options::opts::none)
{
  if (args.size() > 1)
    throw usage(execid);

  if (args.size() == 1)
    go_to_workspace(system_path(idx(args, 0)));

  app.work.migrate_ws_format();
}

CMD(refresh_inodeprints, "refresh_inodeprints", "", CMD_REF(tree), "",
    N_("Refreshes the inodeprint cache"),
    N_(""),
    options::opts::none)
{
  app.require_workspace();
  app.work.enable_inodeprints();
  app.work.maybe_update_inodeprints();
}


// Local Variables:
// mode: C++
// fill-column: 76
// c-file-style: "gnu"
// indent-tabs-mode: nil
// End:
// vim: et:sw=2:sts=2:ts=2:cino=>2s,{s,\:s,+s,t0,g0,^-2,e-2,n-2,p2s,(0,=s:<|MERGE_RESOLUTION|>--- conflicted
+++ resolved
@@ -721,7 +721,42 @@
     }
 }
 
-<<<<<<< HEAD
+CMD(attr_set, "set", "", CMD_REF(attr), N_("PATH ATTR VALUE"),
+    N_("Sets an attribute on a file"),
+    N_("Sets the attribute given on ATTR to the value specified in VALUE "
+       "for the file mentioned in PATH."),
+    options::opts::none)
+{
+  N(args.size() == 3,
+    F("wrong argument count"));
+
+  roster_t new_roster;
+  temp_node_id_source nis;
+
+  app.require_workspace();
+  app.work.get_current_roster_shape(new_roster, nis);
+
+  file_path path = file_path_external(idx(args, 0));
+  split_path sp;
+  path.split(sp);
+
+  N(new_roster.has_node(sp), F("Unknown path '%s'") % path);
+  node_t node = new_roster.get_node(sp);
+
+  attr_key a_key = attr_key(idx(args, 1)());
+  attr_value a_value = attr_value(idx(args, 2)());
+
+  node->attrs[a_key] = make_pair(true, a_value);
+
+  parent_map parents;
+  app.work.get_parent_rosters(parents);
+
+  revision_t new_work;
+  make_revision_for_workspace(parents, new_roster, new_work);
+  app.work.put_work_rev(new_work);
+  app.work.update_any_attrs();
+}
+
 // Name: get_attributes
 // Arguments:
 //   1: file / directory name
@@ -741,7 +776,10 @@
 //
 // Error conditions: If the path has no attributes, prints only the 
 //                   format version, if the file is unknown, escalates
-AUTOMATE(get_attributes, N_("PATH"), options::opts::none)
+CMD_AUTOMATE(get_attributes, N_("PATH"),
+             N_("TODO"),
+             N_(""),
+             options::opts::none)
 {
   N(args.size() > 0,
     F("wrong argument count"));
@@ -853,7 +891,10 @@
 //
 // Error conditions: If PATH is unknown in the new roster, prints an error and
 //                   exits with status 1.
-AUTOMATE(set_attribute, N_("PATH KEY VALUE"), options::opts::none)
+CMD_AUTOMATE(set_attribute, N_("PATH KEY VALUE"),
+             N_("TODO"),
+             N_(""),
+             options::opts::none)
 {
   N(args.size() == 3,
     F("wrong argument count"));
@@ -896,7 +937,10 @@
 // Error conditions: If PATH is unknown in the new roster or the specified
 //                   attribute key is unknown, prints an error and exits with
 //                   status 1.
-AUTOMATE(drop_attribute, N_("PATH [KEY]"), options::opts::none)
+CMD_AUTOMATE(drop_attribute, N_("PATH [KEY]"),
+             N_("TODO"),
+             N_(""),
+             options::opts::none)
 {
   N(args.size() ==1 || args.size() == 2,
     F("wrong argument count"));
@@ -929,43 +973,6 @@
         % path % a_key);
       node->attrs[a_key] = make_pair(false, "");
     }
-
-  parent_map parents;
-  app.work.get_parent_rosters(parents);
-
-  revision_t new_work;
-  make_revision_for_workspace(parents, new_roster, new_work);
-  app.work.put_work_rev(new_work);
-  app.work.update_any_attrs();
-}
-=======
-CMD(attr_set, "set", "", CMD_REF(attr), N_("PATH ATTR VALUE"),
-    N_("Sets an attribute on a file"),
-    N_("Sets the attribute given on ATTR to the value specified in VALUE "
-       "for the file mentioned in PATH."),
-    options::opts::none)
-{
-  N(args.size() == 3,
-    F("wrong argument count"));
->>>>>>> 2f97e0c6
-
-  roster_t new_roster;
-  temp_node_id_source nis;
-
-  app.require_workspace();
-  app.work.get_current_roster_shape(new_roster, nis);
-
-  file_path path = file_path_external(idx(args, 0));
-  split_path sp;
-  path.split(sp);
-
-  N(new_roster.has_node(sp), F("Unknown path '%s'") % path);
-  node_t node = new_roster.get_node(sp);
-
-  attr_key a_key = attr_key(idx(args, 1)());
-  attr_value a_value = attr_value(idx(args, 2)());
-
-  node->attrs[a_key] = make_pair(true, a_value);
 
   parent_map parents;
   app.work.get_parent_rosters(parents);
