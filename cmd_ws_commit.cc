// Copyright (C) 2002 Graydon Hoare <graydon@pobox.com>
//
// This program is made available under the GNU GPL version 2.0 or
// greater. See the accompanying file COPYING for details.
//
// This program is distributed WITHOUT ANY WARRANTY; without even the
// implied warranty of MERCHANTABILITY or FITNESS FOR A PARTICULAR
// PURPOSE.

#include "base.hh"
#include <iostream>
#include <map>

#include "cmd.hh"
#include "diff_patch.hh"
#include "file_io.hh"
#include "restrictions.hh"
#include "revision.hh"
#include "transforms.hh"
#include "work.hh"
#include "charset.hh"
#include "ui.hh"
#include "app_state.hh"
#include "basic_io.hh"

using std::cout;
using std::make_pair;
using std::pair;
using std::make_pair;
using std::map;
using std::set;
using std::string;
using std::vector;

using boost::shared_ptr;

static void
revision_summary(revision_t const & rev, branch_name const & branch, utf8 & summary)
{
  string out;
  // We intentionally do not collapse the final \n into the format
  // strings here, for consistency with newline conventions used by most
  // other format strings.
  out += (F("Current branch: %s") % branch).str() += '\n';
  for (edge_map::const_iterator i = rev.edges.begin(); i != rev.edges.end(); ++i)
    {
      revision_id parent = edge_old_revision(*i);
      // A colon at the end of this string looked nicer, but it made
      // double-click copying from terminals annoying.
      out += (F("Changes against parent %s") % parent).str() += '\n';

      cset const & cs = edge_changes(*i);

      if (cs.empty())
        out += F("  no changes").str() += '\n';

      for (set<file_path>::const_iterator i = cs.nodes_deleted.begin();
            i != cs.nodes_deleted.end(); ++i)
        out += (F("  dropped  %s") % *i).str() += '\n';

      for (map<file_path, file_path>::const_iterator
            i = cs.nodes_renamed.begin();
            i != cs.nodes_renamed.end(); ++i)
        out += (F("  renamed  %s\n"
                   "       to  %s") % i->first % i->second).str() += '\n';

      for (set<file_path>::const_iterator i = cs.dirs_added.begin();
            i != cs.dirs_added.end(); ++i)
        out += (F("  added    %s") % *i).str() += '\n';

      for (map<file_path, file_id>::const_iterator i = cs.files_added.begin();
            i != cs.files_added.end(); ++i)
        out += (F("  added    %s") % i->first).str() += '\n';

      for (map<file_path, pair<file_id, file_id> >::const_iterator
              i = cs.deltas_applied.begin(); i != cs.deltas_applied.end(); ++i)
        out += (F("  patched  %s") % (i->first)).str() += '\n';

      for (map<pair<file_path, attr_key>, attr_value >::const_iterator
             i = cs.attrs_set.begin(); i != cs.attrs_set.end(); ++i)
        out += (F("  attr on  %s\n"
                   "    attr   %s\n"
                   "    value  %s")
                 % (i->first.first) % (i->first.second) % (i->second)
                 ).str() += "\n";

      for (set<pair<file_path, attr_key> >::const_iterator
             i = cs.attrs_cleared.begin(); i != cs.attrs_cleared.end(); ++i)
        out += (F("  unset on %s\n"
                   "      attr %s")
                 % (i->first) % (i->second)).str() += "\n";
    }
    summary = utf8(out);
}

static void
get_log_message_interactively(revision_t const & cs,
                              app_state & app,
                              utf8 & log_message)
{
  utf8 summary;
  revision_summary(cs, app.opts.branchname, summary);
  external summary_external;
  utf8_to_system_best_effort(summary, summary_external);
  
  utf8 branch_comment = utf8((F("branch \"%s\"\n\n") % app.opts.branchname).str());
  external branch_external;
  utf8_to_system_best_effort(branch_comment, branch_external);

  string magic_line = _("*****DELETE THIS LINE TO CONFIRM YOUR COMMIT*****");
  string commentary_str;
  commentary_str += string(70, '-') + "\n";
  commentary_str += _("Enter a description of this change.\n"
                      "Lines beginning with `MTN:' "
                      "are removed automatically.");
  commentary_str += "\n\n";
  commentary_str += summary_external();
  commentary_str += string(70, '-') + "\n";

  external commentary(commentary_str);

  utf8 user_log_message;
  app.work.read_user_log(user_log_message);

  //if the _MTN/log file was non-empty, we'll append the 'magic' line
  utf8 user_log;
  if (user_log_message().length() > 0)
    user_log = utf8( magic_line + "\n" + user_log_message());
  else
    user_log = user_log_message;

  external user_log_message_external;
  utf8_to_system_best_effort(user_log, user_log_message_external);

  external log_message_external;
  N(app.lua.hook_edit_comment(commentary, user_log_message_external,
                              log_message_external),
    F("edit of log message failed"));

  N(log_message_external().find(magic_line) == string::npos,
    F("failed to remove magic line; commit cancelled"));

  system_to_utf8(log_message_external, log_message);
}

CMD(revert, "revert", "", CMD_REF(workspace), N_("[PATH]..."),
    N_("Reverts files and/or directories"),
    N_("In order to revert the entire workspace, specify \".\" as the "
       "file name."),
    options::opts::depth | options::opts::exclude | options::opts::missing)
{
  roster_t old_roster, new_roster;
  cset preserved;

  N(app.opts.missing || !args.empty() || !app.opts.exclude_patterns.empty(),
    F("you must pass at least one path to 'revert' (perhaps '.')"));

  app.require_workspace();

  parent_map parents;
  app.work.get_parent_rosters(parents);
  N(parents.size() == 1,
    F("this command can only be used in a single-parent workspace"));
  old_roster = parent_roster(parents.begin());

  {
    temp_node_id_source nis;
    app.work.get_current_roster_shape(new_roster, nis);
  }
    
  node_restriction mask(args_to_paths(args),
                        args_to_paths(app.opts.exclude_patterns),
                        app.opts.depth,
                        old_roster, new_roster, app);

  if (app.opts.missing)
    {
      // --missing is a further filter on the files included by a
      // restriction we first find all missing files included by the
      // specified args and then make a restriction that includes only
      // these missing files.
      set<file_path> missing;
      app.work.find_missing(new_roster, mask, missing);
      if (missing.empty())
        {
          P(F("no missing files to revert"));
          return;
        }

      std::vector<file_path> missing_files;
      for (set<file_path>::const_iterator i = missing.begin();
           i != missing.end(); i++)
        {
          L(FL("reverting missing file: %s") % *i);
          missing_files.push_back(*i);
        }
      // replace the original mask with a more restricted one
      mask = node_restriction(missing_files, std::vector<file_path>(),
                              app.opts.depth,
                              old_roster, new_roster, app);
    }

  // We want the restricted roster to include all the changes
  // that are to be *kept*. Then, the changes to revert are those
  // from the new roster *back* to the restricted roster

  roster_t restricted_roster;
  make_restricted_roster(new_roster, old_roster, restricted_roster, 
                         mask);
 
  make_cset(old_roster, restricted_roster, preserved);
  
  // The preserved cset will be left pending in MTN/revision 

  // if/when reverting through the editable_tree interface use
  // make_cset(new_roster, restricted_roster, reverted); 
  // to get a cset that gets us back to the restricted roster
  // from the current workspace roster

  node_map const & nodes = old_roster.all_nodes();
  for (node_map::const_iterator i = nodes.begin();
       i != nodes.end(); ++i)
    {
      node_id nid = i->first;
      node_t node = i->second;

      if (old_roster.is_root(nid))
        continue;

      if (!mask.includes(old_roster, nid))
        continue;

      file_path fp;
      old_roster.get_name(nid, fp);

      if (is_file_t(node))
        {
          file_t f = downcast_to_file_t(node);
          if (file_exists(fp))
            {
              hexenc<id> ident;
              calculate_ident(fp, ident);
              // don't touch unchanged files
              if (ident == f->content.inner())
                continue;
            }

          P(F("reverting %s") % fp);
          L(FL("reverting %s to [%s]") % fp % f->content);

          N(app.db.file_version_exists(f->content),
            F("no file version %s found in database for %s")
            % f->content % fp);

          file_data dat;
          L(FL("writing file %s to %s")
            % f->content % fp);
          app.db.get_file_version(f->content, dat);
          write_data(fp, dat.inner());
        }
      else
        {
          if (!directory_exists(fp))
            {
              P(F("recreating %s/") % fp);
              mkdir_p(fp);
            }
        }
    }

  // Included_work is thrown away which effectively reverts any adds,
  // drops and renames it contains. Drops and rename sources will have
  // been rewritten above but this may leave rename targets laying
  // around.

  revision_t remaining;
  make_revision_for_workspace(parent_id(parents.begin()), preserved, remaining);

  // Race.
  app.work.put_work_rev(remaining);
  app.work.update_any_attrs();
  app.work.maybe_update_inodeprints();
}

CMD(disapprove, "disapprove", "", CMD_REF(review), N_("REVISION"),
    N_("Disapproves a particular revision"),
    "",
    options::opts::branch | options::opts::messages | options::opts::date |
    options::opts::author)
{
  if (args.size() != 1)
    throw usage(execid);

  utf8 log_message("");
  bool log_message_given;
  revision_id r;
  revision_t rev, rev_inverse;
  shared_ptr<cset> cs_inverse(new cset());
  complete(app, idx(args, 0)(), r);
  app.db.get_revision(r, rev);

  N(rev.edges.size() == 1,
    F("revision %s has %d changesets, cannot invert") % r % rev.edges.size());

  guess_branch(r, app);
  N(app.opts.branchname() != "", F("need --branch argument for disapproval"));

  process_commit_message_args(log_message_given, log_message, app,
                              utf8((FL("disapproval of revision '%s'") % r).str()));

  edge_entry const & old_edge (*rev.edges.begin());
  app.db.get_revision_manifest(edge_old_revision(old_edge),
                               rev_inverse.new_manifest);
  {
    roster_t old_roster, new_roster;
    app.db.get_roster(edge_old_revision(old_edge), old_roster);
    app.db.get_roster(r, new_roster);
    make_cset(new_roster, old_roster, *cs_inverse);
  }
  rev_inverse.edges.insert(make_pair(r, cs_inverse));

  {
    transaction_guard guard(app.db);

    revision_id inv_id;
    revision_data rdat;

    write_revision(rev_inverse, rdat);
    calculate_ident(rdat, inv_id);
    app.db.put_revision(inv_id, rdat);

    app.get_project().put_standard_certs_from_options(inv_id,
                                                      app.opts.branchname,
                                                      log_message);
    guard.commit();
  }
}

CMD(mkdir, "mkdir", "", CMD_REF(workspace), N_("[DIRECTORY...]"),
    N_("Creates directories and adds them to the workspace"),
    "",
    options::opts::no_ignore)
{
  if (args.size() < 1)
    throw usage(execid);

  app.require_workspace();

  set<file_path> paths;
  // spin through args and try to ensure that we won't have any collisions
  // before doing any real filesystem modification.  we'll also verify paths
  // against .mtn-ignore here.
  for (args_vector::const_iterator i = args.begin(); i != args.end(); ++i)
    {
      file_path fp = file_path_external(*i);
      require_path_is_nonexistent
        (fp, F("directory '%s' already exists") % fp);

      // we'll treat this as a user (fatal) error.  it really wouldn't make
      // sense to add a dir to .mtn-ignore and then try to add it to the
      // project with a mkdir statement, but one never can tell...
      N(app.opts.no_ignore || !app.lua.hook_ignore_file(fp),
        F("ignoring directory '%s' [see .mtn-ignore]") % fp);

      paths.insert(fp);
    }

  // this time, since we've verified that there should be no collisions,
  // we'll just go ahead and do the filesystem additions.
  for (set<file_path>::const_iterator i = paths.begin(); i != paths.end(); ++i)
    mkdir_p(*i);

  app.work.perform_additions(paths, false, !app.opts.no_ignore);
}

CMD(add, "add", "", CMD_REF(workspace), N_("[PATH]..."),
    N_("Adds files to the workspace"),
    "",
    options::opts::unknown | options::opts::no_ignore |
    options::opts::recursive)
{
  if (!app.opts.unknown && (args.size() < 1))
    throw usage(execid);

  app.require_workspace();

  vector<file_path> roots = args_to_paths(args);

  set<file_path> paths;
  bool add_recursive = app.opts.recursive;
  if (app.opts.unknown)
    {
      path_restriction mask(roots, args_to_paths(app.opts.exclude_patterns),
                            app.opts.depth, app);
      set<file_path> ignored;

      // if no starting paths have been specified use the workspace root
      if (roots.empty())
        roots.push_back(file_path());

      app.work.find_unknown_and_ignored(mask, roots, paths, ignored);

      app.work.perform_additions(ignored, add_recursive, !app.opts.no_ignore);
    }
  else
    paths = set<file_path>(roots.begin(), roots.end());

  app.work.perform_additions(paths, add_recursive, !app.opts.no_ignore);
}

CMD(drop, "drop", "rm", CMD_REF(workspace), N_("[PATH]..."),
    N_("Drops files from the workspace"),
    "",
    options::opts::bookkeep_only | options::opts::missing | options::opts::recursive)
{
  if (!app.opts.missing && (args.size() < 1))
    throw usage(execid);

  app.require_workspace();

  set<file_path> paths;
  if (app.opts.missing)
    {
      temp_node_id_source nis;
      roster_t current_roster_shape;
      app.work.get_current_roster_shape(current_roster_shape, nis);
      node_restriction mask(args_to_paths(args),
                            args_to_paths(app.opts.exclude_patterns),
                            app.opts.depth,
                            current_roster_shape, app);
      app.work.find_missing(current_roster_shape, mask, paths);
    }
  else
    {
      vector<file_path> roots = args_to_paths(args);
      paths = set<file_path>(roots.begin(), roots.end());
    }

  app.work.perform_deletions(paths, app.opts.recursive, app.opts.bookkeep_only);
}


CMD(rename, "rename", "mv", CMD_REF(workspace),
    N_("SRC DEST\n"
       "SRC1 [SRC2 [...]] DEST_DIR"),
    N_("Renames entries in the workspace"),
    "",
    options::opts::bookkeep_only)
{
  if (args.size() < 2)
    throw usage(execid);

  app.require_workspace();

  utf8 dstr = args.back();
  file_path dst_path = file_path_external(dstr);

  set<file_path> src_paths;
  for (size_t i = 0; i < args.size()-1; i++)
    {
      file_path s = file_path_external(idx(args, i));
      src_paths.insert(s);
    }

  //this catches the case where the user specifies a directory 'by convention'
  //that doesn't exist.  the code in perform_rename already handles the proper
  //cases for more than one source item.
  if (src_paths.size() == 1 && dstr()[dstr().size() -1] == '/')
    if (get_path_status(*src_paths.begin()) != path::directory)
	    N(get_path_status(dst_path) == path::directory,
	      F(_("The specified target directory %s/ doesn't exist.")) % dst_path);

  app.work.perform_rename(src_paths, dst_path, app.opts.bookkeep_only);
}


CMD(pivot_root, "pivot_root", "", CMD_REF(workspace), N_("NEW_ROOT PUT_OLD"),
    N_("Renames the root directory"),
    N_("After this command, the directory that currently "
       "has the name NEW_ROOT "
       "will be the root directory, and the directory "
       "that is currently the root "
       "directory will have name PUT_OLD.\n"
       "Use of --bookkeep-only is NOT recommended."),
    options::opts::bookkeep_only)
{
  if (args.size() != 2)
    throw usage(execid);

  app.require_workspace();
  file_path new_root = file_path_external(idx(args, 0));
  file_path put_old = file_path_external(idx(args, 1));
  app.work.perform_pivot_root(new_root, put_old, app.opts.bookkeep_only);
}

CMD(status, "status", "", CMD_REF(informative), N_("[PATH]..."),
    N_("Shows workspace's status information"),
    "",
    options::opts::depth | options::opts::exclude)
{
  roster_t new_roster;
  parent_map old_rosters;
  revision_t rev;
  temp_node_id_source nis;

  app.require_workspace();
  app.work.get_parent_rosters(old_rosters);
  app.work.get_current_roster_shape(new_roster, nis);

  node_restriction mask(args_to_paths(args),
                        args_to_paths(app.opts.exclude_patterns),
                        app.opts.depth,
                        old_rosters, new_roster, app);

  app.work.update_current_roster_from_filesystem(new_roster, mask);
  make_restricted_revision(old_rosters, new_roster, mask, rev);

  utf8 summary;
  revision_summary(rev, app.opts.branchname, summary);
  external summary_external;
  utf8_to_system_best_effort(summary, summary_external);
  cout << summary_external;
}

CMD(checkout, "checkout", "co", CMD_REF(tree), N_("[DIRECTORY]"),
    N_("Checks out a revision from the database into a directory"),
    N_("If a revision is given, that's the one that will be checked out.  "
       "Otherwise, it will be the head of the branch (given or implicit).  "
       "If no directory is given, the branch name will be used as directory."),
    options::opts::branch | options::opts::revision)
{
  revision_id revid;
  system_path dir;

  transaction_guard guard(app.db, false);

  if (args.size() > 1 || app.opts.revision_selectors.size() > 1)
    throw usage(execid);

  if (app.opts.revision_selectors.size() == 0)
    {
      // use branch head revision
      N(!app.opts.branchname().empty(),
        F("use --revision or --branch to specify what to checkout"));

      set<revision_id> heads;
      app.get_project().get_branch_heads(app.opts.branchname, heads);
      N(heads.size() > 0,
        F("branch '%s' is empty") % app.opts.branchname);
      if (heads.size() > 1)
        {
          P(F("branch %s has multiple heads:") % app.opts.branchname);
          for (set<revision_id>::const_iterator i = heads.begin(); i != heads.end(); ++i)
            P(i18n_format("  %s") % describe_revision(app, *i));
          P(F("choose one with '%s checkout -r<id>'") % ui.prog_name);
          E(false, F("branch %s has multiple heads") % app.opts.branchname);
        }
      revid = *(heads.begin());
    }
  else if (app.opts.revision_selectors.size() == 1)
    {
      // use specified revision
      complete(app, idx(app.opts.revision_selectors, 0)(), revid);
      N(app.db.revision_exists(revid),
        F("no such revision '%s'") % revid);

      guess_branch(revid, app);

      I(!app.opts.branchname().empty());

      N(app.get_project().revision_is_in_branch(revid, app.opts.branchname),
        F("revision %s is not a member of branch %s")
        % revid % app.opts.branchname);
    }

  // we do this part of the checking down here, because it is legitimate to
  // do
  //  $ mtn co -r h:net.venge.monotone
  // and have mtn guess the branch, and then use that branch name as the
  // default directory.  But in this case the branch name will not be set
  // until after the guess_branch() call above:
  {
    bool checkout_dot = false;

    if (args.size() == 0)
      {
        // No checkout dir specified, use branch name for dir.
        N(!app.opts.branchname().empty(),
          F("you must specify a destination directory"));
        dir = system_path(app.opts.branchname());
      }
    else
      {
        // Checkout to specified dir.
        dir = system_path(idx(args, 0));
        if (idx(args, 0) == utf8("."))
          checkout_dot = true;
      }

    if (!checkout_dot)
      require_path_is_nonexistent
        (dir, F("checkout directory '%s' already exists") % dir);
  }

  app.create_workspace(dir);

  shared_ptr<roster_t> empty_roster = shared_ptr<roster_t>(new roster_t());
  roster_t current_roster;

  L(FL("checking out revision %s to directory %s") % revid % dir);
  app.db.get_roster(revid, current_roster);

  revision_t workrev;
  make_revision_for_workspace(revid, cset(), workrev);
  app.work.put_work_rev(workrev);

  cset checkout;
  make_cset(*empty_roster, current_roster, checkout);

  map<file_id, file_path> paths;
  get_content_paths(*empty_roster, paths);

  content_merge_workspace_adaptor wca(app, empty_roster, paths);

  app.work.perform_content_update(checkout, wca, false);

  app.work.update_any_attrs();
  app.work.maybe_update_inodeprints();
  guard.commit();
}

CMD_GROUP(attr, "attr", "", CMD_REF(workspace),
          N_("Manages file attributes"),
          N_("This command is used to set, get or drop file attributes."));

CMD(attr_drop, "drop", "", CMD_REF(attr), N_("PATH [ATTR]"),
    N_("Removes attributes from a file"),
    N_("If no attribute is specified, this command removes all attributes "
       "attached to the file given in PATH.  Otherwise only removes the "
       "attribute specified in ATTR."),
    options::opts::none)
{
  N(args.size() > 0 && args.size() < 3,
    F("wrong argument count"));

  roster_t new_roster;
  temp_node_id_source nis;

  app.require_workspace();
  app.work.get_current_roster_shape(new_roster, nis);

  file_path path = file_path_external(idx(args, 0));

  N(new_roster.has_node(path), F("Unknown path '%s'") % path);
  node_t node = new_roster.get_node(path);

  // Clear all attrs (or a specific attr).
  if (args.size() == 1)
    {
      for (full_attr_map_t::iterator i = node->attrs.begin();
           i != node->attrs.end(); ++i)
        i->second = make_pair(false, "");
    }
  else
    {
      I(args.size() == 2);
      attr_key a_key = attr_key(idx(args, 1)());
      N(node->attrs.find(a_key) != node->attrs.end(),
        F("Path '%s' does not have attribute '%s'")
        % path % a_key);
      node->attrs[a_key] = make_pair(false, "");
    }

  parent_map parents;
  app.work.get_parent_rosters(parents);

  revision_t new_work;
  make_revision_for_workspace(parents, new_roster, new_work);
  app.work.put_work_rev(new_work);
  app.work.update_any_attrs();
}

CMD(attr_get, "get", "", CMD_REF(attr), N_("PATH [ATTR]"),
    N_("Gets the values of a file's attributes"),
    N_("If no attribute is specified, this command prints all attributes "
       "attached to the file given in PATH.  Otherwise it only prints the "
       "attribute specified in ATTR."),
    options::opts::none)
{
  N(args.size() > 0 && args.size() < 3,
    F("wrong argument count"));

  roster_t new_roster;
  temp_node_id_source nis;

  app.require_workspace();
  app.work.get_current_roster_shape(new_roster, nis);

  file_path path = file_path_external(idx(args, 0));

  N(new_roster.has_node(path), F("Unknown path '%s'") % path);
  node_t node = new_roster.get_node(path);

  if (args.size() == 1)
    {
      bool has_any_live_attrs = false;
      for (full_attr_map_t::const_iterator i = node->attrs.begin();
           i != node->attrs.end(); ++i)
        if (i->second.first)
          {
            cout << path << " : "
                 << i->first << '='
                 << i->second.second << '\n';
            has_any_live_attrs = true;
          }
      if (!has_any_live_attrs)
        cout << F("No attributes for '%s'") % path << '\n';
    }
  else
    {
      I(args.size() == 2);
      attr_key a_key = attr_key(idx(args, 1)());
      full_attr_map_t::const_iterator i = node->attrs.find(a_key);
      if (i != node->attrs.end() && i->second.first)
        cout << path << " : "
             << i->first << '='
             << i->second.second << '\n';
      else
        cout << (F("No attribute '%s' on path '%s'")
                 % a_key % path) << '\n';
    }
}

<<<<<<< HEAD
CMD(branch, N_("workspace"), N_("[BRANCHNAME]"), 
    N_("changes the branch of the current workspace or "
       "displays the current branch"), options::opts::none)
{
  if (args.size() > 1)
    throw usage(name);
  
  app.require_workspace();
  
  if (args.size() == 0)
    {
      cout << app.opts.branchname << '\n';
      return;
    }
    
  branch_name branch(idx(args, 0)());
  
  E(branch != app.opts.branchname,
    F("branch of the current workspace is already set to %s") % branch);

  std::set<branch_name> branches;
  app.get_project().get_branch_list(branches);
  
  bool existing_branch = false;
  for (set<branch_name>::const_iterator i = branches.begin();
    i != branches.end(); ++i)
    {
        if (branch == *i)
          {
              existing_branch = true;
              break;
          }
    }

  // if this is an existing branch, check if this branch's head revs and
  // the current workspace parent share any common ancestors, if not warn
  // the user about it
  if (existing_branch)
    {
        set<revision_id> revs, common_ancestors;
        app.get_project().get_branch_heads(branch, revs);
        
        // FIXME: is there an easier way to just get the revids of the parent(s)
        // of the current workspace?
        revision_t work_rev;
        app.work.get_work_rev(work_rev);
        for (edge_map::iterator i = work_rev.edges.begin();
            i != work_rev.edges.end(); i++)
          {
              revs.insert(i->first);
          }
        
        app.db.get_common_ancestors(revs, common_ancestors);
        
        if (common_ancestors.size() == 0)
          {
            W(F("the new branch has no common ancestors with the current branch;\n"
                "any next commit could therefor create two unmergable heads in\n"
                "%s") % branch);
          }
    }
  
  // leave the other parameters empty so they won't get changed
  system_path path;
  rsa_keypair_id key;
  
  app.work.set_ws_options(path, branch, key, path);
  
  if (existing_branch)
    P(F("next commit will use the existing branch %s") % branch);
  else
    P(F("next commit will use the new branch %s") % branch);
}

CMD(commit, N_("workspace"), N_("[PATH]..."),
    N_("commit workspace to database"),
    options::opts::message | options::opts::msgfile
=======
CMD(attr_set, "set", "", CMD_REF(attr), N_("PATH ATTR VALUE"),
    N_("Sets an attribute on a file"),
    N_("Sets the attribute given on ATTR to the value specified in VALUE "
       "for the file mentioned in PATH."),
    options::opts::none)
{
  N(args.size() == 3,
    F("wrong argument count"));

  roster_t new_roster;
  temp_node_id_source nis;

  app.require_workspace();
  app.work.get_current_roster_shape(new_roster, nis);

  file_path path = file_path_external(idx(args, 0));

  N(new_roster.has_node(path), F("Unknown path '%s'") % path);
  node_t node = new_roster.get_node(path);

  attr_key a_key = attr_key(idx(args, 1)());
  attr_value a_value = attr_value(idx(args, 2)());

  node->attrs[a_key] = make_pair(true, a_value);

  parent_map parents;
  app.work.get_parent_rosters(parents);

  revision_t new_work;
  make_revision_for_workspace(parents, new_roster, new_work);
  app.work.put_work_rev(new_work);
  app.work.update_any_attrs();
}

// Name: get_attributes
// Arguments:
//   1: file / directory name
// Added in: 1.0
// Renamed from attributes to get_attributes in: 5.0
// Purpose: Prints all attributes for the specified path
// Output format: basic_io formatted output, each attribute has its own stanza:
//
// 'format_version'
//         used in case this format ever needs to change.
//         format: ('format_version', the string "1" currently)
//         occurs: exactly once
// 'attr'
//         represents an attribute entry
//         format: ('attr', name, value), ('state', [unchanged|changed|added|dropped])
//         occurs: zero or more times
//
// Error conditions: If the path has no attributes, prints only the 
//                   format version, if the file is unknown, escalates
CMD_AUTOMATE(get_attributes, N_("PATH"),
             N_("Prints all attributes for the specified path"),
             "",
             options::opts::none)
{
  N(args.size() > 0,
    F("wrong argument count"));

  // this command requires a workspace to be run on
  app.require_workspace();

  // retrieve the path
  file_path path = file_path_external(idx(args,0));

  roster_t base, current;
  parent_map parents;
  temp_node_id_source nis;

  // get the base and the current roster of this workspace
  app.work.get_current_roster_shape(current, nis);
  app.work.get_parent_rosters(parents);
  N(parents.size() == 1,
    F("this command can only be used in a single-parent workspace"));
  base = parent_roster(parents.begin());

  N(current.has_node(path), F("Unknown path '%s'") % path);

  // create the printer
  basic_io::printer pr;
  
  // print the format version
  basic_io::stanza st;
  st.push_str_pair(basic_io::syms::format_version, "1");
  pr.print_stanza(st);
    
  // the current node holds all current attributes (unchanged and new ones)
  node_t n = current.get_node(path);
  for (full_attr_map_t::const_iterator i = n->attrs.begin(); 
       i != n->attrs.end(); ++i)
  {
    std::string value(i->second.second());
    std::string state;
    
    // if if the first value of the value pair is false this marks a
    // dropped attribute
    if (!i->second.first)
      {
        // if the attribute is dropped, we should have a base roster
        // with that node. we need to check that for the attribute as well
        // because if it is dropped there as well it was already deleted
        // in any previous revision
        I(base.has_node(path));
        
        node_t prev_node = base.get_node(path);
        
        // find the attribute in there
        full_attr_map_t::const_iterator j = prev_node->attrs.find(i->first);
        I(j != prev_node->attrs.end());
        
        // was this dropped before? then ignore it
        if (!j->second.first) { continue; }
        
        state = "dropped";
        // output the previous (dropped) value later
        value = j->second.second();
      }
    // this marks either a new or an existing attribute
    else
      {
        if (base.has_node(path))
          {
            node_t prev_node = base.get_node(path);
            full_attr_map_t::const_iterator j = 
              prev_node->attrs.find(i->first);
            
            // the attribute is new if it either hasn't been found
            // in the previous roster or has been deleted there
            if (j == prev_node->attrs.end() || !j->second.first)
              {
                state = "added";
              }
            // check if the attribute's value has been changed 
            else if (i->second.second() != j->second.second())
              {
                state = "changed";
              }
            else
              {
                state = "unchanged";
              }
          }
        // its added since the whole node has been just added
        else
          {
            state = "added";
          }
      }
      
    basic_io::stanza st;
    st.push_str_triple(basic_io::syms::attr, i->first(), value);
    st.push_str_pair(symbol("state"), state);
    pr.print_stanza(st);
  }
  
  // print the output  
  output.write(pr.buf.data(), pr.buf.size());
}

// Name: set_attribute
// Arguments:
//   1: file / directory name
//   2: attribute key
//   3: attribute value
// Added in: 5.0
// Purpose: Edits the workspace revision and sets an attribute on a certain path
//
// Error conditions: If PATH is unknown in the new roster, prints an error and
//                   exits with status 1.
CMD_AUTOMATE(set_attribute, N_("PATH KEY VALUE"),
             N_("Sets an attribute on a certain path"),
             "",
             options::opts::none)
{
  N(args.size() == 3,
    F("wrong argument count"));

  roster_t new_roster;
  temp_node_id_source nis;

  app.require_workspace();
  app.work.get_current_roster_shape(new_roster, nis);

  file_path path = file_path_external(idx(args,0));

  N(new_roster.has_node(path), F("Unknown path '%s'") % path);
  node_t node = new_roster.get_node(path);

  attr_key a_key = attr_key(idx(args,1)());
  attr_value a_value = attr_value(idx(args,2)());

  node->attrs[a_key] = make_pair(true, a_value);

  parent_map parents;
  app.work.get_parent_rosters(parents);

  revision_t new_work;
  make_revision_for_workspace(parents, new_roster, new_work);
  app.work.put_work_rev(new_work);
  app.work.update_any_attrs();
}

// Name: drop_attribute
// Arguments:
//   1: file / directory name
//   2: attribute key (optional)
// Added in: 5.0
// Purpose: Edits the workspace revision and drops an attribute or all 
//          attributes of the specified path
//
// Error conditions: If PATH is unknown in the new roster or the specified
//                   attribute key is unknown, prints an error and exits with
//                   status 1.
CMD_AUTOMATE(drop_attribute, N_("PATH [KEY]"),
             N_("Drops an attribute or all of them from a certain path"),
             "",
             options::opts::none)
{
  N(args.size() ==1 || args.size() == 2,
    F("wrong argument count"));

  roster_t new_roster;
  temp_node_id_source nis;

  app.require_workspace();
  app.work.get_current_roster_shape(new_roster, nis);

  file_path path = file_path_external(idx(args,0));

  N(new_roster.has_node(path), F("Unknown path '%s'") % path);
  node_t node = new_roster.get_node(path);

  // Clear all attrs (or a specific attr).
  if (args.size() == 1)
    {
      for (full_attr_map_t::iterator i = node->attrs.begin();
           i != node->attrs.end(); ++i)
        i->second = make_pair(false, "");
    }
  else
    {
      attr_key a_key = attr_key(idx(args,1)());
      N(node->attrs.find(a_key) != node->attrs.end(),
        F("Path '%s' does not have attribute '%s'")
        % path % a_key);
      node->attrs[a_key] = make_pair(false, "");
    }

  parent_map parents;
  app.work.get_parent_rosters(parents);

  revision_t new_work;
  make_revision_for_workspace(parents, new_roster, new_work);
  app.work.put_work_rev(new_work);
  app.work.update_any_attrs();
}

CMD(commit, "commit", "ci", CMD_REF(workspace), N_("[PATH]..."),
    N_("Commits workspace changes to the database"),
    "",
    options::opts::branch | options::opts::message | options::opts::msgfile
>>>>>>> 11cb78e1
    | options::opts::date | options::opts::author | options::opts::depth
    | options::opts::exclude)
{
  utf8 log_message("");
  bool log_message_given;
  revision_t restricted_rev;
  parent_map old_rosters;
  roster_t new_roster;
  temp_node_id_source nis;
  cset excluded;

  app.require_workspace();

  {
    // fail early if there isn't a key
    rsa_keypair_id key;
    get_user_key(key, app);
  }

  app.work.get_parent_rosters(old_rosters);
  app.work.get_current_roster_shape(new_roster, nis);

  node_restriction mask(args_to_paths(args),
                        args_to_paths(app.opts.exclude_patterns),
                        app.opts.depth,
                        old_rosters, new_roster, app);

  app.work.update_current_roster_from_filesystem(new_roster, mask);
  make_restricted_revision(old_rosters, new_roster, mask, restricted_rev,
                           excluded, execid);
  restricted_rev.check_sane();
  N(restricted_rev.is_nontrivial(), F("no changes to commit"));

  revision_id restricted_rev_id;
  calculate_ident(restricted_rev, restricted_rev_id);

  //
  // FIXME: Obviously this command no longer accepts a --branch option,
  // app.opts.branchname is set to _MTN/options branchname by default in
  // app_state::process_options (which is called before the command is executed).
  //
  // While it would certainly be cleaner here to read app.work.get_ws_options()
  // I hesistate to do that _again_ because it has already been done. Also 
  // referencing the branchname via app.opts.branchname is a bit backwards
  // since it was never an option for this command actually. Still, I'm open
  // for ideas how to clean up this mess =)
  //
  // So in the end only if no branch is set in _MTN/options we try to detect a
  // valid one here by looking at the ancestor revisions of the workspace.
  //
  if (app.opts.branchname().empty())
    {
      W(F("workspace has no branch name set; trying to detect one "
          "by looking at the parent revisions"));
      
      branch_name branchname, bn_candidate;
      for (edge_map::iterator i = restricted_rev.edges.begin();
           i != restricted_rev.edges.end();
           i++)
        {
          // this will prefer --branch if it was set
          guess_branch(edge_old_revision(i), app, bn_candidate);
          N(branchname() == "" || branchname == bn_candidate,
            F("parent revisions of this workspace are in different branches:\n"
              "'%s' and '%s'.\n"
              "please specify a branch name with '%s branch BRANCHNAME'.")
            % branchname % bn_candidate % ui.prog_name);
          branchname = bn_candidate;
        }

      app.opts.branchname = branchname;
      // write out the new branch name
      app.make_branch_sticky();
    }

  P(F("beginning commit on branch '%s'") % app.opts.branchname);

  L(FL("new manifest '%s'\n"
       "new revision '%s'\n")
    % restricted_rev.new_manifest
    % restricted_rev_id);

  process_commit_message_args(log_message_given, log_message, app);

  N(!(log_message_given && app.work.has_contents_user_log()),
    F("_MTN/log is non-empty and log message "
      "was specified on command line\n"
      "perhaps move or delete _MTN/log,\n"
      "or remove --message/--message-file from the command line?"));

  if (!log_message_given)
    {
      // This call handles _MTN/log.

      get_log_message_interactively(restricted_rev, app, log_message);

      // We only check for empty log messages when the user entered them
      // interactively.  Consensus was that if someone wanted to explicitly
      // type --message="", then there wasn't any reason to stop them.
      N(log_message().find_first_not_of("\n\r\t ") != string::npos,
        F("empty log message; commit canceled"));

      // We save interactively entered log messages to _MTN/log, so if
      // something goes wrong, the next commit will pop up their old
      // log message by default. We only do this for interactively
      // entered messages, because otherwise 'monotone commit -mfoo'
      // giving an error, means that after you correct that error and
      // hit up-arrow to try again, you get an "_MTN/log non-empty and
      // message given on command line" error... which is annoying.

      app.work.write_user_log(log_message);
    }

  // If the hook doesn't exist, allow the message to be used.
  bool message_validated;
  string reason, new_manifest_text;

  revision_data new_rev;
  write_revision(restricted_rev, new_rev);

  app.lua.hook_validate_commit_message(log_message, new_rev, app.opts.branchname,
                                       message_validated, reason);
  N(message_validated, F("log message rejected by hook: %s") % reason);

  // for the divergence check, below
  set<revision_id> heads;
  app.get_project().get_branch_heads(app.opts.branchname, heads);
  unsigned int old_head_size = heads.size();
  
  {
    transaction_guard guard(app.db);

    if (app.db.revision_exists(restricted_rev_id))
      W(F("revision %s already in database") % restricted_rev_id);
    else
      {
        L(FL("inserting new revision %s") % restricted_rev_id);
  
        for (edge_map::const_iterator edge = restricted_rev.edges.begin();
             edge != restricted_rev.edges.end();
             edge++)
          {
            // process file deltas or new files
            cset const & cs = edge_changes(edge);

            for (map<file_path, pair<file_id, file_id> >::const_iterator
                   i = cs.deltas_applied.begin();
                 i != cs.deltas_applied.end(); ++i)
              {
                file_path path = i->first;

                file_id old_content = i->second.first;
                file_id new_content = i->second.second;

                if (app.db.file_version_exists(new_content))
                  {
                    L(FL("skipping file delta %s, already in database")
                      % delta_entry_dst(i));
                  }
                else if (app.db.file_version_exists(old_content))
                  {
                    L(FL("inserting delta %s -> %s")
                      % old_content % new_content);
                    file_data old_data;
                    data new_data;
                    app.db.get_file_version(old_content, old_data);
                    read_data(path, new_data);
                    // sanity check
                    hexenc<id> tid;
                    calculate_ident(new_data, tid);
                    N(tid == new_content.inner(),
                      F("file '%s' modified during commit, aborting")
                      % path);
                    delta del;
                    diff(old_data.inner(), new_data, del);
                    app.db.put_file_version(old_content,
                                            new_content,
                                            file_delta(del));
                  }
                else
                  // If we don't err out here, the database will later.
                  E(false,
                    F("Your database is missing version %s of file '%s'")
                    % old_content % path);
              }

            for (map<file_path, file_id>::const_iterator
                   i = cs.files_added.begin();
                 i != cs.files_added.end(); ++i)
              {
                file_path path = i->first;
                file_id new_content = i->second;

                L(FL("inserting full version %s") % new_content);
                data new_data;
                read_data(path, new_data);
                // sanity check
                hexenc<id> tid;
                calculate_ident(new_data, tid);
                N(tid == new_content.inner(),
                  F("file '%s' modified during commit, aborting")
                  % path);
                app.db.put_file(new_content, file_data(new_data));
              }
          }

        revision_data rdat;
        write_revision(restricted_rev, rdat);
        app.db.put_revision(restricted_rev_id, rdat);
      }

    app.get_project().put_standard_certs_from_options(restricted_rev_id,
                                                      app.opts.branchname,
                                                      log_message);
    guard.commit();
  }

  // the work revision is now whatever changes remain on top of the revision
  // we just checked in.
  revision_t remaining;
  make_revision_for_workspace(restricted_rev_id, excluded, remaining);

  // small race condition here...
  app.work.put_work_rev(remaining);
  P(F("committed revision %s") % restricted_rev_id);

  app.work.blank_user_log();

  app.get_project().get_branch_heads(app.opts.branchname, heads);
  if (heads.size() > old_head_size && old_head_size > 0) {
    P(F("note: this revision creates divergence\n"
        "note: you may (or may not) wish to run '%s merge'")
      % ui.prog_name);
  }

  app.work.update_any_attrs();
  app.work.maybe_update_inodeprints();

  {
    // Tell lua what happened. Yes, we might lose some information
    // here, but it's just an indicator for lua, eg. to post stuff to
    // a mailing list. If the user *really* cares about cert validity,
    // multiple certs with same name, etc. they can inquire further,
    // later.
    map<cert_name, cert_value> certs;
    vector< revision<cert> > ctmp;
    app.get_project().get_revision_certs(restricted_rev_id, ctmp);
    for (vector< revision<cert> >::const_iterator i = ctmp.begin();
         i != ctmp.end(); ++i)
      {
        cert_value vtmp;
        decode_base64(i->inner().value, vtmp);
        certs.insert(make_pair(i->inner().name, vtmp));
      }
    revision_data rdat;
    app.db.get_revision(restricted_rev_id, rdat);
    app.lua.hook_note_commit(restricted_rev_id, rdat, certs);
  }
}

CMD_NO_WORKSPACE(setup, "setup", "", CMD_REF(tree), N_("[DIRECTORY]"),
    N_("Sets up a new workspace directory"),
    N_("If no directory is specified, uses the current directory."),
    options::opts::branch)
{
  if (args.size() > 1)
    throw usage(execid);

  N(!app.opts.branchname().empty(), F("need --branch argument for setup"));
  app.db.ensure_open();

  string dir;
  if (args.size() == 1)
    dir = idx(args,0)();
  else
    dir = ".";

  app.create_workspace(dir);

  revision_t rev;
  make_revision_for_workspace(revision_id(), cset(), rev);
  app.work.put_work_rev(rev);
}

CMD_NO_WORKSPACE(import, "import", "", CMD_REF(tree), N_("DIRECTORY"),
  N_("Imports the contents of a directory into a branch"),
  "",
  options::opts::branch | options::opts::revision |
  options::opts::message | options::opts::msgfile |
  options::opts::dryrun |
  options::opts::no_ignore | options::opts::exclude |
  options::opts::author | options::opts::date)
{
  revision_id ident;
  system_path dir;

  N(args.size() == 1,
    F("you must specify a directory to import"));

  if (app.opts.revision_selectors.size() == 1)
    {
      // use specified revision
      complete(app, idx(app.opts.revision_selectors, 0)(), ident);
      N(app.db.revision_exists(ident),
        F("no such revision '%s'") % ident);

      guess_branch(ident, app);

      I(!app.opts.branchname().empty());

      N(app.get_project().revision_is_in_branch(ident, app.opts.branchname),
        F("revision %s is not a member of branch %s")
        % ident % app.opts.branchname);
    }
  else
    {
      // use branch head revision
      N(!app.opts.branchname().empty(),
        F("use --revision or --branch to specify what to checkout"));

      set<revision_id> heads;
      app.get_project().get_branch_heads(app.opts.branchname, heads);
      if (heads.size() > 1)
        {
          P(F("branch %s has multiple heads:") % app.opts.branchname);
          for (set<revision_id>::const_iterator i = heads.begin(); i != heads.end(); ++i)
            P(i18n_format("  %s") % describe_revision(app, *i));
          P(F("choose one with '%s checkout -r<id>'") % ui.prog_name);
          E(false, F("branch %s has multiple heads") % app.opts.branchname);
        }
      if (heads.size() > 0)
        ident = *(heads.begin());
    }

  dir = system_path(idx(args, 0));
  require_path_is_directory
    (dir,
     F("import directory '%s' doesn't exists") % dir,
     F("import directory '%s' is a file") % dir);

  app.create_workspace(dir);

  try
    {
      revision_t rev;
      make_revision_for_workspace(ident, cset(), rev);
      app.work.put_work_rev(rev);

      // prepare stuff for 'add' and so on.
      app.found_workspace = true;       // Yup, this is cheating!

      args_vector empty_args;
      options save_opts;
      // add --unknown
      save_opts.exclude_patterns = app.opts.exclude_patterns;
      app.opts.exclude_patterns = args_vector();
      app.opts.unknown = true;
      app.opts.recursive = true;
      process(app, make_command_id("workspace add"), empty_args);
      app.opts.recursive = false;
      app.opts.unknown = false;
      app.opts.exclude_patterns = save_opts.exclude_patterns;

      // drop --missing
      save_opts.no_ignore = app.opts.no_ignore;
      app.opts.missing = true;
      process(app, make_command_id("workspace drop"), empty_args);
      app.opts.missing = false;
      app.opts.no_ignore = save_opts.no_ignore;

      // commit
      if (!app.opts.dryrun)
        process(app, make_command_id("workspace commit"), empty_args);
    }
  catch (...)
    {
      // clean up before rethrowing
      delete_dir_recursive(bookkeeping_root);
      throw;
    }

  // clean up
  delete_dir_recursive(bookkeeping_root);
}

CMD_NO_WORKSPACE(migrate_workspace, "migrate_workspace", "", CMD_REF(tree),
  N_("[DIRECTORY]"),
  N_("Migrates a workspace directory's metadata to the latest format"),
  N_("If no directory is given, defaults to the current workspace."),
  options::opts::none)
{
  if (args.size() > 1)
    throw usage(execid);

  if (args.size() == 1)
    go_to_workspace(system_path(idx(args, 0)));

  app.work.migrate_ws_format();
}

CMD(refresh_inodeprints, "refresh_inodeprints", "", CMD_REF(tree), "",
    N_("Refreshes the inodeprint cache"),
    "",
    options::opts::none)
{
  app.require_workspace();
  app.work.enable_inodeprints();
  app.work.maybe_update_inodeprints();
}


// Local Variables:
// mode: C++
// fill-column: 76
// c-file-style: "gnu"
// indent-tabs-mode: nil
// End:
// vim: et:sw=2:sts=2:ts=2:cino=>2s,{s,\:s,+s,t0,g0,^-2,e-2,n-2,p2s,(0,=s:<|MERGE_RESOLUTION|>--- conflicted
+++ resolved
@@ -731,85 +731,6 @@
     }
 }
 
-<<<<<<< HEAD
-CMD(branch, N_("workspace"), N_("[BRANCHNAME]"), 
-    N_("changes the branch of the current workspace or "
-       "displays the current branch"), options::opts::none)
-{
-  if (args.size() > 1)
-    throw usage(name);
-  
-  app.require_workspace();
-  
-  if (args.size() == 0)
-    {
-      cout << app.opts.branchname << '\n';
-      return;
-    }
-    
-  branch_name branch(idx(args, 0)());
-  
-  E(branch != app.opts.branchname,
-    F("branch of the current workspace is already set to %s") % branch);
-
-  std::set<branch_name> branches;
-  app.get_project().get_branch_list(branches);
-  
-  bool existing_branch = false;
-  for (set<branch_name>::const_iterator i = branches.begin();
-    i != branches.end(); ++i)
-    {
-        if (branch == *i)
-          {
-              existing_branch = true;
-              break;
-          }
-    }
-
-  // if this is an existing branch, check if this branch's head revs and
-  // the current workspace parent share any common ancestors, if not warn
-  // the user about it
-  if (existing_branch)
-    {
-        set<revision_id> revs, common_ancestors;
-        app.get_project().get_branch_heads(branch, revs);
-        
-        // FIXME: is there an easier way to just get the revids of the parent(s)
-        // of the current workspace?
-        revision_t work_rev;
-        app.work.get_work_rev(work_rev);
-        for (edge_map::iterator i = work_rev.edges.begin();
-            i != work_rev.edges.end(); i++)
-          {
-              revs.insert(i->first);
-          }
-        
-        app.db.get_common_ancestors(revs, common_ancestors);
-        
-        if (common_ancestors.size() == 0)
-          {
-            W(F("the new branch has no common ancestors with the current branch;\n"
-                "any next commit could therefor create two unmergable heads in\n"
-                "%s") % branch);
-          }
-    }
-  
-  // leave the other parameters empty so they won't get changed
-  system_path path;
-  rsa_keypair_id key;
-  
-  app.work.set_ws_options(path, branch, key, path);
-  
-  if (existing_branch)
-    P(F("next commit will use the existing branch %s") % branch);
-  else
-    P(F("next commit will use the new branch %s") % branch);
-}
-
-CMD(commit, N_("workspace"), N_("[PATH]..."),
-    N_("commit workspace to database"),
-    options::opts::message | options::opts::msgfile
-=======
 CMD(attr_set, "set", "", CMD_REF(attr), N_("PATH ATTR VALUE"),
     N_("Sets an attribute on a file"),
     N_("Sets the attribute given on ATTR to the value specified in VALUE "
@@ -1068,12 +989,84 @@
   app.work.put_work_rev(new_work);
   app.work.update_any_attrs();
 }
+CMD(branch, N_("workspace"), N_("[BRANCHNAME]"), 
+    N_("changes the branch of the current workspace or "
+       "displays the current branch"), options::opts::none)
+{
+  if (args.size() > 1)
+    throw usage(name);
+  
+  app.require_workspace();
+  
+  if (args.size() == 0)
+    {
+      cout << app.opts.branchname << '\n';
+      return;
+    }
+    
+  branch_name branch(idx(args, 0)());
+  
+  E(branch != app.opts.branchname,
+    F("branch of the current workspace is already set to %s") % branch);
+
+  std::set<branch_name> branches;
+  app.get_project().get_branch_list(branches);
+  
+  bool existing_branch = false;
+  for (set<branch_name>::const_iterator i = branches.begin();
+    i != branches.end(); ++i)
+    {
+        if (branch == *i)
+          {
+              existing_branch = true;
+              break;
+          }
+    }
+
+  // if this is an existing branch, check if this branch's head revs and
+  // the current workspace parent share any common ancestors, if not warn
+  // the user about it
+  if (existing_branch)
+    {
+        set<revision_id> revs, common_ancestors;
+        app.get_project().get_branch_heads(branch, revs);
+        
+        // FIXME: is there an easier way to just get the revids of the parent(s)
+        // of the current workspace?
+        revision_t work_rev;
+        app.work.get_work_rev(work_rev);
+        for (edge_map::iterator i = work_rev.edges.begin();
+            i != work_rev.edges.end(); i++)
+          {
+              revs.insert(i->first);
+          }
+        
+        app.db.get_common_ancestors(revs, common_ancestors);
+        
+        if (common_ancestors.size() == 0)
+          {
+            W(F("the new branch has no common ancestors with the current branch;\n"
+                "any next commit could therefor create two unmergable heads in\n"
+                "%s") % branch);
+          }
+    }
+  
+  // leave the other parameters empty so they won't get changed
+  system_path path;
+  rsa_keypair_id key;
+  
+  app.work.set_ws_options(path, branch, key, path);
+  
+  if (existing_branch)
+    P(F("next commit will use the existing branch %s") % branch);
+  else
+    P(F("next commit will use the new branch %s") % branch);
+}
 
 CMD(commit, "commit", "ci", CMD_REF(workspace), N_("[PATH]..."),
     N_("Commits workspace changes to the database"),
     "",
-    options::opts::branch | options::opts::message | options::opts::msgfile
->>>>>>> 11cb78e1
+    options::opts::message | options::opts::msgfile
     | options::opts::date | options::opts::author | options::opts::depth
     | options::opts::exclude)
 {
