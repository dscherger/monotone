// Copyright (C) 2002 Graydon Hoare <graydon@pobox.com>
//
// This program is made available under the GNU GPL version 2.0 or
// greater. See the accompanying file COPYING for details.
//
// This program is distributed WITHOUT ANY WARRANTY; without even the
// implied warranty of MERCHANTABILITY or FITNESS FOR A PARTICULAR
// PURPOSE.

#include <iostream>
#include <map>

#include "cmd.hh"
#include "diff_patch.hh"
#include "localized_file_io.hh"
#include "packet.hh"
#include "restrictions.hh"
#include "revision.hh"
#include "transforms.hh"
#include "work.hh"

using std::cout;
using std::make_pair;
using std::pair;
using std::map;
using std::set;
using std::string;
using std::vector;

using boost::shared_ptr;

static void
get_log_message_interactively(revision_t const & cs,
                              app_state & app,
                              string & log_message)
{
  string commentary;
  data summary, user_log_message;
  write_revision(cs, summary);
  app.work.read_user_log(user_log_message);
  commentary += string(70, '-') + "\n";
  commentary += _("Enter a description of this change.\n"
                  "Lines beginning with `MTN:' "
                  "are removed automatically.\n");
  commentary += "\n";
  commentary += summary();
  commentary += string(70, '-') + "\n";

  N(app.lua.hook_edit_comment(commentary, user_log_message(), log_message),
    F("edit of log message failed"));
}

CMD(revert, N_("workspace"), N_("[PATH]..."),
    N_("revert file(s), dir(s) or entire workspace (\".\")"),
    option::depth % option::exclude % option::missing)
{
  temp_node_id_source nis;
  roster_t old_roster, new_roster;
  cset included, excluded;

  N(app.missing || !args.empty() || !app.exclude_patterns.empty(),
    F("you must pass at least one path to 'revert' (perhaps '.')"));

  app.require_workspace();

  app.work.get_base_and_current_roster_shape(old_roster, new_roster, nis);

  node_restriction mask(args_to_paths(args), args_to_paths(app.exclude_patterns),
                        old_roster, new_roster, app);

  if (app.missing)
    {
      // --missing is a further filter on the files included by a
      // restriction we first find all missing files included by the
      // specified args and then make a restriction that includes only
      // these missing files.
      path_set missing;
      app.work.find_missing(new_roster, mask, missing);
      if (missing.empty())
        {
          P(F("no missing files to revert"));
          return;
        }

      std::vector<file_path> missing_files;
      for (path_set::const_iterator i = missing.begin(); i != missing.end(); i++)
        {
          file_path fp(*i);
          L(FL("missing files are '%s'") % fp);
          missing_files.push_back(fp);
        }
      // replace the original mask with a more restricted one
      mask = node_restriction(missing_files, std::vector<file_path>(),
                              old_roster, new_roster, app);
    }

  make_restricted_csets(old_roster, new_roster,
                        included, excluded, mask);

  // The included cset will be thrown away (reverted) leaving the
  // excluded cset pending in MTN/work which must be valid against the
  // old roster.

  check_restricted_cset(old_roster, excluded);

  node_map const & nodes = old_roster.all_nodes();
  for (node_map::const_iterator i = nodes.begin(); 
       i != nodes.end(); ++i)
    {
      node_id nid = i->first;
      node_t node = i->second;

      if (old_roster.is_root(nid))
        continue;

      split_path sp;
      old_roster.get_name(nid, sp);
      file_path fp(sp);

      if (!mask.includes(old_roster, nid))
        continue;

      if (is_file_t(node))
        {
          file_t f = downcast_to_file_t(node);
          if (file_exists(fp))
            {
              hexenc<id> ident;
              calculate_ident(fp, ident, app.lua);
              // don't touch unchanged files
              if (ident == f->content.inner())
                continue;
            }

          P(F("reverting %s") % fp);
          L(FL("reverting %s to [%s]") % fp % f->content);

          N(app.db.file_version_exists(f->content),
            F("no file version %s found in database for %s")
            % f->content % fp);

          file_data dat;
          L(FL("writing file %s to %s")
            % f->content % fp);
          app.db.get_file_version(f->content, dat);
          write_localized_data(fp, dat.inner(), app.lua);
        }
      else
        {
          if (!directory_exists(fp))
            {
              P(F("recreating %s/") % fp);
              mkdir_p(fp);
            }
        }
    }

  // Included_work is thrown away which effectively reverts any adds,
  // drops and renames it contains. Drops and rename sources will have
  // been rewritten above but this may leave rename targets laying
  // around.

  revision_t remaining;
  revision_id base;
  app.work.get_revision_id(base);
  make_revision(base, old_roster, excluded, remaining);

  // Race.
  app.work.put_work_rev(remaining);
  app.work.update_any_attrs();
  app.work.maybe_update_inodeprints(app);
}

CMD(disapprove, N_("review"), N_("REVISION"),
    N_("disapprove of a particular revision"),
    option::branch_name)
{
  if (args.size() != 1)
    throw usage(name);

  revision_id r;
  revision_t rev, rev_inverse;
  shared_ptr<cset> cs_inverse(new cset());
  complete(app, idx(args, 0)(), r);
  app.db.get_revision(r, rev);

  N(rev.edges.size() == 1,
    F("revision '%s' has %d changesets, cannot invert\n") % r % rev.edges.size());

  cert_value branchname;
  guess_branch(r, app, branchname);
  N(app.branch_name() != "", F("need --branch argument for disapproval"));

  edge_entry const & old_edge (*rev.edges.begin());
  app.db.get_revision_manifest(edge_old_revision(old_edge),
                               rev_inverse.new_manifest);
  {
    roster_t old_roster, new_roster;
    app.db.get_roster(edge_old_revision(old_edge), old_roster);
    app.db.get_roster(r, new_roster);
    make_cset(new_roster, old_roster, *cs_inverse);
  }
  rev_inverse.edges.insert(make_pair(r, cs_inverse));

  {
    transaction_guard guard(app.db);
    packet_db_writer dbw(app);

    revision_id inv_id;
    revision_data rdat;

    write_revision(rev_inverse, rdat);
    calculate_ident(rdat, inv_id);
    dbw.consume_revision_data(inv_id, rdat);

    cert_revision_in_branch(inv_id, branchname, app, dbw);
    cert_revision_date_now(inv_id, app, dbw);
    cert_revision_author_default(inv_id, app, dbw);
    cert_revision_changelog(inv_id, 
                            (FL("disapproval of revision '%s'") 
                             % r).str(), app, dbw);
    guard.commit();
  }
}


CMD(add, N_("workspace"), N_("[PATH]..."),
    N_("add files to workspace"), option::unknown)
{
  if (!app.unknown && (args.size() < 1))
    throw usage(name);

  app.require_workspace();

  path_set paths;
  if (app.unknown)
    {
      vector<file_path> roots = args_to_paths(args);
      path_restriction mask(roots, args_to_paths(app.exclude_patterns), app);
      path_set ignored;
<<<<<<< HEAD

      // if no starting paths have been specified use the workspace root
      if (roots.empty())
        roots.push_back(file_path());

      find_unknown_and_ignored(app, mask, roots, paths, ignored);
=======
      app.work.find_unknown_and_ignored(mask, paths, ignored);
>>>>>>> 66c6a766
    }
  else
    for (vector<utf8>::const_iterator i = args.begin(); 
         i != args.end(); ++i)
      {
        split_path sp;
        file_path_external(*i).split(sp);
        paths.insert(sp);
      }

  bool add_recursive = !app.unknown;
  app.work.perform_additions(paths, add_recursive);
}

CMD(drop, N_("workspace"), N_("[PATH]..."),
    N_("drop files from workspace"), option::execute % option::missing % option::recursive)
{
  if (!app.missing && (args.size() < 1))
    throw usage(name);

  app.require_workspace();

  path_set paths;
  if (app.missing)
    {
      temp_node_id_source nis;
      roster_t current_roster_shape;
      app.work.get_current_roster_shape(current_roster_shape, nis);
      node_restriction mask(args_to_paths(args),
                            args_to_paths(app.exclude_patterns),
                            current_roster_shape, app);
      app.work.find_missing(current_roster_shape, mask, paths);
    }
  else
    for (vector<utf8>::const_iterator i = args.begin(); 
         i != args.end(); ++i)
      {
        split_path sp;
        file_path_external(*i).split(sp);
        paths.insert(sp);
      }

  app.work.perform_deletions(paths, app.recursive, app.execute);
}

ALIAS(rm, drop);


CMD(rename, N_("workspace"),
    N_("SRC DEST\n"
       "SRC1 [SRC2 [...]] DEST_DIR"),
    N_("rename entries in the workspace"),
    option::execute)
{
  if (args.size() < 2)
    throw usage(name);

  app.require_workspace();

  file_path dst_path = file_path_external(args.back());

  set<file_path> src_paths;
  for (size_t i = 0; i < args.size()-1; i++)
    {
      file_path s = file_path_external(idx(args, i));
      src_paths.insert(s);
    }
  app.work.perform_rename(src_paths, dst_path, app.execute);
}

ALIAS(mv, rename)


  CMD(pivot_root, N_("workspace"), N_("NEW_ROOT PUT_OLD"),
      N_("rename the root directory\n"
         "after this command, the directory that currently "
         "has the name NEW_ROOT\n"
         "will be the root directory, and the directory "
         "that is currently the root\n"
         "directory will have name PUT_OLD.\n"
         "Using --execute is strongly recommended."),
    option::execute)
{
  if (args.size() != 2)
    throw usage(name);

  app.require_workspace();
  file_path new_root = file_path_external(idx(args, 0));
  file_path put_old = file_path_external(idx(args, 1));
  app.work.perform_pivot_root(new_root, put_old, app.execute);
}

CMD(status, N_("informative"), N_("[PATH]..."), N_("show status of workspace"),
    option::depth % option::exclude)
{
  roster_t old_roster, new_roster;
  cset included, excluded;
  revision_id old_rev_id;
  revision_t rev;
  data tmp;
  temp_node_id_source nis;

  app.require_workspace();
  app.work.get_base_and_current_roster_shape(old_roster, new_roster, nis);

  node_restriction mask(args_to_paths(args),
                        args_to_paths(app.exclude_patterns),
                        old_roster, new_roster, app);

  app.work.update_current_roster_from_filesystem(new_roster, mask, app);
  make_restricted_csets(old_roster, new_roster, 
                        included, excluded, mask);
  check_restricted_cset(old_roster, included);

  app.work.get_revision_id(old_rev_id);
  make_revision(old_rev_id, old_roster, included, rev);

  for (edge_map::const_iterator i = rev.edges.begin(); i != rev.edges.end(); ++i)
    {
      if (rev.edges.size() != 1)
        {
          revision_id parent = edge_old_revision(*i);
          cout << "Changes against parent " << parent << "\n";
        }
      cset const & cs = edge_changes(*i);

      for (path_set::const_iterator i = cs.nodes_deleted.begin();
            i != cs.nodes_deleted.end(); ++i)
        cout << "dropped " << *i << "\n";

      for (map<split_path, split_path>::const_iterator
            i = cs.nodes_renamed.begin();
            i != cs.nodes_renamed.end(); ++i)
        cout << "renamed " << i->first << "\n"
              << "     to " << i->second << "\n";

      for (path_set::const_iterator i = cs.dirs_added.begin();
            i != cs.dirs_added.end(); ++i)
        cout << "added   " << *i << "\n";

      for (map<split_path, file_id>::const_iterator i = cs.files_added.begin();
            i != cs.files_added.end(); ++i)
        cout << "added   " << i->first << "\n";

      for (map<split_path, pair<file_id, file_id> >::const_iterator
              i = cs.deltas_applied.begin(); i != cs.deltas_applied.end(); ++i)
        cout << "patched " << i->first << "\n";
    }
}

CMD(checkout, N_("tree"), N_("[DIRECTORY]\n"),
    N_("check out a revision from database into directory.\n"
       "If a revision is given, that's the one that will be checked out.\n"
       "Otherwise, it will be the head of the branch (given or implicit).\n"
       "If no directory is given, the branch name will be used as directory"),
    option::branch_name % option::revision)
{
  revision_id ident;
  system_path dir;
  // We have a special case for "checkout .", i.e., to current dir.
  bool checkout_dot = false;

  transaction_guard guard(app.db, false);

  if (args.size() > 1 || app.revision_selectors.size() > 1)
    throw usage(name);

  if (args.size() == 0)
    {
      // No checkout dir specified, use branch name for dir.
      N(!app.branch_name().empty(), 
        F("need --branch argument for branch-based checkout"));
      dir = system_path(app.branch_name());
    }
  else
    {
      // Checkout to specified dir.
      dir = system_path(idx(args, 0));
      if (idx(args, 0) == utf8("."))
        checkout_dot = true;
    }

  if (!checkout_dot)
    require_path_is_nonexistent
      (dir, F("checkout directory '%s' already exists") % dir);

  if (app.revision_selectors.size() == 0)
    {
      // use branch head revision
      N(!app.branch_name().empty(), 
        F("need --branch argument for branch-based checkout"));

      set<revision_id> heads;
      get_branch_heads(app.branch_name(), app, heads);
      N(heads.size() > 0, 
        F("branch '%s' is empty") % app.branch_name);
      if (heads.size() > 1)
        {
          P(F("branch %s has multiple heads:") % app.branch_name);
          for (set<revision_id>::const_iterator i = heads.begin(); i != heads.end(); ++i)
            P(i18n_format("  %s") % describe_revision(app, *i));
          P(F("choose one with '%s checkout -r<id>'") % app.prog_name);
          E(false, F("branch %s has multiple heads") % app.branch_name);
        }
      ident = *(heads.begin());
    }
  else if (app.revision_selectors.size() == 1)
    {
      // use specified revision
      complete(app, idx(app.revision_selectors, 0)(), ident);
      N(app.db.revision_exists(ident),
        F("no such revision '%s'") % ident);

      cert_value b;
      guess_branch(ident, app, b);

      I(!app.branch_name().empty());
      cert_value branch_name(app.branch_name());
      base64<cert_value> branch_encoded;
      encode_base64(branch_name, branch_encoded);

      vector< revision<cert> > certs;
      app.db.get_revision_certs(ident, branch_cert_name, branch_encoded, certs);

      L(FL("found %d %s branch certs on revision %s")
        % certs.size()
        % app.branch_name
        % ident);

      N(certs.size() != 0, F("revision %s is not a member of branch %s")
        % ident % app.branch_name);
    }

  app.create_workspace(dir);

  file_data data;
  roster_t ros;
  marking_map mm;

  L(FL("checking out revision %s to directory %s") % ident % dir);
  app.db.get_roster(ident, ros, mm);

  revision_t workrev;
  make_revision(ident, ros, ros, workrev);
  app.work.put_work_rev(workrev);

  node_map const & nodes = ros.all_nodes();
  for (node_map::const_iterator i = nodes.begin(); 
       i != nodes.end(); ++i)
    {
      node_t node = i->second;
      split_path sp;
      ros.get_name(i->first, sp);
      file_path path(sp);

      if (is_dir_t(node))
        {
          if (!workspace_root(sp))
            mkdir_p(path);
        }
      else
        {
          file_t file = downcast_to_file_t(node);
          N(app.db.file_version_exists(file->content),
            F("no file %s found in database for %s")
            % file->content % path);

          file_data dat;
          L(FL("writing file %s to %s")
            % file->content % path);
          app.db.get_file_version(file->content, dat);
          write_localized_data(path, dat.inner(), app.lua);
        }
    }

  app.work.update_any_attrs();
  app.work.maybe_update_inodeprints(app);
  guard.commit();
}

ALIAS(co, checkout)

CMD(attr, N_("workspace"), N_("set PATH ATTR VALUE\nget PATH [ATTR]\ndrop PATH [ATTR]"),
    N_("set, get or drop file attributes"),
    option::none)
{
  if (args.size() < 2 || args.size() > 4)
    throw usage(name);

  roster_t old_roster, new_roster;
  temp_node_id_source nis;

  app.require_workspace();
  app.work.get_base_and_current_roster_shape(old_roster, new_roster, nis);


  file_path path = file_path_external(idx(args,1));
  split_path sp;
  path.split(sp);

  N(new_roster.has_node(sp), F("Unknown path '%s'") % path);
  node_t node = new_roster.get_node(sp);

  string subcmd = idx(args, 0)();
  if (subcmd == "set" || subcmd == "drop")
    {
      if (subcmd == "set")
        {
          if (args.size() != 4)
            throw usage(name);

          attr_key a_key = idx(args, 2)();
          attr_value a_value = idx(args, 3)();

          node->attrs[a_key] = make_pair(true, a_value);
        }
      else
        {
          // Clear all attrs (or a specific attr).
          if (args.size() == 2)
            {
              for (full_attr_map_t::iterator i = node->attrs.begin();
                   i != node->attrs.end(); ++i)
                i->second = make_pair(false, "");
            }
          else if (args.size() == 3)
            {
              attr_key a_key = idx(args, 2)();
              N(node->attrs.find(a_key) != node->attrs.end(),
                F("Path '%s' does not have attribute '%s'\n")
                % path % a_key);
              node->attrs[a_key] = make_pair(false, "");
            }
          else
            throw usage(name);
        }
      revision_id base;
      app.work.get_revision_id(base);

      revision_t new_work;
      make_revision(base, old_roster, new_roster, new_work);
      app.work.put_work_rev(new_work);
      app.work.update_any_attrs();
    }
  else if (subcmd == "get")
    {
      if (args.size() == 2)
        {
          bool has_any_live_attrs = false;
          for (full_attr_map_t::const_iterator i = node->attrs.begin();
               i != node->attrs.end(); ++i)
            if (i->second.first)
              {
                cout << path << " : " 
                     << i->first << "=" 
                     << i->second.second << "\n";
                has_any_live_attrs = true;
              }
          if (!has_any_live_attrs)
            cout << F("No attributes for '%s'") % path << "\n";
        }
      else if (args.size() == 3)
        {
          attr_key a_key = idx(args, 2)();
          full_attr_map_t::const_iterator i = node->attrs.find(a_key);
          if (i != node->attrs.end() && i->second.first)
            cout << path << " : " 
                 << i->first << "=" 
                 << i->second.second << "\n";
          else
            cout << (F("No attribute '%s' on path '%s'") 
                     % a_key % path) << "\n";
        }
      else
        throw usage(name);
    }
  else
    throw usage(name);
}



CMD(commit, N_("workspace"), N_("[PATH]..."),
    N_("commit workspace to database"),
    option::branch_name % option::message % option::msgfile % option::date % 
    option::author % option::depth % option::exclude)
{
  string log_message("");
  bool log_message_given;
  revision_t restricted_rev;
  revision_id old_rev_id, restricted_rev_id;
  roster_t old_roster, new_roster;
  temp_node_id_source nis;
  cset included, excluded;

  app.make_branch_sticky();
  app.require_workspace();
  app.work.get_base_and_current_roster_shape(old_roster, new_roster, nis);

  node_restriction mask(args_to_paths(args),
                        args_to_paths(app.exclude_patterns),
                        old_roster, new_roster, app);

  app.work.update_current_roster_from_filesystem(new_roster, mask, app);
  make_restricted_csets(old_roster, new_roster, 
                        included, excluded, mask);
  check_restricted_cset(old_roster, included);

  app.work.get_revision_id(old_rev_id);
  make_revision(old_rev_id, old_roster, included, restricted_rev);

  calculate_ident(restricted_rev, restricted_rev_id);

  N(restricted_rev.is_nontrivial(), F("no changes to commit"));

  cert_value branchname;
  I(restricted_rev.edges.size() == 1);

  set<revision_id> heads;
  get_branch_heads(app.branch_name(), app, heads);
  unsigned int old_head_size = heads.size();

  if (app.branch_name() != "")
    branchname = app.branch_name();
  else
    guess_branch(edge_old_revision(restricted_rev.edges.begin()), app, branchname);

  P(F("beginning commit on branch '%s'") % branchname);
  L(FL("new manifest '%s'\n"
       "new revision '%s'\n")
    % restricted_rev.new_manifest
    % restricted_rev_id);

  process_commit_message_args(log_message_given, log_message, app);

  N(!(log_message_given && app.work.has_contents_user_log()),
    F("_MTN/log is non-empty and log message "
      "was specified on command line\n"
      "perhaps move or delete _MTN/log,\n"
      "or remove --message/--message-file from the command line?"));

  if (!log_message_given)
    {
      // This call handles _MTN/log.

      get_log_message_interactively(restricted_rev, app, log_message);

      // We only check for empty log messages when the user entered them
      // interactively.  Consensus was that if someone wanted to explicitly
      // type --message="", then there wasn't any reason to stop them.
      N(log_message.find_first_not_of("\n\r\t ") != string::npos,
        F("empty log message; commit canceled"));

      // We save interactively entered log messages to _MTN/log, so if
      // something goes wrong, the next commit will pop up their old
      // log message by default. We only do this for interactively
      // entered messages, because otherwise 'monotone commit -mfoo'
      // giving an error, means that after you correct that error and
      // hit up-arrow to try again, you get an "_MTN/log non-empty and
      // message given on command line" error... which is annoying.

      app.work.write_user_log(data(log_message));
    }

  // If the hook doesn't exist, allow the message to be used.
  bool message_validated;
  string reason, new_manifest_text;

  dump(restricted_rev, new_manifest_text);

  app.lua.hook_validate_commit_message(log_message, new_manifest_text,
                                       message_validated, reason);
  N(message_validated, F("log message rejected: %s") % reason);

  {
    transaction_guard guard(app.db);
    packet_db_writer dbw(app);

    if (app.db.revision_exists(restricted_rev_id))
      {
        W(F("revision %s already in database") % restricted_rev_id);
      }
    else
      {
        // new revision
        L(FL("inserting new revision %s") % restricted_rev_id);

        I(restricted_rev.edges.size() == 1);
        edge_map::const_iterator edge = restricted_rev.edges.begin();
        I(edge != restricted_rev.edges.end());

        // process file deltas or new files
        cset const & cs = edge_changes(edge);

        for (map<split_path, pair<file_id, file_id> >::const_iterator 
               i = cs.deltas_applied.begin();
             i != cs.deltas_applied.end(); ++i)
          {
            file_path path(i->first);
            file_id old_content = i->second.first;
            file_id new_content = i->second.second;

            if (app.db.file_version_exists(new_content))
              {
                L(FL("skipping file delta %s, already in database")
                  % delta_entry_dst(i));
              }
            else if (app.db.file_version_exists(old_content))
              {
                L(FL("inserting delta %s -> %s")
                  % old_content % new_content);
                file_data old_data;
                data new_data;
                app.db.get_file_version(old_content, old_data);
                read_localized_data(path, new_data, app.lua);
                // sanity check
                hexenc<id> tid;
                calculate_ident(new_data, tid);
                N(tid == new_content.inner(),
                  F("file '%s' modified during commit, aborting")
                  % path);
                delta del;
                diff(old_data.inner(), new_data, del);
                dbw.consume_file_delta(old_content,
                                       new_content,
                                       file_delta(del));
              }
            else
              // If we don't err out here, our packet writer will
              // later.
              E(false, 
                F("Your database is missing version %s of file '%s'")
                % old_content % path);
          }

        for (map<split_path, file_id>::const_iterator 
               i = cs.files_added.begin();
             i != cs.files_added.end(); ++i)
          {
            file_path path(i->first);
            file_id new_content = i->second;

            L(FL("inserting full version %s") % new_content);
            data new_data;
            read_localized_data(path, new_data, app.lua);
            // sanity check
            hexenc<id> tid;
            calculate_ident(new_data, tid);
            N(tid == new_content.inner(),
              F("file '%s' modified during commit, aborting")
              % path);
            dbw.consume_file_data(new_content, file_data(new_data));
          }
      }

    revision_data rdat;
    write_revision(restricted_rev, rdat);
    dbw.consume_revision_data(restricted_rev_id, rdat);

    cert_revision_in_branch(restricted_rev_id, branchname, app, dbw);
    if (app.date_set)
      cert_revision_date_time(restricted_rev_id, app.date, app, dbw);
    else
      cert_revision_date_now(restricted_rev_id, app, dbw);

    if (app.author().length() > 0)
      cert_revision_author(restricted_rev_id, app.author(), app, dbw);
    else
      cert_revision_author_default(restricted_rev_id, app, dbw);

    cert_revision_changelog(restricted_rev_id, log_message, app, dbw);
    guard.commit();
  }

  // the work revision is now whatever changes remain on top of the revision
  // we just checked in.  is there a better way to get the base roster than
  // by reading it back out of the database?
  revision_t remaining;
  roster_t new_base_roster;
  marking_map mm;
  app.db.get_roster(restricted_rev_id, new_base_roster, mm);
  make_revision(restricted_rev_id, new_base_roster, excluded, remaining);
  
  // small race condition here...
  app.work.put_work_rev(remaining);
  P(F("committed revision %s") % restricted_rev_id);

  app.work.blank_user_log();

  get_branch_heads(app.branch_name(), app, heads);
  if (heads.size() > old_head_size && old_head_size > 0) {
    P(F("note: this revision creates divergence\n"
        "note: you may (or may not) wish to run '%s merge'")
      % app.prog_name);
  }

  app.work.update_any_attrs();
  app.work.maybe_update_inodeprints(app);

  {
    // Tell lua what happened. Yes, we might lose some information
    // here, but it's just an indicator for lua, eg. to post stuff to
    // a mailing list. If the user *really* cares about cert validity,
    // multiple certs with same name, etc. they can inquire further,
    // later.
    map<cert_name, cert_value> certs;
    vector< revision<cert> > ctmp;
    app.db.get_revision_certs(restricted_rev_id, ctmp);
    for (vector< revision<cert> >::const_iterator i = ctmp.begin();
         i != ctmp.end(); ++i)
      {
        cert_value vtmp;
        decode_base64(i->inner().value, vtmp);
        certs.insert(make_pair(i->inner().name, vtmp));
      }
    revision_data rdat;
    app.db.get_revision(restricted_rev_id, rdat);
    app.lua.hook_note_commit(restricted_rev_id, rdat, certs);
  }
}

ALIAS(ci, commit);


CMD_NO_WORKSPACE(setup, N_("tree"), N_("[DIRECTORY]"),
    N_("setup a new workspace directory, default to current"), 
    option::branch_name)
{
  if (args.size() > 1)
    throw usage(name);

  N(!app.branch_name().empty(), F("need --branch argument for setup"));
  app.db.ensure_open();

  string dir;
  if (args.size() == 1)
    dir = idx(args,0)();
  else
    dir = ".";

  app.create_workspace(dir);

  revision_t rev;
  shared_ptr<cset> cs(new cset());
  rev.edges.insert(make_pair(revision_id(), cs));
  
  app.work.put_work_rev(rev);
}

CMD_NO_WORKSPACE(migrate_workspace, N_("tree"), N_("[DIRECTORY]"),
 N_("migrate a workspace directory's metadata to the latest format, "
    "default to current"),
                 OPT_NONE)
{
  if (args.size() > 1)
    throw usage(name);

  if (args.size() == 1)
    go_to_workspace(system_path(idx(args, 0)));
  
  app.work.migrate_ws_format();
}

CMD(refresh_inodeprints, N_("tree"), "", N_("refresh the inodeprint cache"),
    option::none)
{
  app.require_workspace();
  app.work.enable_inodeprints();
  app.work.maybe_update_inodeprints(app);
}


// Local Variables:
// mode: C++
// fill-column: 76
// c-file-style: "gnu"
// indent-tabs-mode: nil
// End:
// vim: et:sw=2:sts=2:ts=2:cino=>2s,{s,\:s,+s,t0,g0,^-2,e-2,n-2,p2s,(0,=s:<|MERGE_RESOLUTION|>--- conflicted
+++ resolved
@@ -238,16 +238,12 @@
       vector<file_path> roots = args_to_paths(args);
       path_restriction mask(roots, args_to_paths(app.exclude_patterns), app);
       path_set ignored;
-<<<<<<< HEAD
 
       // if no starting paths have been specified use the workspace root
       if (roots.empty())
         roots.push_back(file_path());
 
-      find_unknown_and_ignored(app, mask, roots, paths, ignored);
-=======
-      app.work.find_unknown_and_ignored(mask, paths, ignored);
->>>>>>> 66c6a766
+      app.work.find_unknown_and_ignored(app, mask, roots, paths, ignored);
     }
   else
     for (vector<utf8>::const_iterator i = args.begin(); 
