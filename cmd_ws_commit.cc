// Copyright (C) 2010 Stephen Leake <stephen_leake@stephe-leake.org>
// Copyright (C) 2002 Graydon Hoare <graydon@pobox.com>
//
// This program is made available under the GNU GPL version 2.0 or
// greater. See the accompanying file COPYING for details.
//
// This program is distributed WITHOUT ANY WARRANTY; without even the
// implied warranty of MERCHANTABILITY or FITNESS FOR A PARTICULAR
// PURPOSE.

#include "base.hh"
#include <deque>
#include <iostream>
#include <map>
#include <sstream>

#include "cmd.hh"
#include "merge_content.hh"
#include "file_io.hh"
#include "restrictions.hh"
#include "revision.hh"
#include "selectors.hh"
#include "transforms.hh"
#include "work.hh"
#include "charset.hh"
#include "app_state.hh"
#include "project.hh"
#include "basic_io.hh"
#include "xdelta.hh"
#include "keys.hh"
#include "key_store.hh"
#include "maybe_workspace_updater.hh"
#include "simplestring_xform.hh"
#include "database.hh"
#include "roster.hh"
#include "rev_output.hh"
#include "vocab_cast.hh"

using std::cout;
using std::make_pair;
using std::make_pair;
using std::map;
using std::ostringstream;
using std::pair;
using std::set;
using std::string;
using std::vector;

using boost::shared_ptr;

static void
get_old_branch_names(database & db, parent_map const & parents,
                     set<branch_name> & old_branch_names)
{
  for (parent_map::const_iterator i = parents.begin();
       i != parents.end(); ++i)
    {
      vector<cert> branches;
      db.get_revision_certs(parent_id(i), branch_cert_name, branches);
      for (vector<cert>::const_iterator b = branches.begin();
           b != branches.end(); ++b)
        {
          old_branch_names.insert(typecast_vocab<branch_name>(b->value));
        }
    }
}

class message_reader
{
public:
  message_reader(string const & message) :
    message(message), offset(0) {}

  bool read(string const & text)
  {
    size_t len = text.length();
    if (message.compare(offset, len, text) == 0)
      {
        offset += len;
        return true;
      }
    else
      return false;
  }

  string readline()
  {
    size_t eol = message.find_first_of("\r\n", offset);
    if (eol == string::npos)
      return "";

    size_t len = eol - offset;
    string line = message.substr(offset, len);
    offset = eol+1;

    if (message[eol] == '\r' && message.length() > eol+1 &&
        message[eol+1] == '\n')
      offset++;

    return trim(line);
  }

  bool contains(string const & summary)
  {
    return message.find(summary, offset) != string::npos;
  }

  bool remove(string const & summary)
  {
    size_t pos = message.find(summary, offset);
    I(pos != string::npos);
    if (pos + summary.length() == message.length())
      {
        message.erase(pos);
        return true;
      }
    else
      return false;
  }

  string content()
  {
    return message.substr(offset);
  }

private:
  string message;
  size_t offset;
};

static bool
date_fmt_valid (string date_fmt)
{
  if (date_fmt.empty())
    {
      return true;
    }
  else
    {
      // check that the specified date format can be used to format and
      // parse a date
      date_t now = date_t::now();
      date_t parsed;
      try
        {
          string formatted = now.as_formatted_localtime(date_fmt);
          parsed = date_t::from_formatted_localtime(formatted, date_fmt);
        }
      catch (recoverable_failure const & e)
        {
          L(FL("date check failed: %s") % e.what());
        }

      if (parsed != now)
        {
          L(FL("date check failed: %s != %s") % now % parsed);
          return false;
        }
      else
        {
          return true;
        }
    }
}

static void
get_log_message_interactively(lua_hooks & lua, workspace & work,
                              project_t & project,
                              revision_id const rid, revision_t const & rev,
                              string & author, date_t & date, branch_name & branch,
                              set<branch_name> const & old_branches,
                              string const & date_fmt, utf8 & log_message)
{
  utf8 backup;
  work.load_commit_text(backup);

  E(backup().empty(), origin::user,
    F("A backup from a previously failed commit exists in _MTN/commit.\n"
      "This file must be removed before commit will proceed.\n"
      "You may recover the previous message from this file if necessary."));

  utf8 instructions(
    _("Enter a description of this change following the Changelog line below.\n"
      "The values of Author, Date and Branch may be modified as required.\n"
      "\n"));

  utf8 cancel(_("*** REMOVE THIS LINE TO CANCEL THE COMMIT ***\n"));

  utf8 changelog;
  work.read_user_log(changelog);

  // ensure the changelog message is non-empty so that the Changelog: cert
  // line is produced by revision_header and there is somewhere to enter a
  // message

  string text = changelog();

  if (text.empty() || text[text.length()-1] != '\n')
    {
      text += '\n';
      changelog = utf8(text, origin::user);
    }

  ostringstream oss;

  oss << string(70, '-') << '\n';
  if (!old_branches.empty() && old_branches.find(branch) == old_branches.end())
    {
      oss << _("*** THIS REVISION WILL CREATE A NEW BRANCH ***") << "\n\n";
      for (set<branch_name>::const_iterator i = old_branches.begin();
           i != old_branches.end(); ++i)
        oss << _("Old Branch: ") << *i << '\n';
      oss << _("New Branch: ") << branch << "\n\n";
    }
  set<revision_id> heads;
  project.get_branch_heads(branch, heads, false);
  if (!heads.empty())
    {
      for (edge_map::const_iterator e = rev.edges.begin();
           e != rev.edges.end(); ++e)
        {
          if (heads.find(edge_old_revision(e)) == heads.end())
            {
              oss << _("*** THIS REVISION WILL CREATE DIVERGENCE ***") << "\n\n";
              break;
            }
        }
    }

  utf8 notes(oss.str().c_str());

  utf8 header;
  utf8 summary;

  bool is_date_fmt_valid = date_fmt_valid(date_fmt);
  string null_date_fmt("");

  if (!is_date_fmt_valid)
    {
      W(F("date format '%s' cannot be used for commit; using default instead") % date_fmt);
      revision_header(rid, rev, author, date, branch, changelog, null_date_fmt, header);
    }
  else
    {
      revision_header(rid, rev, author, date, branch, changelog, date_fmt, header);
    }
  revision_summary(rev, summary);

  utf8 full_message(instructions() + cancel() + header() + notes() + summary(),
                    origin::internal);

  external input_message;
  external output_message;

  utf8_to_system_best_effort(full_message, input_message);

  E(lua.hook_edit_comment(input_message, output_message),
    origin::user,
    F("edit of log message failed"));

  system_to_utf8(output_message, full_message);

  // save the message in _MTN/commit so its not lost if something fails below
  work.save_commit_text(full_message);

  message_reader message(full_message());

  // Check the message carefully to make sure the user didn't edit somewhere
  // outside of the author, date, branch or changelog values. The section
  // between the "Changelog: " line from the header and the following line
  // of dashes preceeding the summary is where they should be adding
  // lines. Ideally, there is a blank line following "Changelog:"
  // (preceeding the changelog message) and another blank line preceeding
  // the next line of dashes (following the changelog message) but both of
  // these are optional.

  E(message.read(instructions()), origin::user,
    F("Commit failed. Instructions not found."));

  if (!message.read(cancel()))
    {
      // clear the backup file if the commit was explicitly cancelled
      work.clear_commit_text();
      E(message.read(cancel()), origin::user,
        F("Commit cancelled."));
    }

  utf8 const AUTHOR(trim_right(_("Author: ")).c_str());
  utf8 const DATE(trim_right(_("Date: ")).c_str());
  utf8 const BRANCH(trim_right(_("Branch: ")).c_str());
  utf8 const CHANGELOG(trim_right(_("Changelog: ")).c_str());

  // ----------------------------------------------------------------------
  // Revision:
  // Parent:
  // Parent:
  // Author:

  size_t pos = header().find(AUTHOR()); // look in unedited header
  I(pos != string::npos);

  string prefix = header().substr(0, pos);
  E(message.read(prefix), origin::user,
    F("Commit failed. Revision/Parent header not found."));

  // Author:

  E(message.read(AUTHOR()), origin::user,
    F("Commit failed. Author header not found."));

  author = message.readline();

  E(!author.empty(), origin::user,
    F("Commit failed. Author value empty."));

  // Date:

  E(message.read(DATE()), origin::user,
    F("Commit failed. Date header not found."));

  string d = message.readline();

  E(!d.empty(), origin::user,
    F("Commit failed. Date value empty."));

  if (!is_date_fmt_valid || date_fmt.empty())
    date = date_t(d);
  else
    date = date_t::from_formatted_localtime(d, date_fmt);

  // Branch:

  E(message.read(BRANCH()), origin::user,
    F("Commit failed. Branch header not found."));

  string b = message.readline();

  E(!b.empty(), origin::user,
    F("Commit failed. Branch value empty."));

  branch = branch_name(b, origin::user);

  string blank = message.readline();
  E(blank == "", origin::user,
    F("Commit failed. Blank line before Changelog header not found."));

  // Changelog:

  E(message.read(CHANGELOG()), origin::user,
    F("Commit failed. Changelog header not found."));

  // remove the summary before extracting the changelog content

  string footer = notes() + summary();

  if (!footer.empty())
    {
      E(message.contains(footer), origin::user,
        F("Commit failed. Change summary not found."));

      E(message.remove(footer), origin::user,
        F("Commit failed. Text following Change summary."));
    }

  string content = trim(message.content()) + '\n';

  log_message = utf8(content, origin::user);

  // remove the backup file now that all values have been extracted
  work.clear_commit_text();
}

void
revert(app_state & app,
       args_vector const & args,
       bool undrop)
{
  roster_t old_roster, new_roster;
  cset preserved;

  E(app.opts.missing || !args.empty() || !app.opts.exclude_patterns.empty(),
    origin::user,
    F("you must pass at least one path to 'revert' (perhaps '.')"));

  database db(app);
  workspace work(app);

  parent_map parents;
  work.get_parent_rosters(db, parents);
  E(parents.size() == 1, origin::user,
    F("this command can only be used in a single-parent workspace"));
  old_roster = parent_roster(parents.begin());

  {
    temp_node_id_source nis;
    work.get_current_roster_shape(db, nis, new_roster);
  }

  node_restriction mask(args_to_paths(args),
                        args_to_paths(app.opts.exclude_patterns),
                        app.opts.depth,
                        old_roster, new_roster, ignored_file(work),
                        restriction::explicit_includes);

  if (app.opts.missing)
    {
      // --missing is a further filter on the files included by a
      // restriction we first find all missing files included by the
      // specified args and then make a restriction that includes only
      // these missing files.
      set<file_path> missing;
      work.find_missing(new_roster, mask, missing);
      if (missing.empty())
        {
          P(F("no missing files to revert"));
          return;
        }

      std::vector<file_path> missing_files;
      for (set<file_path>::const_iterator i = missing.begin();
           i != missing.end(); i++)
        {
          L(FL("reverting missing file: %s") % *i);
          missing_files.push_back(*i);
        }
      // replace the original mask with a more restricted one
      mask = node_restriction(missing_files,
                              std::vector<file_path>(), app.opts.depth,
                              old_roster, new_roster, ignored_file(work));
    }

  // We want the restricted roster to include all the changes
  // that are to be *kept*. Then, the changes to revert are those
  // from the new roster *back* to the restricted roster

  // The arguments to revert are paths to be reverted *not* paths to be left
  // intact. The restriction formed from these arguments will include the
  // changes to be reverted and excludes the changes to be kept.  To form
  // the correct restricted roster this restriction must be applied to the
  // old and new rosters in reverse order, from new *back* to old.

  roster_t restricted_roster;
  make_restricted_roster(new_roster, old_roster, restricted_roster,
                         mask);

  make_cset(old_roster, restricted_roster, preserved);

  // At this point, all three rosters have accounted for additions,
  // deletions and renames but they all have content hashes from the
  // original old roster. This is fine, when reverting files we want to
  // revert them back to their original content.

  // The preserved cset will be left pending in MTN/revision

  // if/when reverting through the editable_tree interface use
  // make_cset(new_roster, restricted_roster, reverted);
  // to get a cset that gets us back to the restricted roster
  // from the current workspace roster

  node_map const & nodes = restricted_roster.all_nodes();

  for (node_map::const_iterator i = nodes.begin();
       i != nodes.end(); ++i)
    {
      node_id nid = i->first;
      node_t node = i->second;

      if (restricted_roster.is_root(nid))
        continue;

      if (!mask.includes(restricted_roster, nid))
        continue;

      file_path path;
      restricted_roster.get_name(nid, path);

      if (is_file_t(node))
        {
          file_t f = downcast_to_file_t(node);

          bool revert = true;

          if (file_exists(path))
            {
              file_id ident;
              calculate_ident(path, ident);
              // don't touch unchanged files
              if (ident == f->content)
                {
                  L(FL("skipping unchanged %s") % path);
                  revert = false;
                }
              else
                {
                  revert = !undrop;
                }
            }

          if (revert)
            {
              P(F("reverting %s") % path);
              L(FL("reverting %s to [%s]") % path
                % f->content);

              E(db.file_version_exists(f->content), origin::user,
                F("no file version %s found in database for %s")
                % f->content % path);

              file_data dat;
              L(FL("writing file %s to %s")
                % f->content % path);
              db.get_file_version(f->content, dat);
              write_data(path, dat.inner());
            }
        }
      else
        {
          if (!directory_exists(path))
            {
              P(F("recreating %s/") % path);
              mkdir_p(path);
            }
          else
            {
              L(FL("skipping existing %s/") % path);
            }
        }

      // revert attributes on this node -- this doesn't quite catch all cases:
      // if the execute bits are manually set on some path that doesn't have
      // a dormant mtn:execute the execute bits will not be cleared
      // FIXME: check execute bits against mtn:execute explicitly?

      for (attr_map_t::const_iterator a = node->attrs.begin();
           a != node->attrs.end(); ++a)
        {
          L(FL("reverting %s on %s") % a->first() % path);
          if (a->second.first)
            app.lua.hook_set_attribute(a->first(), path,
                                       a->second.second());
          else
            app.lua.hook_clear_attribute(a->first(), path);
        }
    }

  // Included_work is thrown away which effectively reverts any adds,
  // drops and renames it contains. Drops and rename sources will have
  // been rewritten above but this may leave rename targets laying
  // around.

  revision_t remaining;
  make_revision_for_workspace(parent_id(parents.begin()), preserved, remaining);

  // Race.
  work.put_work_rev(remaining);
  work.maybe_update_inodeprints(db);
}

CMD(revert, "revert", "", CMD_REF(workspace), N_("[PATH]..."),
    N_("Reverts files and/or directories"),
    N_("In order to revert the entire workspace, specify \".\" as the "
       "file name."),
    options::opts::depth | options::opts::exclude | options::opts::missing)
{
  revert(app, args, false);
}

CMD(undrop, "undrop", "", CMD_REF(workspace), N_("[PATH]..."),
    N_("Reverses a mistaken 'drop'"),
    N_("If the file was deleted from the workspace, this is the same as 'revert'. "
       "Otherwise, it just removes the 'drop' from the manifest."),
    options::opts::none)
{
  revert(app, args, true);
}

CMD(disapprove, "disapprove", "", CMD_REF(review), N_("REVISION"),
    N_("Disapproves a particular revision"),
    "",
    options::opts::branch | options::opts::messages | options::opts::date |
    options::opts::author | options::opts::maybe_auto_update)
{
  database db(app);
  key_store keys(app);
  project_t project(db);

  if (args.size() != 1)
    throw usage(execid);

  maybe_workspace_updater updater(app, project);

  utf8 log_message("");
  bool log_message_given;
  revision_id r;
  revision_t rev, rev_inverse;
  shared_ptr<cset> cs_inverse(new cset());
  complete(app.opts, app.lua, project, idx(args, 0)(), r);
  db.get_revision(r, rev);

  E(rev.edges.size() == 1, origin::user,
    F("revision %s has %d changesets, cannot invert")
      % r % rev.edges.size());

  guess_branch(app.opts, project, r);
  E(!app.opts.branch().empty(), origin::user,
    F("need --branch argument for disapproval"));

  process_commit_message_args(app.opts, log_message_given, log_message,
                              utf8((FL("disapproval of revision '%s'")
                                    % r).str(),
                                   origin::internal));

  cache_user_key(app.opts, app.lua, db, keys, project);

  // for the divergence check, below
  set<revision_id> heads;
  project.get_branch_heads(app.opts.branch, heads,
                           app.opts.ignore_suspend_certs);
  unsigned int old_head_size = heads.size();

  edge_entry const & old_edge (*rev.edges.begin());
  db.get_revision_manifest(edge_old_revision(old_edge),
                               rev_inverse.new_manifest);
  {
    roster_t old_roster, new_roster;
    db.get_roster(edge_old_revision(old_edge), old_roster);
    db.get_roster(r, new_roster);
    make_cset(new_roster, old_roster, *cs_inverse);
  }
  rev_inverse.edges.insert(make_pair(r, cs_inverse));

  {
    transaction_guard guard(db);

    revision_id inv_id;
    revision_data rdat;

    write_revision(rev_inverse, rdat);
    calculate_ident(rdat, inv_id);
    db.put_revision(inv_id, rdat);

    project.put_standard_certs_from_options(app.opts, app.lua, keys,
                                            inv_id, app.opts.branch,
                                            log_message);
    guard.commit();
  }

  project.get_branch_heads(app.opts.branch, heads,
                           app.opts.ignore_suspend_certs);
  if (heads.size() > old_head_size && old_head_size > 0) {
    P(F("note: this revision creates divergence\n"
        "note: you may (or may not) wish to run '%s merge'")
      % prog_name);
  }
  updater.maybe_do_update();
}

CMD(mkdir, "mkdir", "", CMD_REF(workspace), N_("[DIRECTORY...]"),
    N_("Creates directories and adds them to the workspace"),
    "",
    options::opts::no_ignore)
{
  if (args.size() < 1)
    throw usage(execid);

  database db(app);
  workspace work(app);

  set<file_path> paths;
  // spin through args and try to ensure that we won't have any collisions
  // before doing any real filesystem modification.  we'll also verify paths
  // against .mtn-ignore here.
  for (args_vector::const_iterator i = args.begin(); i != args.end(); ++i)
    {
      file_path fp = file_path_external(*i);
      require_path_is_nonexistent
        (fp, F("directory '%s' already exists") % fp);

      // we'll treat this as a user (fatal) error.  it really wouldn't make
      // sense to add a dir to .mtn-ignore and then try to add it to the
      // project with a mkdir statement, but one never can tell...
      E(app.opts.no_ignore || !work.ignore_file(fp),
        origin::user,
        F("ignoring directory '%s' [see .mtn-ignore]") % fp);

      paths.insert(fp);
    }

  // this time, since we've verified that there should be no collisions,
  // we'll just go ahead and do the filesystem additions.
  for (set<file_path>::const_iterator i = paths.begin(); i != paths.end(); ++i)
    mkdir_p(*i);

  work.perform_additions(db, paths, false, !app.opts.no_ignore);
}

CMD(add, "add", "", CMD_REF(workspace), N_("[PATH]..."),
    N_("Adds files to the workspace"),
    "",
    options::opts::unknown | options::opts::no_ignore |
    options::opts::recursive)
{
  if (!app.opts.unknown && (args.size() < 1))
    throw usage(execid);

  database db(app);
  workspace work(app);

  vector<file_path> roots = args_to_paths(args);

  set<file_path> paths;
  bool add_recursive = app.opts.recursive;
  if (app.opts.unknown)
    {
      path_restriction mask(roots, args_to_paths(app.opts.exclude_patterns),
                            app.opts.depth, ignored_file(work));
      set<file_path> ignored;

      // if no starting paths have been specified use the workspace root
      if (roots.empty())
        roots.push_back(file_path());

      work.find_unknown_and_ignored(db, mask, roots, paths, ignored);

      work.perform_additions(db, ignored,
                                 add_recursive, !app.opts.no_ignore);
    }
  else
    paths = set<file_path>(roots.begin(), roots.end());

  work.perform_additions(db, paths, add_recursive, !app.opts.no_ignore);
}

CMD(drop, "drop", "rm", CMD_REF(workspace), N_("[PATH]..."),
    N_("Drops files from the workspace"),
    "",
    options::opts::bookkeep_only | options::opts::missing | options::opts::recursive)
{
  if (!app.opts.missing && (args.size() < 1))
    throw usage(execid);

  database db(app);
  workspace work(app);

  set<file_path> paths;
  if (app.opts.missing)
    {
      temp_node_id_source nis;
      roster_t current_roster_shape;
      work.get_current_roster_shape(db, nis, current_roster_shape);
      node_restriction mask(args_to_paths(args),
                            args_to_paths(app.opts.exclude_patterns),
                            app.opts.depth,
                            current_roster_shape, ignored_file(work));
      work.find_missing(current_roster_shape, mask, paths);
    }
  else
    {
      vector<file_path> roots = args_to_paths(args);
      paths = set<file_path>(roots.begin(), roots.end());
    }

  work.perform_deletions(db, paths,
                             app.opts.recursive, app.opts.bookkeep_only);
}


CMD(rename, "rename", "mv", CMD_REF(workspace),
    N_("SRC DEST\n"
       "SRC1 [SRC2 [...]] DEST_DIR"),
    N_("Renames entries in the workspace"),
    "",
    options::opts::bookkeep_only)
{
  if (args.size() < 2)
    throw usage(execid);

  database db(app);
  workspace work(app);

  utf8 dstr = args.back();
  file_path dst_path = file_path_external(dstr);

  set<file_path> src_paths;
  for (size_t i = 0; i < args.size()-1; i++)
    {
      file_path s = file_path_external(idx(args, i));
      src_paths.insert(s);
    }

  //this catches the case where the user specifies a directory 'by convention'
  //that doesn't exist.  the code in perform_rename already handles the proper
  //cases for more than one source item.
  if (src_paths.size() == 1 && dstr()[dstr().size() -1] == '/')
    if (get_path_status(*src_paths.begin()) != path::directory)
      E(get_path_status(dst_path) == path::directory, origin::user,
        F(_("The specified target directory %s/ doesn't exist.")) % dst_path);

  work.perform_rename(db, src_paths, dst_path, app.opts.bookkeep_only);
}


CMD(pivot_root, "pivot_root", "", CMD_REF(workspace), N_("NEW_ROOT PUT_OLD"),
    N_("Renames the root directory"),
    N_("After this command, the directory that currently "
       "has the name NEW_ROOT "
       "will be the root directory, and the directory "
       "that is currently the root "
       "directory will have name PUT_OLD.\n"
       "Use of --bookkeep-only is NOT recommended."),
    options::opts::bookkeep_only | options::opts::move_conflicting_paths)
{
  if (args.size() != 2)
    throw usage(execid);

  database db(app);
  workspace work(app);
  file_path new_root = file_path_external(idx(args, 0));
  file_path put_old = file_path_external(idx(args, 1));
  work.perform_pivot_root(db, new_root, put_old,
                          app.opts.bookkeep_only,
                          app.opts.move_conflicting_paths);
}

CMD(status, "status", "", CMD_REF(informative), N_("[PATH]..."),
    N_("Shows workspace's status information"),
    "",
    options::opts::depth | options::opts::exclude)
{
  roster_t new_roster;
  parent_map old_rosters;
  revision_t rev;
  temp_node_id_source nis;

  database db(app);
  project_t project(db);
  workspace work(app);

  string date_fmt;
  if (app.opts.format_dates)
    {
      if (!app.opts.date_fmt.empty())
        date_fmt = app.opts.date_fmt;
      else
        app.lua.hook_get_date_format_spec(date_time_long, date_fmt);
    }

<<<<<<< HEAD
  if (!date_fmt_valid(date_fmt))
    W(F("date format '%s' cannot be used for commit") % date_fmt);
=======
  if (!date_fmt.empty())
    {
      // check that the specified date format can be parsed (for commit)
      date_t now = date_t::now();
      date_t parsed;
      try
        {
          string formatted = now.as_formatted_localtime(date_fmt);
          parsed = date_t::from_formatted_localtime(formatted, date_fmt);
        }
      catch (recoverable_failure const & e)
        {
          L(FL("date check failed: %s") % e.what());
        }

      if (parsed != now)
        {
          L(FL("date check failed: %s != %s") % now % parsed);
          W(F("date format '%s' cannot be used for commit") % date_fmt);
        }
    }
>>>>>>> 10c17d06

  work.get_parent_rosters(db, old_rosters);
  work.get_current_roster_shape(db, nis, new_roster);

  node_restriction mask(args_to_paths(args),
                        args_to_paths(app.opts.exclude_patterns),
                        app.opts.depth,
                        old_rosters, new_roster, ignored_file(work));

  work.update_current_roster_from_filesystem(new_roster, mask);
  make_restricted_revision(old_rosters, new_roster, mask, rev);

  vector<bisect::entry> info;
  work.get_bisect_info(info);

  if (!info.empty())
    {
      bisect::entry start = *info.begin();
      I(start.first == bisect::start);

      if (old_rosters.size() == 1)
        {
          revision_id current_id = parent_id(*old_rosters.begin());
          if (start.second != current_id)
            P(F("bisection from revision %s in progress") % start.second);
        }
    }

  revision_id rid;
  string author;
  key_store keys(app);
  key_identity_info key;

  get_user_key(app.opts, app.lua, db, keys, project, key.id, cache_disable);
  project.complete_key_identity(keys, app.lua, key);

  if (!app.lua.hook_get_author(app.opts.branch, key, author))
    author = key.official_name();

  calculate_ident(rev, rid);

  set<branch_name> old_branches;
  get_old_branch_names(db, old_rosters, old_branches);

  utf8 changelog;
  work.read_user_log(changelog);

  utf8 header;
  utf8 summary;

  revision_header(rid, rev, author, date_t::now(), app.opts.branch, changelog,
                  date_fmt, header);
  revision_summary(rev, summary);

  external header_external;
  external summary_external;

  utf8_to_system_best_effort(header, header_external);
  utf8_to_system_best_effort(summary, summary_external);

  cout << header_external;

  if (!old_branches.empty() &&
      old_branches.find(app.opts.branch) == old_branches.end())
    {
      cout << string(70, '-') << '\n'
           << _("*** THIS REVISION WILL CREATE A NEW BRANCH ***") << "\n\n";
      for (set<branch_name>::const_iterator i = old_branches.begin();
           i != old_branches.end(); ++i)
        cout << _("Old Branch: ") << *i << '\n';
      cout << _("New Branch: ") << app.opts.branch << "\n\n";
    }
  set<revision_id> heads;
  project.get_branch_heads(app.opts.branch, heads, false);
  if (!heads.empty())
    {
      for (edge_map::const_iterator e = rev.edges.begin();
           e != rev.edges.end(); ++e)
        {
          if (heads.find(edge_old_revision(e)) == heads.end())
            {
              cout << _("*** THIS REVISION WILL CREATE DIVERGENCE ***") << "\n\n";
              break;
            }
        }
    }

  cout << summary_external;
}

CMD(checkout, "checkout", "co", CMD_REF(tree), N_("[DIRECTORY]"),
    N_("Checks out a revision from the database into a directory"),
    N_("If a revision is given, that's the one that will be checked out.  "
       "Otherwise, it will be the head of the branch (given or implicit).  "
       "If no directory is given, the branch name will be used as directory."),
    options::opts::branch | options::opts::revision |
    options::opts::move_conflicting_paths)
{
  revision_id revid;
  system_path dir;

  database db(app);
  project_t project(db);
  transaction_guard guard(db, false);

  if (args.size() > 1 || app.opts.revision_selectors.size() > 1)
    throw usage(execid);

  if (app.opts.revision_selectors.empty())
    {
      // use branch head revision
      E(!app.opts.branch().empty(), origin::user,
        F("use --revision or --branch to specify what to checkout"));

      set<revision_id> heads;
      project.get_branch_heads(app.opts.branch, heads,
                               app.opts.ignore_suspend_certs);
      E(!heads.empty(), origin::user,
        F("branch '%s' is empty") % app.opts.branch);
      if (heads.size() > 1)
        {
          P(F("branch %s has multiple heads:") % app.opts.branch);
          for (set<revision_id>::const_iterator i = heads.begin(); i != heads.end(); ++i)
            P(i18n_format("  %s")
              % describe_revision(app.opts, app.lua, project, *i));
          P(F("choose one with '%s checkout -r<id>'") % prog_name);
          E(false, origin::user,
            F("branch %s has multiple heads") % app.opts.branch);
        }
      revid = *(heads.begin());
    }
  else if (app.opts.revision_selectors.size() == 1)
    {
      // use specified revision
      complete(app.opts, app.lua, project, idx(app.opts.revision_selectors, 0)(), revid);

      guess_branch(app.opts, project, revid);

      I(!app.opts.branch().empty());

      E(project.revision_is_in_branch(revid, app.opts.branch),
        origin::user,
        F("revision %s is not a member of branch %s")
        % revid % app.opts.branch);
    }

  // we do this part of the checking down here, because it is legitimate to
  // do
  //  $ mtn co -r h:net.venge.monotone
  // and have mtn guess the branch, and then use that branch name as the
  // default directory.  But in this case the branch name will not be set
  // until after the guess_branch() call above:
  {
    bool checkout_dot = false;

    if (args.empty())
      {
        // No checkout dir specified, use branch name for dir.
        E(!app.opts.branch().empty(), origin::user,
          F("you must specify a destination directory"));
        dir = system_path(app.opts.branch(), origin::user);
      }
    else
      {
        // Checkout to specified dir.
        dir = system_path(idx(args, 0));
        if (idx(args, 0) == utf8("."))
          checkout_dot = true;
      }

    if (!checkout_dot)
      require_path_is_nonexistent
        (dir, F("checkout directory '%s' already exists") % dir);
  }

  workspace::create_workspace(app.opts, app.lua, dir);
  workspace work(app);

  roster_t empty_roster, current_roster;

  L(FL("checking out revision %s to directory %s")
    % revid % dir);
  db.get_roster(revid, current_roster);

  revision_t workrev;
  make_revision_for_workspace(revid, cset(), workrev);
  work.put_work_rev(workrev);

  cset checkout;
  make_cset(empty_roster, current_roster, checkout);

  content_merge_checkout_adaptor wca(db);
  work.perform_content_update(empty_roster, current_roster, checkout, wca, false,
                              app.opts.move_conflicting_paths);

  work.maybe_update_inodeprints(db);
  guard.commit();
}

CMD_GROUP(attr, "attr", "", CMD_REF(workspace),
          N_("Manages file attributes"),
          N_("This command is used to set, get or drop file attributes."));

// WARNING: this function is used by both attr_drop and AUTOMATE drop_attribute
// don't change anything that affects the automate interface contract

static void
drop_attr(app_state & app, args_vector const & args)
{
  database db(app);
  workspace work(app);

  roster_t old_roster;
  temp_node_id_source nis;

  work.get_current_roster_shape(db, nis, old_roster);

  file_path path = file_path_external(idx(args, 0));

  E(old_roster.has_node(path), origin::user,
    F("Unknown path '%s'") % path);

  roster_t new_roster = old_roster;
  node_t node = new_roster.get_node_for_update(path);

  // Clear all attrs (or a specific attr).
  if (args.size() == 1)
    {
      for (attr_map_t::iterator i = node->attrs.begin();
           i != node->attrs.end(); ++i)
        i->second = make_pair(false, "");
    }
  else
    {
      I(args.size() == 2);
      attr_key a_key = typecast_vocab<attr_key>(idx(args, 1));
      E(node->attrs.find(a_key) != node->attrs.end(), origin::user,
        F("Path '%s' does not have attribute '%s'")
        % path % a_key);
      node->attrs[a_key] = make_pair(false, "");
    }

  cset cs;
  make_cset(old_roster, new_roster, cs);

  content_merge_empty_adaptor empty;
  work.perform_content_update(old_roster, new_roster, cs, empty);

  parent_map parents;
  work.get_parent_rosters(db, parents);

  revision_t new_work;
  make_revision_for_workspace(parents, new_roster, new_work);
  work.put_work_rev(new_work);
}

CMD(attr_drop, "drop", "", CMD_REF(attr), N_("PATH [ATTR]"),
    N_("Removes attributes from a file"),
    N_("If no attribute is specified, this command removes all attributes "
       "attached to the file given in PATH.  Otherwise only removes the "
       "attribute specified in ATTR."),
    options::opts::none)
{
  if (args.size() != 1 && args.size() != 2)
    throw usage(execid);

  drop_attr(app, args);
}

CMD(attr_get, "get", "", CMD_REF(attr), N_("PATH [ATTR]"),
    N_("Gets the values of a file's attributes"),
    N_("If no attribute is specified, this command prints all attributes "
       "attached to the file given in PATH.  Otherwise it only prints the "
       "attribute specified in ATTR."),
    options::opts::none)
{
  if (args.size() != 1 && args.size() != 2)
    throw usage(execid);

  roster_t new_roster;
  temp_node_id_source nis;

  database db(app);
  workspace work(app);
  work.get_current_roster_shape(db, nis, new_roster);

  file_path path = file_path_external(idx(args, 0));

  E(new_roster.has_node(path), origin::user, F("Unknown path '%s'") % path);
  const_node_t node = new_roster.get_node(path);

  if (args.size() == 1)
    {
      bool has_any_live_attrs = false;
      for (attr_map_t::const_iterator i = node->attrs.begin();
           i != node->attrs.end(); ++i)
        if (i->second.first)
          {
            cout << path << " : "
                 << i->first << '='
                 << i->second.second << '\n';
            has_any_live_attrs = true;
          }
      if (!has_any_live_attrs)
        cout << F("No attributes for '%s'") % path << '\n';
    }
  else
    {
      I(args.size() == 2);
      attr_key a_key = typecast_vocab<attr_key>(idx(args, 1));
      attr_map_t::const_iterator i = node->attrs.find(a_key);
      if (i != node->attrs.end() && i->second.first)
        cout << path << " : "
             << i->first << '='
             << i->second.second << '\n';
      else
        cout << (F("No attribute '%s' on path '%s'")
                 % a_key % path) << '\n';
    }
}

// WARNING: this function is used by both attr_set and AUTOMATE set_attribute
// don't change anything that affects the automate interface contract

static void
set_attr(app_state & app, args_vector const & args)
{
  database db(app);
  workspace work(app);

  roster_t old_roster;
  temp_node_id_source nis;

  work.get_current_roster_shape(db, nis, old_roster);

  file_path path = file_path_external(idx(args, 0));

  E(old_roster.has_node(path), origin::user,
    F("Unknown path '%s'") % path);

  roster_t new_roster = old_roster;
  node_t node = new_roster.get_node_for_update(path);

  attr_key a_key = typecast_vocab<attr_key>(idx(args, 1));
  attr_value a_value = typecast_vocab<attr_value>(idx(args, 2));

  node->attrs[a_key] = make_pair(true, a_value);

  cset cs;
  make_cset(old_roster, new_roster, cs);

  content_merge_empty_adaptor empty;
  work.perform_content_update(old_roster, new_roster, cs, empty);

  parent_map parents;
  work.get_parent_rosters(db, parents);

  revision_t new_work;
  make_revision_for_workspace(parents, new_roster, new_work);
  work.put_work_rev(new_work);
}

CMD(attr_set, "set", "", CMD_REF(attr), N_("PATH ATTR VALUE"),
    N_("Sets an attribute on a file"),
    N_("Sets the attribute given on ATTR to the value specified in VALUE "
       "for the file mentioned in PATH."),
    options::opts::none)
{
  if (args.size() != 3)
    throw usage(execid);

  set_attr(app, args);
}

// Name: get_attributes
// Arguments:
//   1: file / directory name
// Added in: 1.0
// Renamed from attributes to get_attributes in: 5.0
// Purpose: Prints all attributes for the specified path
// Output format: basic_io formatted output, each attribute has its own stanza:
//
// 'format_version'
//         used in case this format ever needs to change.
//         format: ('format_version', the string "1" currently)
//         occurs: exactly once
// 'attr'
//         represents an attribute entry
//         format: ('attr', name, value), ('state', [unchanged|changed|added|dropped])
//         occurs: zero or more times
//
// Error conditions: If the path has no attributes, prints only the
//                   format version, if the file is unknown, escalates
CMD_AUTOMATE(get_attributes, N_("PATH"),
             N_("Prints all attributes for the specified path"),
             "",
             options::opts::none)
{
  E(!args.empty(), origin::user,
    F("wrong argument count"));

  database db(app);
  workspace work(app);

  // retrieve the path
  file_path path = file_path_external(idx(args,0));

  roster_t base, current;
  parent_map parents;
  temp_node_id_source nis;

  // get the base and the current roster of this workspace
  work.get_current_roster_shape(db, nis, current);
  work.get_parent_rosters(db, parents);
  E(parents.size() == 1, origin::user,
    F("this command can only be used in a single-parent workspace"));
  base = parent_roster(parents.begin());

  E(current.has_node(path), origin::user,
    F("Unknown path '%s'") % path);

  // create the printer
  basic_io::printer pr;

  // the current node holds all current attributes (unchanged and new ones)
  const_node_t n = current.get_node(path);
  for (attr_map_t::const_iterator i = n->attrs.begin();
       i != n->attrs.end(); ++i)
  {
    std::string value(i->second.second());
    std::string state;

    // if if the first value of the value pair is false this marks a
    // dropped attribute
    if (!i->second.first)
      {
        // if the attribute is dropped, we should have a base roster
        // with that node. we need to check that for the attribute as well
        // because if it is dropped there as well it was already deleted
        // in any previous revision
        I(base.has_node(path));

        const_node_t prev_node = base.get_node(path);

        // find the attribute in there
        attr_map_t::const_iterator j = prev_node->attrs.find(i->first);
        I(j != prev_node->attrs.end());

        // was this dropped before? then ignore it
        if (!j->second.first) { continue; }

        state = "dropped";
        // output the previous (dropped) value later
        value = j->second.second();
      }
    // this marks either a new or an existing attribute
    else
      {
        if (base.has_node(path))
          {
            const_node_t prev_node = base.get_node(path);
            attr_map_t::const_iterator j =
              prev_node->attrs.find(i->first);

            // the attribute is new if it either hasn't been found
            // in the previous roster or has been deleted there
            if (j == prev_node->attrs.end() || !j->second.first)
              {
                state = "added";
              }
            // check if the attribute's value has been changed
            else if (i->second.second() != j->second.second())
              {
                state = "changed";
              }
            else
              {
                state = "unchanged";
              }
          }
        // its added since the whole node has been just added
        else
          {
            state = "added";
          }
      }

    basic_io::stanza st;
    st.push_str_triple(basic_io::syms::attr, i->first(), value);
    st.push_str_pair(symbol("state"), state);
    pr.print_stanza(st);
  }

  // print the output
  output.write(pr.buf.data(), pr.buf.size());
}

// Name: set_attribute
// Arguments:
//   1: file / directory name
//   2: attribute key
//   3: attribute value
// Added in: 5.0
// Purpose: Edits the workspace revision and sets an attribute on a certain path
//
// Error conditions: If PATH is unknown in the new roster, prints an error and
//                   exits with status 1.
CMD_AUTOMATE(set_attribute, N_("PATH KEY VALUE"),
             N_("Sets an attribute on a certain path"),
             "",
             options::opts::none)
{
  E(args.size() == 3, origin::user,
    F("wrong argument count"));

  set_attr(app, args);
}

// Name: drop_attribute
// Arguments:
//   1: file / directory name
//   2: attribute key (optional)
// Added in: 5.0
// Purpose: Edits the workspace revision and drops an attribute or all
//          attributes of the specified path
//
// Error conditions: If PATH is unknown in the new roster or the specified
//                   attribute key is unknown, prints an error and exits with
//                   status 1.
CMD_AUTOMATE(drop_attribute, N_("PATH [KEY]"),
             N_("Drops an attribute or all of them from a certain path"),
             "",
             options::opts::none)
{
  E(args.size() ==1 || args.size() == 2, origin::user,
    F("wrong argument count"));

  drop_attr(app, args);
}

CMD(commit, "commit", "ci", CMD_REF(workspace), N_("[PATH]..."),
    N_("Commits workspace changes to the database"),
    "",
    options::opts::branch | options::opts::message | options::opts::msgfile |
    options::opts::date | options::opts::author | options::opts::depth |
    options::opts::exclude)
{
  database db(app);
  key_store keys(app);
  workspace work(app);
  project_t project(db);

  utf8 log_message("");
  bool log_message_given;
  revision_t restricted_rev;
  parent_map old_rosters;
  roster_t new_roster;
  temp_node_id_source nis;
  cset excluded;

  string date_fmt;
  if (app.opts.format_dates)
    {
      if (!app.opts.date_fmt.empty())
        date_fmt = app.opts.date_fmt;
      else
        app.lua.hook_get_date_format_spec(date_time_long, date_fmt);
    }

  work.get_parent_rosters(db, old_rosters);
  work.get_current_roster_shape(db, nis, new_roster);

  node_restriction mask(args_to_paths(args),
                        args_to_paths(app.opts.exclude_patterns),
                        app.opts.depth,
                        old_rosters, new_roster, ignored_file(work));

  work.update_current_roster_from_filesystem(new_roster, mask);
  make_restricted_revision(old_rosters, new_roster, mask, restricted_rev,
                           excluded, join_words(execid));
  restricted_rev.check_sane();
  E(restricted_rev.is_nontrivial(), origin::user, F("no changes to commit"));

  set<branch_name> old_branches;
  get_old_branch_names(db, old_rosters, old_branches);

  revision_id restricted_rev_id;
  calculate_ident(restricted_rev, restricted_rev_id);

  // We need the 'if' because guess_branch will try to override any branch
  // picked up from _MTN/options.
  if (app.opts.branch().empty())
    {
      branch_name branchname, bn_candidate;
      for (edge_map::iterator i = restricted_rev.edges.begin();
           i != restricted_rev.edges.end();
           i++)
        {
          // this will prefer --branch if it was set
          guess_branch(app.opts, project, edge_old_revision(i),
                       bn_candidate);
          E(branchname() == "" || branchname == bn_candidate, origin::user,
            F("parent revisions of this commit are in different branches:\n"
              "'%s' and '%s'.\n"
              "please specify a branch name for the commit, with --branch.")
            % branchname % bn_candidate);
          branchname = bn_candidate;
        }

      app.opts.branch = branchname;
    }

  if (global_sanity.debug_p())
    {
      L(FL("new manifest '%s'\n"
           "new revision '%s'\n")
        % restricted_rev.new_manifest
        % restricted_rev_id);
    }

  process_commit_message_args(app.opts, log_message_given, log_message);

  E(!(log_message_given && work.has_contents_user_log() &&
      app.opts.msgfile() != "_MTN/log"), origin::user,
    F("_MTN/log is non-empty and log message "
      "was specified on command line\n"
      "perhaps move or delete _MTN/log,\n"
      "or remove --message/--message-file from the command line?"));

  date_t date;
  date_t now = date_t::now();
  string author = app.opts.author();

  if (app.opts.date_given)
    {
      date = app.opts.date;
      L(FL("using specified commit date %s") % date);
    }
  else
    {
      date = now;
      L(FL("using current commit date %s") % date);
    }

  if (author.empty())
    {
      key_identity_info key;
      get_user_key(app.opts, app.lua, db, keys, project, key.id, cache_disable);
      project.complete_key_identity(keys, app.lua, key);

      if (!app.lua.hook_get_author(app.opts.branch, key, author))
        author = key.official_name();
    }

<<<<<<< HEAD
=======
  if (!date_fmt.empty())
    {
      // check that the current date format can be parsed
      date_t parsed;
      try
        {
          string formatted = date.as_formatted_localtime(date_fmt);
          parsed = date_t::from_formatted_localtime(formatted, date_fmt);
        }
      catch (recoverable_failure const & e)
        {
          L(FL("date check failed: %s") % e.what());
        }

      if (parsed != date)
        {
          L(FL("date check failed: %s != %s") % date % parsed);
        }

      E(parsed == date, origin::user,
        F("date format '%s' cannot be used for commit") % date_fmt);
    }

>>>>>>> 10c17d06
  if (!log_message_given)
    {
      // This call handles _MTN/log.
      get_log_message_interactively(app.lua, work, project,
                                    restricted_rev_id, restricted_rev,
                                    author, date, app.opts.branch, old_branches,
                                    date_fmt, log_message);

      // We only check for empty log messages when the user entered them
      // interactively.  Consensus was that if someone wanted to explicitly
      // type --message="", then there wasn't any reason to stop them.
      // FIXME: perhaps there should be no changelog cert in this case.

      E(log_message().find_first_not_of("\n\r\t ") != string::npos,
        origin::user,
        F("empty log message; commit canceled"));

      // We save interactively entered log messages to _MTN/log, so if
      // something goes wrong, the next commit will pop up their old
      // log message by default. We only do this for interactively
      // entered messages, because otherwise 'monotone commit -mfoo'
      // giving an error, means that after you correct that error and
      // hit up-arrow to try again, you get an "_MTN/log non-empty and
      // message given on command line" error... which is annoying.

      work.write_user_log(log_message);
    }

  // If the hook doesn't exist, allow the message to be used.
  bool message_validated;
  string reason, new_manifest_text;

  revision_data new_rev;
  write_revision(restricted_rev, new_rev);

  app.lua.hook_validate_commit_message(log_message, new_rev, app.opts.branch,
                                       message_validated, reason);
  E(message_validated, origin::user,
    F("log message rejected by hook: %s") % reason);

  cache_user_key(app.opts, app.lua, db, keys, project);

  // for the divergence check, below
  set<revision_id> heads;
  project.get_branch_heads(app.opts.branch, heads,
                           app.opts.ignore_suspend_certs);
  unsigned int old_head_size = heads.size();

  P(F("beginning commit on branch '%s'") % app.opts.branch);

  {
    transaction_guard guard(db);

    if (db.revision_exists(restricted_rev_id))
      W(F("revision %s already in database")
        % restricted_rev_id);
    else
      {
        if (global_sanity.debug_p())
          L(FL("inserting new revision %s")
            % restricted_rev_id);

        for (edge_map::const_iterator edge = restricted_rev.edges.begin();
             edge != restricted_rev.edges.end();
             edge++)
          {
            // process file deltas or new files
            cset const & cs = edge_changes(edge);

            for (map<file_path, pair<file_id, file_id> >::const_iterator
                   i = cs.deltas_applied.begin();
                 i != cs.deltas_applied.end(); ++i)
              {
                file_path path = i->first;

                file_id old_content = i->second.first;
                file_id new_content = i->second.second;

                if (db.file_version_exists(new_content))
                  {
                    if (global_sanity.debug_p())
                      L(FL("skipping file delta %s, already in database")
                        % delta_entry_dst(i));
                  }
                else if (db.file_version_exists(old_content))
                  {
                    if (global_sanity.debug_p())
                      L(FL("inserting delta %s -> %s")
                        % old_content % new_content);

                    file_data old_data;
                    data new_data;
                    db.get_file_version(old_content, old_data);
                    read_data(path, new_data);
                    // sanity check
                    file_id tid;
                    calculate_ident(file_data(new_data), tid);
                    E(tid == new_content, origin::system,
                      F("file '%s' modified during commit, aborting")
                      % path);
                    delta del;
                    diff(old_data.inner(), new_data, del);
                    db.put_file_version(old_content,
                                            new_content,
                                            file_delta(del));
                  }
                else
                  // If we don't err out here, the database will later.
                  E(false, origin::no_fault,
                    F("Your database is missing version %s of file '%s'")
                    % old_content % path);
              }

            for (map<file_path, file_id>::const_iterator
                   i = cs.files_added.begin();
                 i != cs.files_added.end(); ++i)
              {
                file_path path = i->first;
                file_id new_content = i->second;

                if (global_sanity.debug_p())
                  L(FL("inserting full version %s") % new_content);
                data new_data;
                read_data(path, new_data);
                // sanity check
                file_id tid;
                calculate_ident(file_data(new_data), tid);
                E(tid == new_content, origin::user,
                  F("file '%s' modified during commit, aborting")
                  % path);
                db.put_file(new_content, file_data(new_data));
              }
          }

        revision_data rdat;
        write_revision(restricted_rev, rdat);
        db.put_revision(restricted_rev_id, rdat);
      }

    // if no --date option was specified and the user didn't edit the date
    // update it to reflect the current time.

    if (date == now && !app.opts.date_given)
      {
        date = date_t::now();
        L(FL("updating commit date %s") % date);
      }

    project.put_standard_certs(keys,
                               restricted_rev_id,
                               app.opts.branch,
                               log_message,
                               date,
                               author);
    guard.commit();
  }

  // the workspace should remember the branch we just committed to.
  work.set_options(app.opts, app.lua, true);

  // the work revision is now whatever changes remain on top of the revision
  // we just checked in.
  revision_t remaining;
  make_revision_for_workspace(restricted_rev_id, excluded, remaining);

  // small race condition here...
  work.put_work_rev(remaining);
  P(F("committed revision %s") % restricted_rev_id);

  work.blank_user_log();

  project.get_branch_heads(app.opts.branch, heads,
                           app.opts.ignore_suspend_certs);
  if (heads.size() > old_head_size && old_head_size > 0) {
    P(F("note: this revision creates divergence\n"
        "note: you may (or may not) wish to run '%s merge'")
      % prog_name);
  }

  work.maybe_update_inodeprints(db);

  {
    // Tell lua what happened. Yes, we might lose some information
    // here, but it's just an indicator for lua, eg. to post stuff to
    // a mailing list. If the user *really* cares about cert validity,
    // multiple certs with same name, etc. they can inquire further,
    // later.
    map<cert_name, cert_value> certs;
    vector<cert> ctmp;
    project.get_revision_certs(restricted_rev_id, ctmp);
    for (vector<cert>::const_iterator i = ctmp.begin();
         i != ctmp.end(); ++i)
      certs.insert(make_pair(i->name, i->value));

    revision_data rdat;
    db.get_revision(restricted_rev_id, rdat);
    app.lua.hook_note_commit(restricted_rev_id, rdat, certs);
  }
}

CMD_NO_WORKSPACE(setup, "setup", "", CMD_REF(tree), N_("[DIRECTORY]"),
    N_("Sets up a new workspace directory"),
    N_("If no directory is specified, uses the current directory."),
    options::opts::branch)
{
  if (args.size() > 1)
    throw usage(execid);

  E(!app.opts.branch().empty(), origin::user,
    F("need --branch argument for setup"));

  string dir;
  if (args.size() == 1)
      dir = idx(args,0)();
  else
      dir = ".";

  system_path workspace_dir(dir, origin::user);
  system_path _MTN_dir(workspace_dir / bookkeeping_root_component);

  require_path_is_nonexistent
    (_MTN_dir, F("bookkeeping directory already exists in '%s'")
     % workspace_dir);

  // only try to remove the complete workspace directory
  // if we're about to create it anyways
  directory_cleanup_helper remove_on_fail(
    directory_exists(workspace_dir) ? _MTN_dir : workspace_dir
  );

  database_path_helper helper(app.lua);
  helper.maybe_set_default_alias(app.opts);

  database db(app);
  db.create_if_not_exists();
  db.ensure_open();

  workspace::create_workspace(app.opts, app.lua, workspace_dir);

  workspace work(app);
  revision_t rev;
  make_revision_for_workspace(revision_id(), cset(), rev);
  work.put_work_rev(rev);

  remove_on_fail.commit();
}

CMD_NO_WORKSPACE(import, "import", "", CMD_REF(tree), N_("DIRECTORY"),
  N_("Imports the contents of a directory into a branch"),
  "",
  options::opts::branch | options::opts::revision |
  options::opts::message | options::opts::msgfile |
  options::opts::dryrun |
  options::opts::no_ignore | options::opts::exclude |
  options::opts::author | options::opts::date)
{
  revision_id ident;
  system_path dir;
  database db(app);
  project_t project(db);

  E(args.size() == 1, origin::user,
    F("you must specify a directory to import"));

  if (app.opts.revision_selectors.size() == 1)
    {
      // use specified revision
      complete(app.opts, app.lua, project, idx(app.opts.revision_selectors, 0)(), ident);

      guess_branch(app.opts, project, ident);

      I(!app.opts.branch().empty());

      E(project.revision_is_in_branch(ident, app.opts.branch),
        origin::user,
        F("revision %s is not a member of branch %s")
        % ident % app.opts.branch);
    }
  else
    {
      // use branch head revision
      E(!app.opts.branch().empty(), origin::user,
        F("use --revision or --branch to specify the parent revision for the import"));

      set<revision_id> heads;
      project.get_branch_heads(app.opts.branch, heads,
                               app.opts.ignore_suspend_certs);
      if (heads.size() > 1)
        {
          P(F("branch %s has multiple heads:") % app.opts.branch);
          for (set<revision_id>::const_iterator i = heads.begin(); i != heads.end(); ++i)
            P(i18n_format("  %s")
              % describe_revision(app.opts, app.lua, project, *i));
          P(F("choose one with '%s import -r<id>'") % prog_name);
          E(false, origin::user,
            F("branch %s has multiple heads") % app.opts.branch);
        }
      if (!heads.empty())
        ident = *(heads.begin());
    }

  dir = system_path(idx(args, 0));
  require_path_is_directory
    (dir,
     F("import directory '%s' doesn't exists") % dir,
     F("import directory '%s' is a file") % dir);

  workspace::create_workspace(app.opts, app.lua, dir);
  workspace work(app);

  try
    {
      revision_t rev;
      make_revision_for_workspace(ident, cset(), rev);
      work.put_work_rev(rev);

      // prepare stuff for 'add' and so on.
      args_vector empty_args;
      options save_opts;
      // add --unknown
      save_opts.exclude_patterns = app.opts.exclude_patterns;
      app.opts.exclude_patterns = args_vector();
      app.opts.unknown = true;
      app.opts.recursive = true;
      process(app, make_command_id("workspace add"), empty_args);
      app.opts.recursive = false;
      app.opts.unknown = false;
      app.opts.exclude_patterns = save_opts.exclude_patterns;

      // drop --missing
      save_opts.no_ignore = app.opts.no_ignore;
      app.opts.missing = true;
      process(app, make_command_id("workspace drop"), empty_args);
      app.opts.missing = false;
      app.opts.no_ignore = save_opts.no_ignore;

      // commit
      if (!app.opts.dryrun)
        process(app, make_command_id("workspace commit"), empty_args);
    }
  catch (...)
    {
      // clean up before rethrowing
      delete_dir_recursive(bookkeeping_root);
      throw;
    }

  // clean up
  delete_dir_recursive(bookkeeping_root);
}

CMD_NO_WORKSPACE(migrate_workspace, "migrate_workspace", "", CMD_REF(tree),
  N_("[DIRECTORY]"),
  N_("Migrates a workspace directory's metadata to the latest format"),
  N_("If no directory is given, defaults to the current workspace."),
  options::opts::none)
{
  if (args.size() > 1)
    throw usage(execid);

  if (args.size() == 1)
    {
      go_to_workspace(system_path(idx(args, 0)));
      workspace::found = true;
    }

  workspace work(app);
  work.migrate_format();

  // FIXME: it seems to be a bit backwards to use the workspace object
  // but reset its usage flag afterwards, but migrate_workspace is a
  // different case: we don't want that this command touches
  // _MTN/options for any other use case than possibly migrating its
  // format and the workspace_migration test enforces that
  workspace::used = false;
}

CMD(refresh_inodeprints, "refresh_inodeprints", "", CMD_REF(tree), "",
    N_("Refreshes the inodeprint cache"),
    "",
    options::opts::none)
{
  database db(app);
  workspace work(app);
  work.enable_inodeprints();
  work.maybe_update_inodeprints(db);
}

CMD_GROUP(bisect, "bisect", "", CMD_REF(informative),
          N_("Search revisions to find where a change first appeared"),
          N_("These commands subdivide a set of revisions into good, bad "
             "and untested subsets and successively narrow the untested set "
             "to find the first revision that introduced some change."));

CMD(reset, "reset", "", CMD_REF(bisect), "",
    N_("Reset the current bisection search"),
    N_("Update the workspace back to the revision from which the bisection "
       "was started and remove all current search information, allowing a new "
       "search to be started."),
    options::opts::none)
{
  if (args.size() != 0)
    throw usage(execid);

  database db(app);
  workspace work(app);
  project_t project(db);

  vector<bisect::entry> info;
  work.get_bisect_info(info);

  E(!info.empty(), origin::user, F("no bisection in progress"));

  parent_map parents;
  work.get_parent_rosters(db, parents);
  E(parents.size() == 1, origin::user,
    F("this command can only be used in a single-parent workspace"));

  revision_id current_id = parent_id(*parents.begin());

  temp_node_id_source nis;
  roster_t current_roster;
  work.get_current_roster_shape(db, nis, current_roster);
  work.update_current_roster_from_filesystem(current_roster);

  E(parent_roster(parents.begin()) == current_roster, origin::user,
    F("this command can only be used in a workspace with no pending changes"));

  bisect::entry start = *info.begin();
  I(start.first == bisect::start);

  revision_id starting_id = start.second;
  P(F("reset back to %s") % describe_revision(app.opts, app.lua, project, starting_id));

  roster_t starting_roster;
  db.get_roster(starting_id, starting_roster);

  cset update;
  make_cset(current_roster, starting_roster, update);

  content_merge_checkout_adaptor adaptor(db);
  work.perform_content_update(current_roster, starting_roster, update, adaptor);

  revision_t starting_rev;
  cset empty;
  make_revision_for_workspace(starting_id, empty, starting_rev);

  work.put_work_rev(starting_rev);
  work.maybe_update_inodeprints(db);

  // note that the various bisect commands didn't change the workspace
  // branch so this should not need to reset it.

  work.remove_bisect_info();
}

static void
bisect_select(options const & opts, lua_hooks & lua,
              project_t & project,
              vector<bisect::entry> const & info,
              revision_id const & current_id,
              revision_id & selected_id)
{
  graph_loader loader(project.db);
  set<revision_id> good, bad, skipped;

  E(!info.empty(), origin::user,
    F("no bisection in progress"));

  for (vector<bisect::entry>::const_iterator i = info.begin();
       i != info.end(); ++i)
    {
      switch (i->first)
        {
        case bisect::start:
          // ignored the for the purposes of bisection
          // used only by reset after bisection is complete
          break;
        case bisect::good:
          good.insert(i->second);
          break;
        case bisect::bad:
          bad.insert(i->second);
          break;
        case bisect::skipped:
          skipped.insert(i->second);
          break;
        case bisect::update:
          // this value is not persisted, it is only used by the bisect
          // update command to rerun a selection and update based on current
          // bisect information
          I(false);
          break;
        }
    }

  if (good.empty() && !bad.empty())
    {
      P(F("bisecting revisions; %d good; %d bad; %d skipped; specify good revisions to start search")
        % good.size() % bad.size() % skipped.size());
      return;
    }
  else if (!good.empty() && bad.empty())
    {
      P(F("bisecting revisions; %d good; %d bad; %d skipped; specify bad revisions to start search")
        % good.size() % bad.size() % skipped.size());
      return;
    }

  I(!good.empty());
  I(!bad.empty());

  // the initial set of revisions to be searched is the intersection between
  // the good revisions and their descendants and the bad revisions and
  // their ancestors. this clamps the search set between these two sets of
  // revisions.

  // NOTE: this also presupposes that the search is looking for a good->bad
  // transition rather than a bad->good transition.

  set<revision_id> good_descendants(good), bad_ancestors(bad);
  loader.load_descendants(good_descendants);
  loader.load_ancestors(bad_ancestors);

  set<revision_id> search;
  set_intersection(good_descendants.begin(), good_descendants.end(),
                   bad_ancestors.begin(), bad_ancestors.end(),
                   inserter(search, search.end()));

  // the searchable set of revisions excludes those explicitly skipped

  set<revision_id> searchable;
  set_difference(search.begin(), search.end(),
                 skipped.begin(), skipped.end(),
                 inserter(searchable, searchable.begin()));

  // partition the searchable set into three subsets
  // - known good revisions
  // - remaining revisions
  // - known bad revisions

  set<revision_id> good_ancestors(good), bad_descendants(bad);
  loader.load_ancestors(good_ancestors);
  loader.load_descendants(bad_descendants);

  set<revision_id> known_good;
  set_intersection(searchable.begin(), searchable.end(),
                   good_ancestors.begin(), good_ancestors.end(),
                   inserter(known_good, known_good.end()));

  set<revision_id> known_bad;
  set_intersection(searchable.begin(), searchable.end(),
                   bad_descendants.begin(), bad_descendants.end(),
                   inserter(known_bad, known_bad.end()));

  // remove known good and known bad revisions from the searchable set

  set<revision_id> removed;
  set_union(known_good.begin(), known_good.end(),
            known_bad.begin(), known_bad.end(),
            inserter(removed, removed.begin()));

  set<revision_id> remaining;
  set_difference(searchable.begin(), searchable.end(),
                 removed.begin(), removed.end(),
                 inserter(remaining, remaining.end()));

  P(F("bisecting %d revisions; %d good; %d bad; %d skipped; %d remaining")
    % search.size() % known_good.size() % known_bad.size() % skipped.size()
    % remaining.size());

  // remove the current revision from the remaining set so it cannot be
  // chosen as the next update target. this may remove the top bad revision
  // and end the search.
  remaining.erase(current_id);

  if (remaining.empty())
    {
      // when no revisions remain to be tested the bisection ends on the bad
      // revision that is the ancestor of all other bad revisions.

      vector<revision_id> bad_sorted;
      toposort(project.db, bad, bad_sorted);
      revision_id first_bad = *bad_sorted.begin();

      P(F("bisection finished at revision %s")
        % describe_revision(opts, lua, project, first_bad));

      // if the workspace is not already at the ending revision return it as
      // the selected revision so that an update back to this revision
      // happens

      if (current_id != first_bad)
        selected_id = first_bad;
      return;
    }

  // bisection is done by toposorting the remaining revs and using the
  // midpoint of the result as the next revision to test

  vector<revision_id> candidates;
  toposort(project.db, remaining, candidates);

  selected_id = candidates[candidates.size()/2];
}

std::ostream &
operator<<(std::ostream & os,
           bisect::type const type)
{
  switch (type)
    {
    case bisect::start:
      os << "start";
      break;
    case bisect::good:
      os << "good";
      break;
    case bisect::bad:
      os << "bad";
      break;
    case bisect::skipped:
      os << "skip";
      break;
    case bisect::update:
      // this value is not persisted, it is only used by the bisect
      // update command to rerun a selection and update based on current
      // bisect information
      I(false);
    break;
  }
  return os;
}

static void
bisect_update(app_state & app, bisect::type type)
{
  database db(app);
  workspace work(app);
  project_t project(db);

  parent_map parents;
  work.get_parent_rosters(db, parents);
  E(parents.size() == 1, origin::user,
    F("this command can only be used in a single-parent workspace"));

  revision_id current_id = parent_id(*parents.begin());

  temp_node_id_source nis;
  roster_t current_roster;
  work.get_current_roster_shape(db, nis, current_roster);
  work.update_current_roster_from_filesystem(current_roster);

  E(parent_roster(parents.begin()) == current_roster, origin::user,
    F("this command can only be used in a workspace with no pending changes"));

  set<revision_id> marked_ids;

  // mark the current or specified revisions as good, bad or skipped
  if (app.opts.revision_selectors.empty())
    marked_ids.insert(current_id);
  else
    for (args_vector::const_iterator i = app.opts.revision_selectors.begin();
         i != app.opts.revision_selectors.end(); i++)
      {
        set<revision_id> rids;
        MM(rids);
        MM(*i);
        complete(app.opts, app.lua, project, (*i)(), rids);
        marked_ids.insert(rids.begin(), rids.end());
      }

  vector<bisect::entry> info;
  work.get_bisect_info(info);

  if (info.empty())
    {
      info.push_back(make_pair(bisect::start, current_id));
      P(F("bisection started at revision %s")
        % describe_revision(app.opts, app.lua, project, current_id));
    }

  if (type != bisect::update)
    {
      // don't allow conflicting or redundant settings
      for (vector<bisect::entry>::const_iterator i = info.begin();
           i != info.end(); ++i)
        {
          if (i->first == bisect::start)
            continue;
          if (marked_ids.find(i->second) != marked_ids.end())
            {
              if (type == i->first)
                {
                  W(F("ignored redundant bisect %s on revision %s")
                    % type % i->second);
                  marked_ids.erase(i->second);
                }
              else
                E(false, origin::user, F("conflicting bisect %s/%s on revision %s")
                  % type % i->first % i->second);
            }
        }

      // push back all marked revs with the appropriate type
      for (set<revision_id>::const_iterator i = marked_ids.begin();
           i != marked_ids.end(); ++i)
        info.push_back(make_pair(type, *i));

      work.put_bisect_info(info);
    }

  revision_id selected_id;
  bisect_select(app.opts, app.lua, project, info, current_id, selected_id);
  if (null_id(selected_id))
    return;

  P(F("updating to %s") % describe_revision(app.opts, app.lua, project, selected_id));

  roster_t selected_roster;
  db.get_roster(selected_id, selected_roster);

  cset update;
  make_cset(current_roster, selected_roster, update);

  content_merge_checkout_adaptor adaptor(db);
  work.perform_content_update(current_roster, selected_roster, update, adaptor,
                              true, app.opts.move_conflicting_paths);

  revision_t selected_rev;
  cset empty;
  make_revision_for_workspace(selected_id, empty, selected_rev);

  work.put_work_rev(selected_rev);
  work.maybe_update_inodeprints(db);

  // this may have updated to a revision not in the branch specified by
  // the workspace branch option. however it cannot update the workspace
  // branch option because the new revision may be in multiple branches.
}

CMD(bisect_status, "status", "", CMD_REF(bisect), "",
    N_("Reports on the current status of the bisection search"),
    N_("Lists the total number of revisions in the search set; "
       "the number of revisions that have been determined to be good or bad; "
       "the number of revisions that have been skipped "
       "and the number of revisions remaining to be tested."),
    options::opts::none)
{
  if (args.size() != 0)
    throw usage(execid);

  database db(app);
  workspace work(app);
  project_t project(db);

  parent_map parents;
  work.get_parent_rosters(db, parents);
  E(parents.size() == 1, origin::user,
    F("this command can only be used in a single-parent workspace"));

  revision_id current_id = parent_id(*parents.begin());

  vector<bisect::entry> info;
  work.get_bisect_info(info);

  revision_id selected_id;
  bisect_select(app.opts, app.lua, project, info, current_id, selected_id);

  if (current_id != selected_id)
    {
      W(F("next revision for bisection testing is %s\n") % selected_id);
      W(F("however this workspace is currently at %s\n") % current_id);
      W(F("run 'bisect update' to update to this revision before testing"));
    }
}

CMD(bisect_update, "update", "", CMD_REF(bisect), "",
    N_("Updates the workspace to the next revision to be tested by bisection"),
    N_("This command can be used if updates by good, bad or skip commands "
       "fail due to blocked paths or other problems."),
    options::opts::move_conflicting_paths)
{
  if (args.size() != 0)
    throw usage(execid);
  bisect_update(app, bisect::update);
}

CMD(bisect_skip, "skip", "", CMD_REF(bisect), "",
    N_("Excludes the current revision or specified revisions from the search"),
    N_("Skipped revisions are removed from the set being searched. Revisions "
       "that cannot be tested for some reason should be skipped."),
    options::opts::revision | options::opts::move_conflicting_paths)
{
  if (args.size() != 0)
    throw usage(execid);
  bisect_update(app, bisect::skipped);
}

CMD(bisect_bad, "bad", "", CMD_REF(bisect), "",
    N_("Marks the current revision or specified revisions as bad"),
    N_("Known bad revisions are removed from the set being searched."),
    options::opts::revision | options::opts::move_conflicting_paths)
{
  if (args.size() != 0)
    throw usage(execid);
  bisect_update(app, bisect::bad);
}

CMD(bisect_good, "good", "", CMD_REF(bisect), "",
    N_("Marks the current revision or specified revisions as good"),
    N_("Known good revisions are removed from the set being searched."),
    options::opts::revision | options::opts::move_conflicting_paths)
{
  if (args.size() != 0)
    throw usage(execid);
  bisect_update(app, bisect::good);
}

// Local Variables:
// mode: C++
// fill-column: 76
// c-file-style: "gnu"
// indent-tabs-mode: nil
// End:
// vim: et:sw=2:sts=2:ts=2:cino=>2s,{s,\:s,+s,t0,g0,^-2,e-2,n-2,p2s,(0,=s:<|MERGE_RESOLUTION|>--- conflicted
+++ resolved
@@ -845,10 +845,6 @@
         app.lua.hook_get_date_format_spec(date_time_long, date_fmt);
     }
 
-<<<<<<< HEAD
-  if (!date_fmt_valid(date_fmt))
-    W(F("date format '%s' cannot be used for commit") % date_fmt);
-=======
   if (!date_fmt.empty())
     {
       // check that the specified date format can be parsed (for commit)
@@ -870,7 +866,6 @@
           W(F("date format '%s' cannot be used for commit") % date_fmt);
         }
     }
->>>>>>> 10c17d06
 
   work.get_parent_rosters(db, old_rosters);
   work.get_current_roster_shape(db, nis, new_roster);
@@ -1525,8 +1520,6 @@
         author = key.official_name();
     }
 
-<<<<<<< HEAD
-=======
   if (!date_fmt.empty())
     {
       // check that the current date format can be parsed
@@ -1550,7 +1543,6 @@
         F("date format '%s' cannot be used for commit") % date_fmt);
     }
 
->>>>>>> 10c17d06
   if (!log_message_given)
     {
       // This call handles _MTN/log.
