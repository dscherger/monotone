--- conflicted
+++ resolved
@@ -239,14 +239,9 @@
 
   if (!is_date_fmt_valid)
     {
-<<<<<<< HEAD
       W(F("date format '%s' cannot be parsed; using default instead") % date_fmt);
-      revision_header(rid, rev, author, date, branch, changelog, null_date_fmt, header);
-=======
-      W(F("date format '%s' cannot be used for commit; using default instead") % date_fmt);
       revision_header(rid, rev, author, date, branch, changelog,
                       null_date_fmt, color, header);
->>>>>>> 57fd5206
     }
   else
     {
