// Copyright (C) 2010 Stephen Leake <stephen_leake@stephe-leake.org>
// Copyright (C) 2002 Graydon Hoare <graydon@pobox.com>
//
// This program is made available under the GNU GPL version 2.0 or
// greater. See the accompanying file COPYING for details.
//
// This program is distributed WITHOUT ANY WARRANTY; without even the
// implied warranty of MERCHANTABILITY or FITNESS FOR A PARTICULAR
// PURPOSE.

#include "base.hh"
#include <deque>
#include <iostream>
#include <map>
#include <sstream>

#include "cmd.hh"
#include "merge_content.hh"
#include "file_io.hh"
#include "restrictions.hh"
#include "revision.hh"
#include "selectors.hh"
#include "transforms.hh"
#include "work.hh"
#include "charset.hh"
#include "app_state.hh"
#include "project.hh"
#include "basic_io.hh"
#include "xdelta.hh"
#include "keys.hh"
#include "key_store.hh"
#include "maybe_workspace_updater.hh"
#include "simplestring_xform.hh"
#include "database.hh"
#include "date_format.hh"
#include "roster.hh"
#include "rev_output.hh"
#include "vocab_cast.hh"

using std::cout;
using std::make_pair;
using std::make_pair;
using std::map;
using std::ostringstream;
using std::pair;
using std::set;
using std::string;
using std::vector;

using boost::shared_ptr;

static void
get_old_branch_names(database & db, parent_map const & parents,
                     set<branch_name> & old_branch_names)
{
  for (parent_map::const_iterator i = parents.begin();
       i != parents.end(); ++i)
    {
      vector<cert> branches;
      db.get_revision_certs(parent_id(i), branch_cert_name, branches);
      for (vector<cert>::const_iterator b = branches.begin();
           b != branches.end(); ++b)
        {
          old_branch_names.insert(typecast_vocab<branch_name>(b->value));
        }
    }
}

class message_reader
{
public:
  message_reader(string const & message) :
    message(message), offset(0) {}

  bool read(string const & text)
  {
    size_t len = text.length();
    if (message.compare(offset, len, text) == 0)
      {
        offset += len;
        return true;
      }
    else
      return false;
  }

  string readline()
  {
    size_t eol = message.find_first_of("\r\n", offset);
    if (eol == string::npos)
      return "";

    size_t len = eol - offset;
    string line = message.substr(offset, len);
    offset = eol+1;

    if (message[eol] == '\r' && message.length() > eol+1 &&
        message[eol+1] == '\n')
      offset++;

    return trim(line);
  }

  bool contains(string const & summary)
  {
    return message.find(summary, offset) != string::npos;
  }

  bool remove(string const & summary)
  {
    size_t pos = message.find(summary, offset);
    I(pos != string::npos);
    if (pos + summary.length() == message.length())
      {
        message.erase(pos);
        return true;
      }
    else
      return false;
  }

  string content()
  {
    return message.substr(offset);
  }

private:
  string message;
  size_t offset;
};

static bool
date_fmt_valid(string date_fmt)
{
  if (date_fmt.empty())
    {
      return true;
    }
  else
    {
      // check that the specified date format can be used to format and
      // parse a date
      date_t now = date_t::now();
      date_t parsed;
      try
        {
          string formatted = now.as_formatted_localtime(date_fmt);
          parsed = date_t::from_formatted_localtime(formatted, date_fmt);
        }
      catch (recoverable_failure const & e)
        {
          L(FL("date check failed: %s") % e.what());
        }

      if (parsed != now)
        {
          L(FL("date check failed: %s != %s") % now % parsed);
          return false;
        }
      else
        {
          return true;
        }
    }
}

static void
get_log_message_interactively(lua_hooks & lua, workspace & work,
                              project_t & project,
                              revision_id const rid, revision_t const & rev,
                              string & author, date_t & date, branch_name & branch,
                              set<branch_name> const & old_branches,
                              string const & date_fmt, utf8 & log_message)
{
  utf8 backup;
  work.load_commit_text(backup);

  E(backup().empty(), origin::user,
    F("A backup from a previously failed commit exists in _MTN/commit.\n"
      "This file must be removed before commit will proceed.\n"
      "You may recover the previous message from this file if necessary."));

  utf8 instructions(
    _("Enter a description of this change following the Changelog line below.\n"
      "The values of Author, Date and Branch may be modified as required.\n"
      "\n"));

  utf8 cancel(_("*** REMOVE THIS LINE TO CANCEL THE COMMIT ***\n"));

  utf8 changelog;
  work.read_user_log(changelog);

  // ensure the changelog message is non-empty so that the Changelog: cert
  // line is produced by revision_header and there is somewhere to enter a
  // message

  string text = changelog();

  if (text.empty() || text[text.length()-1] != '\n')
    {
      text += '\n';
      changelog = utf8(text, origin::user);
    }

  ostringstream oss;

  oss << string(70, '-') << '\n';
  if (!old_branches.empty() && old_branches.find(branch) == old_branches.end())
    {
      oss << _("*** THIS REVISION WILL CREATE A NEW BRANCH ***") << "\n\n";
      for (set<branch_name>::const_iterator i = old_branches.begin();
           i != old_branches.end(); ++i)
        oss << _("Old Branch: ") << *i << '\n';
      oss << _("New Branch: ") << branch << "\n\n";
    }
  set<revision_id> heads;
  project.get_branch_heads(branch, heads, false);
  if (!heads.empty())
    {
      for (edge_map::const_iterator e = rev.edges.begin();
           e != rev.edges.end(); ++e)
        {
          if (heads.find(edge_old_revision(e)) == heads.end())
            {
              oss << _("*** THIS REVISION WILL CREATE DIVERGENCE ***") << "\n\n";
              break;
            }
        }
    }

  utf8 notes(oss.str().c_str());

  utf8 header;
  utf8 summary;

  bool is_date_fmt_valid = date_fmt_valid(date_fmt);
  string null_date_fmt("");

  if (!is_date_fmt_valid)
    {
      W(F("date format '%s' cannot be used for commit; using default instead") % date_fmt);
      revision_header(rid, rev, author, date, branch, changelog, null_date_fmt, header);
    }
  else
    {
      revision_header(rid, rev, author, date, branch, changelog, date_fmt, header);
    }
  revision_summary(rev, summary);

  utf8 full_message(instructions() + cancel() + header() + notes() + summary(),
                    origin::internal);

  external input_message;
  external output_message;

  utf8_to_system_best_effort(full_message, input_message);

  E(lua.hook_edit_comment(input_message, output_message),
    origin::user,
    F("edit of log message failed"));

  system_to_utf8(output_message, full_message);

  // look for the cancel notification anywhere in the text.
  // this might be needed in case the user moves it down accidentially
  // and the previous instructions are kept intact
  if (full_message().find(cancel()) == string::npos)
    {
      E(false, origin::user, F("Commit cancelled."));
    }

  // save the message in _MTN/commit so its not lost if something fails below
  work.save_commit_text(full_message);

  message_reader message(full_message());

  // Check the message carefully to make sure the user didn't edit somewhere
  // outside of the author, date, branch or changelog values. The section
  // between the "Changelog: " line from the header and the following line
  // of dashes preceeding the summary is where they should be adding
  // lines. Ideally, there is a blank line following "Changelog:"
  // (preceeding the changelog message) and another blank line preceeding
  // the next line of dashes (following the changelog message) but both of
  // these are optional.

  E(message.read(instructions()), origin::user,
    F("Commit failed. Instructions not found."));

  E(message.read(cancel()), origin::user,
    F("Commit failed. Cancel hint not found."));

  utf8 const AUTHOR(trim_right(_("Author: ")).c_str());
  utf8 const DATE(trim_right(_("Date: ")).c_str());
  utf8 const BRANCH(trim_right(_("Branch: ")).c_str());
  utf8 const CHANGELOG(trim_right(_("Changelog: ")).c_str());

  // ----------------------------------------------------------------------
  // Revision:
  // Parent:
  // Parent:
  // Author:

  size_t pos = header().find(AUTHOR()); // look in unedited header
  I(pos != string::npos);

  string prefix = header().substr(0, pos);
  E(message.read(prefix), origin::user,
    F("Commit failed. Revision/Parent header not found."));

  // Author:

  E(message.read(AUTHOR()), origin::user,
    F("Commit failed. Author header not found."));

  author = message.readline();

  E(!author.empty(), origin::user,
    F("Commit failed. Author value empty."));

  // Date:

  E(message.read(DATE()), origin::user,
    F("Commit failed. Date header not found."));

  string d = message.readline();

  E(!d.empty(), origin::user,
    F("Commit failed. Date value empty."));

  if (!is_date_fmt_valid || date_fmt.empty())
    date = date_t(d);
  else
    date = date_t::from_formatted_localtime(d, date_fmt);

  // Branch:

  E(message.read(BRANCH()), origin::user,
    F("Commit failed. Branch header not found."));

  string b = message.readline();

  E(!b.empty(), origin::user,
    F("Commit failed. Branch value empty."));

  branch = branch_name(b, origin::user);

  string blank = message.readline();
  E(blank == "", origin::user,
    F("Commit failed. Blank line before Changelog header not found."));

  // Changelog:

  E(message.read(CHANGELOG()), origin::user,
    F("Commit failed. Changelog header not found."));

  // remove the summary before extracting the changelog content

  string footer = notes() + summary();

  if (!footer.empty())
    {
      E(message.contains(footer), origin::user,
        F("Commit failed. Change summary not found."));

      E(message.remove(footer), origin::user,
        F("Commit failed. Text following Change summary."));
    }

  string content = trim(message.content()) + '\n';

  log_message = utf8(content, origin::user);

  // remove the backup file now that all values have been extracted
  work.clear_commit_text();
}

void
revert(app_state & app,
       args_vector const & args,
       bool undrop)
{
  roster_t old_roster, new_roster;
  cset preserved;

  E(app.opts.missing || !args.empty() || !app.opts.exclude.empty(),
    origin::user,
    F("you must pass at least one path to 'revert' (perhaps '.')"));

  database db(app);
  workspace work(app);

  parent_map parents;
  work.get_parent_rosters(db, parents);
  E(parents.size() == 1, origin::user,
    F("this command can only be used in a single-parent workspace"));
  old_roster = parent_roster(parents.begin());

  {
    temp_node_id_source nis;
    work.get_current_roster_shape(db, nis, new_roster);
  }

  node_restriction mask(args_to_paths(args),
                        args_to_paths(app.opts.exclude),
                        app.opts.depth,
                        old_roster, new_roster, ignored_file(work),
                        restriction::explicit_includes);

  if (app.opts.missing)
    {
      // --missing is a further filter on the files included by a
      // restriction we first find all missing files included by the
      // specified args and then make a restriction that includes only
      // these missing files.
      set<file_path> missing;
      work.find_missing(new_roster, mask, missing);
      if (missing.empty())
        {
          P(F("no missing files to revert"));
          return;
        }

      std::vector<file_path> missing_files;
      for (set<file_path>::const_iterator i = missing.begin();
           i != missing.end(); i++)
        {
          L(FL("reverting missing file: %s") % *i);
          missing_files.push_back(*i);
        }
      // replace the original mask with a more restricted one
      mask = node_restriction(missing_files,
                              std::vector<file_path>(), app.opts.depth,
                              old_roster, new_roster, ignored_file(work));
    }

  // We want the restricted roster to include all the changes
  // that are to be *kept*. Then, the changes to revert are those
  // from the new roster *back* to the restricted roster

  // The arguments to revert are paths to be reverted *not* paths to be left
  // intact. The restriction formed from these arguments will include the
  // changes to be reverted and excludes the changes to be kept.  To form
  // the correct restricted roster this restriction must be applied to the
  // old and new rosters in reverse order, from new *back* to old.

  roster_t restricted_roster;
  make_restricted_roster(new_roster, old_roster, restricted_roster,
                         mask);

  make_cset(old_roster, restricted_roster, preserved);

  // At this point, all three rosters have accounted for additions,
  // deletions and renames but they all have content hashes from the
  // original old roster. This is fine, when reverting files we want to
  // revert them back to their original content.

  // The preserved cset will be left pending in MTN/revision

  // if/when reverting through the editable_tree interface use
  // make_cset(new_roster, restricted_roster, reverted);
  // to get a cset that gets us back to the restricted roster
  // from the current workspace roster

  node_map const & nodes = restricted_roster.all_nodes();

  for (node_map::const_iterator i = nodes.begin();
       i != nodes.end(); ++i)
    {
      node_id nid = i->first;
      node_t node = i->second;

      if (restricted_roster.is_root(nid))
        continue;

      if (!mask.includes(restricted_roster, nid))
        continue;

      file_path path;
      restricted_roster.get_name(nid, path);

      if (is_file_t(node))
        {
          file_t f = downcast_to_file_t(node);

          bool revert = true;

          if (file_exists(path))
            {
              file_id ident;
              calculate_ident(path, ident);
              // don't touch unchanged files
              if (ident == f->content)
                {
                  L(FL("skipping unchanged %s") % path);
                  revert = false;
                }
              else
                {
                  revert = !undrop;
                }
            }

          if (revert)
            {
              P(F("reverting %s") % path);
              L(FL("reverting %s to [%s]") % path
                % f->content);

              E(db.file_version_exists(f->content), origin::user,
                F("no file version %s found in database for %s")
                % f->content % path);

              file_data dat;
              L(FL("writing file %s to %s")
                % f->content % path);
              db.get_file_version(f->content, dat);
              write_data(path, dat.inner());
            }
        }
      else
        {
          if (!directory_exists(path))
            {
              P(F("recreating %s/") % path);
              mkdir_p(path);
            }
          else
            {
              L(FL("skipping existing %s/") % path);
            }
        }

      // revert attributes on this node -- this doesn't quite catch all cases:
      // if the execute bits are manually set on some path that doesn't have
      // a dormant mtn:execute the execute bits will not be cleared
      // FIXME: check execute bits against mtn:execute explicitly?

      for (attr_map_t::const_iterator a = node->attrs.begin();
           a != node->attrs.end(); ++a)
        {
          L(FL("reverting %s on %s") % a->first() % path);
          if (a->second.first)
            app.lua.hook_set_attribute(a->first(), path,
                                       a->second.second());
          else
            app.lua.hook_clear_attribute(a->first(), path);
        }
    }

  // Included_work is thrown away which effectively reverts any adds,
  // drops and renames it contains. Drops and rename sources will have
  // been rewritten above but this may leave rename targets laying
  // around.

  revision_t remaining;
  make_revision_for_workspace(parent_id(parents.begin()), preserved, remaining);

  // Race.
  work.put_work_rev(remaining);
  work.maybe_update_inodeprints(db);
}

CMD(revert, "revert", "", CMD_REF(workspace), N_("[PATH]..."),
    N_("Reverts files and/or directories"),
    N_("In order to revert the entire workspace, specify \".\" as the "
       "file name."),
    options::opts::depth | options::opts::exclude | options::opts::missing)
{
  revert(app, args, false);
}

CMD(undrop, "undrop", "", CMD_REF(workspace), N_("[PATH]..."),
    N_("Reverses a mistaken 'drop'"),
    N_("If the file was deleted from the workspace, this is the same as 'revert'. "
       "Otherwise, it just removes the 'drop' from the manifest."),
    options::opts::none)
{
  revert(app, args, true);
}

static void
walk_revisions(database & db, const revision_id & from_rev,
               const revision_id & to_rev)
{
  revision_id r = from_rev;
  revision_t rev;

  do
    {
      E(!null_id(r), origin::user,
        F("revision %s it not a child of %s, cannot invert")
        % from_rev % to_rev);

      db.get_revision(r, rev);
      E(rev.edges.size() < 2, origin::user,
        F("revision %s has %d parents, cannot invert")
        % r % rev.edges.size());

      E(rev.edges.size() > 0, origin::user,
        F("revision %s it not a child of %s, cannot invert")
        % from_rev % to_rev);
      r = edge_old_revision (rev.edges.begin());
    }
  while (r != to_rev);
}

CMD(disapprove, "disapprove", "", CMD_REF(review),
    N_("[PARENT-REVISION] CHILD-REVISION"),
    N_("Disapproves a particular revision or revision range"),
    "",
    options::opts::branch | options::opts::messages | options::opts::date |
    options::opts::author | options::opts::auto_update)
{
  database db(app);
  key_store keys(app);
  project_t project(db, app.lua, app.opts);

  if (args.size() < 1 || args.size() > 2)
    throw usage(execid);

  maybe_workspace_updater updater(app, project);

  utf8 log_message("");
  bool log_message_given;
  revision_id child_rev, parent_rev;
  revision_t rev, rev_inverse;
  shared_ptr<cset> cs_inverse(new cset());

  if (args.size() == 1)
    {
      complete(app.opts, app.lua, project, idx(args, 0)(), child_rev);
      db.get_revision(child_rev, rev);

      E(rev.edges.size() == 1, origin::user,
        F("revision %s has %d parents, cannot invert")
        % child_rev % rev.edges.size());

      guess_branch(app.opts, project, child_rev);
      E(!app.opts.branch().empty(), origin::user,
        F("need --branch argument for disapproval"));

      process_commit_message_args(app.opts, log_message_given, log_message,
                                  utf8((FL("disapproval of revision '%s'")
                                        % child_rev).str(),
                                       origin::internal));
    }
  else if (args.size() == 2)
    {
      complete(app.opts, app.lua, project, idx(args, 0)(), parent_rev);
      complete(app.opts, app.lua, project, idx(args, 1)(), child_rev);

      set<revision_id> rev_set;

      rev_set.insert(child_rev);
      rev_set.insert(parent_rev);

      erase_ancestors(db, rev_set);
      if (rev_set.size() > 1)
        {
          set<revision_id> ancestors;
          db.get_common_ancestors (rev_set, ancestors);
          E(ancestors.size() > 0, origin::user,
            F("revisions %s and %s do not share common history, cannot invert")
            % parent_rev % child_rev);
          E(ancestors.size() < 1, origin::user,
            F("revisions share common history"
              ", but %s is not an ancestor of %s, cannot invert")
            % parent_rev % child_rev);
        }

      walk_revisions(db, child_rev, parent_rev);
      db.get_revision(parent_rev, rev);

      E(rev.edges.size() == 1, origin::user,
        F("revision %s has %d parents, cannot invert")
        % child_rev % rev.edges.size());

      guess_branch(app.opts, project, child_rev);
      E(!app.opts.branch().empty(), origin::user,
        F("need --branch argument for disapproval"));

      process_commit_message_args(app.opts, log_message_given, log_message,
                                  utf8((FL("disapproval of revisions "
                                           "'%s'..'%s'")
                                        % parent_rev % child_rev).str(),
                                       origin::internal));
    }

  cache_user_key(app.opts, project, keys, app.lua);

  // for the divergence check, below
  set<revision_id> heads;
  project.get_branch_heads(app.opts.branch, heads,
                           app.opts.ignore_suspend_certs);
  unsigned int old_head_size = heads.size();

  edge_entry const & old_edge (*rev.edges.begin());
  db.get_revision_manifest(edge_old_revision(old_edge),
                               rev_inverse.new_manifest);
  {
    roster_t old_roster, new_roster;
    db.get_roster(edge_old_revision(old_edge), old_roster);
    db.get_roster(child_rev, new_roster);
    make_cset(new_roster, old_roster, *cs_inverse);
  }
  rev_inverse.edges.insert(make_pair(child_rev, cs_inverse));

  {
    transaction_guard guard(db);

    revision_id inv_id;
    revision_data rdat;

    write_revision(rev_inverse, rdat);
    calculate_ident(rdat, inv_id);
    db.put_revision(inv_id, rdat);

    project.put_standard_certs_from_options(app.opts, app.lua,
                                            keys,
                                            inv_id,
                                            app.opts.branch,
                                            log_message);
    guard.commit();
  }

  project.get_branch_heads(app.opts.branch, heads,
                           app.opts.ignore_suspend_certs);
  if (heads.size() > old_head_size && old_head_size > 0) {
    P(F("note: this revision creates divergence\n"
        "note: you may (or may not) wish to run '%s merge'")
      % prog_name);
  }
  updater.maybe_do_update();
}

CMD(mkdir, "mkdir", "", CMD_REF(workspace), N_("[DIRECTORY...]"),
    N_("Creates directories and adds them to the workspace"),
    "",
    options::opts::no_ignore)
{
  if (args.size() < 1)
    throw usage(execid);

  database db(app);
  workspace work(app);

  set<file_path> paths;
  // spin through args and try to ensure that we won't have any collisions
  // before doing any real filesystem modification.  we'll also verify paths
  // against .mtn-ignore here.
  for (args_vector::const_iterator i = args.begin(); i != args.end(); ++i)
    {
      file_path fp = file_path_external(*i);
      require_path_is_nonexistent
        (fp, F("directory '%s' already exists") % fp);

      // we'll treat this as a user (fatal) error.  it really wouldn't make
      // sense to add a dir to .mtn-ignore and then try to add it to the
      // project with a mkdir statement, but one never can tell...
      E(app.opts.no_ignore || !work.ignore_file(fp),
        origin::user,
        F("ignoring directory '%s' [see .mtn-ignore]") % fp);

      paths.insert(fp);
    }

  // this time, since we've verified that there should be no collisions,
  // we'll just go ahead and do the filesystem additions.
  for (set<file_path>::const_iterator i = paths.begin(); i != paths.end(); ++i)
    mkdir_p(*i);

  work.perform_additions(db, paths, false, !app.opts.no_ignore);
}

void perform_add(app_state & app,
                 database & db,
                 workspace & work,
                 vector<file_path> roots)
{
  set<file_path> paths;
  bool add_recursive = app.opts.recursive;
  if (app.opts.unknown)
    {
      path_restriction mask(roots, args_to_paths(app.opts.exclude),
                            app.opts.depth, ignored_file(work));
      set<file_path> ignored;

      // if no starting paths have been specified use the workspace root
      if (roots.empty())
        roots.push_back(file_path());

      work.find_unknown_and_ignored(db, mask, roots, paths, ignored);

      work.perform_additions(db, ignored,
                                 add_recursive, !app.opts.no_ignore);
    }
  else
    paths = set<file_path>(roots.begin(), roots.end());

  work.perform_additions(db, paths, add_recursive, !app.opts.no_ignore);
}

CMD(add, "add", "", CMD_REF(workspace), N_("[PATH]..."),
    N_("Adds files to the workspace"),
    "",
    options::opts::unknown | options::opts::no_ignore |
    options::opts::recursive)
{
  if (!app.opts.unknown && (args.size() < 1))
    throw usage(execid);

  database db(app);
  workspace work(app);

  vector<file_path> roots = args_to_paths(args);

  perform_add(app, db, work, roots);
}

void perform_drop(app_state & app,
                  database & db,
                  workspace & work,
                  vector<file_path> roots)
{
  set<file_path> paths;
  if (app.opts.missing)
    {
      temp_node_id_source nis;
      roster_t current_roster_shape;
      work.get_current_roster_shape(db, nis, current_roster_shape);
      node_restriction mask(roots,
                            args_to_paths(app.opts.exclude),
                            app.opts.depth,
                            current_roster_shape, ignored_file(work));
      work.find_missing(current_roster_shape, mask, paths);
    }
  else
    {
      paths = set<file_path>(roots.begin(), roots.end());
    }

  work.perform_deletions(db, paths,
                             app.opts.recursive, app.opts.bookkeep_only);
}
CMD(drop, "drop", "rm", CMD_REF(workspace), N_("[PATH]..."),
    N_("Drops files from the workspace"),
    "",
    options::opts::bookkeep_only | options::opts::missing | options::opts::recursive)
{
  if (!app.opts.missing && (args.size() < 1))
    throw usage(execid);

  database db(app);
  workspace work(app);

  perform_drop(app, db, work, args_to_paths(args));
}


CMD(rename, "rename", "mv", CMD_REF(workspace),
    N_("SRC DEST\n"
       "SRC1 [SRC2 [...]] DEST_DIR"),
    N_("Renames entries in the workspace"),
    "",
    options::opts::bookkeep_only)
{
  if (args.size() < 2)
    throw usage(execid);

  database db(app);
  workspace work(app);

  utf8 dstr = args.back();
  file_path dst_path = file_path_external(dstr);

  set<file_path> src_paths;
  for (size_t i = 0; i < args.size()-1; i++)
    {
      file_path s = file_path_external(idx(args, i));
      src_paths.insert(s);
    }

  //this catches the case where the user specifies a directory 'by convention'
  //that doesn't exist.  the code in perform_rename already handles the proper
  //cases for more than one source item.
  if (src_paths.size() == 1 && dstr()[dstr().size() -1] == '/')
    if (get_path_status(*src_paths.begin()) != path::directory)
      E(get_path_status(dst_path) == path::directory, origin::user,
        F(_("The specified target directory %s/ doesn't exist.")) % dst_path);

  work.perform_rename(db, src_paths, dst_path, app.opts.bookkeep_only);
}


CMD(pivot_root, "pivot_root", "", CMD_REF(workspace), N_("NEW_ROOT PUT_OLD"),
    N_("Renames the root directory"),
    N_("After this command, the directory that currently "
       "has the name NEW_ROOT "
       "will be the root directory, and the directory "
       "that is currently the root "
       "directory will have name PUT_OLD.\n"
       "Use of --bookkeep-only is NOT recommended."),
    options::opts::bookkeep_only | options::opts::move_conflicting_paths)
{
  if (args.size() != 2)
    throw usage(execid);

  database db(app);
  workspace work(app);
  file_path new_root = file_path_external(idx(args, 0));
  file_path put_old = file_path_external(idx(args, 1));
  work.perform_pivot_root(db, new_root, put_old,
                          app.opts.bookkeep_only,
                          app.opts.move_conflicting_paths);
}

CMD(status, "status", "", CMD_REF(informative), N_("[PATH]..."),
    N_("Shows workspace's status information"),
    "",
    options::opts::depth | options::opts::exclude)
{
  roster_t new_roster;
  parent_map old_rosters;
  revision_t rev;
  temp_node_id_source nis;

  database db(app);
  project_t project(db, app.lua, app.opts);
  workspace work(app);

  string date_fmt = get_date_format(app.opts, app.lua, date_time_long);

  if (!date_fmt_valid(date_fmt))
    W(F("date format '%s' cannot be used for commit") % date_fmt);

  work.get_parent_rosters(db, old_rosters);
  work.get_current_roster_shape(db, nis, new_roster);

  node_restriction mask(args_to_paths(args),
                        args_to_paths(app.opts.exclude),
                        app.opts.depth,
                        old_rosters, new_roster, ignored_file(work));

  work.update_current_roster_from_filesystem(new_roster, mask);
  make_restricted_revision(old_rosters, new_roster, mask, rev);

  vector<bisect::entry> info;
  work.get_bisect_info(info);

  if (!info.empty())
    {
      bisect::entry start = *info.begin();
      I(start.first == bisect::start);

      if (old_rosters.size() == 1)
        {
          revision_id current_id = parent_id(*old_rosters.begin());
          if (start.second != current_id)
            P(F("bisection from revision %s in progress") % start.second);
        }
    }

  revision_id rid;
  string author;
  key_store keys(app);
  key_identity_info key;

  try
    {
      get_user_key(app.opts, app.lua, db, keys, project, key.id, cache_disable);
      project.complete_key_identity_from_id(keys, app.lua, key);

      if (!app.lua.hook_get_author(app.opts.branch, key, author))
        author = key.official_name();
    }
  catch (recoverable_failure & rf)
    {
      // If we can't figure out which key would be used for commit, that's no reason
      // to make status fail.
      if (rf.caused_by() == origin::user)
        {
          author = "???";
        }
      else
        throw;
    }

  calculate_ident(rev, rid);

  set<branch_name> old_branches;
  get_old_branch_names(db, old_rosters, old_branches);

  utf8 changelog;
  work.read_user_log(changelog);

  utf8 header;
  utf8 summary;

  revision_header(rid, rev, author, date_t::now(), app.opts.branch, changelog,
                  date_fmt, header);
  revision_summary(rev, summary);

  external header_external;
  external summary_external;

  utf8_to_system_best_effort(header, header_external);
  utf8_to_system_best_effort(summary, summary_external);

  cout << header_external;

  if (!old_branches.empty() &&
      old_branches.find(app.opts.branch) == old_branches.end())
    {
      cout << string(70, '-') << '\n'
           << _("*** THIS REVISION WILL CREATE A NEW BRANCH ***") << "\n\n";
      for (set<branch_name>::const_iterator i = old_branches.begin();
           i != old_branches.end(); ++i)
        cout << _("Old Branch: ") << *i << '\n';
      cout << _("New Branch: ") << app.opts.branch << "\n\n";
    }
  set<revision_id> heads;
  project.get_branch_heads(app.opts.branch, heads, false);
  if (!heads.empty())
    {
      for (edge_map::const_iterator e = rev.edges.begin();
           e != rev.edges.end(); ++e)
        {
          if (heads.find(edge_old_revision(e)) == heads.end())
            {
              cout << _("*** THIS REVISION WILL CREATE DIVERGENCE ***") << "\n\n";
              break;
            }
        }
    }

  cout << summary_external;
}

CMD(checkout, "checkout", "co", CMD_REF(tree), N_("[DIRECTORY]"),
    N_("Checks out a revision from the database into a directory"),
    N_("If a revision is given, that's the one that will be checked out.  "
       "Otherwise, it will be the head of the branch (given or implicit).  "
       "If no directory is given, the branch name will be used as directory."),
    options::opts::branch | options::opts::revision |
    options::opts::move_conflicting_paths)
{
  revision_id revid;
  system_path dir;

  database db(app);
  project_t project(db, app.lua, app.opts);
  transaction_guard guard(db, false);

  if (args.size() > 1 || app.opts.revision.size() > 1)
    throw usage(execid);

  if (app.opts.revision.empty())
    {
      // use branch head revision
      E(!app.opts.branch().empty(), origin::user,
        F("use --revision or --branch to specify what to checkout"));

      set<revision_id> heads;
      project.get_branch_heads(app.opts.branch, heads,
                               app.opts.ignore_suspend_certs);
      E(!heads.empty(), origin::user,
        F("branch '%s' is empty") % app.opts.branch);
      if (heads.size() > 1)
        {
          P(F("branch %s has multiple heads:") % app.opts.branch);
          for (set<revision_id>::const_iterator i = heads.begin(); i != heads.end(); ++i)
            P(i18n_format("  %s")
              % describe_revision(app.opts, app.lua, project, *i));
          P(F("choose one with '%s checkout -r<id>'") % prog_name);
          E(false, origin::user,
            F("branch %s has multiple heads") % app.opts.branch);
        }
      revid = *(heads.begin());
    }
  else if (app.opts.revision.size() == 1)
    {
      // use specified revision
      complete(app.opts, app.lua, project, idx(app.opts.revision, 0)(), revid);

      guess_branch(app.opts, project, revid);

      I(!app.opts.branch().empty());

      E(project.revision_is_in_branch(revid, app.opts.branch),
        origin::user,
        F("revision %s is not a member of branch %s")
        % revid % app.opts.branch);
    }

  // we do this part of the checking down here, because it is legitimate to
  // do
  //  $ mtn co -r h:net.venge.monotone
  // and have mtn guess the branch, and then use that branch name as the
  // default directory.  But in this case the branch name will not be set
  // until after the guess_branch() call above:
  {
    bool checkout_dot = false;

    if (args.empty())
      {
        // No checkout dir specified, use branch name for dir.
        E(!app.opts.branch().empty(), origin::user,
          F("you must specify a destination directory"));
        dir = system_path(app.opts.branch(), origin::user);
      }
    else
      {
        // Checkout to specified dir.
        dir = system_path(idx(args, 0));
        if (idx(args, 0) == utf8("."))
          checkout_dot = true;
      }

    if (!checkout_dot)
      require_path_is_nonexistent
        (dir, F("checkout directory '%s' already exists") % dir);
  }

  workspace::create_workspace(app.opts, app.lua, dir);
  workspace work(app);

  roster_t empty_roster, current_roster;

  L(FL("checking out revision %s to directory %s")
    % revid % dir);
  db.get_roster(revid, current_roster);

  revision_t workrev;
  make_revision_for_workspace(revid, cset(), workrev);
  work.put_work_rev(workrev);

  cset checkout;
  make_cset(empty_roster, current_roster, checkout);

  content_merge_checkout_adaptor wca(db);
  work.perform_content_update(empty_roster, current_roster, checkout, wca, false,
                              app.opts.move_conflicting_paths);

  work.maybe_update_inodeprints(db);
  guard.commit();
}

CMD_GROUP(attr, "attr", "", CMD_REF(workspace),
          N_("Manages file attributes"),
          N_("This command is used to set, get or drop file attributes."));

// WARNING: this function is used by both attr_drop and AUTOMATE drop_attribute
// don't change anything that affects the automate interface contract

static void
drop_attr(app_state & app, args_vector const & args)
{
  database db(app);
  workspace work(app);

  roster_t old_roster;
  temp_node_id_source nis;

  work.get_current_roster_shape(db, nis, old_roster);

  file_path path = file_path_external(idx(args, 0));

  E(old_roster.has_node(path), origin::user,
    F("Unknown path '%s'") % path);

  roster_t new_roster = old_roster;
  node_t node = new_roster.get_node_for_update(path);

  // Clear all attrs (or a specific attr).
  if (args.size() == 1)
    {
      for (attr_map_t::iterator i = node->attrs.begin();
           i != node->attrs.end(); ++i)
        i->second = make_pair(false, "");
    }
  else
    {
      I(args.size() == 2);
      attr_key a_key = typecast_vocab<attr_key>(idx(args, 1));
      E(node->attrs.find(a_key) != node->attrs.end(), origin::user,
        F("Path '%s' does not have attribute '%s'")
        % path % a_key);
      node->attrs[a_key] = make_pair(false, "");
    }

  cset cs;
  make_cset(old_roster, new_roster, cs);

  content_merge_empty_adaptor empty;
  work.perform_content_update(old_roster, new_roster, cs, empty);

  parent_map parents;
  work.get_parent_rosters(db, parents);

  revision_t new_work;
  make_revision_for_workspace(parents, new_roster, new_work);
  work.put_work_rev(new_work);
}

CMD(attr_drop, "drop", "", CMD_REF(attr), N_("PATH [ATTR]"),
    N_("Removes attributes from a file"),
    N_("If no attribute is specified, this command removes all attributes "
       "attached to the file given in PATH.  Otherwise only removes the "
       "attribute specified in ATTR."),
    options::opts::none)
{
  if (args.size() != 1 && args.size() != 2)
    throw usage(execid);

  drop_attr(app, args);
}

CMD(attr_get, "get", "", CMD_REF(attr), N_("PATH [ATTR]"),
    N_("Gets the values of a file's attributes"),
    N_("If no attribute is specified, this command prints all attributes "
       "attached to the file given in PATH.  Otherwise it only prints the "
       "attribute specified in ATTR."),
    options::opts::none)
{
  if (args.size() != 1 && args.size() != 2)
    throw usage(execid);

  roster_t new_roster;
  temp_node_id_source nis;

  database db(app);
  workspace work(app);
  work.get_current_roster_shape(db, nis, new_roster);

  file_path path = file_path_external(idx(args, 0));

  E(new_roster.has_node(path), origin::user, F("Unknown path '%s'") % path);
  const_node_t node = new_roster.get_node(path);

  if (args.size() == 1)
    {
      bool has_any_live_attrs = false;
      for (attr_map_t::const_iterator i = node->attrs.begin();
           i != node->attrs.end(); ++i)
        if (i->second.first)
          {
            cout << path << " : "
                 << i->first << '='
                 << i->second.second << '\n';
            has_any_live_attrs = true;
          }
      if (!has_any_live_attrs)
        cout << F("No attributes for '%s'") % path << '\n';
    }
  else
    {
      I(args.size() == 2);
      attr_key a_key = typecast_vocab<attr_key>(idx(args, 1));
      attr_map_t::const_iterator i = node->attrs.find(a_key);
      if (i != node->attrs.end() && i->second.first)
        cout << path << " : "
             << i->first << '='
             << i->second.second << '\n';
      else
        cout << (F("No attribute '%s' on path '%s'")
                 % a_key % path) << '\n';
    }
}

// WARNING: this function is used by both attr_set and AUTOMATE set_attribute
// don't change anything that affects the automate interface contract

static void
set_attr(app_state & app, args_vector const & args)
{
  database db(app);
  workspace work(app);

  roster_t old_roster;
  temp_node_id_source nis;

  work.get_current_roster_shape(db, nis, old_roster);

  file_path path = file_path_external(idx(args, 0));

  E(old_roster.has_node(path), origin::user,
    F("Unknown path '%s'") % path);

  roster_t new_roster = old_roster;
  node_t node = new_roster.get_node_for_update(path);

  attr_key a_key = typecast_vocab<attr_key>(idx(args, 1));
  attr_value a_value = typecast_vocab<attr_value>(idx(args, 2));

  node->attrs[a_key] = make_pair(true, a_value);

  cset cs;
  make_cset(old_roster, new_roster, cs);

  content_merge_empty_adaptor empty;
  work.perform_content_update(old_roster, new_roster, cs, empty);

  parent_map parents;
  work.get_parent_rosters(db, parents);

  revision_t new_work;
  make_revision_for_workspace(parents, new_roster, new_work);
  work.put_work_rev(new_work);
}

CMD(attr_set, "set", "", CMD_REF(attr), N_("PATH ATTR VALUE"),
    N_("Sets an attribute on a file"),
    N_("Sets the attribute given on ATTR to the value specified in VALUE "
       "for the file mentioned in PATH."),
    options::opts::none)
{
  if (args.size() != 3)
    throw usage(execid);

  set_attr(app, args);
}

// Name: get_attributes
// Arguments:
//   1: file / directory name
// Added in: 1.0
// Renamed from attributes to get_attributes in: 5.0
// Purpose: Prints all attributes for the specified path
// Output format: basic_io formatted output, each attribute has its own stanza:
//
// 'format_version'
//         used in case this format ever needs to change.
//         format: ('format_version', the string "1" currently)
//         occurs: exactly once
// 'attr'
//         represents an attribute entry
//         format: ('attr', name, value), ('state', [unchanged|changed|added|dropped])
//         occurs: zero or more times
//
// Error conditions: If the path has no attributes, prints only the
//                   format version, if the file is unknown, escalates
CMD_AUTOMATE(get_attributes, N_("PATH"),
             N_("Prints all attributes for the specified path"),
             "",
             options::opts::none)
{
  E(!args.empty(), origin::user,
    F("wrong argument count"));

  database db(app);
  workspace work(app);

  // retrieve the path
  file_path path = file_path_external(idx(args,0));

  roster_t base, current;
  parent_map parents;
  temp_node_id_source nis;

  // get the base and the current roster of this workspace
  work.get_current_roster_shape(db, nis, current);
  work.get_parent_rosters(db, parents);
  E(parents.size() == 1, origin::user,
    F("this command can only be used in a single-parent workspace"));
  base = parent_roster(parents.begin());

  E(current.has_node(path), origin::user,
    F("Unknown path '%s'") % path);

  // create the printer
  basic_io::printer pr;

  // the current node holds all current attributes (unchanged and new ones)
  const_node_t n = current.get_node(path);
  for (attr_map_t::const_iterator i = n->attrs.begin();
       i != n->attrs.end(); ++i)
  {
    std::string value(i->second.second());
    std::string state;

    // if if the first value of the value pair is false this marks a
    // dropped attribute
    if (!i->second.first)
      {
        // if the attribute is dropped, we should have a base roster
        // with that node. we need to check that for the attribute as well
        // because if it is dropped there as well it was already deleted
        // in any previous revision
        I(base.has_node(path));

        const_node_t prev_node = base.get_node(path);

        // find the attribute in there
        attr_map_t::const_iterator j = prev_node->attrs.find(i->first);
        I(j != prev_node->attrs.end());

        // was this dropped before? then ignore it
        if (!j->second.first) { continue; }

        state = "dropped";
        // output the previous (dropped) value later
        value = j->second.second();
      }
    // this marks either a new or an existing attribute
    else
      {
        if (base.has_node(path))
          {
            const_node_t prev_node = base.get_node(path);
            attr_map_t::const_iterator j =
              prev_node->attrs.find(i->first);

            // the attribute is new if it either hasn't been found
            // in the previous roster or has been deleted there
            if (j == prev_node->attrs.end() || !j->second.first)
              {
                state = "added";
              }
            // check if the attribute's value has been changed
            else if (i->second.second() != j->second.second())
              {
                state = "changed";
              }
            else
              {
                state = "unchanged";
              }
          }
        // its added since the whole node has been just added
        else
          {
            state = "added";
          }
      }

    basic_io::stanza st;
    st.push_str_triple(basic_io::syms::attr, i->first(), value);
    st.push_str_pair(symbol("state"), state);
    pr.print_stanza(st);
  }

  // print the output
  output.write(pr.buf.data(), pr.buf.size());
}

// Name: set_attribute
// Arguments:
//   1: file / directory name
//   2: attribute key
//   3: attribute value
// Added in: 5.0
// Purpose: Edits the workspace revision and sets an attribute on a certain path
//
// Error conditions: If PATH is unknown in the new roster, prints an error and
//                   exits with status 1.
CMD_AUTOMATE(set_attribute, N_("PATH KEY VALUE"),
             N_("Sets an attribute on a certain path"),
             "",
             options::opts::none)
{
  E(args.size() == 3, origin::user,
    F("wrong argument count"));

  set_attr(app, args);
}

// Name: drop_attribute
// Arguments:
//   1: file / directory name
//   2: attribute key (optional)
// Added in: 5.0
// Purpose: Edits the workspace revision and drops an attribute or all
//          attributes of the specified path
//
// Error conditions: If PATH is unknown in the new roster or the specified
//                   attribute key is unknown, prints an error and exits with
//                   status 1.
CMD_AUTOMATE(drop_attribute, N_("PATH [KEY]"),
             N_("Drops an attribute or all of them from a certain path"),
             "",
             options::opts::none)
{
  E(args.size() ==1 || args.size() == 2, origin::user,
    F("wrong argument count"));

  drop_attr(app, args);
}
void perform_commit(app_state & app,
                    database & db,
                    workspace & work,
                    project_t & project,
                    commands::command_id const & execid,
                    vector<file_path> const & paths)
{
  key_store keys(app);
<<<<<<< HEAD
  workspace work(app);
  project_t project(db, app.lua, app.opts);

  E(project.branch_exists(app.opts.branch), origin::user,
    F("branch '%s' does not exist, perhaps you want 'create_branch'")
    % app.opts.branch);

=======
>>>>>>> f645711b

  utf8 log_message("");
  bool log_message_given;
  revision_t restricted_rev;
  parent_map old_rosters;
  roster_t new_roster;
  temp_node_id_source nis;
  cset excluded;

  string date_fmt = get_date_format(app.opts, app.lua, date_time_long);

  work.get_parent_rosters(db, old_rosters);
  work.get_current_roster_shape(db, nis, new_roster);

  node_restriction mask(paths,
                        args_to_paths(app.opts.exclude),
                        app.opts.depth,
                        old_rosters, new_roster, ignored_file(work));

  work.update_current_roster_from_filesystem(new_roster, mask);
  make_restricted_revision(old_rosters, new_roster, mask, restricted_rev,
                           excluded, join_words(execid));
  restricted_rev.check_sane();
  E(restricted_rev.is_nontrivial(), origin::user, F("no changes to commit"));

  set<branch_name> old_branches;
  get_old_branch_names(db, old_rosters, old_branches);

  revision_id restricted_rev_id;
  calculate_ident(restricted_rev, restricted_rev_id);

  // We need the 'if' because guess_branch will try to override any branch
  // picked up from _MTN/options.
  if (app.opts.branch().empty())
    {
      branch_name branchname, bn_candidate;
      for (edge_map::iterator i = restricted_rev.edges.begin();
           i != restricted_rev.edges.end();
           i++)
        {
          // this will prefer --branch if it was set
          guess_branch(app.opts, project, edge_old_revision(i),
                       bn_candidate);
          E(branchname() == "" || branchname == bn_candidate, origin::user,
            F("parent revisions of this commit are in different branches:\n"
              "'%s' and '%s'.\n"
              "please specify a branch name for the commit, with --branch.")
            % branchname % bn_candidate);
          branchname = bn_candidate;
        }

      app.opts.branch = branchname;
    }

  // now that we have an (unedited) branch name, let the hook decide if the
  // changes should get committed at all
  revision_data rev_data;
  write_revision(restricted_rev, rev_data);

  bool changes_validated;
  string reason;

  app.lua.hook_validate_changes(rev_data, app.opts.branch,
                                changes_validated, reason);

  E(changes_validated, origin::user,
    F("changes rejected by hook: %s") % reason);

  if (global_sanity.debug_p())
    {
      L(FL("new manifest '%s'\n"
           "new revision '%s'\n")
        % restricted_rev.new_manifest
        % restricted_rev_id);
    }

  process_commit_message_args(app.opts, log_message_given, log_message);

  E(!(log_message_given && work.has_contents_user_log() &&
      app.opts.msgfile() != "_MTN/log"), origin::user,
    F("_MTN/log is non-empty and log message "
      "was specified on command line\n"
      "perhaps move or delete _MTN/log,\n"
      "or remove --message/--message-file from the command line?"));

  date_t date;
  date_t now = date_t::now();
  string author = app.opts.author();

  if (app.opts.date_given)
    {
      date = app.opts.date;
      L(FL("using specified commit date %s") % date);
    }
  else
    {
      date = now;
      L(FL("using current commit date %s") % date);
    }

  if (author.empty())
    {
      key_identity_info key;
      get_user_key(app.opts, app.lua, db, keys, project, key.id, cache_disable);
      project.complete_key_identity_from_id(keys, app.lua, key);

      if (!app.lua.hook_get_author(app.opts.branch, key, author))
        author = key.official_name();
    }

  if (!log_message_given)
    {
      // This call handles _MTN/log.
      get_log_message_interactively(app.lua, work, project,
                                    restricted_rev_id, restricted_rev,
                                    author, date, app.opts.branch, old_branches,
                                    date_fmt, log_message);

      // We only check for empty log messages when the user entered them
      // interactively.  Consensus was that if someone wanted to explicitly
      // type --message="", then there wasn't any reason to stop them.
      // FIXME: perhaps there should be no changelog cert in this case.

      E(log_message().find_first_not_of("\n\r\t ") != string::npos,
        origin::user,
        F("empty log message; commit canceled"));

      // We save interactively entered log messages to _MTN/log, so if
      // something goes wrong, the next commit will pop up their old
      // log message by default. We only do this for interactively
      // entered messages, because otherwise 'monotone commit -mfoo'
      // giving an error, means that after you correct that error and
      // hit up-arrow to try again, you get an "_MTN/log non-empty and
      // message given on command line" error... which is annoying.

      work.write_user_log(log_message);
    }

  // If the hook doesn't exist, allow the message to be used.
  bool message_validated;
  reason.clear();

  app.lua.hook_validate_commit_message(log_message, rev_data, app.opts.branch,
                                       message_validated, reason);
  E(message_validated, origin::user,
    F("log message rejected by hook: %s") % reason);

  cache_user_key(app.opts, project, keys, app.lua);

  // for the divergence check, below
  set<revision_id> heads;
  project.get_branch_heads(app.opts.branch, heads,
                           app.opts.ignore_suspend_certs);
  unsigned int old_head_size = heads.size();

  P(F("beginning commit on branch '%s'") % app.opts.branch);

  {
    transaction_guard guard(db);

    if (db.revision_exists(restricted_rev_id))
      W(F("revision %s already in database")
        % restricted_rev_id);
    else
      {
        if (global_sanity.debug_p())
          L(FL("inserting new revision %s")
            % restricted_rev_id);

        for (edge_map::const_iterator edge = restricted_rev.edges.begin();
             edge != restricted_rev.edges.end();
             edge++)
          {
            // process file deltas or new files
            cset const & cs = edge_changes(edge);

            for (map<file_path, pair<file_id, file_id> >::const_iterator
                   i = cs.deltas_applied.begin();
                 i != cs.deltas_applied.end(); ++i)
              {
                file_path path = i->first;

                file_id old_content = i->second.first;
                file_id new_content = i->second.second;

                if (db.file_version_exists(new_content))
                  {
                    if (global_sanity.debug_p())
                      L(FL("skipping file delta %s, already in database")
                        % delta_entry_dst(i));
                  }
                else if (db.file_version_exists(old_content))
                  {
                    if (global_sanity.debug_p())
                      L(FL("inserting delta %s -> %s")
                        % old_content % new_content);

                    file_data old_data;
                    data new_data;
                    db.get_file_version(old_content, old_data);
                    read_data(path, new_data);
                    // sanity check
                    file_id tid;
                    calculate_ident(file_data(new_data), tid);
                    E(tid == new_content, origin::system,
                      F("file '%s' modified during commit, aborting")
                      % path);
                    delta del;
                    diff(old_data.inner(), new_data, del);
                    db.put_file_version(old_content,
                                            new_content,
                                            file_delta(del));
                  }
                else
                  // If we don't err out here, the database will later.
                  E(false, origin::no_fault,
                    F("Your database is missing version %s of file '%s'")
                    % old_content % path);
              }

            for (map<file_path, file_id>::const_iterator
                   i = cs.files_added.begin();
                 i != cs.files_added.end(); ++i)
              {
                file_path path = i->first;
                file_id new_content = i->second;

                if (global_sanity.debug_p())
                  L(FL("inserting full version %s") % new_content);
                data new_data;
                read_data(path, new_data);
                // sanity check
                file_id tid;
                calculate_ident(file_data(new_data), tid);
                E(tid == new_content, origin::user,
                  F("file '%s' modified during commit, aborting")
                  % path);
                db.put_file(new_content, file_data(new_data));
              }
          }

        revision_data rdat;
        write_revision(restricted_rev, rdat);
        db.put_revision(restricted_rev_id, rdat);
      }

    // if no --date option was specified and the user didn't edit the date
    // update it to reflect the current time.

    if (date == now && !app.opts.date_given)
      {
        date = date_t::now();
        L(FL("updating commit date %s") % date);
      }

    project.put_standard_certs(keys,
                               restricted_rev_id,
                               app.opts.branch,
                               log_message,
                               date,
                               author);
    guard.commit();
  }

  // the workspace should remember the branch we just committed to.
  work.set_options(app.opts, app.lua, true);

  // the work revision is now whatever changes remain on top of the revision
  // we just checked in.
  revision_t remaining;
  make_revision_for_workspace(restricted_rev_id, excluded, remaining);

  // small race condition here...
  work.put_work_rev(remaining);
  P(F("committed revision %s") % restricted_rev_id);

  work.blank_user_log();

  project.get_branch_heads(app.opts.branch, heads,
                           app.opts.ignore_suspend_certs);
  if (heads.size() > old_head_size && old_head_size > 0) {
    P(F("note: this revision creates divergence\n"
        "note: you may (or may not) wish to run '%s merge'")
      % prog_name);
  }

  work.maybe_update_inodeprints(db);

  {
    // Tell lua what happened. Yes, we might lose some information
    // here, but it's just an indicator for lua, eg. to post stuff to
    // a mailing list. If the user *really* cares about cert validity,
    // multiple certs with same name, etc. they can inquire further,
    // later.
    map<cert_name, cert_value> certs;
    vector<cert> ctmp;
    project.get_revision_certs(restricted_rev_id, ctmp);
    for (vector<cert>::const_iterator i = ctmp.begin();
         i != ctmp.end(); ++i)
      certs.insert(make_pair(i->name, i->value));

    revision_data rdat;
    db.get_revision(restricted_rev_id, rdat);
    app.lua.hook_note_commit(restricted_rev_id, rdat, certs);
  }
}

CMD(commit, "commit", "ci", CMD_REF(workspace), N_("[PATH]..."),
    N_("Commits workspace changes to the database"),
    "",
    options::opts::branch | options::opts::messages |
    options::opts::date | options::opts::author | options::opts::depth |
    options::opts::exclude)
{
  database db(app);
  workspace work(app);
  project_t project(db);
  perform_commit(app, db, work, project, execid, args_to_paths(args));
}

CMD_NO_WORKSPACE(setup, "setup", "", CMD_REF(tree), N_("[DIRECTORY]"),
    N_("Sets up a new workspace directory"),
    N_("If no directory is specified, uses the current directory."),
    options::opts::branch)
{
  if (args.size() > 1)
    throw usage(execid);

  E(!app.opts.branch().empty(), origin::user,
    F("need --branch argument for setup"));

  string dir;
  if (args.size() == 1)
      dir = idx(args,0)();
  else
      dir = ".";

  system_path workspace_dir(dir, origin::user);
  system_path _MTN_dir(workspace_dir / bookkeeping_root_component);

  require_path_is_nonexistent
    (_MTN_dir, F("bookkeeping directory already exists in '%s'")
     % workspace_dir);

  // only try to remove the complete workspace directory
  // if we're about to create it anyways
  directory_cleanup_helper remove_on_fail(
    directory_exists(workspace_dir) ? _MTN_dir : workspace_dir
  );

  database_path_helper helper(app.lua);
  helper.maybe_set_default_alias(app.opts);

  database db(app);
  db.create_if_not_exists();
  db.ensure_open();

  workspace::create_workspace(app.opts, app.lua, workspace_dir);

  workspace work(app);
  revision_t rev;
  make_revision_for_workspace(revision_id(), cset(), rev);
  work.put_work_rev(rev);

  remove_on_fail.commit();
}

CMD_NO_WORKSPACE(import, "import", "", CMD_REF(tree), N_("DIRECTORY"),
  N_("Imports the contents of a directory into a branch"),
  "",
  options::opts::branch | options::opts::revision |
  options::opts::messages |
  options::opts::dryrun |
  options::opts::no_ignore | options::opts::exclude |
  options::opts::author | options::opts::date)
{
  revision_id ident;
  system_path dir;
  database db(app);
  project_t project(db, app.lua, app.opts);

  E(args.size() == 1, origin::user,
    F("you must specify a directory to import"));

  if (app.opts.revision.size() == 1)
    {
      // use specified revision
      complete(app.opts, app.lua, project, idx(app.opts.revision, 0)(), ident);

      guess_branch(app.opts, project, ident);

      I(!app.opts.branch().empty());

      E(project.revision_is_in_branch(ident, app.opts.branch),
        origin::user,
        F("revision %s is not a member of branch %s")
        % ident % app.opts.branch);
    }
  else
    {
      // use branch head revision
      E(!app.opts.branch().empty(), origin::user,
        F("use --revision or --branch to specify the parent revision for the import"));

      set<revision_id> heads;
      project.get_branch_heads(app.opts.branch, heads,
                               app.opts.ignore_suspend_certs);
      if (heads.size() > 1)
        {
          P(F("branch %s has multiple heads:") % app.opts.branch);
          for (set<revision_id>::const_iterator i = heads.begin(); i != heads.end(); ++i)
            P(i18n_format("  %s")
              % describe_revision(app.opts, app.lua, project, *i));
          P(F("choose one with '%s import -r<id>'") % prog_name);
          E(false, origin::user,
            F("branch %s has multiple heads") % app.opts.branch);
        }
      if (!heads.empty())
        ident = *(heads.begin());
    }

  dir = system_path(idx(args, 0));
  require_path_is_directory
    (dir,
     F("import directory '%s' doesn't exists") % dir,
     F("import directory '%s' is a file") % dir);

  system_path _MTN_dir = dir / path_component("_MTN");

  require_path_is_nonexistent
    (_MTN_dir, F("bookkeeping directory already exists in '%s'") % dir);

  directory_cleanup_helper remove_on_fail(_MTN_dir);

  workspace::create_workspace(app.opts, app.lua, dir);
  workspace work(app);

  revision_t rev;
  make_revision_for_workspace(ident, cset(), rev);
  work.put_work_rev(rev);

  // prepare stuff for 'add' and so on.
  options save_opts;
  // add --unknown
  save_opts.exclude = app.opts.exclude;
  app.opts.exclude = args_vector();
  app.opts.unknown = true;
  app.opts.recursive = true;
  perform_add(app, db, work, vector<file_path>());
  app.opts.recursive = false;
  app.opts.unknown = false;
  app.opts.exclude = save_opts.exclude;

  // drop --missing
  save_opts.no_ignore = app.opts.no_ignore;
  app.opts.missing = true;
  perform_drop(app, db, work, vector<file_path>());
  app.opts.missing = false;
  app.opts.no_ignore = save_opts.no_ignore;

  // commit
  if (!app.opts.dryrun)
    {
        perform_commit(app, db, work, project,
                       make_command_id("workspace commit"),
                       vector<file_path>());
      remove_on_fail.commit();
    }
  else
    {
      // since the _MTN directory gets removed, don't try to write out
      // _MTN/options at the end
      workspace::used = false;
    }
}

CMD_NO_WORKSPACE(migrate_workspace, "migrate_workspace", "", CMD_REF(tree),
  N_("[DIRECTORY]"),
  N_("Migrates a workspace directory's metadata to the latest format"),
  N_("If no directory is given, defaults to the current workspace."),
  options::opts::none)
{
  if (args.size() > 1)
    throw usage(execid);

  if (args.size() == 1)
    {
      go_to_workspace(system_path(idx(args, 0)));
      workspace::found = true;
    }

  workspace work(app);
  work.migrate_format();

  // FIXME: it seems to be a bit backwards to use the workspace object
  // but reset its usage flag afterwards, but migrate_workspace is a
  // different case: we don't want that this command touches
  // _MTN/options for any other use case than possibly migrating its
  // format and the workspace_migration test enforces that
  workspace::used = false;
}

CMD(refresh_inodeprints, "refresh_inodeprints", "", CMD_REF(tree), "",
    N_("Refreshes the inodeprint cache"),
    "",
    options::opts::none)
{
  database db(app);
  workspace work(app);
  work.enable_inodeprints();
  work.maybe_update_inodeprints(db);
}

CMD_GROUP(bisect, "bisect", "", CMD_REF(informative),
          N_("Search revisions to find where a change first appeared"),
          N_("These commands subdivide a set of revisions into good, bad "
             "and untested subsets and successively narrow the untested set "
             "to find the first revision that introduced some change."));

CMD(reset, "reset", "", CMD_REF(bisect), "",
    N_("Reset the current bisection search"),
    N_("Update the workspace back to the revision from which the bisection "
       "was started and remove all current search information, allowing a new "
       "search to be started."),
    options::opts::none)
{
  if (args.size() != 0)
    throw usage(execid);

  database db(app);
  workspace work(app);
  project_t project(db, app.lua, app.opts);

  vector<bisect::entry> info;
  work.get_bisect_info(info);

  E(!info.empty(), origin::user, F("no bisection in progress"));

  parent_map parents;
  work.get_parent_rosters(db, parents);
  E(parents.size() == 1, origin::user,
    F("this command can only be used in a single-parent workspace"));

  revision_id current_id = parent_id(*parents.begin());

  temp_node_id_source nis;
  roster_t current_roster;
  work.get_current_roster_shape(db, nis, current_roster);
  work.update_current_roster_from_filesystem(current_roster);

  E(parent_roster(parents.begin()) == current_roster, origin::user,
    F("this command can only be used in a workspace with no pending changes"));

  bisect::entry start = *info.begin();
  I(start.first == bisect::start);

  revision_id starting_id = start.second;
  P(F("reset back to %s") % describe_revision(app.opts, app.lua, project, starting_id));

  roster_t starting_roster;
  db.get_roster(starting_id, starting_roster);

  cset update;
  make_cset(current_roster, starting_roster, update);

  content_merge_checkout_adaptor adaptor(db);
  work.perform_content_update(current_roster, starting_roster, update, adaptor);

  revision_t starting_rev;
  cset empty;
  make_revision_for_workspace(starting_id, empty, starting_rev);

  work.put_work_rev(starting_rev);
  work.maybe_update_inodeprints(db);

  // note that the various bisect commands didn't change the workspace
  // branch so this should not need to reset it.

  work.remove_bisect_info();
}

static void
bisect_select(options const & opts, lua_hooks & lua,
              project_t & project,
              vector<bisect::entry> const & info,
              revision_id const & current_id,
              revision_id & selected_id)
{
  graph_loader loader(project.db);
  set<revision_id> good, bad, skipped;

  E(!info.empty(), origin::user,
    F("no bisection in progress"));

  for (vector<bisect::entry>::const_iterator i = info.begin();
       i != info.end(); ++i)
    {
      switch (i->first)
        {
        case bisect::start:
          // ignored the for the purposes of bisection
          // used only by reset after bisection is complete
          break;
        case bisect::good:
          good.insert(i->second);
          break;
        case bisect::bad:
          bad.insert(i->second);
          break;
        case bisect::skipped:
          skipped.insert(i->second);
          break;
        case bisect::update:
          // this value is not persisted, it is only used by the bisect
          // update command to rerun a selection and update based on current
          // bisect information
          I(false);
          break;
        }
    }

  if (good.empty() && !bad.empty())
    {
      P(F("bisecting revisions; %d good; %d bad; %d skipped; specify good revisions to start search")
        % good.size() % bad.size() % skipped.size());
      return;
    }
  else if (!good.empty() && bad.empty())
    {
      P(F("bisecting revisions; %d good; %d bad; %d skipped; specify bad revisions to start search")
        % good.size() % bad.size() % skipped.size());
      return;
    }

  I(!good.empty());
  I(!bad.empty());

  // the initial set of revisions to be searched is the intersection between
  // the good revisions and their descendants and the bad revisions and
  // their ancestors. this clamps the search set between these two sets of
  // revisions.

  // NOTE: this also presupposes that the search is looking for a good->bad
  // transition rather than a bad->good transition.

  set<revision_id> good_descendants(good), bad_ancestors(bad);
  loader.load_descendants(good_descendants);
  loader.load_ancestors(bad_ancestors);

  set<revision_id> search;
  set_intersection(good_descendants.begin(), good_descendants.end(),
                   bad_ancestors.begin(), bad_ancestors.end(),
                   inserter(search, search.end()));

  // the searchable set of revisions excludes those explicitly skipped

  set<revision_id> searchable;
  set_difference(search.begin(), search.end(),
                 skipped.begin(), skipped.end(),
                 inserter(searchable, searchable.begin()));

  // partition the searchable set into three subsets
  // - known good revisions
  // - remaining revisions
  // - known bad revisions

  set<revision_id> good_ancestors(good), bad_descendants(bad);
  loader.load_ancestors(good_ancestors);
  loader.load_descendants(bad_descendants);

  set<revision_id> known_good;
  set_intersection(searchable.begin(), searchable.end(),
                   good_ancestors.begin(), good_ancestors.end(),
                   inserter(known_good, known_good.end()));

  set<revision_id> known_bad;
  set_intersection(searchable.begin(), searchable.end(),
                   bad_descendants.begin(), bad_descendants.end(),
                   inserter(known_bad, known_bad.end()));

  // remove known good and known bad revisions from the searchable set

  set<revision_id> removed;
  set_union(known_good.begin(), known_good.end(),
            known_bad.begin(), known_bad.end(),
            inserter(removed, removed.begin()));

  set<revision_id> remaining;
  set_difference(searchable.begin(), searchable.end(),
                 removed.begin(), removed.end(),
                 inserter(remaining, remaining.end()));

  P(F("bisecting %d revisions; %d good; %d bad; %d skipped; %d remaining")
    % search.size() % known_good.size() % known_bad.size() % skipped.size()
    % remaining.size());

  // remove the current revision from the remaining set so it cannot be
  // chosen as the next update target. this may remove the top bad revision
  // and end the search.
  remaining.erase(current_id);

  if (remaining.empty())
    {
      // when no revisions remain to be tested the bisection ends on the bad
      // revision that is the ancestor of all other bad revisions.

      vector<revision_id> bad_sorted;
      toposort(project.db, bad, bad_sorted);
      revision_id first_bad = *bad_sorted.begin();

      P(F("bisection finished at revision %s")
        % describe_revision(opts, lua, project, first_bad));

      // if the workspace is not already at the ending revision return it as
      // the selected revision so that an update back to this revision
      // happens

      if (current_id != first_bad)
        selected_id = first_bad;
      return;
    }

  // bisection is done by toposorting the remaining revs and using the
  // midpoint of the result as the next revision to test

  vector<revision_id> candidates;
  toposort(project.db, remaining, candidates);

  selected_id = candidates[candidates.size()/2];
}

std::ostream &
operator<<(std::ostream & os,
           bisect::type const type)
{
  switch (type)
    {
    case bisect::start:
      os << "start";
      break;
    case bisect::good:
      os << "good";
      break;
    case bisect::bad:
      os << "bad";
      break;
    case bisect::skipped:
      os << "skip";
      break;
    case bisect::update:
      // this value is not persisted, it is only used by the bisect
      // update command to rerun a selection and update based on current
      // bisect information
      I(false);
    break;
  }
  return os;
}

static void
bisect_update(app_state & app, bisect::type type)
{
  database db(app);
  workspace work(app);
  project_t project(db, app.lua, app.opts);

  parent_map parents;
  work.get_parent_rosters(db, parents);
  E(parents.size() == 1, origin::user,
    F("this command can only be used in a single-parent workspace"));

  revision_id current_id = parent_id(*parents.begin());

  temp_node_id_source nis;
  roster_t current_roster;
  work.get_current_roster_shape(db, nis, current_roster);
  work.update_current_roster_from_filesystem(current_roster);

  E(parent_roster(parents.begin()) == current_roster, origin::user,
    F("this command can only be used in a workspace with no pending changes"));

  set<revision_id> marked_ids;

  // mark the current or specified revisions as good, bad or skipped
  if (app.opts.revision.empty())
    marked_ids.insert(current_id);
  else
    for (args_vector::const_iterator i = app.opts.revision.begin();
         i != app.opts.revision.end(); i++)
      {
        set<revision_id> rids;
        MM(rids);
        MM(*i);
        complete(app.opts, app.lua, project, (*i)(), rids);
        marked_ids.insert(rids.begin(), rids.end());
      }

  vector<bisect::entry> info;
  work.get_bisect_info(info);

  if (info.empty())
    {
      info.push_back(make_pair(bisect::start, current_id));
      P(F("bisection started at revision %s")
        % describe_revision(app.opts, app.lua, project, current_id));
    }

  if (type != bisect::update)
    {
      // don't allow conflicting or redundant settings
      for (vector<bisect::entry>::const_iterator i = info.begin();
           i != info.end(); ++i)
        {
          if (i->first == bisect::start)
            continue;
          if (marked_ids.find(i->second) != marked_ids.end())
            {
              if (type == i->first)
                {
                  W(F("ignored redundant bisect %s on revision %s")
                    % type % i->second);
                  marked_ids.erase(i->second);
                }
              else
                E(false, origin::user, F("conflicting bisect %s/%s on revision %s")
                  % type % i->first % i->second);
            }
        }

      // push back all marked revs with the appropriate type
      for (set<revision_id>::const_iterator i = marked_ids.begin();
           i != marked_ids.end(); ++i)
        info.push_back(make_pair(type, *i));

      work.put_bisect_info(info);
    }

  revision_id selected_id;
  bisect_select(app.opts, app.lua, project, info, current_id, selected_id);
  if (null_id(selected_id))
    return;

  P(F("updating to %s") % describe_revision(app.opts, app.lua, project, selected_id));

  roster_t selected_roster;
  db.get_roster(selected_id, selected_roster);

  cset update;
  make_cset(current_roster, selected_roster, update);

  content_merge_checkout_adaptor adaptor(db);
  work.perform_content_update(current_roster, selected_roster, update, adaptor,
                              true, app.opts.move_conflicting_paths);

  revision_t selected_rev;
  cset empty;
  make_revision_for_workspace(selected_id, empty, selected_rev);

  work.put_work_rev(selected_rev);
  work.maybe_update_inodeprints(db);

  // this may have updated to a revision not in the branch specified by
  // the workspace branch option. however it cannot update the workspace
  // branch option because the new revision may be in multiple branches.
}

CMD(bisect_status, "status", "", CMD_REF(bisect), "",
    N_("Reports on the current status of the bisection search"),
    N_("Lists the total number of revisions in the search set; "
       "the number of revisions that have been determined to be good or bad; "
       "the number of revisions that have been skipped "
       "and the number of revisions remaining to be tested."),
    options::opts::none)
{
  if (args.size() != 0)
    throw usage(execid);

  database db(app);
  workspace work(app);
  project_t project(db, app.lua, app.opts);

  parent_map parents;
  work.get_parent_rosters(db, parents);
  E(parents.size() == 1, origin::user,
    F("this command can only be used in a single-parent workspace"));

  revision_id current_id = parent_id(*parents.begin());

  vector<bisect::entry> info;
  work.get_bisect_info(info);

  revision_id selected_id;
  bisect_select(app.opts, app.lua, project, info, current_id, selected_id);

  if (current_id != selected_id)
    {
      W(F("next revision for bisection testing is %s\n") % selected_id);
      W(F("however this workspace is currently at %s\n") % current_id);
      W(F("run 'bisect update' to update to this revision before testing"));
    }
}

CMD(bisect_update, "update", "", CMD_REF(bisect), "",
    N_("Updates the workspace to the next revision to be tested by bisection"),
    N_("This command can be used if updates by good, bad or skip commands "
       "fail due to blocked paths or other problems."),
    options::opts::move_conflicting_paths)
{
  if (args.size() != 0)
    throw usage(execid);
  bisect_update(app, bisect::update);
}

CMD(bisect_skip, "skip", "", CMD_REF(bisect), "",
    N_("Excludes the current revision or specified revisions from the search"),
    N_("Skipped revisions are removed from the set being searched. Revisions "
       "that cannot be tested for some reason should be skipped."),
    options::opts::revision | options::opts::move_conflicting_paths)
{
  if (args.size() != 0)
    throw usage(execid);
  bisect_update(app, bisect::skipped);
}

CMD(bisect_bad, "bad", "", CMD_REF(bisect), "",
    N_("Marks the current revision or specified revisions as bad"),
    N_("Known bad revisions are removed from the set being searched."),
    options::opts::revision | options::opts::move_conflicting_paths)
{
  if (args.size() != 0)
    throw usage(execid);
  bisect_update(app, bisect::bad);
}

CMD(bisect_good, "good", "", CMD_REF(bisect), "",
    N_("Marks the current revision or specified revisions as good"),
    N_("Known good revisions are removed from the set being searched."),
    options::opts::revision | options::opts::move_conflicting_paths)
{
  if (args.size() != 0)
    throw usage(execid);
  bisect_update(app, bisect::good);
}

// Local Variables:
// mode: C++
// fill-column: 76
// c-file-style: "gnu"
// indent-tabs-mode: nil
// End:
// vim: et:sw=2:sts=2:ts=2:cino=>2s,{s,\:s,+s,t0,g0,^-2,e-2,n-2,p2s,(0,=s:<|MERGE_RESOLUTION|>--- conflicted
+++ resolved
@@ -1493,16 +1493,11 @@
                     vector<file_path> const & paths)
 {
   key_store keys(app);
-<<<<<<< HEAD
-  workspace work(app);
-  project_t project(db, app.lua, app.opts);
 
   E(project.branch_exists(app.opts.branch), origin::user,
     F("branch '%s' does not exist, perhaps you want 'create_branch'")
     % app.opts.branch);
 
-=======
->>>>>>> f645711b
 
   utf8 log_message("");
   bool log_message_given;
@@ -1819,7 +1814,7 @@
 {
   database db(app);
   workspace work(app);
-  project_t project(db);
+  project_t project(db, app.lua, app.opts);
   perform_commit(app, db, work, project, execid, args_to_paths(args));
 }
 
