--- conflicted
+++ resolved
@@ -212,16 +212,12 @@
   
   // The preserved cset will be left pending in MTN/revision 
 
-<<<<<<< HEAD
   MM(included);
   MM(excluded);
-  check_restricted_cset(old_roster, excluded);
-=======
   // if/when reverting through the editable_tree interface use
   // make_cset(new_roster, restricted_roster, reverted); 
   // to get a cset that gets us back to the restricted roster
   // from the current workspace roster
->>>>>>> bfd08cb7
 
   node_map const & nodes = old_roster.all_nodes();
   for (node_map::const_iterator i = nodes.begin();
