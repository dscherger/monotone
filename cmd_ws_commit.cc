--- conflicted
+++ resolved
@@ -559,36 +559,6 @@
   work.maybe_update_inodeprints(db);
 }
 
-<<<<<<< HEAD
-static void
-walk_revisions(database & db, const revision_id & from_rev,
-               const revision_id & to_rev)
-{
-  revision_id r = from_rev;
-  revision_t rev;
-
-  do
-    {
-      E(!null_id(r), origin::user,
-        F("revision %s it not a child of %s, cannot invert")
-        % from_rev % to_rev);
-
-      db.get_revision(r, rev);
-      E(rev.edges.size() < 2, origin::user,
-        F("revision %s has %d parents, cannot invert")
-        % r % rev.edges.size());
-
-      E(rev.edges.size() > 0, origin::user,
-        F("revision %s it not a child of %s, cannot invert")
-        % from_rev % to_rev);
-      r = edge_old_revision (rev.edges.begin());
-    }
-  while (r != to_rev);
-}
-
-CMD(disapprove, "disapprove", "", CMD_REF(review), N_("REVISION [REVISION]"),
-    N_("Disapproves a particular revision or revision range"),
-=======
 CMD(revert, "revert", "", CMD_REF(workspace), N_("[PATH]..."),
     N_("Reverts files and/or directories"),
     N_("In order to revert the entire workspace, specify \".\" as the "
@@ -607,9 +577,34 @@
   revert(app, args, true);
 }
 
-CMD(disapprove, "disapprove", "", CMD_REF(review), N_("REVISION"),
-    N_("Disapproves a particular revision"),
->>>>>>> 4204dc2b
+static void
+walk_revisions(database & db, const revision_id & from_rev,
+               const revision_id & to_rev)
+{
+  revision_id r = from_rev;
+  revision_t rev;
+
+  do
+    {
+      E(!null_id(r), origin::user,
+        F("revision %s it not a child of %s, cannot invert")
+        % from_rev % to_rev);
+
+      db.get_revision(r, rev);
+      E(rev.edges.size() < 2, origin::user,
+        F("revision %s has %d parents, cannot invert")
+        % r % rev.edges.size());
+
+      E(rev.edges.size() > 0, origin::user,
+        F("revision %s it not a child of %s, cannot invert")
+        % from_rev % to_rev);
+      r = edge_old_revision (rev.edges.begin());
+    }
+  while (r != to_rev);
+}
+
+CMD(disapprove, "disapprove", "", CMD_REF(review), N_("REVISION [REVISION]"),
+    N_("Disapproves a particular revision or revision range"),
     "",
     options::opts::branch | options::opts::messages | options::opts::date |
     options::opts::author | options::opts::maybe_auto_update)
