// Copyright (C) 2002 Graydon Hoare <graydon@pobox.com>
//
// This program is made available under the GNU GPL version 2.0 or
// greater. See the accompanying file COPYING for details.
//
// This program is distributed WITHOUT ANY WARRANTY; without even the
// implied warranty of MERCHANTABILITY or FITNESS FOR A PARTICULAR
// PURPOSE.

#include <iostream>
#include <map>

#include "cmd.hh"
#include "diff_patch.hh"
#include "localized_file_io.hh"
#include "packet.hh"
#include "restrictions.hh"
#include "revision.hh"
#include "transforms.hh"
#include "work.hh"

using std::cout;
using std::make_pair;
using std::pair;
using std::map;
using std::set;
using std::string;
using std::vector;

using boost::shared_ptr;

static void
get_log_message_interactively(revision_t const & cs,
                              app_state & app,
                              string & log_message)
{
  string commentary;
  data summary, user_log_message;
  write_revision(cs, summary);
  app.work.read_user_log(user_log_message);
  commentary += string(70, '-') + "\n";
  commentary += _("Enter a description of this change.\n"
                  "Lines beginning with `MTN:' "
                  "are removed automatically.\n");
  commentary += "\n";
  commentary += summary();
  commentary += string(70, '-') + "\n";

  N(app.lua.hook_edit_comment(commentary, user_log_message(), log_message),
    F("edit of log message failed"));
}

CMD(revert, N_("workspace"), N_("[PATH]..."),
    N_("revert file(s), dir(s) or entire workspace (\".\")"),
    option::depth % option::exclude % option::missing)
{
  temp_node_id_source nis;
  roster_t old_roster, new_roster;
  cset included, excluded;

  N(app.missing || !args.empty() || !app.exclude_patterns.empty(),
    F("you must pass at least one path to 'revert' (perhaps '.')"));

  app.require_workspace();

  app.work.get_base_and_current_roster_shape(old_roster, new_roster, nis);

  node_restriction mask(args_to_paths(args), args_to_paths(app.exclude_patterns),
                        app.depth,
                        old_roster, new_roster, app);

  if (app.missing)
    {
      // --missing is a further filter on the files included by a
      // restriction we first find all missing files included by the
      // specified args and then make a restriction that includes only
      // these missing files.
      path_set missing;
      app.work.find_missing(new_roster, mask, missing);
      if (missing.empty())
        {
          P(F("no missing files to revert"));
          return;
        }

      std::vector<file_path> missing_files;
      for (path_set::const_iterator i = missing.begin(); i != missing.end(); i++)
        {
          file_path fp(*i);
          L(FL("missing files are '%s'") % fp);
          missing_files.push_back(fp);
        }
      // replace the original mask with a more restricted one
      mask = node_restriction(missing_files, std::vector<file_path>(),
                              app.depth,
                              old_roster, new_roster, app);
    }

  make_restricted_csets(old_roster, new_roster,
                        included, excluded, mask);

  // The included cset will be thrown away (reverted) leaving the
  // excluded cset pending in MTN/work which must be valid against the
  // old roster.

  check_restricted_cset(old_roster, excluded);

  node_map const & nodes = old_roster.all_nodes();
  for (node_map::const_iterator i = nodes.begin(); 
       i != nodes.end(); ++i)
    {
      node_id nid = i->first;
      node_t node = i->second;

      if (old_roster.is_root(nid))
        continue;

      split_path sp;
      old_roster.get_name(nid, sp);
      file_path fp(sp);

      if (!mask.includes(old_roster, nid))
        continue;

      if (is_file_t(node))
        {
          file_t f = downcast_to_file_t(node);
          if (file_exists(fp))
            {
              hexenc<id> ident;
              calculate_ident(fp, ident, app.lua);
              // don't touch unchanged files
              if (ident == f->content.inner())
                continue;
            }

          P(F("reverting %s") % fp);
          L(FL("reverting %s to [%s]") % fp % f->content);

          N(app.db.file_version_exists(f->content),
            F("no file version %s found in database for %s")
            % f->content % fp);

          file_data dat;
          L(FL("writing file %s to %s")
            % f->content % fp);
          app.db.get_file_version(f->content, dat);
          write_localized_data(fp, dat.inner(), app.lua);
        }
      else
        {
          if (!directory_exists(fp))
            {
              P(F("recreating %s/") % fp);
              mkdir_p(fp);
            }
        }
    }

  // Included_work is thrown away which effectively reverts any adds,
  // drops and renames it contains. Drops and rename sources will have
  // been rewritten above but this may leave rename targets laying
  // around.

  revision_t remaining;
  revision_id base;
  app.work.get_revision_id(base);
  make_revision(base, old_roster, excluded, remaining);

  // Race.
  app.work.put_work_rev(remaining);
  app.work.update_any_attrs();
  app.work.maybe_update_inodeprints(app);
}

CMD(disapprove, N_("review"), N_("REVISION"),
    N_("disapprove of a particular revision"),
    option::branch_name)
{
  if (args.size() != 1)
    throw usage(name);

  revision_id r;
  revision_t rev, rev_inverse;
  shared_ptr<cset> cs_inverse(new cset());
  complete(app, idx(args, 0)(), r);
  app.db.get_revision(r, rev);

  N(rev.edges.size() == 1,
    F("revision '%s' has %d changesets, cannot invert\n") % r % rev.edges.size());

  cert_value branchname;
  guess_branch(r, app, branchname);
  N(app.branch_name() != "", F("need --branch argument for disapproval"));

  edge_entry const & old_edge (*rev.edges.begin());
  app.db.get_revision_manifest(edge_old_revision(old_edge),
                               rev_inverse.new_manifest);
  {
    roster_t old_roster, new_roster;
    app.db.get_roster(edge_old_revision(old_edge), old_roster);
    app.db.get_roster(r, new_roster);
    make_cset(new_roster, old_roster, *cs_inverse);
  }
  rev_inverse.edges.insert(make_pair(r, cs_inverse));

  {
    transaction_guard guard(app.db);
    packet_db_writer dbw(app);

    revision_id inv_id;
    revision_data rdat;

    write_revision(rev_inverse, rdat);
    calculate_ident(rdat, inv_id);
    dbw.consume_revision_data(inv_id, rdat);

    cert_revision_in_branch(inv_id, branchname, app, dbw);
    cert_revision_date_now(inv_id, app, dbw);
    cert_revision_author_default(inv_id, app, dbw);
    cert_revision_changelog(inv_id, 
                            (FL("disapproval of revision '%s'") 
                             % r).str(), app, dbw);
    guard.commit();
  }
}


CMD(add, N_("workspace"), N_("[PATH]..."),
    N_("add files to workspace"), option::unknown)
{
  if (!app.unknown && (args.size() < 1))
    throw usage(name);

  app.require_workspace();

  path_set paths;
  if (app.unknown)
    {
      vector<file_path> roots = args_to_paths(args);
      path_restriction mask(roots, args_to_paths(app.exclude_patterns), app.depth, app);
      path_set ignored;

      // if no starting paths have been specified use the workspace root
      if (roots.empty())
        roots.push_back(file_path());

      app.work.find_unknown_and_ignored(mask, roots, paths, ignored);
    }
  else
    for (vector<utf8>::const_iterator i = args.begin(); 
         i != args.end(); ++i)
      {
        split_path sp;
        file_path_external(*i).split(sp);
        paths.insert(sp);
      }

  bool add_recursive = !app.unknown;
  app.work.perform_additions(paths, add_recursive);
}

CMD(drop, N_("workspace"), N_("[PATH]..."),
    N_("drop files from workspace"), option::execute % option::missing % option::recursive)
{
  if (!app.missing && (args.size() < 1))
    throw usage(name);

  app.require_workspace();

  path_set paths;
  if (app.missing)
    {
      temp_node_id_source nis;
      roster_t current_roster_shape;
<<<<<<< HEAD
      app.work.get_current_roster_shape(current_roster_shape, nis);
      node_restriction mask(args_to_paths(args),
                            args_to_paths(app.exclude_patterns),
=======
      get_current_roster_shape(current_roster_shape, nis, app);
      node_restriction mask(args_to_paths(args), args_to_paths(app.exclude_patterns),
                            app.depth,
>>>>>>> e4f7adb4
                            current_roster_shape, app);
      app.work.find_missing(current_roster_shape, mask, paths);
    }
  else
    for (vector<utf8>::const_iterator i = args.begin(); 
         i != args.end(); ++i)
      {
        split_path sp;
        file_path_external(*i).split(sp);
        paths.insert(sp);
      }

  app.work.perform_deletions(paths, app.recursive, app.execute);
}

ALIAS(rm, drop);


CMD(rename, N_("workspace"),
    N_("SRC DEST\n"
       "SRC1 [SRC2 [...]] DEST_DIR"),
    N_("rename entries in the workspace"),
    option::execute)
{
  if (args.size() < 2)
    throw usage(name);

  app.require_workspace();

  file_path dst_path = file_path_external(args.back());

  set<file_path> src_paths;
  for (size_t i = 0; i < args.size()-1; i++)
    {
      file_path s = file_path_external(idx(args, i));
      src_paths.insert(s);
    }
  app.work.perform_rename(src_paths, dst_path, app.execute);
}

ALIAS(mv, rename)


  CMD(pivot_root, N_("workspace"), N_("NEW_ROOT PUT_OLD"),
      N_("rename the root directory\n"
         "after this command, the directory that currently "
         "has the name NEW_ROOT\n"
         "will be the root directory, and the directory "
         "that is currently the root\n"
         "directory will have name PUT_OLD.\n"
         "Using --execute is strongly recommended."),
    option::execute)
{
  if (args.size() != 2)
    throw usage(name);

  app.require_workspace();
  file_path new_root = file_path_external(idx(args, 0));
  file_path put_old = file_path_external(idx(args, 1));
  app.work.perform_pivot_root(new_root, put_old, app.execute);
}

CMD(status, N_("informative"), N_("[PATH]..."), N_("show status of workspace"),
    option::depth % option::exclude)
{
  roster_t old_roster, new_roster;
  cset included, excluded;
  revision_id old_rev_id;
  revision_t rev;
  data tmp;
  temp_node_id_source nis;

  app.require_workspace();
  app.work.get_base_and_current_roster_shape(old_roster, new_roster, nis);

  node_restriction mask(args_to_paths(args),
                        args_to_paths(app.exclude_patterns),
                        app.depth,
                        old_roster, new_roster, app);

  app.work.update_current_roster_from_filesystem(new_roster, mask);
  make_restricted_csets(old_roster, new_roster, 
                        included, excluded, mask);
  check_restricted_cset(old_roster, included);

  app.work.get_revision_id(old_rev_id);
  make_revision(old_rev_id, old_roster, included, rev);

  // We intentionally do not collapse the final \n into the format
  // strings here, for consistency with newline conventions used by most
  // other format strings.
  cout << (F("Current branch: %s") % app.branch_name).str() << "\n";
  for (edge_map::const_iterator i = rev.edges.begin(); i != rev.edges.end(); ++i)
    {
      revision_id parent = edge_old_revision(*i);
      cout << (F("Changes against parent %s:") % parent).str() << "\n";

      cset const & cs = edge_changes(*i);

      if (cs.empty())
        cout << F("  no changes").str() << "\n";

      for (path_set::const_iterator i = cs.nodes_deleted.begin();
            i != cs.nodes_deleted.end(); ++i)
        cout << (F("  dropped %s") % *i).str() << "\n";

      for (map<split_path, split_path>::const_iterator
            i = cs.nodes_renamed.begin();
            i != cs.nodes_renamed.end(); ++i)
        cout << (F("  renamed %s\n"
                   "       to %s") % i->first % i->second).str() << "\n";

      for (path_set::const_iterator i = cs.dirs_added.begin();
            i != cs.dirs_added.end(); ++i)
        cout << (F("  added   %s") % *i).str() << "\n";

      for (map<split_path, file_id>::const_iterator i = cs.files_added.begin();
            i != cs.files_added.end(); ++i)
        cout << (F("  added   %s") % i->first).str() << "\n";

      for (map<split_path, pair<file_id, file_id> >::const_iterator
              i = cs.deltas_applied.begin(); i != cs.deltas_applied.end(); ++i)
        cout << (F("  patched %s") % (i->first)).str() << "\n";
    }
}

CMD(checkout, N_("tree"), N_("[DIRECTORY]\n"),
    N_("check out a revision from database into directory.\n"
       "If a revision is given, that's the one that will be checked out.\n"
       "Otherwise, it will be the head of the branch (given or implicit).\n"
       "If no directory is given, the branch name will be used as directory"),
    option::branch_name % option::revision)
{
  revision_id ident;
  system_path dir;

  transaction_guard guard(app.db, false);

  if (args.size() > 1 || app.revision_selectors.size() > 1)
    throw usage(name);

  if (app.revision_selectors.size() == 0)
    {
      // use branch head revision
      N(!app.branch_name().empty(), 
        F("use --revision or --branch to specify what to checkout"));

      set<revision_id> heads;
      get_branch_heads(app.branch_name(), app, heads);
      N(heads.size() > 0, 
        F("branch '%s' is empty") % app.branch_name);
      if (heads.size() > 1)
        {
          P(F("branch %s has multiple heads:") % app.branch_name);
          for (set<revision_id>::const_iterator i = heads.begin(); i != heads.end(); ++i)
            P(i18n_format("  %s") % describe_revision(app, *i));
          P(F("choose one with '%s checkout -r<id>'") % ui.prog_name);
          E(false, F("branch %s has multiple heads") % app.branch_name);
        }
      ident = *(heads.begin());
    }
  else if (app.revision_selectors.size() == 1)
    {
      // use specified revision
      complete(app, idx(app.revision_selectors, 0)(), ident);
      N(app.db.revision_exists(ident),
        F("no such revision '%s'") % ident);

      cert_value b;
      guess_branch(ident, app, b);

      I(!app.branch_name().empty());
      cert_value branch_name(app.branch_name());
      base64<cert_value> branch_encoded;
      encode_base64(branch_name, branch_encoded);

      vector< revision<cert> > certs;
      app.db.get_revision_certs(ident, branch_cert_name, branch_encoded, certs);

      L(FL("found %d %s branch certs on revision %s")
        % certs.size()
        % app.branch_name
        % ident);

      N(certs.size() != 0, F("revision %s is not a member of branch %s")
        % ident % app.branch_name);
    }
  
  // we do this part of the checking down here, because it is legitimate to
  // do
  //  $ mtn co -r h:net.venge.monotone
  // and have mtn guess the branch, and then use that branch name as the
  // default directory.  But in this case the branch name will not be set
  // until after the guess_branch() call above:
  {
    bool checkout_dot = false;
    
    if (args.size() == 0)
      {
        // No checkout dir specified, use branch name for dir.
        N(!app.branch_name().empty(), 
          F("you must specify a destination directory"));
        dir = system_path(app.branch_name());
      }
    else
      {
        // Checkout to specified dir.
        dir = system_path(idx(args, 0));
        if (idx(args, 0) == utf8("."))
          checkout_dot = true;
      }
    
    if (!checkout_dot)
      require_path_is_nonexistent
        (dir, F("checkout directory '%s' already exists") % dir);
  }

  app.create_workspace(dir);

  file_data data;
  roster_t ros;
  marking_map mm;

  L(FL("checking out revision %s to directory %s") % ident % dir);
  app.db.get_roster(ident, ros, mm);

  revision_t workrev;
  make_revision(ident, ros, ros, workrev);
  app.work.put_work_rev(workrev);

  node_map const & nodes = ros.all_nodes();
  for (node_map::const_iterator i = nodes.begin(); 
       i != nodes.end(); ++i)
    {
      node_t node = i->second;
      split_path sp;
      ros.get_name(i->first, sp);
      file_path path(sp);

      if (is_dir_t(node))
        {
          if (!workspace_root(sp))
            mkdir_p(path);
        }
      else
        {
          file_t file = downcast_to_file_t(node);
          N(app.db.file_version_exists(file->content),
            F("no file %s found in database for %s")
            % file->content % path);

          file_data dat;
          L(FL("writing file %s to %s")
            % file->content % path);
          app.db.get_file_version(file->content, dat);
          write_localized_data(path, dat.inner(), app.lua);
        }
    }

  app.work.update_any_attrs();
  app.work.maybe_update_inodeprints(app);
  guard.commit();
}

ALIAS(co, checkout)

CMD(attr, N_("workspace"), N_("set PATH ATTR VALUE\nget PATH [ATTR]\ndrop PATH [ATTR]"),
    N_("set, get or drop file attributes"),
    option::none)
{
  if (args.size() < 2 || args.size() > 4)
    throw usage(name);

  roster_t old_roster, new_roster;
  temp_node_id_source nis;

  app.require_workspace();
  app.work.get_base_and_current_roster_shape(old_roster, new_roster, nis);


  file_path path = file_path_external(idx(args,1));
  split_path sp;
  path.split(sp);

  N(new_roster.has_node(sp), F("Unknown path '%s'") % path);
  node_t node = new_roster.get_node(sp);

  string subcmd = idx(args, 0)();
  if (subcmd == "set" || subcmd == "drop")
    {
      if (subcmd == "set")
        {
          if (args.size() != 4)
            throw usage(name);

          attr_key a_key = idx(args, 2)();
          attr_value a_value = idx(args, 3)();

          node->attrs[a_key] = make_pair(true, a_value);
        }
      else
        {
          // Clear all attrs (or a specific attr).
          if (args.size() == 2)
            {
              for (full_attr_map_t::iterator i = node->attrs.begin();
                   i != node->attrs.end(); ++i)
                i->second = make_pair(false, "");
            }
          else if (args.size() == 3)
            {
              attr_key a_key = idx(args, 2)();
              N(node->attrs.find(a_key) != node->attrs.end(),
                F("Path '%s' does not have attribute '%s'\n")
                % path % a_key);
              node->attrs[a_key] = make_pair(false, "");
            }
          else
            throw usage(name);
        }
      revision_id base;
      app.work.get_revision_id(base);

      revision_t new_work;
      make_revision(base, old_roster, new_roster, new_work);
      app.work.put_work_rev(new_work);
      app.work.update_any_attrs();
    }
  else if (subcmd == "get")
    {
      if (args.size() == 2)
        {
          bool has_any_live_attrs = false;
          for (full_attr_map_t::const_iterator i = node->attrs.begin();
               i != node->attrs.end(); ++i)
            if (i->second.first)
              {
                cout << path << " : " 
                     << i->first << "=" 
                     << i->second.second << "\n";
                has_any_live_attrs = true;
              }
          if (!has_any_live_attrs)
            cout << F("No attributes for '%s'") % path << "\n";
        }
      else if (args.size() == 3)
        {
          attr_key a_key = idx(args, 2)();
          full_attr_map_t::const_iterator i = node->attrs.find(a_key);
          if (i != node->attrs.end() && i->second.first)
            cout << path << " : " 
                 << i->first << "=" 
                 << i->second.second << "\n";
          else
            cout << (F("No attribute '%s' on path '%s'") 
                     % a_key % path) << "\n";
        }
      else
        throw usage(name);
    }
  else
    throw usage(name);
}



CMD(commit, N_("workspace"), N_("[PATH]..."),
    N_("commit workspace to database"),
    option::branch_name % option::message % option::msgfile % option::date % 
    option::author % option::depth % option::exclude)
{
  string log_message("");
  bool log_message_given;
  revision_t restricted_rev;
  revision_id old_rev_id, restricted_rev_id;
  roster_t old_roster, new_roster;
  temp_node_id_source nis;
  cset included, excluded;

  app.make_branch_sticky();
  app.require_workspace();
  app.work.get_base_and_current_roster_shape(old_roster, new_roster, nis);

  node_restriction mask(args_to_paths(args),
                        args_to_paths(app.exclude_patterns),
                        app.depth,
                        old_roster, new_roster, app);

  app.work.update_current_roster_from_filesystem(new_roster, mask);
  make_restricted_csets(old_roster, new_roster, 
                        included, excluded, mask);
  check_restricted_cset(old_roster, included);

  app.work.get_revision_id(old_rev_id);
  make_revision(old_rev_id, old_roster, included, restricted_rev);

  calculate_ident(restricted_rev, restricted_rev_id);

  N(restricted_rev.is_nontrivial(), F("no changes to commit"));

  cert_value branchname;
  I(restricted_rev.edges.size() == 1);

  set<revision_id> heads;
  get_branch_heads(app.branch_name(), app, heads);
  unsigned int old_head_size = heads.size();

  if (app.branch_name() != "")
    branchname = app.branch_name();
  else
    guess_branch(edge_old_revision(restricted_rev.edges.begin()), app, branchname);

  P(F("beginning commit on branch '%s'") % branchname);
  L(FL("new manifest '%s'\n"
       "new revision '%s'\n")
    % restricted_rev.new_manifest
    % restricted_rev_id);

  process_commit_message_args(log_message_given, log_message, app);

  N(!(log_message_given && app.work.has_contents_user_log()),
    F("_MTN/log is non-empty and log message "
      "was specified on command line\n"
      "perhaps move or delete _MTN/log,\n"
      "or remove --message/--message-file from the command line?"));

  if (!log_message_given)
    {
      // This call handles _MTN/log.

      get_log_message_interactively(restricted_rev, app, log_message);

      // We only check for empty log messages when the user entered them
      // interactively.  Consensus was that if someone wanted to explicitly
      // type --message="", then there wasn't any reason to stop them.
      N(log_message.find_first_not_of("\n\r\t ") != string::npos,
        F("empty log message; commit canceled"));

      // We save interactively entered log messages to _MTN/log, so if
      // something goes wrong, the next commit will pop up their old
      // log message by default. We only do this for interactively
      // entered messages, because otherwise 'monotone commit -mfoo'
      // giving an error, means that after you correct that error and
      // hit up-arrow to try again, you get an "_MTN/log non-empty and
      // message given on command line" error... which is annoying.

      app.work.write_user_log(data(log_message));
    }

  // If the hook doesn't exist, allow the message to be used.
  bool message_validated;
  string reason, new_manifest_text;

  dump(restricted_rev, new_manifest_text);

  app.lua.hook_validate_commit_message(log_message, new_manifest_text,
                                       message_validated, reason);
  N(message_validated, F("log message rejected: %s") % reason);

  {
    transaction_guard guard(app.db);
    packet_db_writer dbw(app);

    if (app.db.revision_exists(restricted_rev_id))
      {
        W(F("revision %s already in database") % restricted_rev_id);
      }
    else
      {
        // new revision
        L(FL("inserting new revision %s") % restricted_rev_id);

        I(restricted_rev.edges.size() == 1);
        edge_map::const_iterator edge = restricted_rev.edges.begin();
        I(edge != restricted_rev.edges.end());

        // process file deltas or new files
        cset const & cs = edge_changes(edge);

        for (map<split_path, pair<file_id, file_id> >::const_iterator 
               i = cs.deltas_applied.begin();
             i != cs.deltas_applied.end(); ++i)
          {
            file_path path(i->first);
            file_id old_content = i->second.first;
            file_id new_content = i->second.second;

            if (app.db.file_version_exists(new_content))
              {
                L(FL("skipping file delta %s, already in database")
                  % delta_entry_dst(i));
              }
            else if (app.db.file_version_exists(old_content))
              {
                L(FL("inserting delta %s -> %s")
                  % old_content % new_content);
                file_data old_data;
                data new_data;
                app.db.get_file_version(old_content, old_data);
                read_localized_data(path, new_data, app.lua);
                // sanity check
                hexenc<id> tid;
                calculate_ident(new_data, tid);
                N(tid == new_content.inner(),
                  F("file '%s' modified during commit, aborting")
                  % path);
                delta del;
                diff(old_data.inner(), new_data, del);
                dbw.consume_file_delta(old_content,
                                       new_content,
                                       file_delta(del));
              }
            else
              // If we don't err out here, our packet writer will
              // later.
              E(false, 
                F("Your database is missing version %s of file '%s'")
                % old_content % path);
          }

        for (map<split_path, file_id>::const_iterator 
               i = cs.files_added.begin();
             i != cs.files_added.end(); ++i)
          {
            file_path path(i->first);
            file_id new_content = i->second;

            L(FL("inserting full version %s") % new_content);
            data new_data;
            read_localized_data(path, new_data, app.lua);
            // sanity check
            hexenc<id> tid;
            calculate_ident(new_data, tid);
            N(tid == new_content.inner(),
              F("file '%s' modified during commit, aborting")
              % path);
            dbw.consume_file_data(new_content, file_data(new_data));
          }
      }

    revision_data rdat;
    write_revision(restricted_rev, rdat);
    dbw.consume_revision_data(restricted_rev_id, rdat);

    cert_revision_in_branch(restricted_rev_id, branchname, app, dbw);
    if (app.date_set)
      cert_revision_date_time(restricted_rev_id, app.date, app, dbw);
    else
      cert_revision_date_now(restricted_rev_id, app, dbw);

    if (app.author().length() > 0)
      cert_revision_author(restricted_rev_id, app.author(), app, dbw);
    else
      cert_revision_author_default(restricted_rev_id, app, dbw);

    cert_revision_changelog(restricted_rev_id, log_message, app, dbw);
    guard.commit();
  }

  // the work revision is now whatever changes remain on top of the revision
  // we just checked in.  is there a better way to get the base roster than
  // by reading it back out of the database?
  revision_t remaining;
  roster_t new_base_roster;
  marking_map mm;
  app.db.get_roster(restricted_rev_id, new_base_roster, mm);
  make_revision(restricted_rev_id, new_base_roster, excluded, remaining);
  
  // small race condition here...
  app.work.put_work_rev(remaining);
  P(F("committed revision %s") % restricted_rev_id);

  app.work.blank_user_log();

  get_branch_heads(app.branch_name(), app, heads);
  if (heads.size() > old_head_size && old_head_size > 0) {
    P(F("note: this revision creates divergence\n"
        "note: you may (or may not) wish to run '%s merge'")
      % ui.prog_name);
  }

  app.work.update_any_attrs();
  app.work.maybe_update_inodeprints(app);

  {
    // Tell lua what happened. Yes, we might lose some information
    // here, but it's just an indicator for lua, eg. to post stuff to
    // a mailing list. If the user *really* cares about cert validity,
    // multiple certs with same name, etc. they can inquire further,
    // later.
    map<cert_name, cert_value> certs;
    vector< revision<cert> > ctmp;
    app.db.get_revision_certs(restricted_rev_id, ctmp);
    for (vector< revision<cert> >::const_iterator i = ctmp.begin();
         i != ctmp.end(); ++i)
      {
        cert_value vtmp;
        decode_base64(i->inner().value, vtmp);
        certs.insert(make_pair(i->inner().name, vtmp));
      }
    revision_data rdat;
    app.db.get_revision(restricted_rev_id, rdat);
    app.lua.hook_note_commit(restricted_rev_id, rdat, certs);
  }
}

ALIAS(ci, commit);


CMD_NO_WORKSPACE(setup, N_("tree"), N_("[DIRECTORY]"),
    N_("setup a new workspace directory, default to current"), 
    option::branch_name)
{
  if (args.size() > 1)
    throw usage(name);

  N(!app.branch_name().empty(), F("need --branch argument for setup"));
  app.db.ensure_open();

  string dir;
  if (args.size() == 1)
    dir = idx(args,0)();
  else
    dir = ".";

  app.create_workspace(dir);

  revision_t rev;
  shared_ptr<cset> cs(new cset());
  rev.edges.insert(make_pair(revision_id(), cs));
  
  app.work.put_work_rev(rev);
}

CMD_NO_WORKSPACE(migrate_workspace, N_("tree"), N_("[DIRECTORY]"),
 N_("migrate a workspace directory's metadata to the latest format, "
    "default to current"),
                 option::none)
{
  if (args.size() > 1)
    throw usage(name);

  if (args.size() == 1)
    go_to_workspace(system_path(idx(args, 0)));
  
  app.work.migrate_ws_format();
}

CMD(refresh_inodeprints, N_("tree"), "", N_("refresh the inodeprint cache"),
    option::none)
{
  app.require_workspace();
  app.work.enable_inodeprints();
  app.work.maybe_update_inodeprints(app);
}


// Local Variables:
// mode: C++
// fill-column: 76
// c-file-style: "gnu"
// indent-tabs-mode: nil
// End:
// vim: et:sw=2:sts=2:ts=2:cino=>2s,{s,\:s,+s,t0,g0,^-2,e-2,n-2,p2s,(0,=s:<|MERGE_RESOLUTION|>--- conflicted
+++ resolved
@@ -273,15 +273,9 @@
     {
       temp_node_id_source nis;
       roster_t current_roster_shape;
-<<<<<<< HEAD
-      app.work.get_current_roster_shape(current_roster_shape, nis);
-      node_restriction mask(args_to_paths(args),
-                            args_to_paths(app.exclude_patterns),
-=======
-      get_current_roster_shape(current_roster_shape, nis, app);
+      app.work.get_current_roster_shape(current_roster_shape, nis, app);
       node_restriction mask(args_to_paths(args), args_to_paths(app.exclude_patterns),
                             app.depth,
->>>>>>> e4f7adb4
                             current_roster_shape, app);
       app.work.find_missing(current_roster_shape, mask, paths);
     }
