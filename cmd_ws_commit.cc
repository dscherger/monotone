// Copyright (C) 2002 Graydon Hoare <graydon@pobox.com>
//
// This program is made available under the GNU GPL version 2.0 or
// greater. See the accompanying file COPYING for details.
//
// This program is distributed WITHOUT ANY WARRANTY; without even the
// implied warranty of MERCHANTABILITY or FITNESS FOR A PARTICULAR
// PURPOSE.

#include "base.hh"
#include <iostream>
#include <map>

#include "cmd.hh"
#include "diff_patch.hh"
#include "file_io.hh"
#include "restrictions.hh"
#include "revision.hh"
#include "transforms.hh"
#include "work.hh"
#include "charset.hh"
#include "ui.hh"
#include "app_state.hh"
#include "project.hh"
#include "basic_io.hh"
#include "xdelta.hh"
#include "keys.hh"
#include "key_store.hh"
#include "simplestring_xform.hh"
#include "database.hh"
#include "roster.hh"

using std::cout;
using std::make_pair;
using std::pair;
using std::make_pair;
using std::map;
using std::set;
using std::string;
using std::vector;

using boost::shared_ptr;

static void
revision_summary(revision_t const & rev, branch_name const & branch, utf8 & summary)
{
  string out;
  // We intentionally do not collapse the final \n into the format
  // strings here, for consistency with newline conventions used by most
  // other format strings.
  out += (F("Current branch: %s") % branch).str() += '\n';
  for (edge_map::const_iterator i = rev.edges.begin(); i != rev.edges.end(); ++i)
    {
      revision_id parent = edge_old_revision(*i);
      // A colon at the end of this string looked nicer, but it made
      // double-click copying from terminals annoying.
      out += (F("Changes against parent %s") % parent).str() += '\n';

      cset const & cs = edge_changes(*i);

      if (cs.empty())
        out += F("  no changes").str() += '\n';

      for (set<file_path>::const_iterator i = cs.nodes_deleted.begin();
            i != cs.nodes_deleted.end(); ++i)
        out += (F("  dropped  %s") % *i).str() += '\n';

      for (map<file_path, file_path>::const_iterator
            i = cs.nodes_renamed.begin();
            i != cs.nodes_renamed.end(); ++i)
        out += (F("  renamed  %s\n"
                   "       to  %s") % i->first % i->second).str() += '\n';

      for (set<file_path>::const_iterator i = cs.dirs_added.begin();
            i != cs.dirs_added.end(); ++i)
        out += (F("  added    %s") % *i).str() += '\n';

      for (map<file_path, file_id>::const_iterator i = cs.files_added.begin();
            i != cs.files_added.end(); ++i)
        out += (F("  added    %s") % i->first).str() += '\n';

      for (map<file_path, pair<file_id, file_id> >::const_iterator
              i = cs.deltas_applied.begin(); i != cs.deltas_applied.end(); ++i)
        out += (F("  patched  %s") % (i->first)).str() += '\n';

      for (map<pair<file_path, attr_key>, attr_value >::const_iterator
             i = cs.attrs_set.begin(); i != cs.attrs_set.end(); ++i)
        out += (F("  attr on  %s\n"
                   "    attr   %s\n"
                   "    value  %s")
                 % (i->first.first) % (i->first.second) % (i->second)
                 ).str() += "\n";

      for (set<pair<file_path, attr_key> >::const_iterator
             i = cs.attrs_cleared.begin(); i != cs.attrs_cleared.end(); ++i)
        out += (F("  unset on %s\n"
                   "      attr %s")
                 % (i->first) % (i->second)).str() += "\n";
    }
    summary = utf8(out);
}

static void
get_log_message_interactively(lua_hooks & lua, workspace & work,
                              revision_t const & cs,
                              branch_name const & branchname,
                              utf8 & log_message)
{
  utf8 summary;
  revision_summary(cs, branchname, summary);
  external summary_external;
  utf8_to_system_best_effort(summary, summary_external);

  utf8 branch_comment = utf8((F("branch \"%s\"\n\n") % branchname).str());
  external branch_external;
  utf8_to_system_best_effort(branch_comment, branch_external);

  string magic_line = _("*****DELETE THIS LINE TO CONFIRM YOUR COMMIT*****");
  string commentary_str;
  commentary_str += string(70, '-') + "\n";
  commentary_str += _("Enter a description of this change.\n"
                      "Lines beginning with `MTN:' "
                      "are removed automatically.");
  commentary_str += "\n\n";
  commentary_str += summary_external();
  commentary_str += string(70, '-') + "\n";

  external commentary(commentary_str);

  utf8 user_log_message;
  work.read_user_log(user_log_message);

  //if the _MTN/log file was non-empty, we'll append the 'magic' line
  utf8 user_log;
  if (user_log_message().length() > 0)
    user_log = utf8( magic_line + "\n" + user_log_message());
  else
    user_log = user_log_message;

  external user_log_message_external;
  utf8_to_system_best_effort(user_log, user_log_message_external);

  external log_message_external;
  N(lua.hook_edit_comment(commentary, user_log_message_external,
                          log_message_external),
    F("edit of log message failed"));

  N(log_message_external().find(magic_line) == string::npos,
    F("failed to remove magic line; commit cancelled"));

  system_to_utf8(log_message_external, log_message);
}

CMD(revert, "revert", "", CMD_REF(workspace), N_("[PATH]..."),
    N_("Reverts files and/or directories"),
    N_("In order to revert the entire workspace, specify \".\" as the "
       "file name."),
    options::opts::depth | options::opts::exclude | options::opts::missing)
{
  roster_t old_roster, new_roster;
  cset preserved;

  N(app.opts.missing || !args.empty() || !app.opts.exclude_patterns.empty(),
    F("you must pass at least one path to 'revert' (perhaps '.')"));

  database db(app);
  workspace work(app);

  parent_map parents;
  work.get_parent_rosters(db, parents);
  N(parents.size() == 1,
    F("this command can only be used in a single-parent workspace"));
  old_roster = parent_roster(parents.begin());

  {
    temp_node_id_source nis;
    work.get_current_roster_shape(db, nis, new_roster);
  }

  node_restriction mask(work, args_to_paths(args),
                        args_to_paths(app.opts.exclude_patterns),
                        app.opts.depth,
                        old_roster, new_roster);

  if (app.opts.missing)
    {
      // --missing is a further filter on the files included by a
      // restriction we first find all missing files included by the
      // specified args and then make a restriction that includes only
      // these missing files.
      set<file_path> missing;
      work.find_missing(new_roster, mask, missing);
      if (missing.empty())
        {
          P(F("no missing files to revert"));
          return;
        }

      std::vector<file_path> missing_files;
      for (set<file_path>::const_iterator i = missing.begin();
           i != missing.end(); i++)
        {
          L(FL("reverting missing file: %s") % *i);
          missing_files.push_back(*i);
        }
      // replace the original mask with a more restricted one
      mask = node_restriction(work, missing_files,
                              std::vector<file_path>(), app.opts.depth,
                              old_roster, new_roster);
    }

  // We want the restricted roster to include all the changes
  // that are to be *kept*. Then, the changes to revert are those
  // from the new roster *back* to the restricted roster

  roster_t restricted_roster;
  make_restricted_roster(new_roster, old_roster, restricted_roster,
                         mask);

  make_cset(old_roster, restricted_roster, preserved);

  // The preserved cset will be left pending in MTN/revision

  // if/when reverting through the editable_tree interface use
  // make_cset(new_roster, restricted_roster, reverted);
  // to get a cset that gets us back to the restricted roster
  // from the current workspace roster

  // the intermediate paths record the paths of all directory nodes
  // paths we reverted on the fly for descendant nodes below them.
  // if a children of such a directory node should be recreated, we use
  // this recorded path here instead of just
  //  a) the node's old name, which could eventually be wrong if the parent
  //     path is a rename_target (i.e. a new path), see the
  //     "revert_drop_not_rename" test
  //  b) the parent node's new name + the basename of the old name,
  //     which may be wrong as well in case of a more complex pivot_rename

  std::map<node_id, file_path> intermediate_paths;
  node_map const & nodes = old_roster.all_nodes();

  for (node_map::const_iterator i = nodes.begin();
       i != nodes.end(); ++i)
    {
      node_id nid = i->first;
      node_t node = i->second;

      if (old_roster.is_root(nid))
        continue;

      if (!mask.includes(old_roster, nid))
        continue;

      file_path old_path, new_path, old_parent, new_parent;;
      path_component base;

      old_roster.get_name(nid, old_path);
      old_path.dirname_basename(old_parent, base);

      // if we recorded the parent node in this rename already
      // use the intermediate path (i.e. the new new_path after this
      // action) as target path for the reverted item)
      const std::map<node_id, file_path>::iterator it =
        intermediate_paths.find(node->parent);
      if (it != intermediate_paths.end())
      {
          new_path = it->second / base;
      }
      else
      {
          if (old_roster.is_root(node->parent))
          {
            new_path = file_path() / base;
          }
          else
          {
            new_roster.get_name(node->parent, new_parent);
            new_path = new_parent / base;
          }
      }

      if (is_file_t(node))
        {
          file_t f = downcast_to_file_t(node);
          if (file_exists(new_path))
            {
              file_id ident;
              calculate_ident(new_path, ident);
              // don't touch unchanged files
              if (ident == f->content)
                continue;
              else
                L(FL("skipping unchanged %s") % new_path);
            }

          P(F("reverting %s") % new_path);
          L(FL("reverting %s to [%s]") % new_path % f->content);

          N(db.file_version_exists(f->content),
            F("no file version %s found in database for %s")
            % f->content % new_path);

          file_data dat;
          L(FL("writing file %s to %s")
            % f->content % new_path);
          db.get_file_version(f->content, dat);
          write_data(new_path, dat.inner());
        }
      else
        {
          intermediate_paths.insert(std::pair<node_id, file_path>(nid, new_path));

          if (!directory_exists(new_path))
            {
              P(F("recreating %s/") % new_path);
              mkdir_p(new_path);
            }
          else
            {
              L(FL("skipping existing %s/") % new_path);
            }
        }
    }

  // Included_work is thrown away which effectively reverts any adds,
  // drops and renames it contains. Drops and rename sources will have
  // been rewritten above but this may leave rename targets laying
  // around.

  revision_t remaining;
  make_revision_for_workspace(parent_id(parents.begin()), preserved, remaining);

  // Race.
  work.put_work_rev(remaining);
  work.update_any_attrs(db);
  work.maybe_update_inodeprints(db);
}

CMD(disapprove, "disapprove", "", CMD_REF(review), N_("REVISION"),
    N_("Disapproves a particular revision"),
    "",
    options::opts::branch | options::opts::messages | options::opts::date |
    options::opts::author)
{
  database db(app);
  key_store keys(app);
  project_t project(db);

  if (args.size() != 1)
    throw usage(execid);

  utf8 log_message("");
  bool log_message_given;
  revision_id r;
  revision_t rev, rev_inverse;
  shared_ptr<cset> cs_inverse(new cset());
  complete(app.opts, app.lua, project, idx(args, 0)(), r);
  db.get_revision(r, rev);

  N(rev.edges.size() == 1,
    F("revision %s has %d changesets, cannot invert") % r % rev.edges.size());

  guess_branch(app.opts, project, r);
  N(app.opts.branchname() != "", F("need --branch argument for disapproval"));

  process_commit_message_args(app.opts, log_message_given, log_message,
                              utf8((FL("disapproval of revision '%s'") % r).str()));

  cache_user_key(app.opts, app.lua, db, keys);

  edge_entry const & old_edge (*rev.edges.begin());
  db.get_revision_manifest(edge_old_revision(old_edge),
                               rev_inverse.new_manifest);
  {
    roster_t old_roster, new_roster;
    db.get_roster(edge_old_revision(old_edge), old_roster);
    db.get_roster(r, new_roster);
    make_cset(new_roster, old_roster, *cs_inverse);
  }
  rev_inverse.edges.insert(make_pair(r, cs_inverse));

  {
    transaction_guard guard(db);

    revision_id inv_id;
    revision_data rdat;

    write_revision(rev_inverse, rdat);
    calculate_ident(rdat, inv_id);
    db.put_revision(inv_id, rdat);

    project.put_standard_certs_from_options(app.opts, app.lua, keys,
                                            inv_id, app.opts.branchname,
                                            log_message);
    guard.commit();
  }
}

CMD(mkdir, "mkdir", "", CMD_REF(workspace), N_("[DIRECTORY...]"),
    N_("Creates directories and adds them to the workspace"),
    "",
    options::opts::no_ignore)
{
  if (args.size() < 1)
    throw usage(execid);

  database db(app);
  workspace work(app);

  set<file_path> paths;
  // spin through args and try to ensure that we won't have any collisions
  // before doing any real filesystem modification.  we'll also verify paths
  // against .mtn-ignore here.
  for (args_vector::const_iterator i = args.begin(); i != args.end(); ++i)
    {
      file_path fp = file_path_external(*i);
      require_path_is_nonexistent
        (fp, F("directory '%s' already exists") % fp);

      // we'll treat this as a user (fatal) error.  it really wouldn't make
      // sense to add a dir to .mtn-ignore and then try to add it to the
      // project with a mkdir statement, but one never can tell...
      N(app.opts.no_ignore || !work.ignore_file(fp),
        F("ignoring directory '%s' [see .mtn-ignore]") % fp);

      paths.insert(fp);
    }

  // this time, since we've verified that there should be no collisions,
  // we'll just go ahead and do the filesystem additions.
  for (set<file_path>::const_iterator i = paths.begin(); i != paths.end(); ++i)
    mkdir_p(*i);

  work.perform_additions(db, paths, false, !app.opts.no_ignore);
}

CMD(add, "add", "", CMD_REF(workspace), N_("[PATH]..."),
    N_("Adds files to the workspace"),
    "",
    options::opts::unknown | options::opts::no_ignore |
    options::opts::recursive)
{
  if (!app.opts.unknown && (args.size() < 1))
    throw usage(execid);

  database db(app);
  workspace work(app);

  vector<file_path> roots = args_to_paths(args);

  set<file_path> paths;
  bool add_recursive = app.opts.recursive;
  if (app.opts.unknown)
    {
      path_restriction mask(work, roots,
                            args_to_paths(app.opts.exclude_patterns),
                            app.opts.depth);
      set<file_path> ignored;

      // if no starting paths have been specified use the workspace root
      if (roots.empty())
        roots.push_back(file_path());

      work.find_unknown_and_ignored(db, mask, roots, paths, ignored);

      work.perform_additions(db, ignored,
                                 add_recursive, !app.opts.no_ignore);
    }
  else
    paths = set<file_path>(roots.begin(), roots.end());

  work.perform_additions(db, paths, add_recursive, !app.opts.no_ignore);
}

CMD(drop, "drop", "rm", CMD_REF(workspace), N_("[PATH]..."),
    N_("Drops files from the workspace"),
    "",
    options::opts::bookkeep_only | options::opts::missing | options::opts::recursive)
{
  if (!app.opts.missing && (args.size() < 1))
    throw usage(execid);

  database db(app);
  workspace work(app);

  set<file_path> paths;
  if (app.opts.missing)
    {
      temp_node_id_source nis;
      roster_t current_roster_shape;
      work.get_current_roster_shape(db, nis, current_roster_shape);
      node_restriction mask(work, args_to_paths(args),
                            args_to_paths(app.opts.exclude_patterns),
                            app.opts.depth,
                            current_roster_shape);
      work.find_missing(current_roster_shape, mask, paths);
    }
  else
    {
      vector<file_path> roots = args_to_paths(args);
      paths = set<file_path>(roots.begin(), roots.end());
    }

  work.perform_deletions(db, paths,
                             app.opts.recursive, app.opts.bookkeep_only);
}


CMD(rename, "rename", "mv", CMD_REF(workspace),
    N_("SRC DEST\n"
       "SRC1 [SRC2 [...]] DEST_DIR"),
    N_("Renames entries in the workspace"),
    "",
    options::opts::bookkeep_only)
{
  if (args.size() < 2)
    throw usage(execid);

  database db(app);
  workspace work(app);

  utf8 dstr = args.back();
  file_path dst_path = file_path_external(dstr);

  set<file_path> src_paths;
  for (size_t i = 0; i < args.size()-1; i++)
    {
      file_path s = file_path_external(idx(args, i));
      src_paths.insert(s);
    }

  //this catches the case where the user specifies a directory 'by convention'
  //that doesn't exist.  the code in perform_rename already handles the proper
  //cases for more than one source item.
  if (src_paths.size() == 1 && dstr()[dstr().size() -1] == '/')
    if (get_path_status(*src_paths.begin()) != path::directory)
        N(get_path_status(dst_path) == path::directory,
          F(_("The specified target directory %s/ doesn't exist.")) % dst_path);

  work.perform_rename(db, src_paths, dst_path, app.opts.bookkeep_only);
}


CMD(pivot_root, "pivot_root", "", CMD_REF(workspace), N_("NEW_ROOT PUT_OLD"),
    N_("Renames the root directory"),
    N_("After this command, the directory that currently "
       "has the name NEW_ROOT "
       "will be the root directory, and the directory "
       "that is currently the root "
       "directory will have name PUT_OLD.\n"
       "Use of --bookkeep-only is NOT recommended."),
    options::opts::bookkeep_only)
{
  if (args.size() != 2)
    throw usage(execid);

  database db(app);
  workspace work(app);
  file_path new_root = file_path_external(idx(args, 0));
  file_path put_old = file_path_external(idx(args, 1));
  work.perform_pivot_root(db, new_root, put_old,
                              app.opts.bookkeep_only);
}

CMD(status, "status", "", CMD_REF(informative), N_("[PATH]..."),
    N_("Shows workspace's status information"),
    "",
    options::opts::depth | options::opts::exclude)
{
  roster_t new_roster;
  parent_map old_rosters;
  revision_t rev;
  temp_node_id_source nis;

  database db(app);
  workspace work(app);
  work.get_parent_rosters(db, old_rosters);
  work.get_current_roster_shape(db, nis, new_roster);

  node_restriction mask(work, args_to_paths(args),
                        args_to_paths(app.opts.exclude_patterns),
                        app.opts.depth,
                        old_rosters, new_roster);

  work.update_current_roster_from_filesystem(new_roster, mask);
  make_restricted_revision(old_rosters, new_roster, mask, rev);

  utf8 summary;
  revision_summary(rev, app.opts.branchname, summary);
  external summary_external;
  utf8_to_system_best_effort(summary, summary_external);
  cout << summary_external;
}

CMD(checkout, "checkout", "co", CMD_REF(tree), N_("[DIRECTORY]"),
    N_("Checks out a revision from the database into a directory"),
    N_("If a revision is given, that's the one that will be checked out.  "
       "Otherwise, it will be the head of the branch (given or implicit).  "
       "If no directory is given, the branch name will be used as directory."),
    options::opts::branch | options::opts::revision)
{
  revision_id revid;
  system_path dir;

  database db(app);
  project_t project(db);
  transaction_guard guard(db, false);

  if (args.size() > 1 || app.opts.revision_selectors.size() > 1)
    throw usage(execid);

  if (app.opts.revision_selectors.size() == 0)
    {
      // use branch head revision
      N(!app.opts.branchname().empty(),
        F("use --revision or --branch to specify what to checkout"));

      set<revision_id> heads;
      project.get_branch_heads(app.opts.branchname, heads,
                               app.opts.ignore_suspend_certs);
      N(heads.size() > 0,
        F("branch '%s' is empty") % app.opts.branchname);
      if (heads.size() > 1)
        {
          P(F("branch %s has multiple heads:") % app.opts.branchname);
          for (set<revision_id>::const_iterator i = heads.begin(); i != heads.end(); ++i)
            P(i18n_format("  %s")
              % describe_revision(project, *i));
          P(F("choose one with '%s checkout -r<id>'") % ui.prog_name);
          E(false, F("branch %s has multiple heads") % app.opts.branchname);
        }
      revid = *(heads.begin());
    }
  else if (app.opts.revision_selectors.size() == 1)
    {
      // use specified revision
      complete(app.opts, app.lua, project, idx(app.opts.revision_selectors, 0)(), revid);

      guess_branch(app.opts, project, revid);

      I(!app.opts.branchname().empty());

      N(project.revision_is_in_branch(revid, app.opts.branchname),
        F("revision %s is not a member of branch %s")
        % revid % app.opts.branchname);
    }

  // we do this part of the checking down here, because it is legitimate to
  // do
  //  $ mtn co -r h:net.venge.monotone
  // and have mtn guess the branch, and then use that branch name as the
  // default directory.  But in this case the branch name will not be set
  // until after the guess_branch() call above:
  {
    bool checkout_dot = false;

    if (args.size() == 0)
      {
        // No checkout dir specified, use branch name for dir.
        N(!app.opts.branchname().empty(),
          F("you must specify a destination directory"));
        dir = system_path(app.opts.branchname());
      }
    else
      {
        // Checkout to specified dir.
        dir = system_path(idx(args, 0));
        if (idx(args, 0) == utf8("."))
          checkout_dot = true;
      }

    if (!checkout_dot)
      require_path_is_nonexistent
        (dir, F("checkout directory '%s' already exists") % dir);
  }

  workspace::create_workspace(app.opts, app.lua, dir);
  workspace work(app);

  roster_t empty_roster, current_roster;

  L(FL("checking out revision %s to directory %s") % revid % dir);
  db.get_roster(revid, current_roster);

  revision_t workrev;
  make_revision_for_workspace(revid, cset(), workrev);
  work.put_work_rev(workrev);

  cset checkout;
  make_cset(empty_roster, current_roster, checkout);

  content_merge_checkout_adaptor wca(db);

  work.perform_content_update(db, checkout, wca, false);

  work.update_any_attrs(db);
  work.maybe_update_inodeprints(db);
  guard.commit();
}

CMD_GROUP(attr, "attr", "", CMD_REF(workspace),
          N_("Manages file attributes"),
          N_("This command is used to set, get or drop file attributes."));

CMD(attr_drop, "drop", "", CMD_REF(attr), N_("PATH [ATTR]"),
    N_("Removes attributes from a file"),
    N_("If no attribute is specified, this command removes all attributes "
       "attached to the file given in PATH.  Otherwise only removes the "
       "attribute specified in ATTR."),
    options::opts::none)
{
  N(args.size() > 0 && args.size() < 3,
    F("wrong argument count"));

  roster_t new_roster;
  temp_node_id_source nis;

  database db(app);
  workspace work(app);
  work.get_current_roster_shape(db, nis, new_roster);

  file_path path = file_path_external(idx(args, 0));

  N(new_roster.has_node(path), F("Unknown path '%s'") % path);
  node_t node = new_roster.get_node(path);

  // Clear all attrs (or a specific attr).
  if (args.size() == 1)
    {
      for (full_attr_map_t::iterator i = node->attrs.begin();
           i != node->attrs.end(); ++i)
        i->second = make_pair(false, "");
    }
  else
    {
      I(args.size() == 2);
      attr_key a_key = attr_key(idx(args, 1)());
      N(node->attrs.find(a_key) != node->attrs.end(),
        F("Path '%s' does not have attribute '%s'")
        % path % a_key);
      node->attrs[a_key] = make_pair(false, "");
    }

  parent_map parents;
  work.get_parent_rosters(db, parents);

  revision_t new_work;
  make_revision_for_workspace(parents, new_roster, new_work);
  work.put_work_rev(new_work);
  work.update_any_attrs(db);
}

CMD(attr_get, "get", "", CMD_REF(attr), N_("PATH [ATTR]"),
    N_("Gets the values of a file's attributes"),
    N_("If no attribute is specified, this command prints all attributes "
       "attached to the file given in PATH.  Otherwise it only prints the "
       "attribute specified in ATTR."),
    options::opts::none)
{
  N(args.size() > 0 && args.size() < 3,
    F("wrong argument count"));

  roster_t new_roster;
  temp_node_id_source nis;

  database db(app);
  workspace work(app);
  work.get_current_roster_shape(db, nis, new_roster);

  file_path path = file_path_external(idx(args, 0));

  N(new_roster.has_node(path), F("Unknown path '%s'") % path);
  node_t node = new_roster.get_node(path);

  if (args.size() == 1)
    {
      bool has_any_live_attrs = false;
      for (full_attr_map_t::const_iterator i = node->attrs.begin();
           i != node->attrs.end(); ++i)
        if (i->second.first)
          {
            cout << path << " : "
                 << i->first << '='
                 << i->second.second << '\n';
            has_any_live_attrs = true;
          }
      if (!has_any_live_attrs)
        cout << F("No attributes for '%s'") % path << '\n';
    }
  else
    {
      I(args.size() == 2);
      attr_key a_key = attr_key(idx(args, 1)());
      full_attr_map_t::const_iterator i = node->attrs.find(a_key);
      if (i != node->attrs.end() && i->second.first)
        cout << path << " : "
             << i->first << '='
             << i->second.second << '\n';
      else
        cout << (F("No attribute '%s' on path '%s'")
                 % a_key % path) << '\n';
    }
}

CMD(attr_set, "set", "", CMD_REF(attr), N_("PATH ATTR VALUE"),
    N_("Sets an attribute on a file"),
    N_("Sets the attribute given on ATTR to the value specified in VALUE "
       "for the file mentioned in PATH."),
    options::opts::none)
{
  N(args.size() == 3,
    F("wrong argument count"));

  roster_t new_roster;
  temp_node_id_source nis;

  database db(app);
  workspace work(app);
  work.get_current_roster_shape(db, nis, new_roster);

  file_path path = file_path_external(idx(args, 0));

  N(new_roster.has_node(path), F("Unknown path '%s'") % path);
  node_t node = new_roster.get_node(path);

  attr_key a_key = attr_key(idx(args, 1)());
  attr_value a_value = attr_value(idx(args, 2)());

  node->attrs[a_key] = make_pair(true, a_value);

  parent_map parents;
  work.get_parent_rosters(db, parents);

  revision_t new_work;
  make_revision_for_workspace(parents, new_roster, new_work);
  work.put_work_rev(new_work);
  work.update_any_attrs(db);
}

// Name: get_attributes
// Arguments:
//   1: file / directory name
// Added in: 1.0
// Renamed from attributes to get_attributes in: 5.0
// Purpose: Prints all attributes for the specified path
// Output format: basic_io formatted output, each attribute has its own stanza:
//
// 'format_version'
//         used in case this format ever needs to change.
//         format: ('format_version', the string "1" currently)
//         occurs: exactly once
// 'attr'
//         represents an attribute entry
//         format: ('attr', name, value), ('state', [unchanged|changed|added|dropped])
//         occurs: zero or more times
//
// Error conditions: If the path has no attributes, prints only the
//                   format version, if the file is unknown, escalates
CMD_AUTOMATE(get_attributes, N_("PATH"),
             N_("Prints all attributes for the specified path"),
             "",
             options::opts::none)
{
  N(args.size() > 0,
    F("wrong argument count"));

  database db(app);
  workspace work(app);

  // retrieve the path
  file_path path = file_path_external(idx(args,0));

  roster_t base, current;
  parent_map parents;
  temp_node_id_source nis;

  // get the base and the current roster of this workspace
  work.get_current_roster_shape(db, nis, current);
  work.get_parent_rosters(db, parents);
  N(parents.size() == 1,
    F("this command can only be used in a single-parent workspace"));
  base = parent_roster(parents.begin());

  N(current.has_node(path), F("Unknown path '%s'") % path);

  // create the printer
  basic_io::printer pr;

  // print the format version
  basic_io::stanza st;
  st.push_str_pair(basic_io::syms::format_version, "1");
  pr.print_stanza(st);

  // the current node holds all current attributes (unchanged and new ones)
  node_t n = current.get_node(path);
  for (full_attr_map_t::const_iterator i = n->attrs.begin();
       i != n->attrs.end(); ++i)
  {
    std::string value(i->second.second());
    std::string state;

    // if if the first value of the value pair is false this marks a
    // dropped attribute
    if (!i->second.first)
      {
        // if the attribute is dropped, we should have a base roster
        // with that node. we need to check that for the attribute as well
        // because if it is dropped there as well it was already deleted
        // in any previous revision
        I(base.has_node(path));

        node_t prev_node = base.get_node(path);

        // find the attribute in there
        full_attr_map_t::const_iterator j = prev_node->attrs.find(i->first);
        I(j != prev_node->attrs.end());

        // was this dropped before? then ignore it
        if (!j->second.first) { continue; }

        state = "dropped";
        // output the previous (dropped) value later
        value = j->second.second();
      }
    // this marks either a new or an existing attribute
    else
      {
        if (base.has_node(path))
          {
            node_t prev_node = base.get_node(path);
            full_attr_map_t::const_iterator j =
              prev_node->attrs.find(i->first);

            // the attribute is new if it either hasn't been found
            // in the previous roster or has been deleted there
            if (j == prev_node->attrs.end() || !j->second.first)
              {
                state = "added";
              }
            // check if the attribute's value has been changed
            else if (i->second.second() != j->second.second())
              {
                state = "changed";
              }
            else
              {
                state = "unchanged";
              }
          }
        // its added since the whole node has been just added
        else
          {
            state = "added";
          }
      }

    basic_io::stanza st;
    st.push_str_triple(basic_io::syms::attr, i->first(), value);
    st.push_str_pair(symbol("state"), state);
    pr.print_stanza(st);
  }

  // print the output
  output.write(pr.buf.data(), pr.buf.size());
}

// Name: set_attribute
// Arguments:
//   1: file / directory name
//   2: attribute key
//   3: attribute value
// Added in: 5.0
// Purpose: Edits the workspace revision and sets an attribute on a certain path
//
// Error conditions: If PATH is unknown in the new roster, prints an error and
//                   exits with status 1.
CMD_AUTOMATE(set_attribute, N_("PATH KEY VALUE"),
             N_("Sets an attribute on a certain path"),
             "",
             options::opts::none)
{
  N(args.size() == 3,
    F("wrong argument count"));

  database db(app);
  workspace work(app);

  roster_t new_roster;
  temp_node_id_source nis;

  work.get_current_roster_shape(db, nis, new_roster);

  file_path path = file_path_external(idx(args,0));

  N(new_roster.has_node(path), F("Unknown path '%s'") % path);
  node_t node = new_roster.get_node(path);

  attr_key a_key = attr_key(idx(args,1)());
  attr_value a_value = attr_value(idx(args,2)());

  node->attrs[a_key] = make_pair(true, a_value);

  parent_map parents;
  work.get_parent_rosters(db, parents);

  revision_t new_work;
  make_revision_for_workspace(parents, new_roster, new_work);
  work.put_work_rev(new_work);
  work.update_any_attrs(db);
}

// Name: drop_attribute
// Arguments:
//   1: file / directory name
//   2: attribute key (optional)
// Added in: 5.0
// Purpose: Edits the workspace revision and drops an attribute or all
//          attributes of the specified path
//
// Error conditions: If PATH is unknown in the new roster or the specified
//                   attribute key is unknown, prints an error and exits with
//                   status 1.
CMD_AUTOMATE(drop_attribute, N_("PATH [KEY]"),
             N_("Drops an attribute or all of them from a certain path"),
             "",
             options::opts::none)
{
  N(args.size() ==1 || args.size() == 2,
    F("wrong argument count"));

  database db(app);
  workspace work(app);

  roster_t new_roster;
  temp_node_id_source nis;

  work.get_current_roster_shape(db, nis, new_roster);

  file_path path = file_path_external(idx(args,0));

  N(new_roster.has_node(path), F("Unknown path '%s'") % path);
  node_t node = new_roster.get_node(path);

  // Clear all attrs (or a specific attr).
  if (args.size() == 1)
    {
      for (full_attr_map_t::iterator i = node->attrs.begin();
           i != node->attrs.end(); ++i)
        i->second = make_pair(false, "");
    }
  else
    {
      attr_key a_key = attr_key(idx(args,1)());
      N(node->attrs.find(a_key) != node->attrs.end(),
        F("Path '%s' does not have attribute '%s'")
        % path % a_key);
      node->attrs[a_key] = make_pair(false, "");
    }

  parent_map parents;
  work.get_parent_rosters(db, parents);

  revision_t new_work;
  make_revision_for_workspace(parents, new_roster, new_work);
  work.put_work_rev(new_work);
  work.update_any_attrs(db);
}

CMD(commit, "commit", "ci", CMD_REF(workspace), N_("[PATH]..."),
    N_("Commits workspace changes to the database"),
    "",
    options::opts::branch | options::opts::message | options::opts::msgfile
    | options::opts::date | options::opts::author | options::opts::depth
    | options::opts::exclude)
{
  database db(app);
  key_store keys(app);
  workspace work(app);
  project_t project(db);

  utf8 log_message("");
  bool log_message_given;
  revision_t restricted_rev;
  parent_map old_rosters;
  roster_t new_roster;
  temp_node_id_source nis;
  cset excluded;

  work.get_parent_rosters(db, old_rosters);
  work.get_current_roster_shape(db, nis, new_roster);

  node_restriction mask(work, args_to_paths(args),
                        args_to_paths(app.opts.exclude_patterns),
                        app.opts.depth,
                        old_rosters, new_roster);

  work.update_current_roster_from_filesystem(new_roster, mask);
  make_restricted_revision(old_rosters, new_roster, mask, restricted_rev,
                           excluded, join_words(execid));
  restricted_rev.check_sane();
  N(restricted_rev.is_nontrivial(), F("no changes to commit"));

  revision_id restricted_rev_id;
  calculate_ident(restricted_rev, restricted_rev_id);

  // We need the 'if' because guess_branch will try to override any branch
  // picked up from _MTN/options.
  if (app.opts.branchname().empty())
    {
      branch_name branchname, bn_candidate;
      for (edge_map::iterator i = restricted_rev.edges.begin();
           i != restricted_rev.edges.end();
           i++)
        {
          // this will prefer --branch if it was set
          guess_branch(app.opts, project, edge_old_revision(i),
                       bn_candidate);
          N(branchname() == "" || branchname == bn_candidate,
            F("parent revisions of this commit are in different branches:\n"
              "'%s' and '%s'.\n"
              "please specify a branch name for the commit, with --branch.")
            % branchname % bn_candidate);
          branchname = bn_candidate;
        }

      app.opts.branchname = branchname;
    }

  P(F("beginning commit on branch '%s'") % app.opts.branchname);

  if (global_sanity.debug_p())
    {
      hexenc<id> mid(encode_hexenc(restricted_rev.new_manifest.inner()()));
      hexenc<id> rid(encode_hexenc(restricted_rev_id.inner()()));

      L(FL("new manifest '%s'\n"
           "new revision '%s'\n") % mid % rid);
    }

  process_commit_message_args(app.opts, log_message_given, log_message);

  N(!(log_message_given && work.has_contents_user_log()),
    F("_MTN/log is non-empty and log message "
      "was specified on command line\n"
      "perhaps move or delete _MTN/log,\n"
      "or remove --message/--message-file from the command line?"));

  if (!log_message_given)
    {
      // This call handles _MTN/log.
      get_log_message_interactively(app.lua, work, restricted_rev,
                                    app.opts.branchname, log_message);

      // We only check for empty log messages when the user entered them
      // interactively.  Consensus was that if someone wanted to explicitly
      // type --message="", then there wasn't any reason to stop them.
      N(log_message().find_first_not_of("\n\r\t ") != string::npos,
        F("empty log message; commit canceled"));

      // We save interactively entered log messages to _MTN/log, so if
      // something goes wrong, the next commit will pop up their old
      // log message by default. We only do this for interactively
      // entered messages, because otherwise 'monotone commit -mfoo'
      // giving an error, means that after you correct that error and
      // hit up-arrow to try again, you get an "_MTN/log non-empty and
      // message given on command line" error... which is annoying.

      work.write_user_log(log_message);
    }

  // If the hook doesn't exist, allow the message to be used.
  bool message_validated;
  string reason, new_manifest_text;

  revision_data new_rev;
  write_revision(restricted_rev, new_rev);

  app.lua.hook_validate_commit_message(log_message, new_rev, app.opts.branchname,
                                       message_validated, reason);
  N(message_validated, F("log message rejected by hook: %s") % reason);

  cache_user_key(app.opts, app.lua, db, keys);

  // for the divergence check, below
  set<revision_id> heads;
  project.get_branch_heads(app.opts.branchname, heads,
                           app.opts.ignore_suspend_certs);
  unsigned int old_head_size = heads.size();

  {
    transaction_guard guard(db);

    if (db.revision_exists(restricted_rev_id))
      W(F("revision %s already in database") % restricted_rev_id);
    else
      {
        if (global_sanity.debug_p())
          L(FL("inserting new revision %s")
            % encode_hexenc(restricted_rev_id.inner()()));

        for (edge_map::const_iterator edge = restricted_rev.edges.begin();
             edge != restricted_rev.edges.end();
             edge++)
          {
            // process file deltas or new files
            cset const & cs = edge_changes(edge);

            for (map<file_path, pair<file_id, file_id> >::const_iterator
                   i = cs.deltas_applied.begin();
                 i != cs.deltas_applied.end(); ++i)
              {
                file_path path = i->first;

                file_id old_content = i->second.first;
                file_id new_content = i->second.second;

                if (db.file_version_exists(new_content))
                  {
                    if (global_sanity.debug_p())
                      L(FL("skipping file delta %s, already in database")
                        % encode_hexenc(delta_entry_dst(i).inner()()));
                  }
                else if (db.file_version_exists(old_content))
                  {
                    if (global_sanity.debug_p())
                      L(FL("inserting delta %s -> %s")
                        % encode_hexenc(old_content.inner()())
                        % encode_hexenc(new_content.inner()()));

                    file_data old_data;
                    data new_data;
                    db.get_file_version(old_content, old_data);
                    read_data(path, new_data);
                    // sanity check
                    file_id tid;
                    calculate_ident(file_data(new_data), tid);
                    N(tid == new_content,
                      F("file '%s' modified during commit, aborting")
                      % path);
                    delta del;
                    diff(old_data.inner(), new_data, del);
                    db.put_file_version(old_content,
                                            new_content,
                                            file_delta(del));
                  }
                else
                  // If we don't err out here, the database will later.
                  E(false,
                    F("Your database is missing version %s of file '%s'")
                    % encode_hexenc(old_content.inner()())
                    % path);
              }

            for (map<file_path, file_id>::const_iterator
                   i = cs.files_added.begin();
                 i != cs.files_added.end(); ++i)
              {
                file_path path = i->first;
                file_id new_content = i->second;

                if (global_sanity.debug_p())
                  L(FL("inserting full version %s")
                    % encode_hexenc(new_content.inner()()));
                data new_data;
                read_data(path, new_data);
                // sanity check
                file_id tid;
                calculate_ident(file_data(new_data), tid);
                N(tid == new_content,
                  F("file '%s' modified during commit, aborting")
                  % path);
                db.put_file(new_content, file_data(new_data));
              }
          }

        revision_data rdat;
        write_revision(restricted_rev, rdat);
        db.put_revision(restricted_rev_id, rdat);
      }

    project.put_standard_certs_from_options(app.opts, app.lua, keys,
                                            restricted_rev_id,
                                            app.opts.branchname,
                                            log_message);
    guard.commit();
  }

  // the workspace should remember the branch we just committed to.
  work.set_ws_options(app.opts, true);

  // the work revision is now whatever changes remain on top of the revision
  // we just checked in.
  revision_t remaining;
  make_revision_for_workspace(restricted_rev_id, excluded, remaining);

  // small race condition here...
<<<<<<< HEAD
  app.work.put_work_rev(remaining);
  P(F("committed revision %s")
    % encode_hexenc(restricted_rev_id.inner()()));
=======
  work.put_work_rev(remaining);
  P(F("committed revision %s") % restricted_rev_id);
>>>>>>> d77872a9

  work.blank_user_log();

  project.get_branch_heads(app.opts.branchname, heads,
                           app.opts.ignore_suspend_certs);
  if (heads.size() > old_head_size && old_head_size > 0) {
    P(F("note: this revision creates divergence\n"
        "note: you may (or may not) wish to run '%s merge'")
      % ui.prog_name);
  }

  work.update_any_attrs(db);
  work.maybe_update_inodeprints(db);

  {
    // Tell lua what happened. Yes, we might lose some information
    // here, but it's just an indicator for lua, eg. to post stuff to
    // a mailing list. If the user *really* cares about cert validity,
    // multiple certs with same name, etc. they can inquire further,
    // later.
    map<cert_name, cert_value> certs;
    vector< revision<cert> > ctmp;
    project.get_revision_certs(restricted_rev_id, ctmp);
    for (vector< revision<cert> >::const_iterator i = ctmp.begin();
         i != ctmp.end(); ++i)
      {
        cert_value vtmp;
        decode_base64(i->inner().value, vtmp);
        certs.insert(make_pair(i->inner().name, vtmp));
      }
    revision_data rdat;
    db.get_revision(restricted_rev_id, rdat);
    app.lua.hook_note_commit(restricted_rev_id, rdat, certs);
  }
}

CMD_NO_WORKSPACE(setup, "setup", "", CMD_REF(tree), N_("[DIRECTORY]"),
    N_("Sets up a new workspace directory"),
    N_("If no directory is specified, uses the current directory."),
    options::opts::branch)
{
  if (args.size() > 1)
    throw usage(execid);
  N(!app.opts.branchname().empty(),
    F("need --branch argument for setup"));

  database db(app);
  db.ensure_open();

  string dir;
  if (args.size() == 1)
    dir = idx(args,0)();
  else
    dir = ".";

  workspace::create_workspace(app.opts, app.lua, dir);
  workspace work(app);

  revision_t rev;
  make_revision_for_workspace(revision_id(), cset(), rev);
  work.put_work_rev(rev);
}

CMD_NO_WORKSPACE(import, "import", "", CMD_REF(tree), N_("DIRECTORY"),
  N_("Imports the contents of a directory into a branch"),
  "",
  options::opts::branch | options::opts::revision |
  options::opts::message | options::opts::msgfile |
  options::opts::dryrun |
  options::opts::no_ignore | options::opts::exclude |
  options::opts::author | options::opts::date)
{
  revision_id ident;
  system_path dir;
  database db(app);
  project_t project(db);

  N(args.size() == 1,
    F("you must specify a directory to import"));

  if (app.opts.revision_selectors.size() == 1)
    {
      // use specified revision
      complete(app.opts, app.lua, project, idx(app.opts.revision_selectors, 0)(), ident);

      guess_branch(app.opts, project, ident);

      I(!app.opts.branchname().empty());

      N(project.revision_is_in_branch(ident, app.opts.branchname),
        F("revision %s is not a member of branch %s")
        % ident % app.opts.branchname);
    }
  else
    {
      // use branch head revision
      N(!app.opts.branchname().empty(),
        F("use --revision or --branch to specify what to checkout"));

      set<revision_id> heads;
      project.get_branch_heads(app.opts.branchname, heads,
                               app.opts.ignore_suspend_certs);
      if (heads.size() > 1)
        {
          P(F("branch %s has multiple heads:") % app.opts.branchname);
          for (set<revision_id>::const_iterator i = heads.begin(); i != heads.end(); ++i)
            P(i18n_format("  %s")
              % describe_revision(project, *i));
          P(F("choose one with '%s checkout -r<id>'") % ui.prog_name);
          E(false, F("branch %s has multiple heads") % app.opts.branchname);
        }
      if (heads.size() > 0)
        ident = *(heads.begin());
    }

  dir = system_path(idx(args, 0));
  require_path_is_directory
    (dir,
     F("import directory '%s' doesn't exists") % dir,
     F("import directory '%s' is a file") % dir);

  workspace::create_workspace(app.opts, app.lua, dir);
  workspace work(app);

  try
    {
      revision_t rev;
      make_revision_for_workspace(ident, cset(), rev);
      work.put_work_rev(rev);

      // prepare stuff for 'add' and so on.
      args_vector empty_args;
      options save_opts;
      // add --unknown
      save_opts.exclude_patterns = app.opts.exclude_patterns;
      app.opts.exclude_patterns = args_vector();
      app.opts.unknown = true;
      app.opts.recursive = true;
      process(app, make_command_id("workspace add"), empty_args);
      app.opts.recursive = false;
      app.opts.unknown = false;
      app.opts.exclude_patterns = save_opts.exclude_patterns;

      // drop --missing
      save_opts.no_ignore = app.opts.no_ignore;
      app.opts.missing = true;
      process(app, make_command_id("workspace drop"), empty_args);
      app.opts.missing = false;
      app.opts.no_ignore = save_opts.no_ignore;

      // commit
      if (!app.opts.dryrun)
        process(app, make_command_id("workspace commit"), empty_args);
    }
  catch (...)
    {
      // clean up before rethrowing
      delete_dir_recursive(bookkeeping_root);
      throw;
    }

  // clean up
  delete_dir_recursive(bookkeeping_root);
}

CMD_NO_WORKSPACE(migrate_workspace, "migrate_workspace", "", CMD_REF(tree),
  N_("[DIRECTORY]"),
  N_("Migrates a workspace directory's metadata to the latest format"),
  N_("If no directory is given, defaults to the current workspace."),
  options::opts::none)
{
  if (args.size() > 1)
    throw usage(execid);

  if (args.size() == 1)
    {
      go_to_workspace(system_path(idx(args, 0)));
      workspace::found = true;
    }

  workspace work(app, false);
  work.migrate_ws_format();
}

CMD(refresh_inodeprints, "refresh_inodeprints", "", CMD_REF(tree), "",
    N_("Refreshes the inodeprint cache"),
    "",
    options::opts::none)
{
  database db(app);
  workspace work(app);
  work.enable_inodeprints();
  work.maybe_update_inodeprints(db);
}


// Local Variables:
// mode: C++
// fill-column: 76
// c-file-style: "gnu"
// indent-tabs-mode: nil
// End:
// vim: et:sw=2:sts=2:ts=2:cino=>2s,{s,\:s,+s,t0,g0,^-2,e-2,n-2,p2s,(0,=s:<|MERGE_RESOLUTION|>--- conflicted
+++ resolved
@@ -1294,14 +1294,9 @@
   make_revision_for_workspace(restricted_rev_id, excluded, remaining);
 
   // small race condition here...
-<<<<<<< HEAD
-  app.work.put_work_rev(remaining);
+  work.put_work_rev(remaining);
   P(F("committed revision %s")
     % encode_hexenc(restricted_rev_id.inner()()));
-=======
-  work.put_work_rev(remaining);
-  P(F("committed revision %s") % restricted_rev_id);
->>>>>>> d77872a9
 
   work.blank_user_log();
 
