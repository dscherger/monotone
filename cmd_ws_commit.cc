// Copyright (C) 2010 Stephen Leake <stephen_leake@stephe-leake.org>
// Copyright (C) 2002 Graydon Hoare <graydon@pobox.com>
//
// This program is made available under the GNU GPL version 2.0 or
// greater. See the accompanying file COPYING for details.
//
// This program is distributed WITHOUT ANY WARRANTY; without even the
// implied warranty of MERCHANTABILITY or FITNESS FOR A PARTICULAR
// PURPOSE.

#include "base.hh"
#include <deque>
#include <iostream>
#include <map>
#include <sstream>

#include "cmd.hh"
#include "merge_content.hh"
#include "file_io.hh"
#include "restrictions.hh"
#include "revision.hh"
#include "selectors.hh"
#include "transforms.hh"
#include "work.hh"
#include "charset.hh"
#include "app_state.hh"
#include "project.hh"
#include "basic_io.hh"
#include "xdelta.hh"
#include "keys.hh"
#include "key_store.hh"
#include "maybe_workspace_updater.hh"
#include "simplestring_xform.hh"
#include "database.hh"
#include "roster.hh"
#include "rev_output.hh"
#include "vocab_cast.hh"

using std::cout;
using std::make_pair;
using std::make_pair;
using std::map;
using std::ostringstream;
using std::pair;
using std::set;
using std::string;
using std::vector;

using boost::shared_ptr;

static void
get_old_branch_names(database & db, parent_map const & parents,
                     set<branch_name> & old_branch_names)
{
  for (parent_map::const_iterator i = parents.begin();
       i != parents.end(); ++i)
    {
      vector<cert> branches;
      db.get_revision_certs(parent_id(i), branch_cert_name, branches);
      for (vector<cert>::const_iterator b = branches.begin();
           b != branches.end(); ++b)
        {
          old_branch_names.insert(typecast_vocab<branch_name>(b->value));
        }
    }
}

class message_reader
{
public:
  message_reader(string const & message) :
    message(message), offset(0) {}

  bool read(string const & text)
  {
    size_t len = text.length();
    if (message.compare(offset, len, text) == 0)
      {
        offset += len;
        return true;
      }
    else
      return false;
  }

  string readline()
  {
    size_t eol = message.find_first_of("\r\n", offset);
    if (eol == string::npos)
      return "";

    size_t len = eol - offset;
    string line = message.substr(offset, len);
    offset = eol+1;

    if (message[eol] == '\r' && message.length() > eol+1 &&
        message[eol+1] == '\n')
      offset++;

    return trim(line);
  }

  bool contains(string const & summary)
  {
    return message.find(summary, offset) != string::npos;
  }

  bool remove(string const & summary)
  {
    size_t pos = message.find(summary, offset);
    I(pos != string::npos);
    if (pos + summary.length() == message.length())
      {
        message.erase(pos);
        return true;
      }
    else
      return false;
  }

  string content()
  {
    return message.substr(offset);
  }

private:
  string message;
  size_t offset;
};

static bool
date_fmt_valid (string date_fmt)
{
  if (date_fmt.empty())
    {
      return true;
    }
  else
    {
      // check that the specified date format can be used to format and
      // parse a date
      date_t now = date_t::now();
      date_t parsed;
      try
        {
          string formatted = now.as_formatted_localtime(date_fmt);
          parsed = date_t::from_formatted_localtime(formatted, date_fmt);
        }
      catch (recoverable_failure const & e)
        {
          L(FL("date check failed: %s") % e.what());
        }

      if (parsed != now)
        {
          L(FL("date check failed: %s != %s") % now % parsed);
          return false;
        }
      else
        {
          return true;
        }
    }
}

static void
get_log_message_interactively(lua_hooks & lua, workspace & work,
                              project_t & project,
                              revision_id const rid, revision_t const & rev,
                              string & author, date_t & date, branch_name & branch,
                              set<branch_name> const & old_branches,
                              string const & date_fmt, utf8 & log_message)
{
  utf8 backup;
  work.load_commit_text(backup);

  E(backup().empty(), origin::user,
    F("A backup from a previously failed commit exists in _MTN/commit.\n"
      "This file must be removed before commit will proceed.\n"
      "You may recover the previous message from this file if necessary."));

  utf8 instructions(
    _("Enter a description of this change following the Changelog line below.\n"
      "The values of Author, Date and Branch may be modified as required.\n"
      "\n"));

  utf8 cancel(_("*** REMOVE THIS LINE TO CANCEL THE COMMIT ***\n"));

  utf8 changelog;
  work.read_user_log(changelog);

  // ensure the changelog message is non-empty so that the Changelog: cert
  // line is produced by revision_header and there is somewhere to enter a
  // message

  string text = changelog();

  if (text.empty() || text[text.length()-1] != '\n')
    {
      text += '\n';
      changelog = utf8(text, origin::user);
    }

  ostringstream oss;

  oss << string(70, '-') << '\n';
  if (!old_branches.empty() && old_branches.find(branch) == old_branches.end())
    {
      oss << _("*** THIS REVISION WILL CREATE A NEW BRANCH ***") << "\n\n";
      for (set<branch_name>::const_iterator i = old_branches.begin();
           i != old_branches.end(); ++i)
        oss << _("Old Branch: ") << *i << '\n';
      oss << _("New Branch: ") << branch << "\n\n";
    }
  set<revision_id> heads;
  project.get_branch_heads(branch, heads, false);
  if (!heads.empty())
    {
      for (edge_map::const_iterator e = rev.edges.begin();
           e != rev.edges.end(); ++e)
        {
          if (heads.find(edge_old_revision(e)) == heads.end())
            {
              oss << _("*** THIS REVISION WILL CREATE DIVERGENCE ***") << "\n\n";
              break;
            }
        }
    }

  utf8 notes(oss.str().c_str());

  utf8 header;
  utf8 summary;

  bool is_date_fmt_valid = date_fmt_valid(date_fmt);
  string null_date_fmt("");

  if (!is_date_fmt_valid)
    {
      W(F("date format '%s' cannot be used for commit; using default instead") % date_fmt);
      revision_header(rid, rev, author, date, branch, changelog, null_date_fmt, header);
    }
  else
    {
      revision_header(rid, rev, author, date, branch, changelog, date_fmt, header);
    }
  revision_summary(rev, summary);

  utf8 full_message(instructions() + cancel() + header() + notes() + summary(),
                    origin::internal);

  external input_message;
  external output_message;

  utf8_to_system_best_effort(full_message, input_message);

  E(lua.hook_edit_comment(input_message, output_message),
    origin::user,
    F("edit of log message failed"));

  system_to_utf8(output_message, full_message);

  // save the message in _MTN/commit so its not lost if something fails below
  work.save_commit_text(full_message);

  message_reader message(full_message());

  // Check the message carefully to make sure the user didn't edit somewhere
  // outside of the author, date, branch or changelog values. The section
  // between the "Changelog: " line from the header and the following line
  // of dashes preceeding the summary is where they should be adding
  // lines. Ideally, there is a blank line following "Changelog:"
  // (preceeding the changelog message) and another blank line preceeding
  // the next line of dashes (following the changelog message) but both of
  // these are optional.

  E(message.read(instructions()), origin::user,
    F("Commit failed. Instructions not found."));

  if (!message.read(cancel()))
    {
      // clear the backup file if the commit was explicitly cancelled
      work.clear_commit_text();
      E(message.read(cancel()), origin::user,
        F("Commit cancelled."));
    }

  utf8 const AUTHOR(trim_right(_("Author: ")).c_str());
  utf8 const DATE(trim_right(_("Date: ")).c_str());
  utf8 const BRANCH(trim_right(_("Branch: ")).c_str());
  utf8 const CHANGELOG(trim_right(_("Changelog: ")).c_str());

  // ----------------------------------------------------------------------
  // Revision:
  // Parent:
  // Parent:
  // Author:

  size_t pos = header().find(AUTHOR()); // look in unedited header
  I(pos != string::npos);

  string prefix = header().substr(0, pos);
  E(message.read(prefix), origin::user,
    F("Commit failed. Revision/Parent header not found."));

  // Author:

  E(message.read(AUTHOR()), origin::user,
    F("Commit failed. Author header not found."));

  author = message.readline();

  E(!author.empty(), origin::user,
    F("Commit failed. Author value empty."));

  // Date:

  E(message.read(DATE()), origin::user,
    F("Commit failed. Date header not found."));

  string d = message.readline();

  E(!d.empty(), origin::user,
    F("Commit failed. Date value empty."));

  if (!is_date_fmt_valid || date_fmt.empty())
    date = date_t(d);
  else
    date = date_t::from_formatted_localtime(d, date_fmt);

  // Branch:

  E(message.read(BRANCH()), origin::user,
    F("Commit failed. Branch header not found."));

  string b = message.readline();

  E(!b.empty(), origin::user,
    F("Commit failed. Branch value empty."));

  branch = branch_name(b, origin::user);

  string blank = message.readline();
  E(blank == "", origin::user,
    F("Commit failed. Blank line before Changelog header not found."));

  // Changelog:

  E(message.read(CHANGELOG()), origin::user,
    F("Commit failed. Changelog header not found."));

  // remove the summary before extracting the changelog content

  string footer = notes() + summary();

  if (!footer.empty())
    {
      E(message.contains(footer), origin::user,
        F("Commit failed. Change summary not found."));

      E(message.remove(footer), origin::user,
        F("Commit failed. Text following Change summary."));
    }

  string content = trim(message.content()) + '\n';

  log_message = utf8(content, origin::user);

  // remove the backup file now that all values have been extracted
  work.clear_commit_text();
}

void
revert(app_state & app,
       args_vector const & args,
       bool undrop)
{
  roster_t old_roster, new_roster;
  cset preserved;

  E(app.opts.missing || !args.empty() || !app.opts.exclude_patterns.empty(),
    origin::user,
    F("you must pass at least one path to 'revert' (perhaps '.')"));

  database db(app);
  workspace work(app);

  parent_map parents;
  work.get_parent_rosters(db, parents);
  E(parents.size() == 1, origin::user,
    F("this command can only be used in a single-parent workspace"));
  old_roster = parent_roster(parents.begin());

  {
    temp_node_id_source nis;
    work.get_current_roster_shape(db, nis, new_roster);
  }

  node_restriction mask(args_to_paths(args),
                        args_to_paths(app.opts.exclude_patterns),
                        app.opts.depth,
                        old_roster, new_roster, ignored_file(work),
                        restriction::explicit_includes);

  if (app.opts.missing)
    {
      // --missing is a further filter on the files included by a
      // restriction we first find all missing files included by the
      // specified args and then make a restriction that includes only
      // these missing files.
      set<file_path> missing;
      work.find_missing(new_roster, mask, missing);
      if (missing.empty())
        {
          P(F("no missing files to revert"));
          return;
        }

      std::vector<file_path> missing_files;
      for (set<file_path>::const_iterator i = missing.begin();
           i != missing.end(); i++)
        {
          L(FL("reverting missing file: %s") % *i);
          missing_files.push_back(*i);
        }
      // replace the original mask with a more restricted one
      mask = node_restriction(missing_files,
                              std::vector<file_path>(), app.opts.depth,
                              old_roster, new_roster, ignored_file(work));
    }

  // We want the restricted roster to include all the changes
  // that are to be *kept*. Then, the changes to revert are those
  // from the new roster *back* to the restricted roster

  // The arguments to revert are paths to be reverted *not* paths to be left
  // intact. The restriction formed from these arguments will include the
  // changes to be reverted and excludes the changes to be kept.  To form
  // the correct restricted roster this restriction must be applied to the
  // old and new rosters in reverse order, from new *back* to old.

  roster_t restricted_roster;
  make_restricted_roster(new_roster, old_roster, restricted_roster,
                         mask);

  make_cset(old_roster, restricted_roster, preserved);

  // At this point, all three rosters have accounted for additions,
  // deletions and renames but they all have content hashes from the
  // original old roster. This is fine, when reverting files we want to
  // revert them back to their original content.

  // The preserved cset will be left pending in MTN/revision

  // if/when reverting through the editable_tree interface use
  // make_cset(new_roster, restricted_roster, reverted);
  // to get a cset that gets us back to the restricted roster
  // from the current workspace roster

  node_map const & nodes = restricted_roster.all_nodes();

  for (node_map::const_iterator i = nodes.begin();
       i != nodes.end(); ++i)
    {
      node_id nid = i->first;
      node_t node = i->second;

      if (restricted_roster.is_root(nid))
        continue;

      if (!mask.includes(restricted_roster, nid))
        continue;

      file_path path;
      restricted_roster.get_name(nid, path);

      if (is_file_t(node))
        {
          file_t f = downcast_to_file_t(node);

          bool revert = true;

          if (file_exists(path))
            {
              file_id ident;
              calculate_ident(path, ident);
              // don't touch unchanged files
              if (ident == f->content)
                {
                  L(FL("skipping unchanged %s") % path);
                  revert = false;
                }
              else
                {
                  revert = !undrop;
                }
            }

          if (revert)
            {
              P(F("reverting %s") % path);
              L(FL("reverting %s to [%s]") % path
                % f->content);

              E(db.file_version_exists(f->content), origin::user,
                F("no file version %s found in database for %s")
                % f->content % path);

              file_data dat;
              L(FL("writing file %s to %s")
                % f->content % path);
              db.get_file_version(f->content, dat);
              write_data(path, dat.inner());
            }
        }
      else
        {
          if (!directory_exists(path))
            {
              P(F("recreating %s/") % path);
              mkdir_p(path);
            }
          else
            {
              L(FL("skipping existing %s/") % path);
            }
        }

      // revert attributes on this node -- this doesn't quite catch all cases:
      // if the execute bits are manually set on some path that doesn't have
      // a dormant mtn:execute the execute bits will not be cleared
      // FIXME: check execute bits against mtn:execute explicitly?

      for (attr_map_t::const_iterator a = node->attrs.begin();
           a != node->attrs.end(); ++a)
        {
          L(FL("reverting %s on %s") % a->first() % path);
          if (a->second.first)
            app.lua.hook_set_attribute(a->first(), path,
                                       a->second.second());
          else
            app.lua.hook_clear_attribute(a->first(), path);
        }
    }

  // Included_work is thrown away which effectively reverts any adds,
  // drops and renames it contains. Drops and rename sources will have
  // been rewritten above but this may leave rename targets laying
  // around.

  revision_t remaining;
  make_revision_for_workspace(parent_id(parents.begin()), preserved, remaining);

  // Race.
  work.put_work_rev(remaining);
  work.maybe_update_inodeprints(db);
}

CMD(revert, "revert", "", CMD_REF(workspace), N_("[PATH]..."),
    N_("Reverts files and/or directories"),
    N_("In order to revert the entire workspace, specify \".\" as the "
       "file name."),
    options::opts::depth | options::opts::exclude | options::opts::missing)
{
  revert(app, args, false);
}

CMD(undrop, "undrop", "", CMD_REF(workspace), N_("[PATH]..."),
    N_("Reverses a mistaken 'drop'"),
    N_("If the file was deleted from the workspace, this is the same as 'revert'. "
       "Otherwise, it just removes the 'drop' from the manifest."),
    options::opts::none)
{
  revert(app, args, true);
}

CMD(disapprove, "disapprove", "", CMD_REF(review), N_("REVISION"),
    N_("Disapproves a particular revision"),
    "",
    options::opts::branch | options::opts::messages | options::opts::date |
    options::opts::author | options::opts::maybe_auto_update)
{
  database db(app);
  key_store keys(app);
  project_t project(db, app.lua, app.opts);

  if (args.size() != 1)
    throw usage(execid);

  maybe_workspace_updater updater(app, project);

  utf8 log_message("");
  bool log_message_given;
  revision_id r;
  revision_t rev, rev_inverse;
  shared_ptr<cset> cs_inverse(new cset());
  complete(app.opts, app.lua, project, idx(args, 0)(), r);
  db.get_revision(r, rev);

  E(rev.edges.size() == 1, origin::user,
    F("revision %s has %d changesets, cannot invert")
      % r % rev.edges.size());

  guess_branch(app.opts, project, r);
  E(!app.opts.branch().empty(), origin::user,
    F("need --branch argument for disapproval"));

  process_commit_message_args(app.opts, log_message_given, log_message,
                              utf8((FL("disapproval of revision '%s'")
                                    % r).str(),
                                   origin::internal));

  cache_user_key(app.opts, app.lua, db, keys, project);

  // for the divergence check, below
  set<revision_id> heads;
  project.get_branch_heads(app.opts.branch, heads,
                           app.opts.ignore_suspend_certs);
  unsigned int old_head_size = heads.size();

  edge_entry const & old_edge (*rev.edges.begin());
  db.get_revision_manifest(edge_old_revision(old_edge),
                               rev_inverse.new_manifest);
  {
    roster_t old_roster, new_roster;
    db.get_roster(edge_old_revision(old_edge), old_roster);
    db.get_roster(r, new_roster);
    make_cset(new_roster, old_roster, *cs_inverse);
  }
  rev_inverse.edges.insert(make_pair(r, cs_inverse));

  {
    transaction_guard guard(db);

    revision_id inv_id;
    revision_data rdat;

    write_revision(rev_inverse, rdat);
    calculate_ident(rdat, inv_id);
    db.put_revision(inv_id, rdat);

    project.put_standard_certs_from_options(app.opts, app.lua,
                                            keys,
                                            inv_id,
                                            app.opts.branch,
                                            log_message);
    guard.commit();
  }

  project.get_branch_heads(app.opts.branch, heads,
                           app.opts.ignore_suspend_certs);
  if (heads.size() > old_head_size && old_head_size > 0) {
    P(F("note: this revision creates divergence\n"
        "note: you may (or may not) wish to run '%s merge'")
      % prog_name);
  }
  updater.maybe_do_update();
}

CMD(mkdir, "mkdir", "", CMD_REF(workspace), N_("[DIRECTORY...]"),
    N_("Creates directories and adds them to the workspace"),
    "",
    options::opts::no_ignore)
{
  if (args.size() < 1)
    throw usage(execid);

  database db(app);
  workspace work(app);

  set<file_path> paths;
  // spin through args and try to ensure that we won't have any collisions
  // before doing any real filesystem modification.  we'll also verify paths
  // against .mtn-ignore here.
  for (args_vector::const_iterator i = args.begin(); i != args.end(); ++i)
    {
      file_path fp = file_path_external(*i);
      require_path_is_nonexistent
        (fp, F("directory '%s' already exists") % fp);

      // we'll treat this as a user (fatal) error.  it really wouldn't make
      // sense to add a dir to .mtn-ignore and then try to add it to the
      // project with a mkdir statement, but one never can tell...
      E(app.opts.no_ignore || !work.ignore_file(fp),
        origin::user,
        F("ignoring directory '%s' [see .mtn-ignore]") % fp);

      paths.insert(fp);
    }

  // this time, since we've verified that there should be no collisions,
  // we'll just go ahead and do the filesystem additions.
  for (set<file_path>::const_iterator i = paths.begin(); i != paths.end(); ++i)
    mkdir_p(*i);

  work.perform_additions(db, paths, false, !app.opts.no_ignore);
}

CMD(add, "add", "", CMD_REF(workspace), N_("[PATH]..."),
    N_("Adds files to the workspace"),
    "",
    options::opts::unknown | options::opts::no_ignore |
    options::opts::recursive)
{
  if (!app.opts.unknown && (args.size() < 1))
    throw usage(execid);

  database db(app);
  workspace work(app);

  vector<file_path> roots = args_to_paths(args);

  set<file_path> paths;
  bool add_recursive = app.opts.recursive;
  if (app.opts.unknown)
    {
      path_restriction mask(roots, args_to_paths(app.opts.exclude_patterns),
                            app.opts.depth, ignored_file(work));
      set<file_path> ignored;

      // if no starting paths have been specified use the workspace root
      if (roots.empty())
        roots.push_back(file_path());

      work.find_unknown_and_ignored(db, mask, roots, paths, ignored);

      work.perform_additions(db, ignored,
                                 add_recursive, !app.opts.no_ignore);
    }
  else
    paths = set<file_path>(roots.begin(), roots.end());

  work.perform_additions(db, paths, add_recursive, !app.opts.no_ignore);
}

CMD(drop, "drop", "rm", CMD_REF(workspace), N_("[PATH]..."),
    N_("Drops files from the workspace"),
    "",
    options::opts::bookkeep_only | options::opts::missing | options::opts::recursive)
{
  if (!app.opts.missing && (args.size() < 1))
    throw usage(execid);

  database db(app);
  workspace work(app);

  set<file_path> paths;
  if (app.opts.missing)
    {
      temp_node_id_source nis;
      roster_t current_roster_shape;
      work.get_current_roster_shape(db, nis, current_roster_shape);
      node_restriction mask(args_to_paths(args),
                            args_to_paths(app.opts.exclude_patterns),
                            app.opts.depth,
                            current_roster_shape, ignored_file(work));
      work.find_missing(current_roster_shape, mask, paths);
    }
  else
    {
      vector<file_path> roots = args_to_paths(args);
      paths = set<file_path>(roots.begin(), roots.end());
    }

  work.perform_deletions(db, paths,
                             app.opts.recursive, app.opts.bookkeep_only);
}


CMD(rename, "rename", "mv", CMD_REF(workspace),
    N_("SRC DEST\n"
       "SRC1 [SRC2 [...]] DEST_DIR"),
    N_("Renames entries in the workspace"),
    "",
    options::opts::bookkeep_only)
{
  if (args.size() < 2)
    throw usage(execid);

  database db(app);
  workspace work(app);

  utf8 dstr = args.back();
  file_path dst_path = file_path_external(dstr);

  set<file_path> src_paths;
  for (size_t i = 0; i < args.size()-1; i++)
    {
      file_path s = file_path_external(idx(args, i));
      src_paths.insert(s);
    }

  //this catches the case where the user specifies a directory 'by convention'
  //that doesn't exist.  the code in perform_rename already handles the proper
  //cases for more than one source item.
  if (src_paths.size() == 1 && dstr()[dstr().size() -1] == '/')
    if (get_path_status(*src_paths.begin()) != path::directory)
      E(get_path_status(dst_path) == path::directory, origin::user,
        F(_("The specified target directory %s/ doesn't exist.")) % dst_path);

  work.perform_rename(db, src_paths, dst_path, app.opts.bookkeep_only);
}


CMD(pivot_root, "pivot_root", "", CMD_REF(workspace), N_("NEW_ROOT PUT_OLD"),
    N_("Renames the root directory"),
    N_("After this command, the directory that currently "
       "has the name NEW_ROOT "
       "will be the root directory, and the directory "
       "that is currently the root "
       "directory will have name PUT_OLD.\n"
       "Use of --bookkeep-only is NOT recommended."),
    options::opts::bookkeep_only | options::opts::move_conflicting_paths)
{
  if (args.size() != 2)
    throw usage(execid);

  database db(app);
  workspace work(app);
  file_path new_root = file_path_external(idx(args, 0));
  file_path put_old = file_path_external(idx(args, 1));
  work.perform_pivot_root(db, new_root, put_old,
                          app.opts.bookkeep_only,
                          app.opts.move_conflicting_paths);
}

CMD(status, "status", "", CMD_REF(informative), N_("[PATH]..."),
    N_("Shows workspace's status information"),
    "",
    options::opts::depth | options::opts::exclude)
{
  roster_t new_roster;
  parent_map old_rosters;
  revision_t rev;
  temp_node_id_source nis;

  database db(app);
  project_t project(db, app.lua, app.opts);
  workspace work(app);

  string date_fmt;
  if (app.opts.format_dates)
    {
      if (!app.opts.date_fmt.empty())
        date_fmt = app.opts.date_fmt;
      else
        app.lua.hook_get_date_format_spec(date_time_long, date_fmt);
    }

  if (!date_fmt_valid(date_fmt))
    W(F("date format '%s' cannot be used for commit") % date_fmt);

  work.get_parent_rosters(db, old_rosters);
  work.get_current_roster_shape(db, nis, new_roster);

  node_restriction mask(args_to_paths(args),
                        args_to_paths(app.opts.exclude_patterns),
                        app.opts.depth,
                        old_rosters, new_roster, ignored_file(work));

  work.update_current_roster_from_filesystem(new_roster, mask);
  make_restricted_revision(old_rosters, new_roster, mask, rev);

  vector<bisect::entry> info;
  work.get_bisect_info(info);

  if (!info.empty())
    {
      bisect::entry start = *info.begin();
      I(start.first == bisect::start);

      if (old_rosters.size() == 1)
        {
          revision_id current_id = parent_id(*old_rosters.begin());
          if (start.second != current_id)
            P(F("bisection from revision %s in progress") % start.second);
        }
    }

  revision_id rid;
  string author;
  key_store keys(app);
  key_identity_info key;

  get_user_key(app.opts, app.lua, db, keys, project, key.id, cache_disable);
<<<<<<< HEAD
  project.complete_key_identity(keys, app.lua, app.opts.branch, key);
=======
  project.complete_key_identity_from_id(keys, app.lua, key);
>>>>>>> 6265d7db

  if (!app.lua.hook_get_author(app.opts.branch, key, author))
    author = key.official_name();

  calculate_ident(rev, rid);

  set<branch_name> old_branches;
  get_old_branch_names(db, old_rosters, old_branches);

  utf8 changelog;
  work.read_user_log(changelog);

  utf8 header;
  utf8 summary;

  revision_header(rid, rev, author, date_t::now(), app.opts.branch, changelog,
                  date_fmt, header);
  revision_summary(rev, summary);

  external header_external;
  external summary_external;

  utf8_to_system_best_effort(header, header_external);
  utf8_to_system_best_effort(summary, summary_external);

  cout << header_external;

  if (!old_branches.empty() &&
      old_branches.find(app.opts.branch) == old_branches.end())
    {
      cout << string(70, '-') << '\n'
           << _("*** THIS REVISION WILL CREATE A NEW BRANCH ***") << "\n\n";
      for (set<branch_name>::const_iterator i = old_branches.begin();
           i != old_branches.end(); ++i)
        cout << _("Old Branch: ") << *i << '\n';
      cout << _("New Branch: ") << app.opts.branch << "\n\n";
    }
  set<revision_id> heads;
  project.get_branch_heads(app.opts.branch, heads, false);
  if (!heads.empty())
    {
      for (edge_map::const_iterator e = rev.edges.begin();
           e != rev.edges.end(); ++e)
        {
          if (heads.find(edge_old_revision(e)) == heads.end())
            {
              cout << _("*** THIS REVISION WILL CREATE DIVERGENCE ***") << "\n\n";
              break;
            }
        }
    }

  cout << summary_external;
}

CMD(checkout, "checkout", "co", CMD_REF(tree), N_("[DIRECTORY]"),
    N_("Checks out a revision from the database into a directory"),
    N_("If a revision is given, that's the one that will be checked out.  "
       "Otherwise, it will be the head of the branch (given or implicit).  "
       "If no directory is given, the branch name will be used as directory."),
    options::opts::branch | options::opts::revision |
    options::opts::move_conflicting_paths)
{
  revision_id revid;
  system_path dir;

  database db(app);
  project_t project(db, app.lua, app.opts);
  transaction_guard guard(db, false);

  if (args.size() > 1 || app.opts.revision_selectors.size() > 1)
    throw usage(execid);

  if (app.opts.revision_selectors.empty())
    {
      // use branch head revision
      E(!app.opts.branch().empty(), origin::user,
        F("use --revision or --branch to specify what to checkout"));

      set<revision_id> heads;
      project.get_branch_heads(app.opts.branch, heads,
                               app.opts.ignore_suspend_certs);
      E(!heads.empty(), origin::user,
        F("branch '%s' is empty") % app.opts.branch);
      if (heads.size() > 1)
        {
          P(F("branch %s has multiple heads:") % app.opts.branch);
          for (set<revision_id>::const_iterator i = heads.begin(); i != heads.end(); ++i)
            P(i18n_format("  %s")
              % describe_revision(app.opts, app.lua, project, *i));
          P(F("choose one with '%s checkout -r<id>'") % prog_name);
          E(false, origin::user,
            F("branch %s has multiple heads") % app.opts.branch);
        }
      revid = *(heads.begin());
    }
  else if (app.opts.revision_selectors.size() == 1)
    {
      // use specified revision
      complete(app.opts, app.lua, project, idx(app.opts.revision_selectors, 0)(), revid);

      guess_branch(app.opts, project, revid);

      I(!app.opts.branch().empty());

      E(project.revision_is_in_branch(revid, app.opts.branch),
        origin::user,
        F("revision %s is not a member of branch %s")
        % revid % app.opts.branch);
    }

  // we do this part of the checking down here, because it is legitimate to
  // do
  //  $ mtn co -r h:net.venge.monotone
  // and have mtn guess the branch, and then use that branch name as the
  // default directory.  But in this case the branch name will not be set
  // until after the guess_branch() call above:
  {
    bool checkout_dot = false;

    if (args.empty())
      {
        // No checkout dir specified, use branch name for dir.
        E(!app.opts.branch().empty(), origin::user,
          F("you must specify a destination directory"));
        dir = system_path(app.opts.branch(), origin::user);
      }
    else
      {
        // Checkout to specified dir.
        dir = system_path(idx(args, 0));
        if (idx(args, 0) == utf8("."))
          checkout_dot = true;
      }

    if (!checkout_dot)
      require_path_is_nonexistent
        (dir, F("checkout directory '%s' already exists") % dir);
  }

  workspace::create_workspace(app.opts, app.lua, dir);
  workspace work(app);

  roster_t empty_roster, current_roster;

  L(FL("checking out revision %s to directory %s")
    % revid % dir);
  db.get_roster(revid, current_roster);

  revision_t workrev;
  make_revision_for_workspace(revid, cset(), workrev);
  work.put_work_rev(workrev);

  cset checkout;
  make_cset(empty_roster, current_roster, checkout);

  content_merge_checkout_adaptor wca(db);
  work.perform_content_update(empty_roster, current_roster, checkout, wca, false,
                              app.opts.move_conflicting_paths);

  work.maybe_update_inodeprints(db);
  guard.commit();
}

CMD_GROUP(attr, "attr", "", CMD_REF(workspace),
          N_("Manages file attributes"),
          N_("This command is used to set, get or drop file attributes."));

// WARNING: this function is used by both attr_drop and AUTOMATE drop_attribute
// don't change anything that affects the automate interface contract

static void
drop_attr(app_state & app, args_vector const & args)
{
  database db(app);
  workspace work(app);

  roster_t old_roster;
  temp_node_id_source nis;

  work.get_current_roster_shape(db, nis, old_roster);

  file_path path = file_path_external(idx(args, 0));

  E(old_roster.has_node(path), origin::user,
    F("Unknown path '%s'") % path);

  roster_t new_roster = old_roster;
  node_t node = new_roster.get_node_for_update(path);

  // Clear all attrs (or a specific attr).
  if (args.size() == 1)
    {
      for (attr_map_t::iterator i = node->attrs.begin();
           i != node->attrs.end(); ++i)
        i->second = make_pair(false, "");
    }
  else
    {
      I(args.size() == 2);
      attr_key a_key = typecast_vocab<attr_key>(idx(args, 1));
      E(node->attrs.find(a_key) != node->attrs.end(), origin::user,
        F("Path '%s' does not have attribute '%s'")
        % path % a_key);
      node->attrs[a_key] = make_pair(false, "");
    }

  cset cs;
  make_cset(old_roster, new_roster, cs);

  content_merge_empty_adaptor empty;
  work.perform_content_update(old_roster, new_roster, cs, empty);

  parent_map parents;
  work.get_parent_rosters(db, parents);

  revision_t new_work;
  make_revision_for_workspace(parents, new_roster, new_work);
  work.put_work_rev(new_work);
}

CMD(attr_drop, "drop", "", CMD_REF(attr), N_("PATH [ATTR]"),
    N_("Removes attributes from a file"),
    N_("If no attribute is specified, this command removes all attributes "
       "attached to the file given in PATH.  Otherwise only removes the "
       "attribute specified in ATTR."),
    options::opts::none)
{
  if (args.size() != 1 && args.size() != 2)
    throw usage(execid);

  drop_attr(app, args);
}

CMD(attr_get, "get", "", CMD_REF(attr), N_("PATH [ATTR]"),
    N_("Gets the values of a file's attributes"),
    N_("If no attribute is specified, this command prints all attributes "
       "attached to the file given in PATH.  Otherwise it only prints the "
       "attribute specified in ATTR."),
    options::opts::none)
{
  if (args.size() != 1 && args.size() != 2)
    throw usage(execid);

  roster_t new_roster;
  temp_node_id_source nis;

  database db(app);
  workspace work(app);
  work.get_current_roster_shape(db, nis, new_roster);

  file_path path = file_path_external(idx(args, 0));

  E(new_roster.has_node(path), origin::user, F("Unknown path '%s'") % path);
  const_node_t node = new_roster.get_node(path);

  if (args.size() == 1)
    {
      bool has_any_live_attrs = false;
      for (attr_map_t::const_iterator i = node->attrs.begin();
           i != node->attrs.end(); ++i)
        if (i->second.first)
          {
            cout << path << " : "
                 << i->first << '='
                 << i->second.second << '\n';
            has_any_live_attrs = true;
          }
      if (!has_any_live_attrs)
        cout << F("No attributes for '%s'") % path << '\n';
    }
  else
    {
      I(args.size() == 2);
      attr_key a_key = typecast_vocab<attr_key>(idx(args, 1));
      attr_map_t::const_iterator i = node->attrs.find(a_key);
      if (i != node->attrs.end() && i->second.first)
        cout << path << " : "
             << i->first << '='
             << i->second.second << '\n';
      else
        cout << (F("No attribute '%s' on path '%s'")
                 % a_key % path) << '\n';
    }
}

// WARNING: this function is used by both attr_set and AUTOMATE set_attribute
// don't change anything that affects the automate interface contract

static void
set_attr(app_state & app, args_vector const & args)
{
  database db(app);
  workspace work(app);

  roster_t old_roster;
  temp_node_id_source nis;

  work.get_current_roster_shape(db, nis, old_roster);

  file_path path = file_path_external(idx(args, 0));

  E(old_roster.has_node(path), origin::user,
    F("Unknown path '%s'") % path);

  roster_t new_roster = old_roster;
  node_t node = new_roster.get_node_for_update(path);

  attr_key a_key = typecast_vocab<attr_key>(idx(args, 1));
  attr_value a_value = typecast_vocab<attr_value>(idx(args, 2));

  node->attrs[a_key] = make_pair(true, a_value);

  cset cs;
  make_cset(old_roster, new_roster, cs);

  content_merge_empty_adaptor empty;
  work.perform_content_update(old_roster, new_roster, cs, empty);

  parent_map parents;
  work.get_parent_rosters(db, parents);

  revision_t new_work;
  make_revision_for_workspace(parents, new_roster, new_work);
  work.put_work_rev(new_work);
}

CMD(attr_set, "set", "", CMD_REF(attr), N_("PATH ATTR VALUE"),
    N_("Sets an attribute on a file"),
    N_("Sets the attribute given on ATTR to the value specified in VALUE "
       "for the file mentioned in PATH."),
    options::opts::none)
{
  if (args.size() != 3)
    throw usage(execid);

  set_attr(app, args);
}

// Name: get_attributes
// Arguments:
//   1: file / directory name
// Added in: 1.0
// Renamed from attributes to get_attributes in: 5.0
// Purpose: Prints all attributes for the specified path
// Output format: basic_io formatted output, each attribute has its own stanza:
//
// 'format_version'
//         used in case this format ever needs to change.
//         format: ('format_version', the string "1" currently)
//         occurs: exactly once
// 'attr'
//         represents an attribute entry
//         format: ('attr', name, value), ('state', [unchanged|changed|added|dropped])
//         occurs: zero or more times
//
// Error conditions: If the path has no attributes, prints only the
//                   format version, if the file is unknown, escalates
CMD_AUTOMATE(get_attributes, N_("PATH"),
             N_("Prints all attributes for the specified path"),
             "",
             options::opts::none)
{
  E(!args.empty(), origin::user,
    F("wrong argument count"));

  database db(app);
  workspace work(app);

  // retrieve the path
  file_path path = file_path_external(idx(args,0));

  roster_t base, current;
  parent_map parents;
  temp_node_id_source nis;

  // get the base and the current roster of this workspace
  work.get_current_roster_shape(db, nis, current);
  work.get_parent_rosters(db, parents);
  E(parents.size() == 1, origin::user,
    F("this command can only be used in a single-parent workspace"));
  base = parent_roster(parents.begin());

  E(current.has_node(path), origin::user,
    F("Unknown path '%s'") % path);

  // create the printer
  basic_io::printer pr;

  // the current node holds all current attributes (unchanged and new ones)
  const_node_t n = current.get_node(path);
  for (attr_map_t::const_iterator i = n->attrs.begin();
       i != n->attrs.end(); ++i)
  {
    std::string value(i->second.second());
    std::string state;

    // if if the first value of the value pair is false this marks a
    // dropped attribute
    if (!i->second.first)
      {
        // if the attribute is dropped, we should have a base roster
        // with that node. we need to check that for the attribute as well
        // because if it is dropped there as well it was already deleted
        // in any previous revision
        I(base.has_node(path));

        const_node_t prev_node = base.get_node(path);

        // find the attribute in there
        attr_map_t::const_iterator j = prev_node->attrs.find(i->first);
        I(j != prev_node->attrs.end());

        // was this dropped before? then ignore it
        if (!j->second.first) { continue; }

        state = "dropped";
        // output the previous (dropped) value later
        value = j->second.second();
      }
    // this marks either a new or an existing attribute
    else
      {
        if (base.has_node(path))
          {
            const_node_t prev_node = base.get_node(path);
            attr_map_t::const_iterator j =
              prev_node->attrs.find(i->first);

            // the attribute is new if it either hasn't been found
            // in the previous roster or has been deleted there
            if (j == prev_node->attrs.end() || !j->second.first)
              {
                state = "added";
              }
            // check if the attribute's value has been changed
            else if (i->second.second() != j->second.second())
              {
                state = "changed";
              }
            else
              {
                state = "unchanged";
              }
          }
        // its added since the whole node has been just added
        else
          {
            state = "added";
          }
      }

    basic_io::stanza st;
    st.push_str_triple(basic_io::syms::attr, i->first(), value);
    st.push_str_pair(symbol("state"), state);
    pr.print_stanza(st);
  }

  // print the output
  output.write(pr.buf.data(), pr.buf.size());
}

// Name: set_attribute
// Arguments:
//   1: file / directory name
//   2: attribute key
//   3: attribute value
// Added in: 5.0
// Purpose: Edits the workspace revision and sets an attribute on a certain path
//
// Error conditions: If PATH is unknown in the new roster, prints an error and
//                   exits with status 1.
CMD_AUTOMATE(set_attribute, N_("PATH KEY VALUE"),
             N_("Sets an attribute on a certain path"),
             "",
             options::opts::none)
{
  E(args.size() == 3, origin::user,
    F("wrong argument count"));

  set_attr(app, args);
}

// Name: drop_attribute
// Arguments:
//   1: file / directory name
//   2: attribute key (optional)
// Added in: 5.0
// Purpose: Edits the workspace revision and drops an attribute or all
//          attributes of the specified path
//
// Error conditions: If PATH is unknown in the new roster or the specified
//                   attribute key is unknown, prints an error and exits with
//                   status 1.
CMD_AUTOMATE(drop_attribute, N_("PATH [KEY]"),
             N_("Drops an attribute or all of them from a certain path"),
             "",
             options::opts::none)
{
  E(args.size() ==1 || args.size() == 2, origin::user,
    F("wrong argument count"));

  drop_attr(app, args);
}

CMD(commit, "commit", "ci", CMD_REF(workspace), N_("[PATH]..."),
    N_("Commits workspace changes to the database"),
    "",
    options::opts::branch | options::opts::message | options::opts::msgfile |
    options::opts::date | options::opts::author | options::opts::depth |
    options::opts::exclude)
{
  database db(app);
  key_store keys(app);
  workspace work(app);
  project_t project(db, app.lua, app.opts);

  E(project.branch_exists(app.opts.branch), origin::user,
    F("branch '%s' does not exist, perhaps you want 'create_branch'")
    % app.opts.branch);


  utf8 log_message("");
  bool log_message_given;
  revision_t restricted_rev;
  parent_map old_rosters;
  roster_t new_roster;
  temp_node_id_source nis;
  cset excluded;

  string date_fmt;
  if (app.opts.format_dates)
    {
      if (!app.opts.date_fmt.empty())
        date_fmt = app.opts.date_fmt;
      else
        app.lua.hook_get_date_format_spec(date_time_long, date_fmt);
    }

  work.get_parent_rosters(db, old_rosters);
  work.get_current_roster_shape(db, nis, new_roster);

  node_restriction mask(args_to_paths(args),
                        args_to_paths(app.opts.exclude_patterns),
                        app.opts.depth,
                        old_rosters, new_roster, ignored_file(work));

  work.update_current_roster_from_filesystem(new_roster, mask);
  make_restricted_revision(old_rosters, new_roster, mask, restricted_rev,
                           excluded, join_words(execid));
  restricted_rev.check_sane();
  E(restricted_rev.is_nontrivial(), origin::user, F("no changes to commit"));

  set<branch_name> old_branches;
  get_old_branch_names(db, old_rosters, old_branches);

  revision_id restricted_rev_id;
  calculate_ident(restricted_rev, restricted_rev_id);

  // We need the 'if' because guess_branch will try to override any branch
  // picked up from _MTN/options.
  if (app.opts.branch().empty())
    {
      branch_name branchname, bn_candidate;
      for (edge_map::iterator i = restricted_rev.edges.begin();
           i != restricted_rev.edges.end();
           i++)
        {
          // this will prefer --branch if it was set
          guess_branch(app.opts, project, edge_old_revision(i),
                       bn_candidate);
          E(branchname() == "" || branchname == bn_candidate, origin::user,
            F("parent revisions of this commit are in different branches:\n"
              "'%s' and '%s'.\n"
              "please specify a branch name for the commit, with --branch.")
            % branchname % bn_candidate);
          branchname = bn_candidate;
        }

      app.opts.branch = branchname;
    }

  if (global_sanity.debug_p())
    {
      L(FL("new manifest '%s'\n"
           "new revision '%s'\n")
        % restricted_rev.new_manifest
        % restricted_rev_id);
    }

  process_commit_message_args(app.opts, log_message_given, log_message);

  E(!(log_message_given && work.has_contents_user_log() &&
      app.opts.msgfile() != "_MTN/log"), origin::user,
    F("_MTN/log is non-empty and log message "
      "was specified on command line\n"
      "perhaps move or delete _MTN/log,\n"
      "or remove --message/--message-file from the command line?"));

  date_t date;
  date_t now = date_t::now();
  string author = app.opts.author();

  if (app.opts.date_given)
    {
      date = app.opts.date;
      L(FL("using specified commit date %s") % date);
    }
  else
    {
      date = now;
      L(FL("using current commit date %s") % date);
    }

  if (author.empty())
    {
      key_identity_info key;
      get_user_key(app.opts, app.lua, db, keys, project, key.id, cache_disable);
<<<<<<< HEAD
      project.complete_key_identity(keys, app.lua, app.opts.branch, key);
=======
      project.complete_key_identity_from_id(keys, app.lua, key);
>>>>>>> 6265d7db

      if (!app.lua.hook_get_author(app.opts.branch, key, author))
        author = key.official_name();
    }

  if (!log_message_given)
    {
      // This call handles _MTN/log.
      get_log_message_interactively(app.lua, work, project,
                                    restricted_rev_id, restricted_rev,
                                    author, date, app.opts.branch, old_branches,
                                    date_fmt, log_message);

      // We only check for empty log messages when the user entered them
      // interactively.  Consensus was that if someone wanted to explicitly
      // type --message="", then there wasn't any reason to stop them.
      // FIXME: perhaps there should be no changelog cert in this case.

      E(log_message().find_first_not_of("\n\r\t ") != string::npos,
        origin::user,
        F("empty log message; commit canceled"));

      // We save interactively entered log messages to _MTN/log, so if
      // something goes wrong, the next commit will pop up their old
      // log message by default. We only do this for interactively
      // entered messages, because otherwise 'monotone commit -mfoo'
      // giving an error, means that after you correct that error and
      // hit up-arrow to try again, you get an "_MTN/log non-empty and
      // message given on command line" error... which is annoying.

      work.write_user_log(log_message);
    }

  // If the hook doesn't exist, allow the message to be used.
  bool message_validated;
  string reason, new_manifest_text;

  revision_data new_rev;
  write_revision(restricted_rev, new_rev);

  app.lua.hook_validate_commit_message(log_message, new_rev, app.opts.branch,
                                       message_validated, reason);
  E(message_validated, origin::user,
    F("log message rejected by hook: %s") % reason);

  cache_user_key(app.opts, app.lua, db, keys, project);

  // for the divergence check, below
  set<revision_id> heads;
  project.get_branch_heads(app.opts.branch, heads,
                           app.opts.ignore_suspend_certs);
  unsigned int old_head_size = heads.size();

  P(F("beginning commit on branch '%s'") % app.opts.branch);

  {
    transaction_guard guard(db);

    if (db.revision_exists(restricted_rev_id))
      W(F("revision %s already in database")
        % restricted_rev_id);
    else
      {
        if (global_sanity.debug_p())
          L(FL("inserting new revision %s")
            % restricted_rev_id);

        for (edge_map::const_iterator edge = restricted_rev.edges.begin();
             edge != restricted_rev.edges.end();
             edge++)
          {
            // process file deltas or new files
            cset const & cs = edge_changes(edge);

            for (map<file_path, pair<file_id, file_id> >::const_iterator
                   i = cs.deltas_applied.begin();
                 i != cs.deltas_applied.end(); ++i)
              {
                file_path path = i->first;

                file_id old_content = i->second.first;
                file_id new_content = i->second.second;

                if (db.file_version_exists(new_content))
                  {
                    if (global_sanity.debug_p())
                      L(FL("skipping file delta %s, already in database")
                        % delta_entry_dst(i));
                  }
                else if (db.file_version_exists(old_content))
                  {
                    if (global_sanity.debug_p())
                      L(FL("inserting delta %s -> %s")
                        % old_content % new_content);

                    file_data old_data;
                    data new_data;
                    db.get_file_version(old_content, old_data);
                    read_data(path, new_data);
                    // sanity check
                    file_id tid;
                    calculate_ident(file_data(new_data), tid);
                    E(tid == new_content, origin::system,
                      F("file '%s' modified during commit, aborting")
                      % path);
                    delta del;
                    diff(old_data.inner(), new_data, del);
                    db.put_file_version(old_content,
                                            new_content,
                                            file_delta(del));
                  }
                else
                  // If we don't err out here, the database will later.
                  E(false, origin::no_fault,
                    F("Your database is missing version %s of file '%s'")
                    % old_content % path);
              }

            for (map<file_path, file_id>::const_iterator
                   i = cs.files_added.begin();
                 i != cs.files_added.end(); ++i)
              {
                file_path path = i->first;
                file_id new_content = i->second;

                if (global_sanity.debug_p())
                  L(FL("inserting full version %s") % new_content);
                data new_data;
                read_data(path, new_data);
                // sanity check
                file_id tid;
                calculate_ident(file_data(new_data), tid);
                E(tid == new_content, origin::user,
                  F("file '%s' modified during commit, aborting")
                  % path);
                db.put_file(new_content, file_data(new_data));
              }
          }

        revision_data rdat;
        write_revision(restricted_rev, rdat);
        db.put_revision(restricted_rev_id, rdat);
      }

    // if no --date option was specified and the user didn't edit the date
    // update it to reflect the current time.

    if (date == now && !app.opts.date_given)
      {
        date = date_t::now();
        L(FL("updating commit date %s") % date);
      }

    project.put_standard_certs(keys,
                               restricted_rev_id,
                               app.opts.branch,
                               log_message,
                               date,
                               author);
    guard.commit();
  }

  // the workspace should remember the branch we just committed to.
  work.set_options(app.opts, app.lua, true);

  // the work revision is now whatever changes remain on top of the revision
  // we just checked in.
  revision_t remaining;
  make_revision_for_workspace(restricted_rev_id, excluded, remaining);

  // small race condition here...
  work.put_work_rev(remaining);
  P(F("committed revision %s") % restricted_rev_id);

  work.blank_user_log();

  project.get_branch_heads(app.opts.branch, heads,
                           app.opts.ignore_suspend_certs);
  if (heads.size() > old_head_size && old_head_size > 0) {
    P(F("note: this revision creates divergence\n"
        "note: you may (or may not) wish to run '%s merge'")
      % prog_name);
  }

  work.maybe_update_inodeprints(db);

  {
    // Tell lua what happened. Yes, we might lose some information
    // here, but it's just an indicator for lua, eg. to post stuff to
    // a mailing list. If the user *really* cares about cert validity,
    // multiple certs with same name, etc. they can inquire further,
    // later.
    map<cert_name, cert_value> certs;
    vector<cert> ctmp;
    project.get_revision_certs(restricted_rev_id, ctmp);
    for (vector<cert>::const_iterator i = ctmp.begin();
         i != ctmp.end(); ++i)
      certs.insert(make_pair(i->name, i->value));

    revision_data rdat;
    db.get_revision(restricted_rev_id, rdat);
    app.lua.hook_note_commit(restricted_rev_id, rdat, certs);
  }
}

CMD_NO_WORKSPACE(setup, "setup", "", CMD_REF(tree), N_("[DIRECTORY]"),
    N_("Sets up a new workspace directory"),
    N_("If no directory is specified, uses the current directory."),
    options::opts::branch)
{
  if (args.size() > 1)
    throw usage(execid);

  E(!app.opts.branch().empty(), origin::user,
    F("need --branch argument for setup"));

  string dir;
  if (args.size() == 1)
      dir = idx(args,0)();
  else
      dir = ".";

  system_path workspace_dir(dir, origin::user);
  system_path _MTN_dir(workspace_dir / bookkeeping_root_component);

  require_path_is_nonexistent
    (_MTN_dir, F("bookkeeping directory already exists in '%s'")
     % workspace_dir);

  // only try to remove the complete workspace directory
  // if we're about to create it anyways
  directory_cleanup_helper remove_on_fail(
    directory_exists(workspace_dir) ? _MTN_dir : workspace_dir
  );

  database_path_helper helper(app.lua);
  helper.maybe_set_default_alias(app.opts);

  database db(app);
  db.create_if_not_exists();
  db.ensure_open();

  workspace::create_workspace(app.opts, app.lua, workspace_dir);

  workspace work(app);
  revision_t rev;
  make_revision_for_workspace(revision_id(), cset(), rev);
  work.put_work_rev(rev);

  remove_on_fail.commit();
}

CMD_NO_WORKSPACE(import, "import", "", CMD_REF(tree), N_("DIRECTORY"),
  N_("Imports the contents of a directory into a branch"),
  "",
  options::opts::branch | options::opts::revision |
  options::opts::message | options::opts::msgfile |
  options::opts::dryrun |
  options::opts::no_ignore | options::opts::exclude |
  options::opts::author | options::opts::date)
{
  revision_id ident;
  system_path dir;
  database db(app);
  project_t project(db, app.lua, app.opts);

  E(args.size() == 1, origin::user,
    F("you must specify a directory to import"));

  if (app.opts.revision_selectors.size() == 1)
    {
      // use specified revision
      complete(app.opts, app.lua, project, idx(app.opts.revision_selectors, 0)(), ident);

      guess_branch(app.opts, project, ident);

      I(!app.opts.branch().empty());

      E(project.revision_is_in_branch(ident, app.opts.branch),
        origin::user,
        F("revision %s is not a member of branch %s")
        % ident % app.opts.branch);
    }
  else
    {
      // use branch head revision
      E(!app.opts.branch().empty(), origin::user,
        F("use --revision or --branch to specify the parent revision for the import"));

      set<revision_id> heads;
      project.get_branch_heads(app.opts.branch, heads,
                               app.opts.ignore_suspend_certs);
      if (heads.size() > 1)
        {
          P(F("branch %s has multiple heads:") % app.opts.branch);
          for (set<revision_id>::const_iterator i = heads.begin(); i != heads.end(); ++i)
            P(i18n_format("  %s")
              % describe_revision(app.opts, app.lua, project, *i));
          P(F("choose one with '%s import -r<id>'") % prog_name);
          E(false, origin::user,
            F("branch %s has multiple heads") % app.opts.branch);
        }
      if (!heads.empty())
        ident = *(heads.begin());
    }

  dir = system_path(idx(args, 0));
  require_path_is_directory
    (dir,
     F("import directory '%s' doesn't exists") % dir,
     F("import directory '%s' is a file") % dir);

  workspace::create_workspace(app.opts, app.lua, dir);
  workspace work(app);

  try
    {
      revision_t rev;
      make_revision_for_workspace(ident, cset(), rev);
      work.put_work_rev(rev);

      // prepare stuff for 'add' and so on.
      args_vector empty_args;
      options save_opts;
      // add --unknown
      save_opts.exclude_patterns = app.opts.exclude_patterns;
      app.opts.exclude_patterns = args_vector();
      app.opts.unknown = true;
      app.opts.recursive = true;
      process(app, make_command_id("workspace add"), empty_args);
      app.opts.recursive = false;
      app.opts.unknown = false;
      app.opts.exclude_patterns = save_opts.exclude_patterns;

      // drop --missing
      save_opts.no_ignore = app.opts.no_ignore;
      app.opts.missing = true;
      process(app, make_command_id("workspace drop"), empty_args);
      app.opts.missing = false;
      app.opts.no_ignore = save_opts.no_ignore;

      // commit
      if (!app.opts.dryrun)
        process(app, make_command_id("workspace commit"), empty_args);
    }
  catch (...)
    {
      // clean up before rethrowing
      delete_dir_recursive(bookkeeping_root);
      throw;
    }

  // clean up
  delete_dir_recursive(bookkeeping_root);
}

CMD_NO_WORKSPACE(migrate_workspace, "migrate_workspace", "", CMD_REF(tree),
  N_("[DIRECTORY]"),
  N_("Migrates a workspace directory's metadata to the latest format"),
  N_("If no directory is given, defaults to the current workspace."),
  options::opts::none)
{
  if (args.size() > 1)
    throw usage(execid);

  if (args.size() == 1)
    {
      go_to_workspace(system_path(idx(args, 0)));
      workspace::found = true;
    }

  workspace work(app);
  work.migrate_format();

  // FIXME: it seems to be a bit backwards to use the workspace object
  // but reset its usage flag afterwards, but migrate_workspace is a
  // different case: we don't want that this command touches
  // _MTN/options for any other use case than possibly migrating its
  // format and the workspace_migration test enforces that
  workspace::used = false;
}

CMD(refresh_inodeprints, "refresh_inodeprints", "", CMD_REF(tree), "",
    N_("Refreshes the inodeprint cache"),
    "",
    options::opts::none)
{
  database db(app);
  workspace work(app);
  work.enable_inodeprints();
  work.maybe_update_inodeprints(db);
}

CMD_GROUP(bisect, "bisect", "", CMD_REF(informative),
          N_("Search revisions to find where a change first appeared"),
          N_("These commands subdivide a set of revisions into good, bad "
             "and untested subsets and successively narrow the untested set "
             "to find the first revision that introduced some change."));

CMD(reset, "reset", "", CMD_REF(bisect), "",
    N_("Reset the current bisection search"),
    N_("Update the workspace back to the revision from which the bisection "
       "was started and remove all current search information, allowing a new "
       "search to be started."),
    options::opts::none)
{
  if (args.size() != 0)
    throw usage(execid);

  database db(app);
  workspace work(app);
  project_t project(db, app.lua, app.opts);

  vector<bisect::entry> info;
  work.get_bisect_info(info);

  E(!info.empty(), origin::user, F("no bisection in progress"));

  parent_map parents;
  work.get_parent_rosters(db, parents);
  E(parents.size() == 1, origin::user,
    F("this command can only be used in a single-parent workspace"));

  revision_id current_id = parent_id(*parents.begin());

  temp_node_id_source nis;
  roster_t current_roster;
  work.get_current_roster_shape(db, nis, current_roster);
  work.update_current_roster_from_filesystem(current_roster);

  E(parent_roster(parents.begin()) == current_roster, origin::user,
    F("this command can only be used in a workspace with no pending changes"));

  bisect::entry start = *info.begin();
  I(start.first == bisect::start);

  revision_id starting_id = start.second;
  P(F("reset back to %s") % describe_revision(app.opts, app.lua, project, starting_id));

  roster_t starting_roster;
  db.get_roster(starting_id, starting_roster);

  cset update;
  make_cset(current_roster, starting_roster, update);

  content_merge_checkout_adaptor adaptor(db);
  work.perform_content_update(current_roster, starting_roster, update, adaptor);

  revision_t starting_rev;
  cset empty;
  make_revision_for_workspace(starting_id, empty, starting_rev);

  work.put_work_rev(starting_rev);
  work.maybe_update_inodeprints(db);

  // note that the various bisect commands didn't change the workspace
  // branch so this should not need to reset it.

  work.remove_bisect_info();
}

static void
bisect_select(options const & opts, lua_hooks & lua,
              project_t & project,
              vector<bisect::entry> const & info,
              revision_id const & current_id,
              revision_id & selected_id)
{
  graph_loader loader(project.db);
  set<revision_id> good, bad, skipped;

  E(!info.empty(), origin::user,
    F("no bisection in progress"));

  for (vector<bisect::entry>::const_iterator i = info.begin();
       i != info.end(); ++i)
    {
      switch (i->first)
        {
        case bisect::start:
          // ignored the for the purposes of bisection
          // used only by reset after bisection is complete
          break;
        case bisect::good:
          good.insert(i->second);
          break;
        case bisect::bad:
          bad.insert(i->second);
          break;
        case bisect::skipped:
          skipped.insert(i->second);
          break;
        case bisect::update:
          // this value is not persisted, it is only used by the bisect
          // update command to rerun a selection and update based on current
          // bisect information
          I(false);
          break;
        }
    }

  if (good.empty() && !bad.empty())
    {
      P(F("bisecting revisions; %d good; %d bad; %d skipped; specify good revisions to start search")
        % good.size() % bad.size() % skipped.size());
      return;
    }
  else if (!good.empty() && bad.empty())
    {
      P(F("bisecting revisions; %d good; %d bad; %d skipped; specify bad revisions to start search")
        % good.size() % bad.size() % skipped.size());
      return;
    }

  I(!good.empty());
  I(!bad.empty());

  // the initial set of revisions to be searched is the intersection between
  // the good revisions and their descendants and the bad revisions and
  // their ancestors. this clamps the search set between these two sets of
  // revisions.

  // NOTE: this also presupposes that the search is looking for a good->bad
  // transition rather than a bad->good transition.

  set<revision_id> good_descendants(good), bad_ancestors(bad);
  loader.load_descendants(good_descendants);
  loader.load_ancestors(bad_ancestors);

  set<revision_id> search;
  set_intersection(good_descendants.begin(), good_descendants.end(),
                   bad_ancestors.begin(), bad_ancestors.end(),
                   inserter(search, search.end()));

  // the searchable set of revisions excludes those explicitly skipped

  set<revision_id> searchable;
  set_difference(search.begin(), search.end(),
                 skipped.begin(), skipped.end(),
                 inserter(searchable, searchable.begin()));

  // partition the searchable set into three subsets
  // - known good revisions
  // - remaining revisions
  // - known bad revisions

  set<revision_id> good_ancestors(good), bad_descendants(bad);
  loader.load_ancestors(good_ancestors);
  loader.load_descendants(bad_descendants);

  set<revision_id> known_good;
  set_intersection(searchable.begin(), searchable.end(),
                   good_ancestors.begin(), good_ancestors.end(),
                   inserter(known_good, known_good.end()));

  set<revision_id> known_bad;
  set_intersection(searchable.begin(), searchable.end(),
                   bad_descendants.begin(), bad_descendants.end(),
                   inserter(known_bad, known_bad.end()));

  // remove known good and known bad revisions from the searchable set

  set<revision_id> removed;
  set_union(known_good.begin(), known_good.end(),
            known_bad.begin(), known_bad.end(),
            inserter(removed, removed.begin()));

  set<revision_id> remaining;
  set_difference(searchable.begin(), searchable.end(),
                 removed.begin(), removed.end(),
                 inserter(remaining, remaining.end()));

  P(F("bisecting %d revisions; %d good; %d bad; %d skipped; %d remaining")
    % search.size() % known_good.size() % known_bad.size() % skipped.size()
    % remaining.size());

  // remove the current revision from the remaining set so it cannot be
  // chosen as the next update target. this may remove the top bad revision
  // and end the search.
  remaining.erase(current_id);

  if (remaining.empty())
    {
      // when no revisions remain to be tested the bisection ends on the bad
      // revision that is the ancestor of all other bad revisions.

      vector<revision_id> bad_sorted;
      toposort(project.db, bad, bad_sorted);
      revision_id first_bad = *bad_sorted.begin();

      P(F("bisection finished at revision %s")
        % describe_revision(opts, lua, project, first_bad));

      // if the workspace is not already at the ending revision return it as
      // the selected revision so that an update back to this revision
      // happens

      if (current_id != first_bad)
        selected_id = first_bad;
      return;
    }

  // bisection is done by toposorting the remaining revs and using the
  // midpoint of the result as the next revision to test

  vector<revision_id> candidates;
  toposort(project.db, remaining, candidates);

  selected_id = candidates[candidates.size()/2];
}

std::ostream &
operator<<(std::ostream & os,
           bisect::type const type)
{
  switch (type)
    {
    case bisect::start:
      os << "start";
      break;
    case bisect::good:
      os << "good";
      break;
    case bisect::bad:
      os << "bad";
      break;
    case bisect::skipped:
      os << "skip";
      break;
    case bisect::update:
      // this value is not persisted, it is only used by the bisect
      // update command to rerun a selection and update based on current
      // bisect information
      I(false);
    break;
  }
  return os;
}

static void
bisect_update(app_state & app, bisect::type type)
{
  database db(app);
  workspace work(app);
  project_t project(db, app.lua, app.opts);

  parent_map parents;
  work.get_parent_rosters(db, parents);
  E(parents.size() == 1, origin::user,
    F("this command can only be used in a single-parent workspace"));

  revision_id current_id = parent_id(*parents.begin());

  temp_node_id_source nis;
  roster_t current_roster;
  work.get_current_roster_shape(db, nis, current_roster);
  work.update_current_roster_from_filesystem(current_roster);

  E(parent_roster(parents.begin()) == current_roster, origin::user,
    F("this command can only be used in a workspace with no pending changes"));

  set<revision_id> marked_ids;

  // mark the current or specified revisions as good, bad or skipped
  if (app.opts.revision_selectors.empty())
    marked_ids.insert(current_id);
  else
    for (args_vector::const_iterator i = app.opts.revision_selectors.begin();
         i != app.opts.revision_selectors.end(); i++)
      {
        set<revision_id> rids;
        MM(rids);
        MM(*i);
        complete(app.opts, app.lua, project, (*i)(), rids);
        marked_ids.insert(rids.begin(), rids.end());
      }

  vector<bisect::entry> info;
  work.get_bisect_info(info);

  if (info.empty())
    {
      info.push_back(make_pair(bisect::start, current_id));
      P(F("bisection started at revision %s")
        % describe_revision(app.opts, app.lua, project, current_id));
    }

  if (type != bisect::update)
    {
      // don't allow conflicting or redundant settings
      for (vector<bisect::entry>::const_iterator i = info.begin();
           i != info.end(); ++i)
        {
          if (i->first == bisect::start)
            continue;
          if (marked_ids.find(i->second) != marked_ids.end())
            {
              if (type == i->first)
                {
                  W(F("ignored redundant bisect %s on revision %s")
                    % type % i->second);
                  marked_ids.erase(i->second);
                }
              else
                E(false, origin::user, F("conflicting bisect %s/%s on revision %s")
                  % type % i->first % i->second);
            }
        }

      // push back all marked revs with the appropriate type
      for (set<revision_id>::const_iterator i = marked_ids.begin();
           i != marked_ids.end(); ++i)
        info.push_back(make_pair(type, *i));

      work.put_bisect_info(info);
    }

  revision_id selected_id;
  bisect_select(app.opts, app.lua, project, info, current_id, selected_id);
  if (null_id(selected_id))
    return;

  P(F("updating to %s") % describe_revision(app.opts, app.lua, project, selected_id));

  roster_t selected_roster;
  db.get_roster(selected_id, selected_roster);

  cset update;
  make_cset(current_roster, selected_roster, update);

  content_merge_checkout_adaptor adaptor(db);
  work.perform_content_update(current_roster, selected_roster, update, adaptor,
                              true, app.opts.move_conflicting_paths);

  revision_t selected_rev;
  cset empty;
  make_revision_for_workspace(selected_id, empty, selected_rev);

  work.put_work_rev(selected_rev);
  work.maybe_update_inodeprints(db);

  // this may have updated to a revision not in the branch specified by
  // the workspace branch option. however it cannot update the workspace
  // branch option because the new revision may be in multiple branches.
}

CMD(bisect_status, "status", "", CMD_REF(bisect), "",
    N_("Reports on the current status of the bisection search"),
    N_("Lists the total number of revisions in the search set; "
       "the number of revisions that have been determined to be good or bad; "
       "the number of revisions that have been skipped "
       "and the number of revisions remaining to be tested."),
    options::opts::none)
{
  if (args.size() != 0)
    throw usage(execid);

  database db(app);
  workspace work(app);
  project_t project(db, app.lua, app.opts);

  parent_map parents;
  work.get_parent_rosters(db, parents);
  E(parents.size() == 1, origin::user,
    F("this command can only be used in a single-parent workspace"));

  revision_id current_id = parent_id(*parents.begin());

  vector<bisect::entry> info;
  work.get_bisect_info(info);

  revision_id selected_id;
  bisect_select(app.opts, app.lua, project, info, current_id, selected_id);

  if (current_id != selected_id)
    {
      W(F("next revision for bisection testing is %s\n") % selected_id);
      W(F("however this workspace is currently at %s\n") % current_id);
      W(F("run 'bisect update' to update to this revision before testing"));
    }
}

CMD(bisect_update, "update", "", CMD_REF(bisect), "",
    N_("Updates the workspace to the next revision to be tested by bisection"),
    N_("This command can be used if updates by good, bad or skip commands "
       "fail due to blocked paths or other problems."),
    options::opts::move_conflicting_paths)
{
  if (args.size() != 0)
    throw usage(execid);
  bisect_update(app, bisect::update);
}

CMD(bisect_skip, "skip", "", CMD_REF(bisect), "",
    N_("Excludes the current revision or specified revisions from the search"),
    N_("Skipped revisions are removed from the set being searched. Revisions "
       "that cannot be tested for some reason should be skipped."),
    options::opts::revision | options::opts::move_conflicting_paths)
{
  if (args.size() != 0)
    throw usage(execid);
  bisect_update(app, bisect::skipped);
}

CMD(bisect_bad, "bad", "", CMD_REF(bisect), "",
    N_("Marks the current revision or specified revisions as bad"),
    N_("Known bad revisions are removed from the set being searched."),
    options::opts::revision | options::opts::move_conflicting_paths)
{
  if (args.size() != 0)
    throw usage(execid);
  bisect_update(app, bisect::bad);
}

CMD(bisect_good, "good", "", CMD_REF(bisect), "",
    N_("Marks the current revision or specified revisions as good"),
    N_("Known good revisions are removed from the set being searched."),
    options::opts::revision | options::opts::move_conflicting_paths)
{
  if (args.size() != 0)
    throw usage(execid);
  bisect_update(app, bisect::good);
}

// Local Variables:
// mode: C++
// fill-column: 76
// c-file-style: "gnu"
// indent-tabs-mode: nil
// End:
// vim: et:sw=2:sts=2:ts=2:cino=>2s,{s,\:s,+s,t0,g0,^-2,e-2,n-2,p2s,(0,=s:<|MERGE_RESOLUTION|>--- conflicted
+++ resolved
@@ -883,11 +883,7 @@
   key_identity_info key;
 
   get_user_key(app.opts, app.lua, db, keys, project, key.id, cache_disable);
-<<<<<<< HEAD
-  project.complete_key_identity(keys, app.lua, app.opts.branch, key);
-=======
-  project.complete_key_identity_from_id(keys, app.lua, key);
->>>>>>> 6265d7db
+  project.complete_key_identity_from_id(keys, app.lua, app.opts.branch, key);
 
   if (!app.lua.hook_get_author(app.opts.branch, key, author))
     author = key.official_name();
@@ -1506,11 +1502,7 @@
     {
       key_identity_info key;
       get_user_key(app.opts, app.lua, db, keys, project, key.id, cache_disable);
-<<<<<<< HEAD
-      project.complete_key_identity(keys, app.lua, app.opts.branch, key);
-=======
-      project.complete_key_identity_from_id(keys, app.lua, key);
->>>>>>> 6265d7db
+      project.complete_key_identity_from_id(keys, app.lua, app.opts.branch, key);
 
       if (!app.lua.hook_get_author(app.opts.branch, key, author))
         author = key.official_name();
