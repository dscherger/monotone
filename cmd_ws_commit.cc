--- conflicted
+++ resolved
@@ -546,19 +546,11 @@
   else if (app.opts.revision_selectors.size() == 1)
     {
       // use specified revision
-<<<<<<< HEAD
-      complete(app, idx(app.opts.revision_selectors, 0)(), revid);
+      complete(app.db, idx(app.opts.revision_selectors, 0)(), revid);
       N(app.db.revision_exists(revid),
         F("no such revision '%s'") % revid);
 
-      guess_branch(revid, app);
-=======
-      complete(app.db, idx(app.opts.revision_selectors, 0)(), ident);
-      N(app.db.revision_exists(ident),
-        F("no such revision '%s'") % ident);
-
-      guess_branch(ident, app.db);
->>>>>>> 3d5ee113
+      guess_branch(revid, app.db);
 
       I(!app.opts.branchname().empty());
 
