--- conflicted
+++ resolved
@@ -129,17 +129,12 @@
 
 static void
 get_log_message_interactively(lua_hooks & lua, workspace & work,
-<<<<<<< HEAD
                               project_t & project,
-=======
->>>>>>> 781b84c4
                               revision_id const rid, revision_t const & rev,
                               string & author, date_t & date, branch_name & branch,
                               set<branch_name> const & old_branches,
                               string const & date_fmt, utf8 & log_message)
 {
-<<<<<<< HEAD
-=======
   utf8 backup;
   work.load_commit_text(backup);
 
@@ -148,7 +143,6 @@
       "This file must be removed before commit will proceed.\n"
       "You may recover the previous message from this file if necessary."));
 
->>>>>>> 781b84c4
   utf8 instructions(
     _("Enter a description of this change following the Changelog line below.\n"
       "The values of Author, Date and Branch may be modified as required.\n"
@@ -182,7 +176,6 @@
         oss << _("Old Branch: ") << *i << '\n';
       oss << _("New Branch: ") << branch << "\n\n";
     }
-<<<<<<< HEAD
   set<revision_id> heads;
   project.get_branch_heads(branch, heads, false);
   if (!heads.empty())
@@ -197,8 +190,6 @@
             }
         }
     }
-=======
->>>>>>> 781b84c4
 
   utf8 notes(oss.str().c_str());
 
@@ -207,7 +198,6 @@
 
   revision_header(rid, rev, author, date, branch, changelog, date_fmt, header);
   revision_summary(rev, summary);
-<<<<<<< HEAD
 
   utf8 full_message(instructions() + cancel() + header() + notes() + summary(), 
                     origin::internal);
@@ -217,29 +207,14 @@
 
   utf8_to_system_best_effort(full_message, input_message);
 
-=======
-
-  utf8 full_message(instructions() + cancel() + header() + notes() + summary(), 
-                    origin::internal);
-  
-  external input_message;
-  external output_message;
-
-  utf8_to_system_best_effort(full_message, input_message);
-
->>>>>>> 781b84c4
   E(lua.hook_edit_comment(input_message, output_message),
     origin::user,
     F("edit of log message failed"));
 
   system_to_utf8(output_message, full_message);
 
-<<<<<<< HEAD
-  // FIXME: save the full message in _MTN/changelog so its not lost
-=======
   // save the message in _MTN/commit so its not lost if something fails below
   work.save_commit_text(full_message);
->>>>>>> 781b84c4
 
   message_reader message(full_message());
 
@@ -255,10 +230,6 @@
   E(message.read(instructions()), origin::user,
     F("Commit failed. Instructions not found."));
 
-<<<<<<< HEAD
-  E(message.read(cancel()), origin::user,
-    F("Commit cancelled."));
-=======
   if (!message.read(cancel()))
     {
       // clear the backup file if the commit was explicitly cancelled
@@ -266,7 +237,6 @@
       E(message.read(cancel()), origin::user,
         F("Commit cancelled."));
     }
->>>>>>> 781b84c4
 
   utf8 const AUTHOR(trim_right(_("Author: ")).c_str());
   utf8 const DATE(trim_right(_("Date: ")).c_str());
@@ -305,7 +275,6 @@
 
   E(!d.empty(), origin::user,
     F("Commit failed. Date value empty."));
-<<<<<<< HEAD
 
   if (date_fmt.empty())
     date = date_t(d);
@@ -330,32 +299,6 @@
 
   // Changelog:
 
-=======
-
-  if (date_fmt.empty())
-    date = date_t(d);
-  else
-    date = date_t::from_formatted_localtime(d, date_fmt);
-
-  // Branch:
-
-  E(message.read(BRANCH()), origin::user,
-    F("Commit failed. Branch header not found."));
-
-  string b = message.readline();
-
-  E(!b.empty(), origin::user,
-    F("Commit failed. Branch value empty."));
-
-  branch = branch_name(b, origin::user);
-
-  string blank = message.readline();
-  E(blank == "", origin::user,
-    F("Commit failed. Blank line before Changelog header not found."));
-
-  // Changelog:
-
->>>>>>> 781b84c4
   E(message.read(CHANGELOG()), origin::user,
     F("Commit failed. Changelog header not found."));
 
@@ -375,12 +318,9 @@
   string content = trim(message.content()) + '\n';
 
   log_message = utf8(content, origin::user);
-<<<<<<< HEAD
-=======
 
   // remove the backup file now that all values have been extracted
   work.clear_commit_text();
->>>>>>> 781b84c4
 }
 
 CMD(revert, "revert", "", CMD_REF(workspace), N_("[PATH]..."),
@@ -929,7 +869,6 @@
         cout << _("Old Branch: ") << *i << '\n';
       cout << _("New Branch: ") << app.opts.branch << "\n\n";
     }
-<<<<<<< HEAD
   set<revision_id> heads;
   project.get_branch_heads(app.opts.branch, heads, false);
   if (!heads.empty())
@@ -944,8 +883,6 @@
             }
         }
     }
-=======
->>>>>>> 781b84c4
 
   cout << summary_external;
 }
@@ -1499,7 +1436,6 @@
       L(FL("using specified commit date %s") % date);
     }
   else
-<<<<<<< HEAD
     {
       date = now;
       L(FL("using current commit date %s") % date);
@@ -1542,50 +1478,6 @@
     {
       // This call handles _MTN/log.
       get_log_message_interactively(app.lua, work, project,
-=======
-    {
-      date = now;
-      L(FL("using current commit date %s") % date);
-    }
-
-  if (author.empty())
-    {
-      key_identity_info key;
-      get_user_key(app.opts, app.lua, db, keys, project, key.id, cache_disable);
-      project.complete_key_identity(keys, app.lua, key);
-
-      if (!app.lua.hook_get_author(app.opts.branch, key, author))
-        author = key.official_name();
-    }
-
-  if (!date_fmt.empty())
-    {
-      // check that the current date format can be parsed
-      date_t parsed;
-      try
-        {
-          string formatted = date.as_formatted_localtime(date_fmt);
-          parsed = date_t::from_formatted_localtime(formatted, date_fmt);
-        }
-      catch (recoverable_failure const & e) 
-        { 
-          L(FL("date check failed: %s") % e.what());
-        }
-      
-      if (parsed != date)
-        {
-          L(FL("date check failed: %s != %s") % date % parsed);
-        }
-      
-      E(parsed == date, origin::user,
-        F("date format '%s' cannot be used for commit") % date_fmt);
-    }
-
-  if (!log_message_given)
-    {
-      // This call handles _MTN/log.
-      get_log_message_interactively(app.lua, work, 
->>>>>>> 781b84c4
                                     restricted_rev_id, restricted_rev,
                                     author, date, app.opts.branch, old_branches,
                                     date_fmt, log_message);
