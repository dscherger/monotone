--- conflicted
+++ resolved
@@ -79,14 +79,8 @@
           L(FL("no missing files in restriction."));
           return;
         }
-<<<<<<< HEAD
-      
-      for (path_set::const_iterator i = missing.begin(); 
-	   i != missing.end(); i++)
-=======
 
       for (path_set::const_iterator i = missing.begin(); i != missing.end(); i++)
->>>>>>> afd7b500
         {
           file_path fp(*i);
           L(FL("missing files are '%s'") % fp);
@@ -187,17 +181,6 @@
   complete(app, idx(args, 0)(), r);
   app.db.get_revision(r, rev);
 
-<<<<<<< HEAD
-  N(rev.edges.size() == 1, 
-    F("revision '%s' has %d changesets, cannot invert\n") 
-    % r % rev.edges.size());
-
-  cert_value branchname;
-  guess_branch(r, app, branchname);
-  N(app.branch_name() != "", 
-    F("need --branch argument for disapproval"));  
-  
-=======
   N(rev.edges.size() == 1,
     F("revision '%s' has %d changesets, cannot invert\n") % r % rev.edges.size());
 
@@ -205,7 +188,6 @@
   guess_branch(r, app, branchname);
   N(app.branch_name() != "", F("need --branch argument for disapproval"));
 
->>>>>>> afd7b500
   edge_entry const & old_edge (*rev.edges.begin());
   app.db.get_revision_manifest(edge_old_revision(old_edge),
                                rev_inverse.new_manifest);
@@ -375,40 +357,22 @@
            i != cs.nodes_deleted.end(); ++i)
         cout << "dropped " << *i << "\n";
 
-<<<<<<< HEAD
-      for (map<split_path, split_path>::const_iterator 
-             i = cs.nodes_renamed.begin();
-           i != cs.nodes_renamed.end(); ++i) 
-        cout << "renamed " << i->first << "\n" 
-=======
       for (map<split_path, split_path>::const_iterator
            i = cs.nodes_renamed.begin();
            i != cs.nodes_renamed.end(); ++i)
         cout << "renamed " << i->first << "\n"
->>>>>>> afd7b500
              << "     to " << i->second << "\n";
 
       for (path_set::const_iterator i = cs.dirs_added.begin();
            i != cs.dirs_added.end(); ++i)
         cout << "added   " << *i << "\n";
 
-<<<<<<< HEAD
-      for (map<split_path, file_id>::const_iterator 
-	     i = cs.files_added.begin();
-           i != cs.files_added.end(); ++i) 
-        cout << "added   " << i->first << "\n";
-
-      for (map<split_path, pair<file_id, file_id> >::const_iterator 
-             i = cs.deltas_applied.begin(); 
-	   i != cs.deltas_applied.end(); ++i) 
-=======
       for (map<split_path, file_id>::const_iterator i = cs.files_added.begin();
            i != cs.files_added.end(); ++i)
         cout << "added   " << i->first << "\n";
 
       for (map<split_path, pair<file_id, file_id> >::const_iterator
              i = cs.deltas_applied.begin(); i != cs.deltas_applied.end(); ++i)
->>>>>>> afd7b500
         cout << "patched " << i->first << "\n";
     }
   else
@@ -467,16 +431,8 @@
       if (heads.size() > 1)
         {
           P(F("branch %s has multiple heads:") % app.branch_name);
-<<<<<<< HEAD
-
-          for (set<revision_id>::const_iterator i = heads.begin(); 
-	       i != heads.end(); ++i)
-            P(i18n_format("  %s\n") % describe_revision(app, *i));
-
-=======
           for (set<revision_id>::const_iterator i = heads.begin(); i != heads.end(); ++i)
             P(i18n_format("  %s") % describe_revision(app, *i));
->>>>>>> afd7b500
           P(F("choose one with '%s checkout -r<id>'") % app.prog_name);
           E(false, F("branch %s has multiple heads") % app.branch_name);
         }
@@ -498,18 +454,6 @@
       encode_base64(branch_name, branch_encoded);
 
       vector< revision<cert> > certs;
-<<<<<<< HEAD
-      app.db.get_revision_certs(ident, branch_cert_name, 
-				branch_encoded, certs);
-          
-      L(FL("found %d %s branch certs on revision %s\n") 
-        % certs.size()
-        % app.branch_name
-        % ident);
-        
-      N(certs.size() != 0, 
-	F("revision %s is not a member of branch %s\n") 
-=======
       app.db.get_revision_certs(ident, branch_cert_name, branch_encoded, certs);
 
       L(FL("found %d %s branch certs on revision %s")
@@ -518,7 +462,6 @@
         % ident);
 
       N(certs.size() != 0, F("revision %s is not a member of branch %s")
->>>>>>> afd7b500
         % ident % app.branch_name);
     }
 
@@ -529,14 +472,8 @@
   marking_map mm;
 
   put_revision_id(ident);
-<<<<<<< HEAD
-  
-  L(FL("checking out revision %s to directory %s\n") 
-    % ident % dir);
-=======
 
   L(FL("checking out revision %s to directory %s") % ident % dir);
->>>>>>> afd7b500
   app.db.get_roster(ident, ros, mm);
 
   node_map const & nodes = ros.all_nodes();
@@ -577,16 +514,9 @@
 
 ALIAS(co, checkout)
 
-<<<<<<< HEAD
-  CMD(attr, N_("workspace"), 
-      N_("set PATH ATTR VALUE\nget PATH [ATTR]\ndrop PATH [ATTR]"), 
-      N_("set, get or drop file attributes"),
-      OPT_NONE)
-=======
 CMD(attr, N_("workspace"), N_("set PATH ATTR VALUE\nget PATH [ATTR]\ndrop PATH [ATTR]"),
     N_("set, get or drop file attributes"),
     OPT_NONE)
->>>>>>> afd7b500
 {
   if (args.size() < 2 || args.size() > 4)
     throw usage(name);
@@ -728,14 +658,8 @@
 
   if (app.branch_name() != "")
     branchname = app.branch_name();
-<<<<<<< HEAD
-  else 
-    guess_branch(edge_old_revision(restricted_rev.edges.begin()), 
-		 app, branchname);
-=======
   else
     guess_branch(edge_old_revision(restricted_rev.edges.begin()), app, branchname);
->>>>>>> afd7b500
 
   P(F("beginning commit on branch '%s'") % branchname);
   L(FL("new manifest '%s'\n"
@@ -760,12 +684,7 @@
       // We only check for empty log messages when the user entered them
       // interactively.  Consensus was that if someone wanted to explicitly
       // type --message="", then there wasn't any reason to stop them.
-<<<<<<< HEAD
-
-      N(log_message.find_first_not_of(" \r\t\n") != string::npos,
-=======
       N(log_message.find_first_not_of("\n\r\t ") != string::npos,
->>>>>>> afd7b500
         F("empty log message; commit canceled"));
 
       // We save interactively entered log messages to _MTN/log, so if
@@ -795,12 +714,7 @@
 
     if (app.db.revision_exists(restricted_rev_id))
       {
-<<<<<<< HEAD
-        W(F("revision %s already in database\n") 
-	  % restricted_rev_id);
-=======
         W(F("revision %s already in database") % restricted_rev_id);
->>>>>>> afd7b500
       }
     else
       {
@@ -878,14 +792,8 @@
     revision_data rdat;
     write_revision_set(restricted_rev, rdat);
     dbw.consume_revision_data(restricted_rev_id, rdat);
-<<<<<<< HEAD
-  
-    cert_revision_in_branch(restricted_rev_id, branchname, app, dbw); 
-
-=======
 
     cert_revision_in_branch(restricted_rev_id, branchname, app, dbw);
->>>>>>> afd7b500
     if (app.date_set)
       cert_revision_date_time(restricted_rev_id, app.date, app, dbw);
     else
@@ -899,13 +807,8 @@
     cert_revision_changelog(restricted_rev_id, log_message, app, dbw);
     guard.commit();
   }
-<<<<<<< HEAD
-  
-  // Small race condition here.
-=======
 
   // small race condition here...
->>>>>>> afd7b500
   put_work_cset(excluded);
   put_revision_id(restricted_rev_id);
   P(F("committed revision %s") % restricted_rev_id);
