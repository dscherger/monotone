--- conflicted
+++ resolved
@@ -50,15 +50,9 @@
     F("edit of log message failed"));
 }
 
-<<<<<<< HEAD
 CMD(revert, N_("workspace"), N_("[PATH]..."),
     N_("revert file(s), dir(s) or entire workspace (\".\")"),
-    OPT_DEPTH % OPT_EXCLUDE % OPT_MISSING)
-=======
-CMD(revert, N_("workspace"), N_("[PATH]..."), 
-    N_("revert file(s), dir(s) or entire workspace (\".\")"), 
     option::depth % option::exclude % option::missing)
->>>>>>> 40d37972
 {
   temp_node_id_source nis;
   roster_t old_roster, new_roster;
@@ -254,12 +248,7 @@
 }
 
 CMD(drop, N_("workspace"), N_("[PATH]..."),
-<<<<<<< HEAD
-    N_("drop files from workspace"), 
-    OPT_EXECUTE % OPT_MISSING % OPT_RECURSIVE)
-=======
     N_("drop files from workspace"), option::execute % option::missing % option::recursive)
->>>>>>> 40d37972
 {
   if (!app.missing && (args.size() < 1))
     throw usage(name);
@@ -316,7 +305,6 @@
 ALIAS(mv, rename)
 
 
-<<<<<<< HEAD
   CMD(pivot_root, N_("workspace"), N_("NEW_ROOT PUT_OLD"),
       N_("rename the root directory\n"
          "after this command, the directory that currently "
@@ -325,16 +313,7 @@
          "that is currently the root\n"
          "directory will have name PUT_OLD.\n"
          "Using --execute is strongly recommended."),
-      OPT_EXECUTE)
-=======
-CMD(pivot_root, N_("workspace"), N_("NEW_ROOT PUT_OLD"),
-    N_("rename the root directory\n"
-       "after this command, the directory that currently has the name NEW_ROOT\n"
-       "will be the root directory, and the directory that is currently the root\n"
-       "directory will have name PUT_OLD.\n"
-       "Using --execute is strongly recommended."),
     option::execute)
->>>>>>> 40d37972
 {
   if (args.size() != 2)
     throw usage(name);
@@ -345,14 +324,8 @@
   perform_pivot_root(new_root, put_old, app);
 }
 
-<<<<<<< HEAD
 CMD(status, N_("informative"), N_("[PATH]..."), 
-    N_("show status of workspace"),
-    OPT_DEPTH % OPT_EXCLUDE % OPT_BRIEF)
-=======
-CMD(status, N_("informative"), N_("[PATH]..."), N_("show status of workspace"),
     option::depth % option::exclude % option::brief)
->>>>>>> 40d37972
 {
   roster_t old_roster, new_roster, restricted_roster;
   cset included, excluded;
@@ -416,17 +389,10 @@
 
 CMD(checkout, N_("tree"), N_("[DIRECTORY]\n"),
     N_("check out a revision from database into directory.\n"
-<<<<<<< HEAD
        "If a revision is given, that's the one that will be checked out.\n"
        "Otherwise, it will be the head of the branch (given or implicit).\n"
        "If no directory is given, the branch name will be used as directory"),
-    OPT_BRANCH_NAME % OPT_REVISION)
-=======
-    "If a revision is given, that's the one that will be checked out.\n"
-    "Otherwise, it will be the head of the branch (given or implicit).\n"
-    "If no directory is given, the branch name will be used as directory"),
     option::branch_name % option::revision)
->>>>>>> 40d37972
 {
   revision_id ident;
   system_path dir;
@@ -651,13 +617,8 @@
 
 CMD(commit, N_("workspace"), N_("[PATH]..."),
     N_("commit workspace to database"),
-<<<<<<< HEAD
-    OPT_BRANCH_NAME % OPT_MESSAGE % OPT_MSGFILE % OPT_DATE %
-    OPT_AUTHOR % OPT_DEPTH % OPT_EXCLUDE)
-=======
     option::branch_name % option::message % option::msgfile % option::date % 
     option::author % option::depth % option::exclude)
->>>>>>> 40d37972
 {
   string log_message("");
   bool log_message_given;
@@ -893,14 +854,8 @@
 ALIAS(ci, commit);
 
 
-<<<<<<< HEAD
 CMD_NO_WORKSPACE(setup, N_("tree"), N_("[DIRECTORY]"), 
-                 N_("setup a new workspace directory, default to current"),
-                 OPT_BRANCH_NAME)
-=======
-CMD_NO_WORKSPACE(setup, N_("tree"), N_("[DIRECTORY]"), N_("setup a new workspace directory, default to current"),
     option::branch_name)
->>>>>>> 40d37972
 {
   if (args.size() > 1)
     throw usage(name);
@@ -919,14 +874,8 @@
   put_revision_id(null);
 }
 
-<<<<<<< HEAD
-CMD(refresh_inodeprints, N_("tree"), "", 
-    N_("refresh the inodeprint cache"),
-    OPT_NONE)
-=======
 CMD(refresh_inodeprints, N_("tree"), "", N_("refresh the inodeprint cache"),
     option::none)
->>>>>>> 40d37972
 {
   app.require_workspace();
   enable_inodeprints();
