// Copyright (C) 2002 Graydon Hoare <graydon@pobox.com>
//
// This program is made available under the GNU GPL version 2.0 or
// greater. See the accompanying file COPYING for details.
//
// This program is distributed WITHOUT ANY WARRANTY; without even the
// implied warranty of MERCHANTABILITY or FITNESS FOR A PARTICULAR
// PURPOSE.

#include "base.hh"
#include <iostream>
#include <map>

#include "cmd.hh"
#include "diff_patch.hh"
#include "file_io.hh"
#include "restrictions.hh"
#include "revision.hh"
#include "transforms.hh"
#include "work.hh"
#include "charset.hh"
#include "ui.hh"
#include "app_state.hh"
#include "project.hh"
#include "basic_io.hh"
#include "keys.hh"
#include "key_store.hh"
#include "simplestring_xform.hh"
#include "database.hh"
#include "roster.hh"

using std::cout;
using std::make_pair;
using std::pair;
using std::make_pair;
using std::map;
using std::set;
using std::string;
using std::vector;

using boost::shared_ptr;

static void
revision_summary(revision_t const & rev, branch_name const & branch, utf8 & summary)
{
  string out;
  // We intentionally do not collapse the final \n into the format
  // strings here, for consistency with newline conventions used by most
  // other format strings.
  out += (F("Current branch: %s") % branch).str() += '\n';
  for (edge_map::const_iterator i = rev.edges.begin(); i != rev.edges.end(); ++i)
    {
      revision_id parent = edge_old_revision(*i);
      // A colon at the end of this string looked nicer, but it made
      // double-click copying from terminals annoying.
      out += (F("Changes against parent %s") % parent).str() += '\n';

      cset const & cs = edge_changes(*i);

      if (cs.empty())
        out += F("  no changes").str() += '\n';

      for (set<file_path>::const_iterator i = cs.nodes_deleted.begin();
            i != cs.nodes_deleted.end(); ++i)
        out += (F("  dropped  %s") % *i).str() += '\n';

      for (map<file_path, file_path>::const_iterator
            i = cs.nodes_renamed.begin();
            i != cs.nodes_renamed.end(); ++i)
        out += (F("  renamed  %s\n"
                   "       to  %s") % i->first % i->second).str() += '\n';

      for (set<file_path>::const_iterator i = cs.dirs_added.begin();
            i != cs.dirs_added.end(); ++i)
        out += (F("  added    %s") % *i).str() += '\n';

      for (map<file_path, file_id>::const_iterator i = cs.files_added.begin();
            i != cs.files_added.end(); ++i)
        out += (F("  added    %s") % i->first).str() += '\n';

      for (map<file_path, pair<file_id, file_id> >::const_iterator
              i = cs.deltas_applied.begin(); i != cs.deltas_applied.end(); ++i)
        out += (F("  patched  %s") % (i->first)).str() += '\n';

      for (map<pair<file_path, attr_key>, attr_value >::const_iterator
             i = cs.attrs_set.begin(); i != cs.attrs_set.end(); ++i)
        out += (F("  attr on  %s\n"
                   "    attr   %s\n"
                   "    value  %s")
                 % (i->first.first) % (i->first.second) % (i->second)
                 ).str() += "\n";

      for (set<pair<file_path, attr_key> >::const_iterator
             i = cs.attrs_cleared.begin(); i != cs.attrs_cleared.end(); ++i)
        out += (F("  unset on %s\n"
                   "      attr %s")
                 % (i->first) % (i->second)).str() += "\n";
    }
    summary = utf8(out);
}

static void
get_log_message_interactively(lua_hooks & lua, workspace & work,
                              revision_t const & cs,
                              branch_name const & branchname,
                              utf8 & log_message)
{
  utf8 summary;
  revision_summary(cs, branchname, summary);
  external summary_external;
  utf8_to_system_best_effort(summary, summary_external);

  utf8 branch_comment = utf8((F("branch \"%s\"\n\n") % branchname).str());
  external branch_external;
  utf8_to_system_best_effort(branch_comment, branch_external);

  string magic_line = _("*****DELETE THIS LINE TO CONFIRM YOUR COMMIT*****");
  string commentary_str;
  commentary_str += string(70, '-') + "\n";
  commentary_str += _("Enter a description of this change.\n"
                      "Lines beginning with `MTN:' "
                      "are removed automatically.");
  commentary_str += "\n\n";
  commentary_str += summary_external();
  commentary_str += string(70, '-') + "\n";

  external commentary(commentary_str);

  utf8 user_log_message;
  work.read_user_log(user_log_message);

  //if the _MTN/log file was non-empty, we'll append the 'magic' line
  utf8 user_log;
  if (user_log_message().length() > 0)
    user_log = utf8( magic_line + "\n" + user_log_message());
  else
    user_log = user_log_message;

  external user_log_message_external;
  utf8_to_system_best_effort(user_log, user_log_message_external);

  external log_message_external;
  N(lua.hook_edit_comment(commentary, user_log_message_external,
                          log_message_external),
    F("edit of log message failed"));

  N(log_message_external().find(magic_line) == string::npos,
    F("failed to remove magic line; commit cancelled"));

  system_to_utf8(log_message_external, log_message);
}

CMD(revert, "revert", "", CMD_REF(workspace), N_("[PATH]..."),
    N_("Reverts files and/or directories"),
    N_("In order to revert the entire workspace, specify \".\" as the "
       "file name."),
    options::opts::depth | options::opts::exclude | options::opts::missing)
{
  roster_t old_roster, new_roster;
  cset preserved;

  N(app.opts.missing || !args.empty() || !app.opts.exclude_patterns.empty(),
    F("you must pass at least one path to 'revert' (perhaps '.')"));

  database db(app);
  workspace work(app);

  parent_map parents;
  work.get_parent_rosters(db, parents);
  N(parents.size() == 1,
    F("this command can only be used in a single-parent workspace"));
  old_roster = parent_roster(parents.begin());

  {
    temp_node_id_source nis;
    work.get_current_roster_shape(db, nis, new_roster);
  }

  node_restriction mask(work, args_to_paths(args),
                        args_to_paths(app.opts.exclude_patterns),
                        app.opts.depth,
                        old_roster, new_roster);

  if (app.opts.missing)
    {
      // --missing is a further filter on the files included by a
      // restriction we first find all missing files included by the
      // specified args and then make a restriction that includes only
      // these missing files.
      set<file_path> missing;
      work.find_missing(new_roster, mask, missing);
      if (missing.empty())
        {
          P(F("no missing files to revert"));
          return;
        }

      std::vector<file_path> missing_files;
      for (set<file_path>::const_iterator i = missing.begin();
           i != missing.end(); i++)
        {
          L(FL("reverting missing file: %s") % *i);
          missing_files.push_back(*i);
        }
      // replace the original mask with a more restricted one
      mask = node_restriction(work, missing_files,
                              std::vector<file_path>(), app.opts.depth,
                              old_roster, new_roster);
    }

  // We want the restricted roster to include all the changes
  // that are to be *kept*. Then, the changes to revert are those
  // from the new roster *back* to the restricted roster

  roster_t restricted_roster;
  make_restricted_roster(new_roster, old_roster, restricted_roster,
                         mask);

  make_cset(old_roster, restricted_roster, preserved);

  // The preserved cset will be left pending in MTN/revision

  // if/when reverting through the editable_tree interface use
  // make_cset(new_roster, restricted_roster, reverted);
  // to get a cset that gets us back to the restricted roster
  // from the current workspace roster

  // the intermediate paths record the paths of all directory nodes
  // paths we reverted on the fly for descendant nodes below them.
  // if a children of such a directory node should be recreated, we use
  // this recorded path here instead of just
  //  a) the node's old name, which could eventually be wrong if the parent
  //     path is a rename_target (i.e. a new path), see the
  //     "revert_drop_not_rename" test
  //  b) the parent node's new name + the basename of the old name,
  //     which may be wrong as well in case of a more complex pivot_rename

  std::map<node_id, file_path> intermediate_paths;
  node_map const & nodes = old_roster.all_nodes();

  for (node_map::const_iterator i = nodes.begin();
       i != nodes.end(); ++i)
    {
      node_id nid = i->first;
      node_t node = i->second;

      if (old_roster.is_root(nid))
        continue;

      if (!mask.includes(old_roster, nid))
        continue;

      file_path old_path, new_path, old_parent, new_parent;;
      path_component base;

      old_roster.get_name(nid, old_path);
      old_path.dirname_basename(old_parent, base);

      // if we recorded the parent node in this rename already
      // use the intermediate path (i.e. the new new_path after this
      // action) as target path for the reverted item)
      const std::map<node_id, file_path>::iterator it =
        intermediate_paths.find(node->parent);
      if (it != intermediate_paths.end())
      {
          new_path = it->second / base;
      }
      else
      {
          if (old_roster.is_root(node->parent))
          {
            new_path = file_path() / base;
          }
          else
          {
            new_roster.get_name(node->parent, new_parent);
            new_path = new_parent / base;
          }
      }

      if (is_file_t(node))
        {
          file_t f = downcast_to_file_t(node);
          if (file_exists(new_path))
            {
              hexenc<id> ident;
              calculate_ident(new_path, ident);
              // don't touch unchanged files
              if (ident == f->content.inner())
                continue;
              else
                L(FL("skipping unchanged %s") % new_path);
            }

          P(F("reverting %s") % new_path);
          L(FL("reverting %s to [%s]") % new_path % f->content);

          N(db.file_version_exists(f->content),
            F("no file version %s found in database for %s")
            % f->content % new_path);

          file_data dat;
          L(FL("writing file %s to %s")
            % f->content % new_path);
          db.get_file_version(f->content, dat);
          write_data(new_path, dat.inner());
        }
      else
        {
          intermediate_paths.insert(std::pair<node_id, file_path>(nid, new_path));

          if (!directory_exists(new_path))
            {
              P(F("recreating %s/") % new_path);
              mkdir_p(new_path);
            }
          else
            {
              L(FL("skipping existing %s/") % new_path);
            }
        }
    }

  // Included_work is thrown away which effectively reverts any adds,
  // drops and renames it contains. Drops and rename sources will have
  // been rewritten above but this may leave rename targets laying
  // around.

  revision_t remaining;
  make_revision_for_workspace(parent_id(parents.begin()), preserved, remaining);

  // Race.
  work.put_work_rev(remaining);
  work.update_any_attrs(db);
  work.maybe_update_inodeprints(db);
}

CMD(disapprove, "disapprove", "", CMD_REF(review), N_("REVISION"),
    N_("Disapproves a particular revision"),
    "",
    options::opts::branch | options::opts::messages | options::opts::date |
    options::opts::author)
{
  database db(app);
  key_store keys(app);
  project_t project(db);

  if (args.size() != 1)
    throw usage(execid);

  utf8 log_message("");
  bool log_message_given;
  revision_id r;
  revision_t rev, rev_inverse;
  shared_ptr<cset> cs_inverse(new cset());
<<<<<<< HEAD
  complete(app, idx(args, 0)(), r);
  app.db.get_revision_or_sentinel(r, rev);
  I(!rev.is_sentinel);
=======
  complete(app.opts, app.lua, project, idx(args, 0)(), r);
  db.get_revision(r, rev);
>>>>>>> cf6374cc

  N(rev.edges.size() == 1,
    F("revision %s has %d changesets, cannot invert") % r % rev.edges.size());

  guess_branch(app.opts, project, r);
  N(app.opts.branchname() != "", F("need --branch argument for disapproval"));

  process_commit_message_args(app.opts, log_message_given, log_message,
                              utf8((FL("disapproval of revision '%s'") % r).str()));

  cache_user_key(app.opts, app.lua, db, keys);

  edge_entry const & old_edge (*rev.edges.begin());
  db.get_revision_manifest(edge_old_revision(old_edge),
                               rev_inverse.new_manifest);
  {
    roster_t old_roster, new_roster;
    db.get_roster(edge_old_revision(old_edge), old_roster);
    db.get_roster(r, new_roster);
    make_cset(new_roster, old_roster, *cs_inverse);
  }
  rev_inverse.edges.insert(make_pair(r, cs_inverse));

  {
    transaction_guard guard(db);

    revision_id inv_id;
    revision_data rdat;

    write_revision(rev_inverse, rdat);
    calculate_ident(rdat, inv_id);
    db.put_revision(inv_id, rdat);

    project.put_standard_certs_from_options(app.opts, app.lua, keys,
                                            inv_id, app.opts.branchname,
                                            log_message);
    guard.commit();
  }
}

CMD(mkdir, "mkdir", "", CMD_REF(workspace), N_("[DIRECTORY...]"),
    N_("Creates directories and adds them to the workspace"),
    "",
    options::opts::no_ignore)
{
  if (args.size() < 1)
    throw usage(execid);

  database db(app);
  workspace work(app);

  set<file_path> paths;
  // spin through args and try to ensure that we won't have any collisions
  // before doing any real filesystem modification.  we'll also verify paths
  // against .mtn-ignore here.
  for (args_vector::const_iterator i = args.begin(); i != args.end(); ++i)
    {
      file_path fp = file_path_external(*i);
      require_path_is_nonexistent
        (fp, F("directory '%s' already exists") % fp);

      // we'll treat this as a user (fatal) error.  it really wouldn't make
      // sense to add a dir to .mtn-ignore and then try to add it to the
      // project with a mkdir statement, but one never can tell...
      N(app.opts.no_ignore || !work.ignore_file(fp),
        F("ignoring directory '%s' [see .mtn-ignore]") % fp);

      paths.insert(fp);
    }

  // this time, since we've verified that there should be no collisions,
  // we'll just go ahead and do the filesystem additions.
  for (set<file_path>::const_iterator i = paths.begin(); i != paths.end(); ++i)
    mkdir_p(*i);

  work.perform_additions(db, paths, false, !app.opts.no_ignore);
}

CMD(add, "add", "", CMD_REF(workspace), N_("[PATH]..."),
    N_("Adds files to the workspace"),
    "",
    options::opts::unknown | options::opts::no_ignore |
    options::opts::recursive)
{
  if (!app.opts.unknown && (args.size() < 1))
    throw usage(execid);

  database db(app);
  workspace work(app);

  vector<file_path> roots = args_to_paths(args);

  set<file_path> paths;
  bool add_recursive = app.opts.recursive;
  if (app.opts.unknown)
    {
      path_restriction mask(work, roots,
                            args_to_paths(app.opts.exclude_patterns),
                            app.opts.depth);
      set<file_path> ignored;

      // if no starting paths have been specified use the workspace root
      if (roots.empty())
        roots.push_back(file_path());

      work.find_unknown_and_ignored(db, mask, roots, paths, ignored);

      work.perform_additions(db, ignored,
                                 add_recursive, !app.opts.no_ignore);
    }
  else
    paths = set<file_path>(roots.begin(), roots.end());

  work.perform_additions(db, paths, add_recursive, !app.opts.no_ignore);
}

CMD(drop, "drop", "rm", CMD_REF(workspace), N_("[PATH]..."),
    N_("Drops files from the workspace"),
    "",
    options::opts::bookkeep_only | options::opts::missing | options::opts::recursive)
{
  if (!app.opts.missing && (args.size() < 1))
    throw usage(execid);

  database db(app);
  workspace work(app);

  set<file_path> paths;
  if (app.opts.missing)
    {
      temp_node_id_source nis;
      roster_t current_roster_shape;
      work.get_current_roster_shape(db, nis, current_roster_shape);
      node_restriction mask(work, args_to_paths(args),
                            args_to_paths(app.opts.exclude_patterns),
                            app.opts.depth,
                            current_roster_shape);
      work.find_missing(current_roster_shape, mask, paths);
    }
  else
    {
      vector<file_path> roots = args_to_paths(args);
      paths = set<file_path>(roots.begin(), roots.end());
    }

  work.perform_deletions(db, paths,
                             app.opts.recursive, app.opts.bookkeep_only);
}


CMD(rename, "rename", "mv", CMD_REF(workspace),
    N_("SRC DEST\n"
       "SRC1 [SRC2 [...]] DEST_DIR"),
    N_("Renames entries in the workspace"),
    "",
    options::opts::bookkeep_only)
{
  if (args.size() < 2)
    throw usage(execid);

  database db(app);
  workspace work(app);

  utf8 dstr = args.back();
  file_path dst_path = file_path_external(dstr);

  set<file_path> src_paths;
  for (size_t i = 0; i < args.size()-1; i++)
    {
      file_path s = file_path_external(idx(args, i));
      src_paths.insert(s);
    }

  //this catches the case where the user specifies a directory 'by convention'
  //that doesn't exist.  the code in perform_rename already handles the proper
  //cases for more than one source item.
  if (src_paths.size() == 1 && dstr()[dstr().size() -1] == '/')
    if (get_path_status(*src_paths.begin()) != path::directory)
        N(get_path_status(dst_path) == path::directory,
          F(_("The specified target directory %s/ doesn't exist.")) % dst_path);

  work.perform_rename(db, src_paths, dst_path, app.opts.bookkeep_only);
}


CMD(pivot_root, "pivot_root", "", CMD_REF(workspace), N_("NEW_ROOT PUT_OLD"),
    N_("Renames the root directory"),
    N_("After this command, the directory that currently "
       "has the name NEW_ROOT "
       "will be the root directory, and the directory "
       "that is currently the root "
       "directory will have name PUT_OLD.\n"
       "Use of --bookkeep-only is NOT recommended."),
    options::opts::bookkeep_only)
{
  if (args.size() != 2)
    throw usage(execid);

  database db(app);
  workspace work(app);
  file_path new_root = file_path_external(idx(args, 0));
  file_path put_old = file_path_external(idx(args, 1));
  work.perform_pivot_root(db, new_root, put_old,
                              app.opts.bookkeep_only);
}

CMD(status, "status", "", CMD_REF(informative), N_("[PATH]..."),
    N_("Shows workspace's status information"),
    "",
    options::opts::depth | options::opts::exclude)
{
  roster_t new_roster;
  parent_map old_rosters;
  revision_t rev;
  temp_node_id_source nis;

  database db(app);
  workspace work(app);
  work.get_parent_rosters(db, old_rosters);
  work.get_current_roster_shape(db, nis, new_roster);

  node_restriction mask(work, args_to_paths(args),
                        args_to_paths(app.opts.exclude_patterns),
                        app.opts.depth,
                        old_rosters, new_roster);

  work.update_current_roster_from_filesystem(new_roster, mask);
  make_restricted_revision(old_rosters, new_roster, mask, rev);

  utf8 summary;
  revision_summary(rev, app.opts.branchname, summary);
  external summary_external;
  utf8_to_system_best_effort(summary, summary_external);
  cout << summary_external;
}

CMD(checkout, "checkout", "co", CMD_REF(tree), N_("[DIRECTORY]"),
    N_("Checks out a revision from the database into a directory"),
    N_("If a revision is given, that's the one that will be checked out.  "
       "Otherwise, it will be the head of the branch (given or implicit).  "
       "If no directory is given, the branch name will be used as directory."),
    options::opts::branch | options::opts::revision)
{
  revision_id revid;
  system_path dir;

  database db(app);
  project_t project(db);
  transaction_guard guard(db, false);

  if (args.size() > 1 || app.opts.revision_selectors.size() > 1)
    throw usage(execid);

  if (app.opts.revision_selectors.size() == 0)
    {
      // use branch head revision
      N(!app.opts.branchname().empty(),
        F("use --revision or --branch to specify what to checkout"));

      set<revision_id> heads;
      project.get_branch_heads(app.opts.branchname, heads,
                               app.opts.ignore_suspend_certs);
      N(heads.size() > 0,
        F("branch '%s' is empty") % app.opts.branchname);
      if (heads.size() > 1)
        {
          P(F("branch %s has multiple heads:") % app.opts.branchname);
          for (set<revision_id>::const_iterator i = heads.begin(); i != heads.end(); ++i)
            P(i18n_format("  %s")
              % describe_revision(project, *i));
          P(F("choose one with '%s checkout -r<id>'") % ui.prog_name);
          E(false, F("branch %s has multiple heads") % app.opts.branchname);
        }
      revid = *(heads.begin());
    }
  else if (app.opts.revision_selectors.size() == 1)
    {
      // use specified revision
      complete(app.opts, app.lua, project, idx(app.opts.revision_selectors, 0)(), revid);

      guess_branch(app.opts, project, revid);

      I(!app.opts.branchname().empty());

      N(project.revision_is_in_branch(revid, app.opts.branchname),
        F("revision %s is not a member of branch %s")
        % revid % app.opts.branchname);
    }

  // we do this part of the checking down here, because it is legitimate to
  // do
  //  $ mtn co -r h:net.venge.monotone
  // and have mtn guess the branch, and then use that branch name as the
  // default directory.  But in this case the branch name will not be set
  // until after the guess_branch() call above:
  {
    bool checkout_dot = false;

    if (args.size() == 0)
      {
        // No checkout dir specified, use branch name for dir.
        N(!app.opts.branchname().empty(),
          F("you must specify a destination directory"));
        dir = system_path(app.opts.branchname());
      }
    else
      {
        // Checkout to specified dir.
        dir = system_path(idx(args, 0));
        if (idx(args, 0) == utf8("."))
          checkout_dot = true;
      }

    if (!checkout_dot)
      require_path_is_nonexistent
        (dir, F("checkout directory '%s' already exists") % dir);
  }

  workspace::create_workspace(app.opts, app.lua, dir);
  workspace work(app);

  roster_t empty_roster, current_roster;

  L(FL("checking out revision %s to directory %s") % revid % dir);
  db.get_roster(revid, current_roster);

  revision_t workrev;
  make_revision_for_workspace(revid, cset(), workrev);
  work.put_work_rev(workrev);

  cset checkout;
  make_cset(empty_roster, current_roster, checkout);

  content_merge_checkout_adaptor wca(db);

  work.perform_content_update(db, checkout, wca, false);

  work.update_any_attrs(db);
  work.maybe_update_inodeprints(db);
  guard.commit();
}

CMD_GROUP(attr, "attr", "", CMD_REF(workspace),
          N_("Manages file attributes"),
          N_("This command is used to set, get or drop file attributes."));

CMD(attr_drop, "drop", "", CMD_REF(attr), N_("PATH [ATTR]"),
    N_("Removes attributes from a file"),
    N_("If no attribute is specified, this command removes all attributes "
       "attached to the file given in PATH.  Otherwise only removes the "
       "attribute specified in ATTR."),
    options::opts::none)
{
  N(args.size() > 0 && args.size() < 3,
    F("wrong argument count"));

  roster_t new_roster;
  temp_node_id_source nis;

  database db(app);
  workspace work(app);
  work.get_current_roster_shape(db, nis, new_roster);

  file_path path = file_path_external(idx(args, 0));

  N(new_roster.has_node(path), F("Unknown path '%s'") % path);
  node_t node = new_roster.get_node(path);

  // Clear all attrs (or a specific attr).
  if (args.size() == 1)
    {
      for (full_attr_map_t::iterator i = node->attrs.begin();
           i != node->attrs.end(); ++i)
        i->second = make_pair(false, "");
    }
  else
    {
      I(args.size() == 2);
      attr_key a_key = attr_key(idx(args, 1)());
      N(node->attrs.find(a_key) != node->attrs.end(),
        F("Path '%s' does not have attribute '%s'")
        % path % a_key);
      node->attrs[a_key] = make_pair(false, "");
    }

  parent_map parents;
  work.get_parent_rosters(db, parents);

  revision_t new_work;
  make_revision_for_workspace(parents, new_roster, new_work);
  work.put_work_rev(new_work);
  work.update_any_attrs(db);
}

CMD(attr_get, "get", "", CMD_REF(attr), N_("PATH [ATTR]"),
    N_("Gets the values of a file's attributes"),
    N_("If no attribute is specified, this command prints all attributes "
       "attached to the file given in PATH.  Otherwise it only prints the "
       "attribute specified in ATTR."),
    options::opts::none)
{
  N(args.size() > 0 && args.size() < 3,
    F("wrong argument count"));

  roster_t new_roster;
  temp_node_id_source nis;

  database db(app);
  workspace work(app);
  work.get_current_roster_shape(db, nis, new_roster);

  file_path path = file_path_external(idx(args, 0));

  N(new_roster.has_node(path), F("Unknown path '%s'") % path);
  node_t node = new_roster.get_node(path);

  if (args.size() == 1)
    {
      bool has_any_live_attrs = false;
      for (full_attr_map_t::const_iterator i = node->attrs.begin();
           i != node->attrs.end(); ++i)
        if (i->second.first)
          {
            cout << path << " : "
                 << i->first << '='
                 << i->second.second << '\n';
            has_any_live_attrs = true;
          }
      if (!has_any_live_attrs)
        cout << F("No attributes for '%s'") % path << '\n';
    }
  else
    {
      I(args.size() == 2);
      attr_key a_key = attr_key(idx(args, 1)());
      full_attr_map_t::const_iterator i = node->attrs.find(a_key);
      if (i != node->attrs.end() && i->second.first)
        cout << path << " : "
             << i->first << '='
             << i->second.second << '\n';
      else
        cout << (F("No attribute '%s' on path '%s'")
                 % a_key % path) << '\n';
    }
}

CMD(attr_set, "set", "", CMD_REF(attr), N_("PATH ATTR VALUE"),
    N_("Sets an attribute on a file"),
    N_("Sets the attribute given on ATTR to the value specified in VALUE "
       "for the file mentioned in PATH."),
    options::opts::none)
{
  N(args.size() == 3,
    F("wrong argument count"));

  roster_t new_roster;
  temp_node_id_source nis;

  database db(app);
  workspace work(app);
  work.get_current_roster_shape(db, nis, new_roster);

  file_path path = file_path_external(idx(args, 0));

  N(new_roster.has_node(path), F("Unknown path '%s'") % path);
  node_t node = new_roster.get_node(path);

  attr_key a_key = attr_key(idx(args, 1)());
  attr_value a_value = attr_value(idx(args, 2)());

  node->attrs[a_key] = make_pair(true, a_value);

  parent_map parents;
  work.get_parent_rosters(db, parents);

  revision_t new_work;
  make_revision_for_workspace(parents, new_roster, new_work);
  work.put_work_rev(new_work);
  work.update_any_attrs(db);
}

// Name: get_attributes
// Arguments:
//   1: file / directory name
// Added in: 1.0
// Renamed from attributes to get_attributes in: 5.0
// Purpose: Prints all attributes for the specified path
// Output format: basic_io formatted output, each attribute has its own stanza:
//
// 'format_version'
//         used in case this format ever needs to change.
//         format: ('format_version', the string "1" currently)
//         occurs: exactly once
// 'attr'
//         represents an attribute entry
//         format: ('attr', name, value), ('state', [unchanged|changed|added|dropped])
//         occurs: zero or more times
//
// Error conditions: If the path has no attributes, prints only the
//                   format version, if the file is unknown, escalates
CMD_AUTOMATE(get_attributes, N_("PATH"),
             N_("Prints all attributes for the specified path"),
             "",
             options::opts::none)
{
  N(args.size() > 0,
    F("wrong argument count"));

  database db(app);
  workspace work(app);

  // retrieve the path
  file_path path = file_path_external(idx(args,0));

  roster_t base, current;
  parent_map parents;
  temp_node_id_source nis;

  // get the base and the current roster of this workspace
  work.get_current_roster_shape(db, nis, current);
  work.get_parent_rosters(db, parents);
  N(parents.size() == 1,
    F("this command can only be used in a single-parent workspace"));
  base = parent_roster(parents.begin());

  N(current.has_node(path), F("Unknown path '%s'") % path);

  // create the printer
  basic_io::printer pr;

  // print the format version
  basic_io::stanza st;
  st.push_str_pair(basic_io::syms::format_version, "1");
  pr.print_stanza(st);

  // the current node holds all current attributes (unchanged and new ones)
  node_t n = current.get_node(path);
  for (full_attr_map_t::const_iterator i = n->attrs.begin();
       i != n->attrs.end(); ++i)
  {
    std::string value(i->second.second());
    std::string state;

    // if if the first value of the value pair is false this marks a
    // dropped attribute
    if (!i->second.first)
      {
        // if the attribute is dropped, we should have a base roster
        // with that node. we need to check that for the attribute as well
        // because if it is dropped there as well it was already deleted
        // in any previous revision
        I(base.has_node(path));

        node_t prev_node = base.get_node(path);

        // find the attribute in there
        full_attr_map_t::const_iterator j = prev_node->attrs.find(i->first);
        I(j != prev_node->attrs.end());

        // was this dropped before? then ignore it
        if (!j->second.first) { continue; }

        state = "dropped";
        // output the previous (dropped) value later
        value = j->second.second();
      }
    // this marks either a new or an existing attribute
    else
      {
        if (base.has_node(path))
          {
            node_t prev_node = base.get_node(path);
            full_attr_map_t::const_iterator j =
              prev_node->attrs.find(i->first);

            // the attribute is new if it either hasn't been found
            // in the previous roster or has been deleted there
            if (j == prev_node->attrs.end() || !j->second.first)
              {
                state = "added";
              }
            // check if the attribute's value has been changed
            else if (i->second.second() != j->second.second())
              {
                state = "changed";
              }
            else
              {
                state = "unchanged";
              }
          }
        // its added since the whole node has been just added
        else
          {
            state = "added";
          }
      }

    basic_io::stanza st;
    st.push_str_triple(basic_io::syms::attr, i->first(), value);
    st.push_str_pair(symbol("state"), state);
    pr.print_stanza(st);
  }

  // print the output
  output.write(pr.buf.data(), pr.buf.size());
}

// Name: set_attribute
// Arguments:
//   1: file / directory name
//   2: attribute key
//   3: attribute value
// Added in: 5.0
// Purpose: Edits the workspace revision and sets an attribute on a certain path
//
// Error conditions: If PATH is unknown in the new roster, prints an error and
//                   exits with status 1.
CMD_AUTOMATE(set_attribute, N_("PATH KEY VALUE"),
             N_("Sets an attribute on a certain path"),
             "",
             options::opts::none)
{
  N(args.size() == 3,
    F("wrong argument count"));

  database db(app);
  workspace work(app);

  roster_t new_roster;
  temp_node_id_source nis;

  work.get_current_roster_shape(db, nis, new_roster);

  file_path path = file_path_external(idx(args,0));

  N(new_roster.has_node(path), F("Unknown path '%s'") % path);
  node_t node = new_roster.get_node(path);

  attr_key a_key = attr_key(idx(args,1)());
  attr_value a_value = attr_value(idx(args,2)());

  node->attrs[a_key] = make_pair(true, a_value);

  parent_map parents;
  work.get_parent_rosters(db, parents);

  revision_t new_work;
  make_revision_for_workspace(parents, new_roster, new_work);
  work.put_work_rev(new_work);
  work.update_any_attrs(db);
}

// Name: drop_attribute
// Arguments:
//   1: file / directory name
//   2: attribute key (optional)
// Added in: 5.0
// Purpose: Edits the workspace revision and drops an attribute or all
//          attributes of the specified path
//
// Error conditions: If PATH is unknown in the new roster or the specified
//                   attribute key is unknown, prints an error and exits with
//                   status 1.
CMD_AUTOMATE(drop_attribute, N_("PATH [KEY]"),
             N_("Drops an attribute or all of them from a certain path"),
             "",
             options::opts::none)
{
  N(args.size() ==1 || args.size() == 2,
    F("wrong argument count"));

  database db(app);
  workspace work(app);

  roster_t new_roster;
  temp_node_id_source nis;

  work.get_current_roster_shape(db, nis, new_roster);

  file_path path = file_path_external(idx(args,0));

  N(new_roster.has_node(path), F("Unknown path '%s'") % path);
  node_t node = new_roster.get_node(path);

  // Clear all attrs (or a specific attr).
  if (args.size() == 1)
    {
      for (full_attr_map_t::iterator i = node->attrs.begin();
           i != node->attrs.end(); ++i)
        i->second = make_pair(false, "");
    }
  else
    {
      attr_key a_key = attr_key(idx(args,1)());
      N(node->attrs.find(a_key) != node->attrs.end(),
        F("Path '%s' does not have attribute '%s'")
        % path % a_key);
      node->attrs[a_key] = make_pair(false, "");
    }

  parent_map parents;
  work.get_parent_rosters(db, parents);

  revision_t new_work;
  make_revision_for_workspace(parents, new_roster, new_work);
  work.put_work_rev(new_work);
  work.update_any_attrs(db);
}

CMD(commit, "commit", "ci", CMD_REF(workspace), N_("[PATH]..."),
    N_("Commits workspace changes to the database"),
    "",
    options::opts::branch | options::opts::message | options::opts::msgfile
    | options::opts::date | options::opts::author | options::opts::depth
    | options::opts::exclude)
{
  database db(app);
  key_store keys(app);
  workspace work(app);
  project_t project(db);

  utf8 log_message("");
  bool log_message_given;
  revision_t restricted_rev;
  parent_map old_rosters;
  roster_t new_roster;
  temp_node_id_source nis;
  cset excluded;

  work.get_parent_rosters(db, old_rosters);
  work.get_current_roster_shape(db, nis, new_roster);

  node_restriction mask(work, args_to_paths(args),
                        args_to_paths(app.opts.exclude_patterns),
                        app.opts.depth,
                        old_rosters, new_roster);

  work.update_current_roster_from_filesystem(new_roster, mask);
  make_restricted_revision(old_rosters, new_roster, mask, restricted_rev,
                           excluded, join_words(execid));
  restricted_rev.check_sane();
  N(restricted_rev.is_nontrivial(), F("no changes to commit"));

  revision_id restricted_rev_id;
  calculate_ident(restricted_rev, restricted_rev_id);

  // We need the 'if' because guess_branch will try to override any branch
  // picked up from _MTN/options.
  if (app.opts.branchname().empty())
    {
      branch_name branchname, bn_candidate;
      for (edge_map::iterator i = restricted_rev.edges.begin();
           i != restricted_rev.edges.end();
           i++)
        {
          // this will prefer --branch if it was set
          guess_branch(app.opts, project, edge_old_revision(i),
                       bn_candidate);
          N(branchname() == "" || branchname == bn_candidate,
            F("parent revisions of this commit are in different branches:\n"
              "'%s' and '%s'.\n"
              "please specify a branch name for the commit, with --branch.")
            % branchname % bn_candidate);
          branchname = bn_candidate;
        }

      app.opts.branchname = branchname;
    }

  P(F("beginning commit on branch '%s'") % app.opts.branchname);

  L(FL("new manifest '%s'\n"
       "new revision '%s'\n")
    % restricted_rev.new_manifest
    % restricted_rev_id);

  process_commit_message_args(app.opts, log_message_given, log_message);

  N(!(log_message_given && work.has_contents_user_log()),
    F("_MTN/log is non-empty and log message "
      "was specified on command line\n"
      "perhaps move or delete _MTN/log,\n"
      "or remove --message/--message-file from the command line?"));

  if (!log_message_given)
    {
      // This call handles _MTN/log.
      get_log_message_interactively(app.lua, work, restricted_rev,
                                    app.opts.branchname, log_message);

      // We only check for empty log messages when the user entered them
      // interactively.  Consensus was that if someone wanted to explicitly
      // type --message="", then there wasn't any reason to stop them.
      N(log_message().find_first_not_of("\n\r\t ") != string::npos,
        F("empty log message; commit canceled"));

      // We save interactively entered log messages to _MTN/log, so if
      // something goes wrong, the next commit will pop up their old
      // log message by default. We only do this for interactively
      // entered messages, because otherwise 'monotone commit -mfoo'
      // giving an error, means that after you correct that error and
      // hit up-arrow to try again, you get an "_MTN/log non-empty and
      // message given on command line" error... which is annoying.

      work.write_user_log(log_message);
    }

  // If the hook doesn't exist, allow the message to be used.
  bool message_validated;
  string reason, new_manifest_text;

  revision_data new_rev;
  write_revision(restricted_rev, new_rev);

  app.lua.hook_validate_commit_message(log_message, new_rev, app.opts.branchname,
                                       message_validated, reason);
  N(message_validated, F("log message rejected by hook: %s") % reason);

  cache_user_key(app.opts, app.lua, db, keys);

  // for the divergence check, below
  set<revision_id> heads;
  project.get_branch_heads(app.opts.branchname, heads,
                           app.opts.ignore_suspend_certs);
  unsigned int old_head_size = heads.size();

  {
    transaction_guard guard(db);

    if (db.revision_exists(restricted_rev_id))
      W(F("revision %s already in database") % restricted_rev_id);
    else
      {
        L(FL("inserting new revision %s") % restricted_rev_id);

        for (edge_map::const_iterator edge = restricted_rev.edges.begin();
             edge != restricted_rev.edges.end();
             edge++)
          {
            // process file deltas or new files
            cset const & cs = edge_changes(edge);

            for (map<file_path, pair<file_id, file_id> >::const_iterator
                   i = cs.deltas_applied.begin();
                 i != cs.deltas_applied.end(); ++i)
              {
                file_path path = i->first;

                file_id old_content = i->second.first;
                file_id new_content = i->second.second;

                if (db.file_version_exists(new_content))
                  {
                    L(FL("skipping file delta %s, already in database")
                      % delta_entry_dst(i));
                  }
                else if (db.file_version_exists(old_content))
                  {
                    L(FL("inserting delta %s -> %s")
                      % old_content % new_content);
                    file_data old_data;
                    data new_data;
                    db.get_file_version(old_content, old_data);
                    read_data(path, new_data);
                    // sanity check
                    hexenc<id> tid;
                    calculate_ident(new_data, tid);
                    N(tid == new_content.inner(),
                      F("file '%s' modified during commit, aborting")
                      % path);
                    delta del;
                    diff(old_data.inner(), new_data, del);
                    db.put_file_version(old_content,
                                            new_content,
                                            file_delta(del));
                  }
                else
                  // If we don't err out here, the database will later.
                  E(false,
                    F("Your database is missing version %s of file '%s'")
                    % old_content % path);
              }

            for (map<file_path, file_id>::const_iterator
                   i = cs.files_added.begin();
                 i != cs.files_added.end(); ++i)
              {
                file_path path = i->first;
                file_id new_content = i->second;

                L(FL("inserting full version %s") % new_content);
                data new_data;
                read_data(path, new_data);
                // sanity check
                hexenc<id> tid;
                calculate_ident(new_data, tid);
                N(tid == new_content.inner(),
                  F("file '%s' modified during commit, aborting")
                  % path);
                db.put_file(new_content, file_data(new_data));
              }
          }

        revision_data rdat;
        write_revision(restricted_rev, rdat);
        db.put_revision(restricted_rev_id, rdat);
      }

    project.put_standard_certs_from_options(app.opts, app.lua, keys,
                                            restricted_rev_id,
                                            app.opts.branchname,
                                            log_message);
    guard.commit();
  }

  // the workspace should remember the branch we just committed to.
  work.set_ws_options(app.opts, true);

  // the work revision is now whatever changes remain on top of the revision
  // we just checked in.
  revision_t remaining;
  make_revision_for_workspace(restricted_rev_id, excluded, remaining);

  // small race condition here...
  work.put_work_rev(remaining);
  P(F("committed revision %s") % restricted_rev_id);

  work.blank_user_log();

  project.get_branch_heads(app.opts.branchname, heads,
                           app.opts.ignore_suspend_certs);
  if (heads.size() > old_head_size && old_head_size > 0) {
    P(F("note: this revision creates divergence\n"
        "note: you may (or may not) wish to run '%s merge'")
      % ui.prog_name);
  }

  work.update_any_attrs(db);
  work.maybe_update_inodeprints(db);

  {
    // Tell lua what happened. Yes, we might lose some information
    // here, but it's just an indicator for lua, eg. to post stuff to
    // a mailing list. If the user *really* cares about cert validity,
    // multiple certs with same name, etc. they can inquire further,
    // later.
    map<cert_name, cert_value> certs;
    vector< revision<cert> > ctmp;
    project.get_revision_certs(restricted_rev_id, ctmp);
    for (vector< revision<cert> >::const_iterator i = ctmp.begin();
         i != ctmp.end(); ++i)
      {
        cert_value vtmp;
        decode_base64(i->inner().value, vtmp);
        certs.insert(make_pair(i->inner().name, vtmp));
      }
    revision_data rdat;
    db.get_revision(restricted_rev_id, rdat);
    app.lua.hook_note_commit(restricted_rev_id, rdat, certs);
  }
}

CMD_NO_WORKSPACE(setup, "setup", "", CMD_REF(tree), N_("[DIRECTORY]"),
    N_("Sets up a new workspace directory"),
    N_("If no directory is specified, uses the current directory."),
    options::opts::branch)
{
  if (args.size() > 1)
    throw usage(execid);
  N(!app.opts.branchname().empty(),
    F("need --branch argument for setup"));

  database db(app);
  db.ensure_open();

  string dir;
  if (args.size() == 1)
    dir = idx(args,0)();
  else
    dir = ".";

  workspace::create_workspace(app.opts, app.lua, dir);
  workspace work(app);

  revision_t rev;
  make_revision_for_workspace(revision_id(), cset(), rev);
  work.put_work_rev(rev);
}

CMD_NO_WORKSPACE(import, "import", "", CMD_REF(tree), N_("DIRECTORY"),
  N_("Imports the contents of a directory into a branch"),
  "",
  options::opts::branch | options::opts::revision |
  options::opts::message | options::opts::msgfile |
  options::opts::dryrun |
  options::opts::no_ignore | options::opts::exclude |
  options::opts::author | options::opts::date)
{
  revision_id ident;
  system_path dir;
  database db(app);
  project_t project(db);

  N(args.size() == 1,
    F("you must specify a directory to import"));

  if (app.opts.revision_selectors.size() == 1)
    {
      // use specified revision
      complete(app.opts, app.lua, project, idx(app.opts.revision_selectors, 0)(), ident);

      guess_branch(app.opts, project, ident);

      I(!app.opts.branchname().empty());

      N(project.revision_is_in_branch(ident, app.opts.branchname),
        F("revision %s is not a member of branch %s")
        % ident % app.opts.branchname);
    }
  else
    {
      // use branch head revision
      N(!app.opts.branchname().empty(),
        F("use --revision or --branch to specify what to checkout"));

      set<revision_id> heads;
      project.get_branch_heads(app.opts.branchname, heads,
                               app.opts.ignore_suspend_certs);
      if (heads.size() > 1)
        {
          P(F("branch %s has multiple heads:") % app.opts.branchname);
          for (set<revision_id>::const_iterator i = heads.begin(); i != heads.end(); ++i)
            P(i18n_format("  %s")
              % describe_revision(project, *i));
          P(F("choose one with '%s checkout -r<id>'") % ui.prog_name);
          E(false, F("branch %s has multiple heads") % app.opts.branchname);
        }
      if (heads.size() > 0)
        ident = *(heads.begin());
    }

  dir = system_path(idx(args, 0));
  require_path_is_directory
    (dir,
     F("import directory '%s' doesn't exists") % dir,
     F("import directory '%s' is a file") % dir);

  workspace::create_workspace(app.opts, app.lua, dir);
  workspace work(app);

  try
    {
      revision_t rev;
      make_revision_for_workspace(ident, cset(), rev);
      work.put_work_rev(rev);

      // prepare stuff for 'add' and so on.
      args_vector empty_args;
      options save_opts;
      // add --unknown
      save_opts.exclude_patterns = app.opts.exclude_patterns;
      app.opts.exclude_patterns = args_vector();
      app.opts.unknown = true;
      app.opts.recursive = true;
      process(app, make_command_id("workspace add"), empty_args);
      app.opts.recursive = false;
      app.opts.unknown = false;
      app.opts.exclude_patterns = save_opts.exclude_patterns;

      // drop --missing
      save_opts.no_ignore = app.opts.no_ignore;
      app.opts.missing = true;
      process(app, make_command_id("workspace drop"), empty_args);
      app.opts.missing = false;
      app.opts.no_ignore = save_opts.no_ignore;

      // commit
      if (!app.opts.dryrun)
        process(app, make_command_id("workspace commit"), empty_args);
    }
  catch (...)
    {
      // clean up before rethrowing
      delete_dir_recursive(bookkeeping_root);
      throw;
    }

  // clean up
  delete_dir_recursive(bookkeeping_root);
}

CMD_NO_WORKSPACE(migrate_workspace, "migrate_workspace", "", CMD_REF(tree),
  N_("[DIRECTORY]"),
  N_("Migrates a workspace directory's metadata to the latest format"),
  N_("If no directory is given, defaults to the current workspace."),
  options::opts::none)
{
  if (args.size() > 1)
    throw usage(execid);

  if (args.size() == 1)
    {
      go_to_workspace(system_path(idx(args, 0)));
      workspace::found = true;
    }

  workspace work(app, false);
  work.migrate_ws_format();
}

CMD(refresh_inodeprints, "refresh_inodeprints", "", CMD_REF(tree), "",
    N_("Refreshes the inodeprint cache"),
    "",
    options::opts::none)
{
  database db(app);
  workspace work(app);
  work.enable_inodeprints();
  work.maybe_update_inodeprints(db);
}


// Local Variables:
// mode: C++
// fill-column: 76
// c-file-style: "gnu"
// indent-tabs-mode: nil
// End:
// vim: et:sw=2:sts=2:ts=2:cino=>2s,{s,\:s,+s,t0,g0,^-2,e-2,n-2,p2s,(0,=s:<|MERGE_RESOLUTION|>--- conflicted
+++ resolved
@@ -353,14 +353,9 @@
   revision_id r;
   revision_t rev, rev_inverse;
   shared_ptr<cset> cs_inverse(new cset());
-<<<<<<< HEAD
-  complete(app, idx(args, 0)(), r);
-  app.db.get_revision_or_sentinel(r, rev);
+  complete(app.opts, app.lua, project, idx(args, 0)(), r);
+  db.get_revision_or_sentinel(r, rev);
   I(!rev.is_sentinel);
-=======
-  complete(app.opts, app.lua, project, idx(args, 0)(), r);
-  db.get_revision(r, rev);
->>>>>>> cf6374cc
 
   N(rev.edges.size() == 1,
     F("revision %s has %d changesets, cannot invert") % r % rev.edges.size());
