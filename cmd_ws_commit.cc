// Copyright (C) 2002 Graydon Hoare <graydon@pobox.com>
//
// This program is made available under the GNU GPL version 2.0 or
// greater. See the accompanying file COPYING for details.
//
// This program is distributed WITHOUT ANY WARRANTY; without even the
// implied warranty of MERCHANTABILITY or FITNESS FOR A PARTICULAR
// PURPOSE.

#include "base.hh"
#include <iostream>
#include <map>

#include "cmd.hh"
#include "merge_content.hh"
#include "file_io.hh"
#include "restrictions.hh"
#include "revision.hh"
#include "transforms.hh"
#include "work.hh"
#include "charset.hh"
#include "app_state.hh"
#include "project.hh"
#include "basic_io.hh"
#include "xdelta.hh"
#include "keys.hh"
#include "key_store.hh"
#include "simplestring_xform.hh"
#include "database.hh"
#include "roster.hh"
#include "vocab_cast.hh"

using std::cout;
using std::make_pair;
using std::pair;
using std::make_pair;
using std::map;
using std::set;
using std::string;
using std::vector;

using boost::shared_ptr;

static void
revision_summary(revision_t const & rev, branch_name const & branch, utf8 & summary)
{
  string out;
  // We intentionally do not collapse the final \n into the format
  // strings here, for consistency with newline conventions used by most
  // other format strings.
  out += (F("Current branch: %s") % branch).str() += '\n';
  for (edge_map::const_iterator i = rev.edges.begin(); i != rev.edges.end(); ++i)
    {
      revision_id parent = edge_old_revision(*i);
      // A colon at the end of this string looked nicer, but it made
      // double-click copying from terminals annoying.
      out += (F("Changes against parent %s") % parent).str() += '\n';

      cset const & cs = edge_changes(*i);

      if (cs.empty())
        out += F("  no changes").str() += '\n';

      for (set<file_path>::const_iterator i = cs.nodes_deleted.begin();
            i != cs.nodes_deleted.end(); ++i)
        out += (F("  dropped  %s") % *i).str() += '\n';

      for (map<file_path, file_path>::const_iterator
            i = cs.nodes_renamed.begin();
            i != cs.nodes_renamed.end(); ++i)
        out += (F("  renamed  %s\n"
                   "       to  %s") % i->first % i->second).str() += '\n';

      for (set<file_path>::const_iterator i = cs.dirs_added.begin();
            i != cs.dirs_added.end(); ++i)
        out += (F("  added    %s") % *i).str() += '\n';

      for (map<file_path, file_id>::const_iterator i = cs.files_added.begin();
            i != cs.files_added.end(); ++i)
        out += (F("  added    %s") % i->first).str() += '\n';

      for (map<file_path, pair<file_id, file_id> >::const_iterator
              i = cs.deltas_applied.begin(); i != cs.deltas_applied.end(); ++i)
        out += (F("  patched  %s") % (i->first)).str() += '\n';

      for (map<pair<file_path, attr_key>, attr_value >::const_iterator
             i = cs.attrs_set.begin(); i != cs.attrs_set.end(); ++i)
        out += (F("  attr on  %s\n"
                   "    attr   %s\n"
                   "    value  %s")
                 % (i->first.first) % (i->first.second) % (i->second)
                 ).str() += "\n";

      for (set<pair<file_path, attr_key> >::const_iterator
             i = cs.attrs_cleared.begin(); i != cs.attrs_cleared.end(); ++i)
        out += (F("  unset on %s\n"
                   "      attr %s")
                 % (i->first) % (i->second)).str() += "\n";
    }
  summary = utf8(out, origin::internal);
}

static void
get_log_message_interactively(lua_hooks & lua, workspace & work,
                              revision_t const & cs,
                              branch_name const & branchname,
                              utf8 & log_message)
{
  utf8 summary;
  revision_summary(cs, branchname, summary);
  external summary_external;
  utf8_to_system_best_effort(summary, summary_external);

  utf8 branch_comment = utf8((F("branch \"%s\"\n\n") % branchname).str(),
                             branchname.made_from);
  external branch_external;
  utf8_to_system_best_effort(branch_comment, branch_external);

  string magic_line = _("*****DELETE THIS LINE TO CONFIRM YOUR COMMIT*****");
  string commentary_str;
  commentary_str += string(70, '-') + "\n";
  commentary_str += _("Enter a description of this change.\n"
                      "Lines beginning with `MTN:' "
                      "are removed automatically.");
  commentary_str += "\n\n";
  commentary_str += summary_external();
  commentary_str += string(70, '-') + "\n";

  external commentary(commentary_str, origin::internal);

  utf8 user_log_message;
  work.read_user_log(user_log_message);

  //if the _MTN/log file was non-empty, we'll append the 'magic' line
  utf8 user_log;
  if (user_log_message().length() > 0)
    user_log = utf8( magic_line + "\n" + user_log_message(), origin::internal);
  else
    user_log = user_log_message;

  external user_log_message_external;
  utf8_to_system_best_effort(user_log, user_log_message_external);

  external log_message_external;
  E(lua.hook_edit_comment(commentary, user_log_message_external,
                          log_message_external),
    origin::user,
    F("edit of log message failed"));

  E(log_message_external().find(magic_line) == string::npos,
    origin::user,
    F("failed to remove magic line; commit cancelled"));

  system_to_utf8(log_message_external, log_message);
}

CMD(revert, "revert", "", CMD_REF(workspace), N_("[PATH]..."),
    N_("Reverts files and/or directories"),
    N_("In order to revert the entire workspace, specify \".\" as the "
       "file name."),
    options::opts::depth | options::opts::exclude | options::opts::missing)
{
  roster_t old_roster, new_roster;
  cset preserved;

  E(app.opts.missing || !args.empty() || !app.opts.exclude_patterns.empty(),
    origin::user,
    F("you must pass at least one path to 'revert' (perhaps '.')"));

  database db(app);
  workspace work(app);

  parent_map parents;
  work.get_parent_rosters(db, parents);
  E(parents.size() == 1, origin::user,
    F("this command can only be used in a single-parent workspace"));
  old_roster = parent_roster(parents.begin());

  {
    temp_node_id_source nis;
    work.get_current_roster_shape(db, nis, new_roster);
  }

  node_restriction mask(args_to_paths(args),
                        args_to_paths(app.opts.exclude_patterns),
                        app.opts.depth,
                        old_roster, new_roster, ignored_file(work));

  if (app.opts.missing)
    {
      // --missing is a further filter on the files included by a
      // restriction we first find all missing files included by the
      // specified args and then make a restriction that includes only
      // these missing files.
      set<file_path> missing;
      work.find_missing(new_roster, mask, missing);
      if (missing.empty())
        {
          P(F("no missing files to revert"));
          return;
        }

      std::vector<file_path> missing_files;
      for (set<file_path>::const_iterator i = missing.begin();
           i != missing.end(); i++)
        {
          L(FL("reverting missing file: %s") % *i);
          missing_files.push_back(*i);
        }
      // replace the original mask with a more restricted one
      mask = node_restriction(missing_files,
                              std::vector<file_path>(), app.opts.depth,
                              old_roster, new_roster, ignored_file(work));
    }

  // We want the restricted roster to include all the changes
  // that are to be *kept*. Then, the changes to revert are those
  // from the new roster *back* to the restricted roster

  roster_t restricted_roster;
  make_restricted_roster(new_roster, old_roster, restricted_roster,
                         mask);

  make_cset(old_roster, restricted_roster, preserved);

  // The preserved cset will be left pending in MTN/revision

  // if/when reverting through the editable_tree interface use
  // make_cset(new_roster, restricted_roster, reverted);
  // to get a cset that gets us back to the restricted roster
  // from the current workspace roster

  // the intermediate paths record the paths of all directory nodes
  // paths we reverted on the fly for descendant nodes below them.
  // if a children of such a directory node should be recreated, we use
  // this recorded path here instead of just
  //  a) the node's old name, which could eventually be wrong if the parent
  //     path is a rename_target (i.e. a new path), see the
  //     "revert_drop_not_rename" test
  //  b) the parent node's new name + the basename of the old name,
  //     which may be wrong as well in case of a more complex pivot_rename

  std::map<node_id, file_path> intermediate_paths;
  node_map const & nodes = old_roster.all_nodes();

  for (node_map::const_iterator i = nodes.begin();
       i != nodes.end(); ++i)
    {
      node_id nid = i->first;
      node_t node = i->second;

      if (old_roster.is_root(nid))
        continue;

      if (!mask.includes(old_roster, nid))
        continue;

      file_path old_path, new_path, old_parent, new_parent;;
      path_component base;

      old_roster.get_name(nid, old_path);
      old_path.dirname_basename(old_parent, base);

      // if we recorded the parent node in this rename already
      // use the intermediate path (i.e. the new new_path after this
      // action) as target path for the reverted item)
      const std::map<node_id, file_path>::iterator it =
        intermediate_paths.find(node->parent);
      if (it != intermediate_paths.end())
      {
          new_path = it->second / base;
      }
      else
      {
          if (old_roster.is_root(node->parent))
          {
            new_path = file_path() / base;
          }
          else
          {
            new_roster.get_name(node->parent, new_parent);
            new_path = new_parent / base;
          }
      }

      if (is_file_t(node))
        {
          file_t f = downcast_to_file_t(node);
          if (file_exists(new_path))
            {
              file_id ident;
              calculate_ident(new_path, ident);
              // don't touch unchanged files
              if (ident == f->content)
                continue;
              else
                L(FL("skipping unchanged %s") % new_path);
            }

          P(F("reverting %s") % new_path);
          L(FL("reverting %s to [%s]") % new_path
            % f->content);

          E(db.file_version_exists(f->content), origin::user,
            F("no file version %s found in database for %s")
              % f->content % new_path);

          file_data dat;
          L(FL("writing file %s to %s")
            % f->content % new_path);
          db.get_file_version(f->content, dat);
          write_data(new_path, dat.inner());
        }
      else
        {
          intermediate_paths.insert(std::pair<node_id, file_path>(nid, new_path));

          if (!directory_exists(new_path))
            {
              P(F("recreating %s/") % new_path);
              mkdir_p(new_path);
            }
          else
            {
              L(FL("skipping existing %s/") % new_path);
            }
        }
    }

  // Included_work is thrown away which effectively reverts any adds,
  // drops and renames it contains. Drops and rename sources will have
  // been rewritten above but this may leave rename targets laying
  // around.

  revision_t remaining;
  make_revision_for_workspace(parent_id(parents.begin()), preserved, remaining);

  // Race.
  work.put_work_rev(remaining);
  work.update_any_attrs(db);
  work.maybe_update_inodeprints(db);
}

CMD(disapprove, "disapprove", "", CMD_REF(review), N_("REVISION"),
    N_("Disapproves a particular revision"),
    "",
    options::opts::branch | options::opts::messages | options::opts::date |
    options::opts::author)
{
  database db(app);
  key_store keys(app);
  project_t project(db, app.lua, app.opts);

  if (args.size() != 1)
    throw usage(execid);

  utf8 log_message("");
  bool log_message_given;
  revision_id r;
  revision_t rev, rev_inverse;
  shared_ptr<cset> cs_inverse(new cset());
  complete(app.opts, app.lua, project, idx(args, 0)(), r);
  db.get_revision(r, rev);

  E(rev.edges.size() == 1, origin::user,
    F("revision %s has %d changesets, cannot invert")
      % r % rev.edges.size());

  guess_branch(app.opts, project, r);
  E(!app.opts.branch().empty(), origin::user,
    F("need --branch argument for disapproval"));

  process_commit_message_args(app.opts, log_message_given, log_message,
                              utf8((FL("disapproval of revision '%s'")
                                    % r).str(),
                                   origin::internal));

  cache_user_key(app.opts, app.lua, db, keys);

  edge_entry const & old_edge (*rev.edges.begin());
  db.get_revision_manifest(edge_old_revision(old_edge),
                               rev_inverse.new_manifest);
  {
    roster_t old_roster, new_roster;
    db.get_roster(edge_old_revision(old_edge), old_roster);
    db.get_roster(r, new_roster);
    make_cset(new_roster, old_roster, *cs_inverse);
  }
  rev_inverse.edges.insert(make_pair(r, cs_inverse));

  {
    transaction_guard guard(db);

    revision_id inv_id;
    revision_data rdat;

    write_revision(rev_inverse, rdat);
    calculate_ident(rdat, inv_id);
    db.put_revision(inv_id, rdat);

<<<<<<< HEAD
    project.put_standard_certs_from_options(app.opts, app.lua, keys,
                                            inv_id, app.opts.branch,
=======
    project.put_standard_certs_from_options(app.opts, app.lua,
                                            keys,
                                            inv_id,
                                            app.opts.branchname,
>>>>>>> 048a222c
                                            log_message);
    guard.commit();
  }
}

CMD(mkdir, "mkdir", "", CMD_REF(workspace), N_("[DIRECTORY...]"),
    N_("Creates directories and adds them to the workspace"),
    "",
    options::opts::no_ignore)
{
  if (args.size() < 1)
    throw usage(execid);

  database db(app);
  workspace work(app);

  set<file_path> paths;
  // spin through args and try to ensure that we won't have any collisions
  // before doing any real filesystem modification.  we'll also verify paths
  // against .mtn-ignore here.
  for (args_vector::const_iterator i = args.begin(); i != args.end(); ++i)
    {
      file_path fp = file_path_external(*i);
      require_path_is_nonexistent
        (fp, F("directory '%s' already exists") % fp);

      // we'll treat this as a user (fatal) error.  it really wouldn't make
      // sense to add a dir to .mtn-ignore and then try to add it to the
      // project with a mkdir statement, but one never can tell...
      E(app.opts.no_ignore || !work.ignore_file(fp),
        origin::user,
        F("ignoring directory '%s' [see .mtn-ignore]") % fp);

      paths.insert(fp);
    }

  // this time, since we've verified that there should be no collisions,
  // we'll just go ahead and do the filesystem additions.
  for (set<file_path>::const_iterator i = paths.begin(); i != paths.end(); ++i)
    mkdir_p(*i);

  work.perform_additions(db, paths, false, !app.opts.no_ignore);
}

CMD(add, "add", "", CMD_REF(workspace), N_("[PATH]..."),
    N_("Adds files to the workspace"),
    "",
    options::opts::unknown | options::opts::no_ignore |
    options::opts::recursive)
{
  if (!app.opts.unknown && (args.size() < 1))
    throw usage(execid);

  database db(app);
  workspace work(app);

  vector<file_path> roots = args_to_paths(args);

  set<file_path> paths;
  bool add_recursive = app.opts.recursive;
  if (app.opts.unknown)
    {
      path_restriction mask(roots, args_to_paths(app.opts.exclude_patterns),
                            app.opts.depth, ignored_file(work));
      set<file_path> ignored;

      // if no starting paths have been specified use the workspace root
      if (roots.empty())
        roots.push_back(file_path());

      work.find_unknown_and_ignored(db, mask, roots, paths, ignored);

      work.perform_additions(db, ignored,
                                 add_recursive, !app.opts.no_ignore);
    }
  else
    paths = set<file_path>(roots.begin(), roots.end());

  work.perform_additions(db, paths, add_recursive, !app.opts.no_ignore);
}

CMD(drop, "drop", "rm", CMD_REF(workspace), N_("[PATH]..."),
    N_("Drops files from the workspace"),
    "",
    options::opts::bookkeep_only | options::opts::missing | options::opts::recursive)
{
  if (!app.opts.missing && (args.size() < 1))
    throw usage(execid);

  database db(app);
  workspace work(app);

  set<file_path> paths;
  if (app.opts.missing)
    {
      temp_node_id_source nis;
      roster_t current_roster_shape;
      work.get_current_roster_shape(db, nis, current_roster_shape);
      node_restriction mask(args_to_paths(args),
                            args_to_paths(app.opts.exclude_patterns),
                            app.opts.depth,
                            current_roster_shape, ignored_file(work));
      work.find_missing(current_roster_shape, mask, paths);
    }
  else
    {
      vector<file_path> roots = args_to_paths(args);
      paths = set<file_path>(roots.begin(), roots.end());
    }

  work.perform_deletions(db, paths,
                             app.opts.recursive, app.opts.bookkeep_only);
}


CMD(rename, "rename", "mv", CMD_REF(workspace),
    N_("SRC DEST\n"
       "SRC1 [SRC2 [...]] DEST_DIR"),
    N_("Renames entries in the workspace"),
    "",
    options::opts::bookkeep_only)
{
  if (args.size() < 2)
    throw usage(execid);

  database db(app);
  workspace work(app);

  utf8 dstr = args.back();
  file_path dst_path = file_path_external(dstr);

  set<file_path> src_paths;
  for (size_t i = 0; i < args.size()-1; i++)
    {
      file_path s = file_path_external(idx(args, i));
      src_paths.insert(s);
    }

  //this catches the case where the user specifies a directory 'by convention'
  //that doesn't exist.  the code in perform_rename already handles the proper
  //cases for more than one source item.
  if (src_paths.size() == 1 && dstr()[dstr().size() -1] == '/')
    if (get_path_status(*src_paths.begin()) != path::directory)
      E(get_path_status(dst_path) == path::directory, origin::user,
        F(_("The specified target directory %s/ doesn't exist.")) % dst_path);

  work.perform_rename(db, src_paths, dst_path, app.opts.bookkeep_only);
}


CMD(pivot_root, "pivot_root", "", CMD_REF(workspace), N_("NEW_ROOT PUT_OLD"),
    N_("Renames the root directory"),
    N_("After this command, the directory that currently "
       "has the name NEW_ROOT "
       "will be the root directory, and the directory "
       "that is currently the root "
       "directory will have name PUT_OLD.\n"
       "Use of --bookkeep-only is NOT recommended."),
    options::opts::bookkeep_only)
{
  if (args.size() != 2)
    throw usage(execid);

  database db(app);
  workspace work(app);
  file_path new_root = file_path_external(idx(args, 0));
  file_path put_old = file_path_external(idx(args, 1));
  work.perform_pivot_root(db, new_root, put_old,
                              app.opts.bookkeep_only);
}

CMD(status, "status", "", CMD_REF(informative), N_("[PATH]..."),
    N_("Shows workspace's status information"),
    "",
    options::opts::depth | options::opts::exclude)
{
  roster_t new_roster;
  parent_map old_rosters;
  revision_t rev;
  temp_node_id_source nis;

  database db(app);
  workspace work(app);
  work.get_parent_rosters(db, old_rosters);
  work.get_current_roster_shape(db, nis, new_roster);

  node_restriction mask(args_to_paths(args),
                        args_to_paths(app.opts.exclude_patterns),
                        app.opts.depth,
                        old_rosters, new_roster, ignored_file(work));

  work.update_current_roster_from_filesystem(new_roster, mask);
  make_restricted_revision(old_rosters, new_roster, mask, rev);

  utf8 summary;
  revision_summary(rev, app.opts.branch, summary);
  external summary_external;
  utf8_to_system_best_effort(summary, summary_external);
  cout << summary_external;
}

CMD(checkout, "checkout", "co", CMD_REF(tree), N_("[DIRECTORY]"),
    N_("Checks out a revision from the database into a directory"),
    N_("If a revision is given, that's the one that will be checked out.  "
       "Otherwise, it will be the head of the branch (given or implicit).  "
       "If no directory is given, the branch name will be used as directory."),
    options::opts::branch | options::opts::revision)
{
  revision_id revid;
  system_path dir;

  database db(app);
  project_t project(db, app.lua, app.opts);
  transaction_guard guard(db, false);

  if (args.size() > 1 || app.opts.revision_selectors.size() > 1)
    throw usage(execid);

  if (app.opts.revision_selectors.empty())
    {
      // use branch head revision
      E(!app.opts.branch().empty(), origin::user,
        F("use --revision or --branch to specify what to checkout"));

      set<revision_id> heads;
      project.get_branch_heads(app.opts.branch, heads,
                               app.opts.ignore_suspend_certs);
      E(!heads.empty(), origin::user,
        F("branch '%s' is empty") % app.opts.branch);
      if (heads.size() > 1)
        {
          P(F("branch %s has multiple heads:") % app.opts.branch);
          for (set<revision_id>::const_iterator i = heads.begin(); i != heads.end(); ++i)
            P(i18n_format("  %s")
              % describe_revision(project, *i));
          P(F("choose one with '%s checkout -r<id>'") % prog_name);
          E(false, origin::user,
            F("branch %s has multiple heads") % app.opts.branch);
        }
      revid = *(heads.begin());
    }
  else if (app.opts.revision_selectors.size() == 1)
    {
      // use specified revision
      complete(app.opts, app.lua, project, idx(app.opts.revision_selectors, 0)(), revid);

      guess_branch(app.opts, project, revid);

      I(!app.opts.branch().empty());

      E(project.revision_is_in_branch(revid, app.opts.branch),
        origin::user,
        F("revision %s is not a member of branch %s")
        % revid % app.opts.branch);
    }

  // we do this part of the checking down here, because it is legitimate to
  // do
  //  $ mtn co -r h:net.venge.monotone
  // and have mtn guess the branch, and then use that branch name as the
  // default directory.  But in this case the branch name will not be set
  // until after the guess_branch() call above:
  {
    bool checkout_dot = false;

    if (args.empty())
      {
        // No checkout dir specified, use branch name for dir.
        E(!app.opts.branch().empty(), origin::user,
          F("you must specify a destination directory"));
        dir = system_path(app.opts.branch(), origin::user);
      }
    else
      {
        // Checkout to specified dir.
        dir = system_path(idx(args, 0));
        if (idx(args, 0) == utf8("."))
          checkout_dot = true;
      }

    if (!checkout_dot)
      require_path_is_nonexistent
        (dir, F("checkout directory '%s' already exists") % dir);
  }

  workspace::create_workspace(app.opts, app.lua, dir);
  workspace work(app);

  roster_t empty_roster, current_roster;

  L(FL("checking out revision %s to directory %s")
    % revid % dir);
  db.get_roster(revid, current_roster);

  revision_t workrev;
  make_revision_for_workspace(revid, cset(), workrev);
  work.put_work_rev(workrev);

  cset checkout;
  make_cset(empty_roster, current_roster, checkout);

  content_merge_checkout_adaptor wca(db);

  work.perform_content_update(db, checkout, wca, false);

  work.update_any_attrs(db);
  work.maybe_update_inodeprints(db);
  guard.commit();
}

CMD_GROUP(attr, "attr", "", CMD_REF(workspace),
          N_("Manages file attributes"),
          N_("This command is used to set, get or drop file attributes."));

CMD(attr_drop, "drop", "", CMD_REF(attr), N_("PATH [ATTR]"),
    N_("Removes attributes from a file"),
    N_("If no attribute is specified, this command removes all attributes "
       "attached to the file given in PATH.  Otherwise only removes the "
       "attribute specified in ATTR."),
    options::opts::none)
{
  E(args.size() > 0 && args.size() < 3, origin::user,
    F("wrong argument count"));

  roster_t new_roster;
  temp_node_id_source nis;

  database db(app);
  workspace work(app);
  work.get_current_roster_shape(db, nis, new_roster);

  file_path path = file_path_external(idx(args, 0));

  E(new_roster.has_node(path), origin::user,
    F("Unknown path '%s'") % path);
  node_t node = new_roster.get_node(path);

  // Clear all attrs (or a specific attr).
  if (args.size() == 1)
    {
      for (full_attr_map_t::iterator i = node->attrs.begin();
           i != node->attrs.end(); ++i)
        i->second = make_pair(false, "");
    }
  else
    {
      I(args.size() == 2);
      attr_key a_key = typecast_vocab<attr_key>(idx(args, 1));
      E(node->attrs.find(a_key) != node->attrs.end(), origin::user,
        F("Path '%s' does not have attribute '%s'")
        % path % a_key);
      node->attrs[a_key] = make_pair(false, "");
    }

  parent_map parents;
  work.get_parent_rosters(db, parents);

  revision_t new_work;
  make_revision_for_workspace(parents, new_roster, new_work);
  work.put_work_rev(new_work);
  work.update_any_attrs(db);
}

CMD(attr_get, "get", "", CMD_REF(attr), N_("PATH [ATTR]"),
    N_("Gets the values of a file's attributes"),
    N_("If no attribute is specified, this command prints all attributes "
       "attached to the file given in PATH.  Otherwise it only prints the "
       "attribute specified in ATTR."),
    options::opts::none)
{
  E(args.size() > 0 && args.size() < 3, origin::user,
    F("wrong argument count"));

  roster_t new_roster;
  temp_node_id_source nis;

  database db(app);
  workspace work(app);
  work.get_current_roster_shape(db, nis, new_roster);

  file_path path = file_path_external(idx(args, 0));

  E(new_roster.has_node(path), origin::user, F("Unknown path '%s'") % path);
  node_t node = new_roster.get_node(path);

  if (args.size() == 1)
    {
      bool has_any_live_attrs = false;
      for (full_attr_map_t::const_iterator i = node->attrs.begin();
           i != node->attrs.end(); ++i)
        if (i->second.first)
          {
            cout << path << " : "
                 << i->first << '='
                 << i->second.second << '\n';
            has_any_live_attrs = true;
          }
      if (!has_any_live_attrs)
        cout << F("No attributes for '%s'") % path << '\n';
    }
  else
    {
      I(args.size() == 2);
      attr_key a_key = typecast_vocab<attr_key>(idx(args, 1));
      full_attr_map_t::const_iterator i = node->attrs.find(a_key);
      if (i != node->attrs.end() && i->second.first)
        cout << path << " : "
             << i->first << '='
             << i->second.second << '\n';
      else
        cout << (F("No attribute '%s' on path '%s'")
                 % a_key % path) << '\n';
    }
}

CMD(attr_set, "set", "", CMD_REF(attr), N_("PATH ATTR VALUE"),
    N_("Sets an attribute on a file"),
    N_("Sets the attribute given on ATTR to the value specified in VALUE "
       "for the file mentioned in PATH."),
    options::opts::none)
{
  E(args.size() == 3, origin::user,
    F("wrong argument count"));

  roster_t new_roster;
  temp_node_id_source nis;

  database db(app);
  workspace work(app);
  work.get_current_roster_shape(db, nis, new_roster);

  file_path path = file_path_external(idx(args, 0));

  E(new_roster.has_node(path), origin::user,
    F("Unknown path '%s'") % path);
  node_t node = new_roster.get_node(path);

  attr_key a_key = typecast_vocab<attr_key>(idx(args, 1));
  attr_value a_value = typecast_vocab<attr_value>(idx(args, 2));

  node->attrs[a_key] = make_pair(true, a_value);

  parent_map parents;
  work.get_parent_rosters(db, parents);

  revision_t new_work;
  make_revision_for_workspace(parents, new_roster, new_work);
  work.put_work_rev(new_work);
  work.update_any_attrs(db);
}

// Name: get_attributes
// Arguments:
//   1: file / directory name
// Added in: 1.0
// Renamed from attributes to get_attributes in: 5.0
// Purpose: Prints all attributes for the specified path
// Output format: basic_io formatted output, each attribute has its own stanza:
//
// 'format_version'
//         used in case this format ever needs to change.
//         format: ('format_version', the string "1" currently)
//         occurs: exactly once
// 'attr'
//         represents an attribute entry
//         format: ('attr', name, value), ('state', [unchanged|changed|added|dropped])
//         occurs: zero or more times
//
// Error conditions: If the path has no attributes, prints only the
//                   format version, if the file is unknown, escalates
CMD_AUTOMATE(get_attributes, N_("PATH"),
             N_("Prints all attributes for the specified path"),
             "",
             options::opts::none)
{
  E(!args.empty(), origin::user,
    F("wrong argument count"));

  database db(app);
  workspace work(app);

  // retrieve the path
  file_path path = file_path_external(idx(args,0));

  roster_t base, current;
  parent_map parents;
  temp_node_id_source nis;

  // get the base and the current roster of this workspace
  work.get_current_roster_shape(db, nis, current);
  work.get_parent_rosters(db, parents);
  E(parents.size() == 1, origin::user,
    F("this command can only be used in a single-parent workspace"));
  base = parent_roster(parents.begin());

  E(current.has_node(path), origin::user,
    F("Unknown path '%s'") % path);

  // create the printer
  basic_io::printer pr;

  // print the format version
  basic_io::stanza st;
  st.push_str_pair(basic_io::syms::format_version, "1");
  pr.print_stanza(st);

  // the current node holds all current attributes (unchanged and new ones)
  node_t n = current.get_node(path);
  for (full_attr_map_t::const_iterator i = n->attrs.begin();
       i != n->attrs.end(); ++i)
  {
    std::string value(i->second.second());
    std::string state;

    // if if the first value of the value pair is false this marks a
    // dropped attribute
    if (!i->second.first)
      {
        // if the attribute is dropped, we should have a base roster
        // with that node. we need to check that for the attribute as well
        // because if it is dropped there as well it was already deleted
        // in any previous revision
        I(base.has_node(path));

        node_t prev_node = base.get_node(path);

        // find the attribute in there
        full_attr_map_t::const_iterator j = prev_node->attrs.find(i->first);
        I(j != prev_node->attrs.end());

        // was this dropped before? then ignore it
        if (!j->second.first) { continue; }

        state = "dropped";
        // output the previous (dropped) value later
        value = j->second.second();
      }
    // this marks either a new or an existing attribute
    else
      {
        if (base.has_node(path))
          {
            node_t prev_node = base.get_node(path);
            full_attr_map_t::const_iterator j =
              prev_node->attrs.find(i->first);

            // the attribute is new if it either hasn't been found
            // in the previous roster or has been deleted there
            if (j == prev_node->attrs.end() || !j->second.first)
              {
                state = "added";
              }
            // check if the attribute's value has been changed
            else if (i->second.second() != j->second.second())
              {
                state = "changed";
              }
            else
              {
                state = "unchanged";
              }
          }
        // its added since the whole node has been just added
        else
          {
            state = "added";
          }
      }

    basic_io::stanza st;
    st.push_str_triple(basic_io::syms::attr, i->first(), value);
    st.push_str_pair(symbol("state"), state);
    pr.print_stanza(st);
  }

  // print the output
  output.write(pr.buf.data(), pr.buf.size());
}

// Name: set_attribute
// Arguments:
//   1: file / directory name
//   2: attribute key
//   3: attribute value
// Added in: 5.0
// Purpose: Edits the workspace revision and sets an attribute on a certain path
//
// Error conditions: If PATH is unknown in the new roster, prints an error and
//                   exits with status 1.
CMD_AUTOMATE(set_attribute, N_("PATH KEY VALUE"),
             N_("Sets an attribute on a certain path"),
             "",
             options::opts::none)
{
  E(args.size() == 3, origin::user,
    F("wrong argument count"));

  database db(app);
  workspace work(app);

  roster_t new_roster;
  temp_node_id_source nis;

  work.get_current_roster_shape(db, nis, new_roster);

  file_path path = file_path_external(idx(args,0));

  E(new_roster.has_node(path), origin::user,
    F("Unknown path '%s'") % path);
  node_t node = new_roster.get_node(path);

  attr_key a_key = typecast_vocab<attr_key>(idx(args,1));
  attr_value a_value = typecast_vocab<attr_value>(idx(args,2));

  node->attrs[a_key] = make_pair(true, a_value);

  parent_map parents;
  work.get_parent_rosters(db, parents);

  revision_t new_work;
  make_revision_for_workspace(parents, new_roster, new_work);
  work.put_work_rev(new_work);
  work.update_any_attrs(db);
}

// Name: drop_attribute
// Arguments:
//   1: file / directory name
//   2: attribute key (optional)
// Added in: 5.0
// Purpose: Edits the workspace revision and drops an attribute or all
//          attributes of the specified path
//
// Error conditions: If PATH is unknown in the new roster or the specified
//                   attribute key is unknown, prints an error and exits with
//                   status 1.
CMD_AUTOMATE(drop_attribute, N_("PATH [KEY]"),
             N_("Drops an attribute or all of them from a certain path"),
             "",
             options::opts::none)
{
  E(args.size() ==1 || args.size() == 2, origin::user,
    F("wrong argument count"));

  database db(app);
  workspace work(app);

  roster_t new_roster;
  temp_node_id_source nis;

  work.get_current_roster_shape(db, nis, new_roster);

  file_path path = file_path_external(idx(args,0));

  E(new_roster.has_node(path), origin::user, F("Unknown path '%s'") % path);
  node_t node = new_roster.get_node(path);

  // Clear all attrs (or a specific attr).
  if (args.size() == 1)
    {
      for (full_attr_map_t::iterator i = node->attrs.begin();
           i != node->attrs.end(); ++i)
        i->second = make_pair(false, "");
    }
  else
    {
      attr_key a_key = typecast_vocab<attr_key>(idx(args,1));
      E(node->attrs.find(a_key) != node->attrs.end(), origin::user,
        F("Path '%s' does not have attribute '%s'")
        % path % a_key);
      node->attrs[a_key] = make_pair(false, "");
    }

  parent_map parents;
  work.get_parent_rosters(db, parents);

  revision_t new_work;
  make_revision_for_workspace(parents, new_roster, new_work);
  work.put_work_rev(new_work);
  work.update_any_attrs(db);
}

CMD(commit, "commit", "ci", CMD_REF(workspace), N_("[PATH]..."),
    N_("Commits workspace changes to the database"),
    "",
    options::opts::branch | options::opts::message | options::opts::msgfile
    | options::opts::date | options::opts::author | options::opts::depth
    | options::opts::exclude)
{
  database db(app);
  key_store keys(app);
  workspace work(app);
  project_t project(db, app.lua, app.opts);

  utf8 log_message("");
  bool log_message_given;
  revision_t restricted_rev;
  parent_map old_rosters;
  roster_t new_roster;
  temp_node_id_source nis;
  cset excluded;

  work.get_parent_rosters(db, old_rosters);
  work.get_current_roster_shape(db, nis, new_roster);

  node_restriction mask(args_to_paths(args),
                        args_to_paths(app.opts.exclude_patterns),
                        app.opts.depth,
                        old_rosters, new_roster, ignored_file(work));

  work.update_current_roster_from_filesystem(new_roster, mask);
  make_restricted_revision(old_rosters, new_roster, mask, restricted_rev,
                           excluded, join_words(execid));
  restricted_rev.check_sane();
  E(restricted_rev.is_nontrivial(), origin::user, F("no changes to commit"));

  revision_id restricted_rev_id;
  calculate_ident(restricted_rev, restricted_rev_id);

  // We need the 'if' because guess_branch will try to override any branch
  // picked up from _MTN/options.
  if (app.opts.branch().empty())
    {
      branch_name branchname, bn_candidate;
      for (edge_map::iterator i = restricted_rev.edges.begin();
           i != restricted_rev.edges.end();
           i++)
        {
          // this will prefer --branch if it was set
          guess_branch(app.opts, project, edge_old_revision(i),
                       bn_candidate);
          E(branchname() == "" || branchname == bn_candidate, origin::user,
            F("parent revisions of this commit are in different branches:\n"
              "'%s' and '%s'.\n"
              "please specify a branch name for the commit, with --branch.")
            % branchname % bn_candidate);
          branchname = bn_candidate;
        }

      app.opts.branch = branchname;
    }

  P(F("beginning commit on branch '%s'") % app.opts.branch);

  if (global_sanity.debug_p())
    {
      L(FL("new manifest '%s'\n"
           "new revision '%s'\n")
        % restricted_rev.new_manifest
        % restricted_rev_id);
    }

  process_commit_message_args(app.opts, log_message_given, log_message);

  E(!(log_message_given && work.has_contents_user_log()), origin::user,
    F("_MTN/log is non-empty and log message "
      "was specified on command line\n"
      "perhaps move or delete _MTN/log,\n"
      "or remove --message/--message-file from the command line?"));

  if (!log_message_given)
    {
      // This call handles _MTN/log.
      get_log_message_interactively(app.lua, work, restricted_rev,
                                    app.opts.branch, log_message);

      // We only check for empty log messages when the user entered them
      // interactively.  Consensus was that if someone wanted to explicitly
      // type --message="", then there wasn't any reason to stop them.
      E(log_message().find_first_not_of("\n\r\t ") != string::npos,
        origin::user,
        F("empty log message; commit canceled"));

      // We save interactively entered log messages to _MTN/log, so if
      // something goes wrong, the next commit will pop up their old
      // log message by default. We only do this for interactively
      // entered messages, because otherwise 'monotone commit -mfoo'
      // giving an error, means that after you correct that error and
      // hit up-arrow to try again, you get an "_MTN/log non-empty and
      // message given on command line" error... which is annoying.

      work.write_user_log(log_message);
    }

  // If the hook doesn't exist, allow the message to be used.
  bool message_validated;
  string reason, new_manifest_text;

  revision_data new_rev;
  write_revision(restricted_rev, new_rev);

  app.lua.hook_validate_commit_message(log_message, new_rev, app.opts.branch,
                                       message_validated, reason);
  E(message_validated, origin::user,
    F("log message rejected by hook: %s") % reason);

  cache_user_key(app.opts, app.lua, db, keys);

  // for the divergence check, below
  set<revision_id> heads;
  project.get_branch_heads(app.opts.branch, heads,
                           app.opts.ignore_suspend_certs);
  unsigned int old_head_size = heads.size();

  {
    transaction_guard guard(db);

    if (db.revision_exists(restricted_rev_id))
      W(F("revision %s already in database")
        % restricted_rev_id);
    else
      {
        if (global_sanity.debug_p())
          L(FL("inserting new revision %s")
            % restricted_rev_id);

        for (edge_map::const_iterator edge = restricted_rev.edges.begin();
             edge != restricted_rev.edges.end();
             edge++)
          {
            // process file deltas or new files
            cset const & cs = edge_changes(edge);

            for (map<file_path, pair<file_id, file_id> >::const_iterator
                   i = cs.deltas_applied.begin();
                 i != cs.deltas_applied.end(); ++i)
              {
                file_path path = i->first;

                file_id old_content = i->second.first;
                file_id new_content = i->second.second;

                if (db.file_version_exists(new_content))
                  {
                    if (global_sanity.debug_p())
                      L(FL("skipping file delta %s, already in database")
                        % delta_entry_dst(i));
                  }
                else if (db.file_version_exists(old_content))
                  {
                    if (global_sanity.debug_p())
                      L(FL("inserting delta %s -> %s")
                        % old_content % new_content);

                    file_data old_data;
                    data new_data;
                    db.get_file_version(old_content, old_data);
                    read_data(path, new_data);
                    // sanity check
                    file_id tid;
                    calculate_ident(file_data(new_data), tid);
                    E(tid == new_content, origin::system,
                      F("file '%s' modified during commit, aborting")
                      % path);
                    delta del;
                    diff(old_data.inner(), new_data, del);
                    db.put_file_version(old_content,
                                            new_content,
                                            file_delta(del));
                  }
                else
                  // If we don't err out here, the database will later.
                  E(false, origin::no_fault,
                    F("Your database is missing version %s of file '%s'")
                    % old_content % path);
              }

            for (map<file_path, file_id>::const_iterator
                   i = cs.files_added.begin();
                 i != cs.files_added.end(); ++i)
              {
                file_path path = i->first;
                file_id new_content = i->second;

                if (global_sanity.debug_p())
                  L(FL("inserting full version %s") % new_content);
                data new_data;
                read_data(path, new_data);
                // sanity check
                file_id tid;
                calculate_ident(file_data(new_data), tid);
                E(tid == new_content, origin::user,
                  F("file '%s' modified during commit, aborting")
                  % path);
                db.put_file(new_content, file_data(new_data));
              }
          }

        revision_data rdat;
        write_revision(restricted_rev, rdat);
        db.put_revision(restricted_rev_id, rdat);
      }

    project.put_standard_certs_from_options(app.opts, app.lua,
                                            keys,
                                            restricted_rev_id,
                                            app.opts.branch,
                                            log_message);
    guard.commit();
  }

  // the workspace should remember the branch we just committed to.
  work.set_options(app.opts, true);

  // the work revision is now whatever changes remain on top of the revision
  // we just checked in.
  revision_t remaining;
  make_revision_for_workspace(restricted_rev_id, excluded, remaining);

  // small race condition here...
  work.put_work_rev(remaining);
  P(F("committed revision %s") % restricted_rev_id);

  work.blank_user_log();

  project.get_branch_heads(app.opts.branch, heads,
                           app.opts.ignore_suspend_certs);
  if (heads.size() > old_head_size && old_head_size > 0) {
    P(F("note: this revision creates divergence\n"
        "note: you may (or may not) wish to run '%s merge'")
      % prog_name);
  }

  work.update_any_attrs(db);
  work.maybe_update_inodeprints(db);

  {
    // Tell lua what happened. Yes, we might lose some information
    // here, but it's just an indicator for lua, eg. to post stuff to
    // a mailing list. If the user *really* cares about cert validity,
    // multiple certs with same name, etc. they can inquire further,
    // later.
    map<cert_name, cert_value> certs;
    vector< revision<cert> > ctmp;
    project.get_revision_certs(restricted_rev_id, ctmp);
    for (vector< revision<cert> >::const_iterator i = ctmp.begin();
         i != ctmp.end(); ++i)
      certs.insert(make_pair(i->inner().name, i->inner().value));

    revision_data rdat;
    db.get_revision(restricted_rev_id, rdat);
    app.lua.hook_note_commit(restricted_rev_id, rdat, certs);
  }
}

CMD_NO_WORKSPACE(setup, "setup", "", CMD_REF(tree), N_("[DIRECTORY]"),
    N_("Sets up a new workspace directory"),
    N_("If no directory is specified, uses the current directory."),
    options::opts::branch)
{
  if (args.size() > 1)
    throw usage(execid);
  E(!app.opts.branch().empty(), origin::user,
    F("need --branch argument for setup"));

  database db(app);
  db.ensure_open();

  string dir;
  if (args.size() == 1)
    dir = idx(args,0)();
  else
    dir = ".";

  workspace::create_workspace(app.opts, app.lua, system_path(dir, origin::user));
  workspace work(app);

  revision_t rev;
  make_revision_for_workspace(revision_id(), cset(), rev);
  work.put_work_rev(rev);
}

CMD_NO_WORKSPACE(import, "import", "", CMD_REF(tree), N_("DIRECTORY"),
  N_("Imports the contents of a directory into a branch"),
  "",
  options::opts::branch | options::opts::revision |
  options::opts::message | options::opts::msgfile |
  options::opts::dryrun |
  options::opts::no_ignore | options::opts::exclude |
  options::opts::author | options::opts::date)
{
  revision_id ident;
  system_path dir;
  database db(app);
  project_t project(db, app.lua, app.opts);

  E(args.size() == 1, origin::user,
    F("you must specify a directory to import"));

  if (app.opts.revision_selectors.size() == 1)
    {
      // use specified revision
      complete(app.opts, app.lua, project, idx(app.opts.revision_selectors, 0)(), ident);

      guess_branch(app.opts, project, ident);

      I(!app.opts.branch().empty());

      E(project.revision_is_in_branch(ident, app.opts.branch),
        origin::user,
        F("revision %s is not a member of branch %s")
        % ident % app.opts.branch);
    }
  else
    {
      // use branch head revision
      E(!app.opts.branch().empty(), origin::user,
        F("use --revision or --branch to specify the parent revision for the import"));

      set<revision_id> heads;
      project.get_branch_heads(app.opts.branch, heads,
                               app.opts.ignore_suspend_certs);
      if (heads.size() > 1)
        {
          P(F("branch %s has multiple heads:") % app.opts.branch);
          for (set<revision_id>::const_iterator i = heads.begin(); i != heads.end(); ++i)
            P(i18n_format("  %s")
              % describe_revision(project, *i));
          P(F("choose one with '%s import -r<id>'") % prog_name);
          E(false, origin::user,
            F("branch %s has multiple heads") % app.opts.branch);
        }
      if (!heads.empty())
        ident = *(heads.begin());
    }

  dir = system_path(idx(args, 0));
  require_path_is_directory
    (dir,
     F("import directory '%s' doesn't exists") % dir,
     F("import directory '%s' is a file") % dir);

  workspace::create_workspace(app.opts, app.lua, dir);
  workspace work(app);

  try
    {
      revision_t rev;
      make_revision_for_workspace(ident, cset(), rev);
      work.put_work_rev(rev);

      // prepare stuff for 'add' and so on.
      args_vector empty_args;
      options save_opts;
      // add --unknown
      save_opts.exclude_patterns = app.opts.exclude_patterns;
      app.opts.exclude_patterns = args_vector();
      app.opts.unknown = true;
      app.opts.recursive = true;
      process(app, make_command_id("workspace add"), empty_args);
      app.opts.recursive = false;
      app.opts.unknown = false;
      app.opts.exclude_patterns = save_opts.exclude_patterns;

      // drop --missing
      save_opts.no_ignore = app.opts.no_ignore;
      app.opts.missing = true;
      process(app, make_command_id("workspace drop"), empty_args);
      app.opts.missing = false;
      app.opts.no_ignore = save_opts.no_ignore;

      // commit
      if (!app.opts.dryrun)
        process(app, make_command_id("workspace commit"), empty_args);
    }
  catch (...)
    {
      // clean up before rethrowing
      delete_dir_recursive(bookkeeping_root);
      throw;
    }

  // clean up
  delete_dir_recursive(bookkeeping_root);
}

CMD_NO_WORKSPACE(migrate_workspace, "migrate_workspace", "", CMD_REF(tree),
  N_("[DIRECTORY]"),
  N_("Migrates a workspace directory's metadata to the latest format"),
  N_("If no directory is given, defaults to the current workspace."),
  options::opts::none)
{
  if (args.size() > 1)
    throw usage(execid);

  if (args.size() == 1)
    {
      go_to_workspace(system_path(idx(args, 0)));
      workspace::found = true;
    }

  workspace work(app, false);
  work.migrate_format();
}

CMD(refresh_inodeprints, "refresh_inodeprints", "", CMD_REF(tree), "",
    N_("Refreshes the inodeprint cache"),
    "",
    options::opts::none)
{
  database db(app);
  workspace work(app);
  work.enable_inodeprints();
  work.maybe_update_inodeprints(db);
}


// Local Variables:
// mode: C++
// fill-column: 76
// c-file-style: "gnu"
// indent-tabs-mode: nil
// End:
// vim: et:sw=2:sts=2:ts=2:cino=>2s,{s,\:s,+s,t0,g0,^-2,e-2,n-2,p2s,(0,=s:<|MERGE_RESOLUTION|>--- conflicted
+++ resolved
@@ -398,15 +398,10 @@
     calculate_ident(rdat, inv_id);
     db.put_revision(inv_id, rdat);
 
-<<<<<<< HEAD
-    project.put_standard_certs_from_options(app.opts, app.lua, keys,
-                                            inv_id, app.opts.branch,
-=======
     project.put_standard_certs_from_options(app.opts, app.lua,
                                             keys,
                                             inv_id,
-                                            app.opts.branchname,
->>>>>>> 048a222c
+                                            app.opts.branch,
                                             log_message);
     guard.commit();
   }
