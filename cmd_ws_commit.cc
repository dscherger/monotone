--- conflicted
+++ resolved
@@ -415,11 +415,7 @@
   for (set<file_path>::const_iterator i = paths.begin(); i != paths.end(); ++i)
     mkdir_p(*i);
 
-<<<<<<< HEAD
-  app.work.perform_additions(paths, false, !app.opts.no_ignore);
-=======
-  app.work.perform_additions(paths, app.db, false, true);
->>>>>>> f6b91d8a
+  app.work.perform_additions(paths, app.db, false, !app.opts.no_ignore);
 }
 
 CMD(add, "add", "", CMD_REF(workspace), N_("[PATH]..."),
@@ -512,7 +508,6 @@
       file_path s = file_path_external(idx(args, i));
       src_paths.insert(s);
     }
-<<<<<<< HEAD
 
   //this catches the case where the user specifies a directory 'by convention'
   //that doesn't exist.  the code in perform_rename already handles the proper
@@ -522,10 +517,7 @@
         N(get_path_status(dst_path) == path::directory,
           F(_("The specified target directory %s/ doesn't exist.")) % dst_path);
 
-  app.work.perform_rename(src_paths, dst_path, app.opts.bookkeep_only);
-=======
   app.work.perform_rename(src_paths, dst_path, app.db, app.opts.bookkeep_only);
->>>>>>> f6b91d8a
 }
 
 
@@ -724,15 +716,14 @@
     }
 
   parent_map parents;
-  app.work.get_parent_rosters(parents);
+  app.work.get_parent_rosters(parents, app.db);
 
   revision_t new_work;
   make_revision_for_workspace(parents, new_roster, new_work);
   app.work.put_work_rev(new_work);
-  app.work.update_any_attrs();
-}
-
-<<<<<<< HEAD
+  app.work.update_any_attrs(app.db);
+}
+
 CMD(attr_get, "get", "", CMD_REF(attr), N_("PATH [ATTR]"),
     N_("Gets the values of a file's attributes"),
     N_("If no attribute is specified, this command prints all attributes "
@@ -747,7 +738,7 @@
   temp_node_id_source nis;
 
   app.require_workspace();
-  app.work.get_current_roster_shape(new_roster, nis);
+  app.work.get_current_roster_shape(new_roster, app.db, nis);
 
   file_path path = file_path_external(idx(args, 0));
 
@@ -755,17 +746,6 @@
   node_t node = new_roster.get_node(path);
 
   if (args.size() == 1)
-=======
-      parent_map parents;
-      app.work.get_parent_rosters(parents, app.db);
-
-      revision_t new_work;
-      make_revision_for_workspace(parents, new_roster, new_work);
-      app.work.put_work_rev(new_work);
-      app.work.update_any_attrs(app.db);
-    }
-  else if (subcmd == "get")
->>>>>>> f6b91d8a
     {
       bool has_any_live_attrs = false;
       for (full_attr_map_t::const_iterator i = node->attrs.begin();
@@ -808,7 +788,7 @@
   temp_node_id_source nis;
 
   app.require_workspace();
-  app.work.get_current_roster_shape(new_roster, nis);
+  app.work.get_current_roster_shape(new_roster, app.db, nis);
 
   file_path path = file_path_external(idx(args, 0));
 
@@ -821,12 +801,12 @@
   node->attrs[a_key] = make_pair(true, a_value);
 
   parent_map parents;
-  app.work.get_parent_rosters(parents);
+  app.work.get_parent_rosters(parents, app.db);
 
   revision_t new_work;
   make_revision_for_workspace(parents, new_roster, new_work);
   app.work.put_work_rev(new_work);
-  app.work.update_any_attrs();
+  app.work.update_any_attrs(app.db);
 }
 
 // Name: get_attributes
@@ -866,8 +846,8 @@
   temp_node_id_source nis;
 
   // get the base and the current roster of this workspace
-  work.get_current_roster_shape(current, nis);
-  work.get_parent_rosters(parents);
+  work.get_current_roster_shape(current, app.db, nis);
+  work.get_parent_rosters(parents, app.db);
   N(parents.size() == 1,
     F("this command can only be used in a single-parent workspace"));
   base = parent_roster(parents.begin());
@@ -978,7 +958,7 @@
   roster_t new_roster;
   temp_node_id_source nis;
 
-  work.get_current_roster_shape(new_roster, nis);
+  work.get_current_roster_shape(new_roster, app.db, nis);
 
   file_path path = file_path_external(idx(args,0));
 
@@ -991,12 +971,12 @@
   node->attrs[a_key] = make_pair(true, a_value);
 
   parent_map parents;
-  work.get_parent_rosters(parents);
+  work.get_parent_rosters(parents, app.db);
 
   revision_t new_work;
   make_revision_for_workspace(parents, new_roster, new_work);
   work.put_work_rev(new_work);
-  work.update_any_attrs();
+  work.update_any_attrs(app.db);
 }
 
 // Name: drop_attribute
@@ -1023,7 +1003,7 @@
   roster_t new_roster;
   temp_node_id_source nis;
 
-  work.get_current_roster_shape(new_roster, nis);
+  work.get_current_roster_shape(new_roster, app.db, nis);
 
   file_path path = file_path_external(idx(args,0));
 
@@ -1047,12 +1027,12 @@
     }
 
   parent_map parents;
-  work.get_parent_rosters(parents);
+  work.get_parent_rosters(parents, app.db);
 
   revision_t new_work;
   make_revision_for_workspace(parents, new_roster, new_work);
   work.put_work_rev(new_work);
-  work.update_any_attrs();
+  work.update_any_attrs(app.db);
 }
 
 CMD(commit, "commit", "ci", CMD_REF(workspace), N_("[PATH]..."),
