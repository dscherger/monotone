// Copyright (C) 2002 Graydon Hoare <graydon@pobox.com>
//
// This program is made available under the GNU GPL version 2.0 or
// greater. See the accompanying file COPYING for details.
//
// This program is distributed WITHOUT ANY WARRANTY; without even the
// implied warranty of MERCHANTABILITY or FITNESS FOR A PARTICULAR
// PURPOSE.

#include <iostream>
#include <map>

#include "cmd.hh"
#include "diff_patch.hh"
#include "localized_file_io.hh"
#include "packet.hh"
#include "restrictions.hh"
#include "revision.hh"
#include "transforms.hh"
#include "work.hh"
#include "charset.hh"

using std::cout;
using std::make_pair;
using std::pair;
using std::map;
using std::set;
using std::string;
using std::vector;

using boost::shared_ptr;

static void
get_log_message_interactively(revision_t const & cs,
                              app_state & app,
                              utf8 & log_message)
{
  revision_data summary;
  write_revision(cs, summary);
  external summary_external;
  utf8_to_system(utf8(summary.inner()()), summary_external);

  string commentary_str;
  commentary_str += string(70, '-') + "\n";
  commentary_str += _("Enter a description of this change.\n"
                      "Lines beginning with `MTN:' "
                      "are removed automatically.");
  commentary_str += "\n\n";
  commentary_str += summary_external();
  commentary_str += string(70, '-') + "\n";

  external commentary(commentary_str);

  utf8 user_log_message;
  app.work.read_user_log(user_log_message);
  external user_log_message_external;
  utf8_to_system(user_log_message, user_log_message_external);

  external log_message_external;
  N(app.lua.hook_edit_comment(commentary, user_log_message_external,
                              log_message_external),
    F("edit of log message failed"));
  system_to_utf8(log_message_external, log_message);
}

CMD(revert, N_("workspace"), N_("[PATH]..."),
    N_("revert file(s), dir(s) or entire workspace (\".\")"),
    option::depth % option::exclude % option::missing)
{
  temp_node_id_source nis;
  roster_t old_roster, new_roster;
  cset included, excluded;

  N(app.missing || !args.empty() || !app.exclude_patterns.empty(),
    F("you must pass at least one path to 'revert' (perhaps '.')"));

  app.require_workspace();

  app.work.get_base_and_current_roster_shape(old_roster, new_roster, nis);

  node_restriction mask(args_to_paths(args), args_to_paths(app.exclude_patterns),
                        app.depth,
                        old_roster, new_roster, app);

  if (app.missing)
    {
      // --missing is a further filter on the files included by a
      // restriction we first find all missing files included by the
      // specified args and then make a restriction that includes only
      // these missing files.
      path_set missing;
      app.work.find_missing(new_roster, mask, missing);
      if (missing.empty())
        {
          P(F("no missing files to revert"));
          return;
        }

      std::vector<file_path> missing_files;
      for (path_set::const_iterator i = missing.begin(); i != missing.end(); i++)
        {
          file_path fp(*i);
          L(FL("missing files are '%s'") % fp);
          missing_files.push_back(fp);
        }
      // replace the original mask with a more restricted one
      mask = node_restriction(missing_files, std::vector<file_path>(),
                              app.depth,
                              old_roster, new_roster, app);
    }

  make_restricted_csets(old_roster, new_roster,
                        included, excluded, mask);

  // The included cset will be thrown away (reverted) leaving the
  // excluded cset pending in MTN/work which must be valid against the
  // old roster.

  check_restricted_cset(old_roster, excluded);

  std::vector<file_path> fpvect;

  node_map const & nodes = old_roster.all_nodes();
  for (node_map::const_iterator i = nodes.begin(); 
       i != nodes.end(); ++i)
    {
      node_id nid = i->first;
      node_t node = i->second;

      if (old_roster.is_root(nid))
        continue;

      split_path sp;
      old_roster.get_name(nid, sp);
      file_path fp(sp);

      if (!mask.includes(old_roster, nid))
        continue;

      // Is there a difference in attributes in roster vs. filesystem?
      bool attrs_differ = false;
      std::map<std::string, std::string> fs_attrs;
      unsigned long ros_attr_count = 0;
      app.lua.hook_init_attributes(fp, fs_attrs);
      for (full_attr_map_t::const_iterator attr = node->attrs.begin();
           attr != node->attrs.end(); ++attr)
        {
          if (attr->second.first)
            {
              ros_attr_count++;
              if (attr->second.second() != fs_attrs[attr->first()])
                {
                  attrs_differ = true;
                  break;
                }
            }
        }
      if (ros_attr_count != fs_attrs.size())
        attrs_differ = true;

      if (is_file_t(node))
        {

          bool content_match = false;

          file_t f = downcast_to_file_t(node);
          if (file_exists(fp))
            {
              hexenc<id> ident;
              calculate_ident(fp, ident, app.lua);
              // don't touch unchanged files

              if (ident == f->content.inner())
                {
                  if (!attrs_differ)
                    continue;
                  else
                    content_match = true;
                }              
            }

          P(F("reverting %s") % fp);
          
          if (!content_match)
            {
              L(FL("reverting %s to [%s]") % fp % f->content);
              
              N(app.db.file_version_exists(f->content),
                F("no file version %s found in database for %s")
                % f->content % fp);
              
              file_data dat;
              L(FL("writing file %s to %s")
                % f->content % fp);
              app.db.get_file_version(f->content, dat);
              write_localized_data(fp, dat.inner(), app.lua);              
            }
        }    
      else
        {
          if (!directory_exists(fp))
            {
              P(F("recreating %s/") % fp);
              mkdir_p(fp);
            }
        }
      if (attrs_differ)
        {
          // FIXME_ATTRS: If fp is a directory the call to update_any_attrs
          // will also affect files and/or subdirectories.
          fpvect.push_back(fp);
        }
    }

  // Included_work is thrown away which effectively reverts any adds,
  // drops and renames it contains. Drops and rename sources will have
  // been rewritten above but this may leave rename targets laying
  // around.

  revision_t remaining;
  revision_id base;
  app.work.get_revision_id(base);
  make_revision_for_workspace(base, excluded, remaining);

  // Race.
<<<<<<< HEAD
  app.work.put_work_rev(remaining);
  app.work.update_any_attrs();
  app.work.maybe_update_inodeprints();
=======
  put_work_cset(excluded);
  if (fpvect.size() > 0)
    update_any_attrs(fpvect, app);
  maybe_update_inodeprints(app);
>>>>>>> e4a7c8fa
}

CMD(disapprove, N_("review"), N_("REVISION"),
    N_("disapprove of a particular revision"),
    option::branch_name)
{
  if (args.size() != 1)
    throw usage(name);

  revision_id r;
  revision_t rev, rev_inverse;
  shared_ptr<cset> cs_inverse(new cset());
  complete(app, idx(args, 0)(), r);
  app.db.get_revision(r, rev);

  N(rev.edges.size() == 1,
    F("revision '%s' has %d changesets, cannot invert\n") % r % rev.edges.size());

  cert_value branchname;
  guess_branch(r, app, branchname);
  N(app.branch_name() != "", F("need --branch argument for disapproval"));

  edge_entry const & old_edge (*rev.edges.begin());
  app.db.get_revision_manifest(edge_old_revision(old_edge),
                               rev_inverse.new_manifest);
  {
    roster_t old_roster, new_roster;
    app.db.get_roster(edge_old_revision(old_edge), old_roster);
    app.db.get_roster(r, new_roster);
    make_cset(new_roster, old_roster, *cs_inverse);
  }
  rev_inverse.edges.insert(make_pair(r, cs_inverse));

  {
    transaction_guard guard(app.db);
    packet_db_writer dbw(app);

    revision_id inv_id;
    revision_data rdat;

    write_revision(rev_inverse, rdat);
    calculate_ident(rdat, inv_id);
    dbw.consume_revision_data(inv_id, rdat);

    cert_revision_in_branch(inv_id, branchname, app, dbw);
    cert_revision_date_now(inv_id, app, dbw);
    cert_revision_author_default(inv_id, app, dbw);
    cert_revision_changelog(inv_id, 
                            (FL("disapproval of revision '%s'") 
                             % r).str(), app, dbw);
    guard.commit();
  }
}


CMD(add, N_("workspace"), N_("[PATH]..."),
    N_("add files to workspace"), option::unknown)
{
  if (!app.unknown && (args.size() < 1))
    throw usage(name);

  app.require_workspace();

  path_set paths;
  if (app.unknown)
    {
      vector<file_path> roots = args_to_paths(args);
      path_restriction mask(roots, args_to_paths(app.exclude_patterns), app.depth, app);
      path_set ignored;

      // if no starting paths have been specified use the workspace root
      if (roots.empty())
        roots.push_back(file_path());

      app.work.find_unknown_and_ignored(mask, roots, paths, ignored);
    }
  else
    for (vector<utf8>::const_iterator i = args.begin(); 
         i != args.end(); ++i)
      {
        split_path sp;
        file_path_external(*i).split(sp);
        paths.insert(sp);
      }

  bool add_recursive = !app.unknown;
  app.work.perform_additions(paths, add_recursive);
}

CMD(drop, N_("workspace"), N_("[PATH]..."),
    N_("drop files from workspace"), option::execute % option::missing % option::recursive)
{
  if (!app.missing && (args.size() < 1))
    throw usage(name);

  app.require_workspace();

  path_set paths;
  if (app.missing)
    {
      temp_node_id_source nis;
      roster_t current_roster_shape;
      app.work.get_current_roster_shape(current_roster_shape, nis);
      node_restriction mask(args_to_paths(args),
                            args_to_paths(app.exclude_patterns),
                            app.depth,
                            current_roster_shape, app);
      app.work.find_missing(current_roster_shape, mask, paths);
    }
  else
    for (vector<utf8>::const_iterator i = args.begin(); 
         i != args.end(); ++i)
      {
        split_path sp;
        file_path_external(*i).split(sp);
        paths.insert(sp);
      }

  app.work.perform_deletions(paths, app.recursive, app.execute);
}

ALIAS(rm, drop);


CMD(rename, N_("workspace"),
    N_("SRC DEST\n"
       "SRC1 [SRC2 [...]] DEST_DIR"),
    N_("rename entries in the workspace"),
    option::execute)
{
  if (args.size() < 2)
    throw usage(name);

  app.require_workspace();

  file_path dst_path = file_path_external(args.back());

  set<file_path> src_paths;
  for (size_t i = 0; i < args.size()-1; i++)
    {
      file_path s = file_path_external(idx(args, i));
      src_paths.insert(s);
    }
  app.work.perform_rename(src_paths, dst_path, app.execute);
}

ALIAS(mv, rename)


  CMD(pivot_root, N_("workspace"), N_("NEW_ROOT PUT_OLD"),
      N_("rename the root directory\n"
         "after this command, the directory that currently "
         "has the name NEW_ROOT\n"
         "will be the root directory, and the directory "
         "that is currently the root\n"
         "directory will have name PUT_OLD.\n"
         "Using --execute is strongly recommended."),
    option::execute)
{
  if (args.size() != 2)
    throw usage(name);

  app.require_workspace();
  file_path new_root = file_path_external(idx(args, 0));
  file_path put_old = file_path_external(idx(args, 1));
  app.work.perform_pivot_root(new_root, put_old, app.execute);
}

CMD(status, N_("informative"), N_("[PATH]..."), N_("show status of workspace"),
    option::depth % option::exclude)
{
  roster_t old_roster, new_roster;
  cset included, excluded;
  revision_id old_rev_id;
  revision_t rev;
  data tmp;
  temp_node_id_source nis;

  app.require_workspace();
  app.work.get_base_and_current_roster_shape(old_roster, new_roster, nis);

  node_restriction mask(args_to_paths(args),
                        args_to_paths(app.exclude_patterns),
                        app.depth,
                        old_roster, new_roster, app);

  app.work.update_current_roster_from_filesystem(new_roster, mask);
  make_restricted_csets(old_roster, new_roster, 
                        included, excluded, mask);
  check_restricted_cset(old_roster, included);

  app.work.get_revision_id(old_rev_id);
  make_revision(old_rev_id, old_roster, included, rev);

  // We intentionally do not collapse the final \n into the format
  // strings here, for consistency with newline conventions used by most
  // other format strings.
  cout << (F("Current branch: %s") % app.branch_name).str() << "\n";
  for (edge_map::const_iterator i = rev.edges.begin(); i != rev.edges.end(); ++i)
    {
      revision_id parent = edge_old_revision(*i);
      // A colon at the end of this string looked nicer, but it made
      // double-click copying from terminals annoying.
      cout << (F("Changes against parent %s") % parent).str() << "\n";

      cset const & cs = edge_changes(*i);

      if (cs.empty())
        cout << F("  no changes").str() << "\n";

      for (path_set::const_iterator i = cs.nodes_deleted.begin();
            i != cs.nodes_deleted.end(); ++i)
        cout << (F("  dropped %s") % *i).str() << "\n";

      for (map<split_path, split_path>::const_iterator
            i = cs.nodes_renamed.begin();
            i != cs.nodes_renamed.end(); ++i)
        cout << (F("  renamed %s\n"
                   "       to %s") % i->first % i->second).str() << "\n";

      for (path_set::const_iterator i = cs.dirs_added.begin();
            i != cs.dirs_added.end(); ++i)
        cout << (F("  added   %s") % *i).str() << "\n";

      for (map<split_path, file_id>::const_iterator i = cs.files_added.begin();
            i != cs.files_added.end(); ++i)
        cout << (F("  added   %s") % i->first).str() << "\n";

      for (map<split_path, pair<file_id, file_id> >::const_iterator
              i = cs.deltas_applied.begin(); i != cs.deltas_applied.end(); ++i)
        cout << (F("  patched %s") % (i->first)).str() << "\n";
    }
}

CMD(checkout, N_("tree"), N_("[DIRECTORY]\n"),
    N_("check out a revision from database into directory.\n"
       "If a revision is given, that's the one that will be checked out.\n"
       "Otherwise, it will be the head of the branch (given or implicit).\n"
       "If no directory is given, the branch name will be used as directory"),
    option::branch_name % option::revision)
{
  revision_id ident;
  system_path dir;

  transaction_guard guard(app.db, false);

  if (args.size() > 1 || app.revision_selectors.size() > 1)
    throw usage(name);

  if (app.revision_selectors.size() == 0)
    {
      // use branch head revision
      N(!app.branch_name().empty(), 
        F("use --revision or --branch to specify what to checkout"));

      set<revision_id> heads;
      get_branch_heads(app.branch_name(), app, heads);
      N(heads.size() > 0, 
        F("branch '%s' is empty") % app.branch_name);
      if (heads.size() > 1)
        {
          P(F("branch %s has multiple heads:") % app.branch_name);
          for (set<revision_id>::const_iterator i = heads.begin(); i != heads.end(); ++i)
            P(i18n_format("  %s") % describe_revision(app, *i));
          P(F("choose one with '%s checkout -r<id>'") % ui.prog_name);
          E(false, F("branch %s has multiple heads") % app.branch_name);
        }
      ident = *(heads.begin());
    }
  else if (app.revision_selectors.size() == 1)
    {
      // use specified revision
      complete(app, idx(app.revision_selectors, 0)(), ident);
      N(app.db.revision_exists(ident),
        F("no such revision '%s'") % ident);

      cert_value b;
      guess_branch(ident, app, b);

      I(!app.branch_name().empty());
      cert_value branch_name(app.branch_name());
      base64<cert_value> branch_encoded;
      encode_base64(branch_name, branch_encoded);

      vector< revision<cert> > certs;
      app.db.get_revision_certs(ident, branch_cert_name, branch_encoded, certs);

      L(FL("found %d %s branch certs on revision %s")
        % certs.size()
        % app.branch_name
        % ident);

      N(certs.size() != 0, F("revision %s is not a member of branch %s")
        % ident % app.branch_name);
    }
  
  // we do this part of the checking down here, because it is legitimate to
  // do
  //  $ mtn co -r h:net.venge.monotone
  // and have mtn guess the branch, and then use that branch name as the
  // default directory.  But in this case the branch name will not be set
  // until after the guess_branch() call above:
  {
    bool checkout_dot = false;
    
    if (args.size() == 0)
      {
        // No checkout dir specified, use branch name for dir.
        N(!app.branch_name().empty(), 
          F("you must specify a destination directory"));
        dir = system_path(app.branch_name());
      }
    else
      {
        // Checkout to specified dir.
        dir = system_path(idx(args, 0));
        if (idx(args, 0) == utf8("."))
          checkout_dot = true;
      }
    
    if (!checkout_dot)
      require_path_is_nonexistent
        (dir, F("checkout directory '%s' already exists") % dir);
  }

  app.create_workspace(dir);

  file_data data;
  roster_t ros;
  marking_map mm;

  L(FL("checking out revision %s to directory %s") % ident % dir);
  app.db.get_roster(ident, ros, mm);

  revision_t workrev;
  make_revision_for_workspace(ident, cset(), workrev);
  app.work.put_work_rev(workrev);

  node_map const & nodes = ros.all_nodes();
  for (node_map::const_iterator i = nodes.begin(); 
       i != nodes.end(); ++i)
    {
      node_t node = i->second;
      split_path sp;
      ros.get_name(i->first, sp);
      file_path path(sp);

      if (is_dir_t(node))
        {
          if (!workspace_root(sp))
            mkdir_p(path);
        }
      else
        {
          file_t file = downcast_to_file_t(node);
          N(app.db.file_version_exists(file->content),
            F("no file %s found in database for %s")
            % file->content % path);

          file_data dat;
          L(FL("writing file %s to %s")
            % file->content % path);
          app.db.get_file_version(file->content, dat);
          write_localized_data(path, dat.inner(), app.lua);
        }
    }
<<<<<<< HEAD

  app.work.update_any_attrs();
  app.work.maybe_update_inodeprints();
=======
  remove_work_cset();
  std::vector<file_path> all_files;
  update_any_attrs(all_files, app);
  maybe_update_inodeprints(app);
>>>>>>> e4a7c8fa
  guard.commit();
}

ALIAS(co, checkout)

CMD(attr, N_("workspace"), N_("set PATH ATTR VALUE\nget PATH [ATTR]\ndrop PATH [ATTR]\nscan [PATH...]"),
    N_("set, get or drop file attributes\nor scan filesystem to determine monotone attributes for files in PATH(s)."),
    option::execute)
{
  if (args.size() < 1)
    throw usage(name);

<<<<<<< HEAD
  roster_t old_roster, new_roster;
  temp_node_id_source nis;

  app.require_workspace();
  app.work.get_base_and_current_roster_shape(old_roster, new_roster, nis);


  file_path path = file_path_external(idx(args,1));
  split_path sp;
  path.split(sp);

  N(new_roster.has_node(sp), F("Unknown path '%s'") % path);
  node_t node = new_roster.get_node(sp);

=======
>>>>>>> e4a7c8fa
  string subcmd = idx(args, 0)();
  
  if (subcmd == "scan")
    {
      std::vector<file_path> paths;
 
      if (args.size() < 2)
        {
          paths = std::vector<file_path>();
        }
      else
        {
          std::vector<utf8>::const_iterator pbegin = args.begin();
          ++pbegin;
          for ( ; pbegin != args.end(); ++pbegin) 
            {
              paths.push_back(file_path_external(*pbegin));
            }
        }
      perform_attr_scan(paths, app);
    }
  else if (subcmd == "set" || subcmd == "drop")
    {
      roster_t old_roster, new_roster;
      temp_node_id_source nis;
      
      app.require_workspace();
      get_base_and_current_roster_shape(old_roster, new_roster, nis, app);

      file_path path = file_path_external(idx(args,1));
      split_path sp;
      path.split(sp);
      
      N(new_roster.has_node(sp), F("Unknown path '%s'") % path);
      node_t node = new_roster.get_node(sp);

      if (subcmd == "set")
        {
          if (args.size() != 4)
            throw usage(name);

          attr_key a_key = idx(args, 2)();
          attr_value a_value = idx(args, 3)();

          node->attrs[a_key] = make_pair(true, a_value);

          if (app.execute)
            app.lua.hook_apply_attribute(a_key(), path, a_value(), false);
        }
      else
        {
          // Clear all attrs (or a specific attr).
          if (args.size() == 2)
            {
              for (full_attr_map_t::iterator i = node->attrs.begin();
                   i != node->attrs.end(); ++i)
                {
                  i->second = make_pair(false, "");
                  if (app.execute)
                    app.lua.hook_apply_attribute(i->first(), path, string(""), true);
                }
            }
          else if (args.size() == 3)
            {
              attr_key a_key = idx(args, 2)();
              N(node->attrs.find(a_key) != node->attrs.end(),
                F("Path '%s' does not have attribute '%s'\n")
                % path % a_key);

                node->attrs[a_key] = make_pair(false, "");
                
                if (app.execute)
                  app.lua.hook_apply_attribute(a_key(), path, string(""), true);
            }
          else
            throw usage(name);
        }
      revision_id base;
      app.work.get_revision_id(base);

<<<<<<< HEAD
      revision_t new_work;
      make_revision_for_workspace(base, old_roster, new_roster, new_work);
      app.work.put_work_rev(new_work);
      app.work.update_any_attrs();
=======
      cset new_work;
      make_cset(old_roster, new_roster, new_work);
      put_work_cset(new_work);
>>>>>>> e4a7c8fa
    }
  else if (subcmd == "get")
    {
      roster_t old_roster, new_roster;
      temp_node_id_source nis;

      app.require_workspace();
      get_base_and_current_roster_shape(old_roster, new_roster, nis, app);

      file_path path = file_path_external(idx(args,1));
      split_path sp;
      path.split(sp);

      N(new_roster.has_node(sp), F("Unknown path '%s'") % path);
      node_t node = new_roster.get_node(sp);

      if (args.size() == 2)
        {
          bool has_any_live_attrs = false;
          for (full_attr_map_t::const_iterator i = node->attrs.begin();
               i != node->attrs.end(); ++i)
            if (i->second.first)
              {
                cout << path << " : " 
                     << i->first << "=" 
                     << i->second.second << "\n";
                has_any_live_attrs = true;
              }
          if (!has_any_live_attrs)
            cout << F("No attributes for '%s'") % path << "\n";
        }
      else if (args.size() == 3)
        {
          attr_key a_key = idx(args, 2)();
          full_attr_map_t::const_iterator i = node->attrs.find(a_key);
          if (i != node->attrs.end() && i->second.first)
            cout << path << " : " 
                 << i->first << "=" 
                 << i->second.second << "\n";
          else
            cout << (F("No attribute '%s' on path '%s'") 
                     % a_key % path) << "\n";
        }
      else
        throw usage(name);
    }
  else
    throw usage(name);
}



CMD(commit, N_("workspace"), N_("[PATH]..."),
    N_("commit workspace to database"),
    option::branch_name % option::message % option::msgfile % option::date % 
    option::author % option::depth % option::exclude)
{
  utf8 log_message("");
  bool log_message_given;
  revision_t restricted_rev;
  revision_id old_rev_id, restricted_rev_id;
  roster_t old_roster, new_roster;
  temp_node_id_source nis;
  cset included, excluded;

  app.make_branch_sticky();
  app.require_workspace();
  app.work.get_base_and_current_roster_shape(old_roster, new_roster, nis);

  node_restriction mask(args_to_paths(args),
                        args_to_paths(app.exclude_patterns),
                        app.depth,
                        old_roster, new_roster, app);

  app.work.update_current_roster_from_filesystem(new_roster, mask);
  make_restricted_csets(old_roster, new_roster, 
                        included, excluded, mask);
  check_restricted_cset(old_roster, included);

  app.work.get_revision_id(old_rev_id);
  make_revision(old_rev_id, old_roster, included, restricted_rev);

  calculate_ident(restricted_rev, restricted_rev_id);

  N(restricted_rev.is_nontrivial(), F("no changes to commit"));

  cert_value branchname;
  I(restricted_rev.edges.size() == 1);

  set<revision_id> heads;
  get_branch_heads(app.branch_name(), app, heads);
  unsigned int old_head_size = heads.size();

  if (app.branch_name() != "")
    branchname = app.branch_name();
  else
    guess_branch(edge_old_revision(restricted_rev.edges.begin()), app, branchname);

  {
    // fail early if there isn't a key
    rsa_keypair_id key;
    get_user_key(key, app);
  }

  P(F("beginning commit on branch '%s'") % branchname);
  L(FL("new manifest '%s'\n"
       "new revision '%s'\n")
    % restricted_rev.new_manifest
    % restricted_rev_id);

  process_commit_message_args(log_message_given, log_message, app);

  N(!(log_message_given && app.work.has_contents_user_log()),
    F("_MTN/log is non-empty and log message "
      "was specified on command line\n"
      "perhaps move or delete _MTN/log,\n"
      "or remove --message/--message-file from the command line?"));

  if (!log_message_given)
    {
      // This call handles _MTN/log.

      get_log_message_interactively(restricted_rev, app, log_message);

      // We only check for empty log messages when the user entered them
      // interactively.  Consensus was that if someone wanted to explicitly
      // type --message="", then there wasn't any reason to stop them.
      N(log_message().find_first_not_of("\n\r\t ") != string::npos,
        F("empty log message; commit canceled"));

      // We save interactively entered log messages to _MTN/log, so if
      // something goes wrong, the next commit will pop up their old
      // log message by default. We only do this for interactively
      // entered messages, because otherwise 'monotone commit -mfoo'
      // giving an error, means that after you correct that error and
      // hit up-arrow to try again, you get an "_MTN/log non-empty and
      // message given on command line" error... which is annoying.

      app.work.write_user_log(log_message);
    }

  // If the hook doesn't exist, allow the message to be used.
  bool message_validated;
  string reason, new_manifest_text;

  revision_data new_rev;
  write_revision(restricted_rev, new_rev);

  app.lua.hook_validate_commit_message(log_message, new_rev, branchname,
                                       message_validated, reason);
  N(message_validated, F("log message rejected by hook: %s") % reason);

  {
    transaction_guard guard(app.db);
    packet_db_writer dbw(app);

    if (app.db.revision_exists(restricted_rev_id))
      {
        W(F("revision %s already in database") % restricted_rev_id);
      }
    else
      {
        // new revision
        L(FL("inserting new revision %s") % restricted_rev_id);

        I(restricted_rev.edges.size() == 1);
        edge_map::const_iterator edge = restricted_rev.edges.begin();
        I(edge != restricted_rev.edges.end());

        // process file deltas or new files
        cset const & cs = edge_changes(edge);

        for (map<split_path, pair<file_id, file_id> >::const_iterator 
               i = cs.deltas_applied.begin();
             i != cs.deltas_applied.end(); ++i)
          {
            file_path path(i->first);
            file_id old_content = i->second.first;
            file_id new_content = i->second.second;

            if (app.db.file_version_exists(new_content))
              {
                L(FL("skipping file delta %s, already in database")
                  % delta_entry_dst(i));
              }
            else if (app.db.file_version_exists(old_content))
              {
                L(FL("inserting delta %s -> %s")
                  % old_content % new_content);
                file_data old_data;
                data new_data;
                app.db.get_file_version(old_content, old_data);
                read_localized_data(path, new_data, app.lua);
                // sanity check
                hexenc<id> tid;
                calculate_ident(new_data, tid);
                N(tid == new_content.inner(),
                  F("file '%s' modified during commit, aborting")
                  % path);
                delta del;
                diff(old_data.inner(), new_data, del);
                dbw.consume_file_delta(old_content,
                                       new_content,
                                       file_delta(del));
              }
            else
              // If we don't err out here, our packet writer will
              // later.
              E(false, 
                F("Your database is missing version %s of file '%s'")
                % old_content % path);
          }

        for (map<split_path, file_id>::const_iterator 
               i = cs.files_added.begin();
             i != cs.files_added.end(); ++i)
          {
            file_path path(i->first);
            file_id new_content = i->second;

            L(FL("inserting full version %s") % new_content);
            data new_data;
            read_localized_data(path, new_data, app.lua);
            // sanity check
            hexenc<id> tid;
            calculate_ident(new_data, tid);
            N(tid == new_content.inner(),
              F("file '%s' modified during commit, aborting")
              % path);
            dbw.consume_file_data(new_content, file_data(new_data));
          }
      }

    revision_data rdat;
    write_revision(restricted_rev, rdat);
    dbw.consume_revision_data(restricted_rev_id, rdat);

    cert_revision_in_branch(restricted_rev_id, branchname, app, dbw);
    if (app.date_set)
      cert_revision_date_time(restricted_rev_id, app.date, app, dbw);
    else
      cert_revision_date_now(restricted_rev_id, app, dbw);

    if (app.author().length() > 0)
      cert_revision_author(restricted_rev_id, app.author(), app, dbw);
    else
      cert_revision_author_default(restricted_rev_id, app, dbw);

    cert_revision_changelog(restricted_rev_id, log_message, app, dbw);
    guard.commit();
  }

  // the work revision is now whatever changes remain on top of the revision
  // we just checked in.
  revision_t remaining;
  make_revision_for_workspace(restricted_rev_id, excluded, remaining);
  
  // small race condition here...
  app.work.put_work_rev(remaining);
  P(F("committed revision %s") % restricted_rev_id);

  app.work.blank_user_log();

  get_branch_heads(app.branch_name(), app, heads);
  if (heads.size() > old_head_size && old_head_size > 0) {
    P(F("note: this revision creates divergence\n"
        "note: you may (or may not) wish to run '%s merge'")
      % ui.prog_name);
  }

<<<<<<< HEAD
  app.work.update_any_attrs();
  app.work.maybe_update_inodeprints();
=======
  update_any_attrs(args_to_paths(args), app);
  maybe_update_inodeprints(app);
>>>>>>> e4a7c8fa

  {
    // Tell lua what happened. Yes, we might lose some information
    // here, but it's just an indicator for lua, eg. to post stuff to
    // a mailing list. If the user *really* cares about cert validity,
    // multiple certs with same name, etc. they can inquire further,
    // later.
    map<cert_name, cert_value> certs;
    vector< revision<cert> > ctmp;
    app.db.get_revision_certs(restricted_rev_id, ctmp);
    for (vector< revision<cert> >::const_iterator i = ctmp.begin();
         i != ctmp.end(); ++i)
      {
        cert_value vtmp;
        decode_base64(i->inner().value, vtmp);
        certs.insert(make_pair(i->inner().name, vtmp));
      }
    revision_data rdat;
    app.db.get_revision(restricted_rev_id, rdat);
    app.lua.hook_note_commit(restricted_rev_id, rdat, certs);
  }
}

ALIAS(ci, commit);


CMD_NO_WORKSPACE(setup, N_("tree"), N_("[DIRECTORY]"),
    N_("setup a new workspace directory, default to current"), 
    option::branch_name)
{
  if (args.size() > 1)
    throw usage(name);

  N(!app.branch_name().empty(), F("need --branch argument for setup"));
  app.db.ensure_open();

  string dir;
  if (args.size() == 1)
    dir = idx(args,0)();
  else
    dir = ".";

  app.create_workspace(dir);

  revision_t rev;
  make_revision_for_workspace(revision_id(), cset(), rev);
  app.work.put_work_rev(rev);
}

CMD_NO_WORKSPACE(migrate_workspace, N_("tree"), N_("[DIRECTORY]"),
 N_("migrate a workspace directory's metadata to the latest format; "
    "defaults to the current workspace"),
                 option::none)
{
  if (args.size() > 1)
    throw usage(name);

  if (args.size() == 1)
    go_to_workspace(system_path(idx(args, 0)));
  
  app.work.migrate_ws_format();
}

CMD(refresh_inodeprints, N_("tree"), "", N_("refresh the inodeprint cache"),
    option::none)
{
  app.require_workspace();
  app.work.enable_inodeprints();
  app.work.maybe_update_inodeprints();
}


// Local Variables:
// mode: C++
// fill-column: 76
// c-file-style: "gnu"
// indent-tabs-mode: nil
// End:
// vim: et:sw=2:sts=2:ts=2:cino=>2s,{s,\:s,+s,t0,g0,^-2,e-2,n-2,p2s,(0,=s:<|MERGE_RESOLUTION|>--- conflicted
+++ resolved
@@ -223,16 +223,10 @@
   make_revision_for_workspace(base, excluded, remaining);
 
   // Race.
-<<<<<<< HEAD
-  app.work.put_work_rev(remaining);
-  app.work.update_any_attrs();
-  app.work.maybe_update_inodeprints();
-=======
   put_work_cset(excluded);
   if (fpvect.size() > 0)
     update_any_attrs(fpvect, app);
   maybe_update_inodeprints(app);
->>>>>>> e4a7c8fa
 }
 
 CMD(disapprove, N_("review"), N_("REVISION"),
@@ -599,16 +593,10 @@
           write_localized_data(path, dat.inner(), app.lua);
         }
     }
-<<<<<<< HEAD
-
-  app.work.update_any_attrs();
-  app.work.maybe_update_inodeprints();
-=======
   remove_work_cset();
   std::vector<file_path> all_files;
   update_any_attrs(all_files, app);
   maybe_update_inodeprints(app);
->>>>>>> e4a7c8fa
   guard.commit();
 }
 
@@ -621,23 +609,6 @@
   if (args.size() < 1)
     throw usage(name);
 
-<<<<<<< HEAD
-  roster_t old_roster, new_roster;
-  temp_node_id_source nis;
-
-  app.require_workspace();
-  app.work.get_base_and_current_roster_shape(old_roster, new_roster, nis);
-
-
-  file_path path = file_path_external(idx(args,1));
-  split_path sp;
-  path.split(sp);
-
-  N(new_roster.has_node(sp), F("Unknown path '%s'") % path);
-  node_t node = new_roster.get_node(sp);
-
-=======
->>>>>>> e4a7c8fa
   string subcmd = idx(args, 0)();
   
   if (subcmd == "scan")
@@ -718,16 +689,10 @@
       revision_id base;
       app.work.get_revision_id(base);
 
-<<<<<<< HEAD
       revision_t new_work;
       make_revision_for_workspace(base, old_roster, new_roster, new_work);
       app.work.put_work_rev(new_work);
       app.work.update_any_attrs();
-=======
-      cset new_work;
-      make_cset(old_roster, new_roster, new_work);
-      put_work_cset(new_work);
->>>>>>> e4a7c8fa
     }
   else if (subcmd == "get")
     {
@@ -998,13 +963,8 @@
       % ui.prog_name);
   }
 
-<<<<<<< HEAD
-  app.work.update_any_attrs();
-  app.work.maybe_update_inodeprints();
-=======
   update_any_attrs(args_to_paths(args), app);
   maybe_update_inodeprints(app);
->>>>>>> e4a7c8fa
 
   {
     // Tell lua what happened. Yes, we might lose some information
