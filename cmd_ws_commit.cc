// Copyright (C) 2002 Graydon Hoare <graydon@pobox.com>
//
// This program is made available under the GNU GPL version 2.0 or
// greater. See the accompanying file COPYING for details.
//
// This program is distributed WITHOUT ANY WARRANTY; without even the
// implied warranty of MERCHANTABILITY or FITNESS FOR A PARTICULAR
// PURPOSE.

#include <iostream>
#include <map>

#include "cmd.hh"
#include "diff_patch.hh"
#include "file_io.hh"
#include "packet.hh"
#include "restrictions.hh"
#include "revision.hh"
#include "transforms.hh"
#include "work.hh"
#include "charset.hh"

using std::cout;
using std::make_pair;
using std::pair;
using std::map;
using std::set;
using std::string;
using std::vector;

using boost::shared_ptr;

static void
get_log_message_interactively(revision_t const & cs,
                              app_state & app,
                              utf8 & log_message)
{
  revision_data summary;
  write_revision(cs, summary);
  external summary_external;
  utf8_to_system(utf8(summary.inner()()), summary_external);

  string magic_line = _("*****DELETE THIS LINE TO CONFIRM YOUR COMMIT*****");
  string commentary_str;
  commentary_str += string(70, '-') + "\n";
  commentary_str += _("Enter a description of this change.\n"
                      "Lines beginning with `MTN:' "
                      "are removed automatically.");
  commentary_str += "\n\n";
  commentary_str += summary_external();
  commentary_str += string(70, '-') + "\n";

  external commentary(commentary_str);

  utf8 user_log_message;
  app.work.read_user_log(user_log_message);

  //if the _MTN/log file was non-empty, we'll append the 'magic' line
  utf8 user_log;
  if (user_log_message().length() > 0)
    user_log =utf8( magic_line + "\n" + user_log_message());
  else
    user_log = user_log_message;
    
  external user_log_message_external;
  utf8_to_system(user_log, user_log_message_external);

  external log_message_external;
  N(app.lua.hook_edit_comment(commentary, user_log_message_external,
                              log_message_external),
    F("edit of log message failed"));

  N(log_message_external().find(magic_line) == string::npos,
    F("failed to remove magic line; commit cancelled"));

  system_to_utf8(log_message_external, log_message);
}

CMD(revert, N_("workspace"), N_("[PATH]..."),
    N_("revert file(s), dir(s) or entire workspace (\".\")"),
    options::opts::depth | options::opts::exclude | options::opts::missing)
{
  temp_node_id_source nis;
  roster_t old_roster, new_roster;
  cset included, excluded;

  N(app.opts.missing || !args.empty() || !app.opts.exclude_patterns.empty(),
    F("you must pass at least one path to 'revert' (perhaps '.')"));

  app.require_workspace();

  app.work.get_base_and_current_roster_shape(old_roster, new_roster, nis);

  node_restriction mask(args_to_paths(args), args_to_paths(app.opts.exclude_patterns),
                        app.opts.depth,
                        old_roster, new_roster, app);

  if (app.opts.missing)
    {
      // --missing is a further filter on the files included by a
      // restriction we first find all missing files included by the
      // specified args and then make a restriction that includes only
      // these missing files.
      path_set missing;
      app.work.find_missing(new_roster, mask, missing);
      if (missing.empty())
        {
          P(F("no missing files to revert"));
          return;
        }

      std::vector<file_path> missing_files;
      for (path_set::const_iterator i = missing.begin(); i != missing.end(); i++)
        {
          file_path fp(*i);
          L(FL("missing files are '%s'") % fp);
          missing_files.push_back(fp);
        }
      // replace the original mask with a more restricted one
      mask = node_restriction(missing_files, std::vector<file_path>(),
                              app.opts.depth,
                              old_roster, new_roster, app);
    }

  make_restricted_csets(old_roster, new_roster,
                        included, excluded, mask);

  // The included cset will be thrown away (reverted) leaving the
  // excluded cset pending in MTN/work which must be valid against the
  // old roster.

  check_restricted_cset(old_roster, excluded);

  node_map const & nodes = old_roster.all_nodes();
  for (node_map::const_iterator i = nodes.begin();
       i != nodes.end(); ++i)
    {
      node_id nid = i->first;
      node_t node = i->second;

      if (old_roster.is_root(nid))
        continue;

      split_path sp;
      old_roster.get_name(nid, sp);
      file_path fp(sp);

      if (!mask.includes(old_roster, nid))
        continue;

      if (is_file_t(node))
        {
          file_t f = downcast_to_file_t(node);
          if (file_exists(fp))
            {
              hexenc<id> ident;
              calculate_ident(fp, ident);
              // don't touch unchanged files
              if (ident == f->content.inner())
                continue;
            }

          P(F("reverting %s") % fp);
          L(FL("reverting %s to [%s]") % fp % f->content);

          N(app.db.file_version_exists(f->content),
            F("no file version %s found in database for %s")
            % f->content % fp);

          file_data dat;
          L(FL("writing file %s to %s")
            % f->content % fp);
          app.db.get_file_version(f->content, dat);
          write_data(fp, dat.inner());
        }
      else
        {
          if (!directory_exists(fp))
            {
              P(F("recreating %s/") % fp);
              mkdir_p(fp);
            }
        }
    }

  // Included_work is thrown away which effectively reverts any adds,
  // drops and renames it contains. Drops and rename sources will have
  // been rewritten above but this may leave rename targets laying
  // around.

  revision_t remaining;
  revision_id base;
  app.work.get_revision_id(base);
  make_revision_for_workspace(base, excluded, remaining);

  // Race.
  app.work.put_work_rev(remaining);
  app.work.update_any_attrs();
  app.work.maybe_update_inodeprints();
}

CMD(disapprove, N_("review"), N_("REVISION"),
    N_("disapprove of a particular revision"),
    options::opts::branch | options::opts::messages | options::opts::date |
    options::opts::author)
{
  if (args.size() != 1)
    throw usage(name);

  utf8 log_message("");
  bool log_message_given;
  revision_id r;
  revision_t rev, rev_inverse;
  shared_ptr<cset> cs_inverse(new cset());
  complete(app, idx(args, 0)(), r);
  app.db.get_revision(r, rev);

  N(rev.edges.size() == 1,
    F("revision %s has %d changesets, cannot invert") % r % rev.edges.size());

  guess_branch(r, app);
  N(app.opts.branch_name() != "", F("need --branch argument for disapproval"));

  process_commit_message_args(log_message_given, log_message, app,
                              utf8((FL("disapproval of revision '%s'") % r).str()));

  edge_entry const & old_edge (*rev.edges.begin());
  app.db.get_revision_manifest(edge_old_revision(old_edge),
                               rev_inverse.new_manifest);
  {
    roster_t old_roster, new_roster;
    app.db.get_roster(edge_old_revision(old_edge), old_roster);
    app.db.get_roster(r, new_roster);
    make_cset(new_roster, old_roster, *cs_inverse);
  }
  rev_inverse.edges.insert(make_pair(r, cs_inverse));

  {
    transaction_guard guard(app.db);
    packet_db_writer dbw(app);

    revision_id inv_id;
    revision_data rdat;

    write_revision(rev_inverse, rdat);
    calculate_ident(rdat, inv_id);
    dbw.consume_revision_data(inv_id, rdat);

    app.get_project().put_standard_certs_from_options(inv_id,
                                                      app.opts.branch_name,
                                                      log_message,
                                                      dbw);
    guard.commit();
  }
}

CMD(mkdir, N_("workspace"), N_("[DIRECTORY...]"),
    N_("create one or more directories and add them to the workspace"),
    options::opts::no_ignore)
{
  if (args.size() < 1)
    throw usage(name);

  app.require_workspace();

  path_set paths;
  //spin through args and try to ensure that we won't have any collisions
  //before doing any real filesystem modification.  we'll also verify paths
  //against .mtn-ignore here.
  for (vector<utf8>::const_iterator i = args.begin();
       i != args.end(); ++i)
    {
      split_path sp;
      file_path_external(*i).split(sp);
      file_path fp(sp);

      require_path_is_nonexistent
        (fp, F("directory '%s' already exists") % fp);

      //we'll treat this as a user (fatal) error.  it really
      //wouldn't make sense to add a dir to .mtn-ignore and then
      //try to add it to the project with a mkdir statement, but
      //one never can tell...
      N(app.opts.no_ignore || !app.lua.hook_ignore_file(fp),
        F("ignoring directory '%s' [see .mtn-ignore]") % fp);

      paths.insert(sp);
    }

  //this time, since we've verified that there should be no collisions,
  //we'll just go ahead and do the filesystem additions.
  for (path_set::const_iterator i = paths.begin();
       i != paths.end(); ++i)
    {
      mkdir_p(file_path(*i));
    }

  app.work.perform_additions(paths, false, true);
}

CMD(add, N_("workspace"), N_("[PATH]..."),
    N_("add files to workspace"),
    options::opts::unknown | options::opts::no_ignore |
    options::opts::recursive)
{
  if (!app.opts.unknown && (args.size() < 1))
    throw usage(name);
  N(!app.opts.unknown || !app.opts.recursive,
    F("cannot set '--unknown' and '--recursive' at the same time"));
  N(!app.opts.unknown || !app.opts.no_ignore,
    F("cannot set '--unknown' and '--no-respect-ignore' at the same time"));

  app.require_workspace();

  path_set paths;
  if (app.opts.unknown)
    {
      vector<file_path> roots = args_to_paths(args);
      path_restriction mask(roots, args_to_paths(app.opts.exclude_patterns),
                            app.opts.depth, app);
      path_set ignored;

      // if no starting paths have been specified use the workspace root
      if (roots.empty())
        roots.push_back(file_path());

      app.work.find_unknown_and_ignored(mask, roots, paths, ignored);
    }
  else
    split_paths(args_to_paths(args), paths);

  bool add_recursive = app.opts.recursive;
  app.work.perform_additions(paths, add_recursive, !app.opts.no_ignore);
}

CMD(drop, N_("workspace"), N_("[PATH]..."),
    N_("drop files from workspace"),
    options::opts::execute | options::opts::missing | options::opts::recursive)
{
  if (!app.opts.missing && (args.size() < 1))
    throw usage(name);

  app.require_workspace();

  path_set paths;
  if (app.opts.missing)
    {
      temp_node_id_source nis;
      roster_t current_roster_shape;
      app.work.get_current_roster_shape(current_roster_shape, nis);
      node_restriction mask(args_to_paths(args),
                            args_to_paths(app.opts.exclude_patterns),
                            app.opts.depth,
                            current_roster_shape, app);
      app.work.find_missing(current_roster_shape, mask, paths);
    }
  else
    split_paths(args_to_paths(args), paths);

  app.work.perform_deletions(paths, app.opts.recursive, app.opts.execute);
}

ALIAS(rm, drop);


CMD(rename, N_("workspace"),
    N_("SRC DEST\n"
       "SRC1 [SRC2 [...]] DEST_DIR"),
    N_("rename entries in the workspace"),
    options::opts::execute)
{
  if (args.size() < 2)
    throw usage(name);

  app.require_workspace();

  file_path dst_path = file_path_external(args.back());

  set<file_path> src_paths;
  for (size_t i = 0; i < args.size()-1; i++)
    {
      file_path s = file_path_external(idx(args, i));
      src_paths.insert(s);
    }
  app.work.perform_rename(src_paths, dst_path, app.opts.execute);
}

ALIAS(mv, rename);


CMD(pivot_root, N_("workspace"), N_("NEW_ROOT PUT_OLD"),
    N_("rename the root directory\n"
       "after this command, the directory that currently "
       "has the name NEW_ROOT\n"
       "will be the root directory, and the directory "
       "that is currently the root\n"
       "directory will have name PUT_OLD.\n"
       "Using --execute is strongly recommended."),
    options::opts::execute)
{
  if (args.size() != 2)
    throw usage(name);

  app.require_workspace();
  file_path new_root = file_path_external(idx(args, 0));
  file_path put_old = file_path_external(idx(args, 1));
  app.work.perform_pivot_root(new_root, put_old, app.opts.execute);
}

CMD(status, N_("informative"), N_("[PATH]..."), N_("show status of workspace"),
    options::opts::depth | options::opts::exclude)
{
  roster_t old_roster, new_roster;
  cset included, excluded;
  revision_id old_rev_id;
  revision_t rev;
  data tmp;
  temp_node_id_source nis;

  app.require_workspace();
  app.work.get_base_and_current_roster_shape(old_roster, new_roster, nis);

  node_restriction mask(args_to_paths(args),
                        args_to_paths(app.opts.exclude_patterns),
                        app.opts.depth,
                        old_roster, new_roster, app);

  app.work.update_current_roster_from_filesystem(new_roster, mask);
  make_restricted_csets(old_roster, new_roster,
                        included, excluded, mask);
  check_restricted_cset(old_roster, included);

  app.work.get_revision_id(old_rev_id);
  make_revision(old_rev_id, old_roster, included, rev);

  // We intentionally do not collapse the final \n into the format
  // strings here, for consistency with newline conventions used by most
  // other format strings.
  cout << (F("Current branch: %s") % app.opts.branch_name).str() << "\n";
  for (edge_map::const_iterator i = rev.edges.begin(); i != rev.edges.end(); ++i)
    {
      revision_id parent = edge_old_revision(*i);
      // A colon at the end of this string looked nicer, but it made
      // double-click copying from terminals annoying.
      cout << (F("Changes against parent %s") % parent).str() << "\n";

      cset const & cs = edge_changes(*i);

      if (cs.empty())
        cout << F("  no changes").str() << "\n";

      for (path_set::const_iterator i = cs.nodes_deleted.begin();
            i != cs.nodes_deleted.end(); ++i)
        cout << (F("  dropped %s") % *i).str() << "\n";

      for (map<split_path, split_path>::const_iterator
            i = cs.nodes_renamed.begin();
            i != cs.nodes_renamed.end(); ++i)
        cout << (F("  renamed %s\n"
                   "       to %s") % i->first % i->second).str() << "\n";

      for (path_set::const_iterator i = cs.dirs_added.begin();
            i != cs.dirs_added.end(); ++i)
        cout << (F("  added   %s") % *i).str() << "\n";

      for (map<split_path, file_id>::const_iterator i = cs.files_added.begin();
            i != cs.files_added.end(); ++i)
        cout << (F("  added   %s") % i->first).str() << "\n";

      for (map<split_path, pair<file_id, file_id> >::const_iterator
              i = cs.deltas_applied.begin(); i != cs.deltas_applied.end(); ++i)
        cout << (F("  patched %s") % (i->first)).str() << "\n";
    }
}

CMD(checkout, N_("tree"), N_("[DIRECTORY]"),
    N_("check out a revision from database into directory.\n"
       "If a revision is given, that's the one that will be checked out.\n"
       "Otherwise, it will be the head of the branch (given or implicit).\n"
       "If no directory is given, the branch name will be used as directory"),
    options::opts::branch | options::opts::revision)
{
  revision_id ident;
  system_path dir;

  transaction_guard guard(app.db, false);

  if (args.size() > 1 || app.opts.revision_selectors.size() > 1)
    throw usage(name);

  if (app.opts.revision_selectors.size() == 0)
    {
      // use branch head revision
      N(!app.opts.branch_name().empty(),
        F("use --revision or --branch to specify what to checkout"));

      set<revision_id> heads;
      app.get_project().get_branch_heads(app.opts.branch_name, heads);
      N(heads.size() > 0,
        F("branch '%s' is empty") % app.opts.branch_name);
      if (heads.size() > 1)
        {
          P(F("branch %s has multiple heads:") % app.opts.branch_name);
          for (set<revision_id>::const_iterator i = heads.begin(); i != heads.end(); ++i)
            P(i18n_format("  %s") % describe_revision(app, *i));
          P(F("choose one with '%s checkout -r<id>'") % ui.prog_name);
          E(false, F("branch %s has multiple heads") % app.opts.branch_name);
        }
      ident = *(heads.begin());
    }
  else if (app.opts.revision_selectors.size() == 1)
    {
      // use specified revision
      complete(app, idx(app.opts.revision_selectors, 0)(), ident);
      N(app.db.revision_exists(ident),
        F("no such revision '%s'") % ident);

      guess_branch(ident, app);

      I(!app.opts.branch_name().empty());

      N(app.get_project().revision_is_in_branch(ident, app.opts.branch_name),
        F("revision %s is not a member of branch %s")
        % ident % app.opts.branch_name);
    }

  // we do this part of the checking down here, because it is legitimate to
  // do
  //  $ mtn co -r h:net.venge.monotone
  // and have mtn guess the branch, and then use that branch name as the
  // default directory.  But in this case the branch name will not be set
  // until after the guess_branch() call above:
  {
    bool checkout_dot = false;

    if (args.size() == 0)
      {
        // No checkout dir specified, use branch name for dir.
        N(!app.opts.branch_name().empty(),
          F("you must specify a destination directory"));
        dir = system_path(app.opts.branch_name());
      }
    else
      {
        // Checkout to specified dir.
        dir = system_path(idx(args, 0));
        if (idx(args, 0) == utf8("."))
          checkout_dot = true;
      }

    if (!checkout_dot)
      require_path_is_nonexistent
        (dir, F("checkout directory '%s' already exists") % dir);
  }

  app.create_workspace(dir);

  shared_ptr<roster_t> empty_roster = shared_ptr<roster_t>(new roster_t());
  roster_t current_roster;

  L(FL("checking out revision %s to directory %s") % ident % dir);
  app.db.get_roster(ident, current_roster);

  revision_t workrev;
  make_revision_for_workspace(ident, cset(), workrev);
  app.work.put_work_rev(workrev);

  cset checkout;
  make_cset(*empty_roster, current_roster, checkout);
  content_merge_workspace_adaptor wca(app, empty_roster);

<<<<<<< HEAD
          file_data dat;
          L(FL("writing file %s to %s")
            % file->content % path);
          app.db.get_file_version(file->content, dat);
          write_data(path, dat.inner());
        }
    }
=======
  app.work.perform_content_update(checkout, wca);
>>>>>>> b715f27d

  app.work.update_any_attrs();
  app.work.maybe_update_inodeprints();
  guard.commit();
}

ALIAS(co, checkout);

CMD(attr, N_("workspace"), N_("set PATH ATTR VALUE\nget PATH [ATTR]\ndrop PATH [ATTR]"),
    N_("set, get or drop file attributes"),
    options::opts::none)
{
  if (args.size() < 2 || args.size() > 4)
    throw usage(name);

  roster_t old_roster, new_roster;
  temp_node_id_source nis;

  app.require_workspace();
  app.work.get_base_and_current_roster_shape(old_roster, new_roster, nis);


  file_path path = file_path_external(idx(args,1));
  split_path sp;
  path.split(sp);

  N(new_roster.has_node(sp), F("Unknown path '%s'") % path);
  node_t node = new_roster.get_node(sp);

  string subcmd = idx(args, 0)();
  if (subcmd == "set" || subcmd == "drop")
    {
      if (subcmd == "set")
        {
          if (args.size() != 4)
            throw usage(name);

          attr_key a_key = attr_key(idx(args, 2)());
          attr_value a_value = attr_value(idx(args, 3)());

          node->attrs[a_key] = make_pair(true, a_value);
        }
      else
        {
          // Clear all attrs (or a specific attr).
          if (args.size() == 2)
            {
              for (full_attr_map_t::iterator i = node->attrs.begin();
                   i != node->attrs.end(); ++i)
                i->second = make_pair(false, "");
            }
          else if (args.size() == 3)
            {
              attr_key a_key = attr_key(idx(args, 2)());
              N(node->attrs.find(a_key) != node->attrs.end(),
                F("Path '%s' does not have attribute '%s'")
                % path % a_key);
              node->attrs[a_key] = make_pair(false, "");
            }
          else
            throw usage(name);
        }
      revision_id base;
      app.work.get_revision_id(base);

      revision_t new_work;
      make_revision_for_workspace(base, old_roster, new_roster, new_work);
      app.work.put_work_rev(new_work);
      app.work.update_any_attrs();
    }
  else if (subcmd == "get")
    {
      if (args.size() == 2)
        {
          bool has_any_live_attrs = false;
          for (full_attr_map_t::const_iterator i = node->attrs.begin();
               i != node->attrs.end(); ++i)
            if (i->second.first)
              {
                cout << path << " : "
                     << i->first << "="
                     << i->second.second << "\n";
                has_any_live_attrs = true;
              }
          if (!has_any_live_attrs)
            cout << F("No attributes for '%s'") % path << "\n";
        }
      else if (args.size() == 3)
        {
          attr_key a_key = attr_key(idx(args, 2)());
          full_attr_map_t::const_iterator i = node->attrs.find(a_key);
          if (i != node->attrs.end() && i->second.first)
            cout << path << " : "
                 << i->first << "="
                 << i->second.second << "\n";
          else
            cout << (F("No attribute '%s' on path '%s'")
                     % a_key % path) << "\n";
        }
      else
        throw usage(name);
    }
  else
    throw usage(name);
}



CMD(commit, N_("workspace"), N_("[PATH]..."),
    N_("commit workspace to database"),
    options::opts::branch | options::opts::message | options::opts::msgfile | options::opts::date
    | options::opts::author | options::opts::depth | options::opts::exclude)
{
  utf8 log_message("");
  bool log_message_given;
  revision_t restricted_rev;
  revision_id old_rev_id, restricted_rev_id;
  roster_t old_roster, new_roster;
  temp_node_id_source nis;
  cset included, excluded;

  app.make_branch_sticky();
  app.require_workspace();
  app.work.get_base_and_current_roster_shape(old_roster, new_roster, nis);

  node_restriction mask(args_to_paths(args),
                        args_to_paths(app.opts.exclude_patterns),
                        app.opts.depth,
                        old_roster, new_roster, app);

  app.work.update_current_roster_from_filesystem(new_roster, mask);
  make_restricted_csets(old_roster, new_roster,
                        included, excluded, mask);
  check_restricted_cset(old_roster, included);

  app.work.get_revision_id(old_rev_id);
  make_revision(old_rev_id, old_roster, included, restricted_rev);

  calculate_ident(restricted_rev, restricted_rev_id);

  N(restricted_rev.is_nontrivial(), F("no changes to commit"));

  I(restricted_rev.edges.size() == 1);

  set<revision_id> heads;
  app.get_project().get_branch_heads(app.opts.branch_name, heads);
  unsigned int old_head_size = heads.size();

  // We need the 'if' because guess_branch will try to override any branch
  // picked up from _MTN/options.
  if (app.opts.branch_name().empty())
    guess_branch(edge_old_revision(restricted_rev.edges.begin()), app);

  {
    // fail early if there isn't a key
    rsa_keypair_id key;
    get_user_key(key, app);
  }

  P(F("beginning commit on branch '%s'") % app.opts.branch_name);
  L(FL("new manifest '%s'\n"
       "new revision '%s'\n")
    % restricted_rev.new_manifest
    % restricted_rev_id);

  process_commit_message_args(log_message_given, log_message, app);

  N(!(log_message_given && app.work.has_contents_user_log()),
    F("_MTN/log is non-empty and log message "
      "was specified on command line\n"
      "perhaps move or delete _MTN/log,\n"
      "or remove --message/--message-file from the command line?"));

  if (!log_message_given)
    {
      // This call handles _MTN/log.

      get_log_message_interactively(restricted_rev, app, log_message);

      // We only check for empty log messages when the user entered them
      // interactively.  Consensus was that if someone wanted to explicitly
      // type --message="", then there wasn't any reason to stop them.
      N(log_message().find_first_not_of("\n\r\t ") != string::npos,
        F("empty log message; commit canceled"));

      // We save interactively entered log messages to _MTN/log, so if
      // something goes wrong, the next commit will pop up their old
      // log message by default. We only do this for interactively
      // entered messages, because otherwise 'monotone commit -mfoo'
      // giving an error, means that after you correct that error and
      // hit up-arrow to try again, you get an "_MTN/log non-empty and
      // message given on command line" error... which is annoying.

      app.work.write_user_log(log_message);
    }

  // If the hook doesn't exist, allow the message to be used.
  bool message_validated;
  string reason, new_manifest_text;

  revision_data new_rev;
  write_revision(restricted_rev, new_rev);

  app.lua.hook_validate_commit_message(log_message, new_rev, app.opts.branch_name,
                                       message_validated, reason);
  N(message_validated, F("log message rejected by hook: %s") % reason);

  {
    transaction_guard guard(app.db);
    packet_db_writer dbw(app);

    if (app.db.revision_exists(restricted_rev_id))
      {
        W(F("revision %s already in database") % restricted_rev_id);
      }
    else
      {
        // new revision
        L(FL("inserting new revision %s") % restricted_rev_id);

        I(restricted_rev.edges.size() == 1);
        edge_map::const_iterator edge = restricted_rev.edges.begin();
        I(edge != restricted_rev.edges.end());

        // process file deltas or new files
        cset const & cs = edge_changes(edge);

        for (map<split_path, pair<file_id, file_id> >::const_iterator
               i = cs.deltas_applied.begin();
             i != cs.deltas_applied.end(); ++i)
          {
            file_path path(i->first);
            file_id old_content = i->second.first;
            file_id new_content = i->second.second;

            if (app.db.file_version_exists(new_content))
              {
                L(FL("skipping file delta %s, already in database")
                  % delta_entry_dst(i));
              }
            else if (app.db.file_version_exists(old_content))
              {
                L(FL("inserting delta %s -> %s")
                  % old_content % new_content);
                file_data old_data;
                data new_data;
                app.db.get_file_version(old_content, old_data);
                read_data(path, new_data);
                // sanity check
                hexenc<id> tid;
                calculate_ident(new_data, tid);
                N(tid == new_content.inner(),
                  F("file '%s' modified during commit, aborting")
                  % path);
                delta del;
                diff(old_data.inner(), new_data, del);
                dbw.consume_file_delta(old_content,
                                       new_content,
                                       file_delta(del));
              }
            else
              // If we don't err out here, our packet writer will
              // later.
              E(false,
                F("Your database is missing version %s of file '%s'")
                % old_content % path);
          }

        for (map<split_path, file_id>::const_iterator
               i = cs.files_added.begin();
             i != cs.files_added.end(); ++i)
          {
            file_path path(i->first);
            file_id new_content = i->second;

            L(FL("inserting full version %s") % new_content);
            data new_data;
            read_data(path, new_data);
            // sanity check
            hexenc<id> tid;
            calculate_ident(new_data, tid);
            N(tid == new_content.inner(),
              F("file '%s' modified during commit, aborting")
              % path);
            dbw.consume_file_data(new_content, file_data(new_data));
          }
      }

    revision_data rdat;
    write_revision(restricted_rev, rdat);
    dbw.consume_revision_data(restricted_rev_id, rdat);

    app.get_project().put_standard_certs_from_options(restricted_rev_id,
                                                      app.opts.branch_name,
                                                      log_message,
                                                      dbw);
    guard.commit();
  }

  // the work revision is now whatever changes remain on top of the revision
  // we just checked in.
  revision_t remaining;
  make_revision_for_workspace(restricted_rev_id, excluded, remaining);

  // small race condition here...
  app.work.put_work_rev(remaining);
  P(F("committed revision %s") % restricted_rev_id);

  app.work.blank_user_log();

  app.get_project().get_branch_heads(app.opts.branch_name, heads);
  if (heads.size() > old_head_size && old_head_size > 0) {
    P(F("note: this revision creates divergence\n"
        "note: you may (or may not) wish to run '%s merge'")
      % ui.prog_name);
  }

  app.work.update_any_attrs();
  app.work.maybe_update_inodeprints();

  {
    // Tell lua what happened. Yes, we might lose some information
    // here, but it's just an indicator for lua, eg. to post stuff to
    // a mailing list. If the user *really* cares about cert validity,
    // multiple certs with same name, etc. they can inquire further,
    // later.
    map<cert_name, cert_value> certs;
    vector< revision<cert> > ctmp;
    app.get_project().get_revision_certs(restricted_rev_id, ctmp);
    for (vector< revision<cert> >::const_iterator i = ctmp.begin();
         i != ctmp.end(); ++i)
      {
        cert_value vtmp;
        decode_base64(i->inner().value, vtmp);
        certs.insert(make_pair(i->inner().name, vtmp));
      }
    revision_data rdat;
    app.db.get_revision(restricted_rev_id, rdat);
    app.lua.hook_note_commit(restricted_rev_id, rdat, certs);
  }
}

ALIAS(ci, commit);


CMD_NO_WORKSPACE(setup, N_("tree"), N_("[DIRECTORY]"),
    N_("setup a new workspace directory, default to current"),
    options::opts::branch)
{
  if (args.size() > 1)
    throw usage(name);

  N(!app.opts.branch_name().empty(), F("need --branch argument for setup"));
  app.db.ensure_open();

  string dir;
  if (args.size() == 1)
    dir = idx(args,0)();
  else
    dir = ".";

  app.create_workspace(dir);

  revision_t rev;
  make_revision_for_workspace(revision_id(), cset(), rev);
  app.work.put_work_rev(rev);
}

CMD_NO_WORKSPACE(import, N_("tree"), N_("DIRECTORY"),
  N_("import the contents of the given directory tree into a given branch"),
  options::opts::branch | options::opts::revision |
  options::opts::message | options::opts::msgfile |
  options::opts::dryrun |
  options::opts::no_ignore | options::opts::exclude |
  options::opts::author | options::opts::date)
{
  revision_id ident;
  system_path dir;

  N(args.size() == 1,
    F("you must specify a directory to import"));

  if (app.opts.revision_selectors.size() == 1)
    {
      // use specified revision
      complete(app, idx(app.opts.revision_selectors, 0)(), ident);
      N(app.db.revision_exists(ident),
        F("no such revision '%s'") % ident);

      guess_branch(ident, app);

      I(!app.opts.branch_name().empty());

      N(app.get_project().revision_is_in_branch(ident, app.opts.branch_name),
        F("revision %s is not a member of branch %s")
        % ident % app.opts.branch_name);
    }
  else
    {
      // use branch head revision
      N(!app.opts.branch_name().empty(),
        F("use --revision or --branch to specify what to checkout"));

      set<revision_id> heads;
      app.get_project().get_branch_heads(app.opts.branch_name, heads);
      if (heads.size() > 1)
        {
          P(F("branch %s has multiple heads:") % app.opts.branch_name);
          for (set<revision_id>::const_iterator i = heads.begin(); i != heads.end(); ++i)
            P(i18n_format("  %s") % describe_revision(app, *i));
          P(F("choose one with '%s checkout -r<id>'") % ui.prog_name);
          E(false, F("branch %s has multiple heads") % app.opts.branch_name);
        }
      if (heads.size() > 0)
        ident = *(heads.begin());
    }

  dir = system_path(idx(args, 0));
  require_path_is_directory
    (dir,
     F("import directory '%s' doesn't exists") % dir,
     F("import directory '%s' is a file") % dir);

  app.create_workspace(dir);

  try
    {
      revision_t rev;
      make_revision_for_workspace(ident, cset(), rev);
      app.work.put_work_rev(rev);

      // prepare stuff for 'add' and so on.
      app.found_workspace = true;       // Yup, this is cheating!

      vector<utf8> empty_args;
      options save_opts;
      // add --unknown
      save_opts.no_ignore = app.opts.no_ignore;
      save_opts.exclude_patterns = app.opts.exclude_patterns;
      app.opts.no_ignore = false;
      app.opts.exclude_patterns = std::vector<utf8>();
      app.opts.unknown = true;
      process(app, "add", empty_args);
      app.opts.unknown = false;
      app.opts.no_ignore = save_opts.no_ignore;
      app.opts.exclude_patterns = save_opts.exclude_patterns;

      // drop --missing
      app.opts.missing = true;
      process(app, "drop", empty_args);
      app.opts.missing = false;

      // commit
      if (!app.opts.dryrun)
	process(app, "commit", empty_args);
    }
  catch (...)
    {
      // clean up before rethrowing
      delete_dir_recursive(bookkeeping_root);
      throw;
    }

  // clean up
  delete_dir_recursive(bookkeeping_root);
}

CMD_NO_WORKSPACE(migrate_workspace, N_("tree"), N_("[DIRECTORY]"),
  N_("migrate a workspace directory's metadata to the latest format; "
     "defaults to the current workspace"),
  options::opts::none)
{
  if (args.size() > 1)
    throw usage(name);

  if (args.size() == 1)
    go_to_workspace(system_path(idx(args, 0)));

  app.work.migrate_ws_format();
}

CMD(refresh_inodeprints, N_("tree"), "", N_("refresh the inodeprint cache"),
    options::opts::none)
{
  app.require_workspace();
  app.work.enable_inodeprints();
  app.work.maybe_update_inodeprints();
}


// Local Variables:
// mode: C++
// fill-column: 76
// c-file-style: "gnu"
// indent-tabs-mode: nil
// End:
// vim: et:sw=2:sts=2:ts=2:cino=>2s,{s,\:s,+s,t0,g0,^-2,e-2,n-2,p2s,(0,=s:<|MERGE_RESOLUTION|>--- conflicted
+++ resolved
@@ -569,17 +569,7 @@
   make_cset(*empty_roster, current_roster, checkout);
   content_merge_workspace_adaptor wca(app, empty_roster);
 
-<<<<<<< HEAD
-          file_data dat;
-          L(FL("writing file %s to %s")
-            % file->content % path);
-          app.db.get_file_version(file->content, dat);
-          write_data(path, dat.inner());
-        }
-    }
-=======
   app.work.perform_content_update(checkout, wca);
->>>>>>> b715f27d
 
   app.work.update_any_attrs();
   app.work.maybe_update_inodeprints();
