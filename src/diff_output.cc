// Copyright (C) 2002 Graydon Hoare <graydon@pobox.com>
//               2008, 2012 Stephen Leake <stephen_leake@stephe-leake.org>
//
// This program is made available under the GNU GPL version 2.0 or
// greater. See the accompanying file COPYING for details.
//
// This program is distributed WITHOUT ANY WARRANTY; without even the
// implied warranty of MERCHANTABILITY or FITNESS FOR A PARTICULAR
// PURPOSE.

#include "base.hh"

#include <memory>

#include "diff_output.hh"
#include "file_io.hh"
#include "interner.hh"
#include "lcs.hh"
#include "pcrewrap.hh"
#include "simplestring_xform.hh"

#include <ostream>
#include <sstream>
#include <iterator>

using std::max;
using std::min;
using std::ostream;
using std::ostream_iterator;
using std::string;
using std::stringstream;
using std::vector;
using std::unique_ptr;

// This file handles printing out various diff formats for the case where
// someone wants to *read* a diff rather than apply it.  The actual diff
// computation is done in lcs.cc.

struct hunk_consumer
{
  vector<string> const & a;
  vector<string> const & b;
  size_t ctx;
  ostream & ost;
  unique_ptr<pcre::regex const> encloser_re;
  size_t a_begin, b_begin, a_len, b_len;
  long skew;

  vector<string>::const_reverse_iterator encloser_last_match;
  vector<string>::const_reverse_iterator encloser_last_search;

  colorizer color;

  virtual void flush_hunk(size_t pos) = 0;
  virtual void advance_to(size_t newpos) = 0;
  virtual void insert_at(size_t b_pos) = 0;
  virtual void delete_at(size_t a_pos) = 0;
  virtual void find_encloser(size_t pos, string & encloser);
  virtual ~hunk_consumer() {}
  hunk_consumer(vector<string> const & a,
                vector<string> const & b,
                size_t ctx,
                ostream & ost,
<<<<<<< HEAD
                string const & encloser_pattern)
    : a(a), b(b), ctx(ctx), ost(ost),
=======
                string const & encloser_pattern,
                colorizer const & color)
    : a(a), b(b), ctx(ctx), ost(ost), encloser_re(0),
>>>>>>> 68ec6036
      a_begin(0), b_begin(0), a_len(0), b_len(0), skew(0),
      encloser_last_match(a.rend()), encloser_last_search(a.rend()),
      color(color)
  {
    if (encloser_pattern != "")
      encloser_re.reset(new pcre::regex(encloser_pattern, origin::user));
  }
};

/* Find, and write to ENCLOSER, the nearest line before POS which matches
   ENCLOSER_PATTERN.  We remember the last line scanned, and the matched, to
   avoid duplication of effort.  */

void
hunk_consumer::find_encloser(size_t pos, string & encloser)
{
  typedef vector<string>::const_reverse_iterator riter;

  // Precondition: encloser_last_search <= pos <= a.size().
  I(pos <= a.size());
  // static_cast<> to silence compiler unsigned vs. signed comparison
  // warning, after first making sure that the static_cast is safe.
  I(a.rend() - encloser_last_search >= 0);
  I(pos >= static_cast<size_t>(a.rend() - encloser_last_search));

  if (!encloser_re)
    return;

  riter last = encloser_last_search;
  riter i    = riter(a.begin() + pos);

  encloser_last_search = i;

  // i is a reverse_iterator, so this loop goes backward through the vector.
  for (; i != last; i++)
    if (encloser_re->match(*i, origin::user))
      {
        encloser_last_match = i;
        break;
      }

  if (encloser_last_match == a.rend())
    return;

  L(FL("find_encloser: from %u matching %d, \"%s\"")
    % pos % (a.rend() - encloser_last_match) % *encloser_last_match);

  // the number 40 is chosen to match GNU diff.  it could safely be
  // increased up to about 60 without overflowing the standard
  // terminal width.
  encloser = string(" ") + (*encloser_last_match).substr(0, 40);
}

void walk_hunk_consumer(vector<long, QA(long)> const & lcs,
                        vector<long, QA(long)> const & lines1,
                        vector<long, QA(long)> const & lines2,
                        hunk_consumer & cons)
{

  size_t a = 0, b = 0;
  if (lcs.begin() == lcs.end())
    {
      // degenerate case: files have nothing in common
      cons.advance_to(0);
      while (a < lines1.size())
        cons.delete_at(a++);
      while (b < lines2.size())
        cons.insert_at(b++);
      cons.flush_hunk(a);
    }
  else
    {
      // normal case: files have something in common
      for (vector<long, QA(long)>::const_iterator i = lcs.begin();
           i != lcs.end(); ++i, ++a, ++b)
        {
          if (idx(lines1, a) == *i && idx(lines2, b) == *i)
            continue;

          cons.advance_to(a);
          while (idx(lines1,a) != *i)
              cons.delete_at(a++);
          while (idx(lines2,b) != *i)
            cons.insert_at(b++);
        }
      if (a < lines1.size())
        {
          cons.advance_to(a);
          while(a < lines1.size())
            cons.delete_at(a++);
        }
      if (b < lines2.size())
        {
          cons.advance_to(a);
          while(b < lines2.size())
            cons.insert_at(b++);
        }
      cons.flush_hunk(a);
    }
}

struct unidiff_hunk_writer : public hunk_consumer
{
  vector<string> hunk;

  virtual void flush_hunk(size_t pos);
  virtual void advance_to(size_t newpos);
  virtual void insert_at(size_t b_pos);
  virtual void delete_at(size_t a_pos);
  virtual ~unidiff_hunk_writer() {}
  unidiff_hunk_writer(vector<string> const & a,
                      vector<string> const & b,
                      size_t ctx,
                      ostream & ost,
                      string const & encloser_pattern,
                      colorizer const & color)
  : hunk_consumer(a, b, ctx, ost, encloser_pattern, color)
  {}
};

void unidiff_hunk_writer::insert_at(size_t b_pos)
{
  b_len++;
  hunk.push_back(color.colorize(string("+") + b[b_pos],
                                    colorizer::add));
}

void unidiff_hunk_writer::delete_at(size_t a_pos)
{
  a_len++;
  hunk.push_back(color.colorize(string("-") + a[a_pos],
                                    colorizer::remove));
}

void unidiff_hunk_writer::flush_hunk(size_t pos)
{
  if (!hunk.empty())
    {
      // insert trailing context
      size_t a_pos = a_begin + a_len;
      for (size_t i = 0; (i < ctx) && (a_pos + i < a.size()); ++i)
        {
          hunk.push_back(string(" ") + a[a_pos + i]);
          a_len++;
          b_len++;
        }

      // write hunk to stream
      stringstream ss;
      if (a_len == 0)
        ss << "@@ -0,0";
      else
        {
          ss << "@@ -" << a_begin+1;
          if (a_len > 1)
            ss << ',' << a_len;
        }
 
      if (b_len == 0)
        ss << " +0,0";
      else
        {
          ss << " +" << b_begin+1;
          if (b_len > 1)
            ss << ',' << b_len;
        }

      {
        string encloser;
        ptrdiff_t first_mod = 0;
        vector<string>::const_iterator i;
        for (i = hunk.begin(); i != hunk.end(); i++)
          if ((*i)[0] != ' ')
            {
              first_mod = i - hunk.begin();
              break;
            }

        find_encloser(a_begin + first_mod, encloser);
        ss << " @@";

        ost << color.colorize(ss.str(), colorizer::separator);
        ost << color.colorize(encloser, colorizer::encloser);
        ost << '\n';
      }
      copy(hunk.begin(), hunk.end(), ostream_iterator<string>(ost, "\n"));
    }

  // reset hunk
  hunk.clear();
  skew += b_len - a_len;
  a_begin = pos;
  b_begin = pos + skew;
  a_len = 0;
  b_len = 0;
}

void unidiff_hunk_writer::advance_to(size_t newpos)
{
  if (a_begin + a_len + (2 * ctx) < newpos || hunk.empty())
    {
      flush_hunk(newpos);

      // insert new leading context
      for (size_t p = max(ctx, newpos) - ctx;
           p < min(a.size(), newpos); ++p)
        {
          hunk.push_back(string(" ") + a[p]);
          a_begin--; a_len++;
          b_begin--; b_len++;
        }
    }
  else
    {
      // pad intermediate context
      while(a_begin + a_len < newpos)
        {
          hunk.push_back(string(" ") + a[a_begin + a_len]);
          a_len++;
          b_len++;
        }
    }
}

struct cxtdiff_hunk_writer : public hunk_consumer
{
  // For context diffs, we have to queue up calls to insert_at/delete_at
  // until we hit an advance_to, so that we can get the tags right: an
  // unpaired insert gets a + in the left margin, an unpaired delete a -,
  // but if they are paired, they both get !.  Hence, we have both the
  // 'inserts' and 'deletes' queues of line numbers, and the 'from_file' and
  // 'to_file' queues of line strings.
  vector<size_t> inserts;
  vector<size_t> deletes;
  vector<string> from_file;
  vector<string> to_file;
  bool have_insertions;
  bool have_deletions;

  virtual void flush_hunk(size_t pos);
  virtual void advance_to(size_t newpos);
  virtual void insert_at(size_t b_pos);
  virtual void delete_at(size_t a_pos);
  void flush_pending_mods();
  virtual ~cxtdiff_hunk_writer() {}
  cxtdiff_hunk_writer(vector<string> const & a,
                      vector<string> const & b,
                      size_t ctx,
                      ostream & ost,
                      string const & encloser_pattern,
                      colorizer const & colorizer)
  : hunk_consumer(a, b, ctx, ost, encloser_pattern, colorizer),
    have_insertions(false), have_deletions(false)
  {}
};

void cxtdiff_hunk_writer::insert_at(size_t b_pos)
{
  inserts.push_back(b_pos);
  have_insertions = true;
}

void cxtdiff_hunk_writer::delete_at(size_t a_pos)
{
  deletes.push_back(a_pos);
  have_deletions = true;
}

void cxtdiff_hunk_writer::flush_hunk(size_t pos)
{
  flush_pending_mods();

  if (have_deletions || have_insertions)
    {
      // insert trailing context
      size_t ctx_start = a_begin + a_len;
      for (size_t i = 0; (i < ctx) && (ctx_start + i < a.size()); ++i)
        {
          from_file.push_back(string("  ") + a[ctx_start + i]);
          a_len++;
        }

      ctx_start = b_begin + b_len;
      for (size_t i = 0; (i < ctx) && (ctx_start + i < b.size()); ++i)
        {
          to_file.push_back(string("  ") + b[ctx_start + i]);
          b_len++;
        }

      {
        string encloser;
        ptrdiff_t first_insert = b_len;
        ptrdiff_t first_delete = a_len;
        vector<string>::const_iterator i;

        if (have_deletions)
          for (i = from_file.begin(); i != from_file.end(); i++)
            if ((*i)[0] != ' ')
              {
                first_delete = i - from_file.begin();
                break;
              }
        if (have_insertions)
          for (i = to_file.begin(); i != to_file.end(); i++)
            if ((*i)[0] != ' ')
              {
                first_insert = i - to_file.begin();
                break;
              }

        find_encloser(a_begin + min(first_insert, first_delete),
                      encloser);

        ost << color.colorize("***************", colorizer::separator)
            << color.colorize(encloser, colorizer::encloser) << '\n';
      }

      ost << "*** " << (a_begin + 1) << ',' << (a_begin + a_len) << " ****\n";
      if (have_deletions)
        copy(from_file.begin(), from_file.end(), ostream_iterator<string>(ost, "\n"));

      ost << "--- " << (b_begin + 1) << ',' << (b_begin + b_len) << " ----\n";
      if (have_insertions)
        copy(to_file.begin(), to_file.end(), ostream_iterator<string>(ost, "\n"));
    }

  // reset hunk
  to_file.clear();
  from_file.clear();
  have_insertions = false;
  have_deletions = false;
  skew += b_len - a_len;
  a_begin = pos;
  b_begin = pos + skew;
  a_len = 0;
  b_len = 0;
}

void cxtdiff_hunk_writer::flush_pending_mods()
{
  // nothing to flush?
  if (inserts.empty() && deletes.empty())
    return;

  string prefix;

  // if we have just insertions to flush, prefix them with "+"; if
  // just deletions, prefix with "-"; if both, prefix with "!"
  colorizer::purpose p = colorizer::normal;
  if (inserts.empty() && !deletes.empty())
  {
    prefix = "-";
    p = colorizer::remove;
  }
  else if (deletes.empty() && !inserts.empty())
  {
    prefix = "+";
    p = colorizer::add;
  }
  else
  {
    prefix = "!";
    p = colorizer::change;
  }

  for (vector<size_t>::const_iterator i = deletes.begin();
       i != deletes.end(); ++i)
    {
      from_file.push_back(color.colorize(prefix + string(" ") + a[*i], p));
      a_len++;
    }
  for (vector<size_t>::const_iterator i = inserts.begin();
       i != inserts.end(); ++i)
    {
      to_file.push_back(color.colorize(prefix + string(" ") + b[*i], p));
      b_len++;
    }

  // clear pending mods
  inserts.clear();
  deletes.clear();
}

void cxtdiff_hunk_writer::advance_to(size_t newpos)
{
  // We must first flush out pending mods because otherwise our calculation
  // of whether we need to generate a new hunk header will be way off.
  // It is correct (i.e. consistent with diff(1)) to reset the +/-/!
  // generation algorithm between sub-components of a single hunk.
  flush_pending_mods();

  if (a_begin + a_len + (2 * ctx) < newpos)
    {
      flush_hunk(newpos);

      // insert new leading context
      if (newpos - ctx < a.size())
        {
          for (size_t i = ctx; i > 0; --i)
            {
              // The original test was (newpos - i < 0), but since newpos
              // is size_t (unsigned), it will never go negative.  Testing
              // that newpos is smaller than i is the same test, really.
              if (newpos < i)
                continue;

              // note that context diffs prefix common text with two
              // spaces, whereas unified diffs use a single space
              from_file.push_back(string("  ") + a[newpos - i]);
              to_file.push_back(string("  ") + a[newpos - i]);
              a_begin--; a_len++;
              b_begin--; b_len++;
            }
        }
    }
  else
    // pad intermediate context
    while (a_begin + a_len < newpos)
      {
        from_file.push_back(string("  ") + a[a_begin + a_len]);
        to_file.push_back(string("  ") + a[a_begin + a_len]);
        a_len++;
        b_len++;
      }
}

void
make_diff(string const & filename1,
          string const & filename2,
          file_id const & id1,
          file_id const & id2,
          data const & data1,
          data const & data2,
          bool is_manual_merge,
          ostream & ost,
          diff_type type,
          string const & pattern,
          colorizer const & color)
{
  if (is_manual_merge || guess_binary(data1()) || guess_binary(data2()))
    {
      // If a file has been removed, filename2 will be "/dev/null".
      // It doesn't make sense to output that.
      if (filename2 == "/dev/null")
        ost << color.colorize(string("# ") + filename1 + " is binary",
                              colorizer::comment) << "\n";
      else
        ost << color.colorize(string("# ") + filename2 + " is binary",
                              colorizer::comment) << "\n";
      return;
    }

  vector<string> lines1, lines2;
  split_into_lines(data1(), lines1, split_flags::diff_compat);
  split_into_lines(data2(), lines2, split_flags::diff_compat);

  vector<long, QA(long)> left_interned;
  vector<long, QA(long)> right_interned;
  vector<long, QA(long)> lcs;

  interner<long> in;

  left_interned.reserve(lines1.size());
  for (vector<string>::const_iterator i = lines1.begin();
       i != lines1.end(); ++i)
    left_interned.push_back(in.intern(*i));

  right_interned.reserve(lines2.size());
  for (vector<string>::const_iterator i = lines2.begin();
       i != lines2.end(); ++i)
    right_interned.push_back(in.intern(*i));

  lcs.reserve(min(lines1.size(),lines2.size()));
  longest_common_subsequence(left_interned.begin(), left_interned.end(),
                             right_interned.begin(), right_interned.end(),
                             back_inserter(lcs));

  // The existence of various hacky diff parsers in the world somewhat
  // constrains what output we can use.  Here are some notes on how various
  // tools interpret the header lines of a diff file:
  //
  // interdiff/filterdiff (patchutils):
  //   Attempt to parse a timestamp after each whitespace.  If they succeed,
  //   then they take the filename as everything up to the whitespace they
  //   succeeded at, and the timestamp as everything after.  If they fail,
  //   then they take the filename to be everything up to the first
  //   whitespace.  Have hardcoded that /dev/null and timestamps at the
  //   epoch (in any timezone) indicate a file that did not exist.
  //
  //   filterdiff filters on the first filename line.  interdiff matches on
  //   the first filename line.
  // PatchReader perl library (used by Bugzilla):
  //   Takes the filename to be everything up to the first tab; requires
  //   that there be a tab.  Determines the filename based on the first
  //   filename line.
  // diffstat:
  //   Can handle pretty much everything; tries to read up to the first tab
  //   to get the filename.  Knows that "/dev/null", "", and anything
  //   beginning "/tmp/" are meaningless.  Uses the second filename line.
  // patch:
  //   If there is a tab, considers everything up to that tab to be the
  //   filename.  If there is not a tab, considers everything up to the
  //   first whitespace to be the filename.
  //
  //   Contains comment: 'If the [file]name is "/dev/null", ignore the name
  //   and mark the file as being nonexistent.  The name "/dev/null" appears
  //   in patches regardless of how NULL_DEVICE is spelled.'  Also detects
  //   timestamps at the epoch as indicating that a file does not exist.
  //
  //   Uses the first filename line as the target, unless it is /dev/null or
  //   has an epoch timestamp in which case it uses the second.
  // trac:
  //   Anything up to the first whitespace, or end of line, is considered
  //   filename.  Does not care about timestamp.  Uses the shorter of the
  //   two filenames as the filename (!).
  //
  // Conclusions:
  //   -- You must have a tab, both to prevent PatchReader blowing up, and
  //      to make it possible to have filenames with spaces in them.
  //      (Filenames with tabs in them are always impossible to properly
  //      express; FIXME what should be done if one occurs?)
  //   -- What comes after that tab matters not at all, though it probably
  //      shouldn't look like a timestamp, or have any trailing part that
  //      looks like a timestamp, unless it really is a timestamp.  Simply
  //      having a trailing tab should work fine.
  //   -- If you need to express that some file does not exist, you should
  //      use /dev/null as the path.  patch(1) goes so far as to claim that
  //      this is part of the diff format definition.
  //   -- If you want your patches to actually _work_ with patch(1), then
  //      renames are basically hopeless (you can do them by hand _after_
  //      running patch), adds work so long as the first line says either
  //      the new file's name or "/dev/null", nothing else, and deletes work
  //      if the new file name is "/dev/null", nothing else.
  switch (type)
    {
      case unified_diff:
      {
        ost << color.colorize(string("--- ") + filename1,
                              colorizer::remove)
            << '\t' << id1 << '\n';
        ost << color.colorize(string("+++ ") + filename2,
                              colorizer::add)
            << '\t' << id2 << '\n';

        unidiff_hunk_writer hunks(lines1, lines2, 3, ost, pattern, color);
        walk_hunk_consumer(lcs, left_interned, right_interned, hunks);
        break;
      }
      case context_diff:
      {
        ost << color.colorize(string("*** ") + filename1,
                              colorizer::remove)
            << '\t' << id1 << '\n';
        ost << color.colorize(string("--- ") + filename2,
                              colorizer::add)
            << '\t' << id2 << '\n';

        cxtdiff_hunk_writer hunks(lines1, lines2, 3, ost, pattern, color);
        walk_hunk_consumer(lcs, left_interned, right_interned, hunks);
        break;
      }
      default:
      {
        // should never reach this; the external_diff type is not
        // handled by this function.
        I(false);
      }
    }
}


// Local Variables:
// mode: C++
// fill-column: 76
// c-file-style: "gnu"
// indent-tabs-mode: nil
// End:
// vim: et:sw=2:sts=2:ts=2:cino=>2s,{s,\:s,+s,t0,g0,^-2,e-2,n-2,p2s,(0,=s:<|MERGE_RESOLUTION|>--- conflicted
+++ resolved
@@ -61,14 +61,9 @@
                 vector<string> const & b,
                 size_t ctx,
                 ostream & ost,
-<<<<<<< HEAD
-                string const & encloser_pattern)
-    : a(a), b(b), ctx(ctx), ost(ost),
-=======
                 string const & encloser_pattern,
                 colorizer const & color)
-    : a(a), b(b), ctx(ctx), ost(ost), encloser_re(0),
->>>>>>> 68ec6036
+    : a(a), b(b), ctx(ctx), ost(ost),
       a_begin(0), b_begin(0), a_len(0), b_len(0), skew(0),
       encloser_last_match(a.rend()), encloser_last_search(a.rend()),
       color(color)
