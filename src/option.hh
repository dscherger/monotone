// Copyright (C) 2006 Timothy Brownawell <tbrownaw@gmail.com>
//
// This program is made available under the GNU GPL version 2.0 or
// greater. See the accompanying file COPYING for details.
//
// This program is distributed WITHOUT ANY WARRANTY; without even the
// implied warranty of MERCHANTABILITY or FITNESS FOR A PARTICULAR
// PURPOSE.

#ifndef __OPTION_HH__
#define __OPTION_HH__

/*
 * Infrastructure for parsing options.
 *
 * This can be used on its own with concrete_option_set::operator()(), or
 * used with something like options.{cc,hh} and option_set. The former is
 * very simple to do, while the latter should allow slightly better code
 * structure for more involved uses.
 */

#include <stdexcept>
#include <map>
#include <set>
<<<<<<< HEAD
#include <algorithm>
=======
#include <functional>
>>>>>>> 8f0fa953
#include "vector.hh"

#include "lexical_cast.hh"

#include "sanity.hh"
#include "vocab.hh"

// The types to represent the command line's parameters.
class arg_type : public utf8 {
public:
  explicit arg_type(void) : utf8() {}
  arg_type(std::string const & s, origin::type f) : utf8(s, f) {}
  explicit arg_type(utf8 const & u) : utf8(u) {}
};
template <>
inline void dump(arg_type const & a, std::string & out) { out = a(); }
typedef std::vector< arg_type > args_vector;

namespace option {
  // Base for errors thrown by this code.
  struct option_error : public std::invalid_argument
  {
    option_error(std::string const & str);
  };
  struct unknown_option : public option_error
  {
    unknown_option(std::string const & opt);
  };
  struct missing_arg : public option_error
  {
    missing_arg(std::string const & opt);
  };
  // -ofoo or --opt=foo when the option doesn't take an argument
  struct extra_arg : public option_error
  {
    extra_arg(std::string const & opt);
  };
  // thrown by from_command_line when setting an option fails
  // by either boost::bad_lexical_cast or bad_arg_internal
  struct bad_arg : public option_error
  {
    bad_arg(std::string const & opt, arg_type const & arg);
    bad_arg(std::string const & opt,
            arg_type const & arg,
            std::string const & reason);
  };
  // from_command_line() catches this and boost::bad_lexical_cast
  // and converts them to bad_arg exceptions
  struct bad_arg_internal
  {
    std::string reason;
    bad_arg_internal(std::string const & str = "");
  };

  // Split a "long,s/cancel" option name into long and short names.
  void splitname(char const * from, std::string & name, std::string & n, std::string & cancelname);

  // An option that can be set and reset.
  struct concrete_option
  {
    char const * description;
    std::string longname;
    std::string shortname;
    std::string cancelname;
    bool has_arg;
    std::function<void (std::string)> setter;
    std::function<void ()> resetter;
    bool hidden;
    char const * deprecated;

    concrete_option();
    concrete_option(char const * names,
                    char const * desc,
                    bool arg,
                    std::function<void (std::string)> set,
                    std::function<void ()> reset,
                    bool hide = false,
                    char const * deprecate = 0);

    bool operator<(concrete_option const & other) const;
  };

  // A group of options, which can be set from a command line
  // and can produce a usage string.
  struct concrete_option_set
  {
    std::set<concrete_option> options;
    concrete_option_set();
    concrete_option_set(std::set<concrete_option> const & other);
    concrete_option_set(concrete_option const & opt);

    // for building a concrete_option_set directly (as done in unit_tests.cc),
    // rather than using intermediate machinery like in options*
    concrete_option_set &
    operator()(char const * names,
               char const * desc,
               std::function<void ()> set,
               std::function<void ()> reset = 0,
               bool hide = false,
               char const * deprecate = 0);
    concrete_option_set &
    operator()(char const * names,
               char const * desc,
               std::function<void (std::string)> set,
               std::function<void ()> reset = 0,
               bool hide = false,
               char const * deprecate = 0);

    concrete_option_set operator | (concrete_option_set const & other) const;
    void reset() const;
    void get_usage_strings(std::vector<std::string> & names,
                           std::vector<std::string> & descriptions,
                           unsigned int & maxnamelen,
                           bool show_hidden
                           /*no way to see deprecated*/) const;

    enum preparse_flag { no_preparse, preparse };
    void from_command_line(args_vector & args,
                           preparse_flag pf = no_preparse);
    // Does not allow --xargs
    void from_command_line(int argc,
                           char const * const * argv);
    typedef std::pair<std::string, std::string> key_value_pair;
    typedef std::vector<key_value_pair> key_value_list;
    // Does not allow --xargs
    void from_key_value_pairs(key_value_list const & keyvals);
  };
  concrete_option_set
  operator | (concrete_option const & a, concrete_option const & b);

  // used by the setter() functions below
  template<typename T>
  struct setter_class
  {
    T & item;
    setter_class(T & i)
      : item(i)
    {}
    void operator()(std::string s)
    {
      item = boost::lexical_cast<T>(s);
    }
  };
  template<>
  struct setter_class<bool>
  {
    bool & item;
    setter_class(bool & i)
      : item(i)
    {}
    void operator()()
    {
      item = true;
    }
  };
  template<typename T>
  struct setter_class<std::vector<T> >
  {
    std::vector<T> & items;
    setter_class(std::vector<T> & i)
      : items(i)
    {}
    void operator()(std::string s)
    {
      items.push_back(boost::lexical_cast<T>(s));
    }
  };
  template<typename T>
  struct resetter_class
  {
    T & item;
    T value;
    resetter_class(T & i, T const & v)
      : item(i), value(v)
    {}
    void operator()()
    {
      item = value;
    }
  };

  // convenience functions to generate a setter for a var
  template<typename T> inline
  std::function<void(std::string)> setter(T & item)
  {
    return setter_class<T>(item);
  }
  inline std::function<void()> setter(bool & item)
  {
    return setter_class<bool>(item);
  }
  // convenience function to generate a resetter for a var
  template<typename T> inline
  std::function<void()> resetter(T & item, T const & value = T())
  {
    return resetter_class<T>(item, value);
  }

  // because std::bind1st can't handle producing a nullary functor
  template<typename T>
  struct binder_only
  {
    T * obj;
    std::function<void(T*)> fun;
    binder_only(std::function<void(T*)> const & f, T * o)
      : obj(o), fun(f)
      {}
    void operator()()
    {
      fun(obj);
    }
  };

  // Options that need to be attached to some other object
  // in order for set and reset to be meaningful.
  template<typename T>
  struct option
  {
    char const * description;
    char const * names;
    bool has_arg;
    std::function<void (T*, std::string)> setter;
    std::function<void (T*)> resetter;
    bool hidden;
    char const * deprecated;

    option(char const * name,
           char const * desc,
           bool arg,
           void(T::*set)(std::string),
           void(T::*reset)(),
           bool hide,
           char const * deprecate)
    {
      I((name && name[0]) || (desc && desc[0]));
      description = desc;
      names = name;
      has_arg = arg;
      setter = set;
      resetter = reset;
      hidden = hide;
      deprecated = deprecate;
    }

    concrete_option instantiate(T * obj) const
    {
      concrete_option out;
      out.description = description;
      splitname(names, out.longname, out.shortname, out.cancelname);
      out.has_arg = has_arg;

      if (setter)
        out.setter = std::bind1st(setter, obj);
      if (resetter)
        out.resetter = binder_only<T>(resetter, obj);

      out.hidden = hidden;
      out.deprecated = deprecated;

      return out;
    }

    bool operator<(option const & other) const
    {
      if (names != other.names)
        return names < other.names;
      return description < other.description;
    }
  };

  // A group of unattached options, which can be given an object
  // to attach themselves to.
  template<typename T>
  struct option_set
  {
    std::set<option<T> > options;
    option_set(){}
    option_set(option_set<T> const & other)
      : options(other.options)
    {}
    option_set(option<T> const & opt)
    {
      options.insert(opt);
    }

    option_set(char const * name,
               char const * desc,
               bool arg,
               void(T::*set)(std::string),
               void(T::*reset)(),
               bool hidden = false,
               char const * deprecated = 0)
    {
      options.insert(option<T>(name, desc, arg, set, reset, hidden, deprecated));
    }
    concrete_option_set instantiate(T * obj) const
    {
      std::set<concrete_option> out;
      for (typename std::set<option<T> >::const_iterator i = options.begin();
           i != options.end(); ++i)
        out.insert(i->instantiate(obj));
      return out;
    }
    option_set<T> operator | (option_set<T> const & other) const
    {
      option_set<T> combined;
      std::set_union(options.begin(), options.end(),
                     other.options.begin(), other.options.end(),
                     std::inserter(combined.options, combined.options.begin()));
      return combined;
    }
    option_set<T> operator - (option_set<T> const & other) const
    {
      option_set<T> combined;
      std::set_difference(options.begin(), options.end(),
                          other.options.begin(), other.options.end(),
                          std::inserter(combined.options,
                                        combined.options.begin()));
      return combined;
    }
    bool empty() const {return options.empty();}
  };
  template<typename T>
  option_set<T>
  operator | (option<T> const & a, option<T> const & b)
  {
    return option_set<T>(a) | b;
  }

}


#endif

// Local Variables:
// mode: C++
// fill-column: 76
// c-file-style: "gnu"
// indent-tabs-mode: nil
// End:
// vim: et:sw=2:sts=2:ts=2:cino=>2s,{s,\:s,+s,t0,g0,^-2,e-2,n-2,p2s,(0,=s:<|MERGE_RESOLUTION|>--- conflicted
+++ resolved
@@ -22,11 +22,8 @@
 #include <stdexcept>
 #include <map>
 #include <set>
-<<<<<<< HEAD
 #include <algorithm>
-=======
 #include <functional>
->>>>>>> 8f0fa953
 #include "vector.hh"
 
 #include "lexical_cast.hh"
