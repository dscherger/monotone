// Copyright (C) 2010 Stephen Leake <stephen_leake@stephe-leake.org>
// Copyright (C) 2002 Graydon Hoare <graydon@pobox.com>
//
// This program is made available under the GNU GPL version 2.0 or
// greater. See the accompanying file COPYING for details.
//
// This program is distributed WITHOUT ANY WARRANTY; without even the
// implied warranty of MERCHANTABILITY or FITNESS FOR A PARTICULAR
// PURPOSE.

#include "base.hh"
#include <algorithm>
#include <deque>
#include <fstream>
#include <iterator>
#include <list>
#include <numeric>
#include <set>
#include <sstream>
#include "vector.hh"

#include <string.h>
#include <boost/bind.hpp>
#include <boost/shared_ptr.hpp>
#include <boost/tuple/tuple.hpp>
#include <boost/tuple/tuple_comparison.hpp>

#include <botan/botan.h>
#include <botan/rsa.h>
#include <botan/pem.h>
#include <botan/look_pk.h>
#include "lazy_rng.hh"

#include <sqlite3.h>

#include "lexical_cast.hh"

#include "app_state.hh"
#include "cert.hh"
#include "project.hh"
#include "cleanup.hh"
#include "constants.hh"
#include "dates.hh"
#include "database.hh"
#include "hash_map.hh"
#include "keys.hh"
#include "platform-wrapped.hh"
#include "revision.hh"
#include "safe_map.hh"
#include "sanity.hh"
#include "migration.hh"
#include "simplestring_xform.hh"
#include "transforms.hh"
#include "ui.hh" // tickers
#include "vocab.hh"
#include "vocab_cast.hh"
#include "xdelta.hh"
#include "epoch.hh"
#include "graph.hh"
#include "roster.hh"
#include "roster_delta.hh"
#include "rev_height.hh"
#include "vocab_hash.hh"
#include "globish.hh"
#include "work.hh"
#include "lua_hooks.hh"
#include "outdated_indicator.hh"
#include "lru_writeback_cache.hh"
#include "char_classifiers.hh"

// defined in schema.c, generated from schema.sql:
extern char const schema_constant[];

// this file defines a public, typed interface to the database.
// the database class encapsulates all knowledge about sqlite,
// the schema, and all SQL statements used to access the schema.
//
// see file schema.sql for the text of the schema.

using std::deque;
using std::istream;
using std::make_pair;
using std::map;
using std::multimap;
using std::ostream;
using std::pair;
using std::remove_if;
using std::set;
using std::sort;
using std::string;
using std::vector;
using std::accumulate;

using boost::shared_ptr;
using boost::shared_dynamic_cast;
using boost::lexical_cast;
using boost::get;
using boost::tuple;
using boost::lexical_cast;

using Botan::PK_Encryptor;
using Botan::PK_Verifier;
using Botan::SecureVector;
using Botan::X509_PublicKey;
using Botan::RSA_PublicKey;
using Botan::get_pk_encryptor;

int const one_row = 1;
int const one_col = 1;
int const any_rows = -1;
int const any_cols = -1;

namespace
{
  struct query_param
  {
    enum arg_type { text, blob, int64 };
    arg_type type;
    string string_data;
    u64 int_data;
  };

  query_param
  text(string const & txt)
  {
    MM(txt);
    for (string::const_iterator i = txt.begin();
         i != txt.end(); ++i)
      {
        I(*i >= 10 && *i < 127);
      }
    query_param q = {
      query_param::text,
      txt,
      0,
    };
    return q;
  }

  query_param
  blob(string const & blb)
  {
    query_param q = {
      query_param::blob,
      blb,
      0,
    };
    return q;
  }

  query_param
  int64(u64 const & num)
  {
    query_param q = {
      query_param::int64,
      "",
      num,
    };
    return q;
  }

  struct query
  {
    explicit query(string const & cmd)
      : sql_cmd(cmd)
    {}

    query()
    {}

    query & operator %(query_param const & qp)
    {
      args.push_back(qp);
      return *this;
    }

    vector<query_param> args;
    string sql_cmd;
  };

  typedef vector< vector<string> > results;

  struct statement
  {
    statement() : count(0), stmt(0, sqlite3_finalize) {}
    int count;
    cleanup_ptr<sqlite3_stmt*, int> stmt;
  };

  struct roster_size_estimator
  {
    unsigned long operator() (cached_roster const & cr)
    {
      I(cr.first);
      I(cr.second);
      // do estimate using a totally made up multiplier, probably wildly off
      return (cr.first->all_nodes().size()
              * constants::db_estimated_roster_node_sz);
    }
  };

  struct datasz
  {
    unsigned long operator()(data const & t) { return t().size(); }
  };

  enum open_mode { normal_mode = 0,
                   schema_bypass_mode,
                   format_bypass_mode,
                   cache_bypass_mode };

  typedef hashmap::hash_map<revision_id, set<revision_id> > parent_id_map;
  typedef hashmap::hash_map<revision_id, rev_height> height_map;

  typedef hashmap::hash_map<key_id,
                            pair<shared_ptr<Botan::PK_Verifier>,
                                 shared_ptr<Botan::RSA_PublicKey> >
                            > verifier_cache;

} // anonymous namespace

class database_impl
{
  friend class database;

  // for scoped_ptr's sake
public:
  explicit database_impl(system_path const & f, db_type t,
                         system_path const & roster_cache_performance_log);
  ~database_impl();

private:

  //
  // --== Opening the database and schema checking ==--
  //
  system_path filename;
  db_type type;
  struct sqlite3 * __sql;

  void install_functions();
  struct sqlite3 * sql(enum open_mode mode = normal_mode);

  void check_filename();
  void check_db_exists();
  void check_db_nonexistent();
  void open();
  void close();
  void check_format();
  void check_caches();

  bool table_has_data(string const & name);

  //
  // --== Basic SQL interface and statement caching ==--
  //
  map<string, statement> statement_cache;

  void fetch(results & res,
             int const want_cols, int const want_rows,
             query const & q);
  void execute(query const & q);

  bool table_has_entry(id const & key, string const & column,
                       string const & table);

  //
  // --== Generic database metadata gathering ==--
  //
  string count(string const & table);
  string space(string const & table,
                    string const & concatenated_columns,
                    u64 & total);
  unsigned int page_size();
  unsigned int cache_size();

  //
  // --== Transactions ==--
  //
  int transaction_level;
  bool transaction_exclusive;
  void begin_transaction(bool exclusive);
  void commit_transaction();
  void rollback_transaction();
  friend class conditional_transaction_guard;

  struct roster_writeback_manager
  {
    database_impl & imp;
    roster_writeback_manager(database_impl & imp) : imp(imp) {}
    void writeout(revision_id const &, cached_roster const &);
  };
  LRUWritebackCache<revision_id, cached_roster,
                    roster_size_estimator, roster_writeback_manager>
    roster_cache;

  bool have_delayed_file(file_id const & id);
  void load_delayed_file(file_id const & id, file_data & dat);
  void cancel_delayed_file(file_id const & id);
  void drop_or_cancel_file(file_id const & id);
  void schedule_delayed_file(file_id const & id, file_data const & dat);

  map<file_id, file_data> delayed_files;
  size_t delayed_writes_size;

  void flush_delayed_writes();
  void clear_delayed_writes();
  void write_delayed_file(file_id const & new_id,
                          file_data const & dat);

  void write_delayed_roster(revision_id const & new_id,
                            roster_t const & roster,
                            marking_map const & marking);

  //
  // --== Reading/writing delta-compressed objects ==--
  //

  // "do we have any entry for 'ident' that is a base version"
  bool roster_base_stored(revision_id const & ident);
  bool roster_base_available(revision_id const & ident);

  // "do we have any entry for 'ident' that is a delta"
  bool delta_exists(file_id const & ident,
                    file_id const & base,
                    string const & table);

  bool file_or_manifest_base_exists(id const & ident,
                                    std::string const & table);

  void get_file_or_manifest_base_unchecked(id const & new_id,
                                           data & dat,
                                           string const & table);
  void get_file_or_manifest_delta_unchecked(id const & ident,
                                            id const & base,
                                            delta & del,
                                            string const & table);
  void get_roster_base(revision_id const & ident,
                       roster_t & roster, marking_map & marking);
  void get_roster_delta(id const & ident,
                        id const & base,
                        roster_delta & del);

  friend struct file_and_manifest_reconstruction_graph;
  friend struct roster_reconstruction_graph;

  LRUWritebackCache<id, data, datasz> vcache;

  void get_version(id const & ident,
                   data & dat,
                   string const & data_table,
                   string const & delta_table);

  void drop(id const & base,
            string const & table);

  void put_file_delta(file_id const & ident,
                      file_id const & base,
                      file_delta const & del);

  void put_file_size(file_id const & ident,
                     file_data const & data);

  void put_roster_delta(revision_id const & ident,
                        revision_id const & base,
                        roster_delta const & del);

  //
  // --== The ancestry graph ==--
  //
  void get_ids(string const & table, set<id> & ids);

  //
  // --== Rosters ==--
  //
  struct extractor;
  struct file_content_extractor;
  struct markings_extractor;
  void extract_from_deltas(revision_id const & id, extractor & x);

  height_map height_cache;
  parent_id_map parent_cache;

  //
  // --== Keys ==--
  //
  void get_keys(string const & table, vector<key_name> & keys);

  // cache of verifiers for public keys
  verifier_cache verifiers;

  //
  // --== Certs ==--
  //
  // note: this section is ridiculous. please do something about it.
  bool cert_exists(cert const & t,
                   string const & table);
  void put_cert(cert const & t, string const & table);
  void results_to_certs(results const & res,
                        vector<cert> & certs);
  void results_to_certs(results const & res,
                        vector<pair<id, cert> > & certs);
  void oldstyle_results_to_certs(results const & res,
                                 vector<cert> & certs);

  void get_certs(vector<cert> & certs,
                 string const & table);

  void get_oldstyle_certs(id const & ident,
                          vector<cert> & certs,
                          string const & table);

  void get_certs(id const & ident,
                 vector<cert> & certs,
                 string const & table);

  void get_certs(cert_name const & name,
                 vector<cert> & certs,
                 string const & table);

  void get_oldstyle_certs(cert_name const & name,
                          vector<cert> & certs,
                          string const & table);

  void get_certs(id const & ident,
                 cert_name const & name,
                 vector<cert> & certs,
                 string const & table);

  void get_certs(id const & ident,
                 cert_name const & name,
                 cert_value const & val,
                 vector<cert> & certs,
                 string const & table);

  void get_certs(cert_name const & name,
                 cert_value const & val,
                 vector<pair<id, cert> > & certs,
                 string const & table);

  outdated_indicator_factory cert_stamper;

  void add_prefix_matching_constraint(string const & colname,
                                      string const & prefix,
                                      query & q);
};

#ifdef SUPPORT_SQLITE_BEFORE_3003014
// SQLite versions up to and including 3.3.12 didn't have the hex() function
void
sqlite3_hex_fn(sqlite3_context *f, int nargs, sqlite3_value **args)
{
  if (nargs != 1)
    {
      sqlite3_result_error(f, "need exactly 1 arg to hex()", -1);
      return;
    }
  string decoded;

  // This operation may throw (un)recoverable_failure.  We must intercept that
  // and turn it into a call to sqlite3_result_error, or rollback will fail.
  try
    {
      decoded = encode_hexenc(reinterpret_cast<char const *>(
        sqlite3_value_text(args[0])), origin::database);
    }
  catch (recoverable_failure & e)
    {
      sqlite3_result_error(f, e.what(), -1);
      return;
    }
  catch (unrecoverable_failure & e)
    {
      sqlite3_result_error(f, e.what(), -1);
      return;
    }

  sqlite3_result_blob(f, decoded.data(), decoded.size(), SQLITE_TRANSIENT);
}
#endif

database_impl::database_impl(system_path const & f, db_type t,
                             system_path const & roster_cache_performance_log) :
  filename(f),
  type(t),
  __sql(NULL),
  transaction_level(0),
  roster_cache(constants::db_roster_cache_sz,
               constants::db_roster_cache_min_count,
               roster_writeback_manager(*this),
               roster_cache_performance_log.as_external()),
  delayed_writes_size(0),
  vcache(constants::db_version_cache_sz, 1)
{}

database_impl::~database_impl()
{
  L(FL("statement cache statistics"));
  L(FL("prepared %d statements") % statement_cache.size());

  for (map<string, statement>::const_iterator i = statement_cache.begin();
       i != statement_cache.end(); ++i)
    L(FL("%d executions of %s") % i->second.count % i->first);
  // trigger destructors to finalize cached statements
  statement_cache.clear();

  if (__sql)
    close();
}

database_cache database::dbcache;

database::database(app_state & app, database::dboptions d)
  : opts(app.opts), lua(app.lua), dbopts(d)
{
  init();
}

database::database(options const & o, lua_hooks & l, database::dboptions d)
  : opts(o), lua(l), dbopts(d)
{
  init();
}

void
database::init()
{
  database_path_helper helper(lua);
  system_path dbpath;
  helper.get_database_path(opts, dbpath, dbopts);

  // FIXME: for all :memory: databases an empty path is returned above, thus
  // all requests for a :memory: database point to the same database
  // implementation. This means we cannot use two different memory databases
  // within the same monotone process
  if (dbcache.find(dbpath) == dbcache.end())
    {
      L(FL("creating new database_impl instance for %s") % dbpath);
      dbcache.insert(make_pair(dbpath, boost::shared_ptr<database_impl>(
        new database_impl(dbpath, opts.dbname_type, opts.roster_cache_performance_log)
      )));
    }

  imp = dbcache[dbpath];
}

database::~database()
{}

void
database::reset_cache()
{
  dbcache.clear();
}

system_path
database::get_filename()
{
  return imp->filename;
}

bool
database::is_dbfile(any_path const & file)
{
  if (imp->type == memory_db)
    return false;
  system_path fn(file); // canonicalize
  bool same = (imp->filename == fn);
  if (same)
    L(FL("'%s' is the database file") % file);
  return same;
}

bool
database::database_specified()
{
  return imp->type == memory_db || !imp->filename.empty();
}

void
database::create_if_not_exists()
{
  imp->check_filename();
  if (!file_exists(imp->filename))
    {
      P(F("initializing new database '%s'") % imp->filename);
      initialize();
    }
}

void
database::check_is_not_rosterified()
{
  E(!imp->table_has_data("rosters"), origin::user,
    F("this database already contains rosters"));
}

bool
database_impl::table_has_data(string const & name)
{
  results res;
  fetch(res, one_col, any_rows, query("SELECT 1 FROM " + name + " LIMIT 1"));
  return !res.empty();
}

void
database_impl::check_format()
{
  if (table_has_data("manifests"))
    {
      // The rosters and heights tables should be empty.
      I(!table_has_data("rosters") && !table_has_data("heights"));

      // they need to either changesetify or rosterify.  which?
      if (table_has_data("revisions"))
        E(false, origin::no_fault,
          F("database '%s' contains old-style revisions.\n"
            "If you are a project leader or doing local testing:\n"
            "  see the file UPGRADE for instructions on upgrading.\n"
            "If you are not a project leader:\n"
            "  wait for a leader to migrate project data, and then\n"
            "  pull into a fresh database.\n"
            "Sorry about the inconvenience.")
          % filename);
      else
        E(false, origin::no_fault,
<<<<<<< HEAD
          F("database %s contains manifests but no revisions\n"
            "this is a very old database; it needs to be upgraded\n"
            "please see http://wiki.monotone.ca/upgradefromchangesets/\n"
            "for details")
=======
          F("database '%s' contains manifests but no revisions.\n"
            "This is a very old database; it needs to be upgraded.\n"
            "Please see 'http://wiki.monotone.ca/upgradefromchangesets/'\n"
	    "for details")
>>>>>>> d2099c73
          % filename);
    }
}

void
database_impl::check_caches()
{
  bool caches_are_filled = true;
  if (table_has_data("revisions"))
    {
      caches_are_filled = table_has_data("rosters") &&
                          table_has_data("heights");
    }
  if (table_has_data("files"))
    {
      caches_are_filled = caches_are_filled && table_has_data("file_sizes");
    }

  E(caches_are_filled, origin::no_fault,
    F("database '%s' lacks some cached data.\n"
      "Run '%s db regenerate_caches' to restore use of this database")
    % filename % prog_name);
}

static void
sqlite3_gunzip_fn(sqlite3_context *f, int nargs, sqlite3_value ** args)
{
  if (nargs != 1)
    {
      sqlite3_result_error(f, "need exactly 1 arg to gunzip()", -1);
      return;
    }
  data unpacked;
  const char *val = (const char*) sqlite3_value_blob(args[0]);
  int bytes = sqlite3_value_bytes(args[0]);
  decode_gzip(gzip<data>(string(val,val+bytes), origin::database), unpacked);
  sqlite3_result_blob(f, unpacked().c_str(), unpacked().size(), SQLITE_TRANSIENT);
}

struct sqlite3 *
database_impl::sql(enum open_mode mode)
{
  if (! __sql)
    {
      if (type == memory_db)
        {
          open();

          sqlite3_exec(__sql, schema_constant, NULL, NULL, NULL);
          assert_sqlite3_ok(__sql);

          sqlite3_exec(__sql, (FL("PRAGMA user_version = %u;")
                               % mtn_creator_code).str().c_str(), NULL, NULL, NULL);
          assert_sqlite3_ok(__sql);
        }
      else
        {
          check_filename();
          check_db_exists();
          open();

          if (mode != schema_bypass_mode)
            {
              check_sql_schema(__sql, filename);

              if (mode != format_bypass_mode)
                {
                  check_format();

                  if (mode != cache_bypass_mode)
                    check_caches();
                }
            }
        }
      install_functions();
    }

  return __sql;
}

void
database::initialize()
{
  imp->check_filename();
  imp->check_db_nonexistent();
  imp->open();

  sqlite3 *sql = imp->__sql;

  sqlite3_exec(sql, schema_constant, NULL, NULL, NULL);
  assert_sqlite3_ok(sql);

  sqlite3_exec(sql, (FL("PRAGMA user_version = %u;")
                     % mtn_creator_code).str().c_str(), NULL, NULL, NULL);
  assert_sqlite3_ok(sql);

  // make sure what we wanted is what we got
  check_sql_schema(sql, imp->filename);

  imp->close();
}

struct
dump_request
{
  dump_request() : sql(), out() {};
  struct sqlite3 *sql;
  ostream *out;
};

static void
dump_row(ostream &out, sqlite3_stmt *stmt, string const& table_name)
{
  out << FL("INSERT INTO %s VALUES(") % table_name;
  unsigned n = sqlite3_data_count(stmt);
  for (unsigned i = 0; i < n; ++i)
    {
      if (i != 0)
        out << ',';

      if (sqlite3_column_type(stmt, i) == SQLITE_BLOB)
        {
          out << "X'";
          const char *val = (const char*) sqlite3_column_blob(stmt, i);
          int bytes = sqlite3_column_bytes(stmt, i);
          out << encode_hexenc(string(val,val+bytes), origin::internal);
          out << '\'';
        }
      else
        {
          const unsigned char *val = sqlite3_column_text(stmt, i);
          if (val == NULL)
            out << "NULL";
          else
            {
              out << '\'';
              for (const unsigned char *cp = val; *cp; ++cp)
                {
                  if (*cp == '\'')
                    out << "''";
                  else
                    out << *cp;
                }
              out << '\'';
            }
        }
    }
  out << ");\n";
}

static int
dump_table_cb(void *data, int n, char **vals, char **cols)
{
  dump_request *dump = reinterpret_cast<dump_request *>(data);
  I(dump != NULL);
  I(dump->sql != NULL);
  I(vals != NULL);
  I(vals[0] != NULL);
  I(vals[1] != NULL);
  I(vals[2] != NULL);
  I(n == 3);
  I(string(vals[1]) == "table");
  *(dump->out) << vals[2] << ";\n";
  string table_name(vals[0]);
  string query = "SELECT * FROM " + table_name;
  sqlite3_stmt *stmt = 0;
  sqlite3_prepare_v2(dump->sql, query.c_str(), -1, &stmt, NULL);
  assert_sqlite3_ok(dump->sql);

  int stepresult = SQLITE_DONE;
  do
    {
      stepresult = sqlite3_step(stmt);
      I(stepresult == SQLITE_DONE || stepresult == SQLITE_ROW);
      if (stepresult == SQLITE_ROW)
        dump_row(*(dump->out), stmt, table_name);
    }
  while (stepresult == SQLITE_ROW);

  sqlite3_finalize(stmt);
  assert_sqlite3_ok(dump->sql);
  return 0;
}

static int
dump_index_cb(void *data, int n, char **vals, char **cols)
{
  dump_request *dump = reinterpret_cast<dump_request *>(data);
  I(dump != NULL);
  I(dump->sql != NULL);
  I(vals != NULL);
  I(vals[0] != NULL);
  I(vals[1] != NULL);
  I(vals[2] != NULL);
  I(n == 3);
  I(string(vals[1]) == "index");
  *(dump->out) << vals[2] << ";\n";
  return 0;
}

static int
dump_user_version_cb(void *data, int n, char **vals, char **cols)
{
  dump_request *dump = reinterpret_cast<dump_request *>(data);
  I(dump != NULL);
  I(dump->sql != NULL);
  I(vals != NULL);
  I(vals[0] != NULL);
  I(n == 1);
  *(dump->out) << "PRAGMA user_version = " << vals[0] << ";\n";
  return 0;
}

void
database::dump(ostream & out)
{
  ensure_open_for_maintenance();

  {
    transaction_guard guard(*this);
    dump_request req;
    req.out = &out;
    req.sql = imp->sql();
    out << "BEGIN EXCLUSIVE;\n";
    int res;
    res = sqlite3_exec(req.sql,
                          "SELECT name, type, sql FROM sqlite_master "
                          "WHERE type='table' AND sql NOT NULL "
                          "AND name not like 'sqlite_stat%' "
                          "ORDER BY name",
                          dump_table_cb, &req, NULL);
    assert_sqlite3_ok(req.sql);
    res = sqlite3_exec(req.sql,
                          "SELECT name, type, sql FROM sqlite_master "
                          "WHERE type='index' AND sql NOT NULL "
                          "ORDER BY name",
                          dump_index_cb, &req, NULL);
    assert_sqlite3_ok(req.sql);
    res = sqlite3_exec(req.sql,
                       "PRAGMA user_version;",
                       dump_user_version_cb, &req, NULL);
    assert_sqlite3_ok(req.sql);
    out << "COMMIT;\n";
    guard.commit();
  }
}

void
database::load(istream & in)
{
  string line;
  string sql_stmt;

  imp->check_filename();
  imp->check_db_nonexistent();
  imp->open();

  sqlite3 * sql = imp->__sql;

  // the page size can only be set before any other commands have been executed
  sqlite3_exec(sql, "PRAGMA page_size=8192", NULL, NULL, NULL);
  assert_sqlite3_ok(sql);

  while(in)
    {
      getline(in, line, ';');
      sql_stmt += line + ';';

      if (sqlite3_complete(sql_stmt.c_str()))
        {
          sqlite3_exec(sql, sql_stmt.c_str(), NULL, NULL, NULL);
          assert_sqlite3_ok(sql);
          sql_stmt.clear();
        }
    }

  assert_sqlite3_ok(sql);
}


void
database::debug(string const & sql, ostream & out)
{
  ensure_open_for_maintenance();

  results res;
  imp->fetch(res, any_cols, any_rows, query(sql));
  out << '\'' << sql << "' -> " << res.size() << " rows\n\n";
  for (size_t i = 0; i < res.size(); ++i)
    {
      for (size_t j = 0; j < res[i].size(); ++j)
        {
          if (j != 0)
            out << " | ";
          out << res[i][j];
        }
      out << '\n';
    }
}

// Subroutine of info().  This compares strings that might either be numbers
// or error messages surrounded by square brackets.  We want the longest
// number, even if there's an error message that's longer than that.
static bool longest_number(string a, string b)
{
  if(a.length() > 0 && a[0] == '[')
    return true;  // b is longer
  if(b.length() > 0 && b[0] == '[')
    return false; // a is longer

  return a.length() < b.length();
}

// Subroutine of info() and some things it calls.
// Given an informative_failure which is believed to represent an SQLite
// error, either return a string version of the error message (if it was an
// SQLite error) or rethrow the execption (if it wasn't).
static string
format_sqlite_error_for_info(recoverable_failure const & e)
{
  string err(e.what());
  string prefix = _("error: ");
  prefix.append(_("sqlite error: "));
  if (err.find(prefix) != 0)
    throw;

  err.replace(0, prefix.length(), "[");
  string::size_type nl = err.find('\n');
  if (nl != string::npos)
    err.erase(nl);

  err.append("]");
  return err;
}

// Subroutine of info().  Pretty-print the database's "creator code", which
// is a 32-bit unsigned number that we interpret as a four-character ASCII
// string, provided that all four characters are graphic.  (On disk, it's
// stored in the "user version" field of the database.)
static string
format_creator_code(u32 code)
{
  char buf[5];
  string result;

  if (code == 0)
    return _("not set");

  buf[4] = '\0';
  buf[3] = ((code & 0x000000ff) >>  0);
  buf[2] = ((code & 0x0000ff00) >>  8);
  buf[1] = ((code & 0x00ff0000) >> 16);
  buf[0] = ((code & 0xff000000) >> 24);

  if (isgraph(buf[0]) && isgraph(buf[1]) && isgraph(buf[2]) && isgraph(buf[3]))
    result = (FL("%s (0x%08x)") % buf % code).str();
  else
    result = (FL("0x%08x") % code).str();
  if (code != mtn_creator_code)
    result += _(" (not a monotone database)");
  return result;
}


void
database::info(ostream & out, bool analyze)
{
  // don't check the schema
  ensure_open_for_maintenance();

  // do a dummy query to confirm that the database file is an sqlite3
  // database.  (this doesn't happen on open() because sqlite postpones the
  // actual file open until the first access.  we can't piggyback it on the
  // query of the user version because there's a bug in sqlite 3.3.10:
  // the routine that reads meta-values from the database header does not
  // check the file format.  reported as sqlite bug #2182.)
  sqlite3_exec(imp->__sql, "SELECT 1 FROM sqlite_master LIMIT 0", 0, 0, 0);
  assert_sqlite3_ok(imp->__sql);

  u32 ccode;
  {
    results res;
    imp->fetch(res, one_col, one_row, query("PRAGMA user_version"));
    I(res.size() == 1);
    ccode = lexical_cast<u32>(res[0][0]);
  }

  vector<string> counts;
  counts.push_back(imp->count("rosters"));
  counts.push_back(imp->count("roster_deltas"));
  counts.push_back(imp->count("files"));
  counts.push_back(imp->count("file_deltas"));
  counts.push_back(imp->count("file_sizes"));
  counts.push_back(imp->count("revisions"));
  counts.push_back(imp->count("revision_ancestry"));
  counts.push_back(imp->count("revision_certs"));

  {
    results res;
    try
      {
        imp->fetch(res, one_col, any_rows,
              query("SELECT node FROM next_roster_node_number"));
        if (res.empty())
          counts.push_back("0");
        else
          {
            I(res.size() == 1);
            u64 n = lexical_cast<u64>(res[0][0]) - 1;
            counts.push_back((F("%u") % n).str());
          }
      }
    catch (recoverable_failure const & e)
      {
        counts.push_back(format_sqlite_error_for_info(e));
      }
  }

  vector<string> bytes;
  {
    u64 total = 0;
    bytes.push_back(imp->space("rosters",
                          "length(id) + length(checksum) + length(data)",
                          total));
    bytes.push_back(imp->space("roster_deltas",
                          "length(id) + length(checksum)"
                          "+ length(base) + length(delta)", total));
    bytes.push_back(imp->space("files", "length(id) + length(data)", total));
    bytes.push_back(imp->space("file_deltas",
                          "length(id) + length(base) + length(delta)", total));
    bytes.push_back(imp->space("file_sizes",
                          "length(id) + length(size)", total));
    bytes.push_back(imp->space("revisions", "length(id) + length(data)", total));
    bytes.push_back(imp->space("revision_ancestry",
                          "length(parent) + length(child)", total));
    bytes.push_back(imp->space("revision_certs",
                          "length(hash) + length(revision_id) + length(name)"
                          "+ length(value) + length(keypair_id)"
                          "+ length(signature)", total));
    bytes.push_back(imp->space("heights", "length(revision) + length(height)",
                          total));
    bytes.push_back((F("%u") % total).str());
  }

  // pad each vector's strings on the left with spaces to make them all the
  // same length
  {
    string::size_type width
      = max_element(counts.begin(), counts.end(), longest_number)->length();
    for(vector<string>::iterator i = counts.begin(); i != counts.end(); i++)
      if (width > i->length() && (*i)[0] != '[')
        i->insert(0U, width - i->length(), ' ');

    width = max_element(bytes.begin(), bytes.end(), longest_number)->length();
    for(vector<string>::iterator i = bytes.begin(); i != bytes.end(); i++)
      if (width > i->length() && (*i)[0] != '[')
        i->insert(0U, width - i->length(), ' ');
  }

  i18n_format form =
    F("creator code      : %s\n"
      "schema version    : %s\n"
      "counts:\n"
      "  full rosters    : %s\n"
      "  roster deltas   : %s\n"
      "  full files      : %s\n"
      "  file deltas     : %s\n"
      "  file sizes      : %s\n"
      "  revisions       : %s\n"
      "  ancestry edges  : %s\n"
      "  certs           : %s\n"
      "  logical files   : %s\n"
      "bytes:\n"
      "  full rosters    : %s\n"
      "  roster deltas   : %s\n"
      "  full files      : %s\n"
      "  file deltas     : %s\n"
      "  file sizes      : %s\n"
      "  revisions       : %s\n"
      "  cached ancestry : %s\n"
      "  certs           : %s\n"
      "  heights         : %s\n"
      "  total           : %s\n"
      "database:\n"
      "  page size       : %s\n"
      "  cache size      : %s"
      );

  form = form % format_creator_code(ccode);
  form = form % describe_sql_schema(imp->__sql);

  for (vector<string>::iterator i = counts.begin(); i != counts.end(); i++)
    form = form % *i;

  for (vector<string>::iterator i = bytes.begin(); i != bytes.end(); i++)
    form = form % *i;

  form = form % imp->page_size();
  form = form % imp->cache_size();

  out << form.str() << '\n'; // final newline is kept out of the translation

  // the following analyzation is only done for --verbose info
  if (!analyze)
    return;


  typedef map<revision_id, date_t> rev_date;
  rev_date rd;
  vector<cert> certs;

  L(FL("fetching revision dates"));
  imp->get_certs(date_cert_name, certs, "revision_certs");

  L(FL("analyzing revision dates"));
  rev_date::iterator d;
  for (vector<cert>::iterator i = certs.begin(); i != certs.end(); ++i)
    {
      date_t cert_date;
      try
        {
          cert_date = date_t(i->value());
        }
      catch (recoverable_failure & e)
        {
          // simply skip dates we cannot parse
          W(F("invalid date '%s' for revision %s; skipped")
            % i->value() % i->ident);
        }

      if (cert_date.valid())
        {
          if ((d = rd.find(i->ident)) == rd.end())
            rd.insert(make_pair(i->ident, cert_date));
          else
            {
              if (d->second > cert_date)
                d->second = cert_date;
            }
        }
    }

  L(FL("fetching ancestry map"));
  typedef multimap<revision_id, revision_id>::const_iterator gi;
  rev_ancestry_map graph;
  get_forward_ancestry(graph);

  L(FL("checking timestamps differences of related revisions"));
  int correct = 0,
      equal = 0,
      incorrect = 0,
      root_anc = 0,
      missing = 0;

  vector<s64> diffs;

  for (gi i = graph.begin(); i != graph.end(); ++i)
    {
      revision_id anc_rid = i->first,
                  desc_rid = i->second;

      if (null_id(anc_rid))
        {
          root_anc++;
          continue;
        }
      I(!null_id(desc_rid));

      date_t anc_date,
             desc_date;

      map<revision_id, date_t>::iterator j;
      if ((j = rd.find(anc_rid)) != rd.end())
        anc_date = j->second;

      if ((j = rd.find(desc_rid)) != rd.end())
        desc_date = j->second;

      if (anc_date.valid() && desc_date.valid())
        {
          // we only need seconds precision here
          s64 diff = (desc_date - anc_date) / 1000;
          diffs.push_back(diff);

          if (anc_date < desc_date)
            correct++;
          else if (anc_date == desc_date)
            equal++;
          else
            {
              L(FL("   rev %s -> rev %s") % anc_rid % desc_rid);
              L(FL("   but date %s ! -> %s")
                % anc_date.as_iso_8601_extended()
                % desc_date.as_iso_8601_extended());
              L(FL("   (difference: %d seconds)")
                % (anc_date - desc_date));
              incorrect++;
            }
        }
      else
        missing++;
    }

  // no information to provide in this case
  if (diffs.size() == 0)
    return;

  form =
    F("timestamp correctness between revisions:\n"
      "  correct dates   : %s edges\n"
      "  equal dates     : %s edges\n"
      "  incorrect dates : %s edges\n"
      "  based on root   : %s edges\n"
      "  missing dates   : %s edges\n"
      "\n"
      "timestamp differences between revisions:\n"
      "  mean            : %d sec\n"
      "  min             : %d sec\n"
      "  max             : %d sec\n"
      "\n"
      "  1st percentile  : %s sec\n"
      "  5th percentile  : %s sec\n"
      "  10th percentile : %s sec\n"
      "  25th percentile : %s sec\n"
      "  50th percentile : %s sec\n"
      "  75th percentile : %s sec\n"
      "  90th percentile : %s sec\n"
      "  95th percentile : %s sec\n"
      "  99th percentile : %s sec\n"
      );

  form = form % correct % equal % incorrect % root_anc % missing;

  // sort, so that we can get percentile values
  sort(diffs.begin(), diffs.end());

  // calculate mean time difference, output that, min and max
  s64 mean = accumulate(diffs.begin(), diffs.end(), 0);
  mean /= diffs.size();
  s64 median = *(diffs.begin() + diffs.size()/2);
  form = form % mean % *diffs.begin() % *diffs.rbegin()
    % *(diffs.begin() + int(diffs.size() * 0.01))
    % *(diffs.begin() + int(diffs.size() * 0.05))
    % *(diffs.begin() + int(diffs.size() * 0.10))
    % *(diffs.begin() + int(diffs.size() * 0.25))
    % *(diffs.begin() + int(diffs.size() * 0.50))
    % *(diffs.begin() + int(diffs.size() * 0.75))
    % *(diffs.begin() + int(diffs.size() * 0.90))
    % *(diffs.begin() + int(diffs.size() * 0.95))
    % *(diffs.begin() + int(diffs.size() * 0.99));

  // output the string, with some newlines out of translation
  out << '\n' << '\n' << form.str() << '\n';
}

void
database::version(ostream & out)
{
  ensure_open_for_maintenance();
  out << (F("database schema version: %s")
          % describe_sql_schema(imp->__sql)).str()
      << '\n';
}

void
database::migrate(key_store & keys, migration_status & mstat)
{
  ensure_open_for_maintenance();
  mstat = migrate_sql_schema(imp->__sql, keys, get_filename());
}

void
database::test_migration_step(key_store & keys, string const & schema)
{
  ensure_open_for_maintenance();
  ::test_migration_step(imp->__sql, keys, get_filename(), schema);
}

void
database::fix_bad_certs(bool drop_not_fixable)
{
  vector<key_id> all_keys;
  get_key_ids(all_keys);

  P(F("loading certs"));
  vector<pair<id, cert> > all_certs;
  {
    results res;
    query q("SELECT revision_id, name, value, keypair_id, signature, hash FROM revision_certs");
    imp->fetch(res, 6, any_rows, q);
    imp->results_to_certs(res, all_certs);
  }

  P(F("checking"));

  ticker tick_checked(_("checked"), "c", 25);
  ticker tick_bad(_("bad"), "b", 1);
  ticker tick_fixed(_("fixed"), "f", 1);
  shared_ptr<ticker> tick_dropped;
  if (drop_not_fixable)
    tick_dropped.reset(new ticker(_("dropped"), "d", 1));
  tick_checked.set_total(all_certs.size());

  int num_bad(0), num_fixed(0), num_dropped(0);

  for (vector<pair<id, cert> >::const_iterator cert_iter = all_certs.begin();
       cert_iter != all_certs.end(); ++cert_iter)
    {
      cert const & c(cert_iter->second);
      id const & certid(cert_iter->first);
      cert_status status = check_cert(c);
      ++tick_checked;
      if (status == cert_bad)
        {
          ++tick_bad;
          ++num_bad;
          bool fixed = false;
          string signable;
          c.signable_text(signable);
          for (vector<key_id>::const_iterator key_iter = all_keys.begin();
               key_iter != all_keys.end(); ++key_iter)
            {
              key_id const & keyid(*key_iter);
              if (check_signature(keyid, signable, c.sig) == cert_ok)
                {
                  key_name candidate_name;
                  rsa_pub_key junk;
                  get_pubkey(keyid, candidate_name, junk);
                  id chk_id;
                  c.hash_code(candidate_name, chk_id);
                  if (chk_id == certid)
                    {
                      imp->execute(query("UPDATE revision_certs SET keypair_id = ? WHERE hash = ?")
                                   % blob(keyid.inner()()) % blob(certid()));
                      ++tick_fixed;
                      ++num_fixed;
                      fixed = true;
                      break;
                    }
                }
            }
          if (!fixed)
            {
              if (drop_not_fixable)
                {
                  imp->execute(query("DELETE FROM revision_certs WHERE hash = ?")
                               % blob(certid()));
                  ++(*tick_dropped);
                  ++num_dropped;
                }
            }
        }
    }
  if (drop_not_fixable)
    {
      P(F("checked %d certs, found %d bad, fixed %d, dropped %d")
        % all_certs.size() % num_bad % num_fixed % num_dropped);
    }
  else
    {
      P(F("checked %d certs, found %d bad, fixed %d")
        % all_certs.size() % num_bad % num_fixed);
    }
}

void
database::ensure_open()
{
  imp->sql();
}

void
database::ensure_open_for_format_changes()
{
  imp->sql(format_bypass_mode);
}

void
database::ensure_open_for_cache_reset()
{
  imp->sql(cache_bypass_mode);
}

void
database::ensure_open_for_maintenance()
{
  imp->sql(schema_bypass_mode);
}

void
database_impl::execute(query const & query)
{
  results res;
  fetch(res, 0, 0, query);
}

void
database_impl::fetch(results & res,
                      int const want_cols,
                      int const want_rows,
                      query const & query)
{
  int nrow;
  int ncol;
  int rescode;

  res.clear();
  res.resize(0);

  map<string, statement>::iterator i = statement_cache.find(query.sql_cmd);
  if (i == statement_cache.end())
    {
      statement_cache.insert(make_pair(query.sql_cmd, statement()));
      i = statement_cache.find(query.sql_cmd);
      I(i != statement_cache.end());

      const char * tail;
      sqlite3_prepare_v2(sql(), query.sql_cmd.c_str(), -1, i->second.stmt.paddr(), &tail);
      assert_sqlite3_ok(sql());
      L(FL("prepared statement %s") % query.sql_cmd);

      // no support for multiple statements here
      E(*tail == 0, origin::internal,
        F("multiple statements in query: %s") % query.sql_cmd);
    }

  ncol = sqlite3_column_count(i->second.stmt());

  E(want_cols == any_cols || want_cols == ncol, origin::database,
    F("wanted %d columns got %d in query: %s") % want_cols % ncol % query.sql_cmd);

  // bind parameters for this execution

  int params = sqlite3_bind_parameter_count(i->second.stmt());

  // Ensure that exactly the right number of parameters were given
  I(params == int(query.args.size()));

  L(FL("binding %d parameters for %s") % params % query.sql_cmd);

  for (int param = 1; param <= params; param++)
    {
      // profiling finds this logging to be quite expensive
      if (global_sanity.debug_p())
        {
          string prefix;
          string log;

          if (query.args[param-1].type == query_param::blob)
            {
              prefix = "x";
              log = encode_hexenc(query.args[param-1].string_data, origin::internal);
            }
          else if (query.args[param-1].type == query_param::int64)
            {
              log = lexical_cast<string>(query.args[param-1].int_data);
            }
          else
            {
              log = query.args[param-1].string_data;
            }

          if (log.size() > constants::db_log_line_sz)
            log = log.substr(0, constants::db_log_line_sz - 2) + "..";

          L(FL("binding %d with value '%s'") % param % log);
        }

      switch (idx(query.args, param - 1).type)
        {
        case query_param::text:
          sqlite3_bind_text(i->second.stmt(), param,
                            idx(query.args, param - 1).string_data.c_str(), -1,
                            SQLITE_STATIC);
          break;
        case query_param::blob:
          {
            string const & data = idx(query.args, param - 1).string_data;
            sqlite3_bind_blob(i->second.stmt(), param,
                              data.data(), data.size(),
                              SQLITE_STATIC);
          }
          break;
        case query_param::int64:
          {
            u64 data = idx(query.args, param - 1).int_data;
            sqlite3_bind_int64(i->second.stmt(), param, data);
          }
          break;
        default:
          I(false);
        }

      assert_sqlite3_ok(sql());
    }

  // execute and process results

  nrow = 0;
  for (rescode = sqlite3_step(i->second.stmt()); rescode == SQLITE_ROW;
       rescode = sqlite3_step(i->second.stmt()))
    {
      vector<string> row;
      for (int col = 0; col < ncol; col++)
        {
          // We never store NULLs, so we should never see one.
          int const datatype = sqlite3_column_type(i->second.stmt(), col);
          E(datatype != SQLITE_NULL, origin::database,
            F("null result in query: %s") % query.sql_cmd);
          const char * value = (const char*)sqlite3_column_blob(i->second.stmt(), col);
          int bytes = sqlite3_column_bytes(i->second.stmt(), col);
          if (value) {
            row.push_back(string(value, value + bytes));
          } else {
            // sqlite3_column_blob() returns null for zero-length
            I(bytes == 0);
            row.push_back(string());
          }
        }
      res.push_back(row);
    }

  if (rescode != SQLITE_DONE)
    assert_sqlite3_ok(sql());

  sqlite3_reset(i->second.stmt());
  assert_sqlite3_ok(sql());

  nrow = res.size();

  i->second.count++;

  E(want_rows == any_rows || want_rows == nrow,
    origin::database,
    F("wanted %d rows got %d in query: %s") % want_rows % nrow % query.sql_cmd);
}

bool
database_impl::table_has_entry(id const & key,
                               std::string const & column,
                               std::string const & table)
{
  results res;
  query q("SELECT 1 FROM " + table + " WHERE " + column + " = ? LIMIT 1");
  fetch(res, one_col, any_rows, q % blob(key()));
  return !res.empty();
}

// general application-level logic

void
database_impl::begin_transaction(bool exclusive)
{
  if (transaction_level == 0)
    {
      I(delayed_files.empty());
      I(roster_cache.all_clean());
      if (exclusive)
        execute(query("BEGIN EXCLUSIVE"));
      else
        execute(query("BEGIN DEFERRED"));
      transaction_exclusive = exclusive;
    }
  else
    {
      // You can't start an exclusive transaction within a non-exclusive
      // transaction
      I(!exclusive || transaction_exclusive);
    }
  transaction_level++;
}


static size_t
size_delayed_file(file_id const & id, file_data const & dat)
{
  return id.inner()().size() + dat.inner()().size();
}

bool
database_impl::have_delayed_file(file_id const & id)
{
  return delayed_files.find(id) != delayed_files.end();
}

void
database_impl::load_delayed_file(file_id const & id, file_data & dat)
{
  dat = safe_get(delayed_files, id);
}

// precondition: have_delayed_file(an_id) == true
void
database_impl::cancel_delayed_file(file_id const & an_id)
{
  file_data const & dat = safe_get(delayed_files, an_id);
  size_t cancel_size = size_delayed_file(an_id, dat);
  I(cancel_size <= delayed_writes_size);
  delayed_writes_size -= cancel_size;

  safe_erase(delayed_files, an_id);
}

void
database_impl::drop_or_cancel_file(file_id const & id)
{
  if (have_delayed_file(id))
    cancel_delayed_file(id);
  else
    drop(id.inner(), "files");
}

void
database_impl::schedule_delayed_file(file_id const & an_id,
                                     file_data const & dat)
{
  if (!have_delayed_file(an_id))
    {
      safe_insert(delayed_files, make_pair(an_id, dat));
      delayed_writes_size += size_delayed_file(an_id, dat);
    }
  if (delayed_writes_size > constants::db_max_delayed_file_bytes)
    flush_delayed_writes();
}

void
database_impl::flush_delayed_writes()
{
  for (map<file_id, file_data>::const_iterator i = delayed_files.begin();
       i != delayed_files.end(); ++i)
    write_delayed_file(i->first, i->second);
  clear_delayed_writes();
}

void
database_impl::clear_delayed_writes()
{
  delayed_files.clear();
  delayed_writes_size = 0;
}

void
database_impl::roster_writeback_manager::writeout(revision_id const & id,
                                                  cached_roster const & cr)
{
  I(cr.first);
  I(cr.second);
  imp.write_delayed_roster(id, *(cr.first), *(cr.second));
}

void
database_impl::commit_transaction()
{
  if (transaction_level == 1)
    {
      flush_delayed_writes();
      roster_cache.clean_all();
      execute(query("COMMIT"));
    }
  transaction_level--;
}

void
database_impl::rollback_transaction()
{
  if (transaction_level == 1)
    {
      clear_delayed_writes();
      roster_cache.clear_and_drop_writes();
      execute(query("ROLLBACK"));
    }
  transaction_level--;
}


bool
database_impl::file_or_manifest_base_exists(id const & ident,
                                            string const & table)
{
  // just check for a delayed file, since there are no delayed manifests
  if (have_delayed_file(file_id(ident)))
    return true;
  return table_has_entry(ident, "id", table);
}

bool
database::file_or_manifest_base_exists(file_id const & ident,
                                       string const & table)
{
  return imp->file_or_manifest_base_exists(ident.inner(), table);
}

// returns true if we are currently storing (or planning to store) a
// full-text for 'ident'
bool
database_impl::roster_base_stored(revision_id const & ident)
{
  if (roster_cache.exists(ident) && roster_cache.is_dirty(ident))
    return true;
  return table_has_entry(ident.inner(), "id", "rosters");
}

// returns true if we currently have a full-text for 'ident' available
// (possibly cached).  Warning: the results of this method are invalidated
// by calling roster_cache.insert_{clean,dirty}, because they can trigger
// cache cleaning.
bool
database_impl::roster_base_available(revision_id const & ident)
{
  if (roster_cache.exists(ident))
    return true;
  return table_has_entry(ident.inner(), "id", "rosters");
}

bool
database::delta_exists(id const & ident,
                       string const & table)
{
  return imp->table_has_entry(ident, "id", table);
}

bool
database_impl::delta_exists(file_id const & ident,
                            file_id const & base,
                            string const & table)
{
  results res;
  query q("SELECT 1 FROM " + table + " WHERE id = ? and base = ? LIMIT 1");
  fetch(res, one_col, any_rows,
        q % blob(ident.inner()()) % blob(base.inner()()));
  return !res.empty();
}

string
database_impl::count(string const & table)
{
  try
    {
      results res;
      query q("SELECT COUNT(*) FROM " + table);
      fetch(res, one_col, one_row, q);
      return (F("%u") % lexical_cast<u64>(res[0][0])).str();
    }
  catch (recoverable_failure const & e)
    {
      return format_sqlite_error_for_info(e);
    }

}

string
database_impl::space(string const & table, string const & rowspace, u64 & total)
{
  try
    {
      results res;
      // SUM({empty set}) is NULL; TOTAL({empty set}) is 0.0
      query q("SELECT TOTAL(" + rowspace + ") FROM " + table);
      fetch(res, one_col, one_row, q);
      u64 bytes = static_cast<u64>(lexical_cast<double>(res[0][0]));
      total += bytes;
      return (F("%u") % bytes).str();
    }
  catch (recoverable_failure & e)
    {
      return format_sqlite_error_for_info(e);
    }
}

unsigned int
database_impl::page_size()
{
  results res;
  query q("PRAGMA page_size");
  fetch(res, one_col, one_row, q);
  return lexical_cast<unsigned int>(res[0][0]);
}

unsigned int
database_impl::cache_size()
{
  // This returns the persistent (default) cache size.  It's possible to
  // override this setting transiently at runtime by setting PRAGMA
  // cache_size.
  results res;
  query q("PRAGMA default_cache_size");
  fetch(res, one_col, one_row, q);
  return lexical_cast<unsigned int>(res[0][0]);
}

void
database_impl::get_ids(string const & table, set<id> & ids)
{
  results res;
  query q("SELECT id FROM " + table);
  fetch(res, one_col, any_rows, q);

  for (size_t i = 0; i < res.size(); ++i)
    {
      ids.insert(id(res[i][0], origin::database));
    }
}

// for files and legacy manifest support
void
database_impl::get_file_or_manifest_base_unchecked(id const & ident,
                                                   data & dat,
                                                   string const & table)
{
  if (have_delayed_file(file_id(ident)))
    {
      file_data tmp;
      load_delayed_file(file_id(ident), tmp);
      dat = tmp.inner();
      return;
    }

  results res;
  query q("SELECT data FROM " + table + " WHERE id = ?");
  fetch(res, one_col, one_row, q % blob(ident()));

  gzip<data> rdata(res[0][0], origin::database);
  data rdata_unpacked;
  decode_gzip(rdata,rdata_unpacked);

  dat = rdata_unpacked;
}

// for files and legacy manifest support
void
database_impl::get_file_or_manifest_delta_unchecked(id const & ident,
                                                    id const & base,
                                                    delta & del,
                                                    string const & table)
{
  I(ident() != "");
  I(base() != "");
  results res;
  query q("SELECT delta FROM " + table + " WHERE id = ? AND base = ?");
  fetch(res, one_col, one_row,
        q % blob(ident()) % blob(base()));

  gzip<delta> del_packed(res[0][0], origin::database);
  decode_gzip(del_packed, del);
}

void
database_impl::get_roster_base(revision_id const & ident,
                               roster_t & roster, marking_map & marking)
{
  if (roster_cache.exists(ident))
    {
      cached_roster cr;
      roster_cache.fetch(ident, cr);
      I(cr.first);
      roster = *(cr.first);
      I(cr.second);
      marking = *(cr.second);
      return;
    }
  results res;
  query q("SELECT checksum, data FROM rosters WHERE id = ?");
  fetch(res, 2, one_row, q % blob(ident.inner()()));

  id checksum(res[0][0], origin::database);
  id calculated;
  calculate_ident(data(res[0][1], origin::database), calculated);
  E(calculated == checksum, origin::database,
    F("roster does not match hash"));

  gzip<data> dat_packed(res[0][1], origin::database);
  data dat;
  decode_gzip(dat_packed, dat);
  read_roster_and_marking(roster_data(dat), roster, marking);
}

void
database_impl::get_roster_delta(id const & ident,
                                id const & base,
                                roster<delta> & del)
{
  results res;
  query q("SELECT checksum, delta FROM roster_deltas WHERE id = ? AND base = ?");
  fetch(res, 2, one_row, q % blob(ident()) % blob(base()));

  id checksum(res[0][0], origin::database);
  id calculated;
  calculate_ident(data(res[0][1], origin::database), calculated);
  E(calculated == checksum, origin::database,
    F("roster_delta does not match hash"));

  gzip<delta> del_packed(res[0][1], origin::database);
  delta tmp;
  decode_gzip(del_packed, tmp);
  del = roster<delta>(tmp);
}

void
database_impl::write_delayed_file(file_id const & ident,
                                   file_data const & dat)
{
  gzip<data> dat_packed;
  encode_gzip(dat.inner(), dat_packed);

  // ident is a hash, which we should check
  I(!null_id(ident));
  file_id tid;
  calculate_ident(dat, tid);
  MM(ident);
  MM(tid);
  I(tid == ident);
  // and then write things to the db
  query q("INSERT INTO files (id, data) VALUES (?, ?)");
  execute(q % blob(ident.inner()()) % blob(dat_packed()));
}

void
database_impl::write_delayed_roster(revision_id const & ident,
                                     roster_t const & roster,
                                     marking_map const & marking)
{
  roster_data dat;
  write_roster_and_marking(roster, marking, dat);
  gzip<data> dat_packed;
  encode_gzip(dat.inner(), dat_packed);

  // ident is a number, and we should calculate a checksum on what
  // we write
  id checksum;
  calculate_ident(typecast_vocab<data>(dat_packed), checksum);

  // and then write it
  execute(query("INSERT INTO rosters (id, checksum, data) VALUES (?, ?, ?)")
          % blob(ident.inner()())
          % blob(checksum())
          % blob(dat_packed()));
}


void
database::put_file_delta(file_id const & ident,
                         file_id const & base,
                         file_delta const & del)
{
  I(!null_id(ident));
  I(!null_id(base));

  gzip<delta> del_packed;
  encode_gzip(del.inner(), del_packed);

  imp->execute(query("INSERT INTO file_deltas (id, base, delta) VALUES (?, ?, ?)")
               % blob(ident.inner()())
               % blob(base.inner()())
               % blob(del_packed()));
}

void
database_impl::put_file_size(file_id const & ident,
                             file_data const & data)
{
  I(!null_id(ident));
  file_size size = data.inner()().size();
  // really identical files should be rather rare, so the cost of checking
  // whether an entry exists _everytime_ by hand should be higher than just
  // replacing any (possibly existing) entry. and since each identical file
  // should also have an identical size, we're done here
  query q("INSERT OR REPLACE INTO file_sizes(id, size) VALUES (?, ?)");
  execute(q % blob(ident.inner()()) % int64(size));
}

void
database_impl::put_roster_delta(revision_id const & ident,
                                 revision_id const & base,
                                 roster_delta const & del)
{
  gzip<delta> del_packed;
  encode_gzip(del.inner(), del_packed);

  id checksum;
  calculate_ident(typecast_vocab<data>(del_packed), checksum);

  query q("INSERT INTO roster_deltas (id, base, checksum, delta) VALUES (?, ?, ?, ?)");
  execute(q
          % blob(ident.inner()())
          % blob(base.inner()())
          % blob(checksum())
          % blob(del_packed()));
}

struct file_and_manifest_reconstruction_graph : public reconstruction_graph
{
  database_impl & imp;
  string const & data_table;
  string const & delta_table;

  file_and_manifest_reconstruction_graph(database_impl & imp,
                                         string const & data_table,
                                         string const & delta_table)
    : imp(imp), data_table(data_table), delta_table(delta_table)
  {}
  virtual bool is_base(id const & node) const
  {
    return imp.vcache.exists(node)
      || imp.file_or_manifest_base_exists(node, data_table);
  }
  virtual void get_next(id const & from, set<id> & next) const
  {
    next.clear();
    results res;
    query q("SELECT base FROM " + delta_table + " WHERE id = ?");
    imp.fetch(res, one_col, any_rows, q % blob(from()));
    for (results::const_iterator i = res.begin(); i != res.end(); ++i)
      next.insert(id((*i)[0], origin::database));
  }
};

// used for files and legacy manifest migration
void
database_impl::get_version(id const & ident,
                           data & dat,
                           string const & data_table,
                           string const & delta_table)
{
  I(ident() != "");

  reconstruction_path selected_path;
  {
    file_and_manifest_reconstruction_graph graph(*this, data_table, delta_table);
    get_reconstruction_path(ident, graph, selected_path);
  }

  I(!selected_path.empty());

  id curr = selected_path.back();
  selected_path.pop_back();
  data begin;

  if (vcache.exists(curr))
    I(vcache.fetch(curr, begin));
  else
    get_file_or_manifest_base_unchecked(curr, begin, data_table);

  shared_ptr<delta_applicator> appl = new_piecewise_applicator();
  appl->begin(begin());

  for (reconstruction_path::reverse_iterator i = selected_path.rbegin();
       i != selected_path.rend(); ++i)
    {
      id const nxt = id(*i);

      if (!vcache.exists(curr))
        {
          string tmp;
          appl->finish(tmp);
          vcache.insert_clean(curr, data(tmp, origin::database));
        }

      if (global_sanity.debug_p())
        L(FL("following delta %s -> %s") % curr % nxt);
      delta del;
      get_file_or_manifest_delta_unchecked(nxt, curr, del, delta_table);
      apply_delta(appl, del());

      appl->next();
      curr = nxt;
    }

  string tmp;
  appl->finish(tmp);
  dat = data(tmp, origin::database);

  id final;
  calculate_ident(dat, final);
  E(final == ident, origin::database,
    F("delta-reconstructed '%s' item does not match hash")
    % data_table);

  if (!vcache.exists(ident))
    vcache.insert_clean(ident, dat);
}

struct roster_reconstruction_graph : public reconstruction_graph
{
  database_impl & imp;
  roster_reconstruction_graph(database_impl & imp) : imp(imp) {}
  virtual bool is_base(id const & node) const
  {
    return imp.roster_base_available(revision_id(node));
  }
  virtual void get_next(id const & from, set<id> & next) const
  {
    next.clear();
    results res;
    query q("SELECT base FROM roster_deltas WHERE id = ?");
    imp.fetch(res, one_col, any_rows, q % blob(from()));
    for (results::const_iterator i = res.begin(); i != res.end(); ++i)
      next.insert(id((*i)[0], origin::database));
  }
};

struct database_impl::extractor
{
  virtual bool look_at_delta(roster_delta const & del) = 0;
  virtual void look_at_roster(roster_t const & roster, marking_map const & mm) = 0;
  virtual ~extractor() {};
};

struct database_impl::markings_extractor : public database_impl::extractor
{
private:
  node_id const & nid;
  const_marking_t & markings;

public:
  markings_extractor(node_id const & _nid, const_marking_t & _markings) :
    nid(_nid), markings(_markings) {} ;

  bool look_at_delta(roster_delta const & del)
  {
    return try_get_markings_from_roster_delta(del, nid, markings);
  }

  void look_at_roster(roster_t const & roster, marking_map const & mm)
  {
    markings = mm.get_marking(nid);
  }
};

struct database_impl::file_content_extractor : database_impl::extractor
{
private:
  node_id const & nid;
  file_id & content;

public:
  file_content_extractor(node_id const & _nid, file_id & _content) :
    nid(_nid), content(_content) {} ;

  bool look_at_delta(roster_delta const & del)
  {
    return try_get_content_from_roster_delta(del, nid, content);
  }

  void look_at_roster(roster_t const & roster, marking_map const & mm)
  {
    if (roster.has_node(nid))
      content = downcast_to_file_t(roster.get_node(nid))->content;
    else
      content = file_id();
  }
};

void
database_impl::extract_from_deltas(revision_id const & ident, extractor & x)
{
  reconstruction_path selected_path;
  {
    roster_reconstruction_graph graph(*this);
    {
      // we look at the nearest delta(s) first, without constructing the
      // whole path, as that would be a rather expensive operation.
      //
      // the reason why this strategy is worth the effort is, that in most
      // cases we are looking at the parent of a (content-)marked node, thus
      // the information we are for is right there in the delta leading to
      // this node.
      //
      // recording the deltas visited here in a set as to avoid inspecting
      // them later seems to be of little value, as it imposes a cost here,
      // but can seldom be exploited.
      set<id> deltas;
      graph.get_next(ident.inner(), deltas);
      for (set<id>::const_iterator i = deltas.begin();
           i != deltas.end(); ++i)
        {
          roster_delta del;
          get_roster_delta(ident.inner(), *i, del);
          bool found = x.look_at_delta(del);
          if (found)
            return;
        }
    }
    get_reconstruction_path(ident.inner(), graph, selected_path);
  }

  int path_length(selected_path.size());
  int i(0);
  id target_rev;

  for (reconstruction_path::const_iterator p = selected_path.begin();
       p != selected_path.end(); ++p)
    {
      if (i > 0)
        {
          roster_delta del;
          get_roster_delta(target_rev, id(*p), del);
          bool found = x.look_at_delta(del);
          if (found)
            return;
        }
      if (i == path_length-1)
        {
          // last iteration, we have reached a roster base
          roster_t roster;
          marking_map mm;
          get_roster_base(revision_id(*p), roster, mm);
          x.look_at_roster(roster, mm);
          return;
        }
      target_rev = id(*p);
      ++i;
    }
}

void
database::get_markings(revision_id const & id,
                       node_id const & nid,
                       const_marking_t & markings)
{
  database_impl::markings_extractor x(nid, markings);
  imp->extract_from_deltas(id, x);
}

void
database::get_file_content(revision_id const & id,
                           node_id const & nid,
                           file_id & content)
{
  // the imaginary root revision doesn't have any file.
  if (null_id(id))
    {
      content = file_id();
      return;
    }
  database_impl::file_content_extractor x(nid, content);
  imp->extract_from_deltas(id, x);
}

void
database::get_roster_version(revision_id const & ros_id,
                             cached_roster & cr)
{
  // if we already have it, exit early
  if (imp->roster_cache.exists(ros_id))
    {
      imp->roster_cache.fetch(ros_id, cr);
      return;
    }

  reconstruction_path selected_path;
  {
    roster_reconstruction_graph graph(*imp);
    get_reconstruction_path(ros_id.inner(), graph, selected_path);
  }

  id curr(selected_path.back());
  selected_path.pop_back();
  // we know that this isn't already in the cache (because of the early exit
  // above), so we should create new objects and spend time filling them in.
  shared_ptr<roster_t> roster(new roster_t);
  shared_ptr<marking_map> marking(new marking_map);
  imp->get_roster_base(revision_id(curr), *roster, *marking);

  for (reconstruction_path::reverse_iterator i = selected_path.rbegin();
       i != selected_path.rend(); ++i)
    {
      id const nxt(*i);
      if (global_sanity.debug_p())
        L(FL("following delta %s -> %s") % curr % nxt);
      roster_delta del;
      imp->get_roster_delta(nxt, curr, del);
      apply_roster_delta(del, *roster, *marking);
      curr = nxt;
    }

  // Double-check that the thing we got out looks okay.  We know that when
  // the roster was written to the database, it passed both of these tests,
  // and we also know that the data on disk has passed our checks for data
  // corruption -- so in theory, we know that what we got out is exactly
  // what we put in, and these checks are redundant.  (They cannot catch all
  // possible errors in any case, e.g., they don't test that the marking is
  // correct.)  What they can do, though, is serve as a sanity check on the
  // delta reconstruction code; if there is a bug where we put something
  // into the database and then later get something different back out, then
  // this is the only thing that can catch it.
  roster->check_sane_against(*marking);
  manifest_id expected_mid, actual_mid;
  get_revision_manifest(ros_id, expected_mid);
  calculate_ident(*roster, actual_mid);
  I(expected_mid == actual_mid);

  // const'ify the objects, to save them and pass them out
  cr.first = roster;
  cr.second = marking;
  imp->roster_cache.insert_clean(ros_id, cr);
}


void
database_impl::drop(id const & ident,
                    string const & table)
{
  string drop = "DELETE FROM " + table + " WHERE id = ?";
  execute(query(drop) % blob(ident()));
}

// ------------------------------------------------------------
// --                                                        --
// --              public interface follows                  --
// --                                                        --
// ------------------------------------------------------------

bool
database::file_version_exists(file_id const & id)
{
  return delta_exists(id.inner(), "file_deltas")
    || imp->file_or_manifest_base_exists(id.inner(), "files");
}

bool
database::file_size_exists(file_id const & ident)
{
  return imp->table_has_entry(ident.inner(), "id", "file_sizes");
}

bool
database::roster_version_exists(revision_id const & id)
{
  return delta_exists(id.inner(), "roster_deltas")
    || imp->roster_base_available(id);
}

bool
database::revision_exists(revision_id const & id)
{
  results res;
  query q("SELECT id FROM revisions WHERE id = ?");
  imp->fetch(res, one_col, any_rows, q % blob(id.inner()()));
  I(res.size() <= 1);
  return res.size() == 1;
}

void
database::get_file_ids(set<file_id> & ids)
{
  ids.clear();
  set<id> tmp;
  imp->get_ids("files", tmp);
  imp->get_ids("file_deltas", tmp);
  add_decoration_to_container(tmp, ids);
}

void
database::get_revision_ids(set<revision_id> & ids)
{
  ids.clear();
  set<id> tmp;
  imp->get_ids("revisions", tmp);
  add_decoration_to_container(tmp, ids);
}

void
database::get_roster_ids(set<revision_id> & ids)
{
  ids.clear();
  set<id> tmp;
  imp->get_ids("rosters", tmp);
  add_decoration_to_container(tmp, ids);
  imp->get_ids("roster_deltas", tmp);
  add_decoration_to_container(tmp, ids);
}

void
database::get_file_version(file_id const & id,
                           file_data & dat)
{
  data tmp;
  imp->get_version(id.inner(), tmp, "files", "file_deltas");
  dat = file_data(tmp);
}

void
database::get_file_size(file_id const & ident,
                        file_size & size)
{
  results res;
  query q("SELECT size FROM file_sizes WHERE id = ?");
  imp->fetch(res, one_col, one_row, q % blob(ident.inner()()));
  I(!res.empty());
  size = lexical_cast<u64>(res[0][0]);
}

void
database::get_file_sizes(roster_t const & roster,
                         map<file_id, file_size> & sizes)
{
  sizes.clear();

  vector<file_id> all_file_ids;
  node_map const & nodes = roster.all_nodes();
  for (node_map::const_iterator i = nodes.begin(); i != nodes.end(); ++i)
    {
      node_id nid = i->first;
      if (!is_file_t(i->second))
        continue;

      file_t file = downcast_to_file_t(i->second);
      // filtering out already existing file ids make the whole
      // process slower than "accidentially" querying a double
      // file id later twice or thrice
      all_file_ids.push_back(file->content);
    }

  // The overall runtime does not improve significantly after ~15, so
  // 20 is a good guess. Note that large numbers over 1000 might even
  // lead to sqlite errors like "too many SQL max_variables"
  size_t max_variables = 20;
  for (size_t i = 0; i < all_file_ids.size(); )
    {
      results res;

      size_t variables = all_file_ids.size() - i > max_variables
        ? max_variables
        : all_file_ids.size() - i;
      I(variables > 0);

      query q;
      string placeholders = "";
      for (size_t j=i; j< i + variables; ++j)
        {
          placeholders += "?,";
          q.args.push_back(blob(all_file_ids[j].inner()()));
        }

      q.sql_cmd = "SELECT id, size FROM file_sizes "
                  "WHERE id IN(" + placeholders +"null)";

      imp->fetch(res, 2, any_rows, q);
      I(!res.empty());

      for (size_t k=0; k<res.size(); ++k)
        {
          file_id ident(res[k][0], origin::database);
          u64 size = lexical_cast<u64>(res[k][1]);
          sizes.insert(make_pair(ident, size));
        }

      i+= variables;
    }
}

void
database::get_manifest_version(manifest_id const & id,
                               manifest_data & dat)
{
  data tmp;
  imp->get_version(id.inner(), tmp, "manifests", "manifest_deltas");
  dat = manifest_data(tmp);
}

void
database::put_file(file_id const & id,
                   file_data const & dat)
{
  if (file_version_exists(id))
    {
      L(FL("file version '%s' already exists in db") % id);
      return;
    }
  imp->schedule_delayed_file(id, dat);
  imp->put_file_size(id, dat);
}

void
database::put_file_version(file_id const & old_id,
                           file_id const & new_id,
                           file_delta const & del)
{
  I(!(old_id == new_id));

  if (!file_version_exists(old_id))
    {
      W(F("file preimage '%s' missing in db") % old_id);
      W(F("dropping delta '%s' -> '%s'") % old_id % new_id);
      return;
    }

  var_value delta_direction("reverse");
  var_key key(var_domain("database"), var_name("delta-direction"));
  if (var_exists(key))
    {
      get_var(key, delta_direction);
    }
  bool make_reverse_deltas(delta_direction() == "reverse" ||
                           delta_direction() == "both");
  bool make_forward_deltas(delta_direction() == "forward" ||
                           delta_direction() == "both");
  if (!make_reverse_deltas && !make_forward_deltas)
    {
      W(F("Unknown delta direction '%s'; assuming 'reverse'. Valid "
          "values are 'reverse', 'forward', 'both'.") % delta_direction);
      make_reverse_deltas = true;
    }

  file_data old_data, new_data;
  get_file_version(old_id, old_data);
  {
    data tmp;
    patch(old_data.inner(), del.inner(), tmp);
    new_data = file_data(tmp);
  }

  file_delta reverse_delta;
  {
    string tmp;
    invert_xdelta(old_data.inner()(), del.inner()(), tmp);
    reverse_delta = file_delta(tmp, origin::database);
    data old_tmp;
    patch(new_data.inner(), reverse_delta.inner(), old_tmp);
    // We already have the real old data, so compare the
    // reconstruction to that directly instead of hashing
    // the reconstruction and comparing hashes.
    I(old_tmp == old_data.inner());
  }

  transaction_guard guard(*this);
  if (make_reverse_deltas)
    {
      if (!file_or_manifest_base_exists(new_id, "files"))
        {
          imp->schedule_delayed_file(new_id, new_data);
          imp->put_file_size(new_id, new_data);
        }
      if (!imp->delta_exists(old_id, new_id, "file_deltas"))
        {
          put_file_delta(old_id, new_id, reverse_delta);
        }
    }
  if (make_forward_deltas)
    {
      if (!file_or_manifest_base_exists(new_id, "files"))
        {
          imp->put_file_size(new_id, new_data);
        }
      if (!imp->delta_exists(new_id, old_id, "file_deltas"))
        {
          put_file_delta(new_id, old_id, del);
        }
    }
  else
    {
      imp->drop(new_id.inner(), "file_deltas");
    }
  if (file_or_manifest_base_exists(old_id, "files"))
    {
      // descendent of a head version replaces the head, therefore old head
      // must be disposed of
      if (delta_exists(old_id.inner(), "file_deltas"))
        imp->drop_or_cancel_file(old_id);
    }
  guard.commit();
}

void
database::get_arbitrary_file_delta(file_id const & src_id,
                                   file_id const & dst_id,
                                   file_delta & del)
{
  delta dtmp;
  // Deltas stored in the database go from base -> id.
  results res;
  query q1("SELECT delta FROM file_deltas "
           "WHERE base = ? AND id = ?");
  imp->fetch(res, one_col, any_rows,
             q1 % blob(src_id.inner()()) % blob(dst_id.inner()()));

  if (!res.empty())
    {
      // Exact hit: a plain delta from src -> dst.
      gzip<delta> del_packed(res[0][0], origin::database);
      decode_gzip(del_packed, dtmp);
      del = file_delta(dtmp);
      return;
    }

  query q2("SELECT delta FROM file_deltas "
           "WHERE base = ? AND id = ?");
  imp->fetch(res, one_col, any_rows,
             q2 % blob(dst_id.inner()()) % blob(src_id.inner()()));

  if (!res.empty())
    {
      // We have a delta from dst -> src; we need to
      // invert this to a delta from src -> dst.
      gzip<delta> del_packed(res[0][0], origin::database);
      decode_gzip(del_packed, dtmp);
      string fwd_delta;
      file_data dst;
      get_file_version(dst_id, dst);
      invert_xdelta(dst.inner()(), dtmp(), fwd_delta);
      del = file_delta(fwd_delta, origin::database);
      return;
    }

  // No deltas of use; just load both versions and diff.
  file_data fd1, fd2;
  get_file_version(src_id, fd1);
  get_file_version(dst_id, fd2);
  diff(fd1.inner(), fd2.inner(), dtmp);
  del = file_delta(dtmp);
}


void
database::get_forward_ancestry(rev_ancestry_map & graph)
{
  // share some storage
  id::symtab id_syms;

  results res;
  graph.clear();
  imp->fetch(res, 2, any_rows,
             query("SELECT parent,child FROM revision_ancestry"));
  for (size_t i = 0; i < res.size(); ++i)
    graph.insert(make_pair(revision_id(res[i][0], origin::database),
                           revision_id(res[i][1], origin::database)));
}

void
database::get_reverse_ancestry(rev_ancestry_map & graph)
{
  // share some storage
  id::symtab id_syms;

  results res;
  graph.clear();
  imp->fetch(res, 2, any_rows,
             query("SELECT child,parent FROM revision_ancestry"));
  for (size_t i = 0; i < res.size(); ++i)
    graph.insert(make_pair(revision_id(res[i][0], origin::database),
                           revision_id(res[i][1], origin::database)));
}

void
database::get_revision_parents(revision_id const & id,
                               set<revision_id> & parents)
{
  I(!null_id(id));
  parent_id_map::iterator i = imp->parent_cache.find(id);
  if (i == imp->parent_cache.end())
    {
      results res;
      parents.clear();
      imp->fetch(res, one_col, any_rows,
                 query("SELECT parent FROM revision_ancestry WHERE child = ?")
                 % blob(id.inner()()));
      for (size_t i = 0; i < res.size(); ++i)
        parents.insert(revision_id(res[i][0], origin::database));

      imp->parent_cache.insert(make_pair(id, parents));
    }
  else
    {
      parents = i->second;
    }
}

void
database::get_revision_children(revision_id const & id,
                                set<revision_id> & children)
{
  results res;
  children.clear();
  imp->fetch(res, one_col, any_rows,
             query("SELECT child FROM revision_ancestry WHERE parent = ?")
        % blob(id.inner()()));
  for (size_t i = 0; i < res.size(); ++i)
    children.insert(revision_id(res[i][0], origin::database));
}

void
database::get_leaves(set<revision_id> & leaves)
{
  results res;
  leaves.clear();
  imp->fetch(res, one_col, any_rows,
             query("SELECT revisions.id FROM revisions "
                   "LEFT JOIN revision_ancestry "
                   "ON revisions.id = revision_ancestry.parent "
                   "WHERE revision_ancestry.child IS null"));
  for (size_t i = 0; i < res.size(); ++i)
    leaves.insert(revision_id(res[i][0], origin::database));
}


void
database::get_revision_manifest(revision_id const & rid,
                               manifest_id & mid)
{
  revision_t rev;
  get_revision(rid, rev);
  mid = rev.new_manifest;
}

void
database::get_common_ancestors(std::set<revision_id> const & revs,
                               std::set<revision_id> & common_ancestors)
{
  set<revision_id> ancestors, all_common_ancestors;
  vector<revision_id> frontier;
  for (set<revision_id>::const_iterator i = revs.begin();
       i != revs.end(); ++i)
    {
      I(revision_exists(*i));
      ancestors.clear();
      ancestors.insert(*i);
      frontier.push_back(*i);
      while (!frontier.empty())
        {
          revision_id rid = frontier.back();
          frontier.pop_back();
          if(!null_id(rid))
            {
              set<revision_id> parents;
              get_revision_parents(rid, parents);
              for (set<revision_id>::const_iterator i = parents.begin();
                   i != parents.end(); ++i)
                {
                  if (ancestors.find(*i) == ancestors.end())
                    {
                      frontier.push_back(*i);
                      ancestors.insert(*i);
                    }
                }
            }
        }
      if (all_common_ancestors.empty())
        all_common_ancestors = ancestors;
      else
        {
          set<revision_id> common;
          set_intersection(ancestors.begin(), ancestors.end(),
                         all_common_ancestors.begin(), all_common_ancestors.end(),
                         inserter(common, common.begin()));
          all_common_ancestors = common;
        }
    }

  for (set<revision_id>::const_iterator i = all_common_ancestors.begin();
       i != all_common_ancestors.end(); ++i)
    {
      // null id's here come from the empty parents of root revisions.
      // these should not be considered as common ancestors and are skipped.
      if (null_id(*i)) continue;
      common_ancestors.insert(*i);
    }
}

bool
database::is_a_ancestor_of_b(revision_id const & ancestor,
                             revision_id const & child)
{
  if (ancestor == child)
    return false;

  rev_height anc_height;
  rev_height child_height;
  get_rev_height(ancestor, anc_height);
  get_rev_height(child, child_height);

  if (anc_height > child_height)
    return false;


  vector<revision_id> todo;
  todo.push_back(ancestor);
  set<revision_id> seen;
  while (!todo.empty())
    {
      revision_id anc = todo.back();
      todo.pop_back();
      set<revision_id> anc_children;
      get_revision_children(anc, anc_children);
      for (set<revision_id>::const_iterator i = anc_children.begin();
           i != anc_children.end(); ++i)
        {
          if (*i == child)
            return true;
          else if (seen.find(*i) != seen.end())
            continue;
          else
            {
              get_rev_height(*i, anc_height);
              if (child_height > anc_height)
                {
                  seen.insert(*i);
                  todo.push_back(*i);
                }
            }
        }
    }
  return false;
}

void
database::get_revision(revision_id const & id,
                       revision_t & rev)
{
  revision_data d;
  get_revision(id, d);
  read_revision(d, rev);
}

void
database::get_revision(revision_id const & id,
                       revision_data & dat)
{
  I(!null_id(id));
  results res;
  imp->fetch(res, one_col, one_row,
             query("SELECT data FROM revisions WHERE id = ?")
             % blob(id.inner()()));
  I(res.size() == 1);
  gzip<data> gzdata(res[0][0], origin::database);
  data rdat;
  decode_gzip(gzdata,rdat);

  // verify that we got a revision with the right id
  {
    revision_id tmp;
    calculate_ident(revision_data(rdat), tmp);
    E(id == tmp, origin::database,
      F("revision does not match hash"));
  }

  dat = revision_data(rdat);
}

void
database::get_rev_height(revision_id const & id,
                         rev_height & height)
{
  if (null_id(id))
    {
      height = rev_height::root_height();
      return;
    }

  height_map::const_iterator i = imp->height_cache.find(id);
  if (i == imp->height_cache.end())
    {
      results res;
      imp->fetch(res, one_col, one_row,
                 query("SELECT height FROM heights WHERE revision = ?")
                 % blob(id.inner()()));

      I(res.size() == 1);

      height = rev_height(res[0][0]);
      imp->height_cache.insert(make_pair(id, height));
    }
  else
    {
      height = i->second;
    }

  I(height.valid());
}

void
database::put_rev_height(revision_id const & id,
                         rev_height const & height)
{
  I(!null_id(id));
  I(revision_exists(id));
  I(height.valid());

  imp->height_cache.erase(id);

  imp->execute(query("INSERT INTO heights VALUES(?, ?)")
               % blob(id.inner()())
               % blob(height()));
}

bool
database::has_rev_height(rev_height const & height)
{
  results res;
  imp->fetch(res, one_col, any_rows,
             query("SELECT height FROM heights WHERE height = ?")
             % blob(height()));
  I((res.size() == 1) || (res.empty()));
  return res.size() == 1;
}

void
database::deltify_revision(revision_id const & rid)
{
  transaction_guard guard(*this);
  revision_t rev;
  MM(rev);
  MM(rid);
  get_revision(rid, rev);
  // Make sure that all parent revs have their files replaced with deltas
  // from this rev's files.
  {
    for (edge_map::const_iterator i = rev.edges.begin();
         i != rev.edges.end(); ++i)
      {
        for (map<file_path, pair<file_id, file_id> >::const_iterator
               j = edge_changes(i).deltas_applied.begin();
             j != edge_changes(i).deltas_applied.end(); ++j)
          {
            file_id old_id(delta_entry_src(j));
            file_id new_id(delta_entry_dst(j));
            // if not yet deltified
            if (file_or_manifest_base_exists(old_id, "files") &&
                file_version_exists(new_id))
              {
                file_data old_data;
                file_data new_data;
                get_file_version(old_id, old_data);
                get_file_version(new_id, new_data);
                delta delt;
                diff(old_data.inner(), new_data.inner(), delt);
                file_delta del(delt);
                imp->drop_or_cancel_file(new_id);
                imp->drop(new_id.inner(), "file_deltas");
                put_file_version(old_id, new_id, del);
              }
          }
      }
  }
  guard.commit();
}


bool
database::put_revision(revision_id const & new_id,
                       revision_t const & rev)
{
  MM(new_id);
  MM(rev);

  I(!null_id(new_id));

  if (revision_exists(new_id))
    {
      if (global_sanity.debug_p())
        L(FL("revision '%s' already exists in db") % new_id);
      return false;
    }

  I(rev.made_for == made_for_database);
  rev.check_sane();

  // Phase 1: confirm the revision makes sense, and the required files
  // actually exist
  for (edge_map::const_iterator i = rev.edges.begin();
       i != rev.edges.end(); ++i)
    {
      if (!edge_old_revision(i).inner()().empty()
          && !revision_exists(edge_old_revision(i)))
        {
          W(F("missing prerequisite revision %s")
            % edge_old_revision(i));
          W(F("dropping revision %s") % new_id);
          return false;
        }

      for (map<file_path, file_id>::const_iterator a
             = edge_changes(i).files_added.begin();
           a != edge_changes(i).files_added.end(); ++a)
        {
          if (! file_version_exists(a->second))
            {
              W(F("missing prerequisite file %s") % a->second);
              W(F("dropping revision %s") % new_id);
              return false;
            }
        }

      for (map<file_path, pair<file_id, file_id> >::const_iterator d
             = edge_changes(i).deltas_applied.begin();
           d != edge_changes(i).deltas_applied.end(); ++d)
        {
          I(!delta_entry_src(d).inner()().empty());
          I(!delta_entry_dst(d).inner()().empty());

          if (! file_version_exists(delta_entry_src(d)))
            {
              W(F("missing prerequisite file pre-delta %s")
                % delta_entry_src(d));
              W(F("dropping revision %s") % new_id);
              return false;
            }

          if (! file_version_exists(delta_entry_dst(d)))
            {
              W(F("missing prerequisite file post-delta %s")
                % delta_entry_dst(d));
              W(F("dropping revision %s") % new_id);
              return false;
            }
        }
    }

  transaction_guard guard(*this);

  // Phase 2: Write the revision data (inside a transaction)

  revision_data d;
  write_revision(rev, d);
  gzip<data> d_packed;
  encode_gzip(d.inner(), d_packed);
  imp->execute(query("INSERT INTO revisions VALUES(?, ?)")
               % blob(new_id.inner()())
               % blob(d_packed()));

  for (edge_map::const_iterator e = rev.edges.begin();
       e != rev.edges.end(); ++e)
    {
      imp->execute(query("INSERT INTO revision_ancestry VALUES(?, ?)")
                   % blob(edge_old_revision(e).inner()())
                   % blob(new_id.inner()()));
    }
  // We don't have to clear out the child's entry in the parent_cache,
  // because the child did not exist before this function was called, so
  // it can't be in the parent_cache already.

  // Phase 3: Construct and write the roster (which also checks the manifest
  // id as it goes), but only if the roster does not already exist in the db
  // (i.e. because it was left over by a kill_rev_locally)
  // FIXME: there is no knowledge yet on speed implications for commands which
  // put a lot of revisions in a row (i.e. tailor or cvs_import)!

  if (!roster_version_exists(new_id))
    {
      put_roster_for_revision(new_id, rev);
    }
  else
    {
      L(FL("roster for revision '%s' already exists in db") % new_id);
    }

  // Phase 4: rewrite any files that need deltas added

  deltify_revision(new_id);

  // Phase 5: determine the revision height

  put_height_for_revision(new_id, rev);

  // Finally, commit.

  guard.commit();
  return true;
}

void
database::put_height_for_revision(revision_id const & new_id,
                                  revision_t const & rev)
{
  I(!null_id(new_id));

  rev_height highest_parent;
  // we always branch off the highest parent ...
  for (edge_map::const_iterator e = rev.edges.begin();
       e != rev.edges.end(); ++e)
    {
      rev_height parent; MM(parent);
      get_rev_height(edge_old_revision(e), parent);
      if (parent > highest_parent)
      {
        highest_parent = parent;
      }
    }

  // ... then find the first unused child
  u32 childnr(0);
  rev_height candidate; MM(candidate);
  while(true)
    {
      candidate = highest_parent.child_height(childnr);
      if (!has_rev_height(candidate))
        {
          break;
        }
      I(childnr < std::numeric_limits<u32>::max());
      ++childnr;
    }
  put_rev_height(new_id, candidate);
}

void
database::put_file_sizes_for_revision(revision_t const & rev)
{
  for (edge_map::const_iterator i = rev.edges.begin(); i != rev.edges.end(); ++i)
    {
      cset const & cs = edge_changes(*i);

      for (map<file_path, file_id>::const_iterator i = cs.files_added.begin();
           i != cs.files_added.end(); ++i)
        {
          file_data dat;
          get_file_version(i->second, dat);
          imp->put_file_size(i->second, dat);
        }

      for (map<file_path, pair<file_id, file_id> >::const_iterator
           i = cs.deltas_applied.begin(); i != cs.deltas_applied.end(); ++i)
        {
          file_data dat;
          get_file_version(i->second.second, dat);
          imp->put_file_size(i->second.second, dat);
        }
    }
}

void
database::put_roster_for_revision(revision_id const & new_id,
                                  revision_t const & rev)
{
  // Construct, the roster, sanity-check the manifest id, and then write it
  // to the db
  shared_ptr<roster_t> ros_writeable(new roster_t); MM(*ros_writeable);
  shared_ptr<marking_map> mm_writeable(new marking_map); MM(*mm_writeable);
  manifest_id roster_manifest_id;
  MM(roster_manifest_id);
  make_roster_for_revision(*this, rev, new_id, *ros_writeable, *mm_writeable);
  calculate_ident(*ros_writeable, roster_manifest_id, false);
  E(rev.new_manifest == roster_manifest_id, rev.made_from,
    F("revision contains incorrect manifest_id"));
  // const'ify the objects, suitable for caching etc.
  roster_t_cp ros = ros_writeable;
  marking_map_cp mm = mm_writeable;
  put_roster(new_id, rev, ros, mm);
}

bool
database::put_revision(revision_id const & new_id,
                       revision_data const & dat)
{
  revision_t rev;
  read_revision(dat, rev);
  return put_revision(new_id, rev);
}


void
database::delete_existing_revs_and_certs()
{
  imp->execute(query("DELETE FROM revisions"));
  imp->execute(query("DELETE FROM revision_ancestry"));
  imp->execute(query("DELETE FROM revision_certs"));
  imp->execute(query("DELETE FROM branch_leaves"));
}

void
database::delete_existing_manifests()
{
  imp->execute(query("DELETE FROM manifests"));
  imp->execute(query("DELETE FROM manifest_deltas"));
}

void
database::delete_existing_rosters()
{
  imp->execute(query("DELETE FROM rosters"));
  imp->execute(query("DELETE FROM roster_deltas"));
  imp->execute(query("DELETE FROM next_roster_node_number"));
}

void
database::delete_existing_heights()
{
  imp->execute(query("DELETE FROM heights"));
}

void
database::delete_existing_branch_leaves()
{
  imp->execute(query("DELETE FROM branch_leaves"));
}

void
database::delete_existing_file_sizes()
{
  imp->execute(query("DELETE FROM file_sizes"));
}

/// Deletes one revision from the local database.
/// @see kill_rev_locally
void
database::delete_existing_rev_and_certs(revision_id const & rid)
{
  transaction_guard guard (*this);

  // Check that the revision exists and doesn't have any children.
  I(revision_exists(rid));
  set<revision_id> children;
  get_revision_children(rid, children);
  I(children.empty());


  L(FL("Killing revision %s locally") % rid);

  // Kill the certs, ancestry, and revision.
  imp->execute(query("DELETE from revision_certs WHERE revision_id = ?")
               % blob(rid.inner()()));
  {
    results res;
    imp->fetch(res, one_col, any_rows,
               query("SELECT branch FROM branch_leaves where revision_id = ?")
               % blob(rid.inner()()));
    for (results::const_iterator i = res.begin(); i != res.end(); ++i)
      {
        recalc_branch_leaves(cert_value((*i)[0], origin::database));
      }
  }
  imp->cert_stamper.note_change();

  imp->execute(query("DELETE from revision_ancestry WHERE child = ?")
               % blob(rid.inner()()));

  imp->execute(query("DELETE from heights WHERE revision = ?")
               % blob(rid.inner()()));

  imp->execute(query("DELETE from revisions WHERE id = ?")
               % blob(rid.inner()()));

  guard.commit();
}

void
database::compute_branch_leaves(cert_value const & branch_name, set<revision_id> & revs)
{
  imp->execute(query("DELETE FROM branch_leaves WHERE branch = ?") % blob(branch_name()));
  get_revisions_with_cert(cert_name("branch"), branch_name, revs);
  erase_ancestors(*this, revs);
}

void
database::recalc_branch_leaves(cert_value const & branch_name)
{
  imp->execute(query("DELETE FROM branch_leaves WHERE branch = ?") % blob(branch_name()));
  set<revision_id> revs;
  compute_branch_leaves(branch_name, revs);
  for (set<revision_id>::const_iterator i = revs.begin(); i != revs.end(); ++i)
    {
      imp->execute(query("INSERT INTO branch_leaves (branch, revision_id) "
                         "VALUES (?, ?)") % blob(branch_name()) % blob((*i).inner()()));
    }
}

void database::delete_certs_locally(revision_id const & rev,
                                    cert_name const & name)
{
  imp->execute(query("DELETE FROM revision_certs WHERE revision_id = ? AND name = ?")
               % blob(rev.inner()()) % text(name()));
  imp->cert_stamper.note_change();
}
void database::delete_certs_locally(revision_id const & rev,
                                    cert_name const & name,
                                    cert_value const & value)
{
  imp->execute(query("DELETE FROM revision_certs WHERE revision_id = ? AND name = ? AND value = ?")
               % blob(rev.inner()()) % text(name()) % blob(value()));
  imp->cert_stamper.note_change();
}

// crypto key management

void
database::get_key_ids(vector<key_id> & pubkeys)
{
  pubkeys.clear();
  results res;

  imp->fetch(res, one_col, any_rows, query("SELECT id FROM public_keys"));

  for (size_t i = 0; i < res.size(); ++i)
    pubkeys.push_back(key_id(res[i][0], origin::database));
}

void
database_impl::get_keys(string const & table, vector<key_name> & keys)
{
  keys.clear();
  results res;
  fetch(res, one_col, any_rows, query("SELECT id FROM " + table));
  for (size_t i = 0; i < res.size(); ++i)
    keys.push_back(key_name(res[i][0], origin::database));
}

void
database::get_public_keys(vector<key_name> & keys)
{
  imp->get_keys("public_keys", keys);
}

bool
database::public_key_exists(key_id const & hash)
{
  MM(hash);
  results res;
  imp->fetch(res, one_col, any_rows,
             query("SELECT id FROM public_keys WHERE id = ?")
             % blob(hash.inner()()));
  I((res.size() == 1) || (res.empty()));
  if (res.size() == 1)
    return true;
  return false;
}

bool
database::public_key_exists(key_name const & id)
{
  MM(id);
  results res;
  imp->fetch(res, one_col, any_rows,
             query("SELECT id FROM public_keys WHERE name = ?")
             % text(id()));
  I((res.size() == 1) || (res.empty()));
  if (res.size() == 1)
    return true;
  return false;
}

void
database::get_pubkey(key_id const & hash,
                     key_name & id,
                     rsa_pub_key & pub)
{
  MM(hash);
  results res;
  imp->fetch(res, 2, one_row,
             query("SELECT name, keydata FROM public_keys WHERE id = ?")
             % blob(hash.inner()()));
  id = key_name(res[0][0], origin::database);
  pub = rsa_pub_key(res[0][1], origin::database);
}

void
database::get_key(key_id const & pub_id,
                  rsa_pub_key & pub)
{
  MM(pub_id);
  results res;
  imp->fetch(res, one_col, one_row,
             query("SELECT keydata FROM public_keys WHERE id = ?")
             % blob(pub_id.inner()()));
  pub = rsa_pub_key(res[0][0], origin::database);
}

bool
database::put_key(key_name const & pub_id,
                  rsa_pub_key const & pub)
{
  MM(pub_id);
  MM(pub);
  key_id thash;
  key_hash_code(pub_id, pub, thash);

  if (public_key_exists(thash))
    {
      L(FL("skipping existing public key %s") % pub_id);
      return false;
    }

  L(FL("putting public key %s") % pub_id);

  imp->execute(query("INSERT INTO public_keys(id, name, keydata) VALUES(?, ?, ?)")
               % blob(thash.inner()())
               % text(pub_id())
               % blob(pub()));

  return true;
}

void
database::delete_public_key(key_id const & pub_id)
{
  MM(pub_id);
  imp->execute(query("DELETE FROM public_keys WHERE id = ?")
               % blob(pub_id.inner()()));
}

void
database::encrypt_rsa(key_id const & pub_id,
                      string const & plaintext,
                      rsa_oaep_sha_data & ciphertext)
{
  MM(pub_id);
  rsa_pub_key pub;
  get_key(pub_id, pub);

  SecureVector<Botan::byte> pub_block;
  pub_block.set(reinterpret_cast<Botan::byte const *>(pub().data()),
                pub().size());

  shared_ptr<X509_PublicKey> x509_key(Botan::X509::load_key(pub_block));
  shared_ptr<RSA_PublicKey> pub_key
    = shared_dynamic_cast<RSA_PublicKey>(x509_key);
  if (!pub_key)
    throw recoverable_failure(origin::system,
                              "Failed to get RSA encrypting key");

  shared_ptr<PK_Encryptor>
    encryptor(get_pk_encryptor(*pub_key, "EME1(SHA-1)"));

  SecureVector<Botan::byte> ct;

#if BOTAN_VERSION_CODE >= BOTAN_VERSION_CODE_FOR(1,7,7)
  ct = encryptor->encrypt(
          reinterpret_cast<Botan::byte const *>(plaintext.data()),
          plaintext.size(), lazy_rng::get());
#else
  ct = encryptor->encrypt(
          reinterpret_cast<Botan::byte const *>(plaintext.data()),
          plaintext.size());
#endif
  ciphertext = rsa_oaep_sha_data(string(reinterpret_cast<char const *>(ct.begin()),
                                        ct.size()),
                                 origin::database);
}

cert_status
database::check_signature(key_id const & id,
                          string const & alleged_text,
                          rsa_sha1_signature const & signature)
{
  MM(id);
  MM(alleged_text);
  shared_ptr<PK_Verifier> verifier;

  verifier_cache::const_iterator i = imp->verifiers.find(id);
  if (i != imp->verifiers.end())
    verifier = i->second.first;

  else
    {
      rsa_pub_key pub;
      SecureVector<Botan::byte> pub_block;

      if (!public_key_exists(id))
        return cert_unknown;

      get_key(id, pub);
      pub_block.set(reinterpret_cast<Botan::byte const *>(pub().data()),
                    pub().size());

      L(FL("building verifier for %d-byte pub key") % pub_block.size());
      shared_ptr<X509_PublicKey> x509_key(Botan::X509::load_key(pub_block));
      shared_ptr<RSA_PublicKey> pub_key
        = boost::shared_dynamic_cast<RSA_PublicKey>(x509_key);

      E(pub_key, id.inner().made_from,
        F("Failed to get RSA verifying key for %s") % id);

      verifier.reset(get_pk_verifier(*pub_key, "EMSA3(SHA-1)"));

      /* XXX This is ugly. We need to keep the key around
       * as long as the verifier is around, but the shared_ptr will go
       * away after we leave this scope. Hence we store a pair of
       * <verifier,key> so they both exist. */
      imp->verifiers.insert(make_pair(id, make_pair(verifier, pub_key)));
    }

  // check the text+sig against the key
  L(FL("checking %d-byte signature") % signature().size());

  if (verifier->verify_message(
        reinterpret_cast<Botan::byte const*>(alleged_text.data()),
        alleged_text.size(),
        reinterpret_cast<Botan::byte const*>(signature().data()),
        signature().size()))
    return cert_ok;
  else
    return cert_bad;
}

cert_status
database::check_cert(cert const & t)
{
  string signed_text;
  t.signable_text(signed_text);
  return check_signature(t.key, signed_text, t.sig);
}

// cert management

bool
database_impl::cert_exists(cert const & t,
                           string const & table)
{
  results res;
  query q = query("SELECT revision_id FROM " + table + " WHERE revision_id = ? "
                  "AND name = ? "
                  "AND value = ? "
                  "AND keypair_id = ? "
                  "AND signature = ?")
    % blob(t.ident.inner()())
    % text(t.name())
    % blob(t.value())
    % blob(t.key.inner()())
    % blob(t.sig());

  fetch(res, 1, any_rows, q);

  I(res.empty() || res.size() == 1);
  return res.size() == 1;
}

void
database_impl::put_cert(cert const & t,
                        string const & table)
{
  results res;
  fetch(res, 1, one_row,
        query("SELECT name FROM public_keys WHERE id = ?")
        % blob(t.key.inner()()));
  key_name keyname(res[0][0], origin::database);

  id thash;
  t.hash_code(keyname, thash);
  rsa_sha1_signature sig;

  string insert = "INSERT INTO " + table + " VALUES(?, ?, ?, ?, ?, ?)";

  execute(query(insert)
          % blob(thash())
          % blob(t.ident.inner()())
          % text(t.name())
          % blob(t.value())
          % blob(t.key.inner()())
          % blob(t.sig()));
}

void
database_impl::results_to_certs(results const & res,
                                vector<cert> & certs)
{
  certs.clear();
  for (size_t i = 0; i < res.size(); ++i)
    {
      cert t;
      t = cert(revision_id(res[i][0], origin::database),
               cert_name(res[i][1], origin::database),
               cert_value(res[i][2], origin::database),
               key_id(res[i][3], origin::database),
               rsa_sha1_signature(res[i][4], origin::database));
      certs.push_back(t);
    }
}

void
database_impl::results_to_certs(results const & res,
                                vector<pair<id, cert> > & certs)
{
  certs.clear();
  for (size_t i = 0; i < res.size(); ++i)
    {
      cert t;
      t = cert(revision_id(res[i][0], origin::database),
               cert_name(res[i][1], origin::database),
               cert_value(res[i][2], origin::database),
               key_id(res[i][3], origin::database),
               rsa_sha1_signature(res[i][4], origin::database));
      certs.push_back(make_pair(id(res[i][5], origin::database),
                                t));
    }
}

void
database_impl::oldstyle_results_to_certs(results const & res,
                                         vector<cert> & certs)
{
  certs.clear();
  for (size_t i = 0; i < res.size(); ++i)
    {
      revision_id rev_id(res[i][0], origin::database);
      cert_name name(res[i][1], origin::database);
      cert_value value(res[i][2], origin::database);

      key_name k_name(res[i][3], origin::database);
      key_id k_id;
      {
        results key_res;
        query lookup_key("SELECT id FROM public_keys WHERE name = ?");
        fetch(key_res, 1, any_rows, lookup_key % text(k_name()));
        if (key_res.size() == 0)
          break; // no key, cert is bogus
        else if (key_res.size() == 1)
          k_id = key_id(key_res[0][0], origin::database);
        else
          E(false, origin::database,
            F("Your database contains multiple keys named '%s'") % k_name);
      }

      rsa_sha1_signature sig(res[i][4], origin::database);
      certs.push_back(cert(rev_id, name, value, k_id, sig));
    }
}

void
database_impl::install_functions()
{
#ifdef SUPPORT_SQLITE_BEFORE_3003014
  if (sqlite3_libversion_number() < 3003013)
    I(sqlite3_create_function(sql(), "hex", -1,
                              SQLITE_UTF8, NULL,
                              &sqlite3_hex_fn,
                              NULL, NULL) == 0);
#endif

  // register any functions we're going to use
  I(sqlite3_create_function(sql(), "gunzip", -1,
                           SQLITE_UTF8, NULL,
                           &sqlite3_gunzip_fn,
                           NULL, NULL) == 0);
}

void
database_impl::get_certs(vector<cert> & certs,
                         string const & table)
{
  results res;
  query q("SELECT revision_id, name, value, keypair_id, signature FROM " + table);
  fetch(res, 5, any_rows, q);
  results_to_certs(res, certs);
}


void
database_impl::get_oldstyle_certs(id const & ident,
                                  vector<cert> & certs,
                                  string const & table)
{
  MM(ident);
  results res;
  query q("SELECT id, name, value, keypair, signature FROM " + table +
          " WHERE id = ?");

  fetch(res, 5, any_rows, q % blob(ident()));
  oldstyle_results_to_certs(res, certs);
}

void
database_impl::get_certs(id const & ident,
                         vector<cert> & certs,
                         string const & table)
{
  MM(ident);
  results res;
  query q("SELECT revision_id, name, value, keypair_id, signature FROM " + table +
          " WHERE revision_id = ?");

  fetch(res, 5, any_rows, q % blob(ident()));
  results_to_certs(res, certs);
}

void
database_impl::get_certs(cert_name const & name,
                         vector<cert> & certs,
                         string const & table)
{
  MM(name);
  results res;
  query q("SELECT revision_id, name, value, keypair_id, signature FROM " + table +
          " WHERE name = ?");
  fetch(res, 5, any_rows, q % text(name()));
  results_to_certs(res, certs);
}

void
database_impl::get_oldstyle_certs(cert_name const & name,
                                  vector<cert> & certs,
                                  string const & table)
{
  results res;
  query q("SELECT id, name, value, keypair, signature FROM " + table +
          " WHERE name = ?");
  fetch(res, 5, any_rows, q % text(name()));
  oldstyle_results_to_certs(res, certs);
}

void
database_impl::get_certs(id const & ident,
                         cert_name const & name,
                         vector<cert> & certs,
                         string const & table)
{
  results res;
  query q("SELECT revision_id, name, value, keypair_id, signature FROM " + table +
          " WHERE revision_id = ? AND name = ?");

  fetch(res, 5, any_rows,
        q % blob(ident())
          % text(name()));
  results_to_certs(res, certs);
}

void
database_impl::get_certs(cert_name const & name,
                         cert_value const & val,
                         vector<pair<id, cert> > & certs,
                         string const & table)
{
  results res;
  query q("SELECT revision_id, name, value, keypair_id, signature, hash FROM " + table +
          " WHERE name = ? AND value = ?");

  fetch(res, 6, any_rows,
        q % text(name())
          % blob(val()));
  results_to_certs(res, certs);
}


void
database_impl::get_certs(id const & ident,
                         cert_name const & name,
                         cert_value const & value,
                         vector<cert> & certs,
                         string const & table)
{
  results res;
  query q("SELECT revision_id, name, value, keypair_id, signature FROM " + table +
          " WHERE revision_id = ? AND name = ? AND value = ?");

  fetch(res, 5, any_rows,
        q % blob(ident())
          % text(name())
          % blob(value()));
  results_to_certs(res, certs);
}



bool
database::revision_cert_exists(cert const & cert)
{
  return imp->cert_exists(cert, "revision_certs");
}

bool
database::put_revision_cert(cert const & cert)
{
  if (revision_cert_exists(cert))
    {
      L(FL("revision cert on '%s' already exists in db")
        % cert.ident);
      return false;
    }

  if (!revision_exists(revision_id(cert.ident)))
    {
      W(F("cert revision %s does not exist in db")
        % cert.ident);
      W(F("dropping cert"));
      return false;
    }

  if (cert.name() == "branch")
    {
      string branch_name = cert.value();
      if (branch_name.find_first_of("?,;*%%+{}[]!^") != string::npos ||
          branch_name.find_first_of('-') == 0)
        {
          W(F("the branch name\n"
              "  '%s'\n"
              "contains meta characters (one or more of '?,;*%%+{}[]!^') or\n"
              "starts with a dash, which might cause malfunctions when used\n"
              "in a netsync branch pattern.\n\n"
              "If you want to undo this operation, please use the\n"
              "'%s local kill_certs' command to delete the particular branch\n"
              "cert and re-add a valid one.")
            % cert.value() % prog_name);
        }
    }

  imp->put_cert(cert, "revision_certs");

  if (cert.name() == "branch")
    {
      record_as_branch_leaf(cert.value, cert.ident);
    }

  imp->cert_stamper.note_change();
  return true;
}

void
database::record_as_branch_leaf(cert_value const & branch, revision_id const & rev)
{
  set<revision_id> parents;
  get_revision_parents(rev, parents);
  set<revision_id> current_leaves;
  get_branch_leaves(branch, current_leaves);

  set<revision_id>::const_iterator self = current_leaves.find(rev);
  if (self != current_leaves.end())
    return; // already recorded (must be adding a second branch cert)

  bool all_parents_were_leaves = true;
  bool some_ancestor_was_leaf = false;
  for (set<revision_id>::const_iterator p = parents.begin();
       p != parents.end(); ++p)
    {
      set<revision_id>::iterator l = current_leaves.find(*p);
      if (l == current_leaves.end())
        all_parents_were_leaves = false;
      else
        {
          some_ancestor_was_leaf = true;
          imp->execute(query("DELETE FROM branch_leaves "
                             "WHERE branch = ? AND revision_id = ?")
                       % blob(branch()) % blob(l->inner()()));
          current_leaves.erase(l);
        }
    }

  // This check is needed for this case:
  //
  //  r1 (branch1)
  //  |
  //  r2 (branch2)
  //  |
  //  r3 (branch1)

  if (!all_parents_were_leaves)
    {
      for (set<revision_id>::const_iterator r = current_leaves.begin();
           r != current_leaves.end(); ++r)
        {
          if (is_a_ancestor_of_b(*r, rev))
            {
              some_ancestor_was_leaf = true;
              imp->execute(query("DELETE FROM branch_leaves "
                                 "WHERE branch = ? AND revision_id = ?")
                           % blob(branch()) % blob(r->inner()()));
            }
        }
    }

  // are we really a leaf (ie, not an ancestor of an existing leaf)?
  //
  // see tests/branch_leaves_sync_bug for a scenario that requires this.
  if (!some_ancestor_was_leaf)
    {
      bool really_a_leaf = true;
      for (set<revision_id>::const_iterator r = current_leaves.begin();
           r != current_leaves.end(); ++r)
        {
          if (is_a_ancestor_of_b(rev, *r))
            {
              really_a_leaf = false;
              break;
            }
        }
      if (!really_a_leaf)
        return;
    }

  imp->execute(query("INSERT INTO branch_leaves(branch, revision_id) "
                     "VALUES (?, ?)")
               % blob(branch()) % blob(rev.inner()()));
}

outdated_indicator
database::get_revision_cert_nobranch_index(vector< pair<revision_id,
                                           pair<revision_id, key_id> > > & idx)
{
  // share some storage
  id::symtab id_syms;

  results res;
  imp->fetch(res, 3, any_rows,
             query("SELECT hash, revision_id, keypair_id "
                   "FROM revision_certs WHERE name != 'branch'"));

  idx.clear();
  idx.reserve(res.size());
  for (results::const_iterator i = res.begin(); i != res.end(); ++i)
    {
      idx.push_back(make_pair(revision_id((*i)[0], origin::database),
                              make_pair(revision_id((*i)[1], origin::database),
                                        key_id((*i)[2], origin::database))));
    }
  return imp->cert_stamper.get_indicator();
}

outdated_indicator
database::get_revision_certs(vector<cert> & certs)
{
  imp->get_certs(certs, "revision_certs");
  return imp->cert_stamper.get_indicator();
}

outdated_indicator
database::get_revision_certs(cert_name const & name,
                            vector<cert> & certs)
{
  imp->get_certs(name, certs, "revision_certs");
  return imp->cert_stamper.get_indicator();
}

outdated_indicator
database::get_revision_certs(revision_id const & id,
                             cert_name const & name,
                             vector<cert> & certs)
{
  imp->get_certs(id.inner(), name, certs, "revision_certs");
  return imp->cert_stamper.get_indicator();
}

outdated_indicator
database::get_revision_certs(revision_id const & id,
                             cert_name const & name,
                             cert_value const & val,
                             vector<cert> & certs)
{
  imp->get_certs(id.inner(), name, val, certs, "revision_certs");
  return imp->cert_stamper.get_indicator();
}

outdated_indicator
database::get_revisions_with_cert(cert_name const & name,
                                  cert_value const & val,
                                  set<revision_id> & revisions)
{
  revisions.clear();
  results res;
  query q("SELECT revision_id FROM revision_certs WHERE name = ? AND value = ?");
  imp->fetch(res, one_col, any_rows, q % text(name()) % blob(val()));
  for (results::const_iterator i = res.begin(); i != res.end(); ++i)
    revisions.insert(revision_id((*i)[0], origin::database));
  return imp->cert_stamper.get_indicator();
}

outdated_indicator
database::get_branch_leaves(cert_value const & value,
                            set<revision_id> & revisions)
{
  revisions.clear();
  results res;
  query q("SELECT revision_id FROM branch_leaves WHERE branch = ?");
  imp->fetch(res, one_col, any_rows, q % blob(value()));
  for (results::const_iterator i = res.begin(); i != res.end(); ++i)
    revisions.insert(revision_id((*i)[0], origin::database));
  return imp->cert_stamper.get_indicator();
}

outdated_indicator
database::get_revision_certs(cert_name const & name,
                             cert_value const & val,
                             vector<pair<id, cert> > & certs)
{
  imp->get_certs(name, val, certs, "revision_certs");
  return imp->cert_stamper.get_indicator();
}

outdated_indicator
database::get_revision_certs(revision_id const & id,
                             vector<cert> & certs)
{
  imp->get_certs(id.inner(), certs, "revision_certs");
  return imp->cert_stamper.get_indicator();
}

outdated_indicator
database::get_revision_certs(revision_id const & ident,
                             vector<id> & ids)
{
  results res;
  imp->fetch(res, one_col, any_rows,
             query("SELECT hash "
                   "FROM revision_certs "
                   "WHERE revision_id = ?")
             % blob(ident.inner()()));
  ids.clear();
  for (size_t i = 0; i < res.size(); ++i)
    ids.push_back(id(res[i][0], origin::database));
  return imp->cert_stamper.get_indicator();
}

void
database::get_revision_cert(id const & hash,
                            cert & c)
{
  results res;
  vector<cert> certs;
  imp->fetch(res, 5, one_row,
             query("SELECT revision_id, name, value, keypair_id, signature "
                   "FROM revision_certs "
                   "WHERE hash = ?")
             % blob(hash()));
  imp->results_to_certs(res, certs);
  I(certs.size() == 1);
  c = certs[0];
}

bool
database::revision_cert_exists(revision_id const & hash)
{
  results res;
  vector<cert> certs;
  imp->fetch(res, one_col, any_rows,
             query("SELECT revision_id "
                   "FROM revision_certs "
                   "WHERE hash = ?")
             % blob(hash.inner()()));
  I(res.empty() || res.size() == 1);
  return (res.size() == 1);
}

// FIXME: the bogus-cert family of functions is ridiculous
// and needs to be replaced, or at least factored.
namespace {
  struct trust_value
  {
    set<key_id> good_sigs;
    set<key_id> bad_sigs;
    set<key_id> unknown_sigs;
  };

  // returns *one* of each trusted cert key/value
  // if two keys signed the same thing, we get two certs as input and
  // just pick one (assuming neither is invalid) to use in the output
  void
  erase_bogus_certs_internal(vector<cert> & certs,
                             database & db,
                             database::cert_trust_checker const & checker)
  {
    // sorry, this is a crazy data structure
    typedef tuple<id, cert_name, cert_value> trust_key;
    typedef map< trust_key, trust_value > trust_map;
    trust_map trust;

    for (vector<cert>::iterator i = certs.begin(); i != certs.end(); ++i)
      {
        trust_key key = trust_key(i->ident.inner(),
                                  i->name,
                                  i->value);
        trust_value & value = trust[key];
        switch (db.check_cert(*i))
          {
          case cert_ok:
            value.good_sigs.insert(i->key);
            break;
          case cert_bad:
            value.bad_sigs.insert(i->key);
            break;
          case cert_unknown:
            value.unknown_sigs.insert(i->key);
            break;
          }
      }

    certs.clear();

    for (trust_map::const_iterator i = trust.begin();
         i != trust.end(); ++i)
      {
        cert out(typecast_vocab<revision_id>(get<0>(i->first)),
                 get<1>(i->first), get<2>(i->first), key_id());
        if (!i->second.good_sigs.empty() &&
            checker(i->second.good_sigs,
                    get<0>(i->first),
                    get<1>(i->first),
                    get<2>(i->first)))
          {
            L(FL("trust function liked %d signers of %s cert on revision %s")
              % i->second.good_sigs.size()
              % get<1>(i->first)
              % get<0>(i->first));
            out.key = *i->second.good_sigs.begin();
            certs.push_back(out);
          }
        else
          {
            string txt;
            out.signable_text(txt);
            for (set<key_id>::const_iterator b = i->second.bad_sigs.begin();
                 b != i->second.bad_sigs.end(); ++b)
              {
                W(F("ignoring bad signature by '%s' on '%s'") % *b % txt);
              }
            for (set<key_id>::const_iterator u = i->second.unknown_sigs.begin();
                 u != i->second.unknown_sigs.end(); ++u)
              {
                W(F("ignoring unknown signature by '%s' on '%s'") % *u % txt);
              }
            W(F("trust function disliked %d signers of '%s' cert on revision %s")
              % i->second.good_sigs.size()
              % get<1>(i->first)
              % get<0>(i->first));
          }
      }
  }
  // the lua hook wants key_identity_info, but all that's been
  // pulled from the certs is key_id. So this is needed to translate.
  // use pointers for project and lua so bind() doesn't make copies
  bool check_revision_cert_trust(project_t const * const project,
                                 lua_hooks * const lua,
                                 set<key_id> const & signers,
                                 id const & hash,
                                 cert_name const & name,
                                 cert_value const & value)
  {
    set<key_identity_info> signer_identities;
    for (set<key_id>::const_iterator i = signers.begin();
         i != signers.end(); ++i)
      {
        key_identity_info identity;
        identity.id = *i;
        project->complete_key_identity_from_id(*lua, identity);
        signer_identities.insert(identity);
      }

    return lua->hook_get_revision_cert_trust(signer_identities,
                                             hash, name, value);
  }
  // and the lua hook for manifest trust checking wants a key_name
  bool check_manifest_cert_trust(database * const db,
                                 lua_hooks * const lua,
                                 set<key_id> const & signers,
                                 id const & hash,
                                 cert_name const & name,
                                 cert_value const & value)
  {
    set<key_name> signer_names;
    for (set<key_id>::const_iterator i = signers.begin();
         i != signers.end(); ++i)
      {
        key_name name;
        rsa_pub_key pub;
        db->get_pubkey(*i, name, pub);
        signer_names.insert(name);
      }

    return lua->hook_get_manifest_cert_trust(signer_names,
                                             hash, name, value);
  }
} // anonymous namespace

void
database::erase_bogus_certs(project_t const & project, vector<cert> & certs)
{
  erase_bogus_certs_internal(certs, *this,
                             boost::bind(&check_revision_cert_trust,
                                         &project, &this->lua, _1, _2, _3, _4));
}
void
database::erase_bogus_certs(vector<cert> & certs,
                            database::cert_trust_checker const & checker)
{
  erase_bogus_certs_internal(certs, *this, checker);
}

// These are only used by migration from old manifest-style ancestry, so we
// don't much worry that they are not perfectly typesafe.  Also, we know
// that the callers want bogus certs erased.

void
database::get_manifest_certs(manifest_id const & id, std::vector<cert> & certs)
{
  imp->get_oldstyle_certs(id.inner(), certs, "manifest_certs");
  erase_bogus_certs_internal(certs, *this,
                             boost::bind(&check_manifest_cert_trust,
                                         this, &this->lua, _1, _2, _3, _4));
}

void
database::get_manifest_certs(cert_name const & name, std::vector<cert> & certs)
{
  imp->get_oldstyle_certs(name, certs, "manifest_certs");
  erase_bogus_certs_internal(certs, *this,
                             boost::bind(&check_manifest_cert_trust,
                                         this, &this->lua, _1, _2, _3, _4));
}

// completions
void
database_impl::add_prefix_matching_constraint(string const & colname,
                                              string const & prefix,
                                              query & q)
{
  L(FL("add_prefix_matching_constraint for '%s'") % prefix);

  if (prefix.empty())
    q.sql_cmd += "1";  // always true
  else if (prefix.size() > constants::idlen)
    q.sql_cmd += "0"; // always false
  else
    {
      for (string::const_iterator i = prefix.begin(); i != prefix.end(); ++i)
       {
         E(is_xdigit(*i), origin::user,
           F("bad character '%c' in id name '%s'") % *i % prefix);
       }

      string lower_hex = prefix;
      if (lower_hex.size() < constants::idlen)
        lower_hex.append(constants::idlen - lower_hex.size(), '0');
      string lower_bound = decode_hexenc(lower_hex, origin::internal);

      string upper_hex = prefix;
      if (upper_hex.size() < constants::idlen)
        upper_hex.append(constants::idlen - upper_hex.size(), 'f');
      string upper_bound = decode_hexenc(upper_hex, origin::internal);

      if (global_sanity.debug_p())
        L(FL("prefix_matcher: lower bound ('%s') and upper bound ('%s')")
          % encode_hexenc(lower_bound, origin::internal)
          % encode_hexenc(upper_bound, origin::internal));

      q.sql_cmd += colname + " BETWEEN ? AND ?";
      q.args.push_back(blob(lower_bound));
      q.args.push_back(blob(upper_bound));
    }
}

void
database::complete(string const & partial,
                   set<revision_id> & completions)
{
  results res;
  completions.clear();
  query q("SELECT id FROM revisions WHERE ");

  imp->add_prefix_matching_constraint("id", partial, q);
  imp->fetch(res, 1, any_rows, q);

  for (size_t i = 0; i < res.size(); ++i)
    completions.insert(revision_id(res[i][0], origin::database));
}


void
database::complete(string const & partial,
                   set<file_id> & completions)
{
  results res;
  completions.clear();

  query q("SELECT id FROM files WHERE ");
  imp->add_prefix_matching_constraint("id", partial, q);
  imp->fetch(res, 1, any_rows, q);

  for (size_t i = 0; i < res.size(); ++i)
    completions.insert(file_id(res[i][0], origin::database));

  res.clear();

  q = query("SELECT id FROM file_deltas WHERE ");
  imp->add_prefix_matching_constraint("id", partial, q);
  imp->fetch(res, 1, any_rows, q);

  for (size_t i = 0; i < res.size(); ++i)
    completions.insert(file_id(res[i][0], origin::database));
}

void
database::complete(string const & partial,
                   set< pair<key_id, utf8 > > & completions)
{
  results res;
  completions.clear();
  query q("SELECT id, name FROM public_keys WHERE ");

  imp->add_prefix_matching_constraint("id", partial, q);
  imp->fetch(res, 2, any_rows, q);

  for (size_t i = 0; i < res.size(); ++i)
    completions.insert(make_pair(key_id(res[i][0], origin::database),
                                 utf8(res[i][1], origin::database)));
}

// revision selectors

void
database::select_parent(string const & partial,
                        set<revision_id> & completions)
{
  results res;
  completions.clear();

  query q("SELECT DISTINCT parent FROM revision_ancestry WHERE ");
  imp->add_prefix_matching_constraint("child", partial, q);
  imp->fetch(res, 1, any_rows, q);

  for (size_t i = 0; i < res.size(); ++i)
    completions.insert(revision_id(res[i][0], origin::database));
}

void
database::select_cert(string const & certname,
                      set<revision_id> & completions)
{
  results res;
  completions.clear();

  imp->fetch(res, 1, any_rows,
             query("SELECT DISTINCT revision_id FROM revision_certs WHERE name = ?")
             % text(certname));

  for (size_t i = 0; i < res.size(); ++i)
    completions.insert(revision_id(res[i][0], origin::database));
}

void
database::select_cert(string const & certname, string const & certvalue,
                      set<revision_id> & completions)
{
  results res;
  completions.clear();

  imp->fetch(res, 1, any_rows,
             query("SELECT DISTINCT revision_id FROM revision_certs"
                   " WHERE name = ? AND CAST(value AS TEXT) GLOB ?")
             % text(certname) % text(certvalue));

  for (size_t i = 0; i < res.size(); ++i)
    completions.insert(revision_id(res[i][0], origin::database));
}

void
database::select_author_tag_or_branch(string const & partial,
                                      set<revision_id> & completions)
{
  results res;
  completions.clear();

  string pattern = partial + "*";

  imp->fetch(res, 1, any_rows,
             query("SELECT DISTINCT revision_id FROM revision_certs"
                   " WHERE (name=? OR name=? OR name=?)"
                   " AND CAST(value AS TEXT) GLOB ?")
             % text(author_cert_name()) % text(tag_cert_name())
             % text(branch_cert_name()) % text(pattern));

  for (size_t i = 0; i < res.size(); ++i)
    completions.insert(revision_id(res[i][0], origin::database));
}

void
database::select_date(string const & date, string const & comparison,
                      set<revision_id> & completions)
{
  results res;
  completions.clear();

  query q;
  q.sql_cmd = ("SELECT DISTINCT revision_id FROM revision_certs "
               "WHERE name = ? AND CAST(value AS TEXT) ");
  q.sql_cmd += comparison;
  q.sql_cmd += " ?";

  imp->fetch(res, 1, any_rows,
             q % text(date_cert_name()) % text(date));
  for (size_t i = 0; i < res.size(); ++i)
    completions.insert(revision_id(res[i][0], origin::database));
}

void
database::select_key(key_id const & id, set<revision_id> & completions)
{
  results res;
  completions.clear();

  imp->fetch(res, 1, any_rows,
             query("SELECT DISTINCT revision_id FROM revision_certs"
                   " WHERE keypair_id = ?")
             % blob(id.inner()()));

  for (size_t i = 0; i < res.size(); ++i)
    completions.insert(revision_id(res[i][0], origin::database));
}

// epochs

void
database::get_epochs(map<branch_name, epoch_data> & epochs)
{
  epochs.clear();
  results res;
  imp->fetch(res, 2, any_rows, query("SELECT branch, epoch FROM branch_epochs"));
  for (results::const_iterator i = res.begin(); i != res.end(); ++i)
    {
      branch_name decoded(idx(*i, 0), origin::database);
      I(epochs.find(decoded) == epochs.end());
      epochs.insert(make_pair(decoded,
                              epoch_data(idx(*i, 1),
                                         origin::database)));
    }
}

void
database::get_epoch(epoch_id const & eid,
                    branch_name & branch, epoch_data & epo)
{
  I(epoch_exists(eid));
  results res;
  imp->fetch(res, 2, any_rows,
             query("SELECT branch, epoch FROM branch_epochs"
                   " WHERE hash = ?")
             % blob(eid.inner()()));
  I(res.size() == 1);
  branch = branch_name(idx(idx(res, 0), 0), origin::database);
  epo = epoch_data(idx(idx(res, 0), 1), origin::database);
}

bool
database::epoch_exists(epoch_id const & eid)
{
  results res;
  imp->fetch(res, one_col, any_rows,
             query("SELECT hash FROM branch_epochs WHERE hash = ?")
             % blob(eid.inner()()));
  I(res.size() == 1 || res.empty());
  return res.size() == 1;
}

void
database::set_epoch(branch_name const & branch, epoch_data const & epo)
{
  epoch_id eid;
  epoch_hash_code(branch, epo, eid);
  I(epo.inner()().size() == constants::epochlen_bytes);
  imp->execute(query("INSERT OR REPLACE INTO branch_epochs VALUES(?, ?, ?)")
               % blob(eid.inner()())
               % blob(branch())
               % blob(epo.inner()()));
}

void
database::clear_epoch(branch_name const & branch)
{
  imp->execute(query("DELETE FROM branch_epochs WHERE branch = ?")
               % blob(branch()));
}

bool
database::check_integrity()
{
  results res;
  imp->fetch(res, one_col, any_rows, query("PRAGMA integrity_check"));
  I(res.size() == 1);
  I(res[0].size() == 1);

  return res[0][0] == "ok";
}

// vars

void
database::get_vars(map<var_key, var_value> & vars)
{
  vars.clear();
  results res;
  imp->fetch(res, 3, any_rows, query("SELECT domain, name, value FROM db_vars"));
  for (results::const_iterator i = res.begin(); i != res.end(); ++i)
    {
      var_domain domain(idx(*i, 0), origin::database);
      var_name name(idx(*i, 1), origin::database);
      var_value value(idx(*i, 2), origin::database);
      I(vars.find(make_pair(domain, name)) == vars.end());
      vars.insert(make_pair(make_pair(domain, name), value));
    }
}

void
database::get_var(var_key const & key, var_value & value)
{
  results res;
  imp->fetch(res, one_col, any_rows,
             query("SELECT value FROM db_vars "
                   "WHERE domain = ? AND name = ?")
                   % text(key.first())
                   % blob(key.second()));
  I(res.size() == 1);
  var_value dbvalue(res[0][0], origin::database);
  value = dbvalue;
}

bool
database::var_exists(var_key const & key)
{
  results res;
  imp->fetch(res, one_col, any_rows,
             query("SELECT 1 "
                   "WHERE EXISTS("
                   "  SELECT 1 FROM db_vars "
                   "  WHERE domain = ? AND name = ?)")
                   % text(key.first())
                   % blob(key.second()));
  return ! res.empty();
}

void
database::set_var(var_key const & key, var_value const & value)
{
  imp->execute(query("INSERT OR REPLACE INTO db_vars VALUES(?, ?, ?)")
               % text(key.first())
               % blob(key.second())
               % blob(value()));
}

void
database::clear_var(var_key const & key)
{
  imp->execute(query("DELETE FROM db_vars WHERE domain = ? AND name = ?")
               % text(key.first())
               % blob(key.second()));
}

#define KNOWN_WORKSPACES_KEY                        \
  var_key(make_pair(                                \
    var_domain("database", origin::internal),       \
    var_name("known-workspaces", origin::internal)  \
  ))

void
database::register_workspace(system_path const & workspace)
{
  var_value val;
  if (var_exists(KNOWN_WORKSPACES_KEY))
    get_var(KNOWN_WORKSPACES_KEY, val);

  vector<string> workspaces;
  split_into_lines(val(), workspaces);

  vector<string>::iterator pos =
    find(workspaces.begin(),
         workspaces.end(),
         workspace.as_internal());
  if (pos == workspaces.end())
    workspaces.push_back(workspace.as_internal());

  string ws;
  join_lines(workspaces, ws);

  set_var(KNOWN_WORKSPACES_KEY, var_value(ws, origin::internal));
}

void
database::unregister_workspace(system_path const & workspace)
{
  if (var_exists(KNOWN_WORKSPACES_KEY))
    {
      var_value val;
      get_var(KNOWN_WORKSPACES_KEY, val);

      vector<string> workspaces;
      split_into_lines(val(), workspaces);

      vector<string>::iterator pos =
        find(workspaces.begin(),
             workspaces.end(),
             workspace.as_internal());
      if (pos != workspaces.end())
        workspaces.erase(pos);

      string ws;
      join_lines(workspaces, ws);

      set_var(KNOWN_WORKSPACES_KEY, var_value(ws, origin::internal));
    }
}

void
database::get_registered_workspaces(vector<system_path> & workspaces)
{
  if (var_exists(KNOWN_WORKSPACES_KEY))
    {
      var_value val;
      get_var(KNOWN_WORKSPACES_KEY, val);

      vector<string> paths;
      split_into_lines(val(), paths);

      for (vector<string>::const_iterator i = paths.begin();
           i != paths.end(); ++i)
        {
          system_path workspace_path(*i, origin::database);
          workspaces.push_back(workspace_path);
        }
    }
}

void
database::set_registered_workspaces(vector<system_path> const & workspaces)
{
  vector<string> paths;
  for (vector<system_path>::const_iterator i = workspaces.begin();
       i != workspaces.end(); ++i)
    {
      paths.push_back((*i).as_internal());
    }

  string ws;
  join_lines(paths, ws);
  set_var(KNOWN_WORKSPACES_KEY, var_value(ws, origin::internal));
}

#undef KNOWN_WORKSPACES_KEY

// branches

outdated_indicator
database::get_branches(vector<string> & names)
{
    results res;
    query q("SELECT DISTINCT branch FROM branch_leaves");
    string cert_name = "branch";
    imp->fetch(res, one_col, any_rows, q);
    for (size_t i = 0; i < res.size(); ++i)
      {
        names.push_back(res[i][0]);
      }
    return imp->cert_stamper.get_indicator();
}

outdated_indicator
database::get_branches(globish const & glob,
                       vector<string> & names)
{
    results res;
    query q("SELECT DISTINCT value FROM revision_certs WHERE name = ?");
    string cert_name = "branch";
    imp->fetch(res, one_col, any_rows, q % text(cert_name));
    for (size_t i = 0; i < res.size(); ++i)
      {
        if (glob.matches(res[i][0]))
          names.push_back(res[i][0]);
      }
    return imp->cert_stamper.get_indicator();
}

void
database::get_roster(revision_id const & rev_id,
                     roster_t & roster)
{
  marking_map mm;
  get_roster(rev_id, roster, mm);
}

void
database::get_roster(revision_id const & rev_id,
                     roster_t & roster,
                     marking_map & marking)
{
  if (rev_id.inner()().empty())
    {
      roster = roster_t();
      marking = marking_map();
      return;
    }

  cached_roster cr;
  get_roster(rev_id, cr);
  roster = *cr.first;
  marking = *cr.second;
}

void
database::get_roster(revision_id const & rev_id, cached_roster & cr)
{
  get_roster_version(rev_id, cr);
  I(cr.first);
  I(cr.second);
}

void
database::put_roster(revision_id const & rev_id,
                     revision_t const & rev,
                     roster_t_cp const & roster,
                     marking_map_cp const & marking)
{
  I(roster);
  I(marking);
  MM(rev_id);

  transaction_guard guard(*this);

  // Our task is to add this roster, and deltify all the incoming edges (if
  // they aren't already).

  imp->roster_cache.insert_dirty(rev_id, make_pair(roster, marking));

  // Now do what deltify would do if we bothered
  size_t num_edges = rev.edges.size();
  for (edge_map::const_iterator i = rev.edges.begin();
       i != rev.edges.end(); ++i)
    {
      revision_id old_rev = edge_old_revision(*i);
      if (null_id(old_rev))
        continue;
      if (imp->roster_base_stored(old_rev))
        {
          cached_roster cr;
          get_roster_version(old_rev, cr);
          roster_delta reverse_delta;
          cset const & changes = edge_changes(i);
          delta_rosters(*roster, *marking,
                        *(cr.first), *(cr.second),
                        reverse_delta,
                        num_edges > 1 ? 0 : &changes);
          if (imp->roster_cache.exists(old_rev))
            imp->roster_cache.mark_clean(old_rev);
          imp->drop(old_rev.inner(), "rosters");
          imp->put_roster_delta(old_rev, rev_id, reverse_delta);
        }
    }
  guard.commit();
}

// for get_uncommon_ancestors
struct rev_height_graph : rev_graph
{
  rev_height_graph(database & db) : db(db) {}
  virtual void get_parents(revision_id const & rev, set<revision_id> & parents) const
  {
    db.get_revision_parents(rev, parents);
  }
  virtual void get_children(revision_id const & rev, set<revision_id> & parents) const
  {
    // not required
    I(false);
  }
  virtual void get_height(revision_id const & rev, rev_height & h) const
  {
    db.get_rev_height(rev, h);
  }

  database & db;
};

void
database::get_uncommon_ancestors(revision_id const & a,
                                 revision_id const & b,
                                 set<revision_id> & a_uncommon_ancs,
                                 set<revision_id> & b_uncommon_ancs)
{

  rev_height_graph graph(*this);
  ::get_uncommon_ancestors(a, b, graph, a_uncommon_ancs, b_uncommon_ancs);
}

node_id
database::next_node_id()
{
  transaction_guard guard(*this);
  results res;

  // We implement this as a fixed db var.
  imp->fetch(res, one_col, any_rows,
             query("SELECT node FROM next_roster_node_number"));

  u64 n = 1;
  if (res.empty())
    {
      imp->execute(query("INSERT INTO next_roster_node_number VALUES(1)"));
    }
  else
    {
      I(res.size() == 1);
      n = lexical_cast<u64>(res[0][0]);
      ++n;
      imp->execute(query("UPDATE next_roster_node_number SET node = ?")
                   % text(lexical_cast<string>(n)));
    }
  guard.commit();
  return static_cast<node_id>(n);
}

void
database_impl::check_filename()
{
  E(!filename.empty(), origin::user, F("no database specified"));
}


void
database_impl::check_db_exists()
{
  switch (get_path_status(filename))
    {
    case path::file:
      return;

    case path::nonexistent:
      E(false, origin::user, F("database '%s' does not exist") % filename);

    case path::directory:
      if (directory_is_workspace(filename))
        {
          options opts;
          workspace::get_options(filename, opts);
          E(opts.dbname.as_internal().empty(), origin::user,
            F("'%s' is a workspace, not a database\n"
              "(did you mean '%s'?)") % filename % opts.dbname);
        }
      E(false, origin::user,
        F("'%s' is a directory, not a database") % filename);
    }
}

void
database_impl::check_db_nonexistent()
{
  require_path_is_nonexistent(filename,
                              F("database '%s' already exists")
                              % filename);

  system_path journal(filename.as_internal() + "-journal", origin::internal);
  require_path_is_nonexistent(journal,
                              F("existing (possibly stale) journal file '%s' "
                                "has same stem as new database '%s'.\n"
                                "Cancelling database creation")
                              % journal % filename);

}

void
database_impl::open()
{
  I(!__sql);

  string to_open;
  if (type == memory_db)
    to_open = memory_db_identifier;
  else
    {
      system_path base_dir = filename.dirname();
      if (!directory_exists(base_dir))
        mkdir_p(base_dir);
      to_open = filename.as_external();
    }

  if (sqlite3_open(to_open.c_str(), &__sql) == SQLITE_NOMEM)
    throw std::bad_alloc();

  I(__sql);
  assert_sqlite3_ok(__sql);
}

void
database_impl::close()
{
  I(__sql);

  sqlite3_close(__sql);
  __sql = 0;

  I(!__sql);
}

// transaction guards

conditional_transaction_guard::~conditional_transaction_guard()
{
  if (!acquired)
    return;
  if (committed)
    db.imp->commit_transaction();
  else
    db.imp->rollback_transaction();
}

void
conditional_transaction_guard::acquire()
{
  I(!acquired);
  acquired = true;
  db.imp->begin_transaction(exclusive);
}

void
conditional_transaction_guard::do_checkpoint()
{
  I(acquired);
  db.imp->commit_transaction();
  db.imp->begin_transaction(exclusive);
  checkpointed_calls = 0;
  checkpointed_bytes = 0;
}

void
conditional_transaction_guard::maybe_checkpoint(size_t nbytes)
{
  I(acquired);
  checkpointed_calls += 1;
  checkpointed_bytes += nbytes;
  if (checkpointed_calls >= checkpoint_batch_size
      || checkpointed_bytes >= checkpoint_batch_bytes)
    do_checkpoint();
}

void
conditional_transaction_guard::commit()
{
  I(acquired);
  committed = true;
}

void
database_path_helper::get_database_path(options const & opts,
                                        system_path & path,
                                        database::dboptions dbopts)
{
  if (!opts.dbname_given ||
      (opts.dbname.as_internal().empty() &&
       opts.dbname_alias.empty() &&
       opts.dbname_type != memory_db))
    {
      if (dbopts == database::maybe_unspecified)
        {
          L(FL("no database option given or options empty"));
          return;
        }
      E(false, origin::user, F("no database specified"));
    }

  if (opts.dbname_type == unmanaged_db)
    {
      path = opts.dbname;
      return;
    }

  if (opts.dbname_type == memory_db)
    {
      return;
    }

  I(opts.dbname_type == managed_db);

  path_component basename;
  validate_and_clean_alias(opts.dbname_alias, basename);

  vector<system_path> candidates;
  vector<system_path> search_paths;

  E(lua.hook_get_default_database_locations(search_paths) && search_paths.size() > 0,
    origin::user, F("no default database location configured"));

  for (vector<system_path>::const_iterator i = search_paths.begin();
     i != search_paths.end(); ++i)
    {
      if (file_exists((*i) / basename))
        {
          candidates.push_back((*i) / basename);
          continue;
        }
    }

  MM(candidates);

  // if we did not found the database anywhere, use the first
  // available default path to possible save it there
  if (candidates.size() == 0)
    {
      path = (*search_paths.begin()) / basename;
      L(FL("no path expansions found for '%s', using '%s'")
          % opts.dbname_alias % path);
      return;
    }

  if (candidates.size() == 1)
    {
      path = (*candidates.begin());
      L(FL("one path expansion found for '%s': '%s'")
          % opts.dbname_alias % path);
      return;
    }

  if (candidates.size() > 1)
    {
      string err =
        (F("the database alias '%s' has multiple ambiguous expansions:")
         % opts.dbname_alias).str();

      for (vector<system_path>::const_iterator i = candidates.begin();
           i != candidates.end(); ++i)
        err += ("\n  " + (*i).as_internal());

      E(false, origin::user, i18n_format(err));
    }
}

void
database_path_helper::maybe_set_default_alias(options & opts)
{
  if (opts.dbname_given && (
       !opts.dbname.as_internal().empty() ||
       !opts.dbname_alias.empty()))
    {
      return;
    }

  string alias;
  E(lua.hook_get_default_database_alias(alias) && !alias.empty(),
    origin::user, F("could not query default database alias"));

  P(F("using default database '%s'") % alias);
  opts.dbname_given = true;
  opts.dbname_alias = alias;
  opts.dbname_type = managed_db;
}

void
database_path_helper::validate_and_clean_alias(string const & alias, path_component & pc)
{
  E(alias.find(':') == 0, origin::system,
    F("invalid database alias '%s': does not start with a colon") % alias);

  string pure_alias = alias.substr(1);
  E(pure_alias.size() > 0, origin::system,
    F("invalid database alias '%s': must not be empty") % alias);

  globish matcher;
  E(lua.hook_get_default_database_glob(matcher),
    origin::user, F("could not query default database glob"));

  if (!matcher.matches(pure_alias))
    pure_alias += ".mtn";

  try
    {
      pc = path_component(pure_alias, origin::system);
    }
  catch (...)
    {
      E(false, origin::system,
        F("invalid database alias '%s': does contain invalid characters") % alias);
    }
}

// Local Variables:
// mode: C++
// fill-column: 76
// c-file-style: "gnu"
// indent-tabs-mode: nil
// End:
// vim: et:sw=2:sts=2:ts=2:cino=>2s,{s,\:s,+s,t0,g0,^-2,e-2,n-2,p2s,(0,=s:<|MERGE_RESOLUTION|>--- conflicted
+++ resolved
@@ -624,17 +624,10 @@
           % filename);
       else
         E(false, origin::no_fault,
-<<<<<<< HEAD
-          F("database %s contains manifests but no revisions\n"
-            "this is a very old database; it needs to be upgraded\n"
-            "please see http://wiki.monotone.ca/upgradefromchangesets/\n"
-            "for details")
-=======
           F("database '%s' contains manifests but no revisions.\n"
             "This is a very old database; it needs to be upgraded.\n"
             "Please see 'http://wiki.monotone.ca/upgradefromchangesets/'\n"
-	    "for details")
->>>>>>> d2099c73
+            "for details")
           % filename);
     }
 }
