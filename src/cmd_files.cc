--- conflicted
+++ resolved
@@ -133,13 +133,9 @@
   make_diff(src_name, dst_name,
             src_id, dst_id,
             src.inner(), dst.inner(),
-<<<<<<< HEAD
             false, // is_manual_merge
-            cout, app.opts.diff_format, pattern);
-=======
             cout, app.opts.diff_format, 
             pattern, colorizer(app.opts.colorize, app.lua));
->>>>>>> e6cd4149
 }
 
 CMD(annotate, "annotate", "", CMD_REF(informative), N_("PATH"),
