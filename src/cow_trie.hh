--- conflicted
+++ resolved
@@ -32,11 +32,7 @@
 
   struct middle_node_type : node_type
   {
-<<<<<<< HEAD
-    boost::shared_ptr<node_type> contents[(1<<_Bits)];
-=======
     std::shared_ptr<node_type> contents[(1<<_Bits)];
->>>>>>> d7cb0adf
   };
   struct leaf_node_type : node_type
   {
@@ -45,15 +41,9 @@
 
   _Value _empty_value;
   unsigned _count;
-<<<<<<< HEAD
-  boost::shared_ptr<node_type> _data;
-
-  bool walk(boost::shared_ptr<node_type> & d, _Key key, int level, _Value **ret)
-=======
   std::shared_ptr<node_type> _data;
 
   bool walk(std::shared_ptr<node_type> & d, _Key key, int level, _Value **ret)
->>>>>>> d7cb0adf
   {
     if (!d)
       {
@@ -80,11 +70,7 @@
       }
   }
 
-<<<<<<< HEAD
-  bool walk(boost::shared_ptr<node_type> const & d, _Key key, int level, _Value **ret) const
-=======
   bool walk(std::shared_ptr<node_type> const & d, _Key key, int level, _Value **ret) const
->>>>>>> d7cb0adf
   {
     if (!d)
       {
@@ -159,11 +145,7 @@
   {
     struct stack_item
     {
-<<<<<<< HEAD
-      boost::shared_ptr<node_type> ptr;
-=======
       std::shared_ptr<node_type> ptr;
->>>>>>> d7cb0adf
       unsigned idx;
       bool operator==(stack_item const & other) const
       {
