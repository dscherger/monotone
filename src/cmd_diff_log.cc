--- conflicted
+++ resolved
@@ -459,21 +459,13 @@
   bool new_from_db;
   database db(app);
 
-<<<<<<< HEAD
   prepare_diff(app, db, old_roster, new_roster, args,
                old_from_db, new_from_db, revs);
 
-  if (app.opts.with_header)
-    dump_header(revs, old_roster, new_roster, cout, true);
-=======
-  prepare_diff(app, db, old_roster, new_roster, args, old_from_db,
-               new_from_db, revs);
-
   colorizer colorizer(!app.opts.nocolorize, app.lua);
 
   if (app.opts.with_header)
     dump_header(revs, old_roster, new_roster, cout, colorizer, true);
->>>>>>> a2b2ee92
 
   dump_diffs(app.lua, db, old_roster, new_roster, cout,
              app.opts.diff_format,
