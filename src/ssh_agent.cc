--- conflicted
+++ resolved
@@ -9,12 +9,8 @@
 
 #include "base.hh"
 
-<<<<<<< HEAD
 #include <cstdlib>
-=======
-#include <stdlib.h>
 #include <memory>
->>>>>>> 510f8df0
 
 #include <botan/botan.h>
 #include <botan/rsa.h>
@@ -397,7 +393,7 @@
   L(FL("has_key: building %d-byte pub key") % pub_block.size());
   shared_ptr<X509_PublicKey> x509_key =
     shared_ptr<X509_PublicKey>(Botan::X509::load_key(pub_block));
-  shared_ptr<RSA_PublicKey> pub_key = 
+  shared_ptr<RSA_PublicKey> pub_key =
     dynamic_pointer_cast<RSA_PublicKey>(x509_key);
 
   if (!pub_key)
