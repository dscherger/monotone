--- conflicted
+++ resolved
@@ -10,12 +10,8 @@
 
 #include "base.hh"
 
-<<<<<<< HEAD
 #if defined(_WIN32) || defined(_WIN64)
-=======
-#ifdef WIN32
 #define WIN32_LEAN_AND_MEAN
->>>>>>> 8aa1a339
 #include <windows.h>
 #endif
 
