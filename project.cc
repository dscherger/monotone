// 2007 Timothy Brownawell <tbrownaw@gmail.com>
// GNU GPL V2 or later

#include "base.hh"
#include "vector.hh"

#include "cert.hh"
#include "database.hh"
#include "project.hh"
#include "revision.hh"
#include "transforms.hh"

using std::string;
using std::set;
using std::vector;
using std::multimap;
using std::make_pair;

project_t::project_t(database & db)
  : db(db)
{}

void
project_t::get_branch_list(std::set<branch_name> & names, bool allow_suspend_certs)
{
  if (indicator.outdated())
    {
      std::vector<std::string> got;
      indicator = db.get_branches(got);
      branches.clear();
      multimap<revision_id, revision_id> inverse_graph_cache;
  
      for (std::vector<std::string>::iterator i = got.begin();
           i != got.end(); ++i)
        {
          // check that the branch has at least one non-suspended head
          const branch_name branch(*i);
          std::set<revision_id> heads;

          if (allow_suspend_certs)
            get_branch_heads(branch, heads, &inverse_graph_cache);
          
          if (!allow_suspend_certs || !heads.empty())
            branches.insert(branch);
        }
    }

  names = branches;
}

void
project_t::get_branch_list(globish const & glob,
                           std::set<branch_name> & names,
                           bool allow_suspend_certs)
{
  std::vector<std::string> got;
<<<<<<< HEAD
  app.db.get_branches(glob, got);
=======
  db.get_branches(glob(), got);
>>>>>>> 813bbd9b
  names.clear();
  multimap<revision_id, revision_id> inverse_graph_cache;
  
  for (std::vector<std::string>::iterator i = got.begin();
       i != got.end(); ++i)
    {
      // check that the branch has at least one non-suspended head
      const branch_name branch(*i);
      std::set<revision_id> heads;

      if (allow_suspend_certs)
        get_branch_heads(branch, heads, &inverse_graph_cache);

      if (!allow_suspend_certs || !heads.empty())
        names.insert(branch);
    }
}

namespace
{
  struct not_in_branch : public is_failure
  {
    database & db;
    base64<cert_value > const & branch_encoded;
    not_in_branch(database & db,
                  base64<cert_value> const & branch_encoded)
      : db(db), branch_encoded(branch_encoded)
    {}
    virtual bool operator()(revision_id const & rid)
    {
      vector< revision<cert> > certs;
      db.get_revision_certs(rid,
                            cert_name(branch_cert_name),
                            branch_encoded,
                            certs);
      erase_bogus_certs(certs, db);
      return certs.empty();
    }
  };

  struct suspended_in_branch : public is_failure
  {
    database & db;
    base64<cert_value > const & branch_encoded;
    suspended_in_branch(database & db,
                  base64<cert_value> const & branch_encoded)
      : db(db), branch_encoded(branch_encoded)
    {}
    virtual bool operator()(revision_id const & rid)
    {
      vector< revision<cert> > certs;
      db.get_revision_certs(rid,
                            cert_name(suspend_cert_name),
                            branch_encoded,
                            certs);
      erase_bogus_certs(certs, db);
      return !certs.empty();
    }
  };
}

void
project_t::get_branch_heads(branch_name const & name, std::set<revision_id> & heads,
                            multimap<revision_id, revision_id> *inverse_graph_cache_ptr)
{
  std::pair<branch_name, suspended_indicator> cache_index(name,
    db.get_opt_ignore_suspend_certs());
  std::pair<outdated_indicator, std::set<revision_id> > & branch = branch_heads[cache_index];
  if (branch.first.outdated())
    {
      L(FL("getting heads of branch %s") % name);
      base64<cert_value> branch_encoded;
      encode_base64(cert_value(name()), branch_encoded);

      outdated_indicator stamp;
      branch.first = db.get_revisions_with_cert(cert_name(branch_cert_name),
                                                    branch_encoded,
                                                    branch.second);

      not_in_branch p(db, branch_encoded);
      erase_ancestors_and_failures(branch.second, p, db, inverse_graph_cache_ptr);
      
      if (!db.get_opt_ignore_suspend_certs())
        {
<<<<<<< HEAD
          suspended_in_branch s(app, branch_encoded);
          std::set<revision_id>::iterator it = branch.second.begin();
          while (it != branch.second.end())
=======
          suspended_in_branch s(db, branch_encoded);
          for(std::set<revision_id>::iterator it = branch.second.begin(); it != branch.second.end(); it++)
>>>>>>> 813bbd9b
            if (s(*it))
              branch.second.erase(it++);
            else
              it++;
        }
      
      L(FL("found heads of branch %s (%s heads)")
        % name % branch.second.size());
    }
  heads = branch.second;
}

bool
project_t::revision_is_in_branch(revision_id const & id,
                                 branch_name const & branch)
{
  base64<cert_value> branch_encoded;
  encode_base64(cert_value(branch()), branch_encoded);

  vector<revision<cert> > certs;
  db.get_revision_certs(id, branch_cert_name, branch_encoded, certs);

  int num = certs.size();

  erase_bogus_certs(certs, db);

  L(FL("found %d (%d valid) %s branch certs on revision %s")
    % num
    % certs.size()
    % branch
    % id);

  return !certs.empty();
}

void
project_t::put_revision_in_branch(revision_id const & id,
                                  branch_name const & branch)
{
  cert_revision_in_branch(id, branch, db);
}

bool
project_t::revision_is_suspended_in_branch(revision_id const & id,
                                 branch_name const & branch)
{
  base64<cert_value> branch_encoded;
  encode_base64(cert_value(branch()), branch_encoded);

  vector<revision<cert> > certs;
  db.get_revision_certs(id, suspend_cert_name, branch_encoded, certs);

  int num = certs.size();

  erase_bogus_certs(certs, db);

  L(FL("found %d (%d valid) %s suspend certs on revision %s")
    % num
    % certs.size()
    % branch
    % id);

  return !certs.empty();
}

void
project_t::suspend_revision_in_branch(revision_id const & id,
                                  branch_name const & branch)
{
  cert_revision_suspended_in_branch(id, branch, db);
}


outdated_indicator
project_t::get_revision_cert_hashes(revision_id const & rid,
                                    std::vector<hexenc<id> > & hashes)
{
  return db.get_revision_certs(rid, hashes);
}

outdated_indicator
project_t::get_revision_certs(revision_id const & id,
                              std::vector<revision<cert> > & certs)
{
  return db.get_revision_certs(id, certs);
}

outdated_indicator
project_t::get_revision_certs_by_name(revision_id const & id,
                                      cert_name const & name,
                                      std::vector<revision<cert> > & certs)
{
  outdated_indicator i = db.get_revision_certs(id, name, certs);
  erase_bogus_certs(certs, db);
  return i;
}

outdated_indicator
project_t::get_revision_branches(revision_id const & id,
                                 std::set<branch_name> & branches)
{
  std::vector<revision<cert> > certs;
  outdated_indicator i = get_revision_certs_by_name(id, branch_cert_name, certs);
  branches.clear();
  for (std::vector<revision<cert> >::const_iterator i = certs.begin();
       i != certs.end(); ++i)
    {
      cert_value b;
      decode_base64(i->inner().value, b);
      branches.insert(branch_name(b()));
    }
  return i;
}

outdated_indicator
project_t::get_branch_certs(branch_name const & branch,
                            std::vector<revision<cert> > & certs)
{
  base64<cert_value> branch_encoded;
  encode_base64(cert_value(branch()), branch_encoded);

  return db.get_revision_certs(branch_cert_name, branch_encoded, certs);
}

tag_t::tag_t(revision_id const & ident,
             utf8 const & name,
             rsa_keypair_id const & key)
  : ident(ident), name(name), key(key)
{}

bool
operator < (tag_t const & a, tag_t const & b)
{
  if (a.name < b.name)
    return true;
  else if (a.name == b.name)
    {
      if (a.ident < b.ident)
        return true;
      else if (a.ident == b.ident)
        {
          if (a.key < b.key)
            return true;
        }
    }
  return false;
}

outdated_indicator
project_t::get_tags(set<tag_t> & tags)
{
  std::vector<revision<cert> > certs;
  outdated_indicator i = db.get_revision_certs(tag_cert_name, certs);
  erase_bogus_certs(certs, db);
  tags.clear();
  for (std::vector<revision<cert> >::const_iterator i = certs.begin();
       i != certs.end(); ++i)
    {
      cert_value value;
      decode_base64(i->inner().value, value);
      tags.insert(tag_t(revision_id(i->inner().ident), utf8(value()), i->inner().key));
    }
  return i;
}

void
project_t::put_tag(revision_id const & id,
                   string const & name)
{
  cert_revision_tag(id, name, db);
}


void
project_t::put_standard_certs(revision_id const & id,
                              branch_name const & branch,
                              utf8 const & changelog,
                              date_t const & time,
                              utf8 const & author)
{
  cert_revision_in_branch(id, branch, db);
  cert_revision_changelog(id, changelog, db);
  cert_revision_date_time(id, time, db);
  if (!author().empty())
    cert_revision_author(id, author(), db);
  else
    cert_revision_author_default(id, db);
}

void
project_t::put_standard_certs_from_options(revision_id const & id,
                                           branch_name const & branch,
                                           utf8 const & changelog)
{
  put_standard_certs(id,
                     branch,
                     changelog,
                     db.get_opt_date_or_cur_date(),
                     db.get_opt_author());
}
void
project_t::put_cert(revision_id const & id,
                    cert_name const & name,
                    cert_value const & value)
{
  put_simple_revision_cert(id, name, value, db);
}


// Local Variables:
// mode: C++
// fill-column: 76
// c-file-style: "gnu"
// indent-tabs-mode: nil
// End:
// vim: et:sw=2:sts=2:ts=2:cino=>2s,{s,\:s,+s,t0,g0,^-2,e-2,n-2,p2s,(0,=s:
<|MERGE_RESOLUTION|>--- conflicted
+++ resolved
@@ -54,11 +54,7 @@
                            bool allow_suspend_certs)
 {
   std::vector<std::string> got;
-<<<<<<< HEAD
-  app.db.get_branches(glob, got);
-=======
-  db.get_branches(glob(), got);
->>>>>>> 813bbd9b
+  db.get_branches(glob, got);
   names.clear();
   multimap<revision_id, revision_id> inverse_graph_cache;
   
@@ -143,14 +139,9 @@
       
       if (!db.get_opt_ignore_suspend_certs())
         {
-<<<<<<< HEAD
-          suspended_in_branch s(app, branch_encoded);
+          suspended_in_branch s(db, branch_encoded);
           std::set<revision_id>::iterator it = branch.second.begin();
           while (it != branch.second.end())
-=======
-          suspended_in_branch s(db, branch_encoded);
-          for(std::set<revision_id>::iterator it = branch.second.begin(); it != branch.second.end(); it++)
->>>>>>> 813bbd9b
             if (s(*it))
               branch.second.erase(it++);
             else
