--- conflicted
+++ resolved
@@ -752,7 +752,7 @@
 }
 
 void
-project_t::get_branch_list(std::set<branch_uid> & branch_ids)
+project_t::get_branch_list(std::set<branch_uid> & branch_ids) const
 {
   branch_ids.clear();
   if (project_policy->passthru)
@@ -770,7 +770,7 @@
 }
 
 branch_uid
-project_t::translate_branch(branch_name const & name)
+project_t::translate_branch(branch_name const & name) const
 {
   if (project_policy->passthru)
     return typecast_vocab<branch_uid>(name);
@@ -779,7 +779,7 @@
 }
 
 branch_name
-project_t::translate_branch(branch_uid const & uid)
+project_t::translate_branch(branch_uid const & uid) const
 {
   if (project_policy->passthru)
     return typecast_vocab<branch_name>(uid);
@@ -792,7 +792,6 @@
   struct not_in_branch : public is_failure
   {
     project_t const & project;
-<<<<<<< HEAD
     branch_uid const & branch;
     bool is_managed;
     set<key_id> trusted_signers;
@@ -809,12 +808,6 @@
         branch(branch),
         is_managed(true),
         trusted_signers(signers)
-=======
-    branch_name const & branch;
-    not_in_branch(project_t const & project,
-                  branch_name const & branch)
-      : project(project), branch(branch)
->>>>>>> b9f4c750
     {}
     bool is_trusted(set<key_id> const & signers,
                     id const & rid,
@@ -850,7 +843,6 @@
   struct suspended_in_branch : public is_failure
   {
     project_t const & project;
-<<<<<<< HEAD
     branch_uid const & branch;
     bool is_managed;
     set<key_id> trusted_signers;
@@ -865,12 +857,6 @@
         branch(branch),
         is_managed(true),
         trusted_signers(signers)
-=======
-    branch_name const & branch;
-    suspended_in_branch(project_t const & project,
-                        branch_name const & branch)
-      : project(project), branch(branch)
->>>>>>> b9f4c750
     {}
     bool is_trusted(set<key_id> const & signers,
                     id const & rid,
@@ -980,12 +966,8 @@
                             std::set<key_id> const & signers,
                             std::set<revision_id> & heads,
                             bool ignore_suspend_certs,
-<<<<<<< HEAD
                             std::multimap<revision_id, revision_id>
-                                *inverse_graph_cache_ptr) const
-=======
-                            multimap<revision_id, revision_id> * inverse_graph_cache_ptr) const
->>>>>>> b9f4c750
+                            *inverse_graph_cache_ptr) const
 {
   branch_heads_key cache_index(uid, ignore_suspend_certs, signers, true);
 
@@ -1560,10 +1542,7 @@
 void
 project_t::complete_key_identity_from_id(key_store * const keys,
                                          lua_hooks & lua,
-<<<<<<< HEAD
                                          branch_name const & where,
-=======
->>>>>>> b9f4c750
                                          key_identity_info & info) const
 {
   MM(info.id);
@@ -1584,10 +1563,7 @@
 void
 project_t::complete_key_identity_from_id(key_store & keys,
                                          lua_hooks & lua,
-<<<<<<< HEAD
                                          branch_name const & where,
-=======
->>>>>>> b9f4c750
                                          key_identity_info & info) const
 {
   complete_key_identity_from_id(&keys, lua, where, info);
@@ -1595,10 +1571,7 @@
 
 void
 project_t::complete_key_identity_from_id(lua_hooks & lua,
-<<<<<<< HEAD
                                          branch_name const & where,
-=======
->>>>>>> b9f4c750
                                          key_identity_info & info) const
 {
   complete_key_identity_from_id(0, lua, where, info);
@@ -1650,30 +1623,6 @@
   get_key_identity(0, lua, where, input, output);
 }
 
-<<<<<<< HEAD
-void
-project_t::get_key_identity(key_store & keys,
-                            lua_hooks & lua,
-                            branch_name const & where,
-                            arg_type const & input,
-                            key_identity_info & output) const
-{
-  get_key_identity(&keys, lua, where,
-                   typecast_vocab<external_key_name>(input), output);
-}
-
-void
-project_t::get_key_identity(lua_hooks & lua,
-                            branch_name const & where,
-                            arg_type const & input,
-                            key_identity_info & output) const
-{
-  get_key_identity(0, lua, where,
-                   typecast_vocab<external_key_name>(input), output);
-}
-
-=======
->>>>>>> b9f4c750
 
 // These should maybe be converted to member functions.
 
