--- conflicted
+++ resolved
@@ -1319,11 +1319,7 @@
     {
       key_identity_info key;
       get_user_key(opts, lua, db, keys, *this, key.id);
-<<<<<<< HEAD
-      complete_key_identity(lua, branch, key);
-=======
-      complete_key_identity_from_id(lua, key);
->>>>>>> 6265d7db
+      complete_key_identity_from_id(lua, branch, key);
 
       if (!lua.hook_get_author(branch, key, author))
         {
@@ -1522,15 +1518,9 @@
 }
 
 void
-<<<<<<< HEAD
-project_t::get_canonical_name_of_key(key_store * const keys,
-                                     key_id const & id,
-                                     key_name & name) const
-=======
 project_t::get_given_name_of_key(key_store * const keys,
                                  key_id const & id,
-                                 key_name & name)
->>>>>>> 6265d7db
+                                 key_name & name) const
 {
   if (keys && keys->key_pair_exists(id))
     {
@@ -1550,82 +1540,41 @@
 }
 
 void
-<<<<<<< HEAD
-project_t::complete_key_identity(key_store * const keys,
-                                 lua_hooks & lua,
-                                 branch_name const & where,
-                                 key_identity_info & info) const
-=======
 project_t::complete_key_identity_from_id(key_store * const keys,
                                          lua_hooks & lua,
-                                         key_identity_info & info)
->>>>>>> 6265d7db
+                                         branch_name const & where,
+                                         key_identity_info & info) const
 {
   MM(info.id);
   MM(info.official_name);
   MM(info.given_name);
-<<<<<<< HEAD
-  if (!info.id.inner()().empty())
-    {
-      get_canonical_name_of_key(keys, info.id, info.given_name);
-
-      if (project_policy->passthru)
-        lua.hook_get_local_key_name(info);
-      else
-        project_policy->lookup_key_name(*this,
-                                        info.id,
-                                        branch_name(),
-                                        info.official_name);
-    }
-  else if (!info.official_name().empty())
-    {
-      lookup_key_by_name(keys, lua, where, info.official_name, info.id);
-      get_canonical_name_of_key(keys, info.id, info.given_name);
-    }
-  //else if (!info.given_name().empty())
-  //  {
-  //    lookup_key_by_name(keys, info.given_name, info.id);
-  //    get_name_of_key(keys, info.id, info.official_name);
-  //  }
-  else
-    I(false);
-}
-
-void
-project_t::complete_key_identity(key_store & keys,
-                                 lua_hooks & lua,
-                                 branch_name const & where,
-                                 key_identity_info & info) const
-{
-  complete_key_identity(&keys, lua, where, info);
-}
-
-void
-project_t::complete_key_identity(lua_hooks & lua,
-                                 branch_name const & where,
-                                 key_identity_info & info) const
-{
-  complete_key_identity(0, lua, where, info);
-=======
   I(!info.id.inner()().empty());
   get_given_name_of_key(keys, info.id, info.given_name);
-  lua.hook_get_local_key_name(info);
+
+  if (project_policy->passthru)
+    lua.hook_get_local_key_name(info);
+  else
+    project_policy->lookup_key_name(*this,
+                                    info.id,
+                                    branch_name(),
+                                    info.official_name);
 }
 
 void
 project_t::complete_key_identity_from_id(key_store & keys,
                                          lua_hooks & lua,
-                                         key_identity_info & info)
-{
-  complete_key_identity_from_id(&keys, lua, info);
+                                         branch_name const & where,
+                                         key_identity_info & info) const
+{
+  complete_key_identity_from_id(&keys, lua, where, info);
 }
 
 void
 project_t::complete_key_identity_from_id(lua_hooks & lua,
-                                         key_identity_info & info)
-{
-  complete_key_identity_from_id(0, lua, info);
->>>>>>> 6265d7db
+                                         branch_name const & where,
+                                         key_identity_info & info) const
+{
+  complete_key_identity_from_id(0, lua, where, info);
 }
 
 void
@@ -1643,20 +1592,16 @@
       // above throw recoverable_failure instead of unrecoverable_failure
       ident.made_from = input.made_from;
       output.id = key_id(ident);
-      complete_key_identity_from_id(keys, lua, output);
+      complete_key_identity_from_id(keys, lua, where, output);
       return;
     }
   catch (recoverable_failure &)
     {
       output.official_name = typecast_vocab<key_name>(input);
-      lookup_key_by_name(keys, lua, output.official_name, output.id);
+      lookup_key_by_name(keys, lua, where, output.official_name, output.id);
       get_given_name_of_key(keys, output.id, output.given_name);
       return;
     }
-<<<<<<< HEAD
-  complete_key_identity(keys, lua, where, output);
-=======
->>>>>>> 6265d7db
 }
 
 void
