// Copyright (C) 2007 Timothy Brownawell <tbrownaw@gmail.com>
//
// This program is made available under the GNU GPL version 2.0 or
// greater. See the accompanying file COPYING for details.
//
// This program is distributed WITHOUT ANY WARRANTY; without even the
// implied warranty of MERCHANTABILITY or FITNESS FOR A PARTICULAR
// PURPOSE.

#include "base.hh"
#include "vector.hh"
#include <boost/shared_ptr.hpp>
#include <boost/bind.hpp>

#include "cert.hh"
#include "database.hh"
#include "file_io.hh"
#include "globish.hh"
#include "policy.hh"
#include "project.hh"
#include "revision.hh"
#include "transforms.hh"
#include "lua_hooks.hh"
#include "key_store.hh"
#include "keys.hh"
#include "options.hh"
#include "vocab_cast.hh"
#include "simplestring_xform.hh"
#include "lexical_cast.hh"

using std::string;
using std::set;
using std::vector;
using std::map;
using std::multimap;
using std::make_pair;
<<<<<<< HEAD
using boost::lexical_cast;
=======
using boost::shared_ptr;
>>>>>>> 8853c24e

class policy_info
{
public:
  shared_ptr<policy_branch> policy;
  bool passthru;
  explicit policy_info(database & db)
    : policy(policy_branch::empty_policy(db)),
      passthru(true)
  {
  }
  policy_info(shared_ptr<editable_policy> const & ep, database & db)
    : policy(policy_branch::create(ep, db)), passthru(false)
  {
  }
};

project_t::project_t(database & db, lua_hooks & lua, options & opts)
  : db(db)
{
  shared_ptr<editable_policy> ep(new editable_policy(db, set<rsa_keypair_id>()));
  // Empty editable_policy's start with (at least) a self-referencing
  // __policy__ branch. We don't want that.
  while (!ep->get_all_branches().empty())
    {
      ep->remove_branch(ep->get_all_branches().begin()->first);
    }

  bool have_delegation(false);

  for (map<branch_name, hexenc<id> >::const_iterator
         i = opts.policy_revisions.begin();
       i != opts.policy_revisions.end(); ++i)
    {
      data dat("revision_id ["+i->second()+"]\n", origin::internal);
      ep->get_delegation(i->first(), true)->read(dat);
      have_delegation = true;
    }

  std::map<string, data> defs;
  lua.hook_get_projects(defs);
  for (map<string, data>::const_iterator i = defs.begin();
       i != defs.end(); ++i)
    {
      // Don't overwrite something that was overridden
      // from the command line (above).
      if (ep->get_delegation(i->first))
        continue;
      ep->get_delegation(i->first, true)->read(i->second);
      have_delegation = true;
    }
  if (have_delegation)
    project_policy.reset(new policy_info(ep, db));
  else
    project_policy.reset(new policy_info(db));
}

bool
project_t::get_policy_branch_policy_of(branch_name const & name,
                                       editable_policy & policy_branch_policy,
                                       branch_name & policy_prefix)
{
  shared_ptr<policy_branch> result;
  result = project_policy->policy->walk(name, policy_prefix);
  if (!result)
    return false;
  policy_branch_policy = *result->get_policy();
  return true;
}

bool
project_t::policy_exists(branch_name const & name) const
{
  if (project_policy->passthru)
    return name().empty();

  branch_name got;
  shared_ptr<policy_branch> sub = project_policy->policy->walk(name, got);
  return sub && name == got;
}

void
project_t::get_subpolicies(branch_name const & name,
                           std::set<branch_name> & names) const
{
  if (project_policy->passthru)
    return;

  branch_name got;
  shared_ptr<policy_branch> sub = project_policy->policy->walk(name, got);
  if (sub && got == name)
    {
      shared_ptr<editable_policy const> pol = sub->get_policy();
      editable_policy::const_delegation_map dels = pol->get_all_delegations();
      for (editable_policy::const_delegation_map::const_iterator i = dels.begin();
           i != dels.end(); ++i)
        {
          branch_name n(name);
          n.append(branch_name(i->first, origin::internal));
          names.insert(n);
        }
    }
}

void
project_t::get_branch_list(std::set<branch_name> & names,
                           bool check_heads)
{
  if (!project_policy->passthru)
    {
      policy_branch::branchmap branches = project_policy->policy->branches();
      for (policy_branch::branchmap::const_iterator i = branches.begin();
           i != branches.end(); ++i)
        {
          names.insert(i->first);
        }
      return;
    }
  if (indicator.outdated())
    {
      std::vector<std::string> got;
      indicator = db.get_branches(got);
      branches.clear();
      multimap<revision_id, revision_id> inverse_graph_cache;

      for (std::vector<std::string>::iterator i = got.begin();
           i != got.end(); ++i)
        {
          // check that the branch has at least one non-suspended head
          const branch_name branch(*i, origin::database);
          std::set<revision_id> heads;

          if (check_heads)
            get_branch_heads(branch, heads, false, &inverse_graph_cache);

          if (!check_heads || !heads.empty())
            branches.insert(branch);
        }
    }

  names = branches;
}

void
project_t::get_branch_list(globish const & glob,
                           std::set<branch_name> & names,
                           bool check_heads)
{
  if (!project_policy->passthru)
    {
      policy_branch::branchmap branches = project_policy->policy->branches();
      for (policy_branch::branchmap::const_iterator i = branches.begin();
           i != branches.end(); ++i)
        {
          if (glob.matches(i->first()))
            names.insert(i->first);
        }
      return;
    }

  std::vector<std::string> got;
  db.get_branches(glob, got);
  names.clear();
  multimap<revision_id, revision_id> inverse_graph_cache;

  for (std::vector<std::string>::iterator i = got.begin();
       i != got.end(); ++i)
    {
      // check that the branch has at least one non-suspended head
      const branch_name branch(*i, origin::database);
      std::set<revision_id> heads;

      if (check_heads)
        get_branch_heads(branch, heads, false, &inverse_graph_cache);

      if (!check_heads || !heads.empty())
        names.insert(branch);
    }
}

void
project_t::get_branch_list(std::set<branch_uid> & branch_ids)
{
  branch_ids.clear();
  if (project_policy->passthru)
    {
      std::set<branch_name> names;
      get_branch_list(names, false);
      for (std::set<branch_name>::const_iterator i = names.begin();
           i != names.end(); ++i)
        {
          branch_ids.insert(typecast_vocab<branch_uid>(*i));
        }
      return;
    }
  policy_branch::branchmap branches = project_policy->policy->branches();
  for (policy_branch::branchmap::const_iterator i = branches.begin();
       i != branches.end(); ++i)
    {
      branch_ids.insert(i->second.uid);
    }
}

branch_uid
project_t::translate_branch(branch_name const & name)
{
  if (project_policy->passthru)
    return typecast_vocab<branch_uid>(name);
  policy_branch::branchmap branches = project_policy->policy->branches();
  policy_branch::branchmap::iterator i = branches.find(name);
  I(i != branches.end());
  return i->second.uid;
}

branch_name
project_t::translate_branch(branch_uid const & uid)
{
  if (project_policy->passthru)
    return typecast_vocab<branch_name>(uid);
  policy_branch::branchmap branches = project_policy->policy->branches();
  for (policy_branch::branchmap::const_iterator i = branches.begin();
       i != branches.end(); ++i)
    {
      if (i->second.uid == uid)
        return i->first;
    }
  I(false);
}

namespace
{
  struct not_in_branch : public is_failure
  {
    database & db;
    branch_name const & branch;
    not_in_branch(database & db,
                  branch_name const & branch)
      : db(db), branch(branch)
    {}
    virtual bool operator()(revision_id const & rid)
    {
      vector< revision<cert> > certs;
      db.get_revision_certs(rid,
                            cert_name(branch_cert_name),
                            typecast_vocab<cert_value>(branch),
                            certs);
      erase_bogus_certs(db, certs);
      return certs.empty();
    }
  };

  struct suspended_in_branch : public is_failure
  {
    database & db;
    branch_name const & branch;
    suspended_in_branch(database & db,
                        branch_name const & branch)
      : db(db), branch(branch)
    {}
    virtual bool operator()(revision_id const & rid)
    {
      vector< revision<cert> > certs;
      db.get_revision_certs(rid,
                            cert_name(suspend_cert_name),
                            typecast_vocab<cert_value>(branch),
                            certs);
      erase_bogus_certs(db, certs);
      return !certs.empty();
    }
  };
}

void
project_t::get_branch_heads(branch_name const & name,
                            std::set<revision_id> & heads,
                            bool ignore_suspend_certs,
                            multimap<revision_id, revision_id> * inverse_graph_cache_ptr)
{
  std::pair<branch_name, suspended_indicator>
    cache_index(name, ignore_suspend_certs);
  std::pair<outdated_indicator, std::set<revision_id> > &
    branch = branch_heads[cache_index];

  if (branch.first.outdated())
    {
      L(FL("getting heads of branch %s") % name);

      if (project_policy->passthru)
        {

          branch.first = db.get_revisions_with_cert(cert_name(branch_cert_name),
                                                typecast_vocab<cert_value>(name),
                                                branch.second);

          not_in_branch p(db, name);
          erase_ancestors_and_failures(db, branch.second, p,
                                       inverse_graph_cache_ptr);

          if (!ignore_suspend_certs)
            {
              suspended_in_branch s(db, name);
              std::set<revision_id>::iterator it = branch.second.begin();
              while (it != branch.second.end())
                {
                  if (s(*it))
                    branch.second.erase(it++);
                  else
                    it++;
                }
            }
        }
      else
        {
          shared_ptr<editable_policy::branch const> bp;
          bp  = project_policy->policy->maybe_get_branch_policy(name);
          E(bp, name.made_from,
            F("Cannot find policy for branch %s.") % name);

          branch.first = ::get_branch_heads(*bp, ignore_suspend_certs, db,
                                            branch.second,
                                            inverse_graph_cache_ptr);
        }



      L(FL("found heads of branch %s (%s heads)")
        % name % branch.second.size());
    }
  heads = branch.second;
}

bool
project_t::revision_is_in_branch(revision_id const & id,
                                 branch_name const & branch)
{
  if (project_policy->passthru)
    {
      branch_uid bid = typecast_vocab<branch_uid>(branch);
      vector<revision<cert> > certs;
  db.get_revision_certs(id, branch_cert_name,
                        typecast_vocab<cert_value>(bid), certs);

      int num = certs.size();

      erase_bogus_certs(db, certs);

      L(FL("found %d (%d valid) %s branch certs on revision %s")
        % num
        % certs.size()
        % branch
        % id);

      return !certs.empty();
    }
  else
    {
      shared_ptr<editable_policy::branch const> bp;
      bp  = project_policy->policy->maybe_get_branch_policy(branch);
      E(bp, branch.made_from,
        F("Cannot find policy for branch %s.") % branch);
      return ::revision_is_in_branch(*bp, id, db);
    }
}

void
project_t::put_revision_in_branch(key_store & keys,
                                  revision_id const & id,
                                  branch_name const & branch)
{
<<<<<<< HEAD
  put_cert(keys, id, branch_cert_name, typecast_vocab<cert_value>(branch));
=======
  branch_uid bid;
  if (project_policy->passthru)
    bid = typecast_vocab<branch_uid>(branch);
  else
    bid = translate_branch(branch);
  cert_revision_in_branch(db, keys, id, bid);
>>>>>>> 8853c24e
}

bool
project_t::revision_is_suspended_in_branch(revision_id const & id,
                                 branch_name const & branch)
{
  branch_uid bid;
  if (project_policy->passthru)
    bid = typecast_vocab<branch_uid>(branch);
  else
    bid = translate_branch(branch);
  vector<revision<cert> > certs;
  db.get_revision_certs(id, suspend_cert_name,
                        typecast_vocab<cert_value>(branch), certs);

  int num = certs.size();

  erase_bogus_certs(db, certs);

  L(FL("found %d (%d valid) %s suspend certs on revision %s")
    % num
    % certs.size()
    % branch
    % id);

  return !certs.empty();
}

void
project_t::suspend_revision_in_branch(key_store & keys,
                                      revision_id const & id,
                                      branch_name const & branch)
{
<<<<<<< HEAD
  put_cert(keys, id, suspend_cert_name, typecast_vocab<cert_value>(branch));
=======
  branch_uid bid;
  if (project_policy->passthru)
    bid = typecast_vocab<branch_uid>(branch);
  else
    bid = translate_branch(branch);
  cert_revision_suspended_in_branch(db, keys, id, bid);
>>>>>>> 8853c24e
}


outdated_indicator
project_t::get_revision_cert_hashes(revision_id const & rid,
                                    std::vector<id> & hashes)
{
  return db.get_revision_certs(rid, hashes);
}

outdated_indicator
project_t::get_revision_certs(revision_id const & id,
                              std::vector<revision<cert> > & certs)
{
  return db.get_revision_certs(id, certs);
}

outdated_indicator
project_t::get_revision_certs_by_name(revision_id const & id,
                                      cert_name const & name,
                                      std::vector<revision<cert> > & certs)
{
  outdated_indicator i = db.get_revision_certs(id, name, certs);
  erase_bogus_certs(db, certs);
  return i;
}

outdated_indicator
project_t::get_revision_branches(revision_id const & id,
                                 std::set<branch_name> & branches)
{
  std::vector<revision<cert> > certs;
  outdated_indicator i = get_revision_certs_by_name(id, branch_cert_name, certs);
  branches.clear();
  for (std::vector<revision<cert> >::const_iterator i = certs.begin();
       i != certs.end(); ++i)
    {
      if (project_policy->passthru)
        branches.insert(typecast_vocab<branch_name>(i->inner().value));
      else
        {
          std::set<branch_uid> branchids;
          get_branch_list(branchids);
          branch_uid bid = typecast_vocab<branch_uid>(i->inner().value);
          if (branchids.find(bid) != branchids.end())
            branches.insert(translate_branch(bid));
        }
    }
  return i;
}


outdated_indicator
project_t::get_branch_certs(branch_name const & branch,
                            std::vector<revision<cert> > & certs)
{
  branch_uid bid;
  if (project_policy->passthru)
    bid = typecast_vocab<branch_uid>(branch);
  else
    bid = translate_branch(branch);

  return db.get_revision_certs(branch_cert_name,
                               typecast_vocab<cert_value>(bid), certs);
}

tag_t::tag_t(revision_id const & ident,
             utf8 const & name,
             rsa_keypair_id const & key)
  : ident(ident), name(name), key(key)
{}

bool
operator < (tag_t const & a, tag_t const & b)
{
  if (a.name < b.name)
    return true;
  else if (a.name == b.name)
    {
      if (a.ident < b.ident)
        return true;
      else if (a.ident == b.ident)
        {
          if (a.key < b.key)
            return true;
        }
    }
  return false;
}

outdated_indicator
project_t::get_tags(set<tag_t> & tags)
{
  if (project_policy->passthru)
    {
      std::vector<revision<cert> > certs;
      outdated_indicator i = db.get_revision_certs(tag_cert_name, certs);
      erase_bogus_certs(db, certs);
      tags.clear();
      for (std::vector<revision<cert> >::const_iterator i = certs.begin();
           i != certs.end(); ++i)
        tags.insert(tag_t(revision_id(i->inner().ident),
                      typecast_vocab<utf8>(i->inner().value),
                      i->inner().key));

      return i;
    }
  else
    {
      policy_branch::tagmap got = project_policy->policy->tags();
      for (policy_branch::tagmap::const_iterator i = got.begin();
           i != got.end(); ++i)
        {
          tags.insert(tag_t(i->second.rev,
                            typecast_vocab<utf8>(i->first),
                            rsa_keypair_id()));
        }
      return outdated_indicator();
    }
}

void
project_t::put_tag(key_store & keys,
                   revision_id const & id,
                   string const & name)
{
<<<<<<< HEAD
  put_cert(keys, id, tag_cert_name, cert_value(name, origin::user));
=======
  if (project_policy->passthru)
    cert_revision_tag(db, keys, id, name);
  else
    {
      shared_ptr<policy_branch> policy_br;
      branch_name tag_name(name, origin::internal);
      branch_name policy_name;
      policy_br = project_policy->policy->walk(tag_name, policy_name);
      E(policy_br && policy_br != project_policy->policy,
        origin::internal,
        F("Cannot find a parent policy for tag %s") % tag_name);
      tag_name.strip_prefix(policy_name);
      editable_policy ep(*policy_br->get_policy());
      ep.get_tag(tag_name(), true)->rev = id;
      ep.commit(keys, utf8((F("Set tag %s to %s") % tag_name % id).str(),
                           tag_name.made_from));
    }
>>>>>>> 8853c24e
}



void
project_t::put_standard_certs(key_store & keys,
                              revision_id const & id,
                              branch_name const & branch,
                              utf8 const & changelog,
                              date_t const & time,
                              string const & author)
{
  I(!branch().empty());
  I(!changelog().empty());
  I(time.valid());
  I(!author.empty());

<<<<<<< HEAD
  put_cert(keys, id, branch_cert_name,
           typecast_vocab<cert_value>(branch));
  put_cert(keys, id, changelog_cert_name,
           typecast_vocab<cert_value>(changelog));
  put_cert(keys, id, date_cert_name,
           cert_value(time.as_iso_8601_extended(), origin::internal));
  put_cert(keys, id, author_cert_name,
           cert_value(author, origin::user));
=======
  branch_uid bid;
  if (project_policy->passthru)
    bid = typecast_vocab<branch_uid>(branch);
  else
    bid = translate_branch(branch);
  cert_revision_in_branch(db, keys, id, bid);
  cert_revision_changelog(db, keys, id, changelog);
  cert_revision_date_time(db, keys, id, time);
  cert_revision_author(db, keys, id, author);
>>>>>>> 8853c24e
}

void
project_t::put_standard_certs_from_options(options const & opts,
                                           lua_hooks & lua,
                                           key_store & keys,
                                           revision_id const & id,
                                           branch_name const & branch,
                                           utf8 const & changelog)
{
  date_t date;
  if (opts.date_given)
    date = opts.date;
  else
    date = date_t::now();

  string author = opts.author();
  if (author.empty())
    {
      rsa_keypair_id key;
      get_user_key(opts, lua, db, keys, key);

      if (!lua.hook_get_author(branch, key, author))
        author = key();
    }

  put_standard_certs(keys, id, branch, changelog, date, author);
}

bool
project_t::put_cert(key_store & keys,
                    revision_id const & id,
                    cert_name const & name,
                    cert_value const & value)
{
  I(!keys.signing_key().empty());

  cert t(id, name, value, keys.signing_key);
  string signed_text;
  cert_signable_text(t, signed_text);
  load_key_pair(keys, t.key);
  keys.make_signature(db, t.key, signed_text, t.sig);

  revision<cert> cc(t);
  return db.put_revision_cert(cc);
}

void
project_t::put_revision_comment(key_store & keys,
                                revision_id const & id,
                                utf8 const & comment)
{
  put_cert(keys, id, comment_cert_name, typecast_vocab<cert_value>(comment));
}

void
project_t::put_revision_testresult(key_store & keys,
                                   revision_id const & id,
                                   string const & results)
{
  bool passed;
  if (lowercase(results) == "true" ||
      lowercase(results) == "yes" ||
      lowercase(results) == "pass" ||
      results == "1")
    passed = true;
  else if (lowercase(results) == "false" ||
           lowercase(results) == "no" ||
           lowercase(results) == "fail" ||
           results == "0")
    passed = false;
  else
    E(false, origin::user,
      F("could not interpret test result string '%s'; "
        "valid strings are: 1, 0, yes, no, true, false, pass, fail")
      % results);

  put_cert(keys, id, testresult_cert_name,
           cert_value(lexical_cast<string>(passed), origin::internal));
}

// These should maybe be converted to member functions.

string
describe_revision(project_t & project, revision_id const & id)
{
  cert_name author_name(author_cert_name);
  cert_name date_name(date_cert_name);

  string description;

  description += encode_hexenc(id.inner()(), id.inner().made_from);

  // append authors and date of this revision
  vector< revision<cert> > tmp;
  project.get_revision_certs_by_name(id, author_name, tmp);
  for (vector< revision<cert> >::const_iterator i = tmp.begin();
       i != tmp.end(); ++i)
    {
      description += " ";
      description += i->inner().value();
    }
  project.get_revision_certs_by_name(id, date_name, tmp);
  for (vector< revision<cert> >::const_iterator i = tmp.begin();
       i != tmp.end(); ++i)
    {
      description += " ";
      description += i->inner().value();
    }

  return description;
}

void
notify_if_multiple_heads(project_t & project,
                         branch_name const & branchname,
                         bool ignore_suspend_certs)
{
  set<revision_id> heads;
  project.get_branch_heads(branchname, heads, ignore_suspend_certs);
  if (heads.size() > 1) {
    string prefixedline;
    prefix_lines_with(_("note: "),
                      _("branch '%s' has multiple heads\n"
                        "perhaps consider '%s merge'"),
                      prefixedline);
    P(i18n_format(prefixedline) % branchname % prog_name);
  }
}

<<<<<<< HEAD
// Guess which branch is appropriate for a commit below IDENT.
// OPTS may override.  Branch name is returned in BRANCHNAME.
// Does not modify branch state in OPTS.
void
guess_branch(options & opts, project_t & project,
             revision_id const & ident, branch_name & branchname)
{
  if (opts.branch_given && !opts.branch().empty())
    branchname = opts.branch;
  else
    {
      E(!ident.inner()().empty(), origin::user,
        F("no branch found for empty revision, "
          "please provide a branch name"));

      set<branch_name> branches;
      project.get_revision_branches(ident, branches);

      E(!branches.empty(), origin::user,
        F("no branch certs found for revision %s, "
          "please provide a branch name") % ident);

      E(branches.size() == 1, origin::user,
        F("multiple branch certs found for revision %s, "
          "please provide a branch name") % ident);

      set<branch_name>::iterator i = branches.begin();
      I(i != branches.end());
      branchname = *i;
    }
}

// As above, but set the branch name in the options
// if it wasn't already set.
void
guess_branch(options & opts, project_t & project, revision_id const & ident)
{
  branch_name branchname;
  guess_branch(opts, project, ident, branchname);
  opts.branch = branchname;
}

=======
>>>>>>> 8853c24e
// Local Variables:
// mode: C++
// fill-column: 76
// c-file-style: "gnu"
// indent-tabs-mode: nil
// End:
// vim: et:sw=2:sts=2:ts=2:cino=>2s,{s,\:s,+s,t0,g0,^-2,e-2,n-2,p2s,(0,=s:<|MERGE_RESOLUTION|>--- conflicted
+++ resolved
@@ -34,11 +34,7 @@
 using std::map;
 using std::multimap;
 using std::make_pair;
-<<<<<<< HEAD
-using boost::lexical_cast;
-=======
 using boost::shared_ptr;
->>>>>>> 8853c24e
 
 class policy_info
 {
@@ -56,6 +52,12 @@
   }
 };
 
+project_t::project_t(database & db)
+  : db(db)
+{
+  project_policy.reset(new policy_info(db));
+}
+
 project_t::project_t(database & db, lua_hooks & lua, options & opts)
   : db(db)
 {
@@ -94,6 +96,12 @@
     project_policy.reset(new policy_info(ep, db));
   else
     project_policy.reset(new policy_info(db));
+}
+
+project_t
+project_t::empty_project(database & db)
+{
+  return project_t(db);
 }
 
 bool
@@ -408,16 +416,12 @@
                                   revision_id const & id,
                                   branch_name const & branch)
 {
-<<<<<<< HEAD
-  put_cert(keys, id, branch_cert_name, typecast_vocab<cert_value>(branch));
-=======
   branch_uid bid;
   if (project_policy->passthru)
     bid = typecast_vocab<branch_uid>(branch);
   else
     bid = translate_branch(branch);
-  cert_revision_in_branch(db, keys, id, bid);
->>>>>>> 8853c24e
+  put_cert(keys, id, branch_cert_name, typecast_vocab<cert_value>(bid));
 }
 
 bool
@@ -451,16 +455,12 @@
                                       revision_id const & id,
                                       branch_name const & branch)
 {
-<<<<<<< HEAD
-  put_cert(keys, id, suspend_cert_name, typecast_vocab<cert_value>(branch));
-=======
   branch_uid bid;
   if (project_policy->passthru)
     bid = typecast_vocab<branch_uid>(branch);
   else
     bid = translate_branch(branch);
-  cert_revision_suspended_in_branch(db, keys, id, bid);
->>>>>>> 8853c24e
+  put_cert(keys, id, suspend_cert_name, typecast_vocab<cert_value>(bid));
 }
 
 
@@ -587,11 +587,8 @@
                    revision_id const & id,
                    string const & name)
 {
-<<<<<<< HEAD
-  put_cert(keys, id, tag_cert_name, cert_value(name, origin::user));
-=======
-  if (project_policy->passthru)
-    cert_revision_tag(db, keys, id, name);
+  if (project_policy->passthru)
+    put_cert(keys, id, tag_cert_name, cert_value(name, origin::user));
   else
     {
       shared_ptr<policy_branch> policy_br;
@@ -604,10 +601,9 @@
       tag_name.strip_prefix(policy_name);
       editable_policy ep(*policy_br->get_policy());
       ep.get_tag(tag_name(), true)->rev = id;
-      ep.commit(keys, utf8((F("Set tag %s to %s") % tag_name % id).str(),
+      ep.commit(*this, keys, utf8((F("Set tag %s to %s") % tag_name % id).str(),
                            tag_name.made_from));
     }
->>>>>>> 8853c24e
 }
 
 
@@ -620,12 +616,27 @@
                               date_t const & time,
                               string const & author)
 {
+  branch_uid uid;
+  if (project_policy->passthru)
+    uid = typecast_vocab<branch_uid>(branch);
+  else
+    uid = translate_branch(branch);
+  put_standard_certs(keys, id, uid, changelog, time, author);
+}
+
+void
+project_t::put_standard_certs(key_store & keys,
+                              revision_id const & id,
+                              branch_uid const & branch,
+                              utf8 const & changelog,
+                              date_t const & time,
+                              string const & author)
+{
   I(!branch().empty());
   I(!changelog().empty());
   I(time.valid());
   I(!author.empty());
 
-<<<<<<< HEAD
   put_cert(keys, id, branch_cert_name,
            typecast_vocab<cert_value>(branch));
   put_cert(keys, id, changelog_cert_name,
@@ -634,17 +645,6 @@
            cert_value(time.as_iso_8601_extended(), origin::internal));
   put_cert(keys, id, author_cert_name,
            cert_value(author, origin::user));
-=======
-  branch_uid bid;
-  if (project_policy->passthru)
-    bid = typecast_vocab<branch_uid>(branch);
-  else
-    bid = translate_branch(branch);
-  cert_revision_in_branch(db, keys, id, bid);
-  cert_revision_changelog(db, keys, id, changelog);
-  cert_revision_date_time(db, keys, id, time);
-  cert_revision_author(db, keys, id, author);
->>>>>>> 8853c24e
 }
 
 void
@@ -723,7 +723,7 @@
       % results);
 
   put_cert(keys, id, testresult_cert_name,
-           cert_value(lexical_cast<string>(passed), origin::internal));
+           cert_value(boost::lexical_cast<string>(passed), origin::internal));
 }
 
 // These should maybe be converted to member functions.
@@ -775,7 +775,6 @@
   }
 }
 
-<<<<<<< HEAD
 // Guess which branch is appropriate for a commit below IDENT.
 // OPTS may override.  Branch name is returned in BRANCHNAME.
 // Does not modify branch state in OPTS.
@@ -817,9 +816,6 @@
   guess_branch(opts, project, ident, branchname);
   opts.branch = branchname;
 }
-
-=======
->>>>>>> 8853c24e
 // Local Variables:
 // mode: C++
 // fill-column: 76
