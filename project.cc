// 2007 Timothy Brownawell <tbrownaw@gmail.com>
// GNU GPL V2 or later

#include "base.hh"
#include "vector.hh"
#include <boost/shared_ptr.hpp>
#include <boost/bind.hpp>

<<<<<<< HEAD
#include "cert.hh"
#include "database.hh"
=======
#include "app_state.hh"
#include "basic_io.hh"
#include "cert.hh"
#include "globish.hh"
>>>>>>> 565b1a4c
#include "project.hh"
#include "revision.hh"
#include "transforms.hh"

using std::string;
using std::set;
using std::vector;
using std::map;
using std::multimap;
using std::make_pair;
using boost::shared_ptr;

namespace basic_io
{
  namespace syms
  {
    symbol const branch_id("branch_id");
    symbol const committer("committer");
    symbol const policy("policy_branch_id");
    symbol const administrator("administrator");
  }
}

struct branch_policy
{
  branch_name const visible_name;
  branch_name const branch_cert_value;
  set<rsa_keypair_id> const committers;

  branch_policy(branch_name const & name,
                branch_name const & value,
                set<rsa_keypair_id> const & keys)
    : visible_name(name),
      branch_cert_value(value),
      committers(keys)
  { }
};

class policy_revision;

class policy_branch
{
  branch_name prefix;
  branch_name my_branch_cert_value;
  set<rsa_keypair_id> my_committers;

  app_state & app;
  shared_ptr<policy_revision> rev;
  void init(data const & spec)
  {
    basic_io::input_source src(spec(), "policy spec");
    basic_io::tokenizer tok(src);
    basic_io::parser pa(tok);

    while (pa.symp())
      {
        if(pa.symp(basic_io::syms::policy))
          {
            pa.sym();
            string branch;
            pa.str(branch);
            my_branch_cert_value = branch_name(branch);
          }
        else if (pa.symp(basic_io::syms::administrator))
          {
            pa.sym();
            string key;
            pa.str(key);
            my_committers.insert(rsa_keypair_id(key));
          }
        else
          {
            N(false, F("Unable to understand policy spec file"));
          }
      }

    I(src.lookahead == EOF);
  }
public:
  policy_branch(data const & spec,
                branch_name const & prefix,
                app_state & app)
    : prefix(prefix), app(app)
  {
    init(spec);
  }
  policy_branch(system_path const & spec_file,
                branch_name const & prefix,
                app_state & app)
    : prefix(prefix), app(app)
  {
    require_path_is_file(spec_file,
                         F("policy spec file %s does not exist") % spec_file,
                         F("policy spec file %s is a directory") % spec_file);
    data spec;
    read_data(spec_file, spec);
    init(spec);
  }
  shared_ptr<policy_revision> get_policy();
  map<branch_name, branch_policy> branches();
};

class policy_revision
{
  map<branch_name, branch_policy> branches;
  map<branch_name, policy_branch> delegations;
public:
  policy_revision(app_state & app,
                  revision_id const & rev,
                  branch_name const & prefix)
  {
    roster_t roster;
    app.db.get_roster(rev, roster);

    file_path branch_dir = file_path_internal("branches");
    file_path delegation_dir = file_path_internal("delegations");

    if (roster.has_node(branch_dir))
      {
        dir_t branch_node = downcast_to_dir_t(roster.get_node(branch_dir));
        for (dir_map::const_iterator i = branch_node->children.begin();
             i != branch_node->children.end(); ++i)
          {
            branch_name branch;
            if (i->first() != "__main__")
              {
                branch = branch_name(prefix() + "." + i->first());
              }
            else
              {
                branch = prefix;
              }
            file_id ident = downcast_to_file_t(i->second)->content;
            file_data spec;
            app.db.get_file_version(ident, spec);

            branch_name branch_cert_value;
            set<rsa_keypair_id> committers;

            basic_io::input_source src(spec.inner()(), "branch spec");
            basic_io::tokenizer tok(src);
            basic_io::parser pa(tok);

            while (pa.symp())
              {
                if (pa.symp(basic_io::syms::branch_id))
                  {
                    pa.sym();
                    string branch;
                    pa.str(branch);
                    branch_cert_value = branch_name(branch);
                  }
                else if (pa.symp(basic_io::syms::committer))
                  {
                    pa.sym();
                    string key;
                    pa.str(key);
                    committers.insert(rsa_keypair_id(key));
                  }
                else
                  {
                    N(false,
                      F("Unable to understand branch spec file for %s in revision %s")
                      % i->first() % rev);
                  }
              }                

            branches.insert(make_pair(branch,
                                      branch_policy(branch,
                                                    branch_cert_value,
                                                    committers)));
          }
      }
    if (roster.has_node(delegation_dir))
      {
        dir_t delegation_node = downcast_to_dir_t(roster.get_node(delegation_dir));
        for (dir_map::const_iterator i = delegation_node->children.begin();
             i != delegation_node->children.end(); ++i)
          {
            branch_name subprefix(prefix() + "." + i->first());
            file_id ident = downcast_to_file_t(i->second)->content;
            file_data spec;
            app.db.get_file_version(ident, spec);

            delegations.insert(make_pair(subprefix,
                                         policy_branch(spec.inner(),
                                                       subprefix,
                                                       app)));
          }
      }
  }
  map<branch_name, branch_policy> all_branches()
  {
    typedef map<branch_name, branch_policy> branch_policies;
    typedef map<branch_name, policy_branch> policy_branches;
    branch_policies out = branches;
    for (policy_branches::iterator i = delegations.begin();
         i != delegations.end(); ++i)
      {
        branch_policies del = i->second.branches();
        for (branch_policies::const_iterator i = del.begin();
             i != del.end(); ++i)
          {
            out.insert(*i);
          }
      }
    return out;
  }
};

namespace
{
  struct not_in_policy_branch : public is_failure
  {
    app_state & app;
    base64<cert_value > const & branch_encoded;
    set<rsa_keypair_id> const & trusted_signers;
    bool is_trusted(set<rsa_keypair_id> const & signers,
                    hexenc<id> const & rid,
                    cert_name const & name,
                    cert_value const & value)
    {
      for (set<rsa_keypair_id>::const_iterator i = signers.begin();
           i != signers.end(); ++i)
        {
          set<rsa_keypair_id>::const_iterator t = trusted_signers.find(*i);
          if (t != trusted_signers.end())
            return true;
        }
      return false;
    }
    not_in_policy_branch(app_state & app,
                         base64<cert_value> const & branch_encoded,
                         set<rsa_keypair_id> const & trusted)
      : app(app), branch_encoded(branch_encoded), trusted_signers(trusted)
    {}
    virtual bool operator()(revision_id const & rid)
    {
      vector< revision<cert> > certs;
      app.db.get_revision_certs(rid,
                                cert_name(branch_cert_name),
                                branch_encoded,
                                certs);
      erase_bogus_certs(certs,
                        boost::bind(&not_in_policy_branch::is_trusted,
                                    this, _1, _2, _3, _4),
                        app);
      return certs.empty();
    }
  };

  revision_id policy_branch_head(branch_name const & name,
                                 set<rsa_keypair_id> const & trusted_signers,
                                 app_state & app)
  {
     L(FL("getting heads of policy branch %s") % name);
     base64<cert_value> branch_encoded;
     encode_base64(cert_value(name()), branch_encoded);
     set<revision_id> heads;

     app.db.get_revisions_with_cert(cert_name(branch_cert_name),
                                    branch_encoded,
                                    heads);

     not_in_policy_branch p(app, branch_encoded, trusted_signers);
     erase_ancestors_and_failures(heads, p, app, NULL);

     E(heads.size() == 1,
       F("policy branch %s has %d heads, should have 1 head")
       % name % heads.size());

     return *heads.begin();
  }
}


shared_ptr<policy_revision> policy_branch::get_policy()
{
  if (!rev)
    {
      revision_id rid;
      rid = policy_branch_head(my_branch_cert_value, my_committers, app);
      rev.reset(new policy_revision(app, rid, prefix));
    }
  return rev;
}
map<branch_name, branch_policy> policy_branch::branches()
{
  shared_ptr<policy_revision> policy = get_policy();
  return policy->all_branches();
}

////////////////////////////////////////////////////////////////////////

class policy_info
{
public:
  policy_branch policy;
  bool passthru;
  policy_info(system_path const & spec_file,
              branch_name const & prefix,
              app_state & app)
    : policy(spec_file, prefix, app), passthru(false)
  {
  }
  explicit policy_info(app_state & app)
    : policy(data(""), branch_name(""), app), passthru(true)
  {
  }
};

project_t::project_t(string const & project_name,
                     system_path const & spec_file,
                     app_state & app)
  : project_policy(new policy_info(spec_file, branch_name(project_name), app)), app(app)
{}

<<<<<<< HEAD
project_t::project_t(database & db)
  : db(db)
=======
project_t::project_t(app_state & app)
  : project_policy(new policy_info(app)), app(app)
>>>>>>> 565b1a4c
{}

void
project_t::get_branch_list(std::set<branch_name> & names, bool check_certs_valid)
{
  if (!project_policy->passthru)
    {
      map<branch_name, branch_policy> branches = project_policy->policy.branches();
      for (map<branch_name, branch_policy>::const_iterator i = branches.begin();
           i != branches.end(); ++i)
        {
          names.insert(i->first);
        }
      return;
    }
  if (indicator.outdated())
    {
      std::vector<std::string> got;
      indicator = db.get_branches(got);
      branches.clear();
      multimap<revision_id, revision_id> inverse_graph_cache;
  
      for (std::vector<std::string>::iterator i = got.begin();
           i != got.end(); ++i)
        {
          // check that the branch has at least one non-suspended head
          const branch_name branch(*i);
          std::set<revision_id> heads;

          if (check_certs_valid)
            get_branch_heads(branch, heads, &inverse_graph_cache);
          
          if (!check_certs_valid || !heads.empty())
            branches.insert(branch);
        }
    }

  names = branches;
}

void
project_t::get_branch_list(globish const & glob,
                           std::set<branch_name> & names,
                           bool check_certs_valid)
{
  if (!project_policy->passthru)
    {
      map<branch_name, branch_policy> branches = project_policy->policy.branches();
      for (map<branch_name, branch_policy>::const_iterator i = branches.begin();
           i != branches.end(); ++i)
        {
          if (glob.matches(i->first()))
            names.insert(i->first);
        }
      return;
    }

  std::vector<std::string> got;
  db.get_branches(glob, got);
  names.clear();
  multimap<revision_id, revision_id> inverse_graph_cache;
  
  for (std::vector<std::string>::iterator i = got.begin();
       i != got.end(); ++i)
    {
      // check that the branch has at least one non-suspended head
      const branch_name branch(*i);
      std::set<revision_id> heads;

      if (check_certs_valid)
        get_branch_heads(branch, heads, &inverse_graph_cache);

      if (!check_certs_valid || !heads.empty())
        names.insert(branch);
    }
}

namespace
{
  struct not_in_branch : public is_failure
  {
    database & db;
    base64<cert_value > const & branch_encoded;
    not_in_branch(database & db,
                  base64<cert_value> const & branch_encoded)
      : db(db), branch_encoded(branch_encoded)
    {}
    virtual bool operator()(revision_id const & rid)
    {
      vector< revision<cert> > certs;
      db.get_revision_certs(rid,
                            cert_name(branch_cert_name),
                            branch_encoded,
                            certs);
      erase_bogus_certs(certs, db);
      return certs.empty();
    }
  };

  struct suspended_in_branch : public is_failure
  {
    database & db;
    base64<cert_value > const & branch_encoded;
<<<<<<< HEAD
    suspended_in_branch(database & db,
                  base64<cert_value> const & branch_encoded)
      : db(db), branch_encoded(branch_encoded)
=======
    suspended_in_branch(app_state & app,
                        base64<cert_value> const & branch_encoded)
      : app(app), branch_encoded(branch_encoded)
>>>>>>> 565b1a4c
    {}
    virtual bool operator()(revision_id const & rid)
    {
      vector< revision<cert> > certs;
      db.get_revision_certs(rid,
                            cert_name(suspend_cert_name),
                            branch_encoded,
                            certs);
      erase_bogus_certs(certs, db);
      return !certs.empty();
    }
  };
}

void
project_t::get_branch_heads(branch_name const & name, std::set<revision_id> & heads,
                            multimap<revision_id, revision_id> *inverse_graph_cache_ptr)
{
  std::pair<branch_name, suspended_indicator> cache_index(name,
    db.get_opt_ignore_suspend_certs());
  std::pair<outdated_indicator, std::set<revision_id> > & branch = branch_heads[cache_index];
  if (branch.first.outdated())
    {
      L(FL("getting heads of branch %s") % name);
      base64<cert_value> branch_encoded;
      encode_base64(cert_value(name()), branch_encoded);

      outdated_indicator stamp;
      branch.first = db.get_revisions_with_cert(cert_name(branch_cert_name),
                                                    branch_encoded,
                                                    branch.second);

      not_in_branch p(db, branch_encoded);
      erase_ancestors_and_failures(branch.second, p, db, inverse_graph_cache_ptr);
      
      if (!db.get_opt_ignore_suspend_certs())
        {
          suspended_in_branch s(db, branch_encoded);
          std::set<revision_id>::iterator it = branch.second.begin();
          while (it != branch.second.end())
            if (s(*it))
              branch.second.erase(it++);
            else
              it++;
        }
      
      L(FL("found heads of branch %s (%s heads)")
        % name % branch.second.size());
    }
  heads = branch.second;
}

bool
project_t::revision_is_in_branch(revision_id const & id,
                                 branch_name const & branch)
{
  base64<cert_value> branch_encoded;
  encode_base64(cert_value(branch()), branch_encoded);

  vector<revision<cert> > certs;
  db.get_revision_certs(id, branch_cert_name, branch_encoded, certs);

  int num = certs.size();

  erase_bogus_certs(certs, db);

  L(FL("found %d (%d valid) %s branch certs on revision %s")
    % num
    % certs.size()
    % branch
    % id);

  return !certs.empty();
}

void
project_t::put_revision_in_branch(revision_id const & id,
                                  branch_name const & branch)
{
  cert_revision_in_branch(id, branch, db);
}

bool
project_t::revision_is_suspended_in_branch(revision_id const & id,
                                 branch_name const & branch)
{
  base64<cert_value> branch_encoded;
  encode_base64(cert_value(branch()), branch_encoded);

  vector<revision<cert> > certs;
  db.get_revision_certs(id, suspend_cert_name, branch_encoded, certs);

  int num = certs.size();

  erase_bogus_certs(certs, db);

  L(FL("found %d (%d valid) %s suspend certs on revision %s")
    % num
    % certs.size()
    % branch
    % id);

  return !certs.empty();
}

void
project_t::suspend_revision_in_branch(revision_id const & id,
                                  branch_name const & branch)
{
  cert_revision_suspended_in_branch(id, branch, db);
}


outdated_indicator
project_t::get_revision_cert_hashes(revision_id const & rid,
                                    std::vector<hexenc<id> > & hashes)
{
  return db.get_revision_certs(rid, hashes);
}

outdated_indicator
project_t::get_revision_certs(revision_id const & id,
                              std::vector<revision<cert> > & certs)
{
  return db.get_revision_certs(id, certs);
}

outdated_indicator
project_t::get_revision_certs_by_name(revision_id const & id,
                                      cert_name const & name,
                                      std::vector<revision<cert> > & certs)
{
  outdated_indicator i = db.get_revision_certs(id, name, certs);
  erase_bogus_certs(certs, db);
  return i;
}

outdated_indicator
project_t::get_revision_branches(revision_id const & id,
                                 std::set<branch_name> & branches)
{
  std::vector<revision<cert> > certs;
  outdated_indicator i = get_revision_certs_by_name(id, branch_cert_name, certs);
  branches.clear();
  for (std::vector<revision<cert> >::const_iterator i = certs.begin();
       i != certs.end(); ++i)
    {
      cert_value b;
      decode_base64(i->inner().value, b);
      branches.insert(branch_name(b()));
    }
  return i;
}

outdated_indicator
project_t::get_branch_certs(branch_name const & branch,
                            std::vector<revision<cert> > & certs)
{
  base64<cert_value> branch_encoded;
  encode_base64(cert_value(branch()), branch_encoded);

  return db.get_revision_certs(branch_cert_name, branch_encoded, certs);
}

tag_t::tag_t(revision_id const & ident,
             utf8 const & name,
             rsa_keypair_id const & key)
  : ident(ident), name(name), key(key)
{}

bool
operator < (tag_t const & a, tag_t const & b)
{
  if (a.name < b.name)
    return true;
  else if (a.name == b.name)
    {
      if (a.ident < b.ident)
        return true;
      else if (a.ident == b.ident)
        {
          if (a.key < b.key)
            return true;
        }
    }
  return false;
}

outdated_indicator
project_t::get_tags(set<tag_t> & tags)
{
  std::vector<revision<cert> > certs;
  outdated_indicator i = db.get_revision_certs(tag_cert_name, certs);
  erase_bogus_certs(certs, db);
  tags.clear();
  for (std::vector<revision<cert> >::const_iterator i = certs.begin();
       i != certs.end(); ++i)
    {
      cert_value value;
      decode_base64(i->inner().value, value);
      tags.insert(tag_t(revision_id(i->inner().ident), utf8(value()), i->inner().key));
    }
  return i;
}

void
project_t::put_tag(revision_id const & id,
                   string const & name)
{
  cert_revision_tag(id, name, db);
}


void
project_t::put_standard_certs(revision_id const & id,
                              branch_name const & branch,
                              utf8 const & changelog,
                              date_t const & time,
                              utf8 const & author)
{
  cert_revision_in_branch(id, branch, db);
  cert_revision_changelog(id, changelog, db);
  cert_revision_date_time(id, time, db);
  if (!author().empty())
    cert_revision_author(id, author(), db);
  else
    cert_revision_author_default(id, db);
}

void
project_t::put_standard_certs_from_options(revision_id const & id,
                                           branch_name const & branch,
                                           utf8 const & changelog)
{
  put_standard_certs(id,
                     branch,
                     changelog,
                     db.get_opt_date_or_cur_date(),
                     db.get_opt_author());
}
void
project_t::put_cert(revision_id const & id,
                    cert_name const & name,
                    cert_value const & value)
{
  put_simple_revision_cert(id, name, value, db);
}


// Local Variables:
// mode: C++
// fill-column: 76
// c-file-style: "gnu"
// indent-tabs-mode: nil
// End:
// vim: et:sw=2:sts=2:ts=2:cino=>2s,{s,\:s,+s,t0,g0,^-2,e-2,n-2,p2s,(0,=s:
<|MERGE_RESOLUTION|>--- conflicted
+++ resolved
@@ -6,15 +6,10 @@
 #include <boost/shared_ptr.hpp>
 #include <boost/bind.hpp>
 
-<<<<<<< HEAD
+#include "basic_io.hh"
 #include "cert.hh"
 #include "database.hh"
-=======
-#include "app_state.hh"
-#include "basic_io.hh"
-#include "cert.hh"
 #include "globish.hh"
->>>>>>> 565b1a4c
 #include "project.hh"
 #include "revision.hh"
 #include "transforms.hh"
@@ -332,13 +327,8 @@
   : project_policy(new policy_info(spec_file, branch_name(project_name), app)), app(app)
 {}
 
-<<<<<<< HEAD
 project_t::project_t(database & db)
-  : db(db)
-=======
-project_t::project_t(app_state & app)
-  : project_policy(new policy_info(app)), app(app)
->>>>>>> 565b1a4c
+  : project_policy(new policy_info(app)), db(db)
 {}
 
 void
@@ -442,15 +432,9 @@
   {
     database & db;
     base64<cert_value > const & branch_encoded;
-<<<<<<< HEAD
     suspended_in_branch(database & db,
-                  base64<cert_value> const & branch_encoded)
+                        base64<cert_value> const & branch_encoded)
       : db(db), branch_encoded(branch_encoded)
-=======
-    suspended_in_branch(app_state & app,
-                        base64<cert_value> const & branch_encoded)
-      : app(app), branch_encoded(branch_encoded)
->>>>>>> 565b1a4c
     {}
     virtual bool operator()(revision_id const & rid)
     {
