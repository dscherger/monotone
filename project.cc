--- conflicted
+++ resolved
@@ -647,7 +647,6 @@
   put_simple_revision_cert(db, keys, id, name, value);
 }
 
-<<<<<<< HEAD
 // These should maybe be converted to member functions.
 
 string
@@ -697,9 +696,6 @@
   }
 }
 
-
-=======
->>>>>>> 0bab494b
 // Local Variables:
 // mode: C++
 // fill-column: 76
