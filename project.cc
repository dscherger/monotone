--- conflicted
+++ resolved
@@ -122,9 +122,8 @@
                                                     branch_encoded,
                                                     branch.second);
 
-<<<<<<< HEAD
-      not_in_branch p(app, branch_encoded);
-      erase_ancestors_and_failures(branch.second, p, app);
+      not_in_branch p(db, branch_encoded);
+      erase_ancestors_and_failures(branch.second, p, db);
       
       if (!app.opts.ignore_suspend_certs)
         {
@@ -134,10 +133,6 @@
               branch.second.erase(*it);
         }
       
-=======
-      not_in_branch p(db, branch_encoded);
-      erase_ancestors_and_failures(branch.second, p, db);
->>>>>>> b79a6e3e
       L(FL("found heads of branch %s (%s heads)")
         % name % branch.second.size());
     }
