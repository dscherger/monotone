// Copyright (C) 2007 Timothy Brownawell <tbrownaw@gmail.com>
//
// This program is made available under the GNU GPL version 2.0 or
// greater. See the accompanying file COPYING for details.
//
// This program is distributed WITHOUT ANY WARRANTY; without even the
// implied warranty of MERCHANTABILITY or FITNESS FOR A PARTICULAR
// PURPOSE.

#include "base.hh"
#include "vector.hh"
#include <boost/shared_ptr.hpp>
#include <boost/bind.hpp>

#include "cert.hh"
#include "charset.hh" // internalize_key_name
#include "database.hh"
#include "file_io.hh"
#include "globish.hh"
#include "policy.hh"
#include "project.hh"
#include "revision.hh"
#include "transforms.hh"
#include "lua_hooks.hh"
#include "key_store.hh"
#include "keys.hh"
#include "options.hh"
#include "vocab_cast.hh"
#include "simplestring_xform.hh"
#include "lexical_cast.hh"

using std::make_pair;
using std::multimap;
using std::pair;
using std::set;
using std::string;
using std::vector;
using std::map;
using boost::shared_ptr;

class policy_info
{
public:
  shared_ptr<policy_branch> policy;
  bool passthru;
  explicit policy_info(database & db)
    : policy(policy_branch::empty_policy(db)),
      passthru(true)
  {
  }
  policy_info(shared_ptr<editable_policy> const & ep, database & db)
    : policy(policy_branch::create(ep, db)), passthru(false)
  {
  }
};

bool
operator<(key_identity_info const & left,
          key_identity_info const & right)
{
  if (left.id < right.id)
    return true;
  else if (left.id != right.id)
    return false;
  else if (left.official_name < right.official_name)
    return true;
  else if (left.official_name != right.official_name)
    return false;
  else
    return left.given_name < right.given_name;
}
std::ostream &
operator<<(std::ostream & os,
           key_identity_info const & identity)
{
  os<<"{id="<<identity.id<<"; given_name="<<identity.given_name
    <<"; official_name="<<identity.official_name<<"}";
  return os;
}


project_t::project_t(database & db)
  : db(db)
{
  project_policy.reset(new policy_info(db));
}

project_t::project_t(database & db, lua_hooks & lua, options & opts)
  : db(db)
{
  shared_ptr<editable_policy> ep(new editable_policy(db, set<rsa_keypair_id>()));
  // Empty editable_policy's start with (at least) a self-referencing
  // __policy__ branch. We don't want that.
  while (!ep->get_all_branches().empty())
    {
      ep->remove_branch(ep->get_all_branches().begin()->first);
    }

  bool have_delegation(false);

  for (map<branch_name, hexenc<id> >::const_iterator
         i = opts.policy_revisions.begin();
       i != opts.policy_revisions.end(); ++i)
    {
      data dat("revision_id ["+i->second()+"]\n", origin::internal);
      ep->get_delegation(i->first(), true)->read(dat);
      have_delegation = true;
    }

  std::map<string, data> defs;
  lua.hook_get_projects(defs);
  for (map<string, data>::const_iterator i = defs.begin();
       i != defs.end(); ++i)
    {
      // Don't overwrite something that was overridden
      // from the command line (above).
      if (ep->get_delegation(i->first))
        continue;
      ep->get_delegation(i->first, true)->read(i->second);
      have_delegation = true;
    }
  if (have_delegation)
    project_policy.reset(new policy_info(ep, db));
  else
    project_policy.reset(new policy_info(db));
}

project_t
project_t::empty_project(database & db)
{
  return project_t(db);
}

bool
project_t::get_policy_branch_policy_of(branch_name const & name,
                                       editable_policy & policy_branch_policy,
                                       branch_name & policy_prefix)
{
  shared_ptr<policy_branch> result;
  result = project_policy->policy->walk(name, policy_prefix);
  if (!result)
    return false;
  policy_branch_policy = *result->get_policy();
  return true;
}

bool
project_t::policy_exists(branch_name const & name) const
{
  if (project_policy->passthru)
    return name().empty();

  branch_name got;
  shared_ptr<policy_branch> sub = project_policy->policy->walk(name, got);
  return sub && name == got;
}

void
project_t::get_subpolicies(branch_name const & name,
                           std::set<branch_name> & names) const
{
  if (project_policy->passthru)
    return;

  branch_name got;
  shared_ptr<policy_branch> sub = project_policy->policy->walk(name, got);
  if (sub && got == name)
    {
      shared_ptr<editable_policy const> pol = sub->get_policy();
      editable_policy::const_delegation_map dels = pol->get_all_delegations();
      for (editable_policy::const_delegation_map::const_iterator i = dels.begin();
           i != dels.end(); ++i)
        {
          branch_name n(name);
          n.append(branch_name(i->first, origin::internal));
          names.insert(n);
        }
    }
}

void
project_t::get_branch_list(set<branch_name> & names,
                           bool check_heads)
{
  if (!project_policy->passthru)
    {
      policy_branch::branchmap branches = project_policy->policy->branches();
      for (policy_branch::branchmap::const_iterator i = branches.begin();
           i != branches.end(); ++i)
        {
          names.insert(i->first);
        }
      return;
    }
  if (indicator.outdated())
    {
      vector<string> got;
      indicator = db.get_branches(got);
      branches.clear();
      multimap<revision_id, revision_id> inverse_graph_cache;

      for (vector<string>::iterator i = got.begin();
           i != got.end(); ++i)
        {
          // check that the branch has at least one non-suspended head
          const branch_name branch(*i, origin::database);
          set<revision_id> heads;

          if (check_heads)
            get_branch_heads(branch, heads, false, &inverse_graph_cache);

          if (!check_heads || !heads.empty())
            branches.insert(branch);
        }
    }

  names = branches;
}

void
project_t::get_branch_list(globish const & glob,
                           set<branch_name> & names,
                           bool check_heads)
{
  if (!project_policy->passthru)
    {
      policy_branch::branchmap branches = project_policy->policy->branches();
      for (policy_branch::branchmap::const_iterator i = branches.begin();
           i != branches.end(); ++i)
        {
          if (glob.matches(i->first()))
            names.insert(i->first);
        }
      return;
    }

  vector<string> got;
  db.get_branches(glob, got);
  names.clear();
  multimap<revision_id, revision_id> inverse_graph_cache;

  for (vector<string>::iterator i = got.begin();
       i != got.end(); ++i)
    {
      // check that the branch has at least one non-suspended head
      const branch_name branch(*i, origin::database);
      set<revision_id> heads;

      if (check_heads)
        get_branch_heads(branch, heads, false, &inverse_graph_cache);

      if (!check_heads || !heads.empty())
        names.insert(branch);
    }
}

void
project_t::get_branch_list(std::set<branch_uid> & branch_ids)
{
  branch_ids.clear();
  if (project_policy->passthru)
    {
      std::set<branch_name> names;
      get_branch_list(names, false);
      for (std::set<branch_name>::const_iterator i = names.begin();
           i != names.end(); ++i)
        {
          branch_ids.insert(typecast_vocab<branch_uid>(*i));
        }
      return;
    }
  policy_branch::branchmap branches = project_policy->policy->branches();
  for (policy_branch::branchmap::const_iterator i = branches.begin();
       i != branches.end(); ++i)
    {
      branch_ids.insert(i->second.uid);
    }
}

branch_uid
project_t::translate_branch(branch_name const & name)
{
  if (project_policy->passthru)
    return typecast_vocab<branch_uid>(name);
  policy_branch::branchmap branches = project_policy->policy->branches();
  policy_branch::branchmap::iterator i = branches.find(name);
  I(i != branches.end());
  return i->second.uid;
}

branch_name
project_t::translate_branch(branch_uid const & uid)
{
  if (project_policy->passthru)
    return typecast_vocab<branch_name>(uid);
  policy_branch::branchmap branches = project_policy->policy->branches();
  for (policy_branch::branchmap::const_iterator i = branches.begin();
       i != branches.end(); ++i)
    {
      if (i->second.uid == uid)
        return i->first;
    }
  I(false);
}

namespace
{
  struct not_in_branch : public is_failure
  {
    project_t & project;
    branch_name const & branch;
    not_in_branch(project_t & project,
                  branch_name const & branch)
      : project(project), branch(branch)
    {}
    virtual bool operator()(revision_id const & rid)
    {
      vector<cert> certs;
      project.db.get_revision_certs(rid,
                                    cert_name(branch_cert_name),
                                    typecast_vocab<cert_value>(branch),
                                    certs);
      project.db.erase_bogus_certs(project, certs);
      return certs.empty();
    }
  };

  struct suspended_in_branch : public is_failure
  {
    project_t & project;
    branch_name const & branch;
    suspended_in_branch(project_t & project,
                        branch_name const & branch)
      : project(project), branch(branch)
    {}
    virtual bool operator()(revision_id const & rid)
    {
      vector<cert> certs;
      project.db.get_revision_certs(rid,
                                    cert_name(suspend_cert_name),
                                    typecast_vocab<cert_value>(branch),
                                    certs);
      project.db.erase_bogus_certs(project, certs);
      return !certs.empty();
    }
  };
}

void
project_t::get_branch_heads(branch_name const & name,
                            set<revision_id> & heads,
                            bool ignore_suspend_certs,
                            multimap<revision_id, revision_id> * inverse_graph_cache_ptr)
{
  pair<branch_name, suspended_indicator>
    cache_index(name, ignore_suspend_certs);
  pair<outdated_indicator, set<revision_id> > &
    branch = branch_heads[cache_index];

  if (branch.first.outdated())
    {
      L(FL("getting heads of branch %s") % name);

      if (project_policy->passthru)
        {

          branch.first = db.get_revisions_with_cert(cert_name(branch_cert_name),
                                                typecast_vocab<cert_value>(name),
                                                branch.second);

<<<<<<< HEAD
          not_in_branch p(db, name);
          erase_ancestors_and_failures(db, branch.second, p,
                                       inverse_graph_cache_ptr);

          if (!ignore_suspend_certs)
            {
              suspended_in_branch s(db, name);
              set<revision_id>::iterator it = branch.second.begin();
              while (it != branch.second.end())
                {
                  if (s(*it))
                    branch.second.erase(it++);
                  else
                    it++;
                }
            }
        }
      else
        {
          shared_ptr<editable_policy::branch const> bp;
          bp  = project_policy->policy->maybe_get_branch_policy(name);
          E(bp, name.made_from,
            F("Cannot find policy for branch %s.") % name);

          branch.first = ::get_branch_heads(*bp, ignore_suspend_certs, db,
                                            branch.second,
                                            inverse_graph_cache_ptr);
=======
      not_in_branch p(*this, name);
      erase_ancestors_and_failures(db, branch.second, p,
                                   inverse_graph_cache_ptr);

      if (!ignore_suspend_certs)
        {
          suspended_in_branch s(*this, name);
          set<revision_id>::iterator it = branch.second.begin();
          while (it != branch.second.end())
            if (s(*it))
              branch.second.erase(it++);
            else
              it++;
>>>>>>> 16ff0858
        }



      L(FL("found heads of branch %s (%s heads)")
        % name % branch.second.size());
    }
  heads = branch.second;
}

bool
project_t::revision_is_in_branch(revision_id const & id,
                                 branch_name const & branch)
{
  if (project_policy->passthru)
    {
      branch_uid bid = typecast_vocab<branch_uid>(branch);
      vector<cert> certs;
  db.get_revision_certs(id, branch_cert_name,
                        typecast_vocab<cert_value>(bid), certs);

      int num = certs.size();

  db.erase_bogus_certs(*this, certs);

      L(FL("found %d (%d valid) %s branch certs on revision %s")
        % num
        % certs.size()
        % branch
        % id);

      return !certs.empty();
    }
  else
    {
      shared_ptr<editable_policy::branch const> bp;
      bp  = project_policy->policy->maybe_get_branch_policy(branch);
      E(bp, branch.made_from,
        F("Cannot find policy for branch %s.") % branch);
      return ::revision_is_in_branch(*bp, id, db);
    }
}

void
project_t::put_revision_in_branch(key_store & keys,
                                  revision_id const & id,
                                  branch_name const & branch)
{
  branch_uid bid;
  if (project_policy->passthru)
    bid = typecast_vocab<branch_uid>(branch);
  else
    bid = translate_branch(branch);
  put_cert(keys, id, branch_cert_name, typecast_vocab<cert_value>(bid));
}

bool
project_t::revision_is_suspended_in_branch(revision_id const & id,
                                 branch_name const & branch)
{
  branch_uid bid;
  if (project_policy->passthru)
    bid = typecast_vocab<branch_uid>(branch);
  else
    bid = translate_branch(branch);
  vector<cert> certs;
  db.get_revision_certs(id, suspend_cert_name,
                        typecast_vocab<cert_value>(branch), certs);

  int num = certs.size();

  db.erase_bogus_certs(*this, certs);

  L(FL("found %d (%d valid) %s suspend certs on revision %s")
    % num
    % certs.size()
    % branch
    % id);

  return !certs.empty();
}

void
project_t::suspend_revision_in_branch(key_store & keys,
                                      revision_id const & id,
                                      branch_name const & branch)
{
  branch_uid bid;
  if (project_policy->passthru)
    bid = typecast_vocab<branch_uid>(branch);
  else
    bid = translate_branch(branch);
  put_cert(keys, id, suspend_cert_name, typecast_vocab<cert_value>(bid));
}


outdated_indicator
project_t::get_revision_cert_hashes(revision_id const & rid,
                                    vector<id> & hashes)
{
  return db.get_revision_certs(rid, hashes);
}

outdated_indicator
project_t::get_revision_certs(revision_id const & id,
                              vector<cert> & certs)
{
  return db.get_revision_certs(id, certs);
}

outdated_indicator
project_t::get_revision_certs_by_name(revision_id const & id,
                                      cert_name const & name,
                                      vector<cert> & certs)
{
  outdated_indicator i = db.get_revision_certs(id, name, certs);
  db.erase_bogus_certs(*this, certs);
  return i;
}

outdated_indicator
project_t::get_revision_branches(revision_id const & id,
                                 set<branch_name> & branches)
{
  vector<cert> certs;
  outdated_indicator i = get_revision_certs_by_name(id, branch_cert_name, certs);
  branches.clear();
  for (vector<cert>::const_iterator i = certs.begin();
       i != certs.end(); ++i)
    {
      if (project_policy->passthru)
        branches.insert(typecast_vocab<branch_name>(i->value));
      else
        {
          std::set<branch_uid> branchids;
          get_branch_list(branchids);
          branch_uid bid = typecast_vocab<branch_uid>(i->value);
          if (branchids.find(bid) != branchids.end())
            branches.insert(translate_branch(bid));
        }
    }
  return i;
}


outdated_indicator
project_t::get_branch_certs(branch_name const & branch,
                            vector<cert> & certs)
{
  branch_uid bid;
  if (project_policy->passthru)
    bid = typecast_vocab<branch_uid>(branch);
  else
    bid = translate_branch(branch);

  return db.get_revision_certs(branch_cert_name,
                               typecast_vocab<cert_value>(bid), certs);
}

tag_t::tag_t(revision_id const & ident,
             utf8 const & name,
             key_id const & key)
  : ident(ident), name(name), key(key)
{}

bool
operator < (tag_t const & a, tag_t const & b)
{
  if (a.name < b.name)
    return true;
  else if (a.name == b.name)
    {
      if (a.ident < b.ident)
        return true;
      else if (a.ident == b.ident)
        {
          if (a.key < b.key)
            return true;
        }
    }
  return false;
}

outdated_indicator
project_t::get_tags(set<tag_t> & tags)
{
<<<<<<< HEAD
  if (project_policy->passthru)
    {
      std::vector<cert> certs;
      outdated_indicator i = db.get_revision_certs(tag_cert_name, certs);
      db.erase_bogus_certs(certs);
      tags.clear();
      for (std::vector<cert>::const_iterator i = certs.begin();
           i != certs.end(); ++i)
        tags.insert(tag_t(revision_id(i->ident),
=======
  vector<cert> certs;
  outdated_indicator i = db.get_revision_certs(tag_cert_name, certs);
  db.erase_bogus_certs(*this, certs);
  tags.clear();
  for (vector<cert>::const_iterator i = certs.begin();
       i != certs.end(); ++i)
    tags.insert(tag_t(revision_id(i->ident),
>>>>>>> 16ff0858
                      typecast_vocab<utf8>(i->value),
                      i->key));

      return i;
    }
  else
    {
      policy_branch::tagmap got = project_policy->policy->tags();
      for (policy_branch::tagmap::const_iterator i = got.begin();
           i != got.end(); ++i)
        {
          tags.insert(tag_t(i->second.rev,
                            typecast_vocab<utf8>(i->first),
                            rsa_keypair_id()));
        }
      return outdated_indicator();
    }
}

void
project_t::put_tag(key_store & keys,
                   revision_id const & id,
                   string const & name)
{
  if (project_policy->passthru)
    put_cert(keys, id, tag_cert_name, cert_value(name, origin::user));
  else
    {
      shared_ptr<policy_branch> policy_br;
      branch_name tag_name(name, origin::internal);
      branch_name policy_name;
      policy_br = project_policy->policy->walk(tag_name, policy_name);
      E(policy_br && policy_br != project_policy->policy,
        origin::internal,
        F("Cannot find a parent policy for tag %s") % tag_name);
      tag_name.strip_prefix(policy_name);
      editable_policy ep(*policy_br->get_policy());
      ep.get_tag(tag_name(), true)->rev = id;
      ep.commit(*this, keys, utf8((F("Set tag %s to %s") % tag_name % id).str(),
                           tag_name.made_from));
    }
}



void
project_t::put_standard_certs(key_store & keys,
                              revision_id const & id,
                              branch_name const & branch,
                              utf8 const & changelog,
                              date_t const & time,
                              string const & author)
{
  branch_uid uid;
  if (project_policy->passthru)
    uid = typecast_vocab<branch_uid>(branch);
  else
    uid = translate_branch(branch);
  put_standard_certs(keys, id, uid, changelog, time, author);
}

void
project_t::put_standard_certs(key_store & keys,
                              revision_id const & id,
                              branch_uid const & branch,
                              utf8 const & changelog,
                              date_t const & time,
                              string const & author)
{
  I(!branch().empty());
  I(!changelog().empty());
  I(time.valid());
  I(!author.empty());

  put_cert(keys, id, branch_cert_name,
           typecast_vocab<cert_value>(branch));
  put_cert(keys, id, changelog_cert_name,
           typecast_vocab<cert_value>(changelog));
  put_cert(keys, id, date_cert_name,
           cert_value(time.as_iso_8601_extended(), origin::internal));
  put_cert(keys, id, author_cert_name,
           cert_value(author, origin::user));
}

void
project_t::put_standard_certs_from_options(options const & opts,
                                           lua_hooks & lua,
                                           key_store & keys,
                                           revision_id const & id,
                                           branch_name const & branch,
                                           utf8 const & changelog)
{
  date_t date;
  if (opts.date_given)
    date = opts.date;
  else
    date = date_t::now();

  string author = opts.author();
  if (author.empty())
    {
      key_identity_info key;
      get_user_key(opts, lua, db, keys, *this, key.id);
      complete_key_identity(lua, key);

      if (!lua.hook_get_author(branch, key, author))
        {
          author = key.official_name();
        }
    }

  put_standard_certs(keys, id, branch, changelog, date, author);
}

bool
project_t::put_cert(key_store & keys,
                    revision_id const & id,
                    cert_name const & name,
                    cert_value const & value)
{
  I(keys.have_signing_key());

  cert t(id, name, value, keys.signing_key);
  string signed_text;
  t.signable_text(signed_text);
  load_key_pair(keys, t.key);
  keys.make_signature(db, t.key, signed_text, t.sig);

  cert cc(t);
  return db.put_revision_cert(cc);
}

void
project_t::put_revision_comment(key_store & keys,
                                revision_id const & id,
                                utf8 const & comment)
{
  put_cert(keys, id, comment_cert_name, typecast_vocab<cert_value>(comment));
}

void
project_t::put_revision_testresult(key_store & keys,
                                   revision_id const & id,
                                   string const & results)
{
  bool passed;
  if (lowercase(results) == "true" ||
      lowercase(results) == "yes" ||
      lowercase(results) == "pass" ||
      results == "1")
    passed = true;
  else if (lowercase(results) == "false" ||
           lowercase(results) == "no" ||
           lowercase(results) == "fail" ||
           results == "0")
    passed = false;
  else
    E(false, origin::user,
      F("could not interpret test result string '%s'; "
        "valid strings are: 1, 0, yes, no, true, false, pass, fail")
      % results);

  put_cert(keys, id, testresult_cert_name,
           cert_value(boost::lexical_cast<string>(passed), origin::internal));
}

void
project_t::lookup_key_by_name(key_store * const keys,
                              lua_hooks & lua,
                              key_name const & name,
                              key_id & id)
{
  set<key_id> ks_match_by_local_name;
  set<key_id> db_match_by_local_name;
  set<key_id> ks_match_by_given_name;

  if (keys)
    {
      vector<key_id> storekeys;
      keys->get_key_ids(storekeys);
      for (vector<key_id>::const_iterator i = storekeys.begin();
           i != storekeys.end(); ++i)
        {
          key_name i_name;
          keypair kp;
          keys->get_key_pair(*i, i_name, kp);

          if (i_name == name)
            ks_match_by_given_name.insert(*i);

          key_identity_info identity;
          identity.id = *i;
          identity.given_name = i_name;
          if (lua.hook_get_local_key_name(identity))
            {
              if (identity.official_name == name)
                ks_match_by_local_name.insert(*i);
            }
        }
    }
  if (db.database_specified())
    {
      vector<key_id> dbkeys;
      db.get_key_ids(dbkeys);
      for (vector<key_id>::const_iterator i = dbkeys.begin();
           i != dbkeys.end(); ++i)
        {
          key_name i_name;
          rsa_pub_key pub;
          db.get_pubkey(*i, i_name, pub);

          key_identity_info identity;
          identity.id = *i;
          identity.given_name = i_name;
          if (lua.hook_get_local_key_name(identity))
            {
              if (identity.official_name == name)
                db_match_by_local_name.insert(*i);
            }
        }
    }

  E(ks_match_by_local_name.size() < 2, origin::user,
    F("you have %d keys named '%s'") %
    ks_match_by_local_name.size() % name);
  if (ks_match_by_local_name.size() == 1)
    {
      id = *ks_match_by_local_name.begin();
      return;
    }
  E(db_match_by_local_name.size() < 2, origin::user,
    F("there are %d keys named '%s'") %
    db_match_by_local_name.size() % name);
  if (db_match_by_local_name.size() == 1)
    {
      id = *db_match_by_local_name.begin();
      return;
    }
  E(ks_match_by_given_name.size() < 2, origin::user,
    F("you have %d keys named '%s'") %
    ks_match_by_local_name.size() % name);
  if (ks_match_by_given_name.size() == 1)
    {
      id = *ks_match_by_given_name.begin();
      return;
    }
  E(false, origin::user,
    F("there is no key named '%s'") % name);
}

void
project_t::get_canonical_name_of_key(key_store * const keys,
                                     key_id const & id,
                                     key_name & name)
{
  if (keys && keys->key_pair_exists(id))
    {
      keypair kp;
      keys->get_key_pair(id, name, kp);
    }
  else if (db.database_specified() && db.public_key_exists(id))
    {
      rsa_pub_key pub;
      db.get_pubkey(id, name, pub);
    }
  else
    {
      E(false, origin::internal,
        F("key %s does not exist") % id);
    }
}

void
project_t::complete_key_identity(key_store * const keys,
                                 lua_hooks & lua,
                                 key_identity_info & info)
{
  MM(info.id);
  MM(info.official_name);
  MM(info.given_name);
  if (!info.id.inner()().empty())
    {
      get_canonical_name_of_key(keys, info.id, info.given_name);
      lua.hook_get_local_key_name(info);
    }
  else if (!info.official_name().empty())
    {
      lookup_key_by_name(keys, lua, info.official_name, info.id);
      get_canonical_name_of_key(keys, info.id, info.given_name);
    }
  //else if (!info.given_name().empty())
  //  {
  //    lookup_key_by_name(keys, info.given_name, info.id);
  //    get_name_of_key(keys, info.id, info.official_name);
  //  }
  else
    I(false);
}

void
project_t::complete_key_identity(key_store & keys,
                                 lua_hooks & lua,
                                 key_identity_info & info)
{
  complete_key_identity(&keys, lua, info);
}

void
project_t::complete_key_identity(lua_hooks & lua,
                                 key_identity_info & info)
{
  complete_key_identity(0, lua, info);
}

void
project_t::get_key_identity(key_store * const keys,
                            lua_hooks & lua,
                            external_key_name const & input,
                            key_identity_info & output)
{
  try
    {
      string in2 = decode_hexenc(input(), origin::no_fault);
      id ident(in2, origin::no_fault);
      // set this separately so we can ensure that the key_id() calls
      // above throw recoverable_failure instead of unrecoverable_failure
      ident.made_from = input.made_from;
      output.id = key_id(ident);
    }
  catch (recoverable_failure &)
    {
      internalize_key_name(typecast_vocab<utf8>(input),
                           output.official_name);
    }
  complete_key_identity(keys, lua, output);
}

void
project_t::get_key_identity(key_store & keys,
                            lua_hooks & lua,
                            external_key_name const & input,
                            key_identity_info & output)
{
  get_key_identity(&keys, lua, input, output);
}

void
project_t::get_key_identity(lua_hooks & lua,
                            external_key_name const & input,
                            key_identity_info & output)
{
  get_key_identity(0, lua, input, output);
}

void
project_t::get_key_identity(key_store & keys,
                            lua_hooks & lua,
                            arg_type const & input,
                            key_identity_info & output)
{
  get_key_identity(&keys, lua, typecast_vocab<external_key_name>(input), output);
}

void
project_t::get_key_identity(lua_hooks & lua,
                            arg_type const & input,
                            key_identity_info & output)
{
  get_key_identity(0, lua, typecast_vocab<external_key_name>(input), output);
}


// These should maybe be converted to member functions.

string
describe_revision(project_t & project, revision_id const & id)
{
  cert_name author_name(author_cert_name);
  cert_name date_name(date_cert_name);

  string description;

  description += encode_hexenc(id.inner()(), id.inner().made_from);

  // append authors and date of this revision
  vector<cert> certs;
  project.get_revision_certs(id, certs);
  string authors;
  string dates;
  for (vector<cert>::const_iterator i = certs.begin();
       i != certs.end(); ++i)
    {
      if (i->name == author_cert_name)
        {
          authors += " ";
          authors += i->value();
        }
      else if (i->name == date_cert_name)
        {
          dates += " ";
          dates += i->value();
        }
    }

  description += authors;
  description += dates;
  return description;
}

void
notify_if_multiple_heads(project_t & project,
                         branch_name const & branchname,
                         bool ignore_suspend_certs)
{
  set<revision_id> heads;
  project.get_branch_heads(branchname, heads, ignore_suspend_certs);
  if (heads.size() > 1) {
    string prefixedline;
    prefix_lines_with(_("note: "),
                      _("branch '%s' has multiple heads\n"
                        "perhaps consider '%s merge'"),
                      prefixedline);
    P(i18n_format(prefixedline) % branchname % prog_name);
  }
}

// Guess which branch is appropriate for a commit below IDENT.
// OPTS may override.  Branch name is returned in BRANCHNAME.
// Does not modify branch state in OPTS.
void
guess_branch(options & opts, project_t & project,
             revision_id const & ident, branch_name & branchname)
{
  if (opts.branch_given && !opts.branch().empty())
    branchname = opts.branch;
  else
    {
      E(!ident.inner()().empty(), origin::user,
        F("no branch found for empty revision, "
          "please provide a branch name"));

      set<branch_name> branches;
      project.get_revision_branches(ident, branches);

      E(!branches.empty(), origin::user,
        F("no branch certs found for revision %s, "
          "please provide a branch name") % ident);

      E(branches.size() == 1, origin::user,
        F("multiple branch certs found for revision %s, "
          "please provide a branch name") % ident);

      set<branch_name>::iterator i = branches.begin();
      I(i != branches.end());
      branchname = *i;
    }
}

// As above, but set the branch name in the options
// if it wasn't already set.
void
guess_branch(options & opts, project_t & project, revision_id const & ident)
{
  branch_name branchname;
  guess_branch(opts, project, ident, branchname);
  opts.branch = branchname;
}
// Local Variables:
// mode: C++
// fill-column: 76
// c-file-style: "gnu"
// indent-tabs-mode: nil
// End:
// vim: et:sw=2:sts=2:ts=2:cino=>2s,{s,\:s,+s,t0,g0,^-2,e-2,n-2,p2s,(0,=s:<|MERGE_RESOLUTION|>--- conflicted
+++ resolved
@@ -88,7 +88,7 @@
 project_t::project_t(database & db, lua_hooks & lua, options & opts)
   : db(db)
 {
-  shared_ptr<editable_policy> ep(new editable_policy(db, set<rsa_keypair_id>()));
+  shared_ptr<editable_policy> ep(new editable_policy(db, set<key_id>()));
   // Empty editable_policy's start with (at least) a self-referencing
   // __policy__ branch. We don't want that.
   while (!ep->get_all_branches().empty())
@@ -368,14 +368,13 @@
                                                 typecast_vocab<cert_value>(name),
                                                 branch.second);
 
-<<<<<<< HEAD
-          not_in_branch p(db, name);
+      not_in_branch p(*this, name);
           erase_ancestors_and_failures(db, branch.second, p,
                                        inverse_graph_cache_ptr);
 
           if (!ignore_suspend_certs)
             {
-              suspended_in_branch s(db, name);
+          suspended_in_branch s(*this, name);
               set<revision_id>::iterator it = branch.second.begin();
               while (it != branch.second.end())
                 {
@@ -396,21 +395,6 @@
           branch.first = ::get_branch_heads(*bp, ignore_suspend_certs, db,
                                             branch.second,
                                             inverse_graph_cache_ptr);
-=======
-      not_in_branch p(*this, name);
-      erase_ancestors_and_failures(db, branch.second, p,
-                                   inverse_graph_cache_ptr);
-
-      if (!ignore_suspend_certs)
-        {
-          suspended_in_branch s(*this, name);
-          set<revision_id>::iterator it = branch.second.begin();
-          while (it != branch.second.end())
-            if (s(*it))
-              branch.second.erase(it++);
-            else
-              it++;
->>>>>>> 16ff0858
         }
 
 
@@ -597,25 +581,15 @@
 outdated_indicator
 project_t::get_tags(set<tag_t> & tags)
 {
-<<<<<<< HEAD
   if (project_policy->passthru)
     {
       std::vector<cert> certs;
       outdated_indicator i = db.get_revision_certs(tag_cert_name, certs);
-      db.erase_bogus_certs(certs);
+  db.erase_bogus_certs(*this, certs);
       tags.clear();
       for (std::vector<cert>::const_iterator i = certs.begin();
            i != certs.end(); ++i)
         tags.insert(tag_t(revision_id(i->ident),
-=======
-  vector<cert> certs;
-  outdated_indicator i = db.get_revision_certs(tag_cert_name, certs);
-  db.erase_bogus_certs(*this, certs);
-  tags.clear();
-  for (vector<cert>::const_iterator i = certs.begin();
-       i != certs.end(); ++i)
-    tags.insert(tag_t(revision_id(i->ident),
->>>>>>> 16ff0858
                       typecast_vocab<utf8>(i->value),
                       i->key));
 
@@ -629,7 +603,7 @@
         {
           tags.insert(tag_t(i->second.rev,
                             typecast_vocab<utf8>(i->first),
-                            rsa_keypair_id()));
+                            key_id()));
         }
       return outdated_indicator();
     }
