--- conflicted
+++ resolved
@@ -129,13 +129,8 @@
                                                     branch_encoded,
                                                     branch.second);
 
-<<<<<<< HEAD
-      not_in_branch p(app, branch_encoded);
-      erase_ancestors_and_failures(branch.second, p, app, inverse_graph_cache_ptr);
-=======
       not_in_branch p(db, branch_encoded);
-      erase_ancestors_and_failures(branch.second, p, db);
->>>>>>> 8d4b3b73
+      erase_ancestors_and_failures(branch.second, p, db, inverse_graph_cache_ptr);
       
       if (!app.opts.ignore_suspend_certs)
         {
