// Copyright (C) 2002 Graydon Hoare <graydon@pobox.com>
//
// This program is made available under the GNU GPL version 2.0 or
// greater. See the accompanying file COPYING for details.
//
// This program is distributed WITHOUT ANY WARRANTY; without even the
// implied warranty of MERCHANTABILITY or FITNESS FOR A PARTICULAR
// PURPOSE.

#include "base.hh"
#include <iostream>
#include <sstream>
#include <fstream>
#include <iterator>

#include "charset.hh"
#include "cmd.hh"
#include "app_state.hh"
#include "project.hh"
#include "keys.hh"
#include "key_store.hh"

using std::cout;
using std::ostream_iterator;
using std::ostringstream;
using std::set;
using std::string;
using std::ofstream;

CMD(genkey, "genkey", "", CMD_REF(key_and_cert), N_("KEYID"),
    N_("Generates an RSA key-pair"),
    "",
    options::opts::none)
{
  database db(app);
  key_store keys(app);

  if (args.size() != 1)
    throw usage(execid);

  rsa_keypair_id ident;
  internalize_rsa_keypair_id(idx(args, 0), ident);

  keys.create_key_pair(db, ident);
}

CMD(dropkey, "dropkey", "", CMD_REF(key_and_cert), N_("KEYID"),
    N_("Drops a public and/or private key"),
    "",
    options::opts::none)
{
  database db(app);
  key_store keys(app);
  bool key_deleted = false;
  bool checked_db = false;

  if (args.size() != 1)
    throw usage(execid);

  rsa_keypair_id ident(idx(args, 0)());
  if (db.database_specified())
    {
      transaction_guard guard(db);
      if (db.public_key_exists(ident))
        {
          P(F("dropping public key '%s' from database") % ident);
          db.delete_public_key(ident);
          key_deleted = true;
        }
      guard.commit();
      checked_db = true;
    }

  if (keys.key_pair_exists(ident))
    {
      P(F("dropping key pair '%s' from keystore") % ident);
      keys.delete_key(ident);
      key_deleted = true;
    }

  i18n_format fmt;
  if (checked_db)
    fmt = F("public or private key '%s' does not exist "
            "in keystore or database");
  else
    fmt = F("public or private key '%s' does not exist "
            "in keystore, and no database was specified");
  N(key_deleted, fmt % idx(args, 0)());
}

CMD(passphrase, "passphrase", "", CMD_REF(key_and_cert), N_("KEYID"),
    N_("Changes the passphrase of a private RSA key"),
    "",
    options::opts::none)
{
  key_store keys(app);

  if (args.size() != 1)
    throw usage(execid);

  rsa_keypair_id ident;
  internalize_rsa_keypair_id(idx(args, 0), ident);

  keys.change_key_passphrase(ident);
  P(F("passphrase changed"));
}

CMD(ssh_agent_export, "ssh_agent_export", "", CMD_REF(key_and_cert),
    N_("[FILENAME]"),
    N_("Exports a private key for use with ssh-agent"),
    "",
    options::opts::none)
{
  database db(app);
  key_store keys(app);

  if (args.size() > 1)
    throw usage(execid);

  rsa_keypair_id id;
  get_user_key(app.opts, app.lua, db, keys, id);

  if (args.size() == 0)
    keys.export_key_for_agent(id, cout);
  else
    {
      string external_path = system_path(idx(args, 0)).as_external();
      ofstream fout(external_path.c_str(), ofstream::out);
      keys.export_key_for_agent(id, fout);
    }
}

CMD(ssh_agent_add, "ssh_agent_add", "", CMD_REF(key_and_cert), "",
    N_("Adds a private key to ssh-agent"),
    "",
    options::opts::none)
{
  database db(app);
  key_store keys(app);

  if (args.size() > 1)
    throw usage(execid);

  rsa_keypair_id id;
  get_user_key(app.opts, app.lua, db, keys, id);
  keys.add_key_to_agent(id);
}

CMD(cert, "cert", "", CMD_REF(key_and_cert),
    N_("REVISION CERTNAME [CERTVAL]"),
    N_("Creates a certificate for a revision"),
    "",
    options::opts::none)
{
  database db(app);
  key_store keys(app);
  project_t project(db);

  if ((args.size() != 3) && (args.size() != 2))
    throw usage(execid);

<<<<<<< HEAD
  transaction_guard guard(db);
=======
  project_set projects(app.db, app.lua, app.opts);
  transaction_guard guard(app.db);
>>>>>>> 2b18d067

  revision_id rid;
  complete(app,  projects, idx(args, 0)(), rid);

  cert_name cname;
  internalize_cert_name(idx(args, 1), cname);

  cache_user_key(app.opts, app.lua, db, keys);

  cert_value val;
  if (args.size() == 3)
    val = cert_value(idx(args, 2)());
  else
    {
      data dat;
      read_data_stdin(dat);
      val = cert_value(dat());
    }

<<<<<<< HEAD
  project.put_cert(keys, rid, cname, val);
=======
  put_simple_revision_cert(rid, cname, val, app.db, app.keys);
>>>>>>> 2b18d067
  guard.commit();
}

CMD(trusted, "trusted", "", CMD_REF(key_and_cert), 
    N_("REVISION NAME VALUE SIGNER1 [SIGNER2 [...]]"),
    N_("Tests whether a hypothetical certificate would be trusted"),
    N_("The current settings are used to run the test."),
    options::opts::none)
{
  database db(app);
  project_t project(db);

  if (args.size() < 4)
    throw usage(execid);

<<<<<<< HEAD
=======
  project_set projects(app.db, app.lua, app.opts);

>>>>>>> 2b18d067
  set<revision_id> rids;
  expand_selector(app,  projects, idx(args, 0)(), rids);
  diagnose_ambiguous_expansion(projects, idx(args, 0)(), rids);

  hexenc<id> ident;
  if (!rids.empty())
    ident = rids.begin()->inner();

  cert_name cname;
  internalize_cert_name(idx(args, 1), cname);

  cert_value value(idx(args, 2)());

  set<rsa_keypair_id> signers;
  for (unsigned int i = 3; i != args.size(); ++i)
    {
      rsa_keypair_id keyid;
      internalize_rsa_keypair_id(idx(args, i), keyid);
      signers.insert(keyid);
    }


  bool trusted = app.lua.hook_get_revision_cert_trust(signers, ident,
                                                      cname, value);


  ostringstream all_signers;
  copy(signers.begin(), signers.end(),
       ostream_iterator<rsa_keypair_id>(all_signers, " "));

  cout << (F("if a cert on: %s\n"
            "with key: %s\n"
            "and value: %s\n"
            "was signed by: %s\n"
            "it would be: %s")
    % ident
    % cname
    % value
    % all_signers.str()
    % (trusted ? _("trusted") : _("UNtrusted")))
    << '\n'; // final newline is kept out of the translation
}

CMD(tag, "tag", "", CMD_REF(review), N_("REVISION TAGNAME"),
    N_("Puts a symbolic tag certificate on a revision"),
    "",
    options::opts::none)
{
  database db(app);
  key_store keys(app);
  project_t project(db);

  if (args.size() != 2)
    throw usage(execid);

<<<<<<< HEAD
=======
  project_set projects(app.db, app.lua, app.opts);
>>>>>>> 2b18d067
  revision_id r;
  complete(app, projects, idx(args, 0)(), r);

<<<<<<< HEAD
  cache_user_key(app.opts, app.lua, db, keys);
  project.put_tag(keys, r, idx(args, 1)());
=======
  cache_user_key(app.opts, app.lua, app.keys, app.db);
  projects.put_tag(app.keys, r, idx(args, 1)());
>>>>>>> 2b18d067
}


CMD(testresult, "testresult", "", CMD_REF(review),
    N_("ID (pass|fail|true|false|yes|no|1|0)"),
    N_("Notes the results of running a test on a revision"),
    "",
    options::opts::none)
{
  database db(app);
  key_store keys(app);
  project_t project(db);

  if (args.size() != 2)
    throw usage(execid);

<<<<<<< HEAD
=======
  project_set projects(app.db, app.lua, app.opts);
>>>>>>> 2b18d067
  revision_id r;
  complete(app, projects, idx(args, 0)(), r);

  cache_user_key(app.opts, app.lua, db, keys);
  cert_revision_testresult(db, keys, r, idx(args, 1)());
}


CMD(approve, "approve", "", CMD_REF(review), N_("REVISION"),
    N_("Approves a particular revision"),
    "",
    options::opts::branch)
{
  database db(app);
  key_store keys(app);
  project_t project(db);

  if (args.size() != 1)
    throw usage(execid);

<<<<<<< HEAD
  revision_id r;
  complete(app, project, idx(args, 0)(), r);
  guess_branch(app.opts, project, r);
  N(app.opts.branchname() != "", F("need --branch argument for approval"));

  cache_user_key(app.opts, app.lua, db, keys);
  project.put_revision_in_branch(keys, r, app.opts.branchname);
=======
  project_set projects(app.db, app.lua, app.opts);
  revision_id r;
  complete(app, projects, idx(args, 0)(), r);
  guess_branch(r, app.opts, projects);
  N(app.opts.branchname() != "", F("need --branch argument for approval"));

  cache_user_key(app.opts, app.lua, app.keys, app.db);
  projects
    .get_project_of_branch(app.opts.branchname)
    .put_revision_in_branch(app.keys, r, app.opts.branchname);
>>>>>>> 2b18d067
}

CMD(suspend, "suspend", "", CMD_REF(review), N_("REVISION"),
    N_("Suspends a particular revision"),
    "",
    options::opts::branch)
{
  database db(app);
  key_store keys(app);
  project_t project(db);

  if (args.size() != 1)
    throw usage(execid);

<<<<<<< HEAD
  revision_id r;
  complete(app, project, idx(args, 0)(), r);
  guess_branch(app.opts, project, r);
  N(app.opts.branchname() != "", F("need --branch argument to suspend"));

  cache_user_key(app.opts, app.lua, db, keys);
  project.suspend_revision_in_branch(keys, r, app.opts.branchname);
=======
  project_set projects(app.db, app.lua, app.opts);
  revision_id r;
  complete(app, projects, idx(args, 0)(), r);
  guess_branch(r, app.opts, projects);
  N(app.opts.branchname() != "", F("need --branch argument to suspend"));
  cache_user_key(app.opts, app.lua, app.keys, app.db);
  projects
    .get_project_of_branch(app.opts.branchname)
    .suspend_revision_in_branch(app.keys, r, app.opts.branchname);
>>>>>>> 2b18d067
}

CMD(comment, "comment", "", CMD_REF(review), N_("REVISION [COMMENT]"),
    N_("Comments on a particular revision"),
    "",
    options::opts::none)
{
<<<<<<< HEAD
  database db(app);
  key_store keys(app);
  project_t project(db);

=======
  project_set projects(app.db, app.lua, app.opts);
>>>>>>> 2b18d067
  if (args.size() != 1 && args.size() != 2)
    throw usage(execid);

  utf8 comment;
  if (args.size() == 2)
    comment = idx(args, 1);
  else
    {
      external comment_external;
      N(app.lua.hook_edit_comment(external(""), external(""), comment_external),
        F("edit comment failed"));
      system_to_utf8(comment_external, comment);
    }

  N(comment().find_first_not_of("\n\r\t ") != string::npos,
    F("empty comment"));

  revision_id r;
  complete(app, projects, idx(args, 0)(), r);

  cache_user_key(app.opts, app.lua, db, keys);
  cert_revision_comment(db, keys, r, comment);
}

// Local Variables:
// mode: C++
// fill-column: 76
// c-file-style: "gnu"
// indent-tabs-mode: nil
// End:
// vim: et:sw=2:sts=2:ts=2:cino=>2s,{s,\:s,+s,t0,g0,^-2,e-2,n-2,p2s,(0,=s:<|MERGE_RESOLUTION|>--- conflicted
+++ resolved
@@ -159,12 +159,8 @@
   if ((args.size() != 3) && (args.size() != 2))
     throw usage(execid);
 
-<<<<<<< HEAD
-  transaction_guard guard(db);
-=======
-  project_set projects(app.db, app.lua, app.opts);
+  project_set projects(db, app.lua, app.opts);
   transaction_guard guard(app.db);
->>>>>>> 2b18d067
 
   revision_id rid;
   complete(app,  projects, idx(args, 0)(), rid);
@@ -184,11 +180,7 @@
       val = cert_value(dat());
     }
 
-<<<<<<< HEAD
-  project.put_cert(keys, rid, cname, val);
-=======
-  put_simple_revision_cert(rid, cname, val, app.db, app.keys);
->>>>>>> 2b18d067
+  put_simple_revision_cert(rid, cname, val, db, app.keys);
   guard.commit();
 }
 
@@ -199,16 +191,11 @@
     options::opts::none)
 {
   database db(app);
-  project_t project(db);
+  project_set projects(db, app.lua, app.opts);
 
   if (args.size() < 4)
     throw usage(execid);
 
-<<<<<<< HEAD
-=======
-  project_set projects(app.db, app.lua, app.opts);
-
->>>>>>> 2b18d067
   set<revision_id> rids;
   expand_selector(app,  projects, idx(args, 0)(), rids);
   diagnose_ambiguous_expansion(projects, idx(args, 0)(), rids);
@@ -259,25 +246,16 @@
 {
   database db(app);
   key_store keys(app);
-  project_t project(db);
+  project_set projects(db, app.lua, app.opts);
 
   if (args.size() != 2)
     throw usage(execid);
 
-<<<<<<< HEAD
-=======
-  project_set projects(app.db, app.lua, app.opts);
->>>>>>> 2b18d067
-  revision_id r;
-  complete(app, projects, idx(args, 0)(), r);
-
-<<<<<<< HEAD
-  cache_user_key(app.opts, app.lua, db, keys);
-  project.put_tag(keys, r, idx(args, 1)());
-=======
-  cache_user_key(app.opts, app.lua, app.keys, app.db);
-  projects.put_tag(app.keys, r, idx(args, 1)());
->>>>>>> 2b18d067
+  revision_id r;
+  complete(app, projects, idx(args, 0)(), r);
+
+  cache_user_key(app.opts, app.lua, db, keys);
+  projects.put_tag(keys, r, idx(args, 1)());
 }
 
 
@@ -289,15 +267,11 @@
 {
   database db(app);
   key_store keys(app);
-  project_t project(db);
+  project_set projects(db, app.lua, app.opts);
 
   if (args.size() != 2)
     throw usage(execid);
 
-<<<<<<< HEAD
-=======
-  project_set projects(app.db, app.lua, app.opts);
->>>>>>> 2b18d067
   revision_id r;
   complete(app, projects, idx(args, 0)(), r);
 
@@ -313,31 +287,20 @@
 {
   database db(app);
   key_store keys(app);
-  project_t project(db);
-
-  if (args.size() != 1)
-    throw usage(execid);
-
-<<<<<<< HEAD
-  revision_id r;
-  complete(app, project, idx(args, 0)(), r);
-  guess_branch(app.opts, project, r);
+  project_set projects(db, app.lua, app.opts);
+
+  if (args.size() != 1)
+    throw usage(execid);
+
+  revision_id r;
+  complete(app, projects, idx(args, 0)(), r);
+  guess_branch(app.opts, projects, r);
   N(app.opts.branchname() != "", F("need --branch argument for approval"));
 
   cache_user_key(app.opts, app.lua, db, keys);
-  project.put_revision_in_branch(keys, r, app.opts.branchname);
-=======
-  project_set projects(app.db, app.lua, app.opts);
-  revision_id r;
-  complete(app, projects, idx(args, 0)(), r);
-  guess_branch(r, app.opts, projects);
-  N(app.opts.branchname() != "", F("need --branch argument for approval"));
-
-  cache_user_key(app.opts, app.lua, app.keys, app.db);
   projects
     .get_project_of_branch(app.opts.branchname)
-    .put_revision_in_branch(app.keys, r, app.opts.branchname);
->>>>>>> 2b18d067
+    .put_revision_in_branch(keys, r, app.opts.branchname);
 }
 
 CMD(suspend, "suspend", "", CMD_REF(review), N_("REVISION"),
@@ -347,30 +310,19 @@
 {
   database db(app);
   key_store keys(app);
-  project_t project(db);
-
-  if (args.size() != 1)
-    throw usage(execid);
-
-<<<<<<< HEAD
-  revision_id r;
-  complete(app, project, idx(args, 0)(), r);
-  guess_branch(app.opts, project, r);
+  project_set projects(db, app.lua, app.opts);
+
+  if (args.size() != 1)
+    throw usage(execid);
+
+  revision_id r;
+  complete(app, projects, idx(args, 0)(), r);
+  guess_branch(app.opts, projects, r);
   N(app.opts.branchname() != "", F("need --branch argument to suspend"));
-
-  cache_user_key(app.opts, app.lua, db, keys);
-  project.suspend_revision_in_branch(keys, r, app.opts.branchname);
-=======
-  project_set projects(app.db, app.lua, app.opts);
-  revision_id r;
-  complete(app, projects, idx(args, 0)(), r);
-  guess_branch(r, app.opts, projects);
-  N(app.opts.branchname() != "", F("need --branch argument to suspend"));
-  cache_user_key(app.opts, app.lua, app.keys, app.db);
+  cache_user_key(app.opts, app.lua, db, keys);
   projects
     .get_project_of_branch(app.opts.branchname)
-    .suspend_revision_in_branch(app.keys, r, app.opts.branchname);
->>>>>>> 2b18d067
+    .suspend_revision_in_branch(keys, r, app.opts.branchname);
 }
 
 CMD(comment, "comment", "", CMD_REF(review), N_("REVISION [COMMENT]"),
@@ -378,14 +330,10 @@
     "",
     options::opts::none)
 {
-<<<<<<< HEAD
-  database db(app);
-  key_store keys(app);
-  project_t project(db);
-
-=======
-  project_set projects(app.db, app.lua, app.opts);
->>>>>>> 2b18d067
+  database db(app);
+  key_store keys(app);
+  project_set projects(db, app.lua, app.opts);
+
   if (args.size() != 1 && args.size() != 2)
     throw usage(execid);
 
