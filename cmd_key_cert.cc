// Copyright (C) 2002 Graydon Hoare <graydon@pobox.com>
//
// This program is made available under the GNU GPL version 2.0 or
// greater. See the accompanying file COPYING for details.
//
// This program is distributed WITHOUT ANY WARRANTY; without even the
// implied warranty of MERCHANTABILITY or FITNESS FOR A PARTICULAR
// PURPOSE.

#include "base.hh"
#include <iostream>
#include <sstream>
#include <fstream>
#include <iterator>

#include "charset.hh"
#include "cmd.hh"
#include "app_state.hh"
#include "project.hh"
#include "keys.hh"

using std::cout;
using std::ostream_iterator;
using std::ostringstream;
using std::set;
using std::string;
using std::ofstream;

CMD(genkey, "genkey", "", CMD_REF(key_and_cert), N_("KEYID"),
    N_("Generates an RSA key-pair"),
    "",
    options::opts::none)
{
  if (args.size() != 1)
    throw usage(execid);

  rsa_keypair_id ident;
  internalize_rsa_keypair_id(idx(args, 0), ident);

  app.keys.create_key_pair(app.db, ident);
}

CMD(dropkey, "dropkey", "", CMD_REF(key_and_cert), N_("KEYID"),
    N_("Drops a public and/or private key"),
    "",
    options::opts::none)
{
  bool key_deleted = false;

  if (args.size() != 1)
    throw usage(execid);

  rsa_keypair_id ident(idx(args, 0)());
  bool checked_db = false;
  if (app.db.database_specified())
    {
      transaction_guard guard(app.db);
      if (app.db.public_key_exists(ident))
        {
          P(F("dropping public key '%s' from database") % ident);
          app.db.delete_public_key(ident);
          key_deleted = true;
        }
      guard.commit();
      checked_db = true;
    }

  if (app.keys.key_pair_exists(ident))
    {
      P(F("dropping key pair '%s' from keystore") % ident);
      app.keys.delete_key(ident);
      key_deleted = true;
    }

  i18n_format fmt;
  if (checked_db)
    fmt = F("public or private key '%s' does not exist "
            "in keystore or database");
  else
    fmt = F("public or private key '%s' does not exist "
            "in keystore, and no database was specified");
  N(key_deleted, fmt % idx(args, 0)());
}

CMD(passphrase, "passphrase", "", CMD_REF(key_and_cert), N_("KEYID"),
    N_("Changes the passphrase of a private RSA key"),
    "",
    options::opts::none)
{
  if (args.size() != 1)
    throw usage(execid);

  rsa_keypair_id ident;
  internalize_rsa_keypair_id(idx(args, 0), ident);

  app.keys.change_key_passphrase(ident);
  P(F("passphrase changed"));
}

CMD(ssh_agent_export, "ssh_agent_export", "", CMD_REF(key_and_cert),
    N_("[FILENAME]"),
    N_("Exports a private key for use with ssh-agent"),
    "",
    options::opts::none)
{
  if (args.size() > 1)
    throw usage(execid);

  rsa_keypair_id id;
  get_user_key(id, app.opts, app.lua, app.keys, app.db);

  if (args.size() == 0)
    app.keys.export_key_for_agent(id, cout);
  else
    {
      string external_path = system_path(idx(args, 0)).as_external();
      ofstream fout(external_path.c_str(), ofstream::out);
      app.keys.export_key_for_agent(id, fout);
    }
}

CMD(ssh_agent_add, "ssh_agent_add", "", CMD_REF(key_and_cert), "",
    N_("Adds a private key to ssh-agent"),
    "",
    options::opts::none)
{
  if (args.size() > 1)
    throw usage(execid);

  rsa_keypair_id id;
  get_user_key(id, app.opts, app.lua, app.keys, app.db);
  app.keys.add_key_to_agent(id);
}

CMD(cert, "cert", "", CMD_REF(key_and_cert),
    N_("REVISION CERTNAME [CERTVAL]"),
    N_("Creates a certificate for a revision"),
    "",
    options::opts::none)
{
  if ((args.size() != 3) && (args.size() != 2))
    throw usage(execid);

  project_t project(app.db);
  transaction_guard guard(app.db);

  revision_id rid;
  complete(app,  project, idx(args, 0)(), rid);

  cert_name cname;
  internalize_cert_name(idx(args, 1), cname);

  cache_user_key(app.opts, app.lua, app.keys, app.db);

  cert_value val;
  if (args.size() == 3)
    val = cert_value(idx(args, 2)());
  else
    {
      data dat;
      read_data_stdin(dat);
      val = cert_value(dat());
    }

<<<<<<< HEAD
  project.put_cert(app.keys, rid, cname, val);
=======
  put_simple_revision_cert(rid, cname, val, app.db, app.keys);
>>>>>>> bf73e936
  guard.commit();
}

CMD(trusted, "trusted", "", CMD_REF(key_and_cert), 
    N_("REVISION NAME VALUE SIGNER1 [SIGNER2 [...]]"),
    N_("Tests whether a hypothetical certificate would be trusted"),
    N_("The current settings are used to run the test."),
    options::opts::none)
{
  if (args.size() < 4)
    throw usage(execid);

  project_t project(app.db);

  set<revision_id> rids;
  expand_selector(app,  project, idx(args, 0)(), rids);
  diagnose_ambiguous_expansion(project, idx(args, 0)(), rids);

  hexenc<id> ident;
  if (!rids.empty())
    ident = rids.begin()->inner();

  cert_name cname;
  internalize_cert_name(idx(args, 1), cname);

  cert_value value(idx(args, 2)());

  set<rsa_keypair_id> signers;
  for (unsigned int i = 3; i != args.size(); ++i)
    {
      rsa_keypair_id keyid;
      internalize_rsa_keypair_id(idx(args, i), keyid);
      signers.insert(keyid);
    }


  bool trusted = app.lua.hook_get_revision_cert_trust(signers, ident,
                                                      cname, value);


  ostringstream all_signers;
  copy(signers.begin(), signers.end(),
       ostream_iterator<rsa_keypair_id>(all_signers, " "));

  cout << (F("if a cert on: %s\n"
            "with key: %s\n"
            "and value: %s\n"
            "was signed by: %s\n"
            "it would be: %s")
    % ident
    % cname
    % value
    % all_signers.str()
    % (trusted ? _("trusted") : _("UNtrusted")))
    << '\n'; // final newline is kept out of the translation
}

CMD(tag, "tag", "", CMD_REF(review), N_("REVISION TAGNAME"),
    N_("Puts a symbolic tag certificate on a revision"),
    "",
    options::opts::none)
{
  if (args.size() != 2)
    throw usage(execid);

  project_t project(app.db);
  revision_id r;
  complete(app, project, idx(args, 0)(), r);

  cache_user_key(app.opts, app.lua, app.keys, app.db);
<<<<<<< HEAD
  project.put_tag(app.keys, r, idx(args, 1)());
=======
  app.projects.put_tag(app.keys, r, idx(args, 1)());
>>>>>>> bf73e936
}


CMD(testresult, "testresult", "", CMD_REF(review),
    N_("ID (pass|fail|true|false|yes|no|1|0)"),
    N_("Notes the results of running a test on a revision"),
    "",
    options::opts::none)
{
  if (args.size() != 2)
    throw usage(execid);

  project_t project(app.db);
  revision_id r;
  complete(app, project, idx(args, 0)(), r);

  cache_user_key(app.opts, app.lua, app.keys, app.db);
  cert_revision_testresult(r, idx(args, 1)(), app.db, app.keys);
}


CMD(approve, "approve", "", CMD_REF(review), N_("REVISION"),
    N_("Approves a particular revision"),
    "",
    options::opts::branch)
{
  if (args.size() != 1)
    throw usage(execid);

  project_t project(app.db);
  revision_id r;
<<<<<<< HEAD
  complete(app, project, idx(args, 0)(), r);
  guess_branch(r, app.opts, project);
  N(app.opts.branchname() != "", F("need --branch argument for approval"));

  cache_user_key(app.opts, app.lua, app.keys, app.db);
  project.put_revision_in_branch(app.keys, r, app.opts.branchname);
=======
  complete(app, idx(args, 0)(), r);
  guess_branch(r, app.opts, app.projects);
  N(app.opts.branchname() != "", F("need --branch argument for approval"));

  cache_user_key(app.opts, app.lua, app.keys, app.db);
  app.projects
    .get_project_of_branch(app.opts.branchname)
    .put_revision_in_branch(app.keys, r, app.opts.branchname);
>>>>>>> bf73e936
}

CMD(suspend, "suspend", "", CMD_REF(review), N_("REVISION"),
    N_("Suspends a particular revision"),
    "",
    options::opts::branch)
{
  if (args.size() != 1)
    throw usage(execid);

  project_t project(app.db);
  revision_id r;
<<<<<<< HEAD
  complete(app, project, idx(args, 0)(), r);
  guess_branch(r, app.opts, project);
=======
  complete(app, idx(args, 0)(), r);
  guess_branch(r, app.opts, app.projects);
>>>>>>> bf73e936
  N(app.opts.branchname() != "", F("need --branch argument to suspend"));
  cache_user_key(app.opts, app.lua, app.keys, app.db);
<<<<<<< HEAD
  project.suspend_revision_in_branch(app.keys, r, app.opts.branchname);
=======
  app.projects
    .get_project_of_branch(app.opts.branchname)
    .suspend_revision_in_branch(app.keys, r, app.opts.branchname);
>>>>>>> bf73e936
}

CMD(comment, "comment", "", CMD_REF(review), N_("REVISION [COMMENT]"),
    N_("Comments on a particular revision"),
    "",
    options::opts::none)
{
  project_t project(app.db);
  if (args.size() != 1 && args.size() != 2)
    throw usage(execid);

  utf8 comment;
  if (args.size() == 2)
    comment = idx(args, 1);
  else
    {
      external comment_external;
      N(app.lua.hook_edit_comment(external(""), external(""), comment_external),
        F("edit comment failed"));
      system_to_utf8(comment_external, comment);
    }

  N(comment().find_first_not_of("\n\r\t ") != string::npos,
    F("empty comment"));

  revision_id r;
  complete(app, project, idx(args, 0)(), r);

  cache_user_key(app.opts, app.lua, app.keys, app.db);
  cert_revision_comment(r, comment, app.db, app.keys);
}

// Local Variables:
// mode: C++
// fill-column: 76
// c-file-style: "gnu"
// indent-tabs-mode: nil
// End:
// vim: et:sw=2:sts=2:ts=2:cino=>2s,{s,\:s,+s,t0,g0,^-2,e-2,n-2,p2s,(0,=s:<|MERGE_RESOLUTION|>--- conflicted
+++ resolved
@@ -162,11 +162,7 @@
       val = cert_value(dat());
     }
 
-<<<<<<< HEAD
-  project.put_cert(app.keys, rid, cname, val);
-=======
   put_simple_revision_cert(rid, cname, val, app.db, app.keys);
->>>>>>> bf73e936
   guard.commit();
 }
 
@@ -237,11 +233,7 @@
   complete(app, project, idx(args, 0)(), r);
 
   cache_user_key(app.opts, app.lua, app.keys, app.db);
-<<<<<<< HEAD
-  project.put_tag(app.keys, r, idx(args, 1)());
-=======
-  app.projects.put_tag(app.keys, r, idx(args, 1)());
->>>>>>> bf73e936
+  projects.put_tag(app.keys, r, idx(args, 1)());
 }
 
 
@@ -273,23 +265,14 @@
 
   project_t project(app.db);
   revision_id r;
-<<<<<<< HEAD
   complete(app, project, idx(args, 0)(), r);
   guess_branch(r, app.opts, project);
   N(app.opts.branchname() != "", F("need --branch argument for approval"));
 
   cache_user_key(app.opts, app.lua, app.keys, app.db);
-  project.put_revision_in_branch(app.keys, r, app.opts.branchname);
-=======
-  complete(app, idx(args, 0)(), r);
-  guess_branch(r, app.opts, app.projects);
-  N(app.opts.branchname() != "", F("need --branch argument for approval"));
-
-  cache_user_key(app.opts, app.lua, app.keys, app.db);
-  app.projects
+  projects
     .get_project_of_branch(app.opts.branchname)
     .put_revision_in_branch(app.keys, r, app.opts.branchname);
->>>>>>> bf73e936
 }
 
 CMD(suspend, "suspend", "", CMD_REF(review), N_("REVISION"),
@@ -302,22 +285,13 @@
 
   project_t project(app.db);
   revision_id r;
-<<<<<<< HEAD
-  complete(app, project, idx(args, 0)(), r);
-  guess_branch(r, app.opts, project);
-=======
-  complete(app, idx(args, 0)(), r);
-  guess_branch(r, app.opts, app.projects);
->>>>>>> bf73e936
+  complete(app, project, idx(args, 0)(), r);
+  guess_branch(r, app.opts, projects);
   N(app.opts.branchname() != "", F("need --branch argument to suspend"));
   cache_user_key(app.opts, app.lua, app.keys, app.db);
-<<<<<<< HEAD
-  project.suspend_revision_in_branch(app.keys, r, app.opts.branchname);
-=======
-  app.projects
+  projects
     .get_project_of_branch(app.opts.branchname)
     .suspend_revision_in_branch(app.keys, r, app.opts.branchname);
->>>>>>> bf73e936
 }
 
 CMD(comment, "comment", "", CMD_REF(review), N_("REVISION [COMMENT]"),
