--- conflicted
+++ resolved
@@ -355,12 +355,7 @@
   guess_branch(app.opts, project, r);
   E(!app.opts.branch().empty(), origin::user,
     F("need --branch argument to suspend"));
-<<<<<<< HEAD
-  cache_user_key(app.opts, app.lua, db, keys, project);
-=======
-
-  cache_user_key(app.opts, project, keys, app.lua);
->>>>>>> 6dd99f23
+  cache_user_key(app.opts, project, keys, app.lua);
   project.suspend_revision_in_branch(keys, r, app.opts.branch);
 
   updater.maybe_do_update();
