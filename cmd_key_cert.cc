// Copyright (C) 2002 Graydon Hoare <graydon@pobox.com>
//
// This program is made available under the GNU GPL version 2.0 or
// greater. See the accompanying file COPYING for details.
//
// This program is distributed WITHOUT ANY WARRANTY; without even the
// implied warranty of MERCHANTABILITY or FITNESS FOR A PARTICULAR
// PURPOSE.

#include <sstream>
#include <iostream>

#include "cert.hh"
#include "charset.hh"
#include "cmd.hh"
#include "keys.hh"
#include "packet.hh"
#include "transforms.hh"

using std::cout;
using std::ostream_iterator;
using std::ostringstream;
using std::set;
using std::string;

<<<<<<< HEAD
CMD(genkey, N_("key and cert"), N_("KEYID"), 
    N_("generate an RSA key-pair"), OPT_NONE)
=======
CMD(genkey, N_("key and cert"), N_("KEYID"), N_("generate an RSA key-pair"), option::none)
>>>>>>> 40d37972
{
  if (args.size() != 1)
    throw usage(name);

  rsa_keypair_id ident;
  internalize_rsa_keypair_id(idx(args, 0), ident);
  bool exists = app.keys.key_pair_exists(ident);
  if (app.db.database_specified())
    {
      transaction_guard guard(app.db);
      exists = exists || app.db.public_key_exists(ident);
      guard.commit();
    }

  N(!exists, F("key '%s' already exists") % ident);

  keypair kp;
  P(F("generating key-pair '%s'") % ident);
  generate_key_pair(app.lua, ident, kp);
  P(F("storing key-pair '%s' in %s/") 
    % ident % app.keys.get_key_dir());
  app.keys.put_key_pair(ident, kp);
}

<<<<<<< HEAD
CMD(dropkey, N_("key and cert"), N_("KEYID"), 
    N_("drop a public and private key"), OPT_NONE)
=======
CMD(dropkey, N_("key and cert"), N_("KEYID"), N_("drop a public and private key"), option::none)
>>>>>>> 40d37972
{
  bool key_deleted = false;

  if (args.size() != 1)
    throw usage(name);

  rsa_keypair_id ident(idx(args, 0)());
  bool checked_db = false;
  if (app.db.database_specified())
    {
      transaction_guard guard(app.db);
      if (app.db.public_key_exists(ident))
        {
          P(F("dropping public key '%s' from database") % ident);
          app.db.delete_public_key(ident);
          key_deleted = true;
        }
      guard.commit();
      checked_db = true;
    }

  if (app.keys.key_pair_exists(ident))
    {
      P(F("dropping key pair '%s' from keystore") % ident);
      app.keys.delete_key(ident);
      key_deleted = true;
    }

  i18n_format fmt;
  if (checked_db)
    fmt = F("public or private key '%s' does not exist "
	    "in keystore or database");
  else
    fmt = F("public or private key '%s' does not exist "
	    "in keystore, and no database was specified");
  N(key_deleted, fmt % idx(args, 0)());
}

CMD(chkeypass, N_("key and cert"), N_("KEYID"),
    N_("change passphrase of a private RSA key"),
    option::none)
{
  if (args.size() != 1)
    throw usage(name);

  rsa_keypair_id ident;
  internalize_rsa_keypair_id(idx(args, 0), ident);

  N(app.keys.key_pair_exists(ident),
    F("key '%s' does not exist in the keystore") % ident);

  keypair key;
  app.keys.get_key_pair(ident, key);
  change_key_passphrase(app.lua, ident, key.priv);
  app.keys.delete_key(ident);
  app.keys.put_key_pair(ident, key);
  P(F("passphrase changed"));
}

CMD(cert, N_("key and cert"), N_("REVISION CERTNAME [CERTVAL]"),
    N_("create a cert for a revision"), option::none)
{
  if ((args.size() != 3) && (args.size() != 2))
    throw usage(name);

  transaction_guard guard(app.db);

  hexenc<id> ident;
  revision_id rid;
  complete(app, idx(args, 0)(), rid);
  ident = rid.inner();

  cert_name name;
  internalize_cert_name(idx(args, 1), name);

  rsa_keypair_id key;
  get_user_key(key, app);

  cert_value val;
  if (args.size() == 3)
    val = cert_value(idx(args, 2)());
  else
    val = cert_value(get_stdin());

  base64<cert_value> val_encoded;
  encode_base64(val, val_encoded);

  cert t(ident, name, val_encoded, key);

  packet_db_writer dbw(app);
  calculate_cert(app, t);
  dbw.consume_revision_cert(revision<cert>(t));
  guard.commit();
}

CMD(trusted, N_("key and cert"), 
    N_("REVISION NAME VALUE SIGNER1 [SIGNER2 [...]]"),
    N_("test whether a hypothetical cert would be trusted\n"
<<<<<<< HEAD
       "by current settings"),
    OPT_NONE)
=======
      "by current settings"),
    option::none)
>>>>>>> 40d37972
{
  if (args.size() < 4)
    throw usage(name);

  revision_id rid;
  complete(app, idx(args, 0)(), rid, false);
  hexenc<id> ident(rid.inner());

  cert_name name;
  internalize_cert_name(idx(args, 1), name);

  cert_value value(idx(args, 2)());

  set<rsa_keypair_id> signers;
  for (unsigned int i = 3; i != args.size(); ++i)
    {
      rsa_keypair_id keyid;
      internalize_rsa_keypair_id(idx(args, i), keyid);
      signers.insert(keyid);
    }


  bool trusted = app.lua.hook_get_revision_cert_trust(signers, ident,
                                                      name, value);


  ostringstream all_signers;
  copy(signers.begin(), signers.end(),
       ostream_iterator<rsa_keypair_id>(all_signers, " "));

  cout << F("if a cert on: %s\n"
            "with key: %s\n"
            "and value: %s\n"
            "was signed by: %s\n"
            "it would be: %s\n")
    % ident
    % name
    % value
    % all_signers.str()
    % (trusted ? _("trusted") : _("UNtrusted"));
}

CMD(tag, N_("review"), N_("REVISION TAGNAME"),
    N_("put a symbolic tag cert on a revision"), option::none)
{
  if (args.size() != 2)
    throw usage(name);

  revision_id r;
  complete(app, idx(args, 0)(), r);
  packet_db_writer dbw(app);
  cert_revision_tag(r, idx(args, 1)(), app, dbw);
}


<<<<<<< HEAD
CMD(testresult, N_("review"), N_("ID (pass|fail|true|false|yes|no|1|0)"),
    N_("note the results of running a test on a revision"), OPT_NONE)
=======
CMD(testresult, N_("review"), N_("ID (pass|fail|true|false|yes|no|1|0)"), 
    N_("note the results of running a test on a revision"), option::none)
>>>>>>> 40d37972
{
  if (args.size() != 2)
    throw usage(name);

  revision_id r;
  complete(app, idx(args, 0)(), r);
  packet_db_writer dbw(app);
  cert_revision_testresult(r, idx(args, 1)(), app, dbw);
}


CMD(approve, N_("review"), N_("REVISION"),
    N_("approve of a particular revision"),
    option::branch_name)
{
  if (args.size() != 1)
    throw usage(name);

  revision_id r;
  complete(app, idx(args, 0)(), r);
  packet_db_writer dbw(app);
  cert_value branchname;
  guess_branch(r, app, branchname);
  N(app.branch_name() != "", F("need --branch argument for approval"));
  cert_revision_in_branch(r, app.branch_name(), app, dbw);
}

CMD(comment, N_("review"), N_("REVISION [COMMENT]"),
    N_("comment on a particular revision"), option::none)
{
  if (args.size() != 1 && args.size() != 2)
    throw usage(name);

  string comment;
  if (args.size() == 2)
    comment = idx(args, 1)();
  else
    N(app.lua.hook_edit_comment("", "", comment),
      F("edit comment failed"));

  N(comment.find_first_not_of("\n\r\t ") != string::npos,
    F("empty comment"));

  revision_id r;
  complete(app, idx(args, 0)(), r);
  packet_db_writer dbw(app);
  cert_revision_comment(r, comment, app, dbw);
}

// Local Variables:
// mode: C++
// fill-column: 76
// c-file-style: "gnu"
// indent-tabs-mode: nil
// End:
// vim: et:sw=2:sts=2:ts=2:cino=>2s,{s,\:s,+s,t0,g0,^-2,e-2,n-2,p2s,(0,=s:<|MERGE_RESOLUTION|>--- conflicted
+++ resolved
@@ -23,12 +23,7 @@
 using std::set;
 using std::string;
 
-<<<<<<< HEAD
-CMD(genkey, N_("key and cert"), N_("KEYID"), 
-    N_("generate an RSA key-pair"), OPT_NONE)
-=======
 CMD(genkey, N_("key and cert"), N_("KEYID"), N_("generate an RSA key-pair"), option::none)
->>>>>>> 40d37972
 {
   if (args.size() != 1)
     throw usage(name);
@@ -53,12 +48,7 @@
   app.keys.put_key_pair(ident, kp);
 }
 
-<<<<<<< HEAD
-CMD(dropkey, N_("key and cert"), N_("KEYID"), 
-    N_("drop a public and private key"), OPT_NONE)
-=======
 CMD(dropkey, N_("key and cert"), N_("KEYID"), N_("drop a public and private key"), option::none)
->>>>>>> 40d37972
 {
   bool key_deleted = false;
 
@@ -157,13 +147,8 @@
 CMD(trusted, N_("key and cert"), 
     N_("REVISION NAME VALUE SIGNER1 [SIGNER2 [...]]"),
     N_("test whether a hypothetical cert would be trusted\n"
-<<<<<<< HEAD
        "by current settings"),
-    OPT_NONE)
-=======
-      "by current settings"),
     option::none)
->>>>>>> 40d37972
 {
   if (args.size() < 4)
     throw usage(name);
@@ -219,13 +204,8 @@
 }
 
 
-<<<<<<< HEAD
 CMD(testresult, N_("review"), N_("ID (pass|fail|true|false|yes|no|1|0)"),
-    N_("note the results of running a test on a revision"), OPT_NONE)
-=======
-CMD(testresult, N_("review"), N_("ID (pass|fail|true|false|yes|no|1|0)"), 
     N_("note the results of running a test on a revision"), option::none)
->>>>>>> 40d37972
 {
   if (args.size() != 2)
     throw usage(name);
