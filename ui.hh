// Copyright (C) 2002 Graydon Hoare <graydon@pobox.com>
//
// This program is made available under the GNU GPL version 2.0 or
// greater. See the accompanying file COPYING for details.
//
// This program is distributed WITHOUT ANY WARRANTY; without even the
// implied warranty of MERCHANTABILITY or FITNESS FOR A PARTICULAR
// PURPOSE.

#ifndef __UI_HH__
#define __UI_HH__

// this file contains a couple utilities to deal with the user
// interface. the global user_interface object 'ui' owns cerr, so
// no writing to it directly!

#include "vector.hh"

struct i18n_format;
class system_path;
struct usage;
struct options;

struct ticker
{
  size_t ticks;
  size_t mod;
  size_t total;
  size_t previous_total;
  bool kilocount;
  bool use_total;
  bool may_skip_display;
  std::string keyname;
  std::string name; // translated name
  std::string shortname;
  size_t count_size;
  ticker(std::string const & n, std::string const & s, size_t mod = 64,
      bool kilocount=false, bool skip_display=false);
  void set_total(size_t tot) { use_total = true; total = tot; }
  void set_count_size(size_t csiz) { count_size = csiz; }
  void operator++();
  void operator+=(size_t t);
  ~ticker();
};

struct tick_writer;
struct tick_write_count;
struct tick_write_dot;
struct tick_write_stdio;

struct user_interface
{
public:
  void initialize();
  void deinitialize();
  void warn(std::string const & warning);
  void warn(format_base const & fmt) { warn(fmt.str()); }
  void fatal(std::string const & fatal);
  void fatal(format_base const & fmt) { fatal(fmt.str()); }
  void fatal_db(std::string const & fatal);
  void fatal_db(format_base const & fmt) { fatal_db(fmt.str()); }
  void inform(std::string const & line);
  void inform(format_base const & fmt) { inform(fmt.str()); }
  void inform_usage(usage const & u, options & opts);
  int fatal_exception(std::exception const & ex);
  int fatal_exception();
  void set_tick_trailer(std::string const & trailer);
  void set_tick_write_dot();
  void set_tick_write_count();
  void set_tick_write_stdio();
  void set_tick_write_nothing();
  void ensure_clean_line();
  void redirect_log_to(system_path const & filename);
  void enable_timestamps();

  std::string output_prefix();

private:
  void finish_ticking();
  void write_ticks();

  struct impl;
  impl * imp;
<<<<<<< HEAD
  enum ticker_type { count=1, dot, stdio, none } tick_type;
=======
  bool timestamps_enabled;
>>>>>>> bdc536aa

  friend struct ticker;
  friend struct tick_write_count;
  friend struct tick_write_dot;
  friend struct tick_write_stdio;
};

extern struct user_interface ui;

// Wrapper class which ensures proper setup and teardown of the global ui
// object.  (We do not want to use global con/destructors for this, as they
// execute outside the protection of main.cc's signal handlers.)
struct ui_library
{
  ui_library() { ui.initialize(); }
  ~ui_library() { ui.deinitialize(); }
};

// like platform.hh's "terminal_width", but always returns a sensible value
// (even if there is no terminal)
unsigned int guess_terminal_width();

std::string format_text(std::string const & text,
                        size_t const col = 0, size_t curcol = 0);
std::string format_text(i18n_format const & text,
                        size_t const col = 0, size_t curcol = 0);

#endif // __UI_HH__

// Local Variables:
// mode: C++
// fill-column: 76
// c-file-style: "gnu"
// indent-tabs-mode: nil
// End:
// vim: et:sw=2:sts=2:ts=2:cino=>2s,{s,\:s,+s,t0,g0,^-2,e-2,n-2,p2s,(0,=s:<|MERGE_RESOLUTION|>--- conflicted
+++ resolved
@@ -81,11 +81,8 @@
 
   struct impl;
   impl * imp;
-<<<<<<< HEAD
+  bool timestamps_enabled;
   enum ticker_type { count=1, dot, stdio, none } tick_type;
-=======
-  bool timestamps_enabled;
->>>>>>> bdc536aa
 
   friend struct ticker;
   friend struct tick_write_count;
