// -*- mode: C++; c-file-style: "gnu"; indent-tabs-mode: nil -*-
// copyright (C) 2005 Christof Petig <christof@petig-baender.de>
// all rights reserved.
// licensed to the public under the terms of the GNU GPL (>= 2)
// see the file COPYING for details

#include <netxx_pipe.hh>
#include "sanity.hh"
#include "platform.hh"
#include <netxx/streamserver.h>

Netxx::PipeStream::PipeStream(int _readfd, int _writefd)
    : readfd(_readfd), writefd(_writefd), child()
{}

#ifndef __WIN32__
#include <unistd.h>
#include <fcntl.h>
#include <sys/wait.h>
#include <errno.h>

// create pipes for stdio and fork subprocess, 
// returns -1 on error, 0 to child and PID to parent
static pid_t
pipe_and_fork(int *fd1,int *fd2)
{
  pid_t result=-1;
  fd1[0]=-1;
  fd1[1]=-1;
  fd2[0]=-1;
  fd2[1]=-1;
  if (pipe(fd1))
    return -1;
  if (pipe(fd2))
    {
      close(fd1[0]);
      close(fd1[1]);
      return -1;
    }
  result=fork();
  if (result<0)
    {
      close(fd1[0]);
      close(fd1[1]);
      close(fd2[0]);
      close(fd2[1]);
      return -1;
    }
  else if (!result)
    { // fd1[1] for writing, fd2[0] for reading
      close(fd1[0]);
      close(fd2[1]);
      if (dup2(fd2[0],0)!=0 || dup2(fd1[1],1)!=1)
        {
          perror("dup2");
          exit(-1); // kill the useless child
        }
      close(fd1[1]);
      close(fd2[0]);
    }
  else
    { // fd1[0] for reading, fd2[1] for writing
      close(fd1[1]);
      close(fd2[0]);
    }
  return result;
}
#endif

#ifdef WIN32
#include <windows.h>
#include <io.h>
#include <fcntl.h>
#define FAIL_IF(FUN,ARGS,CHECK) \
  E(!((FUN ARGS) CHECK), F(#FUN " failed %d\n") % GetLastError())
#endif

Netxx::PipeStream::PipeStream (const std::string &cmd, const std::vector<std::string> &args)
    : readfd(), writefd(), child()
{
  // unfortunately neither munge_argv_into_cmdline nor execvp
  // do take a vector<string> as argument
  const unsigned newsize=64;
  const char *newargv[newsize];
  I(args.size()<(sizeof(newargv)/sizeof(newargv[0])));
  unsigned newargc=0;
  newargv[newargc++]=cmd.c_str();
  for (std::vector<std::string>::const_iterator i=args.begin();i!=args.end();++i)
    newargv[newargc++]=i->c_str();
  newargv[newargc]=0;
#ifdef WIN32

  int fd1[2],fd2[2];
  fd1[0]=-1;
  fd1[1]=-1;
  fd2[0]=-1;
  fd2[1]=-1;
<<<<<<< HEAD
  E(_pipe(fd1,0,_O_BINARY)==0, F("first pipe failed"));
  // there are ways to ensure that the parent side does not get inherited
  // by the child (using O_NOINHERIT), I don't use them for now because
  // this further complicates things (involving DuplicateHandle and close)
  // two additional unused descriptors should not create a problem ...
  if (_pipe(fd2,0,_O_BINARY))
    { ::close(fd1[0]);
      ::close(fd1[1]);
      E(false,F("second pipe failed"));
    }
  // set up the child with the pipes as stdin/stdout and inheriting stderr
=======
  E(_pipe(fd2,0,_O_BINARY)==0, F("first pipe failed"));
  char pipename[256];
  static int serial;
  // yes, since we have to use named pipes because of nonblocking read
  // (so called overlapped I/O) we could as well use one bidirectional
  // pipe. I prefer two pipes to resemble the unix case.
  snprintf(pipename,sizeof pipename,"\\\\.\\pipe\\netxx_pipe_%d_%d",
		GetCurrentProcessId(),++serial);
  HANDLE readhandle=0,writehandle=0;
  FAIL_IF(readhandle=CreateNamedPipe,(pipename, 
             PIPE_ACCESS_INBOUND|FILE_FLAG_OVERLAPPED,
	     PIPE_TYPE_BYTE | PIPE_WAIT,
	     1,4096,4096,1000,0),==INVALID_HANDLE_VALUE);
  FAIL_IF(writehandle=CreateFile,(pipename,GENERIC_WRITE,0,0,OPEN_EXISTING,
		FILE_ATTRIBUTE_NORMAL,0),==INVALID_HANDLE_VALUE);
  // MinGW defines this function to take a long, not a HANDLE :-(
  FAIL_IF(fd1[0]=_open_osfhandle,(long(readhandle),O_BINARY|O_RDONLY),==-1);
  FAIL_IF(fd1[1]=_open_osfhandle,(long(writehandle),O_BINARY|O_WRONLY),==-1);

  // mark these file handles as not inheritable
  SetHandleInformation( (HANDLE)_get_osfhandle(fd1[0]), HANDLE_FLAG_INHERIT, 0);
  SetHandleInformation( (HANDLE)_get_osfhandle(fd2[1]), HANDLE_FLAG_INHERIT, 0);
>>>>>>> d5a38df5
  PROCESS_INFORMATION piProcInfo;
  STARTUPINFO siStartInfo;
  memset(&piProcInfo,0,sizeof piProcInfo);
  memset(&siStartInfo,0,sizeof siStartInfo);
  siStartInfo.cb = sizeof siStartInfo;
  siStartInfo.hStdError = (HANDLE)_get_osfhandle(2);
  siStartInfo.hStdOutput = (HANDLE)_get_osfhandle(fd1[1]);
  siStartInfo.hStdInput = (HANDLE)_get_osfhandle(fd2[0]);
  siStartInfo.dwFlags |= STARTF_USESTDHANDLES;
  std::string cmdline=munge_argv_into_cmdline(newargv);
  L(F("cmdline '%s'\n") % cmdline);
  FAIL_IF(CreateProcess,(0,const_cast<CHAR*>(cmdline.c_str()),
                         0,0,TRUE,0,0,0,&siStartInfo,&piProcInfo),==0);
  ::close(fd1[1]);
  ::close(fd2[0]);
  child=long(piProcInfo.hProcess);
  readfd=fd1[0];
  writefd=fd2[1];

  // create infrastructure for overlapping I/O
  memset(&overlap,0,sizeof overlap);
  overlap.hEvent=CreateEvent(0,FALSE,FALSE,0); // or TRUE,TRUE?
  bytes_available=0;
  I(overlap.hEvent!=0);
#else

  int fd1[2],fd2[2];
  child=pipe_and_fork(fd1,fd2);
  E(child>=0, F("pipe/fork failed %s") % strerror(errno));
  if (!child)
    {
      execvp(newargv[0],const_cast<char*const*>(newargv));
      perror(newargv[0]);
      exit(errno);
    }
  readfd=fd1[0];
  writefd=fd2[1];
  fcntl(readfd,F_SETFL,fcntl(readfd,F_GETFL)|O_NONBLOCK);
#endif
}

// non blocking read
Netxx::signed_size_type 
Netxx::PipeStream::read (void *buffer, size_type length)
{
#ifdef WIN32
  if (length>bytes_available)
    length=bytes_available;
  if (length)
    {
      memcpy(buffer,readbuf,length);
      if (length<bytes_available)
        memmove(readbuf,readbuf+length,bytes_available-length);
      bytes_available-=length;
    }
  return length;
#else

  return ::read(readfd,buffer,length);
#endif
}

Netxx::signed_size_type 
Netxx::PipeStream::write(const void *buffer, size_type length)
{
  return ::write(writefd,buffer,length);
}

void 
Netxx::PipeStream::close (void)
{
  ::close(readfd);
  ::close(writefd);
  // wait for Process to end
#ifdef WIN32

  WaitForSingleObject((HANDLE)child, INFINITE);
#else

  if (child)
    waitpid(child,0,0);
#endif
}

Netxx::socket_type
Netxx::PipeStream::get_socketfd (void) const
{
    return Netxx::socket_type(-1);
}

const Netxx::ProbeInfo* 
Netxx::PipeStream::get_probe_info (void) const
{
    return 0;
}

#ifdef WIN32

// to emulate the semantics of the select call we wait up to timeout for the
// first byte and ask for more bytes with no timeout
//   perhaps there is a more efficient/less complicated way (tell me if you know)
Netxx::Probe::result_type 
Netxx::PipeCompatibleProbe::ready(const Timeout &timeout, ready_type rt)
{
  if (!is_pipe)
    return Probe::ready(timeout,rt);
  if (rt==ready_none)
    rt=ready_t; // remembered from add
  if (rt&ready_write)
    return std::make_pair(pipe->get_writefd(),ready_write);
  if (rt&ready_read)
    {
      if (pipe->bytes_available)
        return std::make_pair(pipe->get_readfd(),ready_read);

      HANDLE h_read=(HANDLE)_get_osfhandle(pipe->get_readfd());
      DWORD bytes_read=0;
      // ask for the first byte
      FAIL_IF( ReadFile,(h_read,pipe->readbuf,1,&bytes_read,&pipe->overlap),==0);
      if (!bytes_read)
        {
          // wait with timeout for the first byte
	  int seconds=timeout.get_sec();
	  // WaitForSingleObject is only accurate to seconds
	  if (!seconds && timeout.get_usec()) seconds=1;
	  L(F("WaitForSingleObject(,%d)\n") % seconds);
          FAIL_IF( WaitForSingleObject,(pipe->overlap.hEvent,seconds),==WAIT_FAILED);
          FAIL_IF( GetOverlappedResult,(h_read,&pipe->overlap,&bytes_read,FALSE),==0);
	  L(F("GetOverlappedResult(,,%d,)\n") % bytes_read);
          if (!bytes_read)
            {
              FAIL_IF( CancelIo,(h_read),==0);
              std::make_pair(socket_type(-1),ready_none);
            }
        }
      I(bytes_read==1);
      pipe->bytes_available=bytes_read;
      // ask for more bytes but do _not_ wait
      L(F("ReadFile\n"));
      FAIL_IF( ReadFile,(h_read,pipe->readbuf+1,sizeof pipe->readbuf-1,&bytes_read,&pipe->overlap),==0);
      L(F("CancelIo\n"));
      FAIL_IF( CancelIo,(h_read),==0);
      if (!bytes_read)
        {
          FAIL_IF( GetOverlappedResult,(h_read,&pipe->overlap,&bytes_read,FALSE),==0);
          I(!bytes_read);
        }
      else
        {
          // do we need to call and add GetOverlappedResult here?
          pipe->bytes_available+=bytes_read;
        }
      return std::make_pair(pipe->get_readfd(),ready_read);
    }
  return std::make_pair(socket_type(-1),ready_none);
}

void 
Netxx::PipeCompatibleProbe::add(PipeStream &ps, ready_type rt)
  {
    assert(!is_pipe);
    assert(!pipe);
    is_pipe=true;
    pipe=&ps;
    ready_t=rt;
  }

void 
Netxx::PipeCompatibleProbe::add(const StreamBase &sb, ready_type rt)
  { 
    try
      {
        add(const_cast<PipeStream&>(dynamic_cast<const PipeStream&>(sb)),rt);
      }
    catch (...)
      {
        assert(!is_pipe);
        Probe::add(sb,rt);
      }
  }

void 
Netxx::PipeCompatibleProbe::add(const StreamServer &ss, ready_type rt)
  {
    assert(!ip_pipe);
    Probe::add(ss,rt);
  }
#else // unix
void
Netxx::PipeCompatibleProbe::add(PipeStream &ps, ready_type rt)
  {
    if (rt==ready_none || rt&ready_read)
      add_socket(ps.get_readfd(),ready_read);
    if (rt==ready_none || rt&ready_write)
      add_socket(ps.get_writefd(),ready_write);
  }

void
Netxx::PipeCompatibleProbe::add(const StreamBase &sb, ready_type rt)
  {
    try
      {
        add(const_cast<PipeStream&>(dynamic_cast<const PipeStream&>(sb)),rt);
      }
    catch (...)
      {
        Probe::add(sb,rt);
      }
  }

void
Netxx::PipeCompatibleProbe::add(const StreamServer &ss, ready_type rt)
  {
    Probe::add(ss,rt);
  }
#endif

#ifdef BUILD_UNIT_TESTS
#include "unit_tests.hh"

static void
simple_pipe_test()
{
  Netxx::PipeStream pipe("cat",std::vector<std::string>());

  std::string result;
  Netxx::PipeCompatibleProbe probe;
  Netxx::Timeout timeout(2L), short_time(0,500);

  // time out because no data is available
  probe.clear();
  probe.add(pipe, Netxx::Probe::ready_read);
  Netxx::Probe::result_type res = probe.ready(short_time);
  I(res.second==Netxx::Probe::ready_none);

  // write should be possible
  probe.clear();
  probe.add(pipe, Netxx::Probe::ready_write);
  res = probe.ready(short_time);
  I(res.second&Netxx::Probe::ready_write);
  I(res.first==pipe.get_writefd());

  // try binary transparency
  for (int c=0; c<256; ++c)
    {
      char buf[1024];
      buf[0]=c;
      buf[1]=255-c;
      pipe.write(buf,2);

      std::string result;
      while (result.size()<2)
        { // wait for data to arrive
          probe.clear();
          probe.add(pipe, Netxx::Probe::ready_read);
          res = probe.ready(timeout);
          E(res.second&Netxx::Probe::ready_read, F("timeout reading data %d") % c);
          I(res.first==pipe.get_readfd());
          int bytes=pipe.read(buf,sizeof buf);
          result+=std::string(buf,bytes);
        }
      I(result.size()==2);
      I((unsigned char)(result[0])==c);
      I((unsigned char)(result[1])==255-c);
    }
  pipe.close();
}

void
add_pipe_tests(test_suite * suite)
{
  I(suite);
  suite->add(BOOST_TEST_CASE(&simple_pipe_test));
}
#endif<|MERGE_RESOLUTION|>--- conflicted
+++ resolved
@@ -95,19 +95,6 @@
   fd1[1]=-1;
   fd2[0]=-1;
   fd2[1]=-1;
-<<<<<<< HEAD
-  E(_pipe(fd1,0,_O_BINARY)==0, F("first pipe failed"));
-  // there are ways to ensure that the parent side does not get inherited
-  // by the child (using O_NOINHERIT), I don't use them for now because
-  // this further complicates things (involving DuplicateHandle and close)
-  // two additional unused descriptors should not create a problem ...
-  if (_pipe(fd2,0,_O_BINARY))
-    { ::close(fd1[0]);
-      ::close(fd1[1]);
-      E(false,F("second pipe failed"));
-    }
-  // set up the child with the pipes as stdin/stdout and inheriting stderr
-=======
   E(_pipe(fd2,0,_O_BINARY)==0, F("first pipe failed"));
   char pipename[256];
   static int serial;
@@ -130,7 +117,7 @@
   // mark these file handles as not inheritable
   SetHandleInformation( (HANDLE)_get_osfhandle(fd1[0]), HANDLE_FLAG_INHERIT, 0);
   SetHandleInformation( (HANDLE)_get_osfhandle(fd2[1]), HANDLE_FLAG_INHERIT, 0);
->>>>>>> d5a38df5
+  // set up the child with the pipes as stdin/stdout and inheriting stderr
   PROCESS_INFORMATION piProcInfo;
   STARTUPINFO siStartInfo;
   memset(&piProcInfo,0,sizeof piProcInfo);
