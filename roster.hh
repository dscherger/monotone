#ifndef __ROSTER_HH__
#define __ROSTER_HH__

// copyright (C) 2005 nathaniel smith <njs@pobox.com>
// copyright (C) 2005 graydon hoare <graydon@pobox.com>
// all rights reserved.
// licensed to the public under the terms of the GNU GPL (>= 2)
// see the file COPYING for details

#include <map>

#include <boost/shared_ptr.hpp>

#include "cset.hh"
#include "numeric_vocab.hh"
#include "paths.hh"
#include "sanity.hh"
#include "vocab.hh"

struct node_id_source
{
  virtual node_id next() = 0;
  virtual ~node_id_source() {}
};

///////////////////////////////////////////////////////////////////

struct node;
struct dir_node;
struct file_node;
typedef boost::shared_ptr<node> node_t;
typedef boost::shared_ptr<file_node> file_t;
typedef boost::shared_ptr<dir_node> dir_t;

// FIXME: perhaps move this to paths.{cc,hh}
void
dirname_basename(split_path const & sp,
                 split_path & dirname, path_component & basename);

node_id const the_null_node = 0;

inline bool 
null_node(node_id n)
{
  return n == the_null_node;
}


// (true, "val") or (false, "") are both valid attr values (for proper
// merging, we have to widen the attr_value type to include a first-class
// "undefined" value).
typedef std::map<attr_key, std::pair<bool, attr_value> > full_attr_map_t;
typedef std::map<path_component, node_t> dir_map;
typedef std::map<node_id, node_t> node_map;

void dump(full_attr_map_t const & val, std::string & out);


struct node
{
  node();
  node(node_id i);
  node_id self;
  node_id parent; // the_null_node iff this is a root dir  
  path_component name; // the_null_component iff this is a root dir  
  full_attr_map_t attrs;

  // need a virtual function to make dynamic_cast work
  virtual node_t clone() = 0;
  virtual ~node() {}
};


struct dir_node
  : public node
{
  dir_node();
  dir_node(node_id i);
  dir_map children;
  bool has_child(path_component const & pc) const;
  node_t get_child(path_component const & pc) const;
  void attach_child(path_component const & pc, node_t child);
  node_t detach_child(path_component const & pc);

  // need a virtual function to make dynamic_cast work
  virtual node_t clone();
  virtual ~dir_node() {}
};


struct file_node
  : public node
{
  file_node();
  file_node(node_id i, file_id const & f);
  file_id content;

  // need a virtual function to make dynamic_cast work
  virtual node_t clone();
  virtual ~file_node() {}
};

inline bool
is_dir_t(node_t n)
{
  dir_t d = boost::dynamic_pointer_cast<dir_node, node>(n);
  return static_cast<bool>(d);
}

inline bool
is_file_t(node_t n)
{
  file_t f = boost::dynamic_pointer_cast<file_node, node>(n);
  return static_cast<bool>(f);
}

inline bool
is_root_dir_t(node_t n) 
{
  if (is_dir_t(n) && null_name(n->name))
    {
      I(null_node(n->parent));
      return true;
    }

  return false;
}

inline dir_t
downcast_to_dir_t(node_t const n)
{
  dir_t d = boost::dynamic_pointer_cast<dir_node, node>(n);
  I(static_cast<bool>(d));
  return d;
}


inline file_t
downcast_to_file_t(node_t const n)
{
  file_t f = boost::dynamic_pointer_cast<file_node, node>(n);
  I(static_cast<bool>(f));
  return f;
}

void dump(node_t const & n, std::string & out);

struct marking_t
{
  revision_id birth_revision;
  std::set<revision_id> parent_name;
  std::set<revision_id> file_content;
  std::map<attr_key, std::set<revision_id> > attrs;
  marking_t() {};
  bool operator==(marking_t const & other) const
  {
    return birth_revision == other.birth_revision
      && parent_name == other.parent_name
      && file_content == other.file_content
      && attrs == other.attrs;
  }
};

typedef std::map<node_id, marking_t> marking_map;

void dump(std::set<revision_id> & revids, std::string & out);
void dump(marking_t const & marking, std::string & out);
void dump(marking_map const & marking_map, std::string & out);

namespace basic_io { struct printer; struct parser; }

class roster_t
{
public:
  roster_t() {}
  roster_t(roster_t const & other);
  roster_t & operator=(roster_t const & other);
  bool has_root() const;
  bool has_node(split_path const & sp) const;
  bool has_node(node_id nid) const;
  bool is_root(node_id nid) const;
  node_t get_node(split_path const & sp) const;
  node_t get_node(node_id nid) const;
  void get_name(node_id nid, split_path & sp) const;
  void replace_node_id(node_id from, node_id to);

  // editable_tree operations
  node_id detach_node(split_path const & src);
  void drop_detached_node(node_id nid);
  node_id create_dir_node(node_id_source & nis);
  void create_dir_node(node_id nid);
  node_id create_file_node(file_id const & content,
                           node_id_source & nis);
  void create_file_node(file_id const & content,
                        node_id nid);
  void insert_node(node_t n);
  void attach_node(node_id nid, split_path const & dst);
  void attach_node(node_id nid, node_id parent, path_component name);
  void apply_delta(split_path const & pth, 
                   file_id const & old_id, 
                   file_id const & new_id);
  void clear_attr(split_path const & pth,
                  attr_key const & name);
  void set_attr(split_path const & pth,
                attr_key const & name,
                attr_value const & val);
  void set_attr(split_path const & pth,
                attr_key const & name,
                std::pair<bool, attr_value> const & val);

  void extract_path_set(path_set & paths) const;

  node_map const & all_nodes() const
  {
    return nodes;
  }

  bool operator==(roster_t const & other) const;

  void check_sane(bool temp_nodes_ok=false) const;

  // verify that this roster is sane, and corresponds to the given
  // marking map
  void check_sane_against(marking_map const & marks) const;

  void print_to(basic_io::printer & pr,
                marking_map const & mm,
                bool print_local_parts) const;

  void parse_from(basic_io::parser & pa,
                  marking_map & mm);

  dir_t const & root() { return root_dir; }

private:
  void do_deep_copy_from(roster_t const & other);
  dir_t root_dir;
  node_map nodes;
  // this attribute holds the previous location of detached nodes.  when
  // applying a cset, we pass through intermediate states where some nodes are
  // detached from the directory tree.  it is illegal to re-attach these nodes
  // to where they started -- you shouldn't have detached them in the first
  // place, if you were just going to put them back!  this checking verifies
  // that csets are in normalized form.
  std::map<node_id, std::pair<node_id, path_component> > old_locations;
  friend void dump(roster_t const & val, std::string & out);
};

struct temp_node_id_source 
  : public node_id_source
{
  temp_node_id_source();
  virtual node_id next();
  node_id curr;
};

void dump(roster_t const & val, std::string & out);

struct app_state;
struct revision_set;

// adaptor class to enable cset application on rosters.
class editable_roster_base 
  : public editable_tree
{
public:
  editable_roster_base(roster_t & r, node_id_source & nis);
  virtual node_id detach_node(split_path const & src);
  virtual void drop_detached_node(node_id nid);
  virtual node_id create_dir_node();
  virtual node_id create_file_node(file_id const & content);
  virtual void attach_node(node_id nid, split_path const & dst);
  virtual void apply_delta(split_path const & pth, 
                           file_id const & old_id, 
                           file_id const & new_id);
  virtual void clear_attr(split_path const & pth,
                          attr_key const & name);
  virtual void set_attr(split_path const & pth,
                        attr_key const & name,
                        attr_value const & val);
protected:
  roster_t & r;
  node_id_source & nis;
};


void
make_cset(roster_t const & from, 
          roster_t const & to, 
          cset & cs);

<<<<<<< HEAD
bool
equal_up_to_renumbering(roster_t const & a, marking_map const & a_markings,
                        roster_t const & b, marking_map const & b_markings);
=======

// various (circular?) dependencies prevent inclusion of restrictions.hh
class restriction;

void 
make_restricted_csets(roster_t const & from, roster_t const & to,
                      cset & included, cset & excluded,
                      restriction const & mask);
>>>>>>> cbf8a197

void
select_nodes_modified_by_cset(cset const & cs,
                              roster_t const & old_roster,
                              roster_t const & new_roster,
                              std::set<node_id> & nodes_modified);

void 
classify_roster_paths(roster_t const & ros,
                      path_set & unchanged,
                      path_set & changed,
                      path_set & missing,
                      app_state & app);

void 
update_restricted_roster_from_filesystem(roster_t & ros, 
                                         app_state & app);

void
extract_roster_path_set(roster_t const & ros, 
                        path_set & paths);

void
make_roster_for_base_plus_cset(revision_id const & base, 
                               cset const & cs,
                               revision_id const & new_rid,
                               roster_t & result, 
                               marking_map & marking,
                               app_state & app);

void 
make_roster_for_revision(revision_set const & rev, 
                         revision_id const & rid,
                         roster_t & result, 
                         marking_map & marking,
                         app_state & app);

void 
read_roster_and_marking(data const & dat,
                        roster_t & ros,
                        marking_map & mm);

void
write_roster_and_marking(roster_t const & ros,
                         marking_map const & mm,
                         data & dat);

void
write_manifest_of_roster(roster_t const & ros,
                         data & dat);

#endif
<|MERGE_RESOLUTION|>--- conflicted
+++ resolved
@@ -289,11 +289,10 @@
           roster_t const & to, 
           cset & cs);
 
-<<<<<<< HEAD
 bool
 equal_up_to_renumbering(roster_t const & a, marking_map const & a_markings,
                         roster_t const & b, marking_map const & b_markings);
-=======
+
 
 // various (circular?) dependencies prevent inclusion of restrictions.hh
 class restriction;
@@ -302,7 +301,6 @@
 make_restricted_csets(roster_t const & from, roster_t const & to,
                       cset & included, cset & excluded,
                       restriction const & mask);
->>>>>>> cbf8a197
 
 void
 select_nodes_modified_by_cset(cset const & cs,
