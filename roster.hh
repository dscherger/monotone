#ifndef __ROSTER_HH__
#define __ROSTER_HH__

// Copyright (C) 2005 Nathaniel Smith <njs@pobox.com>
//
// This program is made available under the GNU GPL version 2.0 or
// greater. See the accompanying file COPYING for details.
//
// This program is distributed WITHOUT ANY WARRANTY; without even the
// implied warranty of MERCHANTABILITY or FITNESS FOR A PARTICULAR
// PURPOSE.

#include <map>

#include <boost/shared_ptr.hpp>

#include "cset.hh"
#include "numeric_vocab.hh"
#include "paths.hh"
#include "sanity.hh"
#include "vocab.hh"

struct node_id_source
{
  virtual node_id next() = 0;
  virtual ~node_id_source() {}
};

///////////////////////////////////////////////////////////////////

struct node;
struct dir_node;
struct file_node;
typedef boost::shared_ptr<node> node_t;
typedef boost::shared_ptr<file_node> file_t;
typedef boost::shared_ptr<dir_node> dir_t;

node_id const the_null_node = 0;

inline bool
null_node(node_id n)
{
  return n == the_null_node;
}


// (true, "val") or (false, "") are both valid attr values (for proper
// merging, we have to widen the attr_value type to include a first-class
// "undefined" value).
typedef std::map<attr_key, std::pair<bool, attr_value> > full_attr_map_t;
typedef std::map<path_component, node_t> dir_map;
typedef std::map<node_id, node_t> node_map;

template <> void dump(full_attr_map_t const & val, std::string & out);


struct node
{
  node();
  node(node_id i);
  node_id self;
  node_id parent; // the_null_node iff this is a root dir
  path_component name; // the_null_component iff this is a root dir
  full_attr_map_t attrs;

  // need a virtual function to make dynamic_cast work
  virtual node_t clone() = 0;
  virtual ~node() {}
};


struct dir_node
  : public node
{
  dir_node();
  dir_node(node_id i);
  dir_map children;
  bool has_child(path_component const & pc) const;
  node_t get_child(path_component const & pc) const;
  void attach_child(path_component const & pc, node_t child);
  node_t detach_child(path_component const & pc);

  // need a virtual function to make dynamic_cast work
  virtual node_t clone();
  virtual ~dir_node() {}
};


struct file_node
  : public node
{
  file_node();
  file_node(node_id i, file_id const & f);
  file_id content;

  // need a virtual function to make dynamic_cast work
  virtual node_t clone();
  virtual ~file_node() {}
};

inline bool
is_dir_t(node_t n)
{
  dir_t d = boost::dynamic_pointer_cast<dir_node, node>(n);
  return static_cast<bool>(d);
}

inline bool
is_file_t(node_t n)
{
  file_t f = boost::dynamic_pointer_cast<file_node, node>(n);
  return static_cast<bool>(f);
}

inline bool
is_root_dir_t(node_t n)
{
  if (is_dir_t(n) && null_name(n->name))
    {
      I(null_node(n->parent));
      return true;
    }

  return false;
}

inline dir_t
downcast_to_dir_t(node_t const n)
{
  dir_t d = boost::dynamic_pointer_cast<dir_node, node>(n);
  I(static_cast<bool>(d));
  return d;
}


inline file_t
downcast_to_file_t(node_t const n)
{
  file_t f = boost::dynamic_pointer_cast<file_node, node>(n);
  I(static_cast<bool>(f));
  return f;
}

bool
shallow_equal(node_t a, node_t b, bool shallow_compare_dir_children);

template <> void dump(node_t const & n, std::string & out);

struct marking_t
{
  revision_id birth_revision;
  std::set<revision_id> parent_name;
  std::set<revision_id> file_content;
  std::map<attr_key, std::set<revision_id> > attrs;
  marking_t() {};
  bool operator==(marking_t const & other) const
  {
    return birth_revision == other.birth_revision
      && parent_name == other.parent_name
      && file_content == other.file_content
      && attrs == other.attrs;
  }
};

typedef std::map<node_id, marking_t> marking_map;

template <> void dump(std::set<revision_id> const & revids, std::string & out);
template <> void dump(marking_t const & marking, std::string & out);
template <> void dump(marking_map const & marking_map, std::string & out);

namespace basic_io { struct printer; struct parser; }

class roster_t
{
public:
  roster_t() {}
  roster_t(roster_t const & other);
  roster_t & operator=(roster_t const & other);
  bool has_root() const;
  bool has_node(split_path const & sp) const;
  bool has_node(node_id nid) const;
  bool is_root(node_id nid) const;
  node_t get_node(split_path const & sp) const;
  node_t get_node(node_id nid) const;
  void get_name(node_id nid, split_path & sp) const;
  void replace_node_id(node_id from, node_id to);

  // editable_tree operations
  node_id detach_node(split_path const & src);
  void drop_detached_node(node_id nid);
  node_id create_dir_node(node_id_source & nis);
  void create_dir_node(node_id nid);
  node_id create_file_node(file_id const & content,
                           node_id_source & nis);
  void create_file_node(file_id const & content,
                        node_id nid);
  void insert_node(node_t n);
  void attach_node(node_id nid, split_path const & dst);
  void attach_node(node_id nid, node_id parent, path_component name);
  void apply_delta(split_path const & pth,
                   file_id const & old_id,
                   file_id const & new_id);
  void clear_attr(split_path const & pth,
                  attr_key const & name);
  void set_attr(split_path const & pth,
                attr_key const & name,
                attr_value const & val);
  void set_attr(split_path const & pth,
                attr_key const & name,
                std::pair<bool, attr_value> const & val);

<<<<<<< HEAD
  bool get_attr(split_path const & pth,
                attr_key const & key,
                attr_value & val) const;
=======
  // more direct, lower-level operations, for the use of roster_delta's
  void detach_node(node_id nid);
  void set_content(node_id nid,
                   file_id const & new_id);
  void set_attr_unknown_to_dead_ok(node_id nid,
                                   attr_key const & name,
                                   std::pair<bool, attr_value> const & val);
  void erase_attr(node_id nid,
                  attr_key const & name);

  // misc.
>>>>>>> 0b38fe93

  void extract_path_set(path_set & paths) const;

  node_map const & all_nodes() const
  {
    return nodes;
  }

  bool operator==(roster_t const & other) const;

  void check_sane(bool temp_nodes_ok=false) const;

  // verify that this roster is sane, and corresponds to the given
  // marking map
  void check_sane_against(marking_map const & marks, bool temp_nodes_ok=false) const;

  void print_to(basic_io::printer & pr,
                marking_map const & mm,
                bool print_local_parts) const;

  void parse_from(basic_io::parser & pa,
                  marking_map & mm);

  dir_t const & root() { return root_dir; }

private:
  void do_deep_copy_from(roster_t const & other);
  dir_t root_dir;
  node_map nodes;
  // This requires some explanation.  There is a particular kind of
  // nonsensical behavior which we wish to discourage -- when a node is
  // detached from some location, and then re-attached at that same location
  // (or similarly, if a new node is created, then immediately deleted -- this
  // is like the previous case, if you think of "does not exist" as a
  // location).  In particular, we _must_ error out if a cset attempts to do
  // this, because it indicates that the cset had something non-normalized,
  // like "rename a a" in it, and that is illegal.  There are two options for
  // detecting this.  The more natural approach, perhaps, is to keep a chunk
  // of state around while performing any particular operation (like cset
  // application) for which we wish to detect these kinds of redundant
  // computations.  The other option is to keep this state directly within the
  // roster, at all times.  In the first case, we explicitly turn on checking
  // when we want it; the the latter, we must explicitly turn _off_ checking
  // when we _don't_ want it.  We choose the latter, because it is more
  // conservative --- perhaps it will turn out that it is _too_ conservative
  // and causes problems, in which case we should probably switch to the
  // former.
  //
  // FIXME: This _is_ all a little nasty, because this can be a source of
  // abstraction leak -- for instance, roster_merge's contract is that nodes
  // involved in name-related will be detached in the roster it returns.
  // Those nodes really should be allowed to be attached anywhere, or dropped,
  // which is not actually expressible right now.  Worse, whether or not they
  // are in old_locations map is an implementation detail of roster_merge --
  // it may temporarily attach and then detach the nodes it creates, but this
  // is not deterministic or part of its interface.  The main time this would
  // be a _problem_ is if we add interactive resolution of tree rearrangement
  // conflicts -- if someone resolves a rename conflict by saying that one
  // side wins, or by deleting one of the conflicting nodes, and this all
  // happens in memory, then it may trigger a spurious invariant failure here.
  // If anyone ever decides to add this kind of functionality, then it would
  // definitely make sense to move this checking into editable_tree.  For now,
  // though, no such functionality is planned, so we'll see what happens.
  //
  // The implementation itself uses the map old_locations.  A node can be in
  // the following states:
  //   -- attached, no entry in old_locations map
  //   -- detached, no entry in old_locations map
  //      -- create_dir_node, create_file_node put a node into this state
  //      -- a node in this state can be attached, anywhere, but may not be
  //         deleted.
  //   -- detached, an entry in old_locations map
  //      -- detach_node puts a node into this state
  //      -- a node in this state can be attached anywhere _except_ the
  //         (parent, basename) entry given in the map, or may be deleted.
  std::map<node_id, std::pair<node_id, path_component> > old_locations;
  template <typename T> friend void dump(T const & val, std::string & out);
};

struct temp_node_id_source
  : public node_id_source
{
  temp_node_id_source();
  virtual node_id next();
  node_id curr;
};

template <> void dump(roster_t const & val, std::string & out);

class app_state;
struct revision_t;

// adaptor class to enable cset application on rosters.
class editable_roster_base
  : public editable_tree
{
public:
  editable_roster_base(roster_t & r, node_id_source & nis);
  virtual node_id detach_node(split_path const & src);
  virtual void drop_detached_node(node_id nid);
  virtual node_id create_dir_node();
  virtual node_id create_file_node(file_id const & content);
  virtual void attach_node(node_id nid, split_path const & dst);
  virtual void apply_delta(split_path const & pth,
                           file_id const & old_id,
                           file_id const & new_id);
  virtual void clear_attr(split_path const & pth,
                          attr_key const & name);
  virtual void set_attr(split_path const & pth,
                        attr_key const & name,
                        attr_value const & val);
  virtual void commit();
protected:
  roster_t & r;
  node_id_source & nis;
};


void
make_cset(roster_t const & from,
          roster_t const & to,
          cset & cs);

bool
equal_up_to_renumbering(roster_t const & a, marking_map const & a_markings,
                        roster_t const & b, marking_map const & b_markings);


// various (circular?) dependencies prevent inclusion of restrictions.hh
class node_restriction;

void
make_restricted_csets(roster_t const & from, roster_t const & to,
                      cset & included, cset & excluded,
                      node_restriction const & mask);

void
check_restricted_cset(roster_t const & roster, cset const & cs);

void
select_nodes_modified_by_cset(cset const & cs,
                              roster_t const & old_roster,
                              roster_t const & new_roster,
                              std::set<node_id> & nodes_modified);

void
extract_roster_path_set(roster_t const & ros,
                        path_set & paths);

// These two functions are for the use of things like 'update' or 'pluck',
// that need to construct fake rosters and/or markings in-memory, to achieve
// particular merge results.
void
mark_roster_with_no_parents(revision_id const & rid,
                            roster_t const & roster,
                            marking_map & markings);
void
mark_roster_with_one_parent(roster_t const & parent,
                            marking_map const & parent_markings,
                            revision_id const & child_rid,
                            roster_t const & child,
                            marking_map & child_markings);

// This is for revisions that are being written to the db, only.  It assigns
// permanent node ids.
void
make_roster_for_revision(revision_t const & rev,
                         revision_id const & rid,
                         roster_t & result,
                         marking_map & marking,
                         app_state & app);

void
read_roster_and_marking(roster_data const & dat,
                        roster_t & ros,
                        marking_map & mm);

void
write_roster_and_marking(roster_t const & ros,
                         marking_map const & mm,
                         roster_data & dat);

void
write_manifest_of_roster(roster_t const & ros,
                         manifest_data & dat);


void calculate_ident(roster_t const & ros,
                     manifest_id & ident);

namespace basic_io
{
  struct stanza;
  struct parser;
}

// for roster_delta
void push_marking(basic_io::stanza & st, bool is_file, marking_t const & mark);
void parse_marking(basic_io::parser & pa, marking_t & marking);


#ifdef BUILD_UNIT_TESTS

struct testing_node_id_source
  : public node_id_source
{
  testing_node_id_source();
  virtual node_id next();
  node_id curr;
};

#endif // BUILD_UNIT_TESTS

// Local Variables:
// mode: C++
// fill-column: 76
// c-file-style: "gnu"
// indent-tabs-mode: nil
// End:
// vim: et:sw=2:sts=2:ts=2:cino=>2s,{s,\:s,+s,t0,g0,^-2,e-2,n-2,p2s,(0,=s:

#endif
<|MERGE_RESOLUTION|>--- conflicted
+++ resolved
@@ -209,11 +209,6 @@
                 attr_key const & name,
                 std::pair<bool, attr_value> const & val);
 
-<<<<<<< HEAD
-  bool get_attr(split_path const & pth,
-                attr_key const & key,
-                attr_value & val) const;
-=======
   // more direct, lower-level operations, for the use of roster_delta's
   void detach_node(node_id nid);
   void set_content(node_id nid,
@@ -225,7 +220,10 @@
                   attr_key const & name);
 
   // misc.
->>>>>>> 0b38fe93
+
+  bool get_attr(split_path const & pth,
+                attr_key const & key,
+                attr_value & val) const;
 
   void extract_path_set(path_set & paths) const;
 
