#ifndef __ROSTER_HH__
#define __ROSTER_HH__

// Copyright (C) 2005 Nathaniel Smith <njs@pobox.com>
//
// This program is made available under the GNU GPL version 2.0 or
// greater. See the accompanying file COPYING for details.
//
// This program is distributed WITHOUT ANY WARRANTY; without even the
// implied warranty of MERCHANTABILITY or FITNESS FOR A PARTICULAR
// PURPOSE.

#include <map>

#include <boost/shared_ptr.hpp>

#include "cset.hh"
#include "numeric_vocab.hh"
#include "paths.hh"
#include "sanity.hh"
#include "vocab.hh"

struct node_id_source
{
  virtual node_id next() = 0;
  virtual ~node_id_source() {}
};

///////////////////////////////////////////////////////////////////

struct node;
struct dir_node;
struct file_node;
typedef boost::shared_ptr<node> node_t;
typedef boost::shared_ptr<file_node> file_t;
typedef boost::shared_ptr<dir_node> dir_t;

node_id const the_null_node = 0;

inline bool
null_node(node_id n)
{
  return n == the_null_node;
}


// (true, "val") or (false, "") are both valid attr values (for proper
// merging, we have to widen the attr_value type to include a first-class
// "undefined" value).
typedef std::map<attr_key, std::pair<bool, attr_value> > full_attr_map_t;
typedef std::map<path_component, node_t> dir_map;
typedef std::map<node_id, node_t> node_map;

template <> void dump(full_attr_map_t const & val, std::string & out);


struct node
{
  node();
  node(node_id i);
  node_id self;
  node_id parent; // the_null_node iff this is a root dir
  path_component name; // the_null_component iff this is a root dir
  full_attr_map_t attrs;

  // need a virtual function to make dynamic_cast work
  virtual node_t clone() = 0;
  virtual ~node() {}
};


struct dir_node
  : public node
{
  dir_node();
  dir_node(node_id i);
  dir_map children;
  bool has_child(path_component const & pc) const;
  node_t get_child(path_component const & pc) const;
  void attach_child(path_component const & pc, node_t child);
  node_t detach_child(path_component const & pc);

  // need a virtual function to make dynamic_cast work
  virtual node_t clone();
  virtual ~dir_node() {}
};


struct file_node
  : public node
{
  file_node();
  file_node(node_id i, file_id const & f);
  file_id content;

  // need a virtual function to make dynamic_cast work
  virtual node_t clone();
  virtual ~file_node() {}
};

inline bool
is_dir_t(node_t n)
{
  dir_t d = boost::dynamic_pointer_cast<dir_node, node>(n);
  return static_cast<bool>(d);
}

inline bool
is_file_t(node_t n)
{
  file_t f = boost::dynamic_pointer_cast<file_node, node>(n);
  return static_cast<bool>(f);
}

inline bool
is_root_dir_t(node_t n)
{
  if (is_dir_t(n) && null_name(n->name))
    {
      I(null_node(n->parent));
      return true;
    }

  return false;
}

inline dir_t
downcast_to_dir_t(node_t const n)
{
  dir_t d = boost::dynamic_pointer_cast<dir_node, node>(n);
  I(static_cast<bool>(d));
  return d;
}


inline file_t
downcast_to_file_t(node_t const n)
{
  file_t f = boost::dynamic_pointer_cast<file_node, node>(n);
  I(static_cast<bool>(f));
  return f;
}

bool
shallow_equal(node_t a, node_t b, bool shallow_compare_dir_children);

template <> void dump(node_t const & n, std::string & out);

struct marking_t
{
  revision_id birth_revision;
  std::set<revision_id> parent_name;
  std::set<revision_id> file_content;
  std::map<attr_key, std::set<revision_id> > attrs;
  marking_t() {};
  bool operator==(marking_t const & other) const
  {
    return birth_revision == other.birth_revision
      && parent_name == other.parent_name
      && file_content == other.file_content
      && attrs == other.attrs;
  }
};

typedef std::map<node_id, marking_t> marking_map;

template <> void dump(std::set<revision_id> const & revids, std::string & out);
template <> void dump(marking_t const & marking, std::string & out);
template <> void dump(marking_map const & marking_map, std::string & out);

namespace basic_io { struct printer; struct parser; }

class roster_t
{
public:
  roster_t() {}
  roster_t(roster_t const & other);
  roster_t & operator=(roster_t const & other);
  bool has_root() const;
  bool has_node(split_path const & sp) const;
  bool has_node(node_id nid) const;
  bool is_root(node_id nid) const;
  node_t get_node(split_path const & sp) const;
  node_t get_node(node_id nid) const;
  void get_name(node_id nid, split_path & sp) const;
  void replace_node_id(node_id from, node_id to);

  // editable_tree operations
  node_id detach_node(split_path const & src);
  void drop_detached_node(node_id nid);
  node_id create_dir_node(node_id_source & nis);
  void create_dir_node(node_id nid);
  node_id create_file_node(file_id const & content,
                           node_id_source & nis);
  void create_file_node(file_id const & content,
                        node_id nid);
  void insert_node(node_t n);
  void attach_node(node_id nid, split_path const & dst);
  void attach_node(node_id nid, node_id parent, path_component name);
  void apply_delta(split_path const & pth,
                   file_id const & old_id,
                   file_id const & new_id);
  void clear_attr(split_path const & pth,
                  attr_key const & name);
  void set_attr(split_path const & pth,
                attr_key const & name,
                attr_value const & val);
  void set_attr(split_path const & pth,
                attr_key const & name,
                std::pair<bool, attr_value> const & val);

  // more direct, lower-level operations, for the use of roster_delta's
  void detach_node(node_id nid);
  void set_content(node_id nid,
                   file_id const & new_id);
  void set_attr_unknown_to_dead_ok(node_id nid,
                                   attr_key const & name,
                                   std::pair<bool, attr_value> const & val);
  void erase_attr(node_id nid,
                  attr_key const & name);

  // misc.

  bool get_attr(split_path const & pth,
                attr_key const & key,
                attr_value & val) const;

  void extract_path_set(path_set & paths) const;

  node_map const & all_nodes() const
  {
    return nodes;
  }

  bool operator==(roster_t const & other) const;

  void check_sane(bool temp_nodes_ok=false) const;

  // verify that this roster is sane, and corresponds to the given
  // marking map
  void check_sane_against(marking_map const & marks, bool temp_nodes_ok=false) const;

  void print_to(basic_io::printer & pr,
                marking_map const & mm,
                bool print_local_parts) const;

  void parse_from(basic_io::parser & pa,
                  marking_map & mm);

  dir_t const & root() { return root_dir; }

private:
  void do_deep_copy_from(roster_t const & other);
  dir_t root_dir;
  node_map nodes;
  // This requires some explanation.  There is a particular kind of
  // nonsensical behavior which we wish to discourage -- when a node is
  // detached from some location, and then re-attached at that same location
  // (or similarly, if a new node is created, then immediately deleted -- this
  // is like the previous case, if you think of "does not exist" as a
  // location).  In particular, we _must_ error out if a cset attempts to do
  // this, because it indicates that the cset had something non-normalized,
  // like "rename a a" in it, and that is illegal.  There are two options for
  // detecting this.  The more natural approach, perhaps, is to keep a chunk
  // of state around while performing any particular operation (like cset
  // application) for which we wish to detect these kinds of redundant
  // computations.  The other option is to keep this state directly within the
  // roster, at all times.  In the first case, we explicitly turn on checking
  // when we want it; the the latter, we must explicitly turn _off_ checking
  // when we _don't_ want it.  We choose the latter, because it is more
  // conservative --- perhaps it will turn out that it is _too_ conservative
  // and causes problems, in which case we should probably switch to the
  // former.
  //
  // FIXME: This _is_ all a little nasty, because this can be a source of
  // abstraction leak -- for instance, roster_merge's contract is that nodes
  // involved in name-related will be detached in the roster it returns.
  // Those nodes really should be allowed to be attached anywhere, or dropped,
  // which is not actually expressible right now.  Worse, whether or not they
  // are in old_locations map is an implementation detail of roster_merge --
  // it may temporarily attach and then detach the nodes it creates, but this
  // is not deterministic or part of its interface.  The main time this would
  // be a _problem_ is if we add interactive resolution of tree rearrangement
  // conflicts -- if someone resolves a rename conflict by saying that one
  // side wins, or by deleting one of the conflicting nodes, and this all
  // happens in memory, then it may trigger a spurious invariant failure here.
  // If anyone ever decides to add this kind of functionality, then it would
  // definitely make sense to move this checking into editable_tree.  For now,
  // though, no such functionality is planned, so we'll see what happens.
  //
  // The implementation itself uses the map old_locations.  A node can be in
  // the following states:
  //   -- attached, no entry in old_locations map
  //   -- detached, no entry in old_locations map
  //      -- create_dir_node, create_file_node put a node into this state
  //      -- a node in this state can be attached, anywhere, but may not be
  //         deleted.
  //   -- detached, an entry in old_locations map
  //      -- detach_node puts a node into this state
  //      -- a node in this state can be attached anywhere _except_ the
  //         (parent, basename) entry given in the map, or may be deleted.
  std::map<node_id, std::pair<node_id, path_component> > old_locations;
  template <typename T> friend void dump(T const & val, std::string & out);
};

struct temp_node_id_source
  : public node_id_source
{
  temp_node_id_source();
  virtual node_id next();
  node_id curr;
};

template <> void dump(roster_t const & val, std::string & out);

class app_state;
struct revision_t;

// adaptor class to enable cset application on rosters.
class editable_roster_base
  : public editable_tree
{
public:
  editable_roster_base(roster_t & r, node_id_source & nis);
  virtual node_id detach_node(split_path const & src);
  virtual void drop_detached_node(node_id nid);
  virtual node_id create_dir_node();
  virtual node_id create_file_node(file_id const & content);
  virtual void attach_node(node_id nid, split_path const & dst);
  virtual void apply_delta(split_path const & pth,
                           file_id const & old_id,
                           file_id const & new_id);
  virtual void clear_attr(split_path const & pth,
                          attr_key const & name);
  virtual void set_attr(split_path const & pth,
                        attr_key const & name,
                        attr_value const & val);
  virtual void commit();
protected:
  roster_t & r;
  node_id_source & nis;
};


void
make_cset(roster_t const & from,
          roster_t const & to,
          cset & cs);

bool
equal_up_to_renumbering(roster_t const & a, marking_map const & a_markings,
                        roster_t const & b, marking_map const & b_markings);


// various (circular?) dependencies prevent inclusion of restrictions.hh
class node_restriction;

void
make_restricted_csets(roster_t const & from, roster_t const & to,
                      cset & included, cset & excluded,
                      node_restriction const & mask);

void
check_restricted_cset(roster_t const & roster, cset const & cs);

void
select_nodes_modified_by_cset(cset const & cs,
                              roster_t const & old_roster,
                              roster_t const & new_roster,
                              std::set<node_id> & nodes_modified);

void
extract_roster_path_set(roster_t const & ros,
                        path_set & paths);

// These two functions are for the use of things like 'update' or 'pluck',
// that need to construct fake rosters and/or markings in-memory, to achieve
// particular merge results.
void
mark_roster_with_no_parents(revision_id const & rid,
                            roster_t const & roster,
                            marking_map & markings);
void
mark_roster_with_one_parent(roster_t const & parent,
                            marking_map const & parent_markings,
                            revision_id const & child_rid,
                            roster_t const & child,
                            marking_map & child_markings);

// This is for revisions that are being written to the db, only.  It assigns
// permanent node ids.
void
make_roster_for_revision(revision_t const & rev,
                         revision_id const & rid,
                         roster_t & result,
                         marking_map & marking,
                         app_state & app);

void
read_roster_and_marking(roster_data const & dat,
                        roster_t & ros,
                        marking_map & mm);

void
write_roster_and_marking(roster_t const & ros,
                         marking_map const & mm,
                         roster_data & dat);

void
write_manifest_of_roster(roster_t const & ros,
                         manifest_data & dat);


void calculate_ident(roster_t const & ros,
                     manifest_id & ident);

<<<<<<< HEAD
namespace basic_io
{
  struct stanza;
  struct parser;
}

// for roster_delta
void push_marking(basic_io::stanza & st, bool is_file, marking_t const & mark);
void parse_marking(basic_io::parser & pa, marking_t & marking);

=======

// Parent maps are used in a number of places to keep track of all the
// parent rosters of a given revision.
typedef std::map<revision_id, roster_t>
parent_map;

typedef parent_map::value_type
parent_entry;

inline revision_id const & parent_id(parent_entry const & p)
{
  return p.first;
}

inline revision_id const & parent_id(parent_map::const_iterator i)
{
  return i->first;
}

inline roster_t const & parent_roster(parent_entry const & p)
{
  return p.second;
}

inline roster_t const & parent_roster(parent_map::const_iterator i)
{
  return i->second;
}
>>>>>>> 189d3e55

#ifdef BUILD_UNIT_TESTS

struct testing_node_id_source
  : public node_id_source
{
  testing_node_id_source();
  virtual node_id next();
  node_id curr;
};

#endif // BUILD_UNIT_TESTS

// Local Variables:
// mode: C++
// fill-column: 76
// c-file-style: "gnu"
// indent-tabs-mode: nil
// End:
// vim: et:sw=2:sts=2:ts=2:cino=>2s,{s,\:s,+s,t0,g0,^-2,e-2,n-2,p2s,(0,=s:

#endif
<|MERGE_RESOLUTION|>--- conflicted
+++ resolved
@@ -414,7 +414,6 @@
 void calculate_ident(roster_t const & ros,
                      manifest_id & ident);
 
-<<<<<<< HEAD
 namespace basic_io
 {
   struct stanza;
@@ -424,8 +423,6 @@
 // for roster_delta
 void push_marking(basic_io::stanza & st, bool is_file, marking_t const & mark);
 void parse_marking(basic_io::parser & pa, marking_t & marking);
-
-=======
 
 // Parent maps are used in a number of places to keep track of all the
 // parent rosters of a given revision.
@@ -454,7 +451,6 @@
 {
   return i->second;
 }
->>>>>>> 189d3e55
 
 #ifdef BUILD_UNIT_TESTS
 
