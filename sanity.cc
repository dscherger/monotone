--- conflicted
+++ resolved
@@ -277,14 +277,8 @@
 {
   string message;
   log(FL("%s:%d: usage constraint '%s' violated") % file % line % expr,
-<<<<<<< HEAD
-      file.c_str(), line);
-  prefix_lines_with(_("misuse: "), do_format(explain, file.c_str(), line),
-                    message);
-=======
       file, line);
   prefix_lines_with(_("misuse: "), do_format(explain, file, line), message);
->>>>>>> a7ce868d
   gasp();
   throw informative_failure(message);
 }
@@ -295,14 +289,8 @@
 {
   string message;
   log(FL("%s:%d: detected error '%s' violated") % file % line % expr,
-<<<<<<< HEAD
-      file.c_str(), line);
-  prefix_lines_with(_("error: "), do_format(explain, file.c_str(), line),
-                    message);
-=======
       file, line);
   prefix_lines_with(_("error: "), do_format(explain, file, line), message);
->>>>>>> a7ce868d
   throw informative_failure(message);
 }
 
