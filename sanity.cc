// Copyright (C) 2002 Graydon Hoare <graydon@pobox.com>
//
// This program is made available under the GNU GPL version 2.0 or
// greater. See the accompanying file COPYING for details.
//
// This program is distributed WITHOUT ANY WARRANTY; without even the
// implied warranty of MERCHANTABILITY or FITNESS FOR A PARTICULAR
// PURPOSE.

#include <stdio.h>
#include <stdarg.h>

#include <algorithm>
#include <iterator>
#include <iostream>
#include <fstream>
#include <string>
#include <vector>
#include <sstream>

#include <boost/format.hpp>
#include <boost/lexical_cast.hpp>

#include "constants.hh"
#include "platform.hh"
#include "sanity.hh"
#include "simplestring_xform.hh"
<<<<<<< HEAD
=======
#include "ui.hh"
#include "mt_version.hh"
>>>>>>> f40e6257

using std::exception;
using std::locale;
using std::logic_error;
using std::ofstream;
using std::ostream;
using std::ostream_iterator;
using std::ostringstream;
using std::string;
using std::vector;

using boost::format;

// debugging / logging system

sanity::sanity() :
<<<<<<< HEAD
  debug(false), quiet(false), reallyquiet(false), logbuf(0xffff),
  already_dumping(false), clean_shutdown(false)
{
  string flavour;
  get_system_flavour(flavour);
  L(FL("started up on %s") % flavour);
}
=======
  debug(false), quiet(false), reallyquiet(false), relaxed(false), logbuf(0xffff),
  already_dumping(false)
{}
>>>>>>> f40e6257

sanity::~sanity()
{}

void
sanity::initialize(int argc, char ** argv, char const * lc_all)
{
  // set up some marked strings, so even if our logbuf overflows, we'll get
  // this data in a crash.
  // This is probably the only place PERM_MM should ever be used.

#ifndef IN_TESTER
  string full_version_string;
  get_full_version(full_version_string);
  PERM_MM(full_version_string);
#endif

  // this is in full_version_string already, so don't MM it
  string system_flavour;
  get_system_flavour(system_flavour);
  L(FL("started up on %s") % system_flavour);

  string cmdline_string;
  {
    ostringstream cmdline_ss;
    for (int i = 0; i < argc; ++i)
      {
        if (i)
          cmdline_ss << ", ";
        cmdline_ss << "'" << argv[i] << "'";
      }
    cmdline_string = cmdline_ss.str();
  }
  PERM_MM(cmdline_string);
  L(FL("command line: %s") % cmdline_string);

  if (!lc_all)
    lc_all = "n/a";
  PERM_MM(string(lc_all));
  L(FL("set locale: LC_ALL=%s") % lc_all);
}

void
sanity::dump_buffer()
{
  if (!filename.empty())
    {
      ofstream out(filename.c_str());
      if (out)
        {
          copy(logbuf.begin(), logbuf.end(), ostream_iterator<char>(out));
          copy(gasp_dump.begin(), gasp_dump.end(), ostream_iterator<char>(out));
          inform_message((FL("wrote debugging log to %s\n"
                        "if reporting a bug, please include this file")
                       % filename).str());
        }
      else
        inform_message((FL("failed to write debugging log to %s") % filename).str());
    }
  else
    inform_message("discarding debug log, because I have nowhere to write it\n"
              "(maybe you want --debug or --dump?)");
}

void
sanity::set_debug()
{
  quiet = false;
  reallyquiet = false;
  debug = true;

  // it is possible that some pre-setting-of-debug data
  // accumulated in the log buffer (during earlier option processing)
  // so we will dump it now
  ostringstream oss;
  vector<string> lines;
  copy(logbuf.begin(), logbuf.end(), ostream_iterator<char>(oss));
  split_into_lines(oss.str(), lines);
  for (vector<string>::const_iterator i = lines.begin(); i != lines.end(); ++i)
    inform_log((*i) + "\n");
}

void
sanity::set_brief()
{
  brief = true;
}

void
sanity::set_quiet()
{
  debug = false;
  quiet = true;
  reallyquiet = false;
}

void
sanity::set_reallyquiet()
{
  debug = false;
  quiet = true;
  reallyquiet = true;
}

string
sanity::do_format(format_base const & fmt, char const * file, int line)
{
  try
    {
      return fmt.str();
    }
  catch (...)
    {
<<<<<<< HEAD
      inform_error((F("fatal: formatter failed on %s:%d: %s")
                % file
                % line
                % e.what()).str());
=======
      ui.inform(F("fatal: formatter failed on %s:%d")
                % file
                % line);
>>>>>>> f40e6257
      throw;
    }
}


void
sanity::log(plain_format const & fmt,
            char const * file, int line)
{
  string str = do_format(fmt, file, line);

  if (str.size() > constants::log_line_sz)
    {
      str.resize(constants::log_line_sz);
      if (str.at(str.size() - 1) != '\n')
        str.at(str.size() - 1) = '\n';
    }
  copy(str.begin(), str.end(), back_inserter(logbuf));
  if (str[str.size() - 1] != '\n')
    logbuf.push_back('\n');
  if (debug)
    inform_log(str);
}

void
sanity::progress(i18n_format const & i18nfmt,
                 char const * file, int line)
{
  string str = do_format(i18nfmt, file, line);

  if (str.size() > constants::log_line_sz)
    {
      str.resize(constants::log_line_sz);
      if (str.at(str.size() - 1) != '\n')
        str.at(str.size() - 1) = '\n';
    }
  copy(str.begin(), str.end(), back_inserter(logbuf));
  if (str[str.size() - 1] != '\n')
    logbuf.push_back('\n');
  if (! quiet)
    inform_message(str);
}

void
sanity::warning(i18n_format const & i18nfmt,
                char const * file, int line)
{
  string str = do_format(i18nfmt, file, line);

  if (str.size() > constants::log_line_sz)
    {
      str.resize(constants::log_line_sz);
      if (str.at(str.size() - 1) != '\n')
        str.at(str.size() - 1) = '\n';
    }
  string str2 = "warning: " + str;
  copy(str2.begin(), str2.end(), back_inserter(logbuf));
  if (str[str.size() - 1] != '\n')
    logbuf.push_back('\n');
  if (! reallyquiet)
    inform_warning(str);
}

void
sanity::naughty_failure(string const & expr, i18n_format const & explain,
                        string const & file, int line)
{
  string message;
  log(FL("%s:%d: usage constraint '%s' violated") % file % line % expr,
      file.c_str(), line);
  prefix_lines_with(_("misuse: "), do_format(explain, file.c_str(), line), message);
  gasp();
  throw informative_failure(message);
}

void
sanity::error_failure(string const & expr, i18n_format const & explain,
                      string const & file, int line)
{
  string message;
  log(FL("%s:%d: detected error '%s' violated") % file % line % expr,
      file.c_str(), line);
  prefix_lines_with(_("error: "), do_format(explain, file.c_str(), line), message);
  throw informative_failure(message);
}

void
sanity::invariant_failure(string const & expr,
                          string const & file, int line)
{
  char const * pattern = N_("%s:%d: invariant '%s' violated");
  log(FL(pattern) % file % line % expr, file.c_str(), line);
  gasp();
  throw logic_error((F(pattern) % file % line % expr).str());
}

void
sanity::index_failure(string const & vec_expr,
                      string const & idx_expr,
                      unsigned long sz,
                      unsigned long idx,
                      string const & file, int line)
{
  char const * pattern = N_("%s:%d: index '%s' = %d overflowed vector '%s' with size %d\n");
  log(FL(pattern) % file % line % idx_expr % idx % vec_expr % sz,
      file.c_str(), line);
  gasp();
  throw logic_error((F(pattern)
                     % file % line % idx_expr % idx % vec_expr % sz).str());
}

// Last gasp dumps

void
sanity::gasp()
{
  if (already_dumping)
    {
      L(FL("ignoring request to give last gasp; already in process of dumping"));
      return;
    }
  already_dumping = true;
  L(FL("saving current work set: %i items") % musings.size());
  ostringstream out;
  out << F("Current work set: %i items\n") % musings.size();
  for (vector<MusingI const *>::const_iterator
         i = musings.begin(); i != musings.end(); ++i)
    {
      string tmp;
      try
        {
          (*i)->gasp(tmp);
          out << tmp;
        }
      catch (logic_error)
        {
          out << tmp;
          out << "<caught logic_error>\n";
          L(FL("ignoring error trigged by saving work set to debug log"));
        }
      catch (informative_failure)
        {
          out << tmp;
          out << "<caught informative_failure>\n";
          L(FL("ignoring error trigged by saving work set to debug log"));
        }
    }
  gasp_dump = out.str();
  L(FL("finished saving work set"));
  if (debug)
    {
      inform_log("contents of work set:");
      inform_log(gasp_dump);
    }
  already_dumping = false;
}

MusingI::MusingI()
{
  if (!global_sanity.already_dumping)
    global_sanity.musings.push_back(this);
}

MusingI::~MusingI()
{
  if (!global_sanity.already_dumping)
    {
      I(global_sanity.musings.back() == this);
      global_sanity.musings.pop_back();
    }
}

template <> void
dump(string const & obj, string & out)
{
  out = obj;
}

void MusingBase::gasp_head(string & out) const
{
  out = (boost::format("----- begin '%s' (in %s, at %s:%d)\n")
         % name % func % file % line
         ).str();
}

void MusingBase::gasp_body(const string & objstr, string & out) const
{
  out += (boost::format("%s%s"
                        "-----   end '%s' (in %s, at %s:%d)\n")
          % objstr
          % (*(objstr.end() - 1) == '\n' ? "" : "\n")
          % name % func % file % line
          ).str();
}

const locale &
get_user_locale()
{
  // this is awkward because if LC_CTYPE is set to something the
  // runtime doesn't know about, it will fail. in that case,
  // the default will have to do.
  static bool init = false;
  static locale user_locale;
  if (!init)
    {
      init = true;
      try
        {
          user_locale = locale("");
        }
      catch( ... )
        {}
    }
  return user_locale;
}

struct
format_base::impl
{
  format fmt;
  ostringstream oss;

  impl(impl const & other) : fmt(other.fmt)
  {}

  impl & operator=(impl const & other)
  {
    if (&other != this)
      {
	fmt = other.fmt;
	oss.str(string());
      }
    return *this;
  }

  impl(char const * pattern)
    : fmt(pattern)
  {}
  impl(string const & pattern)
    : fmt(pattern)
  {}
  impl(char const * pattern, locale const & loc)
    : fmt(pattern, loc)
  {}
  impl(string const & pattern, locale const & loc)
    : fmt(pattern, loc)
  {}
};

format_base::format_base(format_base const & other)
  : pimpl(other.pimpl ? new impl(*(other.pimpl)) : NULL)
{

}

format_base::~format_base()
{
	delete pimpl;
}

format_base &
format_base::operator=(format_base const & other)
{
  if (&other != this)
    {
      impl * tmp = NULL;

      try
	{
	  if (other.pimpl)
	    tmp = new impl(*(other.pimpl));
	}
      catch (...)
	{
	  if (tmp)
	    delete tmp;
	}

      if (pimpl)
	delete pimpl;

      pimpl = tmp;
    }
  return *this;
}

format_base::format_base(char const * pattern)
  : pimpl(new impl(pattern))
{}

format_base::format_base(std::string const & pattern)
  : pimpl(new impl(pattern))
{}

format_base::format_base(char const * pattern, locale const & loc)
  : pimpl(new impl(pattern, loc))
{}

format_base::format_base(string const & pattern, locale const & loc)
  : pimpl(new impl(pattern, loc))
{}

ostream &
format_base::get_stream() const
{
  return pimpl->oss;
}

void
format_base::flush_stream() const
{
  pimpl->fmt % pimpl->oss.str();
  pimpl->oss.str(string());
}

void format_base::put_and_flush_signed(int64_t const & s) const { pimpl->fmt % s; }
void format_base::put_and_flush_signed(int32_t const & s) const { pimpl->fmt % s; }
void format_base::put_and_flush_signed(int16_t const & s) const { pimpl->fmt % s; }
void format_base::put_and_flush_signed(int8_t const & s) const { pimpl->fmt % s; }

void format_base::put_and_flush_unsigned(uint64_t const & u) const { pimpl->fmt % u; }
void format_base::put_and_flush_unsigned(uint32_t const & u) const { pimpl->fmt % u; }
void format_base::put_and_flush_unsigned(uint16_t const & u) const { pimpl->fmt % u; }
void format_base::put_and_flush_unsigned(uint8_t const & u) const { pimpl->fmt % u; }

void format_base::put_and_flush_float(float const & f) const { pimpl->fmt % f; }
void format_base::put_and_flush_double(double const & d) const { pimpl->fmt % d; }

std::string
format_base::str() const
{
  return pimpl->fmt.str();
}

i18n_format::i18n_format(const char * localized_pattern)
  : format_base(localized_pattern, get_user_locale())
{
}

i18n_format::i18n_format(std::string const & localized_pattern)
  : format_base(localized_pattern, get_user_locale())
{
}

ostream &
operator<<(ostream & os, format_base const & fmt)
{
  return os << fmt.str();
}

i18n_format F(const char * str)
{
  return i18n_format(gettext(str));
}


i18n_format FP(const char * str1, const char * strn, unsigned long count)
{
  return i18n_format(ngettext(str1, strn, count));
}

plain_format FL(const char * str)
{
  return plain_format(str);
}

// Local Variables:
// mode: C++
// fill-column: 76
// c-file-style: "gnu"
// indent-tabs-mode: nil
// End:
// vim: et:sw=2:sts=2:ts=2:cino=>2s,{s,\:s,+s,t0,g0,^-2,e-2,n-2,p2s,(0,=s:<|MERGE_RESOLUTION|>--- conflicted
+++ resolved
@@ -25,11 +25,7 @@
 #include "platform.hh"
 #include "sanity.hh"
 #include "simplestring_xform.hh"
-<<<<<<< HEAD
-=======
-#include "ui.hh"
 #include "mt_version.hh"
->>>>>>> f40e6257
 
 using std::exception;
 using std::locale;
@@ -46,19 +42,9 @@
 // debugging / logging system
 
 sanity::sanity() :
-<<<<<<< HEAD
   debug(false), quiet(false), reallyquiet(false), logbuf(0xffff),
-  already_dumping(false), clean_shutdown(false)
-{
-  string flavour;
-  get_system_flavour(flavour);
-  L(FL("started up on %s") % flavour);
-}
-=======
-  debug(false), quiet(false), reallyquiet(false), relaxed(false), logbuf(0xffff),
   already_dumping(false)
 {}
->>>>>>> f40e6257
 
 sanity::~sanity()
 {}
@@ -170,18 +156,12 @@
     {
       return fmt.str();
     }
-  catch (...)
-    {
-<<<<<<< HEAD
+  catch (exception & e)
+    {
       inform_error((F("fatal: formatter failed on %s:%d: %s")
                 % file
                 % line
                 % e.what()).str());
-=======
-      ui.inform(F("fatal: formatter failed on %s:%d")
-                % file
-                % line);
->>>>>>> f40e6257
       throw;
     }
 }
