#ifndef __INTERNER_HH__
#define __INTERNER_HH__

// copyright (C) 2002, 2003 graydon hoare <graydon@pobox.com>
// all rights reserved.
// licensed to the public under the terms of the GNU GPL (>= 2)
// see the file COPYING for details

#include <string>

#include "hash_map.hh"
#include "sanity.hh"

<<<<<<< HEAD


=======
>>>>>>> 61522231
template <typename T>
struct 
interner 
{
<<<<<<< HEAD
  typedef typename hashmap::string_hashmap<T> hmap;
=======
  typedef typename hashmap::hash_map<std::string, T> hmap;
>>>>>>> 61522231

  hmap fwd;
  std::vector<std::string> rev;
  interner() {}
  interner(std::string const & init_str, T init_value)
  {
    I(intern(init_str) == init_value);
  }
  std::string lookup (T in) const
  {
    std::vector<std::string>::size_type k = static_cast<std::vector<std::string>::size_type>(in);
    I(k < rev.size());
    return rev[k];
  }
  T intern(std::string const & s)
  {
    bool is_new;
    return intern(s, is_new);
  }
  T intern(std::string const & s, bool & is_new) 
  {
    std::pair<typename hmap::iterator, bool> res;
    T t = rev.size();
    // if fwd already contains an entry with key s, this just finds
    // that and returns it
    res = fwd.insert(make_pair(s, t));
    is_new = res.second;
    if (is_new)
      rev.push_back(s);
    return res.first->second;
  }
};

#endif // __INTERNER_HH__<|MERGE_RESOLUTION|>--- conflicted
+++ resolved
@@ -11,20 +11,11 @@
 #include "hash_map.hh"
 #include "sanity.hh"
 
-<<<<<<< HEAD
-
-
-=======
->>>>>>> 61522231
 template <typename T>
 struct 
 interner 
 {
-<<<<<<< HEAD
-  typedef typename hashmap::string_hashmap<T> hmap;
-=======
   typedef typename hashmap::hash_map<std::string, T> hmap;
->>>>>>> 61522231
 
   hmap fwd;
   std::vector<std::string> rev;
