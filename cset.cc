--- conflicted
+++ resolved
@@ -160,17 +160,13 @@
   // anything else potentially destructive. This should all be
   // happening in a temp directory anyways.
 
-<<<<<<< HEAD
-  for (path_set::const_iterator i = dirs_added.begin();
-=======
   // NB: it's very important we do safe_insert's here, because our comparison
   // operator for attach and detach does not distinguish all nodes!  the nodes
   // that it does not distinguish are ones where we're attaching or detaching
   // repeatedly from the same place, so they're impossible anyway, but we need
   // to error out if someone tries to add them.
 
-  for (set<split_path>::const_iterator i = dirs_added.begin();
->>>>>>> bcd1a905
+  for (path_set::const_iterator i = dirs_added.begin();
        i != dirs_added.end(); ++i)
     safe_insert(attaches, attach(t.create_dir_node(), *i));
 
