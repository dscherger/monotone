--- conflicted
+++ resolved
@@ -46,14 +46,10 @@
    if (string.find(name, "/core$")) then return true end
    if (string.find(name, "^CVS/")) then return true end
    if (string.find(name, "/CVS/")) then return true end
-<<<<<<< HEAD
-   if (string.find(name, "/SVN/")) then return true end
+   if (string.find(name, "^.svn/")) then return true end
+   if (string.find(name, "/.svn/")) then return true end
    if (string.find(name, "^SCCS/")) then return true end
    if (string.find(name, "/SCCS/")) then return true end
-=======
-   if (string.find(name, "^.svn/")) then return true end
-   if (string.find(name, "/.svn/")) then return true end
->>>>>>> f7163cfa
    return false;
 end
 
@@ -90,6 +86,7 @@
    os.remove(tname)
    return res
 end
+
 
 function non_blocking_rng_ok()
    return true
