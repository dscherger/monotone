--- conflicted
+++ resolved
@@ -87,7 +87,7 @@
         /* a selector date-related should be validated */	
         if (sel_date==type || sel_later==type || sel_earlier==type)
           {
-<<<<<<< HEAD
+            //FIXME: db.hook_expand_date(...)
             if (app.lua.hook_exists("expand_date"))
               { 
                 N(app.lua.hook_expand_date(sel, tmp),
@@ -98,10 +98,6 @@
                 // if expand_date is not available, start with something
                 tmp = sel;
               }
-=======
-            N (db.hook_expand_date(sel, tmp),
-            F ("selector '%s' is not a valid date\n") % sel);
->>>>>>> 3d5ee113
 
             // if we still have a too short datetime string, expand it with
             // default values, but only if the type is earlier or later;
