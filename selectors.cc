// Copyright (C) 2002 Graydon Hoare <graydon@pobox.com>
//
// This program is made available under the GNU GPL version 2.0 or
// greater. See the accompanying file COPYING for details.
//
// This program is distributed WITHOUT ANY WARRANTY; without even the
// implied warranty of MERCHANTABILITY or FITNESS FOR A PARTICULAR
// PURPOSE.

#include "base.hh"
#include "selectors.hh"
#include "sanity.hh"
#include "constants.hh"
#include "database.hh"
#include "app_state.hh"
#include "project.hh"
#include "globish.hh"
#include "cmd.hh"

#include <algorithm>
#include <boost/tokenizer.hpp>

using std::make_pair;
using std::pair;
using std::set;
using std::string;
using std::vector;
using std::set_intersection;
using std::inserter;

enum selector_type
  {
    sel_author,
    sel_branch,
    sel_head,
    sel_any_head,
    sel_date,
    sel_tag,
    sel_ident,
    sel_cert,
    sel_earlier,
    sel_later,
    sel_parent,
    sel_unknown
  };

typedef vector<pair<selector_type, string> > selector_list;

static void
decode_selector(app_state & app,
                string const & orig_sel,
                selector_type & type,
                string & sel)
{
  sel = orig_sel;

  L(FL("decoding selector '%s'") % sel);

  string tmp;
  if (sel.size() < 2 || sel[1] != ':')
    {
      if (!app.lua.hook_expand_selector(sel, tmp))
        {
          L(FL("expansion of selector '%s' failed") % sel);
        }
      else
        {
          P(F("expanded selector '%s' -> '%s'") % sel % tmp);
          sel = tmp;
        }
    }

  if (sel.size() >= 2 && sel[1] == ':')
    {
      switch (sel[0])
        {
        case 'a':
          type = sel_author;
          break;
        case 'b':
          type = sel_branch;
          break;
        case 'h':
          type = app.opts.ignore_suspend_certs ? sel_any_head : sel_head;
          break;
        case 'd':
          type = sel_date;
          break;
        case 'i':
          type = sel_ident;
          break;
        case 't':
          type = sel_tag;
          break;
        case 'c':
          type = sel_cert;
          break;
        case 'l':
          type = sel_later;
          break;
        case 'e':
          type = sel_earlier;
          break;
        case 'p':
          type = sel_parent;
          break;
        default:
          W(F("unknown selector type: %c") % sel[0]);
          break;
        }
      sel.erase(0,2);

      // validate certain selector values and provide defaults
      switch (type)
        {
        case sel_date:
        case sel_later:
        case sel_earlier:
          if (app.lua.hook_exists("expand_date"))
            { 
              N(app.lua.hook_expand_date(sel, tmp),
                F("selector '%s' is not a valid date\n") % sel);
            }
          else
            {
              // if expand_date is not available, start with something
              tmp = sel;
            }

          // if we still have a too short datetime string, expand it with
          // default values, but only if the type is earlier or later;
          // for searching a specific date cert this makes no sense
          // FIXME: this is highly speculative if expand_date wasn't called
          // beforehand - tmp could be _anything_ but a partial date string
          if (tmp.size()<8 && (sel_later==type || sel_earlier==type))
            tmp += "-01T00:00:00";
          else if (tmp.size()<11 && (sel_later==type || sel_earlier==type))
            tmp += "T00:00:00";
          N(tmp.size()==19 || sel_date==type, 
            F("selector '%s' is not a valid date (%s)") % sel % tmp);
            
          if (sel != tmp)
            {
              P (F ("expanded date '%s' -> '%s'\n") % sel % tmp);
              sel = tmp;
            }
          if (sel_date == type && sel.size() < 19)
            sel = string("*") + sel + "*"; // to be GLOBbed later
          break;

        case sel_branch:
        case sel_head:
        case sel_any_head:
          if (sel.empty())
            {
              string msg = (sel_branch == type
                            ? F("the empty branch selector b: refers to "
                                "the current branch")
                            : F("the empty head selector h: refers to "
                                "the head of the current branch")
                            ).str();
              app.require_workspace(msg);
              sel = app.opts.branchname();
            }
          break;

        case sel_cert:
          N(!sel.empty(),
            F("the cert selector c: may not be empty"));
          break;

        default: break;
        }
    }
}

static void 
parse_selector(app_state & app, string const & str, selector_list & sels)
{
  sels.clear();

  // this rule should always be enabled, even if the user specifies
  // --norc: if you provide a revision id, you get a revision id.
  if (str.find_first_not_of(constants::legal_id_bytes) == string::npos
      && str.size() == constants::idlen)
    {
      sels.push_back(make_pair(sel_ident, str));
    }
  else
    {
      typedef boost::tokenizer<boost::escaped_list_separator<char> > tokenizer;
      boost::escaped_list_separator<char> slash("\\", "/", "");
      tokenizer tokens(str, slash);

      vector<string> selector_strings;
      copy(tokens.begin(), tokens.end(), back_inserter(selector_strings));

      for (vector<string>::const_iterator i = selector_strings.begin();
           i != selector_strings.end(); ++i)
        {
          string sel;
          selector_type type = sel_unknown;

          decode_selector(app, *i, type, sel);
          sels.push_back(make_pair(type, sel));
        }
    }
}

static void
<<<<<<< HEAD
complete_one_selector(project_t & project,
                      selector_type ty, string const & value,
                      set<revision_id> & completions)
=======
complete_one_selector(selector_type ty, string const & value,
                      set<revision_id> & completions,
                      project_set & projects)
>>>>>>> 2b18d067
{
  switch (ty)
    {
    case sel_ident:
      projects.db.complete(value, completions);
      break;

    case sel_parent:
      projects.db.select_parent(value, completions);
      break;
        
    case sel_author:
      projects.db.select_cert(author_cert_name(), value, completions);
      break;

    case sel_tag:
      projects.db.select_cert(tag_cert_name(), value, completions);
      break;

    case sel_branch:
      I(!value.empty());
      {
        set<branch_name> branches;
        projects.get_branch_list(globish(value), branches);
        for (set<branch_name>::const_iterator i = branches.begin();
             i != branches.end(); ++i)
          {
            set<revision_id> in_this_branch;
            projects.db.select_cert(branch_cert_name(), (*i)(), in_this_branch);
            std::copy(in_this_branch.begin(),
                      in_this_branch.end(),
                      std::inserter(completions, completions.end()));
          }
      }
      break;

    case sel_unknown:
      projects.db.select_author_tag_or_branch(value, completions);
      break;

    case sel_date:
      projects.db.select_date(value, "GLOB", completions);
      break;

    case sel_earlier:
      projects.db.select_date(value, "<=", completions);
      break;

    case sel_later:
      projects.db.select_date(value, ">", completions);
      break;

    case sel_cert:
      {
        I(!value.empty());
        size_t spot = value.find("=");

        if (spot != (size_t)-1)
          {
            string certname;
            string certvalue;

            certname = value.substr(0, spot);
            spot++;
            certvalue = value.substr(spot);

            projects.db.select_cert(certname, certvalue, completions);
          }
        else
          projects.db.select_cert(value, completions);
      }
      break;

    case sel_head:
    case sel_any_head:
      {
        // get branch names
        set<branch_name> branch_names;
        I(!value.empty());
        projects.get_branch_list(globish(value), branch_names);

        L(FL("found %d matching branches") % branch_names.size());

        // for each branch name, get the branch heads
        for (set<branch_name>::const_iterator bn = branch_names.begin();
             bn != branch_names.end(); bn++)
          {
            set<revision_id> branch_heads;
            projects
              .get_project_of_branch(*bn)
              .get_branch_heads(*bn, branch_heads, ty == sel_any_head);
            completions.insert(branch_heads.begin(), branch_heads.end());
            L(FL("after get_branch_heads for %s, heads has %d entries")
              % (*bn) % completions.size());
          }
      }
      break;
    }
}

static void
<<<<<<< HEAD
complete_selector(project_t & project,
                  selector_list const & limit,
                  set<revision_id> & completions)
=======
complete_selector(selector_list const & limit,
                  set<revision_id> & completions,
                  project_set & projects)
>>>>>>> 2b18d067
{
  if (limit.empty()) // all the ids in the database
    {
      projects.db.complete("", completions);
      return;
    }

  selector_list::const_iterator i = limit.begin();
<<<<<<< HEAD
  complete_one_selector(project, i->first, i->second, completions);
=======
  complete_one_selector(i->first, i->second, completions, projects);
>>>>>>> 2b18d067
  i++;

  while (i != limit.end())
    {
      set<revision_id> candidates;
      set<revision_id> intersection;
<<<<<<< HEAD
      complete_one_selector(project, i->first, i->second, candidates);
=======
      complete_one_selector(i->first, i->second, candidates, projects);
>>>>>>> 2b18d067

      intersection.clear();
      set_intersection(completions.begin(), completions.end(),
                       candidates.begin(), candidates.end(),
                       inserter(intersection, intersection.end()));

      completions = intersection;
      i++;
    }
}

void
complete(app_state & app,
         project_set & projects,
         string const & str,
         set<revision_id> & completions)
{
  selector_list sels;
  parse_selector(app, str, sels);

  // avoid logging if there's no expansion to be done
  if (sels.size() == 1
      && sels[0].first == sel_ident
      && sels[0].second.size() == constants::idlen)
    {
      completions.insert(revision_id(sels[0].second));
      N(projects.db.revision_exists(*completions.begin()),
        F("no such revision '%s'") % *completions.begin());
      return;
    }

  P(F("expanding selection '%s'") % str);
<<<<<<< HEAD
  complete_selector(project, sels, completions);
=======
  complete_selector(sels, completions, projects);
>>>>>>> 2b18d067

  N(completions.size() != 0,
    F("no match for selection '%s'") % str);

  for (set<revision_id>::const_iterator i = completions.begin();
       i != completions.end(); ++i)
    {
      P(F("expanded to '%s'") % *i);

      // This may be impossible, but let's make sure.
      // All the callers used to do it.
      N(projects.db.revision_exists(*i),
        F("no such revision '%s'") % *i);
    }
}

void
complete(app_state & app,
         project_set & projects,
         string const & str,
         revision_id & completion)
{
  set<revision_id> completions;

  complete(app, projects, str, completions);

  I(completions.size() > 0);
  diagnose_ambiguous_expansion(projects, str, completions);

  completion = *completions.begin();
}


void
expand_selector(app_state & app,
                project_set & projects,
                string const & str,
                set<revision_id> & completions)
{
  selector_list sels;
  parse_selector(app, str, sels);

  // avoid logging if there's no expansion to be done
  if (sels.size() == 1
      && sels[0].first == sel_ident
      && sels[0].second.size() == constants::idlen)
    {
      completions.insert(revision_id(sels[0].second));
      return;
    }

<<<<<<< HEAD
  complete_selector(project, sels, completions);
=======
  complete_selector(sels, completions, projects);
>>>>>>> 2b18d067
}

void
diagnose_ambiguous_expansion(project_set & projects,
                             string const & str,
                             set<revision_id> const & completions)
{
  if (completions.size() <= 1)
    return;

  string err = (F("selection '%s' has multiple ambiguous expansions:")
                % str).str();
  for (set<revision_id>::const_iterator i = completions.begin();
       i != completions.end(); ++i)
    err += ("\n" + describe_revision(projects, *i));

  N(false, i18n_format(err));
}


// Local Variables:
// mode: C++
// fill-column: 76
// c-file-style: "gnu"
// indent-tabs-mode: nil
// End:
// vim: et:sw=2:sts=2:ts=2:cino=>2s,{s,\:s,+s,t0,g0,^-2,e-2,n-2,p2s,(0,=s:<|MERGE_RESOLUTION|>--- conflicted
+++ resolved
@@ -208,15 +208,9 @@
 }
 
 static void
-<<<<<<< HEAD
-complete_one_selector(project_t & project,
+complete_one_selector(project_set & projects,
                       selector_type ty, string const & value,
                       set<revision_id> & completions)
-=======
-complete_one_selector(selector_type ty, string const & value,
-                      set<revision_id> & completions,
-                      project_set & projects)
->>>>>>> 2b18d067
 {
   switch (ty)
     {
@@ -318,15 +312,9 @@
 }
 
 static void
-<<<<<<< HEAD
-complete_selector(project_t & project,
+complete_selector(project_set & projects,
                   selector_list const & limit,
                   set<revision_id> & completions)
-=======
-complete_selector(selector_list const & limit,
-                  set<revision_id> & completions,
-                  project_set & projects)
->>>>>>> 2b18d067
 {
   if (limit.empty()) // all the ids in the database
     {
@@ -335,22 +323,14 @@
     }
 
   selector_list::const_iterator i = limit.begin();
-<<<<<<< HEAD
-  complete_one_selector(project, i->first, i->second, completions);
-=======
-  complete_one_selector(i->first, i->second, completions, projects);
->>>>>>> 2b18d067
+  complete_one_selector(projects, i->first, i->second, completions);
   i++;
 
   while (i != limit.end())
     {
       set<revision_id> candidates;
       set<revision_id> intersection;
-<<<<<<< HEAD
-      complete_one_selector(project, i->first, i->second, candidates);
-=======
-      complete_one_selector(i->first, i->second, candidates, projects);
->>>>>>> 2b18d067
+      complete_one_selector(projects, i->first, i->second, candidates);
 
       intersection.clear();
       set_intersection(completions.begin(), completions.end(),
@@ -383,11 +363,7 @@
     }
 
   P(F("expanding selection '%s'") % str);
-<<<<<<< HEAD
-  complete_selector(project, sels, completions);
-=======
-  complete_selector(sels, completions, projects);
->>>>>>> 2b18d067
+  complete_selector(projects, sels, completions);
 
   N(completions.size() != 0,
     F("no match for selection '%s'") % str);
@@ -439,11 +415,7 @@
       return;
     }
 
-<<<<<<< HEAD
-  complete_selector(project, sels, completions);
-=======
-  complete_selector(sels, completions, projects);
->>>>>>> 2b18d067
+  complete_selector(projects, sels, completions);
 }
 
 void
