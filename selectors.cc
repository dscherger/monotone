// -*- mode: C++; c-file-style: "gnu"; indent-tabs-mode: nil -*-
// copyright (C) 2002, 2003 graydon hoare <graydon@pobox.com>
// all rights reserved.
// licensed to the public under the terms of the GNU GPL (>= 2)
// see the file COPYING for details

#include "selectors.hh"
#include "sanity.hh"
#include "app_state.hh"
#include "constants.hh"

using std::make_pair;
using std::pair;
using std::set;
using std::string;
using std::vector;

namespace selectors
{

  static void
  decode_selector(string const & orig_sel,
                  selector_type & type,
                  bool & get_heads,
                  string & sel,
                  app_state & app,
                  bool first_selector)
  {
    sel = orig_sel;

    L(FL("decoding selector '%s'") % sel);

    if (first_selector)
      {
        if (sel[0] == 'H' && sel[1] == ':')
          {
            get_heads = true;
            sel.erase(0,2);
          }
      }

    string tmp;
    if (sel.size() < 2 || sel[1] != ':')
      {
        if (!app.lua.hook_expand_selector(sel, tmp))
          {
            L(FL("expansion of selector '%s' failed") % sel);
          }
        else
          {
            P(F("expanded selector '%s' -> '%s'") % sel % tmp);
            sel = tmp;
          }
      }

    if (sel.size() >= 2 && sel[1] == ':')
      {
        switch (sel[0])
          {
          case 'a':
            type = sel_author;
            break;
          case 'b':
            type = sel_branch;
            break;
          case 'h':
            type = sel_head;
            break;
          case 'd':
            type = sel_date;
            break;
          case 'i':
            type = sel_ident;
            break;
          case 't':
            type = sel_tag;
            break;
          case 'c':
            type = sel_cert;
            break;
          case 'l':
            type = sel_later;
            break;
          case 'e':
            type = sel_earlier;
            break;
          default:
            W(F("unknown selector type: %c") % sel[0]);
            break;
          }
        sel.erase(0,2);

        /* a selector date-related should be validated */
        if (sel_date==type || sel_later==type || sel_earlier==type)
          {
<<<<<<< HEAD
            N (app.lua.hook_expand_date(sel, tmp), 
               F ("selector '%s' is not a valid date\n") % sel);
=======
            N (app.lua.hook_expand_date(sel, tmp),
            F ("selector '%s' is not a valid date\n") % sel);
>>>>>>> 4a240c87

            if (tmp.size()<8 && (sel_later==type || sel_earlier==type))
              tmp += "-01T00:00:00";
            else if (tmp.size()<11 && (sel_later==type || sel_earlier==type))
              tmp += "T00:00:00";
            N(tmp.size()==19 || sel_date==type, F ("selector '%s' is not a valid date (%s)") % sel % tmp);
            if (sel != tmp)
              {
                P (F ("expanded date '%s' -> '%s'\n") % sel % tmp);
                sel = tmp;
              }
          }
      }
  }

  void
  complete_selector(string const & orig_sel,
                    vector<pair<selector_type, string> > const & limit,
                    selector_type & type,
                    bool & get_heads,
                    set<string> & completions,
                    app_state & app,
                    bool first_selector)
  {
    string sel;
    decode_selector(orig_sel, type, get_heads, sel, app, first_selector);
    app.db.complete(type, sel, limit, completions);
  }

  vector<pair<selector_type, string> >
  parse_selector(string const & str,
                 bool & get_heads,
                 app_state & app)
  {
    vector<pair<selector_type, string> > sels;

    // this rule should always be enabled, even if the user specifies
    // --norc: if you provide a revision id, you get a revision id.
    if (str.find_first_not_of(constants::legal_id_bytes) == string::npos
        && str.size() == constants::idlen)
      {
        sels.push_back(make_pair(sel_ident, str));
      }
    else
      {
        typedef boost::tokenizer<boost::escaped_list_separator<char> > tokenizer;
        boost::escaped_list_separator<char> slash("\\", "/", "");
        tokenizer tokens(str, slash);

        vector<string> selector_strings;
        copy(tokens.begin(), tokens.end(), back_inserter(selector_strings));

        bool first = true;
        for (vector<string>::const_iterator i = selector_strings.begin();
             i != selector_strings.end(); ++i)
          {
            string sel;
            selector_type type = sel_unknown;

            decode_selector(*i, type, get_heads, sel, app, first);
            sels.push_back(make_pair(type, sel));
            first = false;
          }
      }

    return sels;
  }

}; // namespace selectors<|MERGE_RESOLUTION|>--- conflicted
+++ resolved
@@ -93,13 +93,8 @@
         /* a selector date-related should be validated */
         if (sel_date==type || sel_later==type || sel_earlier==type)
           {
-<<<<<<< HEAD
-            N (app.lua.hook_expand_date(sel, tmp), 
-               F ("selector '%s' is not a valid date\n") % sel);
-=======
             N (app.lua.hook_expand_date(sel, tmp),
             F ("selector '%s' is not a valid date\n") % sel);
->>>>>>> 4a240c87
 
             if (tmp.size()<8 && (sel_later==type || sel_earlier==type))
               tmp += "-01T00:00:00";
