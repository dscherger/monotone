--- conflicted
+++ resolved
@@ -118,8 +118,17 @@
   }
   virtual set<revision_id> complete(project_t & project)
   {
-    set<revision_id> ret;
-    project.db.select_cert(branch_cert_name(), value, ret);
+    set<branch_name> branches;
+    project.get_branch_list(globish(value, origin::user), branches);
+    set<revision_id> ret;
+    for (set<branch_name>::const_iterator b = branches.begin();
+         b != branches.end(); ++b)
+      {
+        set<revision_id> revs;
+        branch_uid uid = project.translate_branch(*b);
+        project.db.select_cert(branch_cert_name(), uid(), revs);
+        ret.insert(revs.begin(), revs.end());
+      }
     return ret;
   }
 };
@@ -389,6 +398,7 @@
   }
 };
 
+// FIXME: this needs to translate branch names vs UIDs
 class unknown_selector : public selector
 {
   string value;
@@ -492,70 +502,12 @@
 static void
 diagnose_wrong_arg_count(string const & func, int expected, int actual)
 {
-<<<<<<< HEAD
-  switch (ty)
-    {
-    case sel_ident:
-      project.db.complete(value, completions);
-      break;
-
-    case sel_parent:
-      I(!value.empty());
-      project.db.select_parent(value, completions);
-      break;
-
-    case sel_update:
-      project.db.complete(value, completions);
-      break;
-
-    case sel_author:
-      project.db.select_cert(author_cert_name(), value, completions);
-      break;
-
-    case sel_tag:
-      project.db.select_cert(tag_cert_name(), value, completions);
-      break;
-
-    case sel_branch:
-      I(!value.empty());
-      {
-        set<branch_name> branches;
-        project.get_branch_list(globish(value, origin::user), branches);
-        for (set<branch_name>::const_iterator i = branches.begin();
-             i != branches.end(); ++i)
-          {
-            set<revision_id> in_this_branch;
-            project.db.select_cert(branch_cert_name(), (*i)(), in_this_branch);
-            std::copy(in_this_branch.begin(),
-                      in_this_branch.end(),
-                      std::inserter(completions, completions.end()));
-          }
-      }
-      break;
-
-    case sel_unknown:
-      project.db.select_author_tag_or_branch(value, completions);
-      break;
-
-    case sel_date:
-      project.db.select_date(value, "GLOB", completions);
-      break;
-
-    case sel_earlier:
-      project.db.select_date(value, "<=", completions);
-      break;
-
-    case sel_later:
-      project.db.select_date(value, ">", completions);
-      break;
-=======
   E(expected == actual, origin::user,
     FP("the '%s' function takes %d argument, not %d",
        "the '%s' function takes %d arguments, not %d",
        expected)
       % func % expected % actual);
 }
->>>>>>> 6dd99f23
 
 class fn_selector : public selector
 {
