--- conflicted
+++ resolved
@@ -478,13 +478,8 @@
       && seldata.selections[0].first == sel_ident
       && seldata.selections[0].second.size() == constants::idlen)
     {
-<<<<<<< HEAD
-      completions.insert(decode_hexenc_as<revision_id>(sels[0].second, origin::user));
+      completions.insert(decode_hexenc_as<revision_id>(seldata.selections[0].second, origin::user));
       E(project.db.revision_exists(*completions.begin()), origin::user,
-=======
-      completions.insert(revision_id(decode_hexenc(seldata.selections[0].second)));
-      N(project.db.revision_exists(*completions.begin()),
->>>>>>> 5f9d4982
         F("no such revision '%s'") % *completions.begin());
       return;
     }
@@ -538,12 +533,8 @@
       && seldata.selections[0].first == sel_ident
       && seldata.selections[0].second.size() == constants::idlen)
     {
-<<<<<<< HEAD
-      completions.insert(decode_hexenc_as<revision_id>(sels[0].second,
+      completions.insert(decode_hexenc_as<revision_id>(seldata.selections[0].second,
                                                        origin::user));
-=======
-      completions.insert(revision_id(decode_hexenc(seldata.selections[0].second)));
->>>>>>> 5f9d4982
       return;
     }
 
