--- conflicted
+++ resolved
@@ -18,12 +18,8 @@
 #include "roster_merge.hh"
 #include "safe_map.hh"
 #include "transforms.hh"
-<<<<<<< HEAD
-#include "app_state.hh"
+#include "database.hh"
 #include "sanity.hh"
-=======
-#include "database.hh"
->>>>>>> cf6374cc
 
 using std::make_pair;
 using std::map;
@@ -183,7 +179,6 @@
 }
 
 void
-<<<<<<< HEAD
 print_sentinels_and_abort(set<revision_id> const & sentinels)
 {
   P(F("Missing the following revisions:"));
@@ -195,11 +190,8 @@
 }
 
 void
-interactive_merge_and_store(revision_id const & left_rid,
-=======
 interactive_merge_and_store(lua_hooks & lua, database & db,
                             revision_id const & left_rid,
->>>>>>> cf6374cc
                             revision_id const & right_rid,
                             revision_id & merged_rid)
 {
