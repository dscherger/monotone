// Copyright (C) 2002 Graydon Hoare <graydon@pobox.com>
//
// This program is made available under the GNU GPL version 2.0 or
// greater. See the accompanying file COPYING for details.
//
// This program is distributed WITHOUT ANY WARRANTY; without even the
// implied warranty of MERCHANTABILITY or FITNESS FOR A PARTICULAR
// PURPOSE.

#include "base.hh"
#include <limits>
#include <sstream>
#include "vector.hh"

#include <boost/shared_ptr.hpp>
#include <boost/tuple/tuple.hpp>
#include <boost/tuple/tuple_comparison.hpp>

#include "lexical_cast.hh"
#include "cert.hh"
#include "constants.hh"
#include "database.hh"
#include "interner.hh"
#include "keys.hh"
#include "key_store.hh"
#include "netio.hh"
#include "options.hh"
#include "project.hh"
#include "revision.hh"
#include "sanity.hh"
#include "simplestring_xform.hh"
#include "transforms.hh"
#include "ui.hh"

using std::make_pair;
using std::map;
using std::pair;
using std::set;
using std::string;
using std::vector;
using std::remove_if;

using boost::shared_ptr;
using boost::get;
using boost::tuple;
using boost::lexical_cast;

// The alternaive is to #include "cert.hh" in vocab.*, which is even
// uglier.

#include "vocab_macros.hh"
cc_DECORATE(revision)
cc_DECORATE(manifest)
template <typename T>
static inline void
verify(T & val)
{}
template class revision<cert>;
template class manifest<cert>;

// FIXME: the bogus-cert family of functions is ridiculous
// and needs to be replaced, or at least factored.

struct
bogus_cert_p
{
  database & db;
  bogus_cert_p(database & db) : db(db) {};

  bool cert_is_bogus(cert const & c) const
  {
    cert_status status = check_cert(db, c);
    if (status == cert_ok)
      {
        L(FL("cert ok"));
        return false;
      }
    else if (status == cert_bad)
      {
        string txt;
        cert_signable_text(c, txt);
        W(F("ignoring bad signature by '%s' on '%s'") % c.key() % txt);
        return true;
      }
    else
      {
        I(status == cert_unknown);
        string txt;
        cert_signable_text(c, txt);
        W(F("ignoring unknown signature by '%s' on '%s'") % c.key() % txt);
        return true;
      }
  }

  bool operator()(revision<cert> const & c) const
  {
    return cert_is_bogus(c.inner());
  }

  bool operator()(manifest<cert> const & c) const
  {
    return cert_is_bogus(c.inner());
  }
};

void
erase_bogus_certs(database & db,
                  vector< manifest<cert> > & certs)
{
  typedef vector< manifest<cert> >::iterator it;
  it e = remove_if(certs.begin(), certs.end(), bogus_cert_p(db));
  certs.erase(e, certs.end());

  vector< manifest<cert> > tmp_certs;

  // Sorry, this is a crazy data structure
  typedef tuple< manifest_id, cert_name, cert_value > trust_key;
  typedef map< trust_key, 
    pair< shared_ptr< set<rsa_keypair_id> >, it > > trust_map;
  trust_map trust;

  for (it i = certs.begin(); i != certs.end(); ++i)
    {
      trust_key key = trust_key(manifest_id(i->inner().ident.inner()),
                                i->inner().name,
                                i->inner().value);
      trust_map::iterator j = trust.find(key);
      shared_ptr< set<rsa_keypair_id> > s;
      if (j == trust.end())
        {
          s.reset(new set<rsa_keypair_id>());
          trust.insert(make_pair(key, make_pair(s, i)));
        }
      else
        s = j->second.first;
      s->insert(i->inner().key);
    }

  for (trust_map::const_iterator i = trust.begin();
       i != trust.end(); ++i)
    {
      if (db.hook_get_manifest_cert_trust(*(i->second.first),
                                          get<0>(i->first),
                                          get<1>(i->first),
                                          get<2>(i->first)))
        {
          if (global_sanity.debug_p())
            L(FL("trust function liked %d signers of %s cert on manifest %s")
              % i->second.first->size()
              % get<1>(i->first)
              % get<0>(i->first));
          tmp_certs.push_back(*(i->second.second));
        }
      else
        {
          W(F("trust function disliked %d signers of %s cert on manifest %s")
            % i->second.first->size()
            % get<1>(i->first)
            % get<0>(i->first));
        }
    }
  certs = tmp_certs;
}

void erase_bogus_certs(database & db,
                       std::vector< revision<cert> > & certs)
{
  erase_bogus_certs(db,
                    boost::bind(&database::hook_get_revision_cert_trust,
                                &db, _1, _2, _3, _4),
                    certs);
}
void
erase_bogus_certs(database & db,
                  trust_function trust_fn,
                  vector< revision<cert> > & certs)
{
  typedef vector< revision<cert> >::iterator it;
  it e = remove_if(certs.begin(), certs.end(), bogus_cert_p(db));
  certs.erase(e, certs.end());

  vector< revision<cert> > tmp_certs;

  // sorry, this is a crazy data structure
  typedef tuple< revision_id, cert_name, cert_value > trust_key;
  typedef map< trust_key, 
    pair< shared_ptr< set<rsa_keypair_id> >, it > > trust_map;
  trust_map trust;

  for (it i = certs.begin(); i != certs.end(); ++i)
    {
      trust_key key = trust_key(i->inner().ident, 
                                i->inner().name, 
                                i->inner().value);
      trust_map::iterator j = trust.find(key);
      shared_ptr< set<rsa_keypair_id> > s;
      if (j == trust.end())
        {
          s.reset(new set<rsa_keypair_id>());
          trust.insert(make_pair(key, make_pair(s, i)));
        }
      else
        s = j->second.first;
      s->insert(i->inner().key);
    }

  for (trust_map::const_iterator i = trust.begin();
       i != trust.end(); ++i)
    {
      if (trust_fn(*(i->second.first),
                   get<0>(i->first),
                   get<1>(i->first),
                   get<2>(i->first)))
        {
          if (global_sanity.debug_p())
            L(FL("trust function liked %d signers of %s cert on revision %s")
              % i->second.first->size()
              % get<1>(i->first)
              % get<0>(i->first));
          tmp_certs.push_back(*(i->second.second));
        }
      else
        {
<<<<<<< HEAD
          W(F("trust function disliked %d signers of %s cert on revision %s")
            % i->second.first->size()
            % get<1>(i->first)
            % get<0>(i->first));
=======
          L(FL("trust function disliked %d signers of %s cert on revision %s")
            % i->second.first->size() % get<1>(i->first) % get<0>(i->first));
>>>>>>> 5f3ffc21
        }
    }
  certs = tmp_certs;
}


// cert-managing routines

cert::cert()
{}

cert::cert(std::string const & s)
{
  read_cert(s, *this);
}

cert::cert(revision_id const & ident,
           cert_name const & name,
           cert_value const & value,
           rsa_keypair_id const & key)
  : ident(ident), name(name), value(value), key(key)
{}

cert::cert(revision_id const & ident,
           cert_name const & name,
           cert_value const & value,
           rsa_keypair_id const & key,
           rsa_sha1_signature const & sig)
  : ident(ident), name(name), value(value), key(key), sig(sig)
{}

bool
cert::operator<(cert const & other) const
{
  return (ident < other.ident)
    || ((ident == other.ident) && name < other.name)
    || (((ident == other.ident) && name == other.name)
        && value < other.value)
    || ((((ident == other.ident) && name == other.name)
         && value == other.value) && key < other.key)
    || (((((ident == other.ident) && name == other.name)
          && value == other.value) && key == other.key) && sig < other.sig);
}

bool
cert::operator==(cert const & other) const
{
  return
    (ident == other.ident)
    && (name == other.name)
    && (value == other.value)
    && (key == other.key)
    && (sig == other.sig);
}

// netio support

void
read_cert(string const & in, cert & t)
{
  size_t pos = 0;
  id hash = id(extract_substring(in, pos,
                                 constants::merkle_hash_length_in_bytes,
                                 "cert hash"));
  revision_id ident = revision_id(extract_substring(in, pos,
                                  constants::merkle_hash_length_in_bytes,
                                  "cert ident"));
  string name, val, key, sig;
  extract_variable_length_string(in, name, pos, "cert name");
  extract_variable_length_string(in, val, pos, "cert val");
  extract_variable_length_string(in, key, pos, "cert key");
  extract_variable_length_string(in, sig, pos, "cert sig");
  assert_end_of_buffer(in, pos, "cert");

  cert tmp(ident, cert_name(name), cert_value(val), rsa_keypair_id(key),
           rsa_sha1_signature(sig));

  id check;
  cert_hash_code(tmp, check);
  if (!(check == hash))
    throw bad_decode(F("calculated cert hash '%s' does not match '%s'")
                     % check % hash);
  t = tmp;
}

void
write_cert(cert const & t, string & out)
{
  string name, key;
  id hash;

  cert_hash_code(t, hash);

  out.append(hash());
  out.append(t.ident.inner()());
  insert_variable_length_string(t.name(), out);
  insert_variable_length_string(t.value(), out);
  insert_variable_length_string(t.key(), out);
  insert_variable_length_string(t.sig(), out);
}

void
cert_signable_text(cert const & t, string & out)
{
  base64<cert_value> val_encoded(encode_base64(t.value));
  string ident_encoded(encode_hexenc(t.ident.inner()()));

  out.clear();
  out.reserve(4 + t.name().size() + ident_encoded.size()
              + val_encoded().size());

  out += '[';
  out.append(t.name());
  out += '@';
  out.append(ident_encoded);
  out += ':';
  append_without_ws(out, val_encoded());
  out += ']';

  L(FL("cert: signable text %s") % out);
}

void
cert_hash_code(cert const & t, id & out)
{
  base64<rsa_sha1_signature> sig_encoded(encode_base64(t.sig));
  base64<cert_value> val_encoded(encode_base64(t.value));
  string ident_encoded(encode_hexenc(t.ident.inner()()));
  string tmp;
  tmp.reserve(4 + ident_encoded.size()
              + t.name().size() + val_encoded().size()
              + t.key().size() + sig_encoded().size());
  tmp.append(ident_encoded);
  tmp += ':';
  tmp.append(t.name());
  tmp += ':';
  append_without_ws(tmp, val_encoded());
  tmp += ':';
  tmp.append(t.key());
  tmp += ':';
  append_without_ws(tmp, sig_encoded());

  data tdat(tmp);
  calculate_ident(tdat, out);
}

cert_status
check_cert(database & db, cert const & t)
{
  string signed_text;
  cert_signable_text(t, signed_text);
  return db.check_signature(t.key, signed_text, t.sig);
}

bool
put_simple_revision_cert(database & db,
                         key_store & keys,
                         revision_id const & id,
                         cert_name const & nm,
                         cert_value const & val)
{
  I(!keys.signing_key().empty());

  cert t(id, nm, val, keys.signing_key);
  string signed_text;
  cert_signable_text(t, signed_text);
  load_key_pair(keys, t.key);
  keys.make_signature(db, t.key, signed_text, t.sig);

  revision<cert> cc(t);
  return db.put_revision_cert(cc);
}

// "special certs"

// Guess which branch is appropriate for a commit below IDENT.
// OPTS may override.  Branch name is returned in BRANCHNAME.
// Does not modify branch state in OPTS.
void
guess_branch(options & opts, project_set & projects,
             revision_id const & ident, branch_name & branchname)
{
  if (opts.branch_given && !opts.branchname().empty())
    branchname = opts.branchname;
  else
    {
      N(!ident.inner()().empty(),
        F("no branch found for empty revision, "
          "please provide a branch name"));

      set<branch_name> branches;
      projects.get_revision_branches(ident, branches);

      N(branches.size() != 0,
        F("no branch certs found for revision %s, "
          "please provide a branch name") % ident);

      N(branches.size() == 1,
        F("multiple branch certs found for revision %s, "
          "please provide a branch name") % ident);

      set<branch_name>::iterator i = branches.begin();
      I(i != branches.end());
      branchname = *i;
    }
}

// As above, but set the branch name in the options
// if it wasn't already set.
void
guess_branch(options & opts, project_set & projects, revision_id const & ident)
{
  branch_name branchname;
  guess_branch(opts, projects, ident, branchname);
  opts.branchname = branchname;
}

void
cert_revision_in_branch(database & db,
                        key_store & keys,
                        revision_id const & rev,
                        branch_uid const & branch)
{
  put_simple_revision_cert(db, keys, rev, branch_cert_name,
                           cert_value(branch()));
}

void
cert_revision_suspended_in_branch(database & db,
                                  key_store & keys,
                                  revision_id const & rev,
                                  branch_uid const & branch)
{
  put_simple_revision_cert(db, keys, rev, suspend_cert_name,
                           cert_value(branch()));
}


// "standard certs"

void
cert_revision_date_time(database & db,
                        key_store & keys,
                        revision_id const & rev,
                        date_t const & t)
{
  cert_value val = cert_value(t.as_iso_8601_extended());
  put_simple_revision_cert(db, keys, rev, date_cert_name, val);
}

void
cert_revision_author(database & db,
                     key_store & keys,
                     revision_id const & rev,
                     string const & author)
{
  put_simple_revision_cert(db, keys, rev, author_cert_name,
                           cert_value(author));
}

void
cert_revision_tag(database & db,
                  key_store & keys,
                  revision_id const & rev,
                  string const & tagname)
{
  put_simple_revision_cert(db, keys, rev, tag_cert_name,
                           cert_value(tagname));
}

void
cert_revision_changelog(database & db,
                        key_store & keys,
                        revision_id const & rev,
                        utf8 const & log)
{
  put_simple_revision_cert(db, keys, rev, changelog_cert_name,
                           cert_value(log()));
}

void
cert_revision_comment(database & db,
                      key_store & keys,
                      revision_id const & rev,
                      utf8 const & comment)
{
  put_simple_revision_cert(db, keys, rev, comment_cert_name,
                           cert_value(comment()));
}

void
cert_revision_testresult(database & db,
                         key_store & keys,
                         revision_id const & rev,
                         string const & results)
{
  bool passed = false;
  if (lowercase(results) == "true" ||
      lowercase(results) == "yes" ||
      lowercase(results) == "pass" ||
      results == "1")
    passed = true;
  else if (lowercase(results) == "false" ||
           lowercase(results) == "no" ||
           lowercase(results) == "fail" ||
           results == "0")
    passed = false;
  else
    throw informative_failure("could not interpret test results, "
                              "tried '0/1' 'yes/no', 'true/false', "
                              "'pass/fail'");

  put_simple_revision_cert(db, keys, rev, testresult_cert_name,
                           cert_value(lexical_cast<string>(passed)));
}

// Local Variables:
// mode: C++
// fill-column: 76
// c-file-style: "gnu"
// indent-tabs-mode: nil
// End:
// vim: et:sw=2:sts=2:ts=2:cino=>2s,{s,\:s,+s,t0,g0,^-2,e-2,n-2,p2s,(0,=s:<|MERGE_RESOLUTION|>--- conflicted
+++ resolved
@@ -221,15 +221,10 @@
         }
       else
         {
-<<<<<<< HEAD
-          W(F("trust function disliked %d signers of %s cert on revision %s")
+          L(FL("trust function disliked %d signers of %s cert on revision %s")
             % i->second.first->size()
             % get<1>(i->first)
             % get<0>(i->first));
-=======
-          L(FL("trust function disliked %d signers of %s cert on revision %s")
-            % i->second.first->size() % get<1>(i->first) % get<0>(i->first));
->>>>>>> 5f3ffc21
         }
     }
   certs = tmp_certs;
