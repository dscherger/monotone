--- conflicted
+++ resolved
@@ -467,12 +467,7 @@
              app_state & app,
              cert_value & branchname)
 {
-<<<<<<< HEAD
-  if ((app.branch_name() != "") 
-      && app.is_explicit_option(OPT_BRANCH_NAME))
-=======
   if ((app.branch_name() != "") && app.is_explicit_option(option::branch_name()))
->>>>>>> 40d37972
     {
       branchname = app.branch_name();
     }
