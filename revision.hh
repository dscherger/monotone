#ifndef __REVISION_HH__
#define __REVISION_HH__

// Copyright (C) 2004 Graydon Hoare <graydon@pobox.com>
//
// This program is made available under the GNU GPL version 2.0 or
// greater. See the accompanying file COPYING for details.
//
// This program is distributed WITHOUT ANY WARRANTY; without even the
// implied warranty of MERCHANTABILITY or FITNESS FOR A PARTICULAR
// PURPOSE.

#include <set>
#include <string>

#include <boost/shared_ptr.hpp>

#include "cset.hh"
#include "database.hh"
<<<<<<< HEAD
#include "commands.hh"

class app_state;
=======
#include "vocab.hh"
>>>>>>> 3d5ee113

// a revision is a text object. It has a precise, normalizable serial form
// as UTF-8 text. it also has some sub-components. not all of these
// sub-components are separately serialized (they could be but there is no
// call for it). a grammar (aside from the parsing code) for the serialized
// form will show up here eventually. until then, here is an example.
//
// new_manifest [16afa28e8783987223993d67f54700f0ecfedfaa]
//
// old_revision [d023242b16cbdfd46686a5d217af14e3c339f2b4]
//
// delete "deleted-file.cc"
//
// rename "old-file.cc"
//     to "new-file.cc"
//
// add_file "added-file.cc"
//  content [da39a3ee5e6b4b0d3255bfef95601890afd80709]
//
// patch "changed-file.cc"
//  from [588fd8a7bcde43a46f0bde1dd1d13e9e77cf25a1]
//    to [559133b166c3154c864f912e9f9452bfc452dfdd]
//
// patch "new-file.cc"
//  from [95b50ede90037557fd0fbbfad6a9fdd67b0bf413]
//    to [bd39086b9da776fc22abd45734836e8afb59c8c0]

typedef std::map<revision_id, boost::shared_ptr<cset> >
edge_map;

typedef edge_map::value_type
edge_entry;

enum made_for { made_for_nobody, made_for_workspace, made_for_database };

struct
revision_t
{
  void check_sane() const;
  bool is_merge_node() const;
  // trivial revisions are ones that have no effect -- e.g., commit should
  // refuse to commit them, saying that there are no changes to commit.
  bool is_nontrivial() const;
  revision_t() : made_for(made_for_nobody) {}
  revision_t(revision_t const & other);
  revision_t const & operator=(revision_t const & other);
  manifest_id new_manifest;
  edge_map edges;
  // workspace::put_work_rev refuses to apply a rev that doesn't have this
  // set to "workspace", and database::put_revision refuses to apply a rev
  // that doesn't have it set to "database".  the default constructor sets
  // it to "nobody".
  enum made_for made_for;
};

inline revision_id const &
edge_old_revision(edge_entry const & e)
{
  return e.first;
}

inline revision_id const &
edge_old_revision(edge_map::const_iterator i)
{
  return i->first;
}

inline cset const &
edge_changes(edge_entry const & e)
{
  return *(e.second);
}

inline cset const &
edge_changes(edge_map::const_iterator i)
{
  return *(i->second);
}

template <> void
dump(revision_t const & rev, std::string & out);

void
read_revision(data const & dat,
              revision_t & rev);

void
read_revision(revision_data const & dat,
              revision_t & rev);

void
write_revision(revision_t const & rev,
               data & dat);

void
write_revision(revision_t const & rev,
               revision_data & dat);

void calculate_ident(revision_t const & cs,
                     revision_id & ident);

// sanity checking

void
find_common_ancestor_for_merge(revision_id const & left,
                               revision_id const & right,
                               revision_id & anc,
                               database & db);

bool
is_ancestor(revision_id const & ancestor,
            revision_id const & descendent,
            database & db);

void
toposort(std::set<revision_id> const & revisions,
         std::vector<revision_id> & sorted,
         database & db);

void
erase_ancestors(std::set<revision_id> & revisions, database & db);

struct is_failure
{
  virtual bool operator()(revision_id const & rid) = 0;
  virtual ~is_failure() {};
};
void
erase_ancestors_and_failures(std::set<revision_id> & revisions,
                             is_failure & p,
                             database & db);

void
ancestry_difference(revision_id const & a, std::set<revision_id> const & bs,
                    std::set<revision_id> & new_stuff,
                    database & db);


// FIXME: can probably optimize this passing a lookaside cache of the active
// frontier set of shared_ptr<roster_t>s, while traversing history.
void
select_nodes_modified_by_rev(revision_t const & rev,
                             roster_t const roster,
                             std::set<node_id> & nodes_modified,
                             database & db);

void
make_revision(revision_id const & old_rev_id,
              roster_t const & old_roster,
              roster_t const & new_roster,
              revision_t & rev);

void
make_revision(parent_map const & old_rosters,
              roster_t const & new_roster,
              revision_t & rev);

// This overload takes a base roster and a changeset instead.
void
make_revision(revision_id const & old_rev_id,
              roster_t const & old_roster,
              cset const & changes,
              revision_t & rev);

// These functions produce a faked "new_manifest" id and discard all
// content-only changes from the cset.  They are only to be used to
// construct a revision that will be written to the workspace.  Don't use
// them for revisions written to the database or presented to the user.
void
make_revision_for_workspace(revision_id const & old_rev_id,
                            cset const & changes,
                            revision_t & rev);

void
make_revision_for_workspace(revision_id const & old_rev_id,
                            roster_t const & old_roster,
                            roster_t const & new_roster,
                            revision_t & rev);

void
make_revision_for_workspace(parent_map const & old_rosters,
                            roster_t const & new_roster,
                            revision_t & rev);

void
make_restricted_revision(parent_map const & old_rosters,
                         roster_t const & new_roster,
                         node_restriction const & mask,
                         revision_t & rev);

void
make_restricted_revision(parent_map const & old_rosters,
                         roster_t const & new_roster,
                         node_restriction const & mask,
                         revision_t & rev,
                         cset & excluded,
                         commands::command_id const & cmd_name);

void
build_changesets_from_manifest_ancestry(database & db);

void
build_roster_style_revs_from_manifest_style_revs(database & db);

void
regenerate_caches(database & db);

// basic_io access to printers and parsers

namespace basic_io { struct printer; struct parser; }

void
print_revision(basic_io::printer & printer,
               revision_t const & rev);

void
parse_revision(basic_io::parser & parser,
               revision_t & rev);

void
print_edge(basic_io::printer & printer,
           edge_entry const & e);

void
parse_edge(basic_io::parser & parser,
           edge_map & es);

// Local Variables:
// mode: C++
// fill-column: 76
// c-file-style: "gnu"
// indent-tabs-mode: nil
// End:
// vim: et:sw=2:sts=2:ts=2:cino=>2s,{s,\:s,+s,t0,g0,^-2,e-2,n-2,p2s,(0,=s:

#endif // __REVISION_HH__<|MERGE_RESOLUTION|>--- conflicted
+++ resolved
@@ -16,14 +16,9 @@
 #include <boost/shared_ptr.hpp>
 
 #include "cset.hh"
+#include "vocab.hh"
 #include "database.hh"
-<<<<<<< HEAD
 #include "commands.hh"
-
-class app_state;
-=======
-#include "vocab.hh"
->>>>>>> 3d5ee113
 
 // a revision is a text object. It has a precise, normalizable serial form
 // as UTF-8 text. it also has some sub-components. not all of these
