--- conflicted
+++ resolved
@@ -149,12 +149,8 @@
 void
 erase_ancestors_and_failures(std::set<revision_id> & revisions,
                              is_failure & p,
-<<<<<<< HEAD
-                             app_state & app,
+                             database & db,
                              std::multimap<revision_id, revision_id> *inverse_graph_cache_ptr = NULL);
-=======
-                             database & db);
->>>>>>> 8d4b3b73
 
 void
 ancestry_difference(revision_id const & a, std::set<revision_id> const & bs,
