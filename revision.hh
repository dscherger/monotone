--- conflicted
+++ resolved
@@ -163,7 +163,6 @@
               roster_t const & new_roster,
               revision_t & rev);
 
-<<<<<<< HEAD
 // This overload takes a base roster and a changeset instead.
 void
 make_revision(revision_id const & old_rev_id,
@@ -171,23 +170,6 @@
               cset const & changes,
               revision_t & rev);
 
-/*
-void
-calculate_composite_cset(revision_id const & ancestor,
-                         revision_id const & child,
-                         app_state & app,
-                         cset & composed);
-
-void
-calculate_arbitrary_cset(revision_id const & start,
-                         revision_id const & end,
-                         app_state & app,
-                         cset & composed);
-
-*/
-
-=======
->>>>>>> b03b6a6b
 void
 build_changesets_from_manifest_ancestry(app_state & app);
 
