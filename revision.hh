--- conflicted
+++ resolved
@@ -175,8 +175,6 @@
               cset const & changes,
               revision_t & rev);
 
-<<<<<<< HEAD
-=======
 #if 0 // hopefully we won't need this one
 void
 make_restricted_revision(revision_id const & old_rev_id,
@@ -193,7 +191,6 @@
                          cset & excluded);
 
 
->>>>>>> acfebfaf
 void
 build_changesets_from_manifest_ancestry(app_state & app);
 
