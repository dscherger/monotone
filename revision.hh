--- conflicted
+++ resolved
@@ -182,7 +182,6 @@
               cset const & changes,
               revision_t & rev);
 
-<<<<<<< HEAD
 // These functions produce a faked "new_manifest" id and discard all
 // content-only changes from the cset.  They are only to be used to
 // construct a revision that will be written to the workspace.  Don't use
@@ -197,7 +196,7 @@
                             roster_t const & old_roster,
                             roster_t const & new_roster,
                             revision_t & rev);
-=======
+
 #if 0 // hopefully we won't need this one
 void
 make_restricted_revision(revision_id const & old_rev_id,
@@ -212,8 +211,6 @@
                          node_restriction const & mask,
                          revision_t & rev,
                          cset & excluded);
-
->>>>>>> 4a8337b5
 
 void
 build_changesets_from_manifest_ancestry(app_state & app);
