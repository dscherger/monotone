--- conflicted
+++ resolved
@@ -995,21 +995,12 @@
 
 struct cxtdiff_hunk_writer : public hunk_consumer
 {
-<<<<<<< HEAD
   // For context diffs, we have to queue up calls to insert_at/delete_at
   // until we hit an advance_to, so that we can get the tags right: an
   // unpaired insert gets a + in the left margin, an unpaired delete a -,
   // but if they are paired, they both get !.  Hence, we have both the
   // 'inserts' and 'deletes' queues of line numbers, and the 'from_file' and
   // 'to_file' queues of line strings.
-  vector<string> const & a;
-  vector<string> const & b;
-  size_t ctx;
-  ostream & ost;
-  size_t a_begin, b_begin, a_len, b_len;
-  long skew;
-=======
->>>>>>> 8f0f38a6
   vector<size_t> inserts;
   vector<size_t> deletes;
   vector<string> from_file;
@@ -1346,7 +1337,6 @@
 
       cerr << endl;
     }
-}
 
 // high tech randomizing test
 
