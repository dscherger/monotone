--- conflicted
+++ resolved
@@ -1317,16 +1317,11 @@
     {
       case unified_diff:
       {
-<<<<<<< HEAD
         if (!omit_header)
           {
-            ost << "--- " << filename1 << "\t" << id1 << endl;
-            ost << "+++ " << filename2 << "\t" << id2 << endl;
+            ost << "--- " << filename1 << "\t" << id1 << '\n';
+            ost << "+++ " << filename2 << "\t" << id2 << '\n';
           }
-=======
-        ost << "--- " << filename1 << '\t' << id1 << '\n';
-        ost << "+++ " << filename2 << '\t' << id2 << '\n';
->>>>>>> 0282d6b0
 
           unidiff_hunk_writer hunks(lines1, lines2, 3, ost, pattern);
         walk_hunk_consumer(lcs, left_interned, right_interned, hunks);
@@ -1334,18 +1329,12 @@
       }
       case context_diff:
       {
-<<<<<<< HEAD
         if (!omit_header)
           {
-            ost << "*** " << filename1 << "\t" << id1 << endl;
-            ost << "--- " << filename2 << "\t" << id2 << endl;
+            ost << "*** " << filename1 << "\t" << id1 << '\n';
+            ost << "--- " << filename2 << "\t" << id2 << '\n';
           }
         
-=======
-        ost << "*** " << filename1 << '\t' << id1 << '\n';
-        ost << "--- " << filename2 << '\t' << id2 << '\n';
-
->>>>>>> 0282d6b0
         cxtdiff_hunk_writer hunks(lines1, lines2, 3, ost, pattern);
         walk_hunk_consumer(lcs, left_interned, right_interned, hunks);
         break;
