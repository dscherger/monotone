--- conflicted
+++ resolved
@@ -632,13 +632,6 @@
   app.db.get_file_version(ident, dat);
 }
 
-<<<<<<< HEAD
-bool merge_provider::try_to_merge_files(file_path const & path,
-                                        file_id const & ancestor_id,                                    
-                                        file_id const & left_id,
-                                        file_id const & right_id,
-                                        file_id & merged_id)
-=======
 std::string merge_provider::get_file_encoding(file_path const & path,
 					      manifest_map const & man)
 {
@@ -653,11 +646,10 @@
 					file_path const & left_path,
 					file_path const & right_path,
 					file_path const & merged_path,
-					file_id const & ancestor_id,					
-					file_id const & left_id,
-					file_id const & right_id,
-					file_id & merged_id)
->>>>>>> f89200ef
+                                        file_id const & ancestor_id,                                    
+                                        file_id const & left_id,
+                                        file_id const & right_id,
+                                        file_id & merged_id)
 {
   // This version of try_to_merge_files should only be called when there is a
   // real merge3 to perform.
