// copyright (C) 2004 graydon hoare <graydon@pobox.com>
// all rights reserved.
// licensed to the public under the terms of the GNU GPL (>= 2)
// see the file COPYING for details

#include <map>
#include <string>
#include <memory>
#include <list>

#include <time.h>

#include <boost/lexical_cast.hpp>
#include <boost/scoped_ptr.hpp>
#include <boost/shared_ptr.hpp>
#include <boost/bind.hpp>
#include <boost/regex.hpp>

#include "app_state.hh"
#include "cert.hh"
#include "constants.hh"
#include "keys.hh"
#include "merkle_tree.hh"
#include "netcmd.hh"
#include "netio.hh"
#include "netsync.hh"
#include "numeric_vocab.hh"
#include "packet.hh"
#include "sanity.hh"
#include "transforms.hh"
#include "ui.hh"
#include "xdelta.hh"
#include "epoch.hh"
#include "platform.hh"

#include "cryptopp/osrng.h"

#include "netxx/address.h"
#include "netxx/peer.h"
#include "netxx/probe.h"
#include "netxx/socket.h"
#include "netxx/stream.h"
#include "netxx/streamserver.h"
#include "netxx/timeout.h"

//
// this is the "new" network synchronization (netsync) system in
// monotone. it is based on synchronizing a pair of merkle trees over an
// interactive connection.
//
// a netsync process between peers treats each peer as either a source, a
// sink, or both. when a peer is only a source, it will not write any new
// items to its database. when a peer is only a sink, it will not send any
// items from its database. when a peer is both a source and sink, it may
// send and write items freely.
//
// the post-state of a netsync is that each sink contains a superset of the
// items in its corresponding source; when peers are behaving as both
// source and sink, this means that the post-state of the sync is for the
// peers to have identical item sets.
//
// a peer can be a sink in at most one netsync process at a time; it can
// however be a source for multiple netsyncs simultaneously.
//
//
// data structure
// --------------
//
// each node in a merkle tree contains a fixed number of slots. this number
// is derived from a global parameter of the protocol -- the tree fanout --
// such that the number of slots is 2^fanout. for now we will assume that
// fanout is 4 thus there are 16 slots in a node, because this makes
// illustration easier. the other parameter of the protocol is the size of
// a hash; we use SHA1 so the hash is 20 bytes (160 bits) long.
//
// each slot in a merkle tree node is in one of 4 states:
//
//   - empty
//   - live leaf
//   - dead leaf
//   - subtree
//   
// in addition, each live or dead leaf contains a hash code which
// identifies an element of the set being synchronized. each subtree slot
// contains a hash code of the node immediately beneath it in the merkle
// tree. empty slots contain no hash codes.
//
// each node also summarizes, for sake of statistic-gathering, the number
// of set elements and total number of bytes in all of its subtrees, each
// stored as a size_t and sent as a uleb128.
//
// since empty slots have no hash code, they are represented implicitly by
// a bitmap at the head of each merkle tree node. as an additional
// integrity check, each merkle tree node contains a label indicating its
// prefix in the tree, and a hash of its own contents.
//
// in total, then, the byte-level representation of a <160,4> merkle tree
// node is as follows:
//
//      20 bytes       - hash of the remaining bytes in the node
//       1 byte        - type of this node (manifest, file, key, mcert, fcert)
//     1-N bytes       - level of this node in the tree (0 == "root", uleb128)
//    0-20 bytes       - the prefix of this node, 4 bits * level, 
//                       rounded up to a byte
//     1-N bytes       - number of leaves under this node (uleb128)
//       4 bytes       - slot-state bitmap of the node
//   0-320 bytes       - between 0 and 16 live slots in the node
//
// so, in the worst case such a node is 367 bytes, with these parameters.
//
//
// protocol
// --------
//
// The protocol is a simple binary command-packet system over TCP;
// each packet consists of a single byte which identifies the protocol
// version, a byte which identifies the command name inside that
// version, a size_t sent as a uleb128 indicating the length of the
// packet, that many bytes of payload, and finally 20 bytes of SHA-1
// HMAC calculated over the payload.  The key for the SHA-1 HMAC is 20
// bytes of 0 during authentication, and a 20-byte random key chosen
// by the client after authentication (discussed below).
//
//---- Pre-v5 packet format ----
//
// the protocol is a simple binary command-packet system over tcp; each
// packet consists of a byte which identifies the protocol version, a byte
// which identifies the command name inside that version, a size_t sent as
// a uleb128 indicating the length of the packet, and then that many bytes
// of payload, and finally 4 bytes of adler32 checksum (in LSB order) over
// the payload.
//
// ---- end pre-v5 packet format ----
//
// decoding involves simply buffering until a sufficient number of
// bytes are received, then advancing the buffer pointer. any time an
// integrity check (adler32 for pre-v5, HMAC for post-v5) fails, the
// protocol is assumed to have lost synchronization, and the
// connection is dropped. the parties are free to drop the tcp stream
// at any point, if too much data is received or too much idle time
// passes; no commitments or transactions are made.
//
// one special command, "bye", is used to shut down a connection
// gracefully.  once each side has received all the data they want, they
// can send a "bye" command to the other side. as soon as either side has
// both sent and received a "bye" command, they drop the connection. if
// either side sees an i/o failure (dropped connection) after they have
// sent a "bye" command, they consider the shutdown successful.
//
// the exchange begins in a non-authenticated state. the server sends a
// "hello <id> <nonce>" command, which identifies the server's RSA key and
// issues a nonce which must be used for a subsequent authentication.
//
// The client then responds with either:
//
// An "auth (source|sink|both) <pattern> <id> <nonce1> <hmac key>
// <sig>" command, which identifies its RSA key, notes the role it
// wishes to play in the synchronization, identifies the pattern it
// wishes to sync with, signs the previous nonce with its own key, and
// informs the server of the HMAC key it wishes to use for this
// session (encrypted with the server's public key); or
//
// An "anonymous (source|sink|both) <pattern> <hmac key>" command,
// which identifies the role it wishes to play in the synchronization,
// the pattern it ishes to sync with, and the HMAC key it wishes to
// use for this session (also encrypted with the server's public key).
//
// The server then replies with a "confirm" command, which contains no
// other data but will only have the correct HMAC integrity code if
// the server received and properly decrypted the HMAC key offered by
// the client.  This transitions the peers into an authenticated state
// and begins refinement.
//
// ---- Pre-v5 authentication process notes ----
//
// the exchange begins in a non-authenticated state. the server sends a
// "hello <id> <nonce>" command, which identifies the server's RSA key and
// issues a nonce which must be used for a subsequent authentication.
// the client can then respond with an "auth (source|sink|both)
// <pattern> <id> <nonce1> <nonce2> <sig>" command which identifies its
// RSA key, notes the role it wishes to play in the synchronization,
// identifies the pattern it wishes to sync with, signs the previous
// nonce with its own key, and issues a nonce of its own for mutual
// authentication.
//
// the server can then respond with a "confirm <sig>" command, which is
// the signature of the second nonce sent by the client. this
// transitions the peers into an authenticated state and begins refinement.
//
// ---- End pre-v5 authentication process ----
//
// refinement begins with the client sending its root public key and
// manifest certificate merkle nodes to the server. the server then
// compares the root to each slot in *its* root node, and for each slot
// either sends refined subtrees to the client, or (if it detects a missing
// item in one pattern or the other) sends either "data" or "send_data"
// commands corresponding to the role of the missing item (source or
// sink). the client then receives each refined subtree and compares it
// with its own, performing similar description/request behavior depending
// on role, and the cycle continues.
//
// detecting the end of refinement is subtle: after sending the refinement
// of the root node, the server sends a "done 0" command (queued behind all
// the other refinement traffic). when either peer receives a "done N"
// command it immediately responds with a "done N+1" command. when two done
// commands for a given merkle tree arrive with no interveining refinements,
// the entire merkle tree is considered complete.
//
// any "send_data" command received prompts a "data" command in response,
// if the requested item exists. if an item does not exist, a "nonexistant"
// response command is sent. 
//
// once a response is received for each requested key and revision cert
// (either data or nonexistant) the requesting party walks the graph of
// received revision certs and transmits send_data or send_delta commands
// for all the revisions mentionned in the certs which it does not already
// have in its database.
//
// for each revision it receives, the recipient requests all the file data or
// deltas described in that revision.
//
// once all requested files, manifests, revisions and certs are received (or
// noted as nonexistant), the recipient closes its connection.
//
// (aside: this protocol is raw binary because coding density is actually
// important here, and each packet consists of very information-dense
// material that you wouldn't have a hope of typing in manually anyways)
//

using namespace boost;
using namespace std;

static inline void 
require(bool check, string const & context)
{
  if (!check) 
    throw bad_decode(F("check of '%s' failed") % context);
}

struct 
done_marker
{
  bool current_level_had_refinements;
  bool tree_is_done;
  done_marker() : 
    current_level_had_refinements(false), 
    tree_is_done(false) 
  {}
};

struct 
session
{
  protocol_role role;
  protocol_voice const voice;
  vector<utf8> patterns;
  app_state & app;

  string peer_id;
  Netxx::socket_type fd;
  Netxx::Stream str;  

  string inbuf; 
  string outbuf;

  netcmd cmd;
  bool armed;
  bool arm();

  utf8 pattern;
  boost::regex pattern_re;
  id remote_peer_key_hash;
  rsa_keypair_id remote_peer_key_name;
  netsync_session_key session_key;
  netsync_hmac_value read_hmac;
  netsync_hmac_value write_hmac;
  bool authenticated;

  time_t last_io_time;
  auto_ptr<ticker> byte_in_ticker;
  auto_ptr<ticker> byte_out_ticker;
  auto_ptr<ticker> cert_in_ticker;
  auto_ptr<ticker> cert_out_ticker;
  auto_ptr<ticker> revision_in_ticker;
  auto_ptr<ticker> revision_out_ticker;
  auto_ptr<ticker> revision_checked_ticker;
  
  vector<revision_id> written_revisions;
  vector<rsa_keypair_id> written_keys;
  vector<cert> written_certs;

  map<netcmd_item_type, boost::shared_ptr<merkle_table> > merkle_tables;

  map<netcmd_item_type, done_marker> done_refinements;
  map<netcmd_item_type, boost::shared_ptr< set<id> > > requested_items;
  map<revision_id, boost::shared_ptr< pair<revision_data, revision_set> > > ancestry;
  map<revision_id, map<cert_name, vector<cert> > > received_certs;
  set< pair<id, id> > reverse_delta_requests;
  bool analyzed_ancestry;

  id saved_nonce;
  bool received_goodbye;
  bool sent_goodbye;
  boost::scoped_ptr<CryptoPP::AutoSeededRandomPool> prng;

  packet_db_valve dbw;

  session(protocol_role role,
          protocol_voice voice,
          vector<utf8> const & patterns,
          app_state & app,
          string const & peer,
          Netxx::socket_type sock, 
          Netxx::Timeout const & to);

  virtual ~session();
  
  void rev_written_callback(revision_id rid);
  void key_written_callback(rsa_keypair_id kid);
  void cert_written_callback(cert const & c);

  id mk_nonce();
  void mark_recent_io();

  void setup_client_tickers();

  bool done_all_refinements();
  bool cert_refinement_done();
  bool all_requested_revisions_received();

  void note_item_requested(netcmd_item_type ty, id const & i);
  bool item_request_outstanding(netcmd_item_type ty, id const & i);
  void note_item_arrived(netcmd_item_type ty, id const & i);

  void maybe_note_epochs_finished();

  void note_item_sent(netcmd_item_type ty, id const & i);

  bool got_all_data();
  void maybe_say_goodbye();

  void analyze_attachment(revision_id const & i, 
                          set<revision_id> & visited,
                          map<revision_id, bool> & attached);
  void request_rev_revisions(revision_id const & init, 
                             map<revision_id, bool> attached,
                             set<revision_id> visited);
  void request_fwd_revisions(revision_id const & i, 
                             map<revision_id, bool> attached,
                             set<revision_id> & visited);
  void analyze_ancestry_graph();
  void analyze_manifest(manifest_map const & man);

  Netxx::Probe::ready_type which_events() const;
  bool read_some();
  bool write_some();

  bool encountered_error;
  void error(string const & errmsg);

  void write_netcmd_and_try_flush(netcmd const & cmd);
  void queue_bye_cmd();
  void queue_error_cmd(string const & errmsg);
  void queue_done_cmd(size_t level, netcmd_item_type type);
  void queue_hello_cmd(id const & server, 
                       id const & nonce);
  void queue_anonymous_cmd(protocol_role role, 
                           string const & pattern, 
                           id const & nonce2,
                           base64<rsa_pub_key> server_key_encoded);
  void queue_auth_cmd(protocol_role role, 
                      string const & pattern, 
                      id const & client, 
                      id const & nonce1, 
                      id const & nonce2, 
                      string const & signature,
                      base64<rsa_pub_key> server_key_encoded);
  void queue_confirm_cmd();
  void queue_refine_cmd(merkle_node const & node);
  void queue_send_data_cmd(netcmd_item_type type, 
                           id const & item);
  void queue_send_delta_cmd(netcmd_item_type type, 
                            id const & base, 
                            id const & ident);
  void queue_data_cmd(netcmd_item_type type, 
                      id const & item,
                      string const & dat);
  void queue_delta_cmd(netcmd_item_type type, 
                       id const & base, 
                       id const & ident, 
                       delta const & del);
  void queue_nonexistant_cmd(netcmd_item_type type, 
                             id const & item);

  bool process_bye_cmd();
  bool process_error_cmd(string const & errmsg);
  bool process_done_cmd(size_t level, netcmd_item_type type);
  bool process_hello_cmd(rsa_keypair_id const & server_keyname,
                         rsa_pub_key const & server_key,
                         id const & nonce);
  bool process_anonymous_cmd(protocol_role role, 
                             string const & pattern);
  bool process_auth_cmd(protocol_role role, 
                        string const & pattern, 
                        id const & client, 
                        id const & nonce1, 
                        string const & signature);
  void respond_to_auth_cmd(rsa_oaep_sha_data hmac_key_encrypted);
  bool process_confirm_cmd(string const & signature);
  void respond_to_confirm_cmd();
  bool process_refine_cmd(merkle_node const & node);
  bool process_send_data_cmd(netcmd_item_type type,
                             id const & item);
  bool process_send_delta_cmd(netcmd_item_type type,
                              id const & base, 
                              id const & ident);
  bool process_data_cmd(netcmd_item_type type,
                        id const & item, 
                        string const & dat);
  bool process_delta_cmd(netcmd_item_type type,
                         id const & base, 
                         id const & ident, 
                         delta const & del);
  bool process_nonexistant_cmd(netcmd_item_type type,
                               id const & item);

  bool merkle_node_exists(netcmd_item_type type,
                          size_t level,
                          prefix const & pref);

  void load_merkle_node(netcmd_item_type type,
                        size_t level,
                        prefix const & pref,
                        merkle_ptr & node);

  void rebuild_merkle_trees(app_state & app,
                            set<utf8> const & branches);

  bool dispatch_payload(netcmd const & cmd);
  void begin_service();
  bool process();
};


struct 
root_prefix
{
  prefix val;
  root_prefix() : val("")
  {}
};

static root_prefix const & 
get_root_prefix()
{ 
  // this is not a static variable for a bizarre reason: mac OSX runs
  // static initializers in the "wrong" order (application before
  // libraries), so the initializer for a static string in cryptopp runs
  // after the initializer for a static variable outside a function
  // here. therefore encode_hexenc() fails in the static initializer here
  // and the program crashes. curious, eh?
  static root_prefix ROOT_PREFIX;
  return ROOT_PREFIX;
}

  
session::session(protocol_role role,
                 protocol_voice voice,
                 vector<utf8> const & patterns,
                 app_state & app,
                 string const & peer,
                 Netxx::socket_type sock, 
                 Netxx::Timeout const & to) : 
  role(role),
  voice(voice),
  patterns(patterns),
  app(app),
  peer_id(peer),
  fd(sock),
  str(sock, to),
  inbuf(""),
  outbuf(""),
  armed(false),
  pattern(""),
  pattern_re(".*"),
  remote_peer_key_hash(""),
  remote_peer_key_name(""),
  session_key(constants::netsync_key_initializer),
  read_hmac(constants::netsync_key_initializer),
  write_hmac(constants::netsync_key_initializer),
  authenticated(false),
  last_io_time(::time(NULL)),
  byte_in_ticker(NULL),
  byte_out_ticker(NULL),
  cert_in_ticker(NULL),
  cert_out_ticker(NULL),
  revision_in_ticker(NULL),
  revision_out_ticker(NULL),
  revision_checked_ticker(NULL),
  analyzed_ancestry(false),
  saved_nonce(""),
  received_goodbye(false),
  sent_goodbye(false),
  dbw(app, true),
  encountered_error(false)
{
  if (voice == client_voice)
    {
      N(patterns.size() == 1,
          F("client can only sync one pattern at a time"));
      this->pattern = idx(patterns, 0);
      this->pattern_re = boost::regex(this->pattern());
    }
    
  dbw.set_on_revision_written(boost::bind(&session::rev_written_callback,
                                          this, _1));
  dbw.set_on_cert_written(boost::bind(&session::cert_written_callback,
                                          this, _1));
  dbw.set_on_pubkey_written(boost::bind(&session::key_written_callback,
                                          this, _1));
  
  // we will panic here if the user doesn't like urandom and we can't give
  // them a real entropy-driven random.  
  bool request_blocking_rng = false;
  if (!app.lua.hook_non_blocking_rng_ok())
    {
#ifndef BLOCKING_RNG_AVAILABLE 
      throw oops("no blocking RNG available and non-blocking RNG rejected");
#else
      request_blocking_rng = true;
#endif
    }  
  prng.reset(new CryptoPP::AutoSeededRandomPool(request_blocking_rng));

  done_refinements.insert(make_pair(cert_item, done_marker()));
  done_refinements.insert(make_pair(key_item, done_marker()));
  done_refinements.insert(make_pair(epoch_item, done_marker()));
  
  requested_items.insert(make_pair(cert_item, boost::shared_ptr< set<id> >(new set<id>())));
  requested_items.insert(make_pair(key_item, boost::shared_ptr< set<id> >(new set<id>())));
  requested_items.insert(make_pair(revision_item, boost::shared_ptr< set<id> >(new set<id>())));
  requested_items.insert(make_pair(manifest_item, boost::shared_ptr< set<id> >(new set<id>())));
  requested_items.insert(make_pair(file_item, boost::shared_ptr< set<id> >(new set<id>())));
  requested_items.insert(make_pair(epoch_item, boost::shared_ptr< set<id> >(new set<id>())));
}

session::~session()
{
  vector<cert> unattached_certs;
  map<revision_id, vector<cert> > revcerts;
  for (vector<revision_id>::iterator i = written_revisions.begin();
       i != written_revisions.end(); ++i)
    revcerts.insert(make_pair(*i, vector<cert>()));
  for (vector<cert>::iterator i = written_certs.begin();
       i != written_certs.end(); ++i)
    {
      map<revision_id, vector<cert> >::iterator j;
      j = revcerts.find(i->ident);
      if (j == revcerts.end())
        unattached_certs.push_back(*i);
      else
        j->second.push_back(*i);
    }

  //Keys
  for (vector<rsa_keypair_id>::iterator i = written_keys.begin();
       i != written_keys.end(); ++i)
    {
      app.lua.hook_note_netsync_pubkey_received(*i);
    }
  //Revisions
  for (vector<revision_id>::iterator i = written_revisions.begin();
      i != written_revisions.end(); ++i)
    {
      vector<cert> & ctmp(revcerts[*i]);
      set<pair<rsa_keypair_id, pair<cert_name, cert_value> > > certs;
      for (vector<cert>::const_iterator j = ctmp.begin();
           j != ctmp.end(); ++j)
        {
          cert_value vtmp;
          decode_base64(j->value, vtmp);
          certs.insert(make_pair(j->key, make_pair(j->name, vtmp)));
        }
      app.lua.hook_note_netsync_revision_received(*i, certs);
    }
  //Certs (not attached to a new revision)
  for (vector<cert>::iterator i = unattached_certs.begin();
      i != unattached_certs.end(); ++i)
    {
      cert_value tmp;
      decode_base64(i->value, tmp);
      app.lua.hook_note_netsync_cert_received(i->ident, i->key,
                                              i->name, tmp);

    }
}

void session::rev_written_callback(revision_id rid)
{
  if (revision_checked_ticker.get())
    ++(*revision_checked_ticker);
  written_revisions.push_back(rid);
}

void session::key_written_callback(rsa_keypair_id kid)
{
  written_keys.push_back(kid);
}

void session::cert_written_callback(cert const & c)
{
  written_certs.push_back(c);
}

id 
session::mk_nonce()
{
  I(this->saved_nonce().size() == 0);
  char buf[constants::merkle_hash_length_in_bytes];
  prng->GenerateBlock(reinterpret_cast<byte *>(buf), constants::merkle_hash_length_in_bytes);
  this->saved_nonce = string(buf, buf + constants::merkle_hash_length_in_bytes);
  I(this->saved_nonce().size() == constants::merkle_hash_length_in_bytes);
  return this->saved_nonce;
}

void 
session::mark_recent_io()
{
  last_io_time = ::time(NULL);
}

void
session::setup_client_tickers()
{
  byte_in_ticker.reset(new ticker("bytes in", ">", 1024, true));
  byte_out_ticker.reset(new ticker("bytes out", "<", 1024, true));
  if (role == sink_role)
    {
      revision_checked_ticker.reset(new ticker("revs written", "w", 1));
      cert_in_ticker.reset(new ticker("certs in", "c", 3));
      revision_in_ticker.reset(new ticker("revs in", "r", 1));
    }
  else if (role == source_role)
    {
      cert_out_ticker.reset(new ticker("certs out", "C", 3));
      revision_out_ticker.reset(new ticker("revs out", "R", 1));
    }
  else
    {
      I(role == source_and_sink_role);
      revision_checked_ticker.reset(new ticker("revs written", "w", 1));
      revision_in_ticker.reset(new ticker("revs in", "r", 1));
      revision_out_ticker.reset(new ticker("revs out", "R", 1));
    }
}

bool 
session::done_all_refinements()
{
  bool all = true;
  for (map<netcmd_item_type, done_marker>::const_iterator j =
         done_refinements.begin(); j != done_refinements.end(); ++j)
    {
      if (j->second.tree_is_done == false)
        all = false;
    }
  return all;
}


bool 
session::cert_refinement_done()
{
  return done_refinements[cert_item].tree_is_done;
}

bool 
session::got_all_data()
{
  for (map<netcmd_item_type, boost::shared_ptr< set<id> > >::const_iterator i =
         requested_items.begin(); i != requested_items.end(); ++i)
    {
      if (! i->second->empty())
        return false;
    }
  return true;
}

bool 
session::all_requested_revisions_received()
{
  map<netcmd_item_type, boost::shared_ptr< set<id> > >::const_iterator 
    i = requested_items.find(revision_item);
  I(i != requested_items.end());
  return i->second->empty();
}

void
session::maybe_note_epochs_finished()
{
  map<netcmd_item_type, boost::shared_ptr< set<id> > >::const_iterator 
    i = requested_items.find(epoch_item);
  I(i != requested_items.end());
  // Maybe there are outstanding epoch requests.
  if (!i->second->empty())
    return;
  // And maybe we haven't even finished the refinement.
  if (!done_refinements[epoch_item].tree_is_done)
    return;
  // But otherwise, we're ready to go!
  L(F("all epochs processed, opening database valve\n"));
  this->dbw.open_valve();
}

void
session::note_item_requested(netcmd_item_type ty, id const & ident)
{
  map<netcmd_item_type, boost::shared_ptr< set<id> > >::const_iterator 
    i = requested_items.find(ty);
  I(i != requested_items.end());
  i->second->insert(ident);
}

void
session::note_item_arrived(netcmd_item_type ty, id const & ident)
{
  map<netcmd_item_type, boost::shared_ptr< set<id> > >::const_iterator 
    i = requested_items.find(ty);
  I(i != requested_items.end());
  i->second->erase(ident);

  switch (ty)
    {
    case cert_item:
      if (cert_in_ticker.get() != NULL)
        ++(*cert_in_ticker);
      break;
    case revision_item:
      if (revision_in_ticker.get() != NULL)
        ++(*revision_in_ticker);
      break;
    default:
      // No ticker for other things.
      break;
    }
}

bool 
session::item_request_outstanding(netcmd_item_type ty, id const & ident)
{
  map<netcmd_item_type, boost::shared_ptr< set<id> > >::const_iterator 
    i = requested_items.find(ty);
  I(i != requested_items.end());
  return i->second->find(ident) != i->second->end();
}


void
session::note_item_sent(netcmd_item_type ty, id const & ident)
{
  switch (ty)
    {
    case cert_item:
      if (cert_out_ticker.get() != NULL)
        ++(*cert_out_ticker);
      break;
    case revision_item:
      if (revision_out_ticker.get() != NULL)
        ++(*revision_out_ticker);
      break;
    default:
      // No ticker for other things.
      break;
    }
}

void 
session::write_netcmd_and_try_flush(netcmd const & cmd)
{
  if (!encountered_error)
    cmd.write(outbuf, session_key, write_hmac);
  else
    L(F("dropping outgoing netcmd (because we're in error unwind mode)\n"));
  // FIXME: this helps keep the protocol pipeline full but it seems to
  // interfere with initial and final sequences. careful with it.
  // write_some();
  // read_some();
}

// This method triggers a special "error unwind" mode to netsync.  In this
// mode, all received data is ignored, and no new data is queued.  We simply
// stay connected long enough for the current write buffer to be flushed, to
// ensure that our peer receives the error message.
// WARNING WARNING WARNING (FIXME): this does _not_ throw an exception.  if
// while processing any given netcmd packet you encounter an error, you can
// _only_ call this method if you have not touched the database, because if
// you have touched the database then you need to throw an exception to
// trigger a rollback.
// you could, of course, call this method and then throw an exception, but
// there is no point in doing that, because throwing the exception will cause
// the connection to be immediately terminated, so your call to error() will
// actually have no effect (except to cause your error message to be printed
// twice).
void
session::error(std::string const & errmsg)
{
  W(F("error: %s\n") % errmsg);
  queue_error_cmd(errmsg);
  encountered_error = true;
}

void 
session::analyze_manifest(manifest_map const & man)
{
  L(F("analyzing %d entries in manifest\n") % man.size());
  for (manifest_map::const_iterator i = man.begin();
       i != man.end(); ++i)
    {
      if (! this->app.db.file_version_exists(manifest_entry_id(i)))
        {
          id tmp;
          decode_hexenc(manifest_entry_id(i).inner(), tmp);
          queue_send_data_cmd(file_item, tmp);
        }
    }
}

static bool 
is_attached(revision_id const & i, 
            map<revision_id, bool> const & attach_map)
{
  map<revision_id, bool>::const_iterator j = attach_map.find(i);
  I(j != attach_map.end());
  return j->second;
}

// this tells us whether a particular revision is "attached" -- meaning
// either our database contains the underlying manifest or else one of our
// parents (recursively, and only in the current ancestry graph we're
// requesting) is attached. if it's detached we will request it using a
// different (more efficient and less failure-prone) algorithm

void
session::analyze_attachment(revision_id const & i, 
                            set<revision_id> & visited,
                            map<revision_id, bool> & attached)
{
  typedef map<revision_id, boost::shared_ptr< pair<revision_data, revision_set> > > ancestryT;

  if (visited.find(i) != visited.end())
    return;

  visited.insert(i);
  
  bool curr_attached = false;

  if (app.db.revision_exists(i))
    {
      L(F("revision %s is attached via database\n") % i);
      curr_attached = true;
    }
  else
    {
      L(F("checking attachment of %s in ancestry\n") % i);
      ancestryT::const_iterator j = ancestry.find(i);
      if (j != ancestry.end())
        {
          for (edge_map::const_iterator k = j->second->second.edges.begin();
               k != j->second->second.edges.end(); ++k)
            {
              L(F("checking attachment of %s in parent %s\n") % i % edge_old_revision(k));
              analyze_attachment(edge_old_revision(k), visited, attached);
              if (is_attached(edge_old_revision(k), attached))
                {
                  L(F("revision %s is attached via parent %s\n") % i % edge_old_revision(k));
                  curr_attached = true;
                }
            }
        }
    }
  L(F("decided that revision %s %s attached\n") % i % (curr_attached ? "is" : "is not"));
  attached[i] = curr_attached;
}

inline static id
plain_id(manifest_id const & i)
{
  id tmp;
  hexenc<id> htmp(i.inner());
  decode_hexenc(htmp, tmp);
  return tmp;
}

inline static id
plain_id(file_id const & i)
{
  id tmp;
  hexenc<id> htmp(i.inner());
  decode_hexenc(htmp, tmp);
  return tmp;
}

void 
session::request_rev_revisions(revision_id const & init, 
                               map<revision_id, bool> attached,
                               set<revision_id> visited)
{
  typedef map<revision_id, boost::shared_ptr< pair<revision_data, revision_set> > > ancestryT;

  set<manifest_id> seen_manifests;
  set<file_id> seen_files;

  set<revision_id> frontier;
  frontier.insert(init);
  while(!frontier.empty())
    {
      set<revision_id> next_frontier;
      for (set<revision_id>::const_iterator i = frontier.begin();
           i != frontier.end(); ++i)
        {
          if (is_attached(*i, attached))
            continue;
          
          if (visited.find(*i) != visited.end())
            continue;

          visited.insert(*i);

          ancestryT::const_iterator j = ancestry.find(*i);
          if (j != ancestry.end())
            {
              
              for (edge_map::const_iterator k = j->second->second.edges.begin();
                   k != j->second->second.edges.end(); ++k)
                {

                  next_frontier.insert(edge_old_revision(k));

                  // check out the manifest delta edge
                  manifest_id parent_manifest = edge_old_manifest(k);
                  manifest_id child_manifest = j->second->second.new_manifest;  

                  // first, if we have a child we've never seen before we will need
                  // to request it in its entrety.                
                  if (seen_manifests.find(child_manifest) == seen_manifests.end())
                    {
                      if (this->app.db.manifest_version_exists(child_manifest))
                        L(F("not requesting (in reverse) initial manifest %s as we already have it\n") % child_manifest);
                      else
                        {
                          L(F("requesting (in reverse) initial manifest data %s\n") % child_manifest);
                          queue_send_data_cmd(manifest_item, plain_id(child_manifest));
                        }
                      seen_manifests.insert(child_manifest);
                    }

                  // second, if the parent is nonempty, we want to ask for an edge to it                  
                  if (!parent_manifest.inner()().empty())
                    {
                      if (this->app.db.manifest_version_exists(parent_manifest))
                        L(F("not requesting (in reverse) manifest delta to %s as we already have it\n") % parent_manifest);
                      else
                        {
                          L(F("requesting (in reverse) manifest delta %s -> %s\n") 
                            % child_manifest % parent_manifest);
                          reverse_delta_requests.insert(make_pair(plain_id(child_manifest),
                                                                  plain_id(parent_manifest)));
                          queue_send_delta_cmd(manifest_item, 
                                               plain_id(child_manifest), 
                                               plain_id(parent_manifest));
                        }
                      seen_manifests.insert(parent_manifest);
                    }


                  
                  // check out each file delta edge
                  change_set const & cset = edge_changes(k);
                  for (change_set::delta_map::const_iterator d = cset.deltas.begin(); 
                       d != cset.deltas.end(); ++d)
                    {
                      file_id parent_file (delta_entry_src(d));
                      file_id child_file (delta_entry_dst(d));


                      // first, if we have a child we've never seen before we will need
                      // to request it in its entrety.            
                      if (seen_files.find(child_file) == seen_files.end())
                        {
                          if (this->app.db.file_version_exists(child_file))
                            L(F("not requesting (in reverse) initial file %s as we already have it\n") % child_file);
                          else
                            {
                              L(F("requesting (in reverse) initial file data %s\n") % child_file);
                              queue_send_data_cmd(file_item, plain_id(child_file));
                            }
                          seen_files.insert(child_file);
                        }
                      
                      // second, if the parent is nonempty, we want to ask for an edge to it              
                      if (!parent_file.inner()().empty())
                        {
                          if (this->app.db.file_version_exists(parent_file))
                            L(F("not requesting (in reverse) file delta to %s as we already have it\n") % parent_file);
                          else
                            {
                              L(F("requesting (in reverse) file delta %s -> %s on %s\n") 
                                % child_file % parent_file % delta_entry_path(d));
                              reverse_delta_requests.insert(make_pair(plain_id(child_file),
                                                                      plain_id(parent_file)));
                              queue_send_delta_cmd(file_item, 
                                                   plain_id(child_file), 
                                                   plain_id(parent_file));
                            }
                          seen_files.insert(parent_file);
                        }                     
                    }
                }
              
              // now actually consume the data packet, which will wait on the
              // arrival of its prerequisites in the packet_db_writer
              this->dbw.consume_revision_data(j->first, j->second->first);
            }
        }
      frontier = next_frontier;
    }
}

void 
session::request_fwd_revisions(revision_id const & i, 
                               map<revision_id, bool> attached,
                               set<revision_id> & visited)
{
  if (visited.find(i) != visited.end())
    return;
  
  visited.insert(i);
  
  L(F("visiting revision '%s' for forward deltas\n") % i);

  typedef map<revision_id, boost::shared_ptr< pair<revision_data, revision_set> > > ancestryT;
  
  ancestryT::const_iterator j = ancestry.find(i);
  if (j != ancestry.end())
    {
      edge_map::const_iterator an_attached_edge = j->second->second.edges.end();

      // first make sure we've requested enough to get to here by
      // calling ourselves recursively. this is the forward path after all.

      for (edge_map::const_iterator k = j->second->second.edges.begin();
           k != j->second->second.edges.end(); ++k)
        {
          if (is_attached(edge_old_revision(k), attached))
            {
              request_fwd_revisions(edge_old_revision(k), attached, visited);
              an_attached_edge = k;
            }
        }
      
      I(an_attached_edge != j->second->second.edges.end());
      
      // check out the manifest delta edge
      manifest_id parent_manifest = edge_old_manifest(an_attached_edge);
      manifest_id child_manifest = j->second->second.new_manifest;      
      if (this->app.db.manifest_version_exists(child_manifest))
        L(F("not requesting forward manifest delta to '%s' as we already have it\n") 
          % child_manifest);
      else
        {
          if (parent_manifest.inner()().empty())
            {
              L(F("requesting full manifest data %s\n") % child_manifest);
              queue_send_data_cmd(manifest_item, plain_id(child_manifest));
            }
          else
            {
              L(F("requesting forward manifest delta %s -> %s\n")
                % parent_manifest % child_manifest);
              queue_send_delta_cmd(manifest_item, 
                                   plain_id(parent_manifest), 
                                   plain_id(child_manifest));
            }
        }

      // check out each file delta edge
      change_set const & an_attached_cset = edge_changes(an_attached_edge);
      for (change_set::delta_map::const_iterator k = an_attached_cset.deltas.begin();
           k != an_attached_cset.deltas.end(); ++k)
        {
          if (this->app.db.file_version_exists(delta_entry_dst(k)))
            L(F("not requesting forward delta %s -> %s on file %s as we already have it\n")
              % delta_entry_src(k) % delta_entry_dst(k) % delta_entry_path(k));
          else
            {
              if (delta_entry_src(k).inner()().empty())
                {
                  L(F("requesting full file data %s\n") % delta_entry_dst(k));
                  queue_send_data_cmd(file_item, plain_id(delta_entry_dst(k)));
                }
              else
                {
                  
                  L(F("requesting forward delta %s -> %s on file %s\n")
                    % delta_entry_src(k) % delta_entry_dst(k) % delta_entry_path(k));
                  queue_send_delta_cmd(file_item, 
                                       plain_id(delta_entry_src(k)), 
                                       plain_id(delta_entry_dst(k)));
                }
            }
        }
      // now actually consume the data packet, which will wait on the
      // arrival of its prerequisites in the packet_db_writer
      this->dbw.consume_revision_data(j->first, j->second->first);
    }
}

void 
session::analyze_ancestry_graph()
{
  typedef map<revision_id, boost::shared_ptr< pair<revision_data, revision_set> > > ancestryT;
  typedef map<cert_name, vector<cert> > cert_map;

  if (! (all_requested_revisions_received() && cert_refinement_done()))
    return;

  if (analyzed_ancestry)
    return;

  set<revision_id> heads;
  {
    set<revision_id> nodes, parents;
    map<revision_id, int> chld_num;
    L(F("analyzing %d ancestry edges\n") % ancestry.size());

    for (ancestryT::const_iterator i = ancestry.begin(); i != ancestry.end(); ++i)
      {
        nodes.insert(i->first);
        for (edge_map::const_iterator j = i->second->second.edges.begin();
             j != i->second->second.edges.end(); ++j)
          {
            parents.insert(edge_old_revision(j));
            map<revision_id, int>::iterator n;
            n = chld_num.find(edge_old_revision(j));
            if (n == chld_num.end())
              chld_num.insert(make_pair(edge_old_revision(j), 1));
            else
              ++(n->second);
          }
      }
    
    set_difference(nodes.begin(), nodes.end(),
                   parents.begin(), parents.end(),
                   inserter(heads, heads.begin()));

    // Write permissions checking:
    // remove heads w/o proper certs, add their children to heads
    // 1) remove unwanted branch certs from consideration
    //    - server: check write permission hook
    //    - client: check against sync pattern
    // 2) remove heads w/o a branch tag, process new exposed heads
    // 3) repeat 2 until no change

    //1
    set<string> ok_branches, bad_branches;
    cert_name bcert_name(branch_cert_name);
    cert_name tcert_name(tag_cert_name);
    for (map<revision_id, cert_map>::iterator i = received_certs.begin();
        i != received_certs.end(); ++i)
      {
        //branches
        vector<cert> & bcerts(i->second[bcert_name]);
        vector<cert> keeping;
        for (vector<cert>::iterator j = bcerts.begin(); j != bcerts.end(); ++j)
          {
            cert_value name;
            decode_base64(j->value, name);
            if (ok_branches.find(name()) != ok_branches.end())
              keeping.push_back(*j);
            else if (bad_branches.find(name()) != bad_branches.end())
              ;
            else
              {
                bool ok;
                if (voice == server_voice)
                  ok = app.lua.hook_get_netsync_write_permitted(name(),
                                                         remote_peer_key_name);
                else
                  ok = boost::regex_match(name(), pattern_re);
                if (ok)
                  {
                    ok_branches.insert(name());
                    keeping.push_back(*j);
                  }
                else
                  {
                    bad_branches.insert(name());
                    W(F("Dropping branch certs for unwanted branch %s")
                      % name);
                  }
              }
          }
        bcerts = keeping;
      }
    //2
    list<revision_id> tmp;
    for (set<revision_id>::iterator i = heads.begin(); i != heads.end(); ++i)
      {
        if (!received_certs[*i][bcert_name].size())
          tmp.push_back(*i);
      }
    for (list<revision_id>::iterator i = tmp.begin(); i != tmp.end(); ++i)
      heads.erase(*i);
    //3
    while (tmp.size())
      {
        ancestryT::const_iterator i = ancestry.find(tmp.front());
        if (i != ancestry.end())
          {
            for (edge_map::const_iterator j = i->second->second.edges.begin();
                 j != i->second->second.edges.end(); ++j)
              {
                if (!--chld_num[edge_old_revision(j)])
                  {
                    if (received_certs[i->first][bcert_name].size())
                      heads.insert(i->first);
                    else
                      tmp.push_back(edge_old_revision(j));
                  }
              }
            // since we don't want this rev, we don't want it's certs either
            received_certs[tmp.front()] = cert_map();
          }
          tmp.pop_front();
      }
  }

  // We've reduced the certs to those we want now, send them to dbw.
  for (map<revision_id, cert_map>::iterator i = received_certs.begin();
      i != received_certs.end(); ++i)
    {
      for (cert_map::iterator j = i->second.begin();
          j != i->second.end(); ++j)
        {
          for (vector<cert>::iterator k = j->second.begin();
              k != j->second.end(); ++k)
            {
              this->dbw.consume_revision_cert(revision<cert>(*k));
            }
        }
    }

  L(F("isolated %d heads\n") % heads.size());

  // first we determine the "attachment status" of each node in our ancestry
  // graph. 

  map<revision_id, bool> attached;
  set<revision_id> visited;
  for (set<revision_id>::const_iterator i = heads.begin();
       i != heads.end(); ++i)
    analyze_attachment(*i, visited, attached);

  // then we walk the graph upwards, recursively, starting from each of the
  // heads. we either walk requesting forward deltas or reverse deltas,
  // depending on whether we are walking an attached or detached subgraph,
  // respectively. the forward walk ignores detached nodes, the backward walk
  // ignores attached nodes.

  set<revision_id> fwd_visited, rev_visited;

  for (set<revision_id>::const_iterator i = heads.begin();
       i != heads.end(); ++i)
    {
      map<revision_id, bool>::const_iterator k = attached.find(*i);
      I(k != attached.end());
      
      if (k->second)
        {
          L(F("requesting attached ancestry of revision '%s'\n") % *i);
          request_fwd_revisions(*i, attached, fwd_visited);
        }
      else
        {
          L(F("requesting detached ancestry of revision '%s'\n") % *i);
          request_rev_revisions(*i, attached, rev_visited);
        }       
    }
  analyzed_ancestry = true;
}

Netxx::Probe::ready_type 
session::which_events() const
{    
  if (outbuf.empty())
    {
      if (inbuf.size() < constants::netcmd_maxsz)
        return Netxx::Probe::ready_read | Netxx::Probe::ready_oobd;
      else
        return Netxx::Probe::ready_oobd;
    }
  else
    {
      if (inbuf.size() < constants::netcmd_maxsz)
        return Netxx::Probe::ready_write | Netxx::Probe::ready_read | Netxx::Probe::ready_oobd;
      else
        return Netxx::Probe::ready_write | Netxx::Probe::ready_oobd;
    }       
}

bool 
session::read_some()
{
  I(inbuf.size() < constants::netcmd_maxsz);
  char tmp[constants::bufsz];
  Netxx::signed_size_type count = str.read(tmp, sizeof(tmp));
  if (count > 0)
    {
      L(F("read %d bytes from fd %d (peer %s)\n") % count % fd % peer_id);
      if (encountered_error)
        {
          L(F("in error unwind mode, so throwing them into the bit bucket\n"));
          return true;
        }
      inbuf.append(string(tmp, tmp + count));
      mark_recent_io();
      if (byte_in_ticker.get() != NULL)
        (*byte_in_ticker) += count;
      return true;
    }
  else
    return false;
}

bool 
session::write_some()
{
  I(!outbuf.empty());    
  Netxx::signed_size_type count = str.write(outbuf.data(), 
                                            std::min(outbuf.size(),
                                            constants::bufsz));
  if (count > 0)
    {
      outbuf.erase(0, count);
      L(F("wrote %d bytes to fd %d (peer %s), %d remain in output buffer\n") 
        % count % fd % peer_id % outbuf.size());
      mark_recent_io();
      if (byte_out_ticker.get() != NULL)
        (*byte_out_ticker) += count;
      if (encountered_error && outbuf.empty())
        {
          // we've flushed our error message, so it's time to get out.
          L(F("finished flushing output queue in error unwind mode, disconnecting\n"));
          return false;
        }
      return true;
    }
  else
    return false;
}

// senders

void 
session::queue_bye_cmd() 
{
  L(F("queueing 'bye' command\n"));
  netcmd cmd;
  cmd.write_bye_cmd();
  write_netcmd_and_try_flush(cmd);
  this->sent_goodbye = true;
}

void 
session::queue_error_cmd(string const & errmsg)
{
  L(F("queueing 'error' command\n"));
  netcmd cmd;
  cmd.write_error_cmd(errmsg);
  write_netcmd_and_try_flush(cmd);
  this->sent_goodbye = true;
}

void 
session::queue_done_cmd(size_t level, 
                        netcmd_item_type type) 
{
  string typestr;
  netcmd_item_type_to_string(type, typestr);
  L(F("queueing 'done' command for %s level %s\n") % typestr % level);
  netcmd cmd;
  cmd.write_done_cmd(level, type);
  write_netcmd_and_try_flush(cmd);
}

void 
session::queue_hello_cmd(id const & server, 
                         id const & nonce) 
{
  netcmd cmd;
  hexenc<id> server_encoded;
  encode_hexenc(server, server_encoded);
  
  rsa_keypair_id key_name;
  base64<rsa_pub_key> pub_encoded;
  rsa_pub_key pub;

  app.db.get_pubkey(server_encoded, key_name, pub_encoded);
  decode_base64(pub_encoded, pub);
  cmd.write_hello_cmd(key_name, pub, nonce);
  write_netcmd_and_try_flush(cmd);
}

void 
session::queue_anonymous_cmd(protocol_role role, 
                             string const & pattern, 
                             id const & nonce2,
                             base64<rsa_pub_key> server_key_encoded)
{
<<<<<<< HEAD
  netcmd cmd;
  cmd.write_anonymous_cmd(role, pattern, nonce2);
=======
  netcmd cmd(protocol_version);
  rsa_oaep_sha_data hmac_key_encrypted;
  encrypt_rsa(app.lua, remote_peer_key_name, server_key_encoded,
              nonce2(), hmac_key_encrypted);
  cmd.write_anonymous_cmd(role, pattern, hmac_key_encrypted);
>>>>>>> 436c2e57
  write_netcmd_and_try_flush(cmd);
  session_key = netsync_session_key(nonce2());
}

void 
session::queue_auth_cmd(protocol_role role, 
                        string const & pattern, 
                        id const & client, 
                        id const & nonce1, 
                        id const & nonce2, 
                        string const & signature,
                        base64<rsa_pub_key> server_key_encoded)
{
<<<<<<< HEAD
  netcmd cmd;
  cmd.write_auth_cmd(role, pattern, client, nonce1, nonce2, signature);
=======
  netcmd cmd(protocol_version);
  rsa_oaep_sha_data hmac_key_encrypted;
  encrypt_rsa(app.lua, remote_peer_key_name, server_key_encoded,
              nonce2(), hmac_key_encrypted);
  cmd.write_auth_cmd(role, pattern, client, nonce1, hmac_key_encrypted, signature);
>>>>>>> 436c2e57
  write_netcmd_and_try_flush(cmd);
  session_key = netsync_session_key(nonce2());
}

void
session::queue_confirm_cmd()
{
<<<<<<< HEAD
  netcmd cmd;
  cmd.write_confirm_cmd(signature);
=======
  netcmd cmd(protocol_version);
  cmd.write_confirm_cmd();
>>>>>>> 436c2e57
  write_netcmd_and_try_flush(cmd);
}

void 
session::queue_refine_cmd(merkle_node const & node)
{
  string typestr;
  hexenc<prefix> hpref;
  node.get_hex_prefix(hpref);
  netcmd_item_type_to_string(node.type, typestr);
  L(F("queueing request for refinement of %s node '%s', level %d\n")
    % typestr % hpref % static_cast<int>(node.level));
  netcmd cmd;
  cmd.write_refine_cmd(node);
  write_netcmd_and_try_flush(cmd);
}

void 
session::queue_send_data_cmd(netcmd_item_type type,
                             id const & item)
{
  string typestr;
  netcmd_item_type_to_string(type, typestr);
  hexenc<id> hid;
  encode_hexenc(item, hid);

  if (role == source_role)
    {
      L(F("not queueing request for %s '%s' as we are in pure source role\n") 
        % typestr % hid);
      return;
    }

  if (item_request_outstanding(type, item))
    {
      L(F("not queueing request for %s '%s' as we already requested it\n") 
        % typestr % hid);
      return;
    }

  L(F("queueing request for data of %s item '%s'\n")
    % typestr % hid);
  netcmd cmd;
  cmd.write_send_data_cmd(type, item);
  write_netcmd_and_try_flush(cmd);
  note_item_requested(type, item);
}
    
void 
session::queue_send_delta_cmd(netcmd_item_type type,
                              id const & base, 
                              id const & ident)
{
  I(type == manifest_item || type == file_item);

  string typestr;
  netcmd_item_type_to_string(type, typestr);
  hexenc<id> base_hid;
  encode_hexenc(base, base_hid);
  hexenc<id> ident_hid;
  encode_hexenc(ident, ident_hid);
  
  if (role == source_role)
    {
      L(F("not queueing request for %s delta '%s' -> '%s' as we are in pure source role\n") 
        % typestr % base_hid % ident_hid);
      return;
    }

  if (item_request_outstanding(type, ident))
    {
      L(F("not queueing request for %s delta '%s' -> '%s' as we already requested the target\n") 
        % typestr % base_hid % ident_hid);
      return;
    }

  L(F("queueing request for contents of %s delta '%s' -> '%s'\n")
    % typestr % base_hid % ident_hid);
  netcmd cmd;
  cmd.write_send_delta_cmd(type, base, ident);
  write_netcmd_and_try_flush(cmd);
  note_item_requested(type, ident);
}

void 
session::queue_data_cmd(netcmd_item_type type,
                        id const & item, 
                        string const & dat)
{
  string typestr;
  netcmd_item_type_to_string(type, typestr);
  hexenc<id> hid;
  encode_hexenc(item, hid);

  if (role == sink_role)
    {
      L(F("not queueing %s data for '%s' as we are in pure sink role\n") 
        % typestr % hid);
      return;
    }

  L(F("queueing %d bytes of data for %s item '%s'\n")
    % dat.size() % typestr % hid);
  netcmd cmd;
  cmd.write_data_cmd(type, item, dat);
  write_netcmd_and_try_flush(cmd);
  note_item_sent(type, item);
}

void
session::queue_delta_cmd(netcmd_item_type type,
                         id const & base, 
                         id const & ident, 
                         delta const & del)
{
  I(type == manifest_item || type == file_item);
  I(! del().empty() || ident == base);
  string typestr;
  netcmd_item_type_to_string(type, typestr);
  hexenc<id> base_hid;
  encode_hexenc(base, base_hid);
  hexenc<id> ident_hid;
  encode_hexenc(ident, ident_hid);

  if (role == sink_role)
    {
      L(F("not queueing %s delta '%s' -> '%s' as we are in pure sink role\n") 
        % typestr % base_hid % ident_hid);
      return;
    }

  L(F("queueing %s delta '%s' -> '%s'\n")
    % typestr % base_hid % ident_hid);
  netcmd cmd;
  cmd.write_delta_cmd(type, base, ident, del);
  write_netcmd_and_try_flush(cmd);
  note_item_sent(type, ident);
}

void 
session::queue_nonexistant_cmd(netcmd_item_type type,
                               id const & item)
{
  string typestr;
  netcmd_item_type_to_string(type, typestr);
  hexenc<id> hid;
  encode_hexenc(item, hid);
  if (role == sink_role)
    {
      L(F("not queueing note of nonexistence of %s item '%s' as we are in pure sink role\n") 
        % typestr % hid);
      return;
    }

  L(F("queueing note of nonexistance of %s item '%s'\n")
    % typestr % hid);
  netcmd cmd;
  cmd.write_nonexistant_cmd(type, item);
  write_netcmd_and_try_flush(cmd);
}

// processors

bool 
session::process_bye_cmd() 
{
  L(F("received 'bye' netcmd\n"));
  this->received_goodbye = true;
  return true;
}

bool 
session::process_error_cmd(string const & errmsg) 
{
  throw bad_decode(F("received network error: %s\n") % errmsg);
}

bool 
session::process_done_cmd(size_t level, netcmd_item_type type) 
{

  map< netcmd_item_type, done_marker>::iterator i = done_refinements.find(type);
  I(i != done_refinements.end());

  string typestr;
  netcmd_item_type_to_string(type, typestr);

  if ((! i->second.current_level_had_refinements) || (level >= 0xff))
    {
      // we received *no* refinements on this level -- or we ran out of
      // levels -- so refinement for this type is finished.
      L(F("received 'done' for empty %s level %d, marking as complete\n") 
        % typestr % static_cast<int>(level));

      // possibly echo it back one last time, for shutdown purposes
      if (!i->second.tree_is_done)
        queue_done_cmd(level + 1, type);

      // tombstone it
      i->second.current_level_had_refinements = false;
      i->second.tree_is_done = true;

      if (all_requested_revisions_received())
        analyze_ancestry_graph();      

      maybe_note_epochs_finished();
    }

  else if (i->second.current_level_had_refinements 
      && (! i->second.tree_is_done))
    {
      // we *did* receive some refinements on this level, reset to zero and
      // queue an echo of the 'done' marker.
      L(F("received 'done' for %s level %d, which had refinements; "
          "sending echo of done for level %d\n") 
        % typestr 
        % static_cast<int>(level) 
        % static_cast<int>(level + 1));
      i->second.current_level_had_refinements = false;
      queue_done_cmd(level + 1, type);
      return true;
    }
  return true;
}

void
get_branches(app_state & app, vector<string> & names)
{
  vector< revision<cert> > certs;
  app.db.get_revision_certs(branch_cert_name, certs);
  for (size_t i = 0; i < certs.size(); ++i)
    {
      cert_value name;
      decode_base64(idx(certs, i).inner().value, name);
      names.push_back(name());
    }
  sort(names.begin(), names.end());
  names.erase(std::unique(names.begin(), names.end()), names.end());
  if (!names.size())
    W(F("No branches found."));
}

static const var_domain known_servers_domain = var_domain("known-servers");

bool 
session::process_hello_cmd(rsa_keypair_id const & their_keyname,
                           rsa_pub_key const & their_key,
                           id const & nonce) 
{
  I(this->remote_peer_key_hash().size() == 0);
  I(this->saved_nonce().size() == 0);
  
  hexenc<id> their_key_hash;
  base64<rsa_pub_key> their_key_encoded;
  encode_base64(their_key, their_key_encoded);
  key_hash_code(their_keyname, their_key_encoded, their_key_hash);
  L(F("server key has name %s, hash %s\n") % their_keyname % their_key_hash);
  var_key their_key_key(known_servers_domain, var_name(peer_id));
  if (app.db.var_exists(their_key_key))
    {
      var_value expected_key_hash;
      app.db.get_var(their_key_key, expected_key_hash);
      if (expected_key_hash() != their_key_hash())
        {
          P(F("@@@@@@@@@@@@@@@@@@@@@@@@@@@@@@@@@@@@@@@@@@@@@@@@@@@@@@@@@@@\n"));
          P(F("@ WARNING: SERVER IDENTIFICATION HAS CHANGED              @\n"));
          P(F("@@@@@@@@@@@@@@@@@@@@@@@@@@@@@@@@@@@@@@@@@@@@@@@@@@@@@@@@@@@\n"));
          P(F("IT IS POSSIBLE THAT SOMEONE IS DOING SOMETHING NASTY\n"));
          P(F("it is also possible that the server key has just been changed\n"));
          P(F("remote host sent key %s\n") % their_key_hash);
          P(F("I expected %s\n") % expected_key_hash);
          P(F("'monotone unset %s %s' overrides this check\n")
            % their_key_key.first % their_key_key.second);
          E(false, F("server key changed"));
        }
    }
  else
    {
      P(F("first time connecting to server %s\n") % peer_id);
      P(F("I'll assume it's really them, but you might want to double-check\n"));
      P(F("their key's fingerprint: %s\n") % their_key_hash);
      app.db.set_var(their_key_key, var_value(their_key_hash()));
    }
  if (!app.db.public_key_exists(their_key_hash))
    {
      W(F("saving public key for %s to database\n") % their_keyname);
      app.db.put_key(their_keyname, their_key_encoded);
    }
  
  {
    hexenc<id> hnonce;
    encode_hexenc(nonce, hnonce);
    L(F("received 'hello' netcmd from server '%s' with nonce '%s'\n") 
      % their_key_hash % hnonce);
  }
  
  I(app.db.public_key_exists(their_key_hash));
  
  // save their identity 
  {
    id their_key_hash_decoded;
    decode_hexenc(their_key_hash, their_key_hash_decoded);
    this->remote_peer_key_hash = their_key_hash_decoded;
  }

  utf8 pat(pattern);
  vector<string> branchnames;
  set<utf8> ok_branches;
  get_branches(app, branchnames);
  for (vector<string>::const_iterator i = branchnames.begin();
      i != branchnames.end(); i++)
    {
      if (boost::regex_match(*i, pattern_re))
          ok_branches.insert(utf8(*i));
    }
  rebuild_merkle_trees(app, ok_branches);

  setup_client_tickers();
    
  if (app.signing_key() != "")
    {
      // get our public key for its hash identifier
      base64<rsa_pub_key> our_pub;
      hexenc<id> our_key_hash;
      id our_key_hash_raw;
      app.db.get_key(app.signing_key, our_pub);
      key_hash_code(app.signing_key, our_pub, our_key_hash);
      decode_hexenc(our_key_hash, our_key_hash_raw);
      
      // get our private key and make a signature
      base64<rsa_sha1_signature> sig;
      rsa_sha1_signature sig_raw;
      base64< arc4<rsa_priv_key> > our_priv;
      load_priv_key(app, app.signing_key, our_priv);
      make_signature(app.lua, app.signing_key, our_priv, nonce(), sig);
      decode_base64(sig, sig_raw);
      
      // make a new nonce of our own and send off the 'auth'
      queue_auth_cmd(this->role, this->pattern(), our_key_hash_raw, 
                     nonce, mk_nonce(), sig_raw(), their_key_encoded);
    }
  else
    {
      queue_anonymous_cmd(this->role, this->pattern(),
                          mk_nonce(), their_key_encoded);
    }
  return true;
}

bool
matches_one(string s, vector<boost::regex> r)
{
  for (vector<boost::regex>::const_iterator i = r.begin(); i != r.end(); i++)
    {
      if (boost::regex_match(s, *i))
        return true;
    }
  return false;
}

bool 
session::process_anonymous_cmd(protocol_role role, 
                               string const & pattern)
{
  //
  // internally netsync thinks in terms of sources and sinks. users like
  // thinking of repositories as "readonly", "readwrite", or "writeonly".
  //
  // we therefore use the read/write terminology when dealing with the UI:
  // if the user asks to run a "read only" service, this means they are
  // willing to be a source but not a sink.
  //
  // nb: the "role" here is the role the *client* wants to play
  //     so we need to check that the opposite role is allowed for us,
  //     in our this->role field.
  //

  // client must be a sink and server must be a source (anonymous read-only)

  if (role != sink_role)
    {
      W(F("rejected attempt at anonymous connection for write\n"));
      this->saved_nonce = id("");
      return false;
    }

  if (this->role != source_role && this->role != source_and_sink_role)
    {
      W(F("rejected attempt at anonymous connection while running as sink\n"));
      this->saved_nonce = id("");
      return false;
    }

  vector<string> branchnames;
  set<utf8> ok_branches;
  get_branches(app, branchnames);
  vector<boost::regex> allowed;
  boost::regex reg(pattern);
  for (vector<utf8>::const_iterator i = patterns.begin();
      i != patterns.end(); ++i)
    {
      allowed.push_back(boost::regex((*i)()));
    }
  for (vector<string>::const_iterator i = branchnames.begin();
      i != branchnames.end(); i++)
    {
      if (boost::regex_match(*i, reg)
          && (allowed.size() == 0 || matches_one(*i, allowed)))
        {
          if (app.lua.hook_get_netsync_anonymous_read_permitted(*i))
            ok_branches.insert(utf8(*i));
        }
    }
  if (!ok_branches.size())
    {
      W(F("denied anonymous read permission for '%s'\n") % pattern);
      this->saved_nonce = id("");
      return false;
    }

  P(F("allowed anonymous read permission for '%s'\n") % pattern);

  rebuild_merkle_trees(app, ok_branches);

  this->pattern = pattern;
  this->remote_peer_key_name = rsa_keypair_id("");
  this->authenticated = true;
  this->role = source_role;
  return true;
}

bool
session::process_auth_cmd(protocol_role role,
                          string const & pattern,
                          id const & client,
                          id const & nonce1,
                          string const & signature)
{
  I(this->remote_peer_key_hash().size() == 0);
  I(this->saved_nonce().size() == constants::merkle_hash_length_in_bytes);
  
  hexenc<id> their_key_hash;
  encode_hexenc(client, their_key_hash);
  set<utf8> ok_branches;
  vector<string> branchnames;
  get_branches(app, branchnames);
  vector<boost::regex> allowed;
  for (vector<utf8>::const_iterator i = patterns.begin();
      i != patterns.end(); ++i)
    {
      allowed.push_back(boost::regex((*i)()));
    }
  boost::regex reg(pattern);
  
  // check that they replied with the nonce we asked for
  if (!(nonce1 == this->saved_nonce))
    {
      W(F("detected replay attack in auth netcmd\n"));
      this->saved_nonce = id("");
      return false;
    }


  //
  // internally netsync thinks in terms of sources and sinks. users like
  // thinking of repositories as "readonly", "readwrite", or "writeonly".
  //
  // we therefore use the read/write terminology when dealing with the UI:
  // if the user asks to run a "read only" service, this means they are
  // willing to be a source but not a sink.
  //
  // nb: the "role" here is the role the *client* wants to play
  //     so we need to check that the opposite role is allowed for us,
  //     in our this->role field.
  //

  if (!app.db.public_key_exists(their_key_hash))
    {
      W(F("remote public key hash '%s' is unknown\n") % their_key_hash);
      this->saved_nonce = id("");
      return false;
    }
  
  // get their public key
  rsa_keypair_id their_id;
  base64<rsa_pub_key> their_key;
  app.db.get_pubkey(their_key_hash, their_id, their_key);

  // client as sink, server as source (reading)

  if (role == sink_role || role == source_and_sink_role)
    {
      if (this->role != source_role && this->role != source_and_sink_role)
        {
          W(F("denied '%s' read permission for '%s' while running as sink\n") 
            % their_id % pattern);
          this->saved_nonce = id("");
          return false;
        }

      for (vector<string>::const_iterator i = branchnames.begin();
          i != branchnames.end(); i++)
        {
          if (boost::regex_match(*i, reg)
              && (allowed.size() == 0 || matches_one(*i, allowed)))
            {
              if (app.lua.hook_get_netsync_read_permitted(*i, their_id))
                ok_branches.insert(utf8(*i));
            }
        }
      //if we're source_and_sink_role, continue even with no branches readable
      //ex: serve --db=empty.db
      if (!ok_branches.size() && role == sink_role)
        {
          W(F("denied '%s' read permission for '%s'\n") % their_id % pattern);
          this->saved_nonce = id("");
          return false;
        }

      P(F("allowed '%s' read permission for '%s'\n") % their_id % pattern);
    }

  // client as source, server as sink (writing)

  if (role == source_role || role == source_and_sink_role)
    {
      if (this->role != sink_role && this->role != source_and_sink_role)
        {
          W(F("denied '%s' write permission for '%s' while running as source\n") 
            % their_id % pattern);
          this->saved_nonce = id("");
          return false;
        }

      // Write permissions are now checked from analyze_ancestry_graph.
      if (role == source_role)
        {
          for (vector<string>::const_iterator i = branchnames.begin();
              i != branchnames.end(); i++)
            {
              ok_branches.insert(utf8(*i));
            }
        }

      P(F("allowed '%s' write permission for '%s'\n") % their_id % pattern);
    }

  rebuild_merkle_trees(app, ok_branches);

  // save their identity 
  this->remote_peer_key_hash = client;

  // check the signature
  base64<rsa_sha1_signature> sig;
  encode_base64(rsa_sha1_signature(signature), sig);
  if (check_signature(app.lua, their_id, their_key, nonce1(), sig))
    {
      // get our private key and sign back
      L(F("client signature OK, accepting authentication\n"));
      this->pattern = pattern;
      this->pattern_re = boost::regex(this->pattern());
      this->authenticated = true;
      this->remote_peer_key_name = their_id;
      // assume the (possibly degraded) opposite role
      switch (role)
        {
        case source_role:
          I(this->role != source_role);
          this->role = sink_role;
          break;
        case source_and_sink_role:
          I(this->role == source_and_sink_role);
          break;
        case sink_role:
          I(this->role != sink_role);
          this->role = source_role;
          break;          
        }
      return true;
    }
  else
    {
      W(F("bad client signature\n"));         
    }  
  return false;
}

void 
session::respond_to_auth_cmd(rsa_oaep_sha_data hmac_key_encrypted)
{
  L(F("Writing HMAC confirm command"));
  base64< arc4<rsa_priv_key> > our_priv;
  load_priv_key(app, app.signing_key, our_priv);
  string hmac_key;
  decrypt_rsa(app.lua, app.signing_key, our_priv, hmac_key_encrypted, hmac_key);
  session_key = netsync_session_key(hmac_key);
  queue_confirm_cmd();
}

bool 
session::process_confirm_cmd(string const & signature)
{
  I(this->remote_peer_key_hash().size() == constants::merkle_hash_length_in_bytes);
  I(this->saved_nonce().size() == constants::merkle_hash_length_in_bytes);
  
  hexenc<id> their_key_hash;
  encode_hexenc(id(remote_peer_key_hash), their_key_hash);
  
  // nb. this->role is our role, the server is in the opposite role
  L(F("received 'confirm' netcmd from server '%s' for pattern '%s' in %s mode\n")
    % their_key_hash % this->pattern % (this->role == source_and_sink_role ? "source and sink" :
                                           (this->role == source_role ? "sink" : "source")));
  
  // check their signature
  if (app.db.public_key_exists(their_key_hash))
    {
      // get their public key and check the signature
      rsa_keypair_id their_id;
      base64<rsa_pub_key> their_key;
      app.db.get_pubkey(their_key_hash, their_id, their_key);
      base64<rsa_sha1_signature> sig;
      encode_base64(rsa_sha1_signature(signature), sig);
      if (check_signature(app.lua, their_id, their_key, this->saved_nonce(), sig))
        {
          L(F("server signature OK, accepting authentication\n"));
          return true;
        }
      else
        {
          W(F("bad server signature\n"));             
        }
    }
  else
    {
      W(F("unknown server key\n"));
    }
  return false;
}

void
session::respond_to_confirm_cmd()
{
  merkle_ptr root;
  load_merkle_node(epoch_item, 0, get_root_prefix().val, root);
  queue_refine_cmd(*root);
  queue_done_cmd(0, epoch_item);

  load_merkle_node(key_item, 0, get_root_prefix().val, root);
  queue_refine_cmd(*root);
  queue_done_cmd(0, key_item);

  load_merkle_node(cert_item, 0, get_root_prefix().val, root);
  queue_refine_cmd(*root);
  queue_done_cmd(0, cert_item);
}

static bool 
data_exists(netcmd_item_type type, 
            id const & item, 
            app_state & app)
{
  hexenc<id> hitem;
  encode_hexenc(item, hitem);
  switch (type)
    {
    case key_item:
      return app.db.public_key_exists(hitem);
    case manifest_item:
      return app.db.manifest_version_exists(manifest_id(hitem));
    case file_item:
      return app.db.file_version_exists(file_id(hitem));
    case revision_item:
      return app.db.revision_exists(revision_id(hitem));
    case cert_item:
      return app.db.revision_cert_exists(hitem);
    case epoch_item:
      return app.db.epoch_exists(epoch_id(hitem));
    }
  return false;
}

static void 
load_data(netcmd_item_type type, 
          id const & item, 
          app_state & app, 
          string & out)
{
  string typestr;
  netcmd_item_type_to_string(type, typestr);
  hexenc<id> hitem;
  encode_hexenc(item, hitem);
  switch (type)
    {
    case epoch_item:
      if (app.db.epoch_exists(epoch_id(hitem)))
      {
        cert_value branch;
        epoch_data epoch;
        app.db.get_epoch(epoch_id(hitem), branch, epoch);
        write_epoch(branch, epoch, out);
      }
      else
        {
          throw bad_decode(F("epoch with hash '%s' does not exist in our database")
                           % hitem);
        }
      break;
    case key_item:
      if (app.db.public_key_exists(hitem))
        {
          rsa_keypair_id keyid;
          base64<rsa_pub_key> pub_encoded;
          app.db.get_pubkey(hitem, keyid, pub_encoded);
          L(F("public key '%s' is also called '%s'\n") % hitem % keyid);
          write_pubkey(keyid, pub_encoded, out);
        }
      else
        {
          throw bad_decode(F("public key '%s' does not exist in our database") % hitem);
        }
      break;

    case revision_item:
      if (app.db.revision_exists(revision_id(hitem)))
        {
          revision_data mdat;
          data dat;
          app.db.get_revision(revision_id(hitem), mdat);
          out = mdat.inner()();
        }
      else
        {
          throw bad_decode(F("revision '%s' does not exist in our database") % hitem);
        }
      break;

    case manifest_item:
      if (app.db.manifest_version_exists(manifest_id(hitem)))
        {
          manifest_data mdat;
          data dat;
          app.db.get_manifest_version(manifest_id(hitem), mdat);
          out = mdat.inner()();
        }
      else
        {
          throw bad_decode(F("manifest '%s' does not exist in our database") % hitem);
        }
      break;

    case file_item:
      if (app.db.file_version_exists(file_id(hitem)))
        {
          file_data fdat;
          data dat;
          app.db.get_file_version(file_id(hitem), fdat);
          out = fdat.inner()();
        }
      else
        {
          throw bad_decode(F("file '%s' does not exist in our database") % hitem);
        }
      break;

    case cert_item:
      if (app.db.revision_cert_exists(hitem))
        {
          revision<cert> c;
          app.db.get_revision_cert(hitem, c);
          string tmp;
          write_cert(c.inner(), out);
        }
      else
        {
          throw bad_decode(F("cert '%s' does not exist in our database") % hitem);
        }
      break;
    }
}


bool 
session::process_refine_cmd(merkle_node const & their_node)
{
  prefix pref;
  hexenc<prefix> hpref;
  their_node.get_raw_prefix(pref);
  their_node.get_hex_prefix(hpref);
  string typestr;

  netcmd_item_type_to_string(their_node.type, typestr);
  size_t lev = static_cast<size_t>(their_node.level);
  
  L(F("received 'refine' netcmd on %s node '%s', level %d\n") 
    % typestr % hpref % lev);
  
  if (!merkle_node_exists(their_node.type, their_node.level, pref))
    {
      L(F("no corresponding %s merkle node for prefix '%s', level %d\n")
        % typestr % hpref % lev);

      for (size_t slot = 0; slot < constants::merkle_num_slots; ++slot)
        {
          switch (their_node.get_slot_state(slot))
            {
            case empty_state:
              {
                // we agree, this slot is empty
                L(F("(#0) they have an empty slot %d (in a %s node '%s', level %d, we do not have)\n")
                  % slot % typestr % hpref % lev);
                continue;
              }
              break;
            case live_leaf_state:
              {
                // we want what *they* have
                id slotval;
                hexenc<id> hslotval;
                their_node.get_raw_slot(slot, slotval);
                their_node.get_hex_slot(slot, hslotval);
                L(F("(#0) they have a live leaf at slot %d (in a %s node '%s', level %d, we do not have)\n")
                  % slot % typestr % hpref % lev);
                L(F("(#0) requesting their %s leaf %s\n") % typestr % hslotval);
                queue_send_data_cmd(their_node.type, slotval);
              }
              break;
            case dead_leaf_state:
              {
                // we cannot ask for what they have, it is dead
                L(F("(#0) they have a dead leaf at slot %d (in a %s node '%s', level %d, we do not have)\n")
                  % slot % typestr % hpref % lev);
                continue;
              }
              break;
            case subtree_state:
              {
                // they have a subtree; might as well ask for that
                L(F("(#0) they have a subtree at slot %d (in a %s node '%s', level %d, we do not have)\n")
                  % slot % typestr % hpref % lev);
                merkle_node our_fake_subtree;
                their_node.extended_prefix(slot, our_fake_subtree.pref);
                our_fake_subtree.level = their_node.level + 1;
                our_fake_subtree.type = their_node.type;
                queue_refine_cmd(our_fake_subtree);
              }
              break;
            }
        }
    }
  else
    {
      // we have a corresponding merkle node. there are 16 branches
      // to the following switch condition. it is awful. sorry.
      L(F("found corresponding %s merkle node for prefix '%s', level %d\n")
        % typestr % hpref % lev);
      merkle_ptr our_node;
      load_merkle_node(their_node.type, their_node.level, pref, our_node);
      for (size_t slot = 0; slot < constants::merkle_num_slots; ++slot)
        {         
          switch (their_node.get_slot_state(slot))
            {
            case empty_state:
              switch (our_node->get_slot_state(slot))
                {

                case empty_state:
                  // 1: theirs == empty, ours == empty 
                  L(F("(#1) they have an empty slot %d in %s node '%s', level %d, and so do we\n")
                    % slot % typestr % hpref % lev);
                  continue;
                  break;

                case live_leaf_state:
                  // 2: theirs == empty, ours == live 
                  L(F("(#2) they have an empty slot %d in %s node '%s', level %d, we have a live leaf\n")
                    % slot % typestr % hpref % lev);
                  {
                    I(their_node.type == our_node->type);
                    string tmp;
                    id slotval;
                    our_node->get_raw_slot(slot, slotval);
                    load_data(their_node.type, slotval, this->app, tmp);
                    queue_data_cmd(their_node.type, slotval, tmp);
                  }
                  break;

                case dead_leaf_state:
                  // 3: theirs == empty, ours == dead 
                  L(F("(#3) they have an empty slot %d in %s node '%s', level %d, we have a dead leaf\n")
                    % slot % typestr % hpref % lev);
                  continue;
                  break;

                case subtree_state:
                  // 4: theirs == empty, ours == subtree 
                  L(F("(#4) they have an empty slot %d in %s node '%s', level %d, we have a subtree\n")
                    % slot % typestr % hpref % lev);
                  {
                    prefix subprefix;
                    our_node->extended_raw_prefix(slot, subprefix);
                    merkle_ptr our_subtree;
                    I(our_node->type == their_node.type);
                    load_merkle_node(their_node.type, our_node->level + 1,
                                     subprefix, our_subtree);
                    I(our_node->type == our_subtree->type);
                    queue_refine_cmd(*our_subtree);
                  }
                  break;

                }
              break;


            case live_leaf_state:
              switch (our_node->get_slot_state(slot))
                {

                case empty_state:
                  // 5: theirs == live, ours == empty 
                  L(F("(#5) they have a live leaf at slot %d in %s node '%s', level %d, we have nothing\n")
                    % slot % typestr % hpref % lev);
                  {
                    id slotval;
                    their_node.get_raw_slot(slot, slotval);
                    queue_send_data_cmd(their_node.type, slotval);
                  }
                  break;

                case live_leaf_state:
                  // 6: theirs == live, ours == live 
                  L(F("(#6) they have a live leaf at slot %d in %s node '%s', and so do we\n")
                    % slot % typestr % hpref);
                  {
                    id our_slotval, their_slotval;
                    their_node.get_raw_slot(slot, their_slotval);
                    our_node->get_raw_slot(slot, our_slotval);               
                    if (their_slotval == our_slotval)
                      {
                        hexenc<id> hslotval;
                        their_node.get_hex_slot(slot, hslotval);
                        L(F("(#6) we both have live %s leaf '%s'\n") % typestr % hslotval);
                        continue;
                      }
                    else
                      {
                        I(their_node.type == our_node->type);
                        string tmp;
                        load_data(our_node->type, our_slotval, this->app, tmp);
                        queue_send_data_cmd(their_node.type, their_slotval);
                        queue_data_cmd(our_node->type, our_slotval, tmp);
                      }
                  }
                  break;

                case dead_leaf_state:
                  // 7: theirs == live, ours == dead 
                  L(F("(#7) they have a live leaf at slot %d in %s node %s, level %d, we have a dead one\n")
                    % slot % typestr % hpref % lev);
                  {
                    id our_slotval, their_slotval;
                    our_node->get_raw_slot(slot, our_slotval);
                    their_node.get_raw_slot(slot, their_slotval);
                    if (their_slotval == our_slotval)
                      {
                        hexenc<id> hslotval;
                        their_node.get_hex_slot(slot, hslotval);
                        L(F("(#7) it's the same %s leaf '%s', but ours is dead\n") 
                          % typestr % hslotval);
                        continue;
                      }
                    else
                      {
                        queue_send_data_cmd(their_node.type, their_slotval);
                      }
                  }
                  break;

                case subtree_state:
                  // 8: theirs == live, ours == subtree 
                  L(F("(#8) they have a live leaf in slot %d of %s node '%s', level %d, we have a subtree\n")
                    % slot % typestr % hpref % lev);
                  {

                    id their_slotval;
                    hexenc<id> their_hval;
                    their_node.get_raw_slot(slot, their_slotval);
                    encode_hexenc(their_slotval, their_hval);
                    if (data_exists(their_node.type, their_slotval, app))
                      L(F("(#8) we have a copy of their live leaf '%s' in slot %d of %s node '%s', level %d\n")
                        % their_hval % slot % typestr % hpref % lev);
                    else
                      {
                        L(F("(#8) requesting a copy of their live leaf '%s' in slot %d of %s node '%s', level %d\n")
                          % their_hval % slot % typestr % hpref % lev);
                        queue_send_data_cmd(their_node.type, their_slotval);
                      }
                    
                    L(F("(#8) sending our subtree for refinement, in slot %d of %s node '%s', level %d\n")
                      % slot % typestr % hpref % lev);
                    prefix subprefix;
                    our_node->extended_raw_prefix(slot, subprefix);
                    merkle_ptr our_subtree;
                    load_merkle_node(our_node->type, our_node->level + 1,
                                     subprefix, our_subtree);
                    queue_refine_cmd(*our_subtree);
                  }
                  break;
                }
              break;


            case dead_leaf_state:
              switch (our_node->get_slot_state(slot))
                {
                case empty_state:
                  // 9: theirs == dead, ours == empty 
                  L(F("(#9) they have a dead leaf at slot %d in %s node '%s', level %d, we have nothing\n")
                    % slot % typestr % hpref % lev);
                  continue;
                  break;

                case live_leaf_state:
                  // 10: theirs == dead, ours == live 
                  L(F("(#10) they have a dead leaf at slot %d in %s node '%s', level %d, we have a live one\n")
                    % slot % typestr % hpref % lev);
                  {
                    id our_slotval, their_slotval;
                    their_node.get_raw_slot(slot, their_slotval);
                    our_node->get_raw_slot(slot, our_slotval);
                    hexenc<id> hslotval;
                    our_node->get_hex_slot(slot, hslotval);
                    if (their_slotval == our_slotval)
                      {
                        L(F("(#10) we both have %s leaf %s, theirs is dead\n") 
                          % typestr % hslotval);
                        continue;
                      }
                    else
                      {
                        I(their_node.type == our_node->type);
                        string tmp;
                        load_data(our_node->type, our_slotval, this->app, tmp);
                        queue_data_cmd(our_node->type, our_slotval, tmp);
                      }
                  }
                  break;

                case dead_leaf_state:
                  // 11: theirs == dead, ours == dead 
                  L(F("(#11) they have a dead leaf at slot %d in %s node '%s', level %d, so do we\n")
                    % slot % typestr % hpref % lev);
                  continue;
                  break;

                case subtree_state:
                  // theirs == dead, ours == subtree 
                  L(F("(#12) they have a dead leaf in slot %d of %s node '%s', we have a subtree\n")
                    % slot % typestr % hpref % lev);
                  {
                    prefix subprefix;
                    our_node->extended_raw_prefix(slot, subprefix);
                    merkle_ptr our_subtree;
                    load_merkle_node(our_node->type, our_node->level + 1,
                                     subprefix, our_subtree);
                    queue_refine_cmd(*our_subtree);
                  }
                  break;
                }
              break;


            case subtree_state:
              switch (our_node->get_slot_state(slot))
                {
                case empty_state:
                  // 13: theirs == subtree, ours == empty 
                  L(F("(#13) they have a subtree at slot %d in %s node '%s', level %d, we have nothing\n")
                    % slot % typestr % hpref % lev);
                  {
                    merkle_node our_fake_subtree;
                    their_node.extended_prefix(slot, our_fake_subtree.pref);
                    our_fake_subtree.level = their_node.level + 1;
                    our_fake_subtree.type = their_node.type;
                    queue_refine_cmd(our_fake_subtree);
                  }
                  break;

                case live_leaf_state:
                  // 14: theirs == subtree, ours == live 
                  L(F("(#14) they have a subtree at slot %d in %s node '%s', level %d, we have a live leaf\n")
                    % slot % typestr % hpref % lev);
                  {
                    size_t subslot;
                    id our_slotval;
                    merkle_node our_fake_subtree;
                    our_node->get_raw_slot(slot, our_slotval);
                    hexenc<id> hslotval;
                    encode_hexenc(our_slotval, hslotval);
                    
                    pick_slot_and_prefix_for_value(our_slotval, our_node->level + 1, subslot, 
                                                   our_fake_subtree.pref);
                    L(F("(#14) pushed our leaf '%s' into fake subtree slot %d, level %d\n")
                      % hslotval % subslot % (lev + 1));
                    our_fake_subtree.type = their_node.type;
                    our_fake_subtree.level = our_node->level + 1;
                    our_fake_subtree.set_raw_slot(subslot, our_slotval);
                    our_fake_subtree.set_slot_state(subslot, our_node->get_slot_state(slot));
                    queue_refine_cmd(our_fake_subtree);
                  }
                  break;

                case dead_leaf_state:
                  // 15: theirs == subtree, ours == dead 
                  L(F("(#15) they have a subtree at slot %d in %s node '%s', level %d, we have a dead leaf\n")
                    % slot % typestr % hpref % lev);
                  {
                    size_t subslot;
                    id our_slotval;
                    merkle_node our_fake_subtree;
                    our_node->get_raw_slot(slot, our_slotval);
                    pick_slot_and_prefix_for_value(our_slotval, our_node->level + 1, subslot, 
                                                   our_fake_subtree.pref);
                    our_fake_subtree.type = their_node.type;
                    our_fake_subtree.level = our_node->level + 1;
                    our_fake_subtree.set_raw_slot(subslot, our_slotval);
                    our_fake_subtree.set_slot_state(subslot, our_node->get_slot_state(slot));
                    queue_refine_cmd(our_fake_subtree);    
                  }
                  break;

                case subtree_state:
                  // 16: theirs == subtree, ours == subtree 
                  L(F("(#16) they have a subtree at slot %d in %s node '%s', level %d, and so do we\n")
                    % slot % typestr % hpref % lev);
                  {
                    id our_slotval, their_slotval;
                    hexenc<id> hslotval;
                    their_node.get_raw_slot(slot, their_slotval);
                    our_node->get_raw_slot(slot, our_slotval);
                    our_node->get_hex_slot(slot, hslotval);
                    if (their_slotval == our_slotval)
                      {
                        L(F("(#16) we both have %s subtree '%s'\n") % typestr % hslotval);
                        continue;
                      }
                    else
                      {
                        L(F("(#16) %s subtrees at slot %d differ, refining ours\n") % typestr % slot);
                        prefix subprefix;
                        our_node->extended_raw_prefix(slot, subprefix);
                        merkle_ptr our_subtree;
                        load_merkle_node(our_node->type, our_node->level + 1,
                                         subprefix, our_subtree);
                        queue_refine_cmd(*our_subtree);
                      }
                  }
                  break;
                }
              break;
            }
        }
    }
  return true;
}


bool 
session::process_send_data_cmd(netcmd_item_type type,
                               id const & item)
{
  string typestr;
  netcmd_item_type_to_string(type, typestr);
  hexenc<id> hitem;
  encode_hexenc(item, hitem);
  L(F("received 'send_data' netcmd requesting %s '%s'\n") 
    % typestr % hitem);
  if (data_exists(type, item, this->app))
    {
      string out;
      load_data(type, item, this->app, out);
      queue_data_cmd(type, item, out);
    }
  else
    {
      queue_nonexistant_cmd(type, item);
    }
  return true;
}

bool 
session::process_send_delta_cmd(netcmd_item_type type,
                                id const & base,
                                id const & ident)
{
  string typestr;
  netcmd_item_type_to_string(type, typestr);
  delta del;

  hexenc<id> hbase, hident;
  encode_hexenc(base, hbase);
  encode_hexenc(ident, hident);

  L(F("received 'send_delta' netcmd requesting %s edge '%s' -> '%s'\n") 
    % typestr % hbase % hident);

  switch (type)
    {
    case file_item:
      {
        file_id fbase(hbase), fident(hident);
        file_delta fdel;
        if (this->app.db.file_version_exists(fbase) 
            && this->app.db.file_version_exists(fident))
          {
            file_data base_fdat, ident_fdat;
            data base_dat, ident_dat;
            this->app.db.get_file_version(fbase, base_fdat);
            this->app.db.get_file_version(fident, ident_fdat);      
            string tmp;     
            base_dat = base_fdat.inner();
            ident_dat = ident_fdat.inner();
            compute_delta(base_dat(), ident_dat(), tmp);
            del = delta(tmp);
          }
        else
          {
            return process_send_data_cmd(type, ident);
          }
      }
      break;

    case manifest_item:
      {
        manifest_id mbase(hbase), mident(hident);
        manifest_delta mdel;
        if (this->app.db.manifest_version_exists(mbase) 
            && this->app.db.manifest_version_exists(mident))
          {
            manifest_data base_mdat, ident_mdat;
            data base_dat, ident_dat;
            this->app.db.get_manifest_version(mbase, base_mdat);
            this->app.db.get_manifest_version(mident, ident_mdat);
            string tmp;
            base_dat = base_mdat.inner();
            ident_dat = ident_mdat.inner();
            compute_delta(base_dat(), ident_dat(), tmp);
            del = delta(tmp);
          }
        else
          {
            return process_send_data_cmd(type, ident);
          }
      }
      break;
      
    default:
      throw bad_decode(F("delta requested for item type %s\n") % typestr);
    }
  queue_delta_cmd(type, base, ident, del);
  return true;
}

bool 
session::process_data_cmd(netcmd_item_type type,
                          id const & item, 
                          string const & dat)
{  
  hexenc<id> hitem;
  encode_hexenc(item, hitem);

  // it's ok if we received something we didn't ask for; it might
  // be a spontaneous transmission from refinement
  note_item_arrived(type, item);

  switch (type)
    {
    case epoch_item:
      if (this->app.db.epoch_exists(epoch_id(hitem)))
        {
          L(F("epoch '%s' already exists in our database\n") % hitem);
        }
      else
        {
          cert_value branch;
          epoch_data epoch;
          read_epoch(dat, branch, epoch);
          L(F("received epoch %s for branch %s\n") % epoch % branch);
          std::map<cert_value, epoch_data> epochs;
          app.db.get_epochs(epochs);
          std::map<cert_value, epoch_data>::const_iterator i;
          i = epochs.find(branch);
          if (i == epochs.end())
            {
              L(F("branch %s has no epoch; setting epoch to %s\n") % branch % epoch);
              app.db.set_epoch(branch, epoch);
              maybe_note_epochs_finished();
            }
          else
            {
              L(F("branch %s already has an epoch; checking\n") % branch);
              // if we get here, then we know that the epoch must be
              // different, because if it were the same then the
              // if(epoch_exists()) branch up above would have been taken.  if
              // somehow this is wrong, then we have broken epoch hashing or
              // something, which is very dangerous, so play it safe...
              I(!(i->second == epoch));

              // It is safe to call 'error' here, because if we get here,
              // then the current netcmd packet cannot possibly have
              // written anything to the database.
              error((F("Mismatched epoch on branch %s."
                       "  Server has '%s', client has '%s'.")
                     % branch
                     % (voice == server_voice ? i->second : epoch)
                     % (voice == server_voice ? epoch : i->second)).str());
            }
        }
      break;
      
    case key_item:
      if (this->app.db.public_key_exists(hitem))
        L(F("public key '%s' already exists in our database\n")  % hitem);
      else
        {
          rsa_keypair_id keyid;
          base64<rsa_pub_key> pub;
          read_pubkey(dat, keyid, pub);
          hexenc<id> tmp;
          key_hash_code(keyid, pub, tmp);
          if (! (tmp == hitem))
            throw bad_decode(F("hash check failed for public key '%s' (%s);"
                               " wanted '%s' got '%s'")  
                             % hitem % keyid % hitem % tmp);
          this->dbw.consume_public_key(keyid, pub);
        }
      break;

    case cert_item:
      if (this->app.db.revision_cert_exists(hitem))
        L(F("cert '%s' already exists in our database\n")  % hitem);
      else
        {
          cert c;
          read_cert(dat, c);
          hexenc<id> tmp;
          cert_hash_code(c, tmp);
          if (! (tmp == hitem))
            throw bad_decode(F("hash check failed for revision cert '%s'")  % hitem);
//          this->dbw.consume_revision_cert(revision<cert>(c));
          received_certs[revision_id(c.ident)][c.name].push_back(c);
          if (!app.db.revision_exists(revision_id(c.ident)))
            {
              id rid;
              decode_hexenc(c.ident, rid);
              queue_send_data_cmd(revision_item, rid);
            }
        }
      break;

    case revision_item:
      {
        revision_id rid(hitem);
        if (this->app.db.revision_exists(rid))
          L(F("revision '%s' already exists in our database\n") % hitem);
        else
          {
            L(F("received revision '%s' \n") % hitem);
            boost::shared_ptr< pair<revision_data, revision_set > > 
              rp(new pair<revision_data, revision_set>());
            
            rp->first = revision_data(dat);
            read_revision_set(dat, rp->second);
            ancestry.insert(std::make_pair(rid, rp));
            if (cert_refinement_done())
              {
                analyze_ancestry_graph();
              }
          }
      }
      break;

    case manifest_item:
      {
        manifest_id mid(hitem);
        if (this->app.db.manifest_version_exists(mid))
          L(F("manifest version '%s' already exists in our database\n") % hitem);
        else
          {
            this->dbw.consume_manifest_data(mid, manifest_data(dat));
            manifest_map man;
            read_manifest_map(data(dat), man);
            analyze_manifest(man);
          }
      }
      break;

    case file_item:
      {
        file_id fid(hitem);
        if (this->app.db.file_version_exists(fid))
          L(F("file version '%s' already exists in our database\n") % hitem);
        else
          {
            this->dbw.consume_file_data(fid, file_data(dat));
          }
      }
      break;

    }
  return true;
}

bool 
session::process_delta_cmd(netcmd_item_type type,
                           id const & base, 
                           id const & ident, 
                           delta const & del)
{
  string typestr;
  netcmd_item_type_to_string(type, typestr);
  hexenc<id> hbase, hident;
  encode_hexenc(base, hbase);
  encode_hexenc(ident, hident);

  pair<id,id> id_pair = make_pair(base, ident);

  // it's ok if we received something we didn't ask for; it might
  // be a spontaneous transmission from refinement
  // FIXME: what does the above comment mean?  note_item_arrived does require
  // that the item passed to it have been requested...
  note_item_arrived(type, ident);

  switch (type)
    {
    case manifest_item:
      {
        manifest_id src_manifest(hbase), dst_manifest(hident);
        if (reverse_delta_requests.find(id_pair)
            != reverse_delta_requests.end())
          {
            reverse_delta_requests.erase(id_pair);
            this->dbw.consume_manifest_reverse_delta(src_manifest, 
                                                     dst_manifest,
                                                     manifest_delta(del));
          }
        else
          this->dbw.consume_manifest_delta(src_manifest, 
                                           dst_manifest,
                                           manifest_delta(del));
        
      }
      break;

    case file_item:
      {
        file_id src_file(hbase), dst_file(hident);
        if (reverse_delta_requests.find(id_pair)
            != reverse_delta_requests.end())
          {
            reverse_delta_requests.erase(id_pair);
            this->dbw.consume_file_reverse_delta(src_file, 
                                                 dst_file,
                                                 file_delta(del));
          }
        else
          this->dbw.consume_file_delta(src_file, 
                                       dst_file,
                                       file_delta(del));
      }
      break;
      
    default:
      L(F("ignoring delta received for item type %s\n") % typestr);
      break;
    }
  return true;
}

bool 
session::process_nonexistant_cmd(netcmd_item_type type,
                                 id const & item)
{
  string typestr;
  netcmd_item_type_to_string(type, typestr);
  hexenc<id> hitem;
  encode_hexenc(item, hitem);
  L(F("received 'nonexistant' netcmd for %s '%s'\n") 
    % typestr % hitem);
  note_item_arrived(type, item);
  return true;
}

bool
session::merkle_node_exists(netcmd_item_type type,
                            size_t level,
                            prefix const & pref)
{
  map<netcmd_item_type, boost::shared_ptr<merkle_table> >::const_iterator i = 
    merkle_tables.find(type);
  
  I(i != merkle_tables.end());
  merkle_table::const_iterator j = i->second->find(std::make_pair(pref, level));
  return (j != i->second->end());
}

void 
session::load_merkle_node(netcmd_item_type type,
                          size_t level,
                          prefix const & pref,
                          merkle_ptr & node)
{
  map<netcmd_item_type, boost::shared_ptr<merkle_table> >::const_iterator i = 
    merkle_tables.find(type);

  I(i != merkle_tables.end());
  merkle_table::const_iterator j = i->second->find(std::make_pair(pref, level));
  I(j != i->second->end());
  node = j->second;
}


bool 
session::dispatch_payload(netcmd const & cmd)
{
  
  switch (cmd.get_cmd_code())
    {
      
    case bye_cmd:
      return process_bye_cmd();
      break;

    case error_cmd:
      {
        string errmsg;
        cmd.read_error_cmd(errmsg);
        return process_error_cmd(errmsg);
      }
      break;

    case hello_cmd:
      require(! authenticated, "hello netcmd received when not authenticated");
      require(voice == client_voice, "hello netcmd received in client voice");
      {
        rsa_keypair_id server_keyname;
        rsa_pub_key server_key;
        id nonce;
        cmd.read_hello_cmd(server_keyname, server_key, nonce);
        return process_hello_cmd(server_keyname, server_key, nonce);
      }
      break;

    case anonymous_cmd:
      require(! authenticated, "anonymous netcmd received when not authenticated");
      require(voice == server_voice, "anonymous netcmd received in server voice");
      require(role == source_role ||
              role == source_and_sink_role, 
              "anonymous netcmd received in source or source/sink role");
      {
        protocol_role role;
        string pattern;
<<<<<<< HEAD
        id nonce2;
        cmd.read_anonymous_cmd(role, pattern, nonce2);
        return process_anonymous_cmd(role, pattern, nonce2);
=======
        if (cmd.get_version() < protocol_version)
          protocol_version = cmd.get_version();
        rsa_oaep_sha_data hmac_key_encrypted;
        cmd.read_anonymous_cmd(role, pattern, hmac_key_encrypted);
        L(F("received 'anonymous' netcmd from client for pattern '%s' "
            "in %s mode\n")
          %  pattern % (role == source_and_sink_role ? "source and sink" :
                        (role == source_role ? "source " : "sink")));

        if (!process_anonymous_cmd(role, pattern))
            return false;
        respond_to_auth_cmd(hmac_key_encrypted);
        return true;
>>>>>>> 436c2e57
      }
      break;

    case auth_cmd:
      require(! authenticated, "auth netcmd received when not authenticated");
      require(voice == server_voice, "auth netcmd received in server voice");
      {
        protocol_role role;
        string pattern, signature;
        id client, nonce1, nonce2;
<<<<<<< HEAD
        cmd.read_auth_cmd(role, pattern, client, nonce1, nonce2, signature);
        return process_auth_cmd(role, pattern, client,
                                nonce1, nonce2, signature);
=======
        if (cmd.get_version() < protocol_version)
          protocol_version = cmd.get_version();
        rsa_oaep_sha_data hmac_key_encrypted;
        cmd.read_auth_cmd(role, pattern, client, nonce1,
                          hmac_key_encrypted, signature);

        hexenc<id> their_key_hash;
        encode_hexenc(client, their_key_hash);
        hexenc<id> hnonce1;
        encode_hexenc(nonce1, hnonce1);

        L(F("received 'auth(hmac)' netcmd from client '%s' for pattern '%s' "
            "in %s mode with nonce1 '%s'\n")
          % their_key_hash % pattern % (role == source_and_sink_role ? "source and sink" :
                                        (role == source_role ? "source " : "sink"))
          % hnonce1);

        if (!process_auth_cmd(role, pattern, client, nonce1, signature))
            return false;
        respond_to_auth_cmd(hmac_key_encrypted);
        return true;
>>>>>>> 436c2e57
      }
      break;

    case confirm_cmd:
      require(! authenticated, "confirm netcmd received when not authenticated");
      require(voice == client_voice, "confirm netcmd received in client voice");
      {
        string signature;
        cmd.read_confirm_cmd();
        this->authenticated = true;
        respond_to_confirm_cmd();
        return true;
      }
      break;

    case refine_cmd:
      require(authenticated, "refine netcmd received when authenticated");
      {
        merkle_node node;
        cmd.read_refine_cmd(node);
        map< netcmd_item_type, done_marker>::iterator i = done_refinements.find(node.type);
        require(i != done_refinements.end(), "refinement netcmd refers to valid type");
        require(i->second.tree_is_done == false, "refinement netcmd received when tree is live");
        i->second.current_level_had_refinements = true;
        return process_refine_cmd(node);
      }
      break;

    case done_cmd:
      require(authenticated, "done netcmd received when authenticated");
      {
        size_t level;
        netcmd_item_type type;
        cmd.read_done_cmd(level, type);
        return process_done_cmd(level, type);
      }
      break;

    case send_data_cmd:
      require(authenticated, "send_data netcmd received when authenticated");
      require(role == source_role ||
              role == source_and_sink_role, 
              "send_data netcmd received in source or source/sink role");
      {
        netcmd_item_type type;
        id item;
        cmd.read_send_data_cmd(type, item);
        return process_send_data_cmd(type, item);
      }
      break;

    case send_delta_cmd:
      require(authenticated, "send_delta netcmd received when authenticated");
      require(role == source_role ||
              role == source_and_sink_role, 
              "send_delta netcmd received in source or source/sink role");
      {
        netcmd_item_type type;
        id base, ident;
        cmd.read_send_delta_cmd(type, base, ident);
        return process_send_delta_cmd(type, base, ident);
      }

    case data_cmd:
      require(authenticated, "data netcmd received when authenticated");
      require(role == sink_role ||
              role == source_and_sink_role, 
              "data netcmd received in source or source/sink role");
      {
        netcmd_item_type type;
        id item;
        string dat;
        cmd.read_data_cmd(type, item, dat);
        return process_data_cmd(type, item, dat);
      }
      break;

    case delta_cmd:
      require(authenticated, "delta netcmd received when authenticated");
      require(role == sink_role ||
              role == source_and_sink_role, 
              "delta netcmd received in source or source/sink role");
      {
        netcmd_item_type type;
        id base, ident;
        delta del;
        cmd.read_delta_cmd(type, base, ident, del);
        return process_delta_cmd(type, base, ident, del);
      }
      break;      

    case nonexistant_cmd:
      require(authenticated, "nonexistant netcmd received when authenticated");
      require(role == sink_role ||
              role == source_and_sink_role, 
              "nonexistant netcmd received in sink or source/sink role");
      {
        netcmd_item_type type;
        id item;
        cmd.read_nonexistant_cmd(type, item);
        return process_nonexistant_cmd(type, item);
      }
      break;
    }
  return false;
}

// this kicks off the whole cascade starting from "hello"
void 
session::begin_service()
{
  base64<rsa_pub_key> pub_encoded;
  app.db.get_key(app.signing_key, pub_encoded);
  hexenc<id> keyhash;
  id keyhash_raw;
  key_hash_code(app.signing_key, pub_encoded, keyhash);
  decode_hexenc(keyhash, keyhash_raw);
  queue_hello_cmd(keyhash_raw(), mk_nonce());
}

void 
session::maybe_say_goodbye()
{
  if (done_all_refinements() &&
      got_all_data())
    queue_bye_cmd();
}

bool 
session::arm()
{
  if (!armed)
    {
      if (cmd.read(inbuf, session_key, read_hmac))
        {
//          inbuf.erase(0, cmd.encoded_size());     
          armed = true;
        }
    }
  return armed;
}      

bool session::process()
{
  try 
    {      
      if (!arm())
        return true;
      
      transaction_guard guard(app.db);
      armed = false;
      L(F("processing %d byte input buffer from peer %s\n") % inbuf.size() % peer_id);
      bool ret = dispatch_payload(cmd);
      if (inbuf.size() >= constants::netcmd_maxsz)
        W(F("input buffer for peer %s is overfull after netcmd dispatch\n") % peer_id);
      guard.commit();
      maybe_say_goodbye();
      return ret;
    }
  catch (bad_decode & bd)
    {
      W(F("caught bad_decode exception processing peer %s: '%s'\n") % peer_id % bd.what);
      return false;
    }
}


static void 
call_server(protocol_role role,
            vector<utf8> const & patterns,
            app_state & app,
            utf8 const & address,
            Netxx::port_type default_port,
            unsigned long timeout_seconds)
{
  Netxx::Probe probe;
  Netxx::Timeout timeout(static_cast<long>(timeout_seconds)), instant(0,1);

  // FIXME: split into labels and convert to ace here.

  P(F("connecting to %s\n") % address());
  Netxx::Stream server(address().c_str(), default_port, timeout);
  session sess(role, client_voice, patterns, app, 
               address(), server.get_socketfd(), timeout);
  
  while (true)
    {       
      bool armed = false;
      try 
        {
          armed = sess.arm();
        }
      catch (bad_decode & bd)
        {
          W(F("caught bad_decode exception decoding input from peer %s: '%s'\n") 
            % sess.peer_id % bd.what);
          return;         
        }

      probe.clear();
      probe.add(sess.str, sess.which_events());
      Netxx::Probe::result_type res = probe.ready(armed ? instant : timeout);
      Netxx::Probe::ready_type event = res.second;
      Netxx::socket_type fd = res.first;
      
      if (fd == -1 && !armed) 
        {
          P(F("timed out waiting for I/O with peer %s, disconnecting\n") % sess.peer_id);
          return;
        }
      
      if (event & Netxx::Probe::ready_read)
        {
          if (sess.read_some())
            {
              try 
                {
                  armed = sess.arm();
                }
              catch (bad_decode & bd)
                {
                  W(F("caught bad_decode exception decoding input from peer %s: '%s'\n") 
                    % sess.peer_id % bd.what);
                  return;         
                }
            }
          else
            {         
              if (sess.sent_goodbye)
                P(F("read from fd %d (peer %s) closed OK after goodbye\n") % fd % sess.peer_id);
              else
                P(F("read from fd %d (peer %s) failed, disconnecting\n") % fd % sess.peer_id);
              return;
            }
        }
      
      if (event & Netxx::Probe::ready_write)
        {
          if (! sess.write_some())
            {
              if (sess.sent_goodbye)
                P(F("write on fd %d (peer %s) closed OK after goodbye\n") % fd % sess.peer_id);
              else
                P(F("write on fd %d (peer %s) failed, disconnecting\n") % fd % sess.peer_id);
              return;
            }
        }
      
      if (event & Netxx::Probe::ready_oobd)
        {
          P(F("got OOB data on fd %d (peer %s), disconnecting\n") 
            % fd % sess.peer_id);
          return;
        }      

      if (armed)
        {
          if (!sess.process())
            {
              P(F("terminated exchange with %s\n") 
                % sess.peer_id);
              return;
            }
        }

      if (sess.sent_goodbye && sess.outbuf.empty() && sess.received_goodbye)
        {
          P(F("successful exchange with %s\n") 
            % sess.peer_id);
          return;
        }         
    }  
}

static void 
arm_sessions_and_calculate_probe(Netxx::Probe & probe,
                                 map<Netxx::socket_type, shared_ptr<session> > & sessions,
                                 set<Netxx::socket_type> & armed_sessions)
{
  set<Netxx::socket_type> arm_failed;
  for (map<Netxx::socket_type, 
         shared_ptr<session> >::const_iterator i = sessions.begin();
       i != sessions.end(); ++i)
    {
      try 
        {
          if (i->second->arm())
            {
              L(F("fd %d is armed\n") % i->first);
              armed_sessions.insert(i->first);
            }
          probe.add(i->second->str, i->second->which_events());
        }
      catch (bad_decode & bd)
        {
          W(F("caught bad_decode exception decoding input from peer %s: '%s', marking as bad\n") 
            % i->second->peer_id % bd.what);
          arm_failed.insert(i->first);
        }         
    }
  for (set<Netxx::socket_type>::const_iterator i = arm_failed.begin();
       i != arm_failed.end(); ++i)
    {
      sessions.erase(*i);
    }
}

static void
handle_new_connection(Netxx::Address & addr,
                      Netxx::StreamServer & server,
                      Netxx::Timeout & timeout,
                      protocol_role role,
                      vector<utf8> const & patterns,
                      map<Netxx::socket_type, shared_ptr<session> > & sessions,
                      app_state & app)
{
  L(F("accepting new connection on %s : %d\n") 
    % addr.get_name() % addr.get_port());
  Netxx::Peer client = server.accept_connection();
  
  if (!client) 
    {
      L(F("accept() returned a dead client\n"));
    }
  else
    {
      P(F("accepted new client connection from %s\n") % client);
      shared_ptr<session> sess(new session(role, server_voice, patterns, 
                                           app,
                                           lexical_cast<string>(client), 
                                           client.get_socketfd(), timeout));
      sess->begin_service();
      sessions.insert(make_pair(client.get_socketfd(), sess));
    }
}

static void 
handle_read_available(Netxx::socket_type fd,
                      shared_ptr<session> sess,
                      map<Netxx::socket_type, shared_ptr<session> > & sessions,
                      set<Netxx::socket_type> & armed_sessions,
                      bool & live_p)
{
  if (sess->read_some())
    {
      try
        {
          if (sess->arm())
            armed_sessions.insert(fd);
        }
      catch (bad_decode & bd)
        {
          W(F("caught bad_decode exception decoding input from peer %s: '%s', disconnecting\n") 
            % sess->peer_id % bd.what);
          sessions.erase(fd);
          live_p = false;
        }
    }
  else
    {
      P(F("fd %d (peer %s) read failed, disconnecting\n") 
        % fd % sess->peer_id);
      sessions.erase(fd);
      live_p = false;
    }
}


static void 
handle_write_available(Netxx::socket_type fd,
                       shared_ptr<session> sess,
                       map<Netxx::socket_type, shared_ptr<session> > & sessions,
                       bool & live_p)
{
  if (! sess->write_some())
    {
      P(F("fd %d (peer %s) write failed, disconnecting\n") 
        % fd % sess->peer_id);
      sessions.erase(fd);
      live_p = false;
    }
}

static void
process_armed_sessions(map<Netxx::socket_type, shared_ptr<session> > & sessions,
                       set<Netxx::socket_type> & armed_sessions)
{
  for (set<Netxx::socket_type>::const_iterator i = armed_sessions.begin();
       i != armed_sessions.end(); ++i)
    {
      map<Netxx::socket_type, shared_ptr<session> >::iterator j;
      j = sessions.find(*i);
      if (j == sessions.end())
        continue;
      else
        {
          Netxx::socket_type fd = j->first;
          shared_ptr<session> sess = j->second;
          if (!sess->process())
            {
              P(F("fd %d (peer %s) processing finished, disconnecting\n") 
                % fd % sess->peer_id);
              sessions.erase(j);
            }
        }
    }
}

static void
reap_dead_sessions(map<Netxx::socket_type, shared_ptr<session> > & sessions,
                   unsigned long timeout_seconds)
{
  // kill any clients which haven't done any i/o inside the timeout period
  // or who have said goodbye and flushed their output buffers
  set<Netxx::socket_type> dead_clients;
  time_t now = ::time(NULL);
  for (map<Netxx::socket_type, shared_ptr<session> >::const_iterator i = sessions.begin();
       i != sessions.end(); ++i)
    {
      if (static_cast<unsigned long>(i->second->last_io_time + timeout_seconds) 
          < static_cast<unsigned long>(now))
        {
          P(F("fd %d (peer %s) has been idle too long, disconnecting\n") 
            % i->first % i->second->peer_id);
          dead_clients.insert(i->first);
        }
      if (i->second->sent_goodbye && i->second->outbuf.empty() && i->second->received_goodbye)
        {
          P(F("fd %d (peer %s) exchanged goodbyes and flushed output, disconnecting\n") 
            % i->first % i->second->peer_id);
          dead_clients.insert(i->first);
        }
    }
  for (set<Netxx::socket_type>::const_iterator i = dead_clients.begin();
       i != dead_clients.end(); ++i)
    {
      sessions.erase(*i);
    }
}

static void 
serve_connections(protocol_role role,
                  vector<utf8> const & patterns,
                  app_state & app,
                  utf8 const & address,
                  Netxx::port_type default_port,
                  unsigned long timeout_seconds,
                  unsigned long session_limit)
{
  Netxx::Probe probe;  

  Netxx::Timeout 
    forever, 
    timeout(static_cast<long>(timeout_seconds)), 
    instant(0,1);

  Netxx::Address addr(address().c_str(), default_port, true);

  P(F("beginning service on %s : %d\n") 
    % addr.get_name() % addr.get_port());

  Netxx::StreamServer server(addr, timeout);
  
  map<Netxx::socket_type, shared_ptr<session> > sessions;
  set<Netxx::socket_type> armed_sessions;
  
  while (true)
    {      
      probe.clear();
      armed_sessions.clear();

      if (sessions.size() >= session_limit)
        W(F("session limit %d reached, some connections will be refused\n") % session_limit);
      else
        probe.add(server);

      arm_sessions_and_calculate_probe(probe, sessions, armed_sessions);

      L(F("i/o probe with %d armed\n") % armed_sessions.size());      
      Netxx::Probe::result_type res = probe.ready(sessions.empty() ? forever 
                                           : (armed_sessions.empty() ? timeout 
                                              : instant));
      Netxx::Probe::ready_type event = res.second;
      Netxx::socket_type fd = res.first;
      
      if (fd == -1)
        {
          if (armed_sessions.empty()) 
            L(F("timed out waiting for I/O (listening on %s : %d)\n") 
              % addr.get_name() % addr.get_port());
        }
      
      // we either got a new connection
      else if (fd == server)
        handle_new_connection(addr, server, timeout, role, 
                              patterns, sessions, app);
      
      // or an existing session woke up
      else
        {
          map<Netxx::socket_type, shared_ptr<session> >::iterator i;
          i = sessions.find(fd);
          if (i == sessions.end())
            {
              L(F("got woken up for action on unknown fd %d\n") % fd);
            }
          else
            {
              shared_ptr<session> sess = i->second;
              bool live_p = true;

              if (event & Netxx::Probe::ready_read)
                handle_read_available(fd, sess, sessions, armed_sessions, live_p);
                
              if (live_p && (event & Netxx::Probe::ready_write))
                handle_write_available(fd, sess, sessions, live_p);
                
              if (live_p && (event & Netxx::Probe::ready_oobd))
                {
                  P(F("got some OOB data on fd %d (peer %s), disconnecting\n") 
                    % fd % sess->peer_id);
                  sessions.erase(i);
                }
            }
        }
      process_armed_sessions(sessions, armed_sessions);
      reap_dead_sessions(sessions, timeout_seconds);
    }
}


/////////////////////////////////////////////////
//
// layer 4: monotone interface layer
//
/////////////////////////////////////////////////

static boost::shared_ptr<merkle_table>
make_root_node(session & sess,
               netcmd_item_type ty)
{
  boost::shared_ptr<merkle_table> tab = 
    boost::shared_ptr<merkle_table>(new merkle_table());
  
  merkle_ptr tmp = merkle_ptr(new merkle_node());
  tmp->type = ty;

  tab->insert(std::make_pair(std::make_pair(get_root_prefix().val, 0), tmp));

  sess.merkle_tables[ty] = tab;
  return tab;
}

void
insert_with_parents(revision_id rev, set<revision_id> & col, app_state & app)
{
  if (col.find(rev) != col.end())
    return;
  col.insert(rev);
  vector<revision_id> frontier;
  frontier.push_back(rev);
  while (!frontier.empty())
    {
      revision_id rid = frontier.back();
      frontier.pop_back();
      if (!null_id(rid))
        {
          col.insert(rid);
          std::set<revision_id> parents;
          app.db.get_revision_parents(rid, parents);
          for (std::set<revision_id>::const_iterator i = parents.begin();
               i != parents.end(); ++i)
            {
              if (col.find(*i) == col.end())
                {
                  frontier.push_back(*i);
                }
            }
        }
    }
}

void 
session::rebuild_merkle_trees(app_state & app,
                              set<utf8> const & branchnames)
{
  P(F("rebuilding merkle trees ...\n"));
  for (set<utf8>::const_iterator i = branchnames.begin();
      i != branchnames.end(); ++i)
    P(F("including branch %s") % *i);

  boost::shared_ptr<merkle_table> ctab = make_root_node(*this, cert_item);
  boost::shared_ptr<merkle_table> ktab = make_root_node(*this, key_item);
  boost::shared_ptr<merkle_table> etab = make_root_node(*this, epoch_item);

  ticker certs_ticker("certs", "c", 256);
  ticker keys_ticker("keys", "k", 1);

  set<revision_id> revision_ids;
  set<rsa_keypair_id> inserted_keys;

  {
    // get all matching branch names
    vector< revision<cert> > certs;
    app.db.get_revision_certs(branch_cert_name, certs);
    for (size_t i = 0; i < certs.size(); ++i)
      {
        cert_value name;
        decode_base64(idx(certs, i).inner().value, name);
        if (branchnames.find(name()) != branchnames.end())
          {
            insert_with_parents(revision_id(idx(certs, i).inner().ident),
                                revision_ids, app);
          }
      }
    
    // FIXME: we should probably include epochs for all branches mentioned in
    // any included branch cert, rather than just for branches included by the
    // branch mask
    {
      map<cert_value, epoch_data> epochs;
      app.db.get_epochs(epochs);

      epoch_data epoch_zero(std::string(constants::epochlen, '0'));
      for (std::set<utf8>::const_iterator i = branchnames.begin();
           i != branchnames.end(); ++i)
        {
          cert_value branch((*i)());
          std::map<cert_value, epoch_data>::const_iterator j;
          j = epochs.find(branch);
          // set to zero any epoch which is not yet set    
          if (j == epochs.end())
            {
              L(F("setting epoch on %s to zero\n") % branch);
              epochs.insert(std::make_pair(branch, epoch_zero));
              app.db.set_epoch(branch, epoch_zero);
            }
          // then insert all epochs into merkle tree
          j = epochs.find(branch);
          I(j != epochs.end());
          epoch_id eid;
          epoch_hash_code(j->first, j->second, eid);
          id raw_hash;
          decode_hexenc(eid.inner(), raw_hash);
          insert_into_merkle_tree(*etab, epoch_item, true, raw_hash(), 0);
        }
    }

    typedef std::vector< std::pair<hexenc<id>,
      std::pair<revision_id, rsa_keypair_id> > > cert_idx;

    cert_idx idx;
    app.db.get_revision_cert_index(idx);

    // insert all certs and keys reachable via these revisions
    for (cert_idx::const_iterator i = idx.begin(); i != idx.end(); ++i)
      {
        hexenc<id> const & hash = i->first;
        revision_id const & ident = i->second.first;
        rsa_keypair_id const & key = i->second.second;

        if (revision_ids.find(ident) == revision_ids.end())
          continue;
        
        id raw_hash;
        decode_hexenc(hash, raw_hash);
        insert_into_merkle_tree(*ctab, cert_item, true, raw_hash(), 0);
        ++certs_ticker;
        if (inserted_keys.find(key) == inserted_keys.end())
          {
            if (app.db.public_key_exists(key))
              {
                base64<rsa_pub_key> pub_encoded;
                app.db.get_key(key, pub_encoded);
                hexenc<id> keyhash;
                key_hash_code(key, pub_encoded, keyhash);
                decode_hexenc(keyhash, raw_hash);
                insert_into_merkle_tree(*ktab, key_item, true, raw_hash(), 0);
                ++keys_ticker;
              }
            inserted_keys.insert(key);
          }
      }
  }  

  recalculate_merkle_codes(*etab, get_root_prefix().val, 0);
  recalculate_merkle_codes(*ktab, get_root_prefix().val, 0);
  recalculate_merkle_codes(*ctab, get_root_prefix().val, 0);
}

void 
run_netsync_protocol(protocol_voice voice, 
                     protocol_role role, 
                     utf8 const & addr, 
                     vector<utf8> patterns,
                     app_state & app)
{
  try 
    {
      start_platform_netsync();
      if (voice == server_voice)
        {
          serve_connections(role, patterns, app,
                            addr, static_cast<Netxx::port_type>(constants::netsync_default_port), 
                            static_cast<unsigned long>(constants::netsync_timeout_seconds), 
                            static_cast<unsigned long>(constants::netsync_connection_limit));
        }
      else    
        {
          I(voice == client_voice);
          transaction_guard guard(app.db);
          call_server(role, patterns, app,
                      addr, static_cast<Netxx::port_type>(constants::netsync_default_port), 
                      static_cast<unsigned long>(constants::netsync_timeout_seconds));
          guard.commit();
        }
    }
  catch (Netxx::NetworkException & e)
    {      
      end_platform_netsync();
      throw informative_failure((F("network error: %s") % e.what()).str());
    }
  catch (Netxx::Exception & e)
    {      
      end_platform_netsync();
      throw oops((F("network error: %s\n") % e.what()).str());;
    }
  end_platform_netsync();
}
<|MERGE_RESOLUTION|>--- conflicted
+++ resolved
@@ -1417,16 +1417,11 @@
                              id const & nonce2,
                              base64<rsa_pub_key> server_key_encoded)
 {
-<<<<<<< HEAD
   netcmd cmd;
-  cmd.write_anonymous_cmd(role, pattern, nonce2);
-=======
-  netcmd cmd(protocol_version);
   rsa_oaep_sha_data hmac_key_encrypted;
   encrypt_rsa(app.lua, remote_peer_key_name, server_key_encoded,
               nonce2(), hmac_key_encrypted);
   cmd.write_anonymous_cmd(role, pattern, hmac_key_encrypted);
->>>>>>> 436c2e57
   write_netcmd_and_try_flush(cmd);
   session_key = netsync_session_key(nonce2());
 }
@@ -1440,16 +1435,11 @@
                         string const & signature,
                         base64<rsa_pub_key> server_key_encoded)
 {
-<<<<<<< HEAD
   netcmd cmd;
-  cmd.write_auth_cmd(role, pattern, client, nonce1, nonce2, signature);
-=======
-  netcmd cmd(protocol_version);
   rsa_oaep_sha_data hmac_key_encrypted;
   encrypt_rsa(app.lua, remote_peer_key_name, server_key_encoded,
               nonce2(), hmac_key_encrypted);
   cmd.write_auth_cmd(role, pattern, client, nonce1, hmac_key_encrypted, signature);
->>>>>>> 436c2e57
   write_netcmd_and_try_flush(cmd);
   session_key = netsync_session_key(nonce2());
 }
@@ -1457,13 +1447,8 @@
 void
 session::queue_confirm_cmd()
 {
-<<<<<<< HEAD
   netcmd cmd;
-  cmd.write_confirm_cmd(signature);
-=======
-  netcmd cmd(protocol_version);
   cmd.write_confirm_cmd();
->>>>>>> 436c2e57
   write_netcmd_and_try_flush(cmd);
 }
 
@@ -3025,13 +3010,6 @@
       {
         protocol_role role;
         string pattern;
-<<<<<<< HEAD
-        id nonce2;
-        cmd.read_anonymous_cmd(role, pattern, nonce2);
-        return process_anonymous_cmd(role, pattern, nonce2);
-=======
-        if (cmd.get_version() < protocol_version)
-          protocol_version = cmd.get_version();
         rsa_oaep_sha_data hmac_key_encrypted;
         cmd.read_anonymous_cmd(role, pattern, hmac_key_encrypted);
         L(F("received 'anonymous' netcmd from client for pattern '%s' "
@@ -3043,7 +3021,6 @@
             return false;
         respond_to_auth_cmd(hmac_key_encrypted);
         return true;
->>>>>>> 436c2e57
       }
       break;
 
@@ -3054,13 +3031,6 @@
         protocol_role role;
         string pattern, signature;
         id client, nonce1, nonce2;
-<<<<<<< HEAD
-        cmd.read_auth_cmd(role, pattern, client, nonce1, nonce2, signature);
-        return process_auth_cmd(role, pattern, client,
-                                nonce1, nonce2, signature);
-=======
-        if (cmd.get_version() < protocol_version)
-          protocol_version = cmd.get_version();
         rsa_oaep_sha_data hmac_key_encrypted;
         cmd.read_auth_cmd(role, pattern, client, nonce1,
                           hmac_key_encrypted, signature);
@@ -3080,7 +3050,6 @@
             return false;
         respond_to_auth_cmd(hmac_key_encrypted);
         return true;
->>>>>>> 436c2e57
       }
       break;
 
