--- conflicted
+++ resolved
@@ -923,11 +923,7 @@
   Netxx::signed_size_type count = str->read(tmp, sizeof(tmp));
   if (count > 0)
     {
-<<<<<<< HEAD
-      L(F("read %d bytes from fd %d (peer %s)\n") % count % str->get_socketfd() % peer_id);
-=======
-      L(FL("read %d bytes from fd %d (peer %s)\n") % count % fd % peer_id);
->>>>>>> b3b70bc4
+      L(FL("read %d bytes from fd %d (peer %s)\n") % count % str->get_socketfd() % peer_id);
       if (encountered_error)
         {
           L(FL("in error unwind mode, so throwing them into the bit bucket\n"));
@@ -962,13 +958,8 @@
         {
           outbuf.front().second += count;
         }
-<<<<<<< HEAD
-      L(F("wrote %d bytes to fd %d (peer %s)\n")
+      L(FL("wrote %d bytes to fd %d (peer %s)\n")
         % count % str->get_socketfd() % peer_id);
-=======
-      L(FL("wrote %d bytes to fd %d (peer %s)\n")
-        % count % fd % peer_id);
->>>>>>> b3b70bc4
       mark_recent_io();
       if (byte_out_ticker.get() != NULL)
         (*byte_out_ticker) += count;
@@ -2383,14 +2374,9 @@
             Netxx::port_type default_port,
             unsigned long timeout_seconds)
 {
-<<<<<<< HEAD
   Netxx::PipeCompatibleProbe probe;
-=======
-
   transaction_guard guard(app.db);
 
-  Netxx::Probe probe;
->>>>>>> b3b70bc4
   Netxx::Timeout timeout(static_cast<long>(timeout_seconds)), instant(0,1);
 
   // FIXME: split into labels and convert to ace here.
@@ -2809,16 +2795,6 @@
         }
       process_armed_sessions(sessions, armed_sessions, *guard);
       reap_dead_sessions(sessions, timeout_seconds);
-
-      if (sessions.empty())
-        {
-          // Let the guard die completely if everything's gone quiet.
-          guard->commit();
-          guard.reset();
-        }
-    }
-}
-
 static void 
 serve_single_connection(//protocol_role role,
                   shared_ptr<session> sess,
@@ -2904,6 +2880,16 @@
       reap_dead_sessions(sessions, timeout_seconds);
     }
 }
+
+      if (sessions.empty())
+        {
+          // Let the guard die completely if everything's gone quiet.
+          guard->commit();
+          guard.reset();
+        }
+    }
+}
+
 
 void
 insert_with_parents(revision_id rev, 
