// -*- mode: C++; c-file-style: "gnu"; indent-tabs-mode: nil; c-basic-offset: 2 -*-
// copyright (C) 2004 graydon hoare <graydon@pobox.com>
// all rights reserved.
// licensed to the public under the terms of the GNU GPL (>= 2)
// see the file COPYING for details

#include <map>
#include <string>
#include <memory>
#include <list>
#include <deque>
#include <stack>

#include <time.h>

#include <boost/lexical_cast.hpp>
#include <boost/scoped_ptr.hpp>
#include <boost/shared_ptr.hpp>
#include <boost/bind.hpp>
#include <boost/regex.hpp>

#include "app_state.hh"
#include "cert.hh"
#include "constants.hh"
#include "enumerator.hh"
#include "keys.hh"
#include "merkle_tree.hh"
#include "netcmd.hh"
#include "netio.hh"
#include "netsync.hh"
#include "numeric_vocab.hh"
#include "packet.hh"
#include "refiner.hh"
#include "sanity.hh"
#include "transforms.hh"
#include "ui.hh"
#include "xdelta.hh"
#include "epoch.hh"
#include "platform.hh"
#include "hmac.hh"
#include "globish.hh"

#include "botan/botan.h"

#include "netxx/address.h"
#include "netxx/peer.h"
#include "netxx/probe.h"
#include "netxx/socket.h"
#include "netxx/sockopt.h"
#include "netxx/stream.h"
#include "netxx/streamserver.h"
#include "netxx/timeout.h"
#include "netxx_pipe.hh"
// TODO: things to do that will break protocol compatibility
//   -- need some way to upgrade anonymous to keyed pull, without user having
//      to explicitly specify which they want
//      just having a way to respond "access denied, try again" might work
//      but perhaps better to have the anonymous command include a note "I
//      _could_ use key <...> if you prefer", and if that would lead to more
//      access, could reply "I do prefer".  (Does this lead to too much
//      information exposure?  Allows anonymous people to probe what branches
//      a key has access to.)
//   -- "warning" packet type?
//   -- Richard Levitte wants, when you (e.g.) request '*' but don't access to
//      all of it, you just get the parts you have access to (maybe with
//      warnings about skipped branches).  to do this right, should have a way
//      for the server to send back to the client "right, you're not getting
//      the following branches: ...", so the client will not include them in
//      its merkle trie.
//   -- add some sort of vhost field to the client's first packet, saying who
//      they expect to talk to
//   -- apparently we have a IANA approved port: 4691.  I guess we should
//      switch to using that.

//
// This is the "new" network synchronization (netsync) system in
// monotone. It is based on synchronizing pairs of merkle trees over an
// interactive connection.
//
// A netsync process between peers treats each peer as either a source, a
// sink, or both. When a peer is only a source, it will not write any new
// items to its database. when a peer is only a sink, it will not send any
// items from its database. When a peer is both a source and sink, it may
// send and write items freely.
//
// The post-state of a netsync is that each sink contains a superset of the
// items in its corresponding source; when peers are behaving as both
// source and sink, this means that the post-state of the sync is for the
// peers to have identical item sets.
//
//
// Data structure
// --------------
//
// Each node in a merkle tree contains a fixed number of slots. this number
// is derived from a global parameter of the protocol -- the tree fanout --
// such that the number of slots is 2^fanout. For now we will assume that
// fanout is 4 thus there are 16 slots in a node, because this makes
// illustration easier. The other parameter of the protocol is the size of
// a hash; we use SHA1 so the hash is 20 bytes (160 bits) long.
//
// Each slot in a merkle tree node is in one of 3 states:
//
//   - empty
//   - leaf
//   - subtree
//   
// In addition, each leaf contains a hash code which identifies an element
// of the set being synchronized. Each subtree slot contains a hash code of
// the node immediately beneath it in the merkle tree. Empty slots contain
// no hash codes.
//
// Since empty slots have no hash code, they are represented implicitly by
// a bitmap at the head of each merkle tree node. As an additional
// integrity check, each merkle tree node contains a label indicating its
// prefix in the tree, and a hash of its own contents.
//
// In total, then, the byte-level representation of a <160,4> merkle tree
// node is as follows:
//
//      20 bytes       - hash of the remaining bytes in the node
//       1 byte        - type of this node (manifest, file, key, mcert, fcert)
//     1-N bytes       - level of this node in the tree (0 == "root", uleb128)
//    0-20 bytes       - the prefix of this node, 4 bits * level, 
//                       rounded up to a byte
//     1-N bytes       - number of leaves under this node (uleb128)
//       4 bytes       - slot-state bitmap of the node
//   0-320 bytes       - between 0 and 16 live slots in the node
//
// So, in the worst case such a node is 367 bytes, with these parameters.
//
//
// Protocol
// --------
//
// The protocol is a binary command-packet system over TCP; each packet
// consists of a single byte which identifies the protocol version, a byte
// which identifies the command name inside that version, a size_t sent as
// a uleb128 indicating the length of the packet, that many bytes of
// payload, and finally 20 bytes of SHA-1 HMAC calculated over the payload.
// The key for the SHA-1 HMAC is 20 bytes of 0 during authentication, and a
// 20-byte random key chosen by the client after authentication (discussed
// below). Decoding involves simply buffering until a sufficient number of
// bytes are received, then advancing the buffer pointer. Any time an
// integrity check (the HMAC) fails, the protocol is assumed to have lost
// synchronization, and the connection is dropped. The parties are free to
// drop the TCP stream at any point, if too much data is received or too
// much idle time passes; no commitments or transactions are made.
//
//
// Authentication and setup
// ------------------------
//
// The exchange begins in a non-authenticated state. The server sends a
// "hello <id> <nonce>" command, which identifies the server's RSA key and
// issues a nonce which must be used for a subsequent authentication.
//
// The client then responds with either:
//
// An "auth (source|sink|both) <include_pattern> <exclude_pattern> <id>
// <nonce1> <hmac key> <sig>" command, which identifies its RSA key, notes the
// role it wishes to play in the synchronization, identifies the pattern it
// wishes to sync with, signs the previous nonce with its own key, and informs
// the server of the HMAC key it wishes to use for this session (encrypted
// with the server's public key); or
//
// An "anonymous (source|sink|both) <include_pattern> <exclude_pattern>
// <hmac key>" command, which identifies the role it wishes to play in the
// synchronization, the pattern it ishes to sync with, and the HMAC key it
// wishes to use for this session (also encrypted with the server's public
// key).
//
// The server then replies with a "confirm" command, which contains no
// other data but will only have the correct HMAC integrity code if the
// server received and properly decrypted the HMAC key offered by the
// client. This transitions the peers into an authenticated state and
// begins epoch refinement. If epoch refinement and epoch transmission
// succeed, the peers switch to data refinement and data transmission.
//
//
// Refinement
// ----------
//
// Refinement is executed by "refiners"; there is a refiner for each
// set of 'items' being exchanged: epochs, keys, certs, and revisions.
// When refinement starts, each party knows only their own set of
// items; when refinement completes, each party has learned of the
// complete set of items it needs to send, and a count of items it's
// expecting to receive.
//
// For more details on the refinement process, see refiner.cc.
//
// 
// Transmission
// ------------
//
// Once the set of items to send has been determined (for keys, certs, and
// revisions) each peer switches into a transmission mode. This mode
// involves walking the revision graph in ancestry-order and sending all
// the items the local peer has which the remote one does not. Since the
// remote and local peers both know all the items which need to be
// transferred (they learned during refinement) they know what to wait for
// and what to send.  The mechanisms of the transmission phase (notably,
// enumerator.cc) simply ensure that things are sent in the proper order,
// and without over-filling the output buffer too much.
//
//
// Shutdown
// --------
//
// After transmission completes, one special command, "bye", is used to
// shut down a connection gracefully. The shutdown sequence based on "bye"
// commands is documented below in session::process_bye_cmd.
//
//
// Note on epochs
// --------------
//
// One refinement and transmission phase preceeds all the others: epochs.
// Epochs are exchanged and compared in order to be sure that further
// refinement and transmission (on certs and revisions) makes sense; they
// are a sort of "immune system" to prevent incompatible databases (say
// between rebuilds due to bugs in monotone) from cross-contaminating.  The
// later refinements are only kicked off *after* all epochs are received
// and compare correctly.
//
//
// Note on dense coding
// --------------------
//
// This protocol is "raw binary" (non-text) because coding density is
// actually important here, and each packet consists of very
// information-dense material that you wouldn't have a hope of typing in,
// interpreting manually anyways.
//

using namespace std;
using boost::shared_ptr;
using boost::lexical_cast;

static inline void 
require(bool check, string const & context)
{
  if (!check) 
    throw bad_decode(F("check of '%s' failed") % context);
}

struct netsync_error
{
  string msg;
  netsync_error(string const & s): msg(s) {}
};

struct 
session:
  public refiner_callbacks,
  public enumerator_callbacks
{
  protocol_role role;
  protocol_voice const voice;
  utf8 const & our_include_pattern;
  utf8 const & our_exclude_pattern;
  globish_matcher our_matcher;
  app_state & app;

  string peer_id;
  shared_ptr<Netxx::StreamBase> str;  

  string_queue inbuf; 
  // deque of pair<string data, size_t cur_pos>
  deque< pair<string,size_t> > outbuf; 
  // the total data stored in outbuf - this is
  // used as a valve to stop too much data
  // backing up
  size_t outbuf_size;

  netcmd cmd;
  bool armed;
  bool arm();

  id remote_peer_key_hash;
  rsa_keypair_id remote_peer_key_name;
  netsync_session_key session_key;
  chained_hmac read_hmac;
  chained_hmac write_hmac;
  bool authenticated;

  time_t last_io_time;
  auto_ptr<ticker> byte_in_ticker;
  auto_ptr<ticker> byte_out_ticker;
  auto_ptr<ticker> cert_in_ticker;
  auto_ptr<ticker> cert_out_ticker;
  auto_ptr<ticker> revision_in_ticker;
  auto_ptr<ticker> revision_out_ticker;
  
  vector<revision_id> written_revisions;
  vector<rsa_keypair_id> written_keys;
  vector<cert> written_certs;

  id saved_nonce;
  packet_db_writer dbw;

  enum 
    { 
      working_state,
      shutdown_state,
      confirmed_state
    }
    protocol_state;  
  bool encountered_error;
  bool set_totals;

  // Interface to refinement.
  refiner epoch_refiner;
  refiner key_refiner;
  refiner cert_refiner;
  refiner rev_refiner;

  // Interface to ancestry grovelling.
  revision_enumerator rev_enumerator;

  // Enumerator_callbacks methods.
  set<file_id> file_items_sent;
  bool process_this_rev(revision_id const & rev);
  bool queue_this_cert(hexenc<id> const & c);
  bool queue_this_file(hexenc<id> const & f);
  void note_file_data(file_id const & f);
  void note_file_delta(file_id const & src, file_id const & dst);
  void note_rev(revision_id const & rev);
  void note_cert(hexenc<id> const & c);

  session(protocol_role role,
          protocol_voice voice,
          utf8 const & our_include_pattern,
          utf8 const & our_exclude_pattern,
          app_state & app,
          string const & peer,
          shared_ptr<Netxx::StreamBase> sock);

  virtual ~session();
  
  void rev_written_callback(revision_id rid);
  void key_written_callback(rsa_keypair_id kid);
  void cert_written_callback(cert const & c);

  id mk_nonce();
  void mark_recent_io();

  void set_session_key(string const & key);
  void set_session_key(rsa_oaep_sha_data const & key_encrypted);

  void setup_client_tickers();
  bool done_all_refinements();
  bool queued_all_items();
  bool received_all_items();
  bool finished_working();
  void maybe_step();
  void maybe_say_goodbye(transaction_guard & guard);

  void note_item_arrived(netcmd_item_type ty, id const & i);
  void maybe_note_epochs_finished();
  void note_item_sent(netcmd_item_type ty, id const & i);

  Netxx::Probe::ready_type which_events() const;
  bool read_some();
  bool write_some();

  void error(string const & errmsg);

  void write_netcmd_and_try_flush(netcmd const & cmd);

  // Outgoing queue-writers.
  void queue_bye_cmd(u8 phase);
  void queue_error_cmd(string const & errmsg);
  void queue_done_cmd(netcmd_item_type type, size_t n_items);
  void queue_hello_cmd(rsa_keypair_id const & key_name,
                       base64<rsa_pub_key> const & pub_encoded, 
                       id const & nonce);
  void queue_anonymous_cmd(protocol_role role, 
                           utf8 const & include_pattern, 
                           utf8 const & exclude_pattern, 
                           id const & nonce2,
                           base64<rsa_pub_key> server_key_encoded);
  void queue_auth_cmd(protocol_role role, 
                      utf8 const & include_pattern, 
                      utf8 const & exclude_pattern, 
                      id const & client, 
                      id const & nonce1, 
                      id const & nonce2, 
                      string const & signature,
                      base64<rsa_pub_key> server_key_encoded);
  void queue_confirm_cmd();
  void queue_refine_cmd(refinement_type ty, merkle_node const & node);
  void queue_data_cmd(netcmd_item_type type, 
                      id const & item,
                      string const & dat);
  void queue_delta_cmd(netcmd_item_type type, 
                       id const & base, 
                       id const & ident, 
                       delta const & del);

  // Incoming dispatch-called methods.
  bool process_error_cmd(string const & errmsg);
  bool process_hello_cmd(rsa_keypair_id const & server_keyname,
                         rsa_pub_key const & server_key,
                         id const & nonce);
  bool process_bye_cmd(u8 phase, transaction_guard & guard);
  bool process_anonymous_cmd(protocol_role role, 
                             utf8 const & their_include_pattern,
                             utf8 const & their_exclude_pattern);
  bool process_auth_cmd(protocol_role role, 
                        utf8 const & their_include_pattern, 
                        utf8 const & their_exclude_pattern, 
                        id const & client, 
                        id const & nonce1, 
                        string const & signature);
  bool process_refine_cmd(refinement_type ty, merkle_node const & node);
  bool process_done_cmd(netcmd_item_type type, size_t n_items);
  bool process_data_cmd(netcmd_item_type type,
                        id const & item, 
                        string const & dat);
  bool process_delta_cmd(netcmd_item_type type,
                         id const & base, 
                         id const & ident, 
                         delta const & del);
  bool process_usher_cmd(utf8 const & msg);

  // The incoming dispatcher.
  bool dispatch_payload(netcmd const & cmd,
                        transaction_guard & guard);

  // Various helpers.
  void respond_to_confirm_cmd();
  void rebuild_merkle_trees(app_state & app,
                            set<utf8> const & branches);

  void send_all_data(netcmd_item_type ty, set<id> const & items);
  void begin_service();
  bool process(transaction_guard & guard);
};

  
session::session(protocol_role role,
                 protocol_voice voice,
                 utf8 const & our_include_pattern,
                 utf8 const & our_exclude_pattern,
                 app_state & app,
                 string const & peer,
                 shared_ptr<Netxx::StreamBase> sock) : 
  role(role),
  voice(voice),
  our_include_pattern(our_include_pattern),
  our_exclude_pattern(our_exclude_pattern),
  our_matcher(our_include_pattern, our_exclude_pattern),
  app(app),
  peer_id(peer),
  str(sock),
  inbuf(),
  outbuf_size(0),
  armed(false),
  remote_peer_key_hash(""),
  remote_peer_key_name(""),
  session_key(constants::netsync_key_initializer),
  read_hmac(constants::netsync_key_initializer),
  write_hmac(constants::netsync_key_initializer),
  authenticated(false),
  last_io_time(::time(NULL)),
  byte_in_ticker(NULL),
  byte_out_ticker(NULL),
  cert_in_ticker(NULL),
  cert_out_ticker(NULL),
  revision_in_ticker(NULL),
  revision_out_ticker(NULL),
  saved_nonce(""),
  dbw(app),
  protocol_state(working_state),
  encountered_error(false),
  set_totals(false),
  epoch_refiner(epoch_item, voice, *this),
  key_refiner(key_item, voice, *this),
  cert_refiner(cert_item, voice, *this),
  rev_refiner(revision_item, voice, *this),
  rev_enumerator(*this, app)
{
  dbw.set_on_revision_written(boost::bind(&session::rev_written_callback,
                                          this, _1));
  dbw.set_on_cert_written(boost::bind(&session::cert_written_callback,
                                      this, _1));
  dbw.set_on_pubkey_written(boost::bind(&session::key_written_callback,
                                        this, _1));
}

session::~session()
{
  vector<cert> unattached_certs;
  map<revision_id, vector<cert> > revcerts;
  for (vector<revision_id>::iterator i = written_revisions.begin();
       i != written_revisions.end(); ++i)
    revcerts.insert(make_pair(*i, vector<cert>()));
  for (vector<cert>::iterator i = written_certs.begin();
       i != written_certs.end(); ++i)
    {
      map<revision_id, vector<cert> >::iterator j;
      j = revcerts.find(i->ident);
      if (j == revcerts.end())
        unattached_certs.push_back(*i);
      else
        j->second.push_back(*i);
    }

  //Keys
  for (vector<rsa_keypair_id>::iterator i = written_keys.begin();
       i != written_keys.end(); ++i)
    {
      app.lua.hook_note_netsync_pubkey_received(*i);
    }

  //Revisions
  for (vector<revision_id>::iterator i = written_revisions.begin();
      i != written_revisions.end(); ++i)
    {
      vector<cert> & ctmp(revcerts[*i]);
      set<pair<rsa_keypair_id, pair<cert_name, cert_value> > > certs;
      for (vector<cert>::const_iterator j = ctmp.begin();
           j != ctmp.end(); ++j)
        {
          cert_value vtmp;
          decode_base64(j->value, vtmp);
          certs.insert(make_pair(j->key, make_pair(j->name, vtmp)));
        }
      revision_data rdat;
      app.db.get_revision(*i, rdat);
      app.lua.hook_note_netsync_revision_received(*i, rdat, certs);
    }

  //Certs (not attached to a new revision)
  for (vector<cert>::iterator i = unattached_certs.begin();
      i != unattached_certs.end(); ++i)
    {
      cert_value tmp;
      decode_base64(i->value, tmp);
      app.lua.hook_note_netsync_cert_received(i->ident, i->key,
                                              i->name, tmp);

    }
}

bool 
session::process_this_rev(revision_id const & rev)
{
  id item;
  decode_hexenc(rev.inner(), item);
  return (rev_refiner.items_to_send.find(item)
          != rev_refiner.items_to_send.end());
}

bool 
session::queue_this_cert(hexenc<id> const & c)
{
  id item;
  decode_hexenc(c, item);
  return (cert_refiner.items_to_send.find(item)
          != cert_refiner.items_to_send.end());
}

bool 
session::queue_this_file(hexenc<id> const & f)
{
  return file_items_sent.find(f) == file_items_sent.end();
}

void 
session::note_file_data(file_id const & f)
{
  if (role == sink_role)
    return;
  file_data fd;
  id item;
  decode_hexenc(f.inner(), item);
  app.db.get_file_version(f, fd);
  queue_data_cmd(file_item, item, fd.inner()());
  file_items_sent.insert(f);
}

void 
session::note_file_delta(file_id const & src, file_id const & dst)
{
  if (role == sink_role)
    return;
  file_data fd1, fd2;
  delta del;
  id fid1, fid2;
  decode_hexenc(src.inner(), fid1);
  decode_hexenc(dst.inner(), fid2);  
  app.db.get_file_version(src, fd1);
  app.db.get_file_version(dst, fd2);
  diff(fd1.inner(), fd2.inner(), del);
  queue_delta_cmd(file_item, fid1, fid2, del);
  file_items_sent.insert(dst);
}

void 
session::note_rev(revision_id const & rev)
{
  if (role == sink_role)
    return;
  revision_set rs;
  id item;
  decode_hexenc(rev.inner(), item);
  app.db.get_revision(rev, rs);
  data tmp;
  write_revision_set(rs, tmp);
  queue_data_cmd(revision_item, item, tmp());
}

void 
session::note_cert(hexenc<id> const & c)
{
  if (role == sink_role)
    return;
  id item;
  decode_hexenc(c, item);
  revision<cert> cert;
  string str;
  app.db.get_revision_cert(c, cert);
  write_cert(cert.inner(), str);
  queue_data_cmd(cert_item, item, str);
}


void session::rev_written_callback(revision_id rid)
{
  written_revisions.push_back(rid);
}

void session::key_written_callback(rsa_keypair_id kid)
{
  written_keys.push_back(kid);
}

void session::cert_written_callback(cert const & c)
{
  written_certs.push_back(c);
}

id 
session::mk_nonce()
{
  I(this->saved_nonce().size() == 0);
  char buf[constants::merkle_hash_length_in_bytes];
  Botan::Global_RNG::randomize(reinterpret_cast<Botan::byte *>(buf),
          constants::merkle_hash_length_in_bytes);
  this->saved_nonce = string(buf, buf + constants::merkle_hash_length_in_bytes);
  I(this->saved_nonce().size() == constants::merkle_hash_length_in_bytes);
  return this->saved_nonce;
}

void 
session::mark_recent_io()
{
  last_io_time = ::time(NULL);
}

void
session::set_session_key(string const & key)
{
  session_key = netsync_session_key(key);
  read_hmac.set_key(session_key);
  write_hmac.set_key(session_key);
}

void
session::set_session_key(rsa_oaep_sha_data const & hmac_key_encrypted)
{
  keypair our_kp;
  load_key_pair(app, app.signing_key, our_kp);
  string hmac_key;
  decrypt_rsa(app.lua, app.signing_key, our_kp.priv,
              hmac_key_encrypted, hmac_key);
  set_session_key(hmac_key);
}

void
session::setup_client_tickers()
{
  // xgettext: please use short message and try to avoid multibytes chars
  byte_in_ticker.reset(new ticker(_("bytes in"), ">", 1024, true));
  // xgettext: please use short message and try to avoid multibytes chars
  byte_out_ticker.reset(new ticker(_("bytes out"), "<", 1024, true));
  if (role == sink_role)
    {
      // xgettext: please use short message and try to avoid multibytes chars
      cert_in_ticker.reset(new ticker(_("certs in"), "c", 3));
      // xgettext: please use short message and try to avoid multibytes chars
      revision_in_ticker.reset(new ticker(_("revs in"), "r", 1));
    }
  else if (role == source_role)
    {
      // xgettext: please use short message and try to avoid multibytes chars
      cert_out_ticker.reset(new ticker(_("certs out"), "C", 3));
      // xgettext: please use short message and try to avoid multibytes chars
      revision_out_ticker.reset(new ticker(_("revs out"), "R", 1));
    }
  else
    {
      I(role == source_and_sink_role);
      // xgettext: please use short message and try to avoid multibytes chars
      revision_in_ticker.reset(new ticker(_("revs in"), "r", 1));
      // xgettext: please use short message and try to avoid multibytes chars
      revision_out_ticker.reset(new ticker(_("revs out"), "R", 1));
    }
}

bool 
session::done_all_refinements()
{
  bool all = rev_refiner.done
    && cert_refiner.done
    && key_refiner.done
    && epoch_refiner.done;

  if (all && !set_totals)
    {
      if (cert_out_ticker.get())
        cert_out_ticker->set_total(cert_refiner.items_to_send.size());

      if (revision_out_ticker.get())
        revision_out_ticker->set_total(rev_refiner.items_to_send.size());

      if (cert_in_ticker.get())
        cert_in_ticker->set_total(cert_refiner.items_to_receive);

      if (revision_in_ticker.get())
        revision_in_ticker->set_total(rev_refiner.items_to_receive);
        
      set_totals = true;
    }
  return all;  
}



bool 
session::received_all_items()
{
  if (role == source_role)
    return true;
  bool all = rev_refiner.items_to_receive == 0
    && cert_refiner.items_to_receive == 0
    && key_refiner.items_to_receive == 0
    && epoch_refiner.items_to_receive == 0;
  return all;
}

bool 
session::finished_working()
{
  bool all = done_all_refinements() 
    && received_all_items()
    && queued_all_items()
    && rev_enumerator.done();
  return all;
}

bool 
session::queued_all_items()
{  
  if (role == sink_role)
    return true;
  bool all = rev_refiner.items_to_send.empty()
    && cert_refiner.items_to_send.empty()
    && key_refiner.items_to_send.empty()
    && epoch_refiner.items_to_send.empty();
  return all;
}


void
session::maybe_note_epochs_finished()
{
  // Maybe there are outstanding epoch requests.
  if (!epoch_refiner.items_to_receive == 0)
    return;

  // And maybe we haven't even finished the refinement.
  if (!epoch_refiner.done)
    return;

  // If we ran into an error -- say a mismatched epoch -- don't do any
  // further refinements.
  if (encountered_error)
    return;

  // But otherwise, we're ready to go. Start the next
  // set of refinements.
  key_refiner.begin_refinement();
  cert_refiner.begin_refinement();
  rev_refiner.begin_refinement();
}

static void
decrement_if_nonzero(netcmd_item_type ty,
                     size_t & n)
{
  if (n == 0)
    {
      string typestr;
      netcmd_item_type_to_string(ty, typestr);
      E(false, F("underflow on count of %s items to receive") % typestr);
    }
  --n;
}

void
session::note_item_arrived(netcmd_item_type ty, id const & ident)
{
  switch (ty)
    {
    case cert_item:
      decrement_if_nonzero(ty, cert_refiner.items_to_receive);
      if (cert_in_ticker.get() != NULL)
        ++(*cert_in_ticker);
      break;
    case revision_item:
      decrement_if_nonzero(ty, rev_refiner.items_to_receive);
      if (revision_in_ticker.get() != NULL)
        ++(*revision_in_ticker);
      break;
    case key_item:
      decrement_if_nonzero(ty, key_refiner.items_to_receive);
      break;
    case epoch_item:
      decrement_if_nonzero(ty, epoch_refiner.items_to_receive);
      break;
    default:
      // No ticker for other things.
      break;
    }
}



void
session::note_item_sent(netcmd_item_type ty, id const & ident)
{
  switch (ty)
    {
    case cert_item:
      cert_refiner.items_to_send.erase(ident);
      if (cert_out_ticker.get() != NULL)
        ++(*cert_out_ticker);
      break;
    case revision_item:
      rev_refiner.items_to_send.erase(ident);
      if (revision_out_ticker.get() != NULL)
        ++(*revision_out_ticker);
      break;
    case key_item:
      key_refiner.items_to_send.erase(ident);
      break;
    case epoch_item:
      epoch_refiner.items_to_send.erase(ident);
      break;
    default:
      // No ticker for other things.
      break;
    }
}

void 
session::write_netcmd_and_try_flush(netcmd const & cmd)
{
  if (!encountered_error)
  {
    string buf;
    cmd.write(buf, write_hmac);
    outbuf.push_back(make_pair(buf, 0));
    outbuf_size += buf.size();
  }
  else
    L(FL("dropping outgoing netcmd (because we're in error unwind mode)\n"));
  // FIXME: this helps keep the protocol pipeline full but it seems to
  // interfere with initial and final sequences. careful with it.
  // write_some();
  // read_some();
}

// This method triggers a special "error unwind" mode to netsync.  In this
// mode, all received data is ignored, and no new data is queued.  We simply
// stay connected long enough for the current write buffer to be flushed, to
// ensure that our peer receives the error message.
// Affects read_some, write_some, and process .
void
session::error(std::string const & errmsg)
{
  throw netsync_error(errmsg);
}


Netxx::Probe::ready_type 
session::which_events() const
{
  // Only ask to read if we're not armed.
  if (outbuf.empty())
    {
      if (inbuf.size() < constants::netcmd_maxsz && !armed)
        return Netxx::Probe::ready_read | Netxx::Probe::ready_oobd;
      else
        return Netxx::Probe::ready_oobd;
    }
  else
    {
      if (inbuf.size() < constants::netcmd_maxsz && !armed)
        return Netxx::Probe::ready_write | Netxx::Probe::ready_read | Netxx::Probe::ready_oobd;
      else
        return Netxx::Probe::ready_write | Netxx::Probe::ready_oobd;
    }       
}

bool 
session::read_some()
{
  I(inbuf.size() < constants::netcmd_maxsz);
  char tmp[constants::bufsz];
  Netxx::signed_size_type count = str->read(tmp, sizeof(tmp));
  if (count > 0)
    {
      L(FL("read %d bytes from fd %d (peer %s)\n") % count % str->get_socketfd() % peer_id);
      if (encountered_error)
        {
          L(FL("in error unwind mode, so throwing them into the bit bucket\n"));
          return true;
        }
      inbuf.append(tmp,count);
      mark_recent_io();
      if (byte_in_ticker.get() != NULL)
        (*byte_in_ticker) += count;
      return true;
    }
  else
    return false;
}

bool 
session::write_some()
{
  I(!outbuf.empty());    
  size_t writelen = outbuf.front().first.size() - outbuf.front().second;
  Netxx::signed_size_type count = str->write(outbuf.front().first.data() + outbuf.front().second, 
                                            std::min(writelen,
                                            constants::bufsz));
  if (count > 0)
    {
      if ((size_t)count == writelen)
        {
          outbuf_size -= outbuf.front().first.size();
          outbuf.pop_front();
        }
      else
        {
          outbuf.front().second += count;
        }
      L(FL("wrote %d bytes to fd %d (peer %s)\n")
        % count % str->get_socketfd() % peer_id);
      mark_recent_io();
      if (byte_out_ticker.get() != NULL)
        (*byte_out_ticker) += count;
      if (encountered_error && outbuf.empty())
        {
          // we've flushed our error message, so it's time to get out.
          L(FL("finished flushing output queue in error unwind mode, disconnecting\n"));
          return false;
        }
      return true;
    }
  else
    return false;
}

// senders

void 
session::queue_error_cmd(string const & errmsg)
{
  L(FL("queueing 'error' command\n"));
  netcmd cmd;
  cmd.write_error_cmd(errmsg);
  write_netcmd_and_try_flush(cmd);
}

void 
session::queue_bye_cmd(u8 phase) 
{
  L(FL("queueing 'bye' command, phase %d\n") 
    % static_cast<size_t>(phase));
  netcmd cmd;
  cmd.write_bye_cmd(phase);
  write_netcmd_and_try_flush(cmd);
}

void 
session::queue_done_cmd(netcmd_item_type type,
                        size_t n_items) 
{
  string typestr;
  netcmd_item_type_to_string(type, typestr);
  L(FL("queueing 'done' command for %s (%d items)\n") 
    % typestr % n_items);
  netcmd cmd;
  cmd.write_done_cmd(type, n_items);
  write_netcmd_and_try_flush(cmd);
}

void 
session::queue_hello_cmd(rsa_keypair_id const & key_name,
                         base64<rsa_pub_key> const & pub_encoded, 
                         id const & nonce) 
{
  rsa_pub_key pub;
  decode_base64(pub_encoded, pub);
  cmd.write_hello_cmd(key_name, pub, nonce);
  write_netcmd_and_try_flush(cmd);
}

void 
session::queue_anonymous_cmd(protocol_role role, 
                             utf8 const & include_pattern, 
                             utf8 const & exclude_pattern, 
                             id const & nonce2,
                             base64<rsa_pub_key> server_key_encoded)
{
  netcmd cmd;
  rsa_oaep_sha_data hmac_key_encrypted;
  encrypt_rsa(app.lua, remote_peer_key_name, server_key_encoded,
              nonce2(), hmac_key_encrypted);
  cmd.write_anonymous_cmd(role, include_pattern, exclude_pattern,
                          hmac_key_encrypted);
  write_netcmd_and_try_flush(cmd);
  set_session_key(nonce2());
}

void 
session::queue_auth_cmd(protocol_role role, 
                        utf8 const & include_pattern, 
                        utf8 const & exclude_pattern, 
                        id const & client, 
                        id const & nonce1, 
                        id const & nonce2, 
                        string const & signature,
                        base64<rsa_pub_key> server_key_encoded)
{
  netcmd cmd;
  rsa_oaep_sha_data hmac_key_encrypted;
  encrypt_rsa(app.lua, remote_peer_key_name, server_key_encoded,
              nonce2(), hmac_key_encrypted);
  cmd.write_auth_cmd(role, include_pattern, exclude_pattern, client,
                     nonce1, hmac_key_encrypted, signature);
  write_netcmd_and_try_flush(cmd);
  set_session_key(nonce2());
}

void
session::queue_confirm_cmd()
{
  netcmd cmd;
  cmd.write_confirm_cmd();
  write_netcmd_and_try_flush(cmd);
}

void 
session::queue_refine_cmd(refinement_type ty, merkle_node const & node)
{
  string typestr;
  hexenc<prefix> hpref;
  node.get_hex_prefix(hpref);
  netcmd_item_type_to_string(node.type, typestr);
  L(FL("queueing refinement %s of %s node '%s', level %d\n")
    % (ty == refinement_query ? "query" : "response")
    % typestr % hpref % static_cast<int>(node.level));
  netcmd cmd;
  cmd.write_refine_cmd(ty, node);
  write_netcmd_and_try_flush(cmd);
}

void 
session::queue_data_cmd(netcmd_item_type type,
                        id const & item, 
                        string const & dat)
{
  string typestr;
  netcmd_item_type_to_string(type, typestr);
  hexenc<id> hid;
  encode_hexenc(item, hid);

  if (role == sink_role)
    {
      L(FL("not queueing %s data for '%s' as we are in pure sink role\n") 
        % typestr % hid);
      return;
    }

  L(FL("queueing %d bytes of data for %s item '%s'\n")
    % dat.size() % typestr % hid);

  netcmd cmd;
  // TODO: This pair of functions will make two copies of a large
  // file, the first in cmd.write_data_cmd, and the second in
  // write_netcmd_and_try_flush when the data is copied from the
  // cmd.payload variable to the string buffer for output.  This 
  // double copy should be collapsed out, it may be better to use
  // a string_queue for output as well as input, as that will reduce
  // the amount of mallocs that happen when the string queue is large
  // enough to just store the data.
  cmd.write_data_cmd(type, item, dat);
  write_netcmd_and_try_flush(cmd);
  note_item_sent(type, item);
}

void
session::queue_delta_cmd(netcmd_item_type type,
                         id const & base, 
                         id const & ident, 
                         delta const & del)
{
  I(type == file_item);
  I(! del().empty() || ident == base);
  string typestr;
  netcmd_item_type_to_string(type, typestr);
  hexenc<id> base_hid;
  encode_hexenc(base, base_hid);
  hexenc<id> ident_hid;
  encode_hexenc(ident, ident_hid);

  if (role == sink_role)
    {
      L(FL("not queueing %s delta '%s' -> '%s' as we are in pure sink role\n") 
        % typestr % base_hid % ident_hid);
      return;
    }

  L(FL("queueing %s delta '%s' -> '%s'\n")
    % typestr % base_hid % ident_hid);
  netcmd cmd;
  cmd.write_delta_cmd(type, base, ident, del);
  write_netcmd_and_try_flush(cmd);
  note_item_sent(type, ident);
}


// processors

bool 
session::process_error_cmd(string const & errmsg) 
{
  throw bad_decode(F("received network error: %s") % errmsg);
}

void
get_branches(app_state & app, vector<string> & names)
{
  app.db.get_branches(names);
  sort(names.begin(), names.end());
}

static const var_domain known_servers_domain = var_domain("known-servers");

bool 
session::process_hello_cmd(rsa_keypair_id const & their_keyname,
                           rsa_pub_key const & their_key,
                           id const & nonce) 
{
  I(this->remote_peer_key_hash().size() == 0);
  I(this->saved_nonce().size() == 0);
  
  hexenc<id> their_key_hash;
  base64<rsa_pub_key> their_key_encoded;
  encode_base64(their_key, their_key_encoded);
  key_hash_code(their_keyname, their_key_encoded, their_key_hash);
  L(FL("server key has name %s, hash %s\n") % their_keyname % their_key_hash);
  var_key their_key_key(known_servers_domain, var_name(peer_id));
  if (app.db.var_exists(their_key_key))
    {
      var_value expected_key_hash;
      app.db.get_var(their_key_key, expected_key_hash);
      if (expected_key_hash() != their_key_hash())
        {
          P(F("@@@@@@@@@@@@@@@@@@@@@@@@@@@@@@@@@@@@@@@@@@@@@@@@@@@@@@@@@@@\n"
              "@ WARNING: SERVER IDENTIFICATION HAS CHANGED              @\n"
              "@@@@@@@@@@@@@@@@@@@@@@@@@@@@@@@@@@@@@@@@@@@@@@@@@@@@@@@@@@@\n"
              "IT IS POSSIBLE THAT SOMEONE IS DOING SOMETHING NASTY\n"
              "it is also possible that the server key has just been changed\n"
              "remote host sent key %s\n"
              "I expected %s\n"
              "'monotone unset %s %s' overrides this check\n")
            % their_key_hash % expected_key_hash
            % their_key_key.first % their_key_key.second);
          E(false, F("server key changed"));
        }
    }
  else
    {
      P(F("first time connecting to server %s\n"
          "I'll assume it's really them, but you might want to double-check\n"
          "their key's fingerprint: %s\n") % peer_id % their_key_hash);
      app.db.set_var(their_key_key, var_value(their_key_hash()));
    }
  if (!app.db.public_key_exists(their_key_hash))
    {
      W(F("saving public key for %s to database\n") % their_keyname);
      app.db.put_key(their_keyname, their_key_encoded);
    }
  
  {
    hexenc<id> hnonce;
    encode_hexenc(nonce, hnonce);
    L(FL("received 'hello' netcmd from server '%s' with nonce '%s'\n") 
      % their_key_hash % hnonce);
  }
  
  I(app.db.public_key_exists(their_key_hash));
  
  // save their identity 
  {
    id their_key_hash_decoded;
    decode_hexenc(their_key_hash, their_key_hash_decoded);
    this->remote_peer_key_hash = their_key_hash_decoded;
  }

  // clients always include in the synchronization set, every branch that the
  // user requested
  vector<string> branchnames;
  set<utf8> ok_branches;
  get_branches(app, branchnames);
  for (vector<string>::const_iterator i = branchnames.begin();
      i != branchnames.end(); i++)
    {
      if (our_matcher(*i))
        ok_branches.insert(utf8(*i));
    }
  rebuild_merkle_trees(app, ok_branches);

  setup_client_tickers();
    
  if (app.signing_key() != "")
    {
      // get our key pair
      keypair our_kp;
      load_key_pair(app, app.signing_key, our_kp);

      // get the hash identifier for our pubkey
      hexenc<id> our_key_hash;
      id our_key_hash_raw;
      key_hash_code(app.signing_key, our_kp.pub, our_key_hash);
      decode_hexenc(our_key_hash, our_key_hash_raw);
      
      // make a signature
      base64<rsa_sha1_signature> sig;
      rsa_sha1_signature sig_raw;
      make_signature(app, app.signing_key, our_kp.priv, nonce(), sig);
      decode_base64(sig, sig_raw);
      
      // make a new nonce of our own and send off the 'auth'
      queue_auth_cmd(this->role, our_include_pattern, our_exclude_pattern,
                     our_key_hash_raw, nonce, mk_nonce(), sig_raw(),
                     their_key_encoded);
    }
  else
    {
      queue_anonymous_cmd(this->role, our_include_pattern,
                          our_exclude_pattern, mk_nonce(), their_key_encoded);
    }
  return true;
}

bool 
session::process_anonymous_cmd(protocol_role role, 
                               utf8 const & their_include_pattern,
                               utf8 const & their_exclude_pattern)
{
  // Internally netsync thinks in terms of sources and sinks. Users like
  // thinking of repositories as "readonly", "readwrite", or "writeonly".
  //
  // We therefore use the read/write terminology when dealing with the UI:
  // if the user asks to run a "read only" service, this means they are
  // willing to be a source but not a sink.
  //
  // nb: The "role" here is the role the *client* wants to play
  //     so we need to check that the opposite role is allowed for us,
  //     in our this->role field.
  //

  // Client must be a sink and server must be a source (anonymous
  // read-only).

  if (role != sink_role)
    {
      W(F("rejected attempt at anonymous connection for write\n"));
      this->saved_nonce = id("");
      return false;
    }

  if (this->role != source_role && this->role != source_and_sink_role)
    {
      W(F("rejected attempt at anonymous connection while running as sink\n"));
      this->saved_nonce = id("");
      return false;
    }

  vector<string> branchnames;
  set<utf8> ok_branches;
  get_branches(app, branchnames);
  globish_matcher their_matcher(their_include_pattern, their_exclude_pattern);
  for (vector<string>::const_iterator i = branchnames.begin();
      i != branchnames.end(); i++)
    {
      if (their_matcher(*i))
        if (!our_matcher(*i))
          {
            error((F("not serving branch '%s'") % *i).str());
            return true;
          }
        else if (!app.lua.hook_get_netsync_read_permitted(*i))
          {
            error((F("anonymous access to branch '%s' denied by server") % *i).str());
            return true;
          }
        else
          ok_branches.insert(utf8(*i));
    }

  P(F("allowed anonymous read permission for '%s' excluding '%s'\n")
    % their_include_pattern % their_exclude_pattern);

  rebuild_merkle_trees(app, ok_branches);

  this->remote_peer_key_name = rsa_keypair_id("");
  this->authenticated = true;
  this->role = source_role;
  return true;
}

bool
session::process_auth_cmd(protocol_role their_role,
                          utf8 const & their_include_pattern,
                          utf8 const & their_exclude_pattern,
                          id const & client,
                          id const & nonce1,
                          string const & signature)
{
  I(this->remote_peer_key_hash().size() == 0);
  I(this->saved_nonce().size() == constants::merkle_hash_length_in_bytes);
  
  hexenc<id> their_key_hash;
  encode_hexenc(client, their_key_hash);
  set<utf8> ok_branches;
  vector<string> branchnames;
  get_branches(app, branchnames);
  globish_matcher their_matcher(their_include_pattern, their_exclude_pattern);
  
  // Check that they replied with the nonce we asked for.
  if (!(nonce1 == this->saved_nonce))
    {
      W(F("detected replay attack in auth netcmd\n"));
      this->saved_nonce = id("");
      return false;
    }

  // Internally netsync thinks in terms of sources and sinks. users like
  // thinking of repositories as "readonly", "readwrite", or "writeonly".
  //
  // We therefore use the read/write terminology when dealing with the UI:
  // if the user asks to run a "read only" service, this means they are
  // willing to be a source but not a sink.
  //
  // nb: The "their_role" here is the role the *client* wants to play
  //     so we need to check that the opposite role is allowed for us,
  //     in our this->role field.

  if (!app.db.public_key_exists(their_key_hash))
    {
      // If it's not in the db, it still could be in the keystore if we
      // have the private key that goes with it.
      if (!app.keys.try_ensure_in_db(their_key_hash))
        {
          W(F("remote public key hash '%s' is unknown\n") % their_key_hash);
          this->saved_nonce = id("");
          return false;
        }
    }
  
  // Get their public key.
  rsa_keypair_id their_id;
  base64<rsa_pub_key> their_key;
  app.db.get_pubkey(their_key_hash, their_id, their_key);

  // Client as sink, server as source (reading).

  if (their_role == sink_role || their_role == source_and_sink_role)
    {
      if (this->role != source_role && this->role != source_and_sink_role)
        {
          W(F("denied '%s' read permission for '%s' excluding '%s' while running as pure sink\n") 
            % their_id % their_include_pattern % their_exclude_pattern);
          this->saved_nonce = id("");
          return false;
        }
    }

  for (vector<string>::const_iterator i = branchnames.begin();
       i != branchnames.end(); i++)
    {
      if (their_matcher(*i))
        {
          if (!our_matcher(*i))
            {
              error((F("not serving branch '%s'") % *i).str());
              return true;

            }
          else if (!app.lua.hook_get_netsync_read_permitted(*i, their_id))
            {
              W(F("denied '%s' read permission for '%s' excluding '%s' because of branch '%s'\n") 
                % their_id % their_include_pattern % their_exclude_pattern % *i);

              error((F("access to branch '%s' denied by server") % *i).str());
              return true;
            }
          else
            ok_branches.insert(utf8(*i));
        }
    }

  // If we're source_and_sink_role, continue even with no branches readable
  // eg. serve --db=empty.db
  P(F("allowed '%s' read permission for '%s' excluding '%s'\n")
    % their_id % their_include_pattern % their_exclude_pattern);

  // Client as source, server as sink (writing).

  if (their_role == source_role || their_role == source_and_sink_role)
    {
      if (this->role != sink_role && this->role != source_and_sink_role)
        {
          W(F("denied '%s' write permission for '%s' excluding '%s' while running as pure source\n")
            % their_id % their_include_pattern % their_exclude_pattern);
          this->saved_nonce = id("");
          return false;
        }

      if (!app.lua.hook_get_netsync_write_permitted(their_id))
        {
          W(F("denied '%s' write permission for '%s' excluding '%s'\n")
            % their_id % their_include_pattern % their_exclude_pattern);
          this->saved_nonce = id("");
          return false;
        }

      P(F("allowed '%s' write permission for '%s' excluding '%s'\n")
        % their_id % their_include_pattern % their_exclude_pattern);
    }

  rebuild_merkle_trees(app, ok_branches);

  // Save their identity.
  this->remote_peer_key_hash = client;

  // Check the signature.
  base64<rsa_sha1_signature> sig;
  encode_base64(rsa_sha1_signature(signature), sig);
  if (check_signature(app, their_id, their_key, nonce1(), sig))
    {
      // Get our private key and sign back.
      L(FL("client signature OK, accepting authentication\n"));
      this->authenticated = true;
      this->remote_peer_key_name = their_id;

      // Assume the (possibly degraded) opposite role.
      switch (their_role)
        {
        case source_role:
          I(this->role != source_role);
          this->role = sink_role;
          break;

        case source_and_sink_role:
          I(this->role == source_and_sink_role);
          break;

        case sink_role:
          I(this->role != sink_role);
          this->role = source_role;
          break;          
        }
      return true;
    }
  else
    {
      W(F("bad client signature\n"));         
    }  
  return false;
}

bool
session::process_refine_cmd(refinement_type ty, merkle_node const & node)
{
  string typestr;
  netcmd_item_type_to_string(node.type, typestr);
  L(FL("processing refine cmd for %s node at level %d\n")
    % typestr % node.level);

  switch (node.type)
    {    
    case file_item:
      W(F("Unexpected 'refine' command on non-refined item type\n"));
      break;
      
    case key_item:
      key_refiner.process_refinement_command(ty, node);
      break;
      
    case revision_item:
      rev_refiner.process_refinement_command(ty, node);
      break;
      
    case cert_item:
      cert_refiner.process_refinement_command(ty, node);
      break;
      
    case epoch_item:
      epoch_refiner.process_refinement_command(ty, node);
      break;
    }
  return true;
}

bool 
session::process_bye_cmd(u8 phase, 
                         transaction_guard & guard)
{

// Ideal shutdown
// ~~~~~~~~~~~~~~~
//
//             I/O events                 state transitions
// ~~~~~~~~~~~~~~~~~~~~~~~~~~~~~~~~~~~   ~~~~~~~~~~~~~~~~~~~
//                                        client: C_WORKING
//                                        server: S_WORKING
// 0. [refinement, data, deltas, etc.]
//                                        client: C_SHUTDOWN
//                                        (client checkpoints here)
// 1. client -> "bye 0"                   
// 2.           "bye 0"  -> server
//                                        server: S_SHUTDOWN
//                                        (server checkpoints here)
// 3.           "bye 1"  <- server        
// 4. client <- "bye 1"              
//                                        client: C_CONFIRMED
// 5. client -> "bye 2"                   
// 6.           "bye 2"  -> server
//                                        server: S_CONFIRMED     
// 7. [server drops connection]
//
//
// Affects of I/O errors or disconnections
// ~~~~~~~~~~~~~~~~~~~~~~~~~~~~~~~~~~~~~~~
//   C_WORKING: report error and fault
//   S_WORKING: report error and recover
//  C_SHUTDOWN: report error and fault
//  S_SHUTDOWN: report success and recover
//              (and warn that client might falsely see error)
// C_CONFIRMED: report success
// S_CONFIRMED: report success

  switch (phase)
    {
    case 0:
      if (voice == server_voice && 
          protocol_state == working_state)
        {
          protocol_state = shutdown_state;
          guard.do_checkpoint();
          queue_bye_cmd(1);
        }
      else
        error("unexpected bye phase 0 received");
      break;

    case 1:
      if (voice == client_voice && 
          protocol_state == shutdown_state)
        {
          protocol_state = confirmed_state;
          queue_bye_cmd(2);
        }
      else
        error("unexpected bye phase 1 received");
      break;

    case 2:
      if (voice == server_voice && 
          protocol_state == shutdown_state)
        {
          protocol_state = confirmed_state;
          return false;
        }
      else
        error("unexpected bye phase 2 received");
      break;

    default:
      error((F("unknown bye phase %d received") % phase).str());
    }

  return true;
}

bool 
session::process_done_cmd(netcmd_item_type type, size_t n_items)
{
  switch (type)
    {    
    case file_item:
      W(F("Unexpected 'done' command on non-refined item type\n"));
      break;
      
    case key_item:
      key_refiner.process_done_command(n_items);
      if (key_refiner.done && role != sink_role)
        send_all_data(key_item, key_refiner.items_to_send);
      break;
      
    case revision_item:
      rev_refiner.process_done_command(n_items);
      break;
      
    case cert_item:
      cert_refiner.process_done_command(n_items);
      break;
      
    case epoch_item:
      epoch_refiner.process_done_command(n_items);
      if (epoch_refiner.done)
        {
          send_all_data(epoch_item, epoch_refiner.items_to_send);
          maybe_note_epochs_finished();
        }
      break;
    }
  return true;
}

void
session::respond_to_confirm_cmd()
{
  epoch_refiner.begin_refinement();
}

static bool 
data_exists(netcmd_item_type type, 
            id const & item, 
            app_state & app)
{
  hexenc<id> hitem;
  encode_hexenc(item, hitem);
  switch (type)
    {
    case key_item:
      return app.db.public_key_exists(hitem);
    case file_item:
      return app.db.file_version_exists(file_id(hitem));
    case revision_item:
      return app.db.revision_exists(revision_id(hitem));
    case cert_item:
      return app.db.revision_cert_exists(hitem);
    case epoch_item:
      return app.db.epoch_exists(epoch_id(hitem));
    }
  return false;
}

static void 
load_data(netcmd_item_type type, 
          id const & item, 
          app_state & app, 
          string & out)
{
  string typestr;
  netcmd_item_type_to_string(type, typestr);
  hexenc<id> hitem;
  encode_hexenc(item, hitem);
  switch (type)
    {
    case epoch_item:
      if (app.db.epoch_exists(epoch_id(hitem)))
      {
        cert_value branch;
        epoch_data epoch;
        app.db.get_epoch(epoch_id(hitem), branch, epoch);
        write_epoch(branch, epoch, out);
      }
      else
        {
          throw bad_decode(F("epoch with hash '%s' does not exist in our database")
                           % hitem);
        }
      break;
    case key_item:
      if (app.db.public_key_exists(hitem))
        {
          rsa_keypair_id keyid;
          base64<rsa_pub_key> pub_encoded;
          app.db.get_pubkey(hitem, keyid, pub_encoded);
          L(FL("public key '%s' is also called '%s'\n") % hitem % keyid);
          write_pubkey(keyid, pub_encoded, out);
        }
      else
        {
          throw bad_decode(F("no public key '%s' found in database") % hitem);
        }
      break;

    case revision_item:
      if (app.db.revision_exists(revision_id(hitem)))
        {
          revision_data mdat;
          data dat;
          app.db.get_revision(revision_id(hitem), mdat);
          out = mdat.inner()();
        }
      else
        {
          throw bad_decode(F("revision '%s' does not exist in our database") % hitem);
        }
      break;

    case file_item:
      if (app.db.file_version_exists(file_id(hitem)))
        {
          file_data fdat;
          data dat;
          app.db.get_file_version(file_id(hitem), fdat);
          out = fdat.inner()();
        }
      else
        {
          throw bad_decode(F("file '%s' does not exist in our database") % hitem);
        }
      break;

    case cert_item:
      if (app.db.revision_cert_exists(hitem))
        {
          revision<cert> c;
          app.db.get_revision_cert(hitem, c);
          string tmp;
          write_cert(c.inner(), out);
        }
      else
        {
          throw bad_decode(F("cert '%s' does not exist in our database") % hitem);
        }
      break;
    }
}

bool 
session::process_data_cmd(netcmd_item_type type,
                          id const & item, 
                          string const & dat)
{  
  hexenc<id> hitem;
  encode_hexenc(item, hitem);

  note_item_arrived(type, item);

  switch (type)
    {
    case epoch_item:
      if (this->app.db.epoch_exists(epoch_id(hitem)))
        {
          L(FL("epoch '%s' already exists in our database\n") % hitem);
        }
      else
        {
          cert_value branch;
          epoch_data epoch;
          read_epoch(dat, branch, epoch);
          L(FL("received epoch %s for branch %s\n") % epoch % branch);
          std::map<cert_value, epoch_data> epochs;
          app.db.get_epochs(epochs);
          std::map<cert_value, epoch_data>::const_iterator i;
          i = epochs.find(branch);
          if (i == epochs.end())
            {
              L(FL("branch %s has no epoch; setting epoch to %s\n") % branch % epoch);
              app.db.set_epoch(branch, epoch);
            }
          else
            {
              L(FL("branch %s already has an epoch; checking\n") % branch);
              // If we get here, then we know that the epoch must be
              // different, because if it were the same then the
              // if (epoch_exists()) branch up above would have been taken.
              // if somehow this is wrong, then we have broken epoch
              // hashing or something, which is very dangerous, so play it
              // safe...
              I(!(i->second == epoch));

              // It is safe to call 'error' here, because if we get here,
              // then the current netcmd packet cannot possibly have
              // written anything to the database.
              error((F("Mismatched epoch on branch %s."
                       " Server has '%s', client has '%s'.")
                     % branch
                     % (voice == server_voice ? i->second : epoch)
                     % (voice == server_voice ? epoch : i->second)).str());
            }
        }
      maybe_note_epochs_finished();
      break;
      
    case key_item:
      if (this->app.db.public_key_exists(hitem))
        L(FL("public key '%s' already exists in our database\n")  % hitem);
      else
        {
          rsa_keypair_id keyid;
          base64<rsa_pub_key> pub;
          read_pubkey(dat, keyid, pub);
          hexenc<id> tmp;
          key_hash_code(keyid, pub, tmp);
          if (! (tmp == hitem))
            throw bad_decode(F("hash check failed for public key '%s' (%s);"
                               " wanted '%s' got '%s'")  
                             % hitem % keyid % hitem % tmp);
          this->dbw.consume_public_key(keyid, pub);
        }
      break;

    case cert_item:
      if (this->app.db.revision_cert_exists(hitem))
        L(FL("cert '%s' already exists in our database\n")  % hitem);
      else
        {
          cert c;
          read_cert(dat, c);
          hexenc<id> tmp;
          cert_hash_code(c, tmp);
          if (! (tmp == hitem))
            throw bad_decode(F("hash check failed for revision cert '%s'")  % hitem);
          this->dbw.consume_revision_cert(revision<cert>(c));
        }
      break;

    case revision_item:
      {
        revision_id rid(hitem);
        if (this->app.db.revision_exists(rid))
          L(FL("revision '%s' already exists in our database\n") % hitem);
        else
          {
            L(FL("received revision '%s'\n") % hitem);
            this->dbw.consume_revision_data(rid, revision_data(dat));
          }
      }
      break;

    case file_item:
      {
        file_id fid(hitem);
        if (this->app.db.file_version_exists(fid))
          L(FL("file version '%s' already exists in our database\n") % hitem);
        else
          {
            L(FL("received file '%s'\n") % hitem);
            this->dbw.consume_file_data(fid, file_data(dat));
          }
      }
      break;

    }
  return true;
}

bool 
session::process_delta_cmd(netcmd_item_type type,
                           id const & base, 
                           id const & ident, 
                           delta const & del)
{
  string typestr;
  netcmd_item_type_to_string(type, typestr);
  hexenc<id> hbase, hident;
  encode_hexenc(base, hbase);
  encode_hexenc(ident, hident);

  pair<id,id> id_pair = make_pair(base, ident);

  note_item_arrived(type, ident);

  switch (type)
    {
    case file_item:
      {
        file_id src_file(hbase), dst_file(hident);
        this->dbw.consume_file_delta(src_file, 
                                     dst_file,
                                     file_delta(del));
      }
      break;
      
    default:
      L(FL("ignoring delta received for item type %s\n") % typestr);
      break;
    }
  return true;
}

bool
session::process_usher_cmd(utf8 const & msg)
{
  if (msg().size())
    {
      if (msg()[0] == '!')
        P(F("Received warning from usher: %s") % msg().substr(1));
      else
        L(FL("Received greeting from usher: %s") % msg().substr(1));
    }
  netcmd cmdout;
  cmdout.write_usher_reply_cmd(peer_id, our_include_pattern);
  write_netcmd_and_try_flush(cmdout);
  L(FL("Sent reply."));
  return true;
}


void
session::send_all_data(netcmd_item_type ty, set<id> const & items)
{
  string typestr;
  netcmd_item_type_to_string(ty, typestr);

  // Use temporary; passed arg will be invalidated during iteration.
  set<id> tmp = items;

  for (set<id>::const_iterator i = tmp.begin(); 
       i != tmp.end(); ++i)
    {  
      hexenc<id> hitem;
      encode_hexenc(*i, hitem);

      if (data_exists(ty, *i, this->app))
        {
          string out;
          load_data(ty, *i, this->app, out);
          queue_data_cmd(ty, *i, out);
        }
    }
}

bool 
session::dispatch_payload(netcmd const & cmd,
                          transaction_guard & guard)
{
  
  switch (cmd.get_cmd_code())
    {

    case error_cmd:
      {
        string errmsg;
        cmd.read_error_cmd(errmsg);
        return process_error_cmd(errmsg);
      }
      break;

    case hello_cmd:
      require(! authenticated, "hello netcmd received when not authenticated");
      require(voice == client_voice, "hello netcmd received in client voice");
      {
        rsa_keypair_id server_keyname;
        rsa_pub_key server_key;
        id nonce;
        cmd.read_hello_cmd(server_keyname, server_key, nonce);
        return process_hello_cmd(server_keyname, server_key, nonce);
      }
      break;

    case bye_cmd:
      require(authenticated, "bye netcmd received when not authenticated");
      {
        u8 phase;
        cmd.read_bye_cmd(phase);
        return process_bye_cmd(phase, guard);
      }
      break;

    case anonymous_cmd:
      require(! authenticated, "anonymous netcmd received when not authenticated");
      require(voice == server_voice, "anonymous netcmd received in server voice");
      require(role == source_role ||
              role == source_and_sink_role, 
              "anonymous netcmd received in source or source/sink role");
      {
        protocol_role role;
        utf8 their_include_pattern, their_exclude_pattern;
        rsa_oaep_sha_data hmac_key_encrypted;
        cmd.read_anonymous_cmd(role, their_include_pattern, their_exclude_pattern, hmac_key_encrypted);
        L(FL("received 'anonymous' netcmd from client for pattern '%s' excluding '%s' "
            "in %s mode\n")
          % their_include_pattern % their_exclude_pattern
          % (role == source_and_sink_role ? _("source and sink") :
             (role == source_role ? _("source") : _("sink"))));

        set_session_key(hmac_key_encrypted);
        if (!process_anonymous_cmd(role, their_include_pattern, their_exclude_pattern))
            return false;
        queue_confirm_cmd();
        return true;
      }
      break;

    case auth_cmd:
      require(! authenticated, "auth netcmd received when not authenticated");
      require(voice == server_voice, "auth netcmd received in server voice");
      {
        protocol_role role;
        string signature;
        utf8 their_include_pattern, their_exclude_pattern;
        id client, nonce1, nonce2;
        rsa_oaep_sha_data hmac_key_encrypted;
        cmd.read_auth_cmd(role, their_include_pattern, their_exclude_pattern,
                          client, nonce1, hmac_key_encrypted, signature);

        hexenc<id> their_key_hash;
        encode_hexenc(client, their_key_hash);
        hexenc<id> hnonce1;
        encode_hexenc(nonce1, hnonce1);

        L(FL("received 'auth(hmac)' netcmd from client '%s' for pattern '%s' "
            "exclude '%s' in %s mode with nonce1 '%s'\n")
          % their_key_hash % their_include_pattern % their_exclude_pattern
          % (role == source_and_sink_role ? _("source and sink") :
             (role == source_role ? _("source") : _("sink")))
          % hnonce1);

        set_session_key(hmac_key_encrypted);
        if (!process_auth_cmd(role, their_include_pattern, their_exclude_pattern,
                              client, nonce1, signature))
            return false;
        queue_confirm_cmd();
        return true;
      }
      break;

    case confirm_cmd:
      require(! authenticated, "confirm netcmd received when not authenticated");
      require(voice == client_voice, "confirm netcmd received in client voice");
      {
        string signature;
        cmd.read_confirm_cmd();
        this->authenticated = true;
        respond_to_confirm_cmd();
        return true;
      }
      break;

    case refine_cmd:
      require(authenticated, "refine netcmd received when authenticated");
      {
        merkle_node node;
        refinement_type ty;
        cmd.read_refine_cmd(ty, node);
        return process_refine_cmd(ty, node);
      }
      break;

    case done_cmd:
      require(authenticated, "done netcmd received when not authenticated");
      {
        size_t n_items;
        netcmd_item_type type;
        cmd.read_done_cmd(type, n_items);
        return process_done_cmd(type, n_items);
      }
      break;

    case data_cmd:
      require(authenticated, "data netcmd received when not authenticated");
      require(role == sink_role ||
              role == source_and_sink_role, 
              "data netcmd received in source or source/sink role");
      {
        netcmd_item_type type;
        id item;
        string dat;
        cmd.read_data_cmd(type, item, dat);
        return process_data_cmd(type, item, dat);
      }
      break;

    case delta_cmd:
      require(authenticated, "delta netcmd received when not authenticated");
      require(role == sink_role ||
              role == source_and_sink_role, 
              "delta netcmd received in source or source/sink role");
      {
        netcmd_item_type type;
        id base, ident;
        delta del;
        cmd.read_delta_cmd(type, base, ident, del);
        return process_delta_cmd(type, base, ident, del);
      }
      break;      

    case usher_cmd:
      {
        utf8 greeting;
        cmd.read_usher_cmd(greeting);
        return process_usher_cmd(greeting);
      }
      break;

    case usher_reply_cmd:
      return false; // Should not happen.
      break;
    }
  return false;
}

// This kicks off the whole cascade starting from "hello".
void 
session::begin_service()
{
  keypair kp;
  app.keys.get_key_pair(app.signing_key, kp);
  queue_hello_cmd(app.signing_key, kp.pub, mk_nonce());
}

void 
session::maybe_step()
{
  while (done_all_refinements()
         && !rev_enumerator.done()
         && outbuf_size < constants::bufsz * 10)
    {
      rev_enumerator.step();
    }
}

void 
session::maybe_say_goodbye(transaction_guard & guard)
{
  if (voice == client_voice
      && protocol_state == working_state
      && finished_working())
    {
      protocol_state = shutdown_state;
      guard.do_checkpoint();
      queue_bye_cmd(0);
    }
}

bool 
session::arm()
{
  if (!armed)
    {
      // Don't pack the buffer unnecessarily.
      if (outbuf_size > constants::bufsz * 10)
        return false; 

      if (cmd.read(inbuf, read_hmac))
        {
          armed = true;
        }
    }
  return armed;
}      

bool session::process(transaction_guard & guard)
{
  if (encountered_error)
    return true;
  try 
    {
      if (!arm())
        return true;
      
      armed = false;
      L(FL("processing %d byte input buffer from peer %s\n") 
        % inbuf.size() % peer_id);

      size_t sz = cmd.encoded_size();
      bool ret = dispatch_payload(cmd, guard);

      if (inbuf.size() >= constants::netcmd_maxsz)
        W(F("input buffer for peer %s is overfull "
            "after netcmd dispatch\n") % peer_id);

      guard.maybe_checkpoint(sz);
      
      if (!ret)
        L(FL("finishing processing with '%d' packet") 
          % cmd.get_cmd_code());
      return ret;
    }
  catch (bad_decode & bd)
    {
      W(F("protocol error while processing peer %s: '%s'\n") 
        % peer_id % bd.what);
      return false;
    }
  catch (netsync_error & err)
    {
      W(F("error: %s\n") % err.msg);
      queue_error_cmd(err.msg);
      encountered_error = true;
      return true; // Don't terminate until we've send the error_cmd.
    }
}


static bool 
parse_ssh_url(const std::string & address,
              std::string & host,
              std::string & user,
              std::string & port,
              std::string & dbpath)
{
  std::string::size_type 
    wordbegin = 0,
    wordend = std::string::npos;

  if (address.size() >= 2 && 
      address.substr(wordbegin, 2) == "//") 
    wordbegin += 2;
  
  wordend = address.find_first_of("@:/", wordbegin);
  
  if (wordend == string::npos) 
    return false;
  
  if (address.at(wordend) == '@') 
    {  
      user = address.substr(wordbegin, wordend - wordbegin);
      wordbegin = wordend + 1;
      wordend = address.find_first_of(":/", wordbegin);
      if (wordend == string::npos) 
        return false;
    }

  if (address.at(wordend) == ':')
    {  
      host = address.substr(wordbegin, wordend-wordbegin);
      wordbegin = wordend + 1;
      wordend = address.find_first_of("/", wordbegin);
      if (wordend == string::npos)
        return false;
    }

  if (address.at(wordend) != '/')
    return false;

  if (wordbegin == wordend)
    return false; // empty port/host

  if (host.empty()) 
    host = address.substr(wordbegin, wordend-wordbegin);
  else 
    port = address.substr(wordbegin, wordend-wordbegin);

  dbpath = address.substr(wordend); // with leading '/' !
  return true;
}

static shared_ptr<Netxx::StreamBase> 
build_stream_to_server(utf8 const & include_pattern,
                       utf8 const & exclude_pattern,
                       utf8 const & address,
                       Netxx::port_type default_port,
                       Netxx::Timeout timeout)
{
  shared_ptr<Netxx::StreamBase> server;

  if (address().substr(0,5)=="file:")
    {  
      std::vector<std::string> args;
      std::string db_path = address().substr(5);
      if (global_sanity.debug) 
        args.push_back("--debug");
      else
        args.push_back("--quiet");

      args.push_back("--db");
      args.push_back(db_path);

      if (exclude_pattern().size())
        { 
          args.push_back("--exclude");
          args.push_back(exclude_pattern());
        }

      args.push_back("serve");
      args.push_back("--stdio");
      args.push_back(include_pattern());

      // if (global_sanity.debug) 
      //   dup2(open("monotone-server.log",O_WRONLY|O_CREAT
      //             |O_NOCTTY|O_APPEND,0666),2);
    
      return shared_ptr<Netxx::StreamBase>
        (new Netxx::PipeStream("monotone", args));
    }

  else if (address().substr(0,4)=="ssh:")
    {  
      std::vector<std::string> args;
      std::string user, host, port, db_path;

      if (!parse_ssh_url(address().substr(4),
                         host, user, port, db_path))
        {  
          N(false, 
            F("url %s is not of form "
              "ssh:[//]user@host:port/dbpath\n") % address());
        }

      if (!port.empty()) 
        {  
          args.push_back("-p");
          args.push_back(port);
        }

      if (!user.empty()) 
        {  
          args.push_back("-l");
          args.push_back(user);
        }

      args.push_back(host);
      args.push_back("monotone");

      if (global_sanity.debug) 
        args.push_back("--debug");
      else
        args.push_back("--quiet");

      args.push_back("--db");
      args.push_back(db_path);

      if (exclude_pattern().size())
        { 
          args.push_back("--exclude");
          args.push_back(exclude_pattern());
        }

      args.push_back("--stdio");
      args.push_back("serve");
      args.push_back(include_pattern());

      // if (global_sanity.debug) 
      //   dup2(open("monotone-server.log",O_WRONLY|O_CREAT
      //             |O_NOCTTY|O_APPEND,0666),2);
      return shared_ptr<Netxx::StreamBase>
        (new Netxx::PipeStream("ssh", args));
    }
  else 
    { 
#ifdef USE_IPV6
      bool use_ipv6=true;
#else
      bool use_ipv6=false;
#endif
      Netxx::Address addr(address().c_str(), 
                          default_port, use_ipv6);
      return shared_ptr<Netxx::StreamBase>
        (new Netxx::Stream(addr, timeout));
    }  
}

static void 
call_server(protocol_role role,
            utf8 const & include_pattern,
            utf8 const & exclude_pattern,
            app_state & app,
            utf8 const & address,
            Netxx::port_type default_port,
            unsigned long timeout_seconds)
{
  Netxx::PipeCompatibleProbe probe;
  transaction_guard guard(app.db);

  Netxx::Timeout timeout(static_cast<long>(timeout_seconds)), instant(0,1);

  // FIXME: split into labels and convert to ace here.

  P(F("connecting to %s\n") % address());

  shared_ptr<Netxx::StreamBase> server 
    = build_stream_to_server(include_pattern,
                             exclude_pattern,
                             address, default_port, 
                             timeout);


  // 'false' here means not to revert changes when the SockOpt
  // goes out of scope.
  Netxx::SockOpt socket_options(server.get_socketfd(), false);
  socket_options.set_non_blocking();

  session sess(role, client_voice, 
               include_pattern, 
               exclude_pattern,
               app, address(), server);

  while (true)
    {       
      bool armed = false;
      try 
        {
          armed = sess.arm();
        }
      catch (bad_decode & bd)
        {
          E(false, F("protocol error while processing peer %s: '%s'\n") 
            % sess.peer_id % bd.what);
        }

      sess.maybe_step();
      sess.maybe_say_goodbye(guard);

      probe.clear();
      probe.add(*(sess.str), sess.which_events());
      Netxx::Probe::result_type res = probe.ready(armed ? instant : timeout);
      Netxx::Probe::ready_type event = res.second;
      Netxx::socket_type fd = res.first;
      
      if (fd == -1 && !armed) 
        {
          E(false, (F("timed out waiting for I/O with "
                      "peer %s, disconnecting\n") 
                    % sess.peer_id));
        }

      bool all_io_clean = true;

      if (event & Netxx::Probe::ready_read)
        all_io_clean = all_io_clean && sess.read_some();
      
      if (event & Netxx::Probe::ready_write)
        all_io_clean = all_io_clean && sess.write_some();
      
      if (event & Netxx::Probe::ready_oobd)
        {
          E(false, (F("got OOB data from "
                      "peer %s, disconnecting\n") 
                    % sess.peer_id));
        }

      if (armed)
        if (!sess.process(guard))
          {
            // Commit whatever work we managed to accomplish anyways.
            guard.commit();
            
            // We failed during processing. This should only happen in
            // client voice when we have a decode exception, or received an
            // error from our server (which is translated to a decode
            // exception). We call these cases E() errors.
            E(false, F("processing failure while talking to "
                       "peer %s, disconnecting\n") 
              % sess.peer_id);
            return;
          }

      if (!all_io_clean)
        {
          // Commit whatever work we managed to accomplish anyways.
          guard.commit();

          // We had an I/O error. We must decide if this represents a
          // user-reported error or a clean disconnect. See protocol
          // state diagram in session::process_bye_cmd.
          
          if (sess.protocol_state == session::confirmed_state)
            {          
              P(F("successful exchange with %s\n") 
                % sess.peer_id);
              return;
            }
          else if (sess.encountered_error)
            {
              P(F("peer %s disconnected after we informed them of error\n") 
                % sess.peer_id);
              return;
            }
          else
            E(false, (F("I/O failure while talking to "
                        "peer %s, disconnecting\n") 
                      % sess.peer_id));
        }
    }
}

static void 
arm_sessions_and_calculate_probe(Netxx::PipeCompatibleProbe & probe,
                                 map<Netxx::socket_type, shared_ptr<session> > & sessions,
                                 set<Netxx::socket_type> & armed_sessions)
{
  set<Netxx::socket_type> arm_failed;
  for (map<Netxx::socket_type, 
         shared_ptr<session> >::const_iterator i = sessions.begin();
       i != sessions.end(); ++i)
    {
      i->second->maybe_step();
      try 
        {
          if (i->second->arm())
            {
              L(FL("fd %d is armed\n") % i->first);
              armed_sessions.insert(i->first);
            }
          probe.add(*i->second->str, i->second->which_events());
        }
      catch (bad_decode & bd)
        {
          W(F("protocol error while processing peer %s: '%s', marking as bad\n") 
            % i->second->peer_id % bd.what);
          arm_failed.insert(i->first);
        }         
    }
  for (set<Netxx::socket_type>::const_iterator i = arm_failed.begin();
       i != arm_failed.end(); ++i)
    {
      sessions.erase(*i);
    }
}

static void
handle_new_connection(Netxx::Address & addr,
                      Netxx::StreamServer & server,
                      Netxx::Timeout & timeout,
                      protocol_role role,
                      utf8 const & include_pattern,
                      utf8 const & exclude_pattern,
                      map<Netxx::socket_type, shared_ptr<session> > & sessions,
                      app_state & app)
{
  L(FL("accepting new connection on %s : %s\n") 
    % (addr.get_name()?addr.get_name():"") % lexical_cast<string>(addr.get_port()));
  Netxx::Peer client = server.accept_connection();
  
  if (!client) 
    {
      L(FL("accept() returned a dead client\n"));
    }
  else
    {
      P(F("accepted new client connection from %s : %s\n")
        % client.get_address() % lexical_cast<string>(client.get_port()));

      // 'false' here means not to revert changes when the SockOpt
      // goes out of scope.
      Netxx::SockOpt socket_options(client.get_socketfd(), false);
      socket_options.set_non_blocking();
      
      shared_ptr<Netxx::Stream> str = 
        shared_ptr<Netxx::Stream>
        (new Netxx::Stream(client.get_socketfd(), timeout));

      shared_ptr<session> sess(new session(role, server_voice,
                                           include_pattern, exclude_pattern,
                                           app,
                                           lexical_cast<string>(client), str));
      sess->begin_service();
      sessions.insert(make_pair(client.get_socketfd(), sess));
    }
}

static void 
handle_read_available(Netxx::socket_type fd,
                      shared_ptr<session> sess,
                      map<Netxx::socket_type, shared_ptr<session> > & sessions,
                      set<Netxx::socket_type> & armed_sessions,
                      bool & live_p)
{
  if (sess->read_some())
    {
      try
        {
          if (sess->arm())
            armed_sessions.insert(fd);
        }
      catch (bad_decode & bd)
        {
          W(F("protocol error while processing peer %s: '%s', disconnecting\n") 
            % sess->peer_id % bd.what);
          sessions.erase(fd);
          live_p = false;
        }
    }
  else
    {
      switch (sess->protocol_state)
        {
        case session::working_state:
          P(F("peer %s read failed in working state (error)\n") 
            % sess->peer_id);
          break;

        case session::shutdown_state:
          P(F("peer %s read failed in shutdown state "
              "(possibly client misreported error)\n") 
            % sess->peer_id);
          break;

        case session::confirmed_state:
          P(F("peer %s read failed in confirmed state (success)\n") 
            % sess->peer_id);
          break;
        }
      sessions.erase(fd);
      live_p = false;
    }
}


static void 
handle_write_available(Netxx::socket_type fd,
                       shared_ptr<session> sess,
                       map<Netxx::socket_type, shared_ptr<session> > & sessions,
                       bool & live_p)
{
  if (!sess->write_some())
    {
      switch (sess->protocol_state)
        {
        case session::working_state:
          P(F("peer %s write failed in working state (error)\n") 
            % sess->peer_id);
          break;

        case session::shutdown_state:
          P(F("peer %s write failed in shutdown state "
              "(possibly client misreported error)\n") 
            % sess->peer_id);
          break;

        case session::confirmed_state:
          P(F("peer %s write failed in confirmed state (success)\n") 
            % sess->peer_id);
          break;
        }

      sessions.erase(fd);
      live_p = false;
    }
}

static void
process_armed_sessions(map<Netxx::socket_type, shared_ptr<session> > & sessions,
                       set<Netxx::socket_type> & armed_sessions,
                       transaction_guard & guard)
{
  for (set<Netxx::socket_type>::const_iterator i = armed_sessions.begin();
       i != armed_sessions.end(); ++i)
    {
      map<Netxx::socket_type, shared_ptr<session> >::iterator j;
      j = sessions.find(*i);
      if (j == sessions.end())
        continue;
      else
        {
          shared_ptr<session> sess = j->second;
          if (!sess->process(guard))
            {
              P(F("peer %s processing finished, disconnecting\n") 
                % sess->peer_id);
              sessions.erase(j);
            }
        }
    }
}

static void
reap_dead_sessions(map<Netxx::socket_type, shared_ptr<session> > & sessions,
                   unsigned long timeout_seconds)
{
  // Kill any clients which haven't done any i/o inside the timeout period
  // or who have exchanged all items and flushed their output buffers.
  set<Netxx::socket_type> dead_clients;
  time_t now = ::time(NULL);
  for (map<Netxx::socket_type, shared_ptr<session> >::const_iterator 
         i = sessions.begin(); i != sessions.end(); ++i)
    {
      if (static_cast<unsigned long>(i->second->last_io_time + timeout_seconds) 
          < static_cast<unsigned long>(now))
        {
          P(F("fd %d (peer %s) has been idle too long, disconnecting\n") 
            % i->first % i->second->peer_id);
          dead_clients.insert(i->first);
        }
    }
  for (set<Netxx::socket_type>::const_iterator i = dead_clients.begin();
       i != dead_clients.end(); ++i)
    {
      sessions.erase(*i);
    }
}

static void 
serve_connections(protocol_role role,
                  utf8 const & include_pattern,
                  utf8 const & exclude_pattern,
                  app_state & app,
                  utf8 const & address,
                  Netxx::port_type default_port,
                  unsigned long timeout_seconds,
                  unsigned long session_limit)
{
  Netxx::PipeCompatibleProbe probe;  

  Netxx::Timeout 
    forever, 
    timeout(static_cast<long>(timeout_seconds)), 
    instant(0,1);

  if (!app.bind_port().empty())
    default_port = ::atoi(app.bind_port().c_str());
#ifdef USE_IPV6
  bool use_ipv6=true;
#else
  bool use_ipv6=false;
#endif
  // This will be true when we try to bind while using IPv6.  See comments
  // further down.
  bool try_again=false;

<<<<<<< HEAD
  do
    {
      try
        {
          try_again = false;

          Netxx::Address addr(use_ipv6);

          if (!app.bind_address().empty())
            addr.add_address(app.bind_address().c_str(), default_port);
          else
            addr.add_all_addresses (default_port);

          // If se use IPv6 and the initialisation of server fails, we want
          // to try again with IPv4.  The reason is that someone may have
          // downloaded a IPv6-enabled monotone on a system that doesn't
          // have IPv6, and which might fail therefore.
          // On failure, Netxx::NetworkException is thrown, and we catch
          // it further down.
          try_again=use_ipv6;

          Netxx::StreamServer server(addr, timeout);

          // If we came this far, whatever we used (IPv6 or IPv4) was
          // accepted, so we don't need to try again any more.
          try_again=false;

          const char *name = addr.get_name();
          P(F("beginning service on %s : %s\n")
            % (name != NULL ? name : "all interfaces")
            % lexical_cast<string>(addr.get_port()));
=======
  if (!app.bind_address().empty()) 
      addr.add_address(app.bind_address().c_str(), default_port);
  else
      addr.add_all_addresses (default_port);
                                                
  Netxx::StreamServer server(addr, timeout);
  const char *name = addr.get_name();
  P(F("beginning service on %s : %s\n") 
    % (name != NULL ? name : "all interfaces") 
    % lexical_cast<string>(addr.get_port()));
>>>>>>> c5d22a51
  
          map<Netxx::socket_type, shared_ptr<session> > sessions;
          set<Netxx::socket_type> armed_sessions;
  
          shared_ptr<transaction_guard> guard;

          while (true)
            {
              probe.clear();
              armed_sessions.clear();

              if (sessions.size() >= session_limit)
                W(F("session limit %d reached, some connections "
                    "will be refused\n") % session_limit);
              else
                probe.add(server);

              arm_sessions_and_calculate_probe(probe, sessions, armed_sessions);

              L(FL("i/o probe with %d armed\n") % armed_sessions.size());
              Netxx::Probe::result_type res = probe.ready(sessions.empty() ? forever
                                                          : (armed_sessions.empty() ? timeout
                                                             : instant));
              Netxx::Probe::ready_type event = res.second;
              Netxx::socket_type fd = res.first;

              if (!guard)
                guard = shared_ptr<transaction_guard>(new transaction_guard(app.db));

              I(guard);
      
              if (fd == -1)
                {
                  if (armed_sessions.empty())
                    L(FL("timed out waiting for I/O (listening on %s : %s)\n")
                      % addr.get_name() % lexical_cast<string>(addr.get_port()));
                }
      
              // we either got a new connection
              else if (fd == server)
                handle_new_connection(addr, server, timeout, role,
                                      include_pattern, exclude_pattern,
                                      sessions, app);
      
              // or an existing session woke up
              else
                {
                  map<Netxx::socket_type, shared_ptr<session> >::iterator i;
                  i = sessions.find(fd);
                  if (i == sessions.end())
                    {
                      L(FL("got woken up for action on unknown fd %d\n") % fd);
                    }
                  else
                    {
                      shared_ptr<session> sess = i->second;
                      bool live_p = true;

                      if (event & Netxx::Probe::ready_read)
                        handle_read_available(fd, sess, sessions,
                                              armed_sessions, live_p);
                
                      if (live_p && (event & Netxx::Probe::ready_write))
                        handle_write_available(fd, sess, sessions, live_p);
                
                      if (live_p && (event & Netxx::Probe::ready_oobd))
                        {
                          P(F("got OOB from peer %s, disconnecting\n")
                            % sess->peer_id);
                          sessions.erase(i);
                        }
                    }
                }
              process_armed_sessions(sessions, armed_sessions, *guard);
              reap_dead_sessions(sessions, timeout_seconds);

              if (sessions.empty())
                {
                  // Let the guard die completely if everything's gone quiet.
                  guard->commit();
                  guard.reset();
                }
            }
        }
<<<<<<< HEAD
      catch (Netxx::NetworkException &e)
=======
      process_armed_sessions(sessions, armed_sessions, *guard);
      reap_dead_sessions(sessions, timeout_seconds);
static void 
serve_single_connection(//protocol_role role,
                  shared_ptr<session> sess,
                  unsigned long timeout_seconds)
{
  Netxx::PipeCompatibleProbe probe;  

  Netxx::Timeout 
    forever, 
    timeout(static_cast<long>(timeout_seconds)), 
    instant(0,1);

  P(F("beginning service on %s\n") % sess->peer_id);

//  Netxx::StreamServer server(addr, timeout);
  sess->begin_service();
  
  map<Netxx::socket_type, shared_ptr<session> > sessions;
  set<Netxx::socket_type> armed_sessions;
  
  if (sess->str->get_socketfd()!=-1) 
    sessions[sess->str->get_socketfd()]=sess;
  // pipes have two filedescriptors
  Netxx::PipeStream *pipe=dynamic_cast<Netxx::PipeStream*>(&*sess->str);
  if (pipe) 
  { sessions[pipe->get_writefd()]=sess;
    sessions[pipe->get_readfd()]=sess;
  }
  
  // no addr, no server
  
//  bool live_p = true;
  while (!sessions.empty())
    {      
      probe.clear();
      armed_sessions.clear();

      arm_sessions_and_calculate_probe(probe, sessions, armed_sessions);

      L(F("i/o probe with %d armed\n") % armed_sessions.size());      
      Netxx::Probe::result_type res = probe.ready(/*sessions.empty() ? forever 
                                           : */ (armed_sessions.empty() ? timeout 
                                              : instant));
      Netxx::Probe::ready_type event = res.second;
      Netxx::socket_type fd = res.first;
      
      if (fd == -1)
        {
          if (armed_sessions.empty()) 
            L(F("timed out waiting for I/O (listening on %s)\n") 
              % sess->peer_id);
        }
      
      // an existing session woke up
      else
        {
          map<Netxx::socket_type, shared_ptr<session> >::iterator i;
          i = sessions.find(fd);
          if (i == sessions.end())
            {
              L(F("got woken up for action on unknown fd %d\n") % fd);
            }
          else
            {
              shared_ptr<session> sess = i->second;
              bool live_p = true;

              if (event & Netxx::Probe::ready_read)
                handle_read_available(fd, sess, sessions, armed_sessions, live_p);
                
              if (live_p && (event & Netxx::Probe::ready_write))
                handle_write_available(fd, sess, sessions, live_p);
                
              if (live_p && (event & Netxx::Probe::ready_oobd))
                {
                  P(F("got some OOB data on fd %d (peer %s), disconnecting\n") 
                    % fd % sess->peer_id);
                  sessions.erase(i);
                }
            }
        }
      process_armed_sessions(sessions, armed_sessions);
      reap_dead_sessions(sessions, timeout_seconds);
    }
}

      if (sessions.empty())
>>>>>>> c5d22a51
        {
          // If we tried with IPv6 and failed, we want to try again using IPv4.
          if (try_again)
            {
              use_ipv6 = false;
            }
          // In all other cases, just rethrow the exception.
          else
            throw;
        }
    }
  while(try_again);
}


void
insert_with_parents(revision_id rev, 
                    refiner & ref, 
                    set<revision_id> & revs,
                    app_state & app, 
                    ticker & revisions_ticker)
{
  deque<revision_id> work;
  work.push_back(rev);
  while (!work.empty())
    {
      revision_id rid = work.front();
      work.pop_front();

      if (!null_id(rid) && revs.find(rid) == revs.end())
        {
          revs.insert(rid);
          ++revisions_ticker;
          id rev_item;
          decode_hexenc(rid.inner(), rev_item);
          ref.note_local_item(rev_item);
          std::set<revision_id> parents;
          app.db.get_revision_parents(rid, parents);
          for (std::set<revision_id>::const_iterator i = parents.begin();
               i != parents.end(); ++i)
            {
              work.push_back(*i);
            }
        }
    }
}

void 
session::rebuild_merkle_trees(app_state & app,
                              set<utf8> const & branchnames)
{
  P(F("finding items to synchronize:\n"));
  for (set<utf8>::const_iterator i = branchnames.begin();
      i != branchnames.end(); ++i)
    L(FL("including branch %s") % *i);

  // xgettext: please use short message and try to avoid multibytes chars
  ticker revisions_ticker(_("revisions"), "r", 64);
  // xgettext: please use short message and try to avoid multibytes chars
  ticker certs_ticker(_("certificates"), "c", 256);
  // xgettext: please use short message and try to avoid multibytes chars
  ticker keys_ticker(_("keys"), "k", 1);

  set<revision_id> revision_ids;
  set<rsa_keypair_id> inserted_keys;
  
  {
    // Get our branches
    vector<string> names;
    get_branches(app, names);
    for (size_t i = 0; i < names.size(); ++i)
      {
        if(branchnames.find(names[i]) != branchnames.end())
          {
            // Branch matches, get its certs.
            vector< revision<cert> > certs;
            base64<cert_value> encoded_name;
            encode_base64(cert_value(names[i]),encoded_name);
            app.db.get_revision_certs(branch_cert_name, encoded_name, certs);
            for (vector< revision<cert> >::const_iterator j = certs.begin();
                 j != certs.end(); j++)
              {
                insert_with_parents(revision_id(j->inner().ident),
                                    rev_refiner, revision_ids, app, revisions_ticker);
                // Granch certs go in here, others later on.
                hexenc<id> tmp;
                id item;
                cert_hash_code(j->inner(), tmp);
                decode_hexenc(tmp, item);
                cert_refiner.note_local_item(item);
                if (inserted_keys.find(j->inner().key) == inserted_keys.end())
                    inserted_keys.insert(j->inner().key);
              }
          }
      }
  }
    
  {
    map<cert_value, epoch_data> epochs;
    app.db.get_epochs(epochs);
    
    epoch_data epoch_zero(std::string(constants::epochlen, '0'));
    for (std::set<utf8>::const_iterator i = branchnames.begin();
         i != branchnames.end(); ++i)
      {
        cert_value branch((*i)());
        std::map<cert_value, epoch_data>::const_iterator j;
        j = epochs.find(branch);

        // Set to zero any epoch which is not yet set.
        if (j == epochs.end())
          {
            L(FL("setting epoch on %s to zero\n") % branch);
            epochs.insert(std::make_pair(branch, epoch_zero));
            app.db.set_epoch(branch, epoch_zero);
          }

        // Then insert all epochs into merkle tree.
        j = epochs.find(branch);
        I(j != epochs.end());
        epoch_id eid;
        id epoch_item;
        epoch_hash_code(j->first, j->second, eid);
        decode_hexenc(eid.inner(), epoch_item);
        epoch_refiner.note_local_item(epoch_item);
      }
  }
  
  {
    typedef std::vector< std::pair<hexenc<id>,
      std::pair<revision_id, rsa_keypair_id> > > cert_idx;
    
    cert_idx idx;
    app.db.get_revision_cert_nobranch_index(idx);
    
    // Insert all non-branch certs reachable via these revisions
    // (branch certs were inserted earlier).

    for (cert_idx::const_iterator i = idx.begin(); i != idx.end(); ++i)
      {
        hexenc<id> const & hash = i->first;
        revision_id const & ident = i->second.first;
        rsa_keypair_id const & key = i->second.second;
        
        if (revision_ids.find(ident) == revision_ids.end())
          continue;
        
        id item;
        decode_hexenc(hash, item);
        cert_refiner.note_local_item(item);
        ++certs_ticker;
        if (inserted_keys.find(key) == inserted_keys.end())
            inserted_keys.insert(key);
      }
  }

  // Add any keys specified on the command line.
  for (vector<rsa_keypair_id>::const_iterator key 
         = app.keys_to_push.begin(); 
       key != app.keys_to_push.end(); ++key)
    {
      if (inserted_keys.find(*key) == inserted_keys.end())
        {
          if (!app.db.public_key_exists(*key))
            {
              if (app.keys.key_pair_exists(*key))
                app.keys.ensure_in_database(*key);
              else
                W(F("Cannot find key '%s'") % *key);
            }
          inserted_keys.insert(*key);
        }
    }

  // Insert all the keys.
  for (set<rsa_keypair_id>::const_iterator key = inserted_keys.begin();
       key != inserted_keys.end(); key++)
    {
      if (app.db.public_key_exists(*key))
        {
          base64<rsa_pub_key> pub_encoded;
          app.db.get_key(*key, pub_encoded);
          hexenc<id> keyhash;
          key_hash_code(*key, pub_encoded, keyhash);
          L(FL("noting key '%s' = '%s' to send\n") % *key % keyhash);
          id key_item;
          decode_hexenc(keyhash, key_item);
          key_refiner.note_local_item(key_item);
          ++keys_ticker;
        }
    }

  rev_refiner.reindex_local_items();
  cert_refiner.reindex_local_items();
  key_refiner.reindex_local_items();
  epoch_refiner.reindex_local_items();
}

void 
run_netsync_protocol(protocol_voice voice, 
                     protocol_role role, 
                     utf8 const & addr, 
                     utf8 const & include_pattern,
                     utf8 const & exclude_pattern,
                     app_state & app)
{
  if (include_pattern().find_first_of("'\"") != std::string::npos)
    {
      W(F("include branch pattern contains a quote character:\n"));
      W(F("%s\n") % include_pattern());
    }

  if (exclude_pattern().find_first_of("'\"") != std::string::npos)
    {
      W(F("exclude branch pattern contains a quote character:\n"));
      W(F("%s\n") % exclude_pattern());
    }

  try 
    {
      if (voice == server_voice)
        {
          if (app.bind_stdio)
            { 
              shared_ptr<Netxx::PipeStream> str(new Netxx::PipeStream(0,1));
              shared_ptr<session> sess(new session(role, server_voice, 
                                                   include_pattern, exclude_pattern,
                                                   app, "stdio", str));
              serve_single_connection(sess,constants::netsync_timeout_seconds);
            }
          else
            serve_connections(role, include_pattern, exclude_pattern, app,
                              addr, static_cast<Netxx::port_type>(constants::netsync_default_port), 
                              static_cast<unsigned long>(constants::netsync_timeout_seconds), 
                              static_cast<unsigned long>(constants::netsync_connection_limit));
        }
      else    
        {
          I(voice == client_voice);
          call_server(role, include_pattern, exclude_pattern, app,
                      addr, static_cast<Netxx::port_type>(constants::netsync_default_port), 
                      static_cast<unsigned long>(constants::netsync_timeout_seconds));
        }
    }
  catch (Netxx::NetworkException & e)
    {      
      throw informative_failure((F("network error: %s") % e.what()).str());
    }
  catch (Netxx::Exception & e)
    {      
      throw oops((F("network error: %s") % e.what()).str());;
    }
}<|MERGE_RESOLUTION|>--- conflicted
+++ resolved
@@ -2737,7 +2737,6 @@
   // further down.
   bool try_again=false;
 
-<<<<<<< HEAD
   do
     {
       try
@@ -2750,7 +2749,7 @@
             addr.add_address(app.bind_address().c_str(), default_port);
           else
             addr.add_all_addresses (default_port);
-
+                                                
           // If se use IPv6 and the initialisation of server fails, we want
           // to try again with IPv4.  The reason is that someone may have
           // downloaded a IPv6-enabled monotone on a system that doesn't
@@ -2758,7 +2757,6 @@
           // On failure, Netxx::NetworkException is thrown, and we catch
           // it further down.
           try_again=use_ipv6;
-
           Netxx::StreamServer server(addr, timeout);
 
           // If we came this far, whatever we used (IPv6 or IPv4) was
@@ -2769,18 +2767,6 @@
           P(F("beginning service on %s : %s\n")
             % (name != NULL ? name : "all interfaces")
             % lexical_cast<string>(addr.get_port()));
-=======
-  if (!app.bind_address().empty()) 
-      addr.add_address(app.bind_address().c_str(), default_port);
-  else
-      addr.add_all_addresses (default_port);
-                                                
-  Netxx::StreamServer server(addr, timeout);
-  const char *name = addr.get_name();
-  P(F("beginning service on %s : %s\n") 
-    % (name != NULL ? name : "all interfaces") 
-    % lexical_cast<string>(addr.get_port()));
->>>>>>> c5d22a51
   
           map<Netxx::socket_type, shared_ptr<session> > sessions;
           set<Netxx::socket_type> armed_sessions;
@@ -2856,20 +2842,6 @@
                 }
               process_armed_sessions(sessions, armed_sessions, *guard);
               reap_dead_sessions(sessions, timeout_seconds);
-
-              if (sessions.empty())
-                {
-                  // Let the guard die completely if everything's gone quiet.
-                  guard->commit();
-                  guard.reset();
-                }
-            }
-        }
-<<<<<<< HEAD
-      catch (Netxx::NetworkException &e)
-=======
-      process_armed_sessions(sessions, armed_sessions, *guard);
-      reap_dead_sessions(sessions, timeout_seconds);
 static void 
 serve_single_connection(//protocol_role role,
                   shared_ptr<session> sess,
@@ -2956,8 +2928,15 @@
     }
 }
 
-      if (sessions.empty())
->>>>>>> c5d22a51
+              if (sessions.empty())
+                {
+                  // Let the guard die completely if everything's gone quiet.
+                  guard->commit();
+                  guard.reset();
+                }
+            }
+        }
+      catch (Netxx::NetworkException &e)
         {
           // If we tried with IPv6 and failed, we want to try again using IPv4.
           if (try_again)
