--- conflicted
+++ resolved
@@ -2383,19 +2383,6 @@
   // FIXME: split into labels and convert to ace here.
 
   P(F("connecting to %s\n") % address());
-<<<<<<< HEAD
-  Netxx::Address addr(address().c_str(), default_port, use_ipv6);
-  Netxx::Stream server(addr, timeout);
-
-  // 'false' here means not to revert changes when the SockOpt
-  // goes out of scope.
-  Netxx::SockOpt socket_options(server.get_socketfd(), false);
-  socket_options.set_non_blocking();
-
-  session sess(role, client_voice, include_pattern, exclude_pattern,
-               app, address(), server.get_socketfd(), timeout);
-
-=======
 
   shared_ptr<Netxx::StreamBase> server 
     = build_stream_to_server(include_pattern,
@@ -2403,12 +2390,17 @@
                              address, default_port, 
                              timeout);
 
+
+  // 'false' here means not to revert changes when the SockOpt
+  // goes out of scope.
+  Netxx::SockOpt socket_options(server.get_socketfd(), false);
+  socket_options.set_non_blocking();
+
   session sess(role, client_voice, 
                include_pattern, 
                exclude_pattern,
                app, address(), server);
-  
->>>>>>> a67d567e
+
   while (true)
     {       
       bool armed = false;
@@ -2555,16 +2547,14 @@
       P(F("accepted new client connection from %s : %s\n")
         % client.get_address() % lexical_cast<string>(client.get_port()));
 
-<<<<<<< HEAD
       // 'false' here means not to revert changes when the SockOpt
       // goes out of scope.
       Netxx::SockOpt socket_options(client.get_socketfd(), false);
       socket_options.set_non_blocking();
-=======
+      
       shared_ptr<Netxx::Stream> str = 
         shared_ptr<Netxx::Stream>
         (new Netxx::Stream(client.get_socketfd(), timeout));
->>>>>>> a67d567e
 
       shared_ptr<session> sess(new session(role, server_voice,
                                            include_pattern, exclude_pattern,
