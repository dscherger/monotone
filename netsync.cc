--- conflicted
+++ resolved
@@ -1934,15 +1934,9 @@
         epoch_data epoch;
         read_epoch(dat, branch, epoch);
         L(FL("received epoch %s for branch %s") % epoch % branch);
-<<<<<<< HEAD
-        map<branch_name, epoch_data> epochs;
+        map<branch_uid, epoch_data> epochs;
         project.db.get_epochs(epochs);
-        map<branch_name, epoch_data>::const_iterator i;
-=======
-        map<branch_uid, epoch_data> epochs;
-        db.get_epochs(epochs);
         map<branch_uid, epoch_data>::const_iterator i;
->>>>>>> 2730cd9c
         i = epochs.find(branch);
         if (i == epochs.end())
           {
@@ -3199,13 +3193,8 @@
   }
 
   {
-<<<<<<< HEAD
-    map<branch_name, epoch_data> epochs;
+    map<branch_uid, epoch_data> epochs;
     project.db.get_epochs(epochs);
-=======
-    map<branch_uid, epoch_data> epochs;
-    db.get_epochs(epochs);
->>>>>>> 2730cd9c
 
     epoch_data epoch_zero(string(constants::epochlen, '0'));
     for (set<branch_name>::const_iterator i = branchnames.begin();
