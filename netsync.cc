// copyright (C) 2004 graydon hoare <graydon@pobox.com>
// all rights reserved.
// licensed to the public under the terms of the GNU GPL (>= 2)
// see the file COPYING for details

#include <map>
#include <string>
#include <memory>
#include <list>
#include <deque>

#include <time.h>

#include <boost/lexical_cast.hpp>
#include <boost/scoped_ptr.hpp>
#include <boost/shared_ptr.hpp>
#include <boost/bind.hpp>
#include <boost/regex.hpp>

#include "app_state.hh"
#include "cert.hh"
#include "constants.hh"
#include "keys.hh"
#include "merkle_tree.hh"
#include "netcmd.hh"
#include "netio.hh"
#include "netsync.hh"
#include "numeric_vocab.hh"
#include "packet.hh"
#include "sanity.hh"
#include "transforms.hh"
#include "ui.hh"
#include "xdelta.hh"
#include "epoch.hh"
#include "platform.hh"
<<<<<<< HEAD
#include "hmac.hh"
=======
#include "globish.hh"
>>>>>>> fd0905b2

#include "cryptopp/osrng.h"

#include "netxx/address.h"
#include "netxx/peer.h"
#include "netxx/probe.h"
#include "netxx/socket.h"
#include "netxx/stream.h"
#include "netxx/streamserver.h"
#include "netxx/timeout.h"

//
// this is the "new" network synchronization (netsync) system in
// monotone. it is based on synchronizing a pair of merkle trees over an
// interactive connection.
//
// a netsync process between peers treats each peer as either a source, a
// sink, or both. when a peer is only a source, it will not write any new
// items to its database. when a peer is only a sink, it will not send any
// items from its database. when a peer is both a source and sink, it may
// send and write items freely.
//
// the post-state of a netsync is that each sink contains a superset of the
// items in its corresponding source; when peers are behaving as both
// source and sink, this means that the post-state of the sync is for the
// peers to have identical item sets.
//
// a peer can be a sink in at most one netsync process at a time; it can
// however be a source for multiple netsyncs simultaneously.
//
//
// data structure
// --------------
//
// each node in a merkle tree contains a fixed number of slots. this number
// is derived from a global parameter of the protocol -- the tree fanout --
// such that the number of slots is 2^fanout. for now we will assume that
// fanout is 4 thus there are 16 slots in a node, because this makes
// illustration easier. the other parameter of the protocol is the size of
// a hash; we use SHA1 so the hash is 20 bytes (160 bits) long.
//
// each slot in a merkle tree node is in one of 4 states:
//
//   - empty
//   - live leaf
//   - dead leaf
//   - subtree
//   
// in addition, each live or dead leaf contains a hash code which
// identifies an element of the set being synchronized. each subtree slot
// contains a hash code of the node immediately beneath it in the merkle
// tree. empty slots contain no hash codes.
//
// each node also summarizes, for sake of statistic-gathering, the number
// of set elements and total number of bytes in all of its subtrees, each
// stored as a size_t and sent as a uleb128.
//
// since empty slots have no hash code, they are represented implicitly by
// a bitmap at the head of each merkle tree node. as an additional
// integrity check, each merkle tree node contains a label indicating its
// prefix in the tree, and a hash of its own contents.
//
// in total, then, the byte-level representation of a <160,4> merkle tree
// node is as follows:
//
//      20 bytes       - hash of the remaining bytes in the node
//       1 byte        - type of this node (manifest, file, key, mcert, fcert)
//     1-N bytes       - level of this node in the tree (0 == "root", uleb128)
//    0-20 bytes       - the prefix of this node, 4 bits * level, 
//                       rounded up to a byte
//     1-N bytes       - number of leaves under this node (uleb128)
//       4 bytes       - slot-state bitmap of the node
//   0-320 bytes       - between 0 and 16 live slots in the node
//
// so, in the worst case such a node is 367 bytes, with these parameters.
//
//
// protocol
// --------
//
// The protocol is a simple binary command-packet system over TCP;
// each packet consists of a single byte which identifies the protocol
// version, a byte which identifies the command name inside that
// version, a size_t sent as a uleb128 indicating the length of the
// packet, that many bytes of payload, and finally 20 bytes of SHA-1
// HMAC calculated over the payload.  The key for the SHA-1 HMAC is 20
// bytes of 0 during authentication, and a 20-byte random key chosen
// by the client after authentication (discussed below).
//
//---- Pre-v5 packet format ----
//
// the protocol is a simple binary command-packet system over tcp; each
// packet consists of a byte which identifies the protocol version, a byte
// which identifies the command name inside that version, a size_t sent as
// a uleb128 indicating the length of the packet, and then that many bytes
// of payload, and finally 4 bytes of adler32 checksum (in LSB order) over
// the payload.
//
// ---- end pre-v5 packet format ----
//
// decoding involves simply buffering until a sufficient number of bytes are
// received, then advancing the buffer pointer. any time an integrity check
// (the HMAC) fails, the protocol is assumed to have lost synchronization, and
// the connection is dropped. the parties are free to drop the tcp stream at
// any point, if too much data is received or too much idle time passes; no
// commitments or transactions are made.
//
// one special command, "bye", is used to shut down a connection
// gracefully.  once each side has received all the data they want, they
// can send a "bye" command to the other side. as soon as either side has
// both sent and received a "bye" command, they drop the connection. if
// either side sees an i/o failure (dropped connection) after they have
// sent a "bye" command, they consider the shutdown successful.
//
// the exchange begins in a non-authenticated state. the server sends a
// "hello <id> <nonce>" command, which identifies the server's RSA key and
// issues a nonce which must be used for a subsequent authentication.
//
// The client then responds with either:
//
// An "auth (source|sink|both) <include_pattern> <exclude_pattern> <id>
// <nonce1> <hmac key> <sig>" command, which identifies its RSA key, notes the
// role it wishes to play in the synchronization, identifies the pattern it
// wishes to sync with, signs the previous nonce with its own key, and informs
// the server of the HMAC key it wishes to use for this session (encrypted
// with the server's public key); or
//
// An "anonymous (source|sink|both) <include_pattern> <exclude_pattern>
// <hmac key>" command, which identifies the role it wishes to play in the
// synchronization, the pattern it ishes to sync with, and the HMAC key it
// wishes to use for this session (also encrypted with the server's public
// key).
//
// The server then replies with a "confirm" command, which contains no
// other data but will only have the correct HMAC integrity code if
// the server received and properly decrypted the HMAC key offered by
// the client.  This transitions the peers into an authenticated state
// and begins refinement.
//
// refinement begins with the client sending its root public key and
// manifest certificate merkle nodes to the server. the server then
// compares the root to each slot in *its* root node, and for each slot
// either sends refined subtrees to the client, or (if it detects a missing
// item in one pattern or the other) sends either "data" or "send_data"
// commands corresponding to the role of the missing item (source or
// sink). the client then receives each refined subtree and compares it
// with its own, performing similar description/request behavior depending
// on role, and the cycle continues.
//
// detecting the end of refinement is subtle: after sending the refinement
// of the root node, the server sends a "done 0" command (queued behind all
// the other refinement traffic). when either peer receives a "done N"
// command it immediately responds with a "done N+1" command. when two done
// commands for a given merkle tree arrive with no interveining refinements,
// the entire merkle tree is considered complete.
//
// any "send_data" command received prompts a "data" command in response,
// if the requested item exists. if an item does not exist, a "nonexistant"
// response command is sent. 
//
// once a response is received for each requested key and revision cert
// (either data or nonexistant) the requesting party walks the graph of
// received revision certs and transmits send_data or send_delta commands
// for all the revisions mentionned in the certs which it does not already
// have in its database.
//
// for each revision it receives, the recipient requests all the file data or
// deltas described in that revision.
//
// once all requested files, manifests, revisions and certs are received (or
// noted as nonexistant), the recipient closes its connection.
//
// (aside: this protocol is raw binary because coding density is actually
// important here, and each packet consists of very information-dense
// material that you wouldn't have a hope of typing in manually anyways)
//

using namespace boost;
using namespace std;

static inline void 
require(bool check, string const & context)
{
  if (!check) 
    throw bad_decode(F("check of '%s' failed") % context);
}

struct 
done_marker
{
  bool current_level_had_refinements;
  bool tree_is_done;
  done_marker() : 
    current_level_had_refinements(false), 
    tree_is_done(false) 
  {}
};

struct 
session
{
  protocol_role role;
  protocol_voice const voice;
  utf8 const & our_include_pattern;
  utf8 const & our_exclude_pattern;
  globish_matcher our_matcher;
  app_state & app;

  string peer_id;
  Netxx::socket_type fd;
  Netxx::Stream str;  

  string inbuf; 
  // deque of pair<string data, size_t cur_pos>
  deque< pair<string,size_t> > outbuf; 
  // the total data stored in outbuf - this is
  // used as a valve to stop too much data
  // backing up
  size_t outbuf_size;

  netcmd cmd;
  bool armed;
  bool arm();

  id remote_peer_key_hash;
  rsa_keypair_id remote_peer_key_name;
  netsync_session_key session_key;
  chained_hmac read_hmac;
  chained_hmac write_hmac;
  bool authenticated;

  time_t last_io_time;
  auto_ptr<ticker> byte_in_ticker;
  auto_ptr<ticker> byte_out_ticker;
  auto_ptr<ticker> cert_in_ticker;
  auto_ptr<ticker> cert_out_ticker;
  auto_ptr<ticker> revision_in_ticker;
  auto_ptr<ticker> revision_out_ticker;
  auto_ptr<ticker> revision_checked_ticker;
  
  vector<revision_id> written_revisions;
  vector<rsa_keypair_id> written_keys;
  vector<cert> written_certs;

  map<netcmd_item_type, boost::shared_ptr<merkle_table> > merkle_tables;

  map<netcmd_item_type, done_marker> done_refinements;
  map<netcmd_item_type, boost::shared_ptr< set<id> > > requested_items;
  map<revision_id, boost::shared_ptr< pair<revision_data, revision_set> > > ancestry;
  map<revision_id, map<cert_name, vector<cert> > > received_certs;
  set< pair<id, id> > reverse_delta_requests;
  bool analyzed_ancestry;

  id saved_nonce;
  bool received_goodbye;
  bool sent_goodbye;
  boost::scoped_ptr<CryptoPP::AutoSeededRandomPool> prng;

  packet_db_valve dbw;

  session(protocol_role role,
          protocol_voice voice,
          utf8 const & our_include_pattern,
          utf8 const & our_exclude_pattern,
          app_state & app,
          string const & peer,
          Netxx::socket_type sock, 
          Netxx::Timeout const & to);

  virtual ~session();
  
  void rev_written_callback(revision_id rid);
  void key_written_callback(rsa_keypair_id kid);
  void cert_written_callback(cert const & c);

  id mk_nonce();
  void mark_recent_io();

  void set_session_key(string const & key);

  void setup_client_tickers();

  bool done_all_refinements();
  bool cert_refinement_done();
  bool all_requested_revisions_received();

  void note_item_requested(netcmd_item_type ty, id const & i);
  bool item_request_outstanding(netcmd_item_type ty, id const & i);
  void note_item_arrived(netcmd_item_type ty, id const & i);

  void maybe_note_epochs_finished();

  void note_item_sent(netcmd_item_type ty, id const & i);

  bool got_all_data();
  void maybe_say_goodbye();

  void analyze_attachment(revision_id const & i, 
                          set<revision_id> & visited,
                          map<revision_id, bool> & attached);
  void request_rev_revisions(revision_id const & init, 
                             map<revision_id, bool> attached,
                             set<revision_id> visited);
  void request_fwd_revisions(revision_id const & i, 
                             map<revision_id, bool> attached,
                             set<revision_id> & visited);
  void analyze_ancestry_graph();
  void analyze_manifest(manifest_map const & man);

  Netxx::Probe::ready_type which_events() const;
  bool read_some();
  bool write_some();

  bool encountered_error;
  void error(string const & errmsg);

  void write_netcmd_and_try_flush(netcmd const & cmd);
  void queue_bye_cmd();
  void queue_error_cmd(string const & errmsg);
  void queue_done_cmd(size_t level, netcmd_item_type type);
  void queue_hello_cmd(id const & server, 
                       id const & nonce);
  void queue_anonymous_cmd(protocol_role role, 
                           utf8 const & include_pattern, 
                           utf8 const & exclude_pattern, 
                           id const & nonce2,
                           base64<rsa_pub_key> server_key_encoded);
  void queue_auth_cmd(protocol_role role, 
                      utf8 const & include_pattern, 
                      utf8 const & exclude_pattern, 
                      id const & client, 
                      id const & nonce1, 
                      id const & nonce2, 
                      string const & signature,
                      base64<rsa_pub_key> server_key_encoded);
  void queue_confirm_cmd();
  void queue_refine_cmd(merkle_node const & node);
  void queue_send_data_cmd(netcmd_item_type type, 
                           id const & item);
  void queue_send_delta_cmd(netcmd_item_type type, 
                            id const & base, 
                            id const & ident);
  void queue_data_cmd(netcmd_item_type type, 
                      id const & item,
                      string const & dat);
  void queue_delta_cmd(netcmd_item_type type, 
                       id const & base, 
                       id const & ident, 
                       delta const & del);
  void queue_nonexistant_cmd(netcmd_item_type type, 
                             id const & item);

  bool process_bye_cmd();
  bool process_error_cmd(string const & errmsg);
  bool process_done_cmd(size_t level, netcmd_item_type type);
  bool process_hello_cmd(rsa_keypair_id const & server_keyname,
                         rsa_pub_key const & server_key,
                         id const & nonce);
  bool process_anonymous_cmd(protocol_role role, 
                             utf8 const & their_include_pattern,
                             utf8 const & their_exclude_pattern);
  bool process_auth_cmd(protocol_role role, 
                        utf8 const & their_include_pattern, 
                        utf8 const & their_exclude_pattern, 
                        id const & client, 
                        id const & nonce1, 
                        string const & signature);
  void respond_to_auth_cmd(rsa_oaep_sha_data hmac_key_encrypted);
  bool process_confirm_cmd(string const & signature);
  void respond_to_confirm_cmd();
  bool process_refine_cmd(merkle_node const & node);
  bool process_send_data_cmd(netcmd_item_type type,
                             id const & item);
  bool process_send_delta_cmd(netcmd_item_type type,
                              id const & base, 
                              id const & ident);
  bool process_data_cmd(netcmd_item_type type,
                        id const & item, 
                        string const & dat);
  bool process_delta_cmd(netcmd_item_type type,
                         id const & base, 
                         id const & ident, 
                         delta const & del);
  bool process_nonexistant_cmd(netcmd_item_type type,
                               id const & item);

  bool merkle_node_exists(netcmd_item_type type,
                          size_t level,
                          prefix const & pref);

  void load_merkle_node(netcmd_item_type type,
                        size_t level,
                        prefix const & pref,
                        merkle_ptr & node);

  void rebuild_merkle_trees(app_state & app,
                            set<utf8> const & branches);

  bool dispatch_payload(netcmd const & cmd);
  void begin_service();
  bool process();
};


struct 
root_prefix
{
  prefix val;
  root_prefix() : val("")
  {}
};

static root_prefix const & 
get_root_prefix()
{ 
  // this is not a static variable for a bizarre reason: mac OSX runs
  // static initializers in the "wrong" order (application before
  // libraries), so the initializer for a static string in cryptopp runs
  // after the initializer for a static variable outside a function
  // here. therefore encode_hexenc() fails in the static initializer here
  // and the program crashes. curious, eh?
  static root_prefix ROOT_PREFIX;
  return ROOT_PREFIX;
}

  
session::session(protocol_role role,
                 protocol_voice voice,
                 utf8 const & our_include_pattern,
                 utf8 const & our_exclude_pattern,
                 app_state & app,
                 string const & peer,
                 Netxx::socket_type sock, 
                 Netxx::Timeout const & to) : 
  role(role),
  voice(voice),
  our_include_pattern(our_include_pattern),
  our_exclude_pattern(our_exclude_pattern),
  our_matcher(our_include_pattern, our_exclude_pattern),
  app(app),
  peer_id(peer),
  fd(sock),
  str(sock, to),
  inbuf(""),
  outbuf_size(0),
  armed(false),
  remote_peer_key_hash(""),
  remote_peer_key_name(""),
  session_key(constants::netsync_key_initializer),
  read_hmac(constants::netsync_key_initializer),
  write_hmac(constants::netsync_key_initializer),
  authenticated(false),
  last_io_time(::time(NULL)),
  byte_in_ticker(NULL),
  byte_out_ticker(NULL),
  cert_in_ticker(NULL),
  cert_out_ticker(NULL),
  revision_in_ticker(NULL),
  revision_out_ticker(NULL),
  revision_checked_ticker(NULL),
  analyzed_ancestry(false),
  saved_nonce(""),
  received_goodbye(false),
  sent_goodbye(false),
  dbw(app, true),
  encountered_error(false)
{
  dbw.set_on_revision_written(boost::bind(&session::rev_written_callback,
                                          this, _1));
  dbw.set_on_cert_written(boost::bind(&session::cert_written_callback,
                                          this, _1));
  dbw.set_on_pubkey_written(boost::bind(&session::key_written_callback,
                                          this, _1));
  
  // we will panic here if the user doesn't like urandom and we can't give
  // them a real entropy-driven random.  
  bool request_blocking_rng = false;
  if (!app.lua.hook_non_blocking_rng_ok())
    {
#ifndef BLOCKING_RNG_AVAILABLE 
      throw oops("no blocking RNG available and non-blocking RNG rejected");
#else
      request_blocking_rng = true;
#endif
    }  
  prng.reset(new CryptoPP::AutoSeededRandomPool(request_blocking_rng));

  done_refinements.insert(make_pair(cert_item, done_marker()));
  done_refinements.insert(make_pair(key_item, done_marker()));
  done_refinements.insert(make_pair(epoch_item, done_marker()));
  
  requested_items.insert(make_pair(cert_item, boost::shared_ptr< set<id> >(new set<id>())));
  requested_items.insert(make_pair(key_item, boost::shared_ptr< set<id> >(new set<id>())));
  requested_items.insert(make_pair(revision_item, boost::shared_ptr< set<id> >(new set<id>())));
  requested_items.insert(make_pair(manifest_item, boost::shared_ptr< set<id> >(new set<id>())));
  requested_items.insert(make_pair(file_item, boost::shared_ptr< set<id> >(new set<id>())));
  requested_items.insert(make_pair(epoch_item, boost::shared_ptr< set<id> >(new set<id>())));
}

session::~session()
{
  vector<cert> unattached_certs;
  map<revision_id, vector<cert> > revcerts;
  for (vector<revision_id>::iterator i = written_revisions.begin();
       i != written_revisions.end(); ++i)
    revcerts.insert(make_pair(*i, vector<cert>()));
  for (vector<cert>::iterator i = written_certs.begin();
       i != written_certs.end(); ++i)
    {
      map<revision_id, vector<cert> >::iterator j;
      j = revcerts.find(i->ident);
      if (j == revcerts.end())
        unattached_certs.push_back(*i);
      else
        j->second.push_back(*i);
    }

  //Keys
  for (vector<rsa_keypair_id>::iterator i = written_keys.begin();
       i != written_keys.end(); ++i)
    {
      app.lua.hook_note_netsync_pubkey_received(*i);
    }
  //Revisions
  for (vector<revision_id>::iterator i = written_revisions.begin();
      i != written_revisions.end(); ++i)
    {
      vector<cert> & ctmp(revcerts[*i]);
      set<pair<rsa_keypair_id, pair<cert_name, cert_value> > > certs;
      for (vector<cert>::const_iterator j = ctmp.begin();
           j != ctmp.end(); ++j)
        {
          cert_value vtmp;
          decode_base64(j->value, vtmp);
          certs.insert(make_pair(j->key, make_pair(j->name, vtmp)));
        }
      app.lua.hook_note_netsync_revision_received(*i, certs);
    }
  //Certs (not attached to a new revision)
  for (vector<cert>::iterator i = unattached_certs.begin();
      i != unattached_certs.end(); ++i)
    {
      cert_value tmp;
      decode_base64(i->value, tmp);
      app.lua.hook_note_netsync_cert_received(i->ident, i->key,
                                              i->name, tmp);

    }
}

void session::rev_written_callback(revision_id rid)
{
  if (revision_checked_ticker.get())
    ++(*revision_checked_ticker);
  written_revisions.push_back(rid);
}

void session::key_written_callback(rsa_keypair_id kid)
{
  written_keys.push_back(kid);
}

void session::cert_written_callback(cert const & c)
{
  written_certs.push_back(c);
}

id 
session::mk_nonce()
{
  I(this->saved_nonce().size() == 0);
  char buf[constants::merkle_hash_length_in_bytes];
  prng->GenerateBlock(reinterpret_cast<byte *>(buf), constants::merkle_hash_length_in_bytes);
  this->saved_nonce = string(buf, buf + constants::merkle_hash_length_in_bytes);
  I(this->saved_nonce().size() == constants::merkle_hash_length_in_bytes);
  return this->saved_nonce;
}

void 
session::mark_recent_io()
{
  last_io_time = ::time(NULL);
}

void
session::set_session_key(string const & key)
{
  session_key = netsync_session_key(key);
  read_hmac.set_key(session_key);
  write_hmac.set_key(session_key);
}

void
session::setup_client_tickers()
{
  byte_in_ticker.reset(new ticker("bytes in", ">", 1024, true));
  byte_out_ticker.reset(new ticker("bytes out", "<", 1024, true));
  if (role == sink_role)
    {
      revision_checked_ticker.reset(new ticker("revs written", "w", 1));
      cert_in_ticker.reset(new ticker("certs in", "c", 3));
      revision_in_ticker.reset(new ticker("revs in", "r", 1));
    }
  else if (role == source_role)
    {
      cert_out_ticker.reset(new ticker("certs out", "C", 3));
      revision_out_ticker.reset(new ticker("revs out", "R", 1));
    }
  else
    {
      I(role == source_and_sink_role);
      revision_checked_ticker.reset(new ticker("revs written", "w", 1));
      revision_in_ticker.reset(new ticker("revs in", "r", 1));
      revision_out_ticker.reset(new ticker("revs out", "R", 1));
    }
}

bool 
session::done_all_refinements()
{
  bool all = true;
  for (map<netcmd_item_type, done_marker>::const_iterator j =
         done_refinements.begin(); j != done_refinements.end(); ++j)
    {
      if (j->second.tree_is_done == false)
        all = false;
    }
  return all;
}


bool 
session::cert_refinement_done()
{
  return done_refinements[cert_item].tree_is_done;
}

bool 
session::got_all_data()
{
  for (map<netcmd_item_type, boost::shared_ptr< set<id> > >::const_iterator i =
         requested_items.begin(); i != requested_items.end(); ++i)
    {
      if (! i->second->empty())
        return false;
    }
  return true;
}

bool 
session::all_requested_revisions_received()
{
  map<netcmd_item_type, boost::shared_ptr< set<id> > >::const_iterator 
    i = requested_items.find(revision_item);
  I(i != requested_items.end());
  return i->second->empty();
}

void
session::maybe_note_epochs_finished()
{
  map<netcmd_item_type, boost::shared_ptr< set<id> > >::const_iterator 
    i = requested_items.find(epoch_item);
  I(i != requested_items.end());
  // Maybe there are outstanding epoch requests.
  if (!i->second->empty())
    return;
  // And maybe we haven't even finished the refinement.
  if (!done_refinements[epoch_item].tree_is_done)
    return;
  // But otherwise, we're ready to go!
  L(F("all epochs processed, opening database valve\n"));
  this->dbw.open_valve();
}

void
session::note_item_requested(netcmd_item_type ty, id const & ident)
{
  map<netcmd_item_type, boost::shared_ptr< set<id> > >::const_iterator 
    i = requested_items.find(ty);
  I(i != requested_items.end());
  i->second->insert(ident);
}

void
session::note_item_arrived(netcmd_item_type ty, id const & ident)
{
  map<netcmd_item_type, boost::shared_ptr< set<id> > >::const_iterator 
    i = requested_items.find(ty);
  I(i != requested_items.end());
  i->second->erase(ident);

  switch (ty)
    {
    case cert_item:
      if (cert_in_ticker.get() != NULL)
        ++(*cert_in_ticker);
      break;
    case revision_item:
      if (revision_in_ticker.get() != NULL)
        ++(*revision_in_ticker);
      break;
    default:
      // No ticker for other things.
      break;
    }
}

bool 
session::item_request_outstanding(netcmd_item_type ty, id const & ident)
{
  map<netcmd_item_type, boost::shared_ptr< set<id> > >::const_iterator 
    i = requested_items.find(ty);
  I(i != requested_items.end());
  return i->second->find(ident) != i->second->end();
}


void
session::note_item_sent(netcmd_item_type ty, id const & ident)
{
  switch (ty)
    {
    case cert_item:
      if (cert_out_ticker.get() != NULL)
        ++(*cert_out_ticker);
      break;
    case revision_item:
      if (revision_out_ticker.get() != NULL)
        ++(*revision_out_ticker);
      break;
    default:
      // No ticker for other things.
      break;
    }
}

void 
session::write_netcmd_and_try_flush(netcmd const & cmd)
{
  if (!encountered_error)
  {
    string buf;
    cmd.write(buf, write_hmac);
    outbuf.push_back(make_pair(buf, 0));
    outbuf_size += buf.size();
  }
  else
    L(F("dropping outgoing netcmd (because we're in error unwind mode)\n"));
  // FIXME: this helps keep the protocol pipeline full but it seems to
  // interfere with initial and final sequences. careful with it.
  // write_some();
  // read_some();
}

// This method triggers a special "error unwind" mode to netsync.  In this
// mode, all received data is ignored, and no new data is queued.  We simply
// stay connected long enough for the current write buffer to be flushed, to
// ensure that our peer receives the error message.
// WARNING WARNING WARNING (FIXME): this does _not_ throw an exception.  if
// while processing any given netcmd packet you encounter an error, you can
// _only_ call this method if you have not touched the database, because if
// you have touched the database then you need to throw an exception to
// trigger a rollback.
// you could, of course, call this method and then throw an exception, but
// there is no point in doing that, because throwing the exception will cause
// the connection to be immediately terminated, so your call to error() will
// actually have no effect (except to cause your error message to be printed
// twice).
void
session::error(std::string const & errmsg)
{
  W(F("error: %s\n") % errmsg);
  queue_error_cmd(errmsg);
  encountered_error = true;
}

void 
session::analyze_manifest(manifest_map const & man)
{
  L(F("analyzing %d entries in manifest\n") % man.size());
  for (manifest_map::const_iterator i = man.begin();
       i != man.end(); ++i)
    {
      if (! this->app.db.file_version_exists(manifest_entry_id(i)))
        {
          id tmp;
          decode_hexenc(manifest_entry_id(i).inner(), tmp);
          queue_send_data_cmd(file_item, tmp);
        }
    }
}

static bool 
is_attached(revision_id const & i, 
            map<revision_id, bool> const & attach_map)
{
  map<revision_id, bool>::const_iterator j = attach_map.find(i);
  I(j != attach_map.end());
  return j->second;
}

// this tells us whether a particular revision is "attached" -- meaning
// either our database contains the underlying manifest or else one of our
// parents (recursively, and only in the current ancestry graph we're
// requesting) is attached. if it's detached we will request it using a
// different (more efficient and less failure-prone) algorithm

void
session::analyze_attachment(revision_id const & i, 
                            set<revision_id> & visited,
                            map<revision_id, bool> & attached)
{
  typedef map<revision_id, boost::shared_ptr< pair<revision_data, revision_set> > > ancestryT;

  if (visited.find(i) != visited.end())
    return;

  visited.insert(i);
  
  bool curr_attached = false;

  if (app.db.revision_exists(i))
    {
      L(F("revision %s is attached via database\n") % i);
      curr_attached = true;
    }
  else
    {
      L(F("checking attachment of %s in ancestry\n") % i);
      ancestryT::const_iterator j = ancestry.find(i);
      if (j != ancestry.end())
        {
          for (edge_map::const_iterator k = j->second->second.edges.begin();
               k != j->second->second.edges.end(); ++k)
            {
              L(F("checking attachment of %s in parent %s\n") % i % edge_old_revision(k));
              analyze_attachment(edge_old_revision(k), visited, attached);
              if (is_attached(edge_old_revision(k), attached))
                {
                  L(F("revision %s is attached via parent %s\n") % i % edge_old_revision(k));
                  curr_attached = true;
                }
            }
        }
    }
  L(F("decided that revision %s %s attached\n") % i % (curr_attached ? "is" : "is not"));
  attached[i] = curr_attached;
}

inline static id
plain_id(manifest_id const & i)
{
  id tmp;
  hexenc<id> htmp(i.inner());
  decode_hexenc(htmp, tmp);
  return tmp;
}

inline static id
plain_id(file_id const & i)
{
  id tmp;
  hexenc<id> htmp(i.inner());
  decode_hexenc(htmp, tmp);
  return tmp;
}

void 
session::request_rev_revisions(revision_id const & init, 
                               map<revision_id, bool> attached,
                               set<revision_id> visited)
{
  typedef map<revision_id, boost::shared_ptr< pair<revision_data, revision_set> > > ancestryT;

  set<manifest_id> seen_manifests;
  set<file_id> seen_files;

  set<revision_id> frontier;
  frontier.insert(init);
  while(!frontier.empty())
    {
      set<revision_id> next_frontier;
      for (set<revision_id>::const_iterator i = frontier.begin();
           i != frontier.end(); ++i)
        {
          if (is_attached(*i, attached))
            continue;
          
          if (visited.find(*i) != visited.end())
            continue;

          visited.insert(*i);

          ancestryT::const_iterator j = ancestry.find(*i);
          if (j != ancestry.end())
            {
              
              for (edge_map::const_iterator k = j->second->second.edges.begin();
                   k != j->second->second.edges.end(); ++k)
                {

                  next_frontier.insert(edge_old_revision(k));

                  // check out the manifest delta edge
                  manifest_id parent_manifest = edge_old_manifest(k);
                  manifest_id child_manifest = j->second->second.new_manifest;  

                  // first, if we have a child we've never seen before we will need
                  // to request it in its entrety.                
                  if (seen_manifests.find(child_manifest) == seen_manifests.end())
                    {
                      if (this->app.db.manifest_version_exists(child_manifest))
                        L(F("not requesting (in reverse) initial manifest %s as we already have it\n") % child_manifest);
                      else
                        {
                          L(F("requesting (in reverse) initial manifest data %s\n") % child_manifest);
                          queue_send_data_cmd(manifest_item, plain_id(child_manifest));
                        }
                      seen_manifests.insert(child_manifest);
                    }

                  // second, if the parent is nonempty, we want to ask for an edge to it                  
                  if (!parent_manifest.inner()().empty())
                    {
                      if (this->app.db.manifest_version_exists(parent_manifest))
                        L(F("not requesting (in reverse) manifest delta to %s as we already have it\n") % parent_manifest);
                      else
                        {
                          L(F("requesting (in reverse) manifest delta %s -> %s\n") 
                            % child_manifest % parent_manifest);
                          reverse_delta_requests.insert(make_pair(plain_id(child_manifest),
                                                                  plain_id(parent_manifest)));
                          queue_send_delta_cmd(manifest_item, 
                                               plain_id(child_manifest), 
                                               plain_id(parent_manifest));
                        }
                      seen_manifests.insert(parent_manifest);
                    }


                  
                  // check out each file delta edge
                  change_set const & cset = edge_changes(k);
                  for (change_set::delta_map::const_iterator d = cset.deltas.begin(); 
                       d != cset.deltas.end(); ++d)
                    {
                      file_id parent_file (delta_entry_src(d));
                      file_id child_file (delta_entry_dst(d));


                      // first, if we have a child we've never seen before we will need
                      // to request it in its entrety.            
                      if (seen_files.find(child_file) == seen_files.end())
                        {
                          if (this->app.db.file_version_exists(child_file))
                            L(F("not requesting (in reverse) initial file %s as we already have it\n") % child_file);
                          else
                            {
                              L(F("requesting (in reverse) initial file data %s\n") % child_file);
                              queue_send_data_cmd(file_item, plain_id(child_file));
                            }
                          seen_files.insert(child_file);
                        }
                      
                      // second, if the parent is nonempty, we want to ask for an edge to it              
                      if (!parent_file.inner()().empty())
                        {
                          if (this->app.db.file_version_exists(parent_file))
                            L(F("not requesting (in reverse) file delta to %s as we already have it\n") % parent_file);
                          else
                            {
                              L(F("requesting (in reverse) file delta %s -> %s on %s\n") 
                                % child_file % parent_file % delta_entry_path(d));
                              reverse_delta_requests.insert(make_pair(plain_id(child_file),
                                                                      plain_id(parent_file)));
                              queue_send_delta_cmd(file_item, 
                                                   plain_id(child_file), 
                                                   plain_id(parent_file));
                            }
                          seen_files.insert(parent_file);
                        }                     
                    }
                }
              
              // now actually consume the data packet, which will wait on the
              // arrival of its prerequisites in the packet_db_writer
              this->dbw.consume_revision_data(j->first, j->second->first);
            }
        }
      frontier = next_frontier;
    }
}

void 
session::request_fwd_revisions(revision_id const & i, 
                               map<revision_id, bool> attached,
                               set<revision_id> & visited)
{
  if (visited.find(i) != visited.end())
    return;
  
  visited.insert(i);
  
  L(F("visiting revision '%s' for forward deltas\n") % i);

  typedef map<revision_id, boost::shared_ptr< pair<revision_data, revision_set> > > ancestryT;
  
  ancestryT::const_iterator j = ancestry.find(i);
  if (j != ancestry.end())
    {
      edge_map::const_iterator an_attached_edge = j->second->second.edges.end();

      // first make sure we've requested enough to get to here by
      // calling ourselves recursively. this is the forward path after all.

      for (edge_map::const_iterator k = j->second->second.edges.begin();
           k != j->second->second.edges.end(); ++k)
        {
          if (is_attached(edge_old_revision(k), attached))
            {
              request_fwd_revisions(edge_old_revision(k), attached, visited);
              an_attached_edge = k;
            }
        }
      
      I(an_attached_edge != j->second->second.edges.end());
      
      // check out the manifest delta edge
      manifest_id parent_manifest = edge_old_manifest(an_attached_edge);
      manifest_id child_manifest = j->second->second.new_manifest;      
      if (this->app.db.manifest_version_exists(child_manifest))
        L(F("not requesting forward manifest delta to '%s' as we already have it\n") 
          % child_manifest);
      else
        {
          if (parent_manifest.inner()().empty())
            {
              L(F("requesting full manifest data %s\n") % child_manifest);
              queue_send_data_cmd(manifest_item, plain_id(child_manifest));
            }
          else
            {
              L(F("requesting forward manifest delta %s -> %s\n")
                % parent_manifest % child_manifest);
              queue_send_delta_cmd(manifest_item, 
                                   plain_id(parent_manifest), 
                                   plain_id(child_manifest));
            }
        }

      // check out each file delta edge
      change_set const & an_attached_cset = edge_changes(an_attached_edge);
      for (change_set::delta_map::const_iterator k = an_attached_cset.deltas.begin();
           k != an_attached_cset.deltas.end(); ++k)
        {
          if (this->app.db.file_version_exists(delta_entry_dst(k)))
            L(F("not requesting forward delta %s -> %s on file %s as we already have it\n")
              % delta_entry_src(k) % delta_entry_dst(k) % delta_entry_path(k));
          else
            {
              if (delta_entry_src(k).inner()().empty())
                {
                  L(F("requesting full file data %s\n") % delta_entry_dst(k));
                  queue_send_data_cmd(file_item, plain_id(delta_entry_dst(k)));
                }
              else
                {
                  
                  L(F("requesting forward delta %s -> %s on file %s\n")
                    % delta_entry_src(k) % delta_entry_dst(k) % delta_entry_path(k));
                  queue_send_delta_cmd(file_item, 
                                       plain_id(delta_entry_src(k)), 
                                       plain_id(delta_entry_dst(k)));
                }
            }
        }
      // now actually consume the data packet, which will wait on the
      // arrival of its prerequisites in the packet_db_writer
      this->dbw.consume_revision_data(j->first, j->second->first);
    }
}

void 
session::analyze_ancestry_graph()
{
  typedef map<revision_id, boost::shared_ptr< pair<revision_data, revision_set> > > ancestryT;
  typedef map<cert_name, vector<cert> > cert_map;

  if (! (all_requested_revisions_received() && cert_refinement_done()))
    return;

  if (analyzed_ancestry)
    return;

  set<revision_id> heads;
  {
    set<revision_id> nodes, parents;
    map<revision_id, int> chld_num;
    L(F("analyzing %d ancestry edges\n") % ancestry.size());

    for (ancestryT::const_iterator i = ancestry.begin(); i != ancestry.end(); ++i)
      {
        nodes.insert(i->first);
        for (edge_map::const_iterator j = i->second->second.edges.begin();
             j != i->second->second.edges.end(); ++j)
          {
            parents.insert(edge_old_revision(j));
            map<revision_id, int>::iterator n;
            n = chld_num.find(edge_old_revision(j));
            if (n == chld_num.end())
              chld_num.insert(make_pair(edge_old_revision(j), 1));
            else
              ++(n->second);
          }
      }
    
    set_difference(nodes.begin(), nodes.end(),
                   parents.begin(), parents.end(),
                   inserter(heads, heads.begin()));

    // Write permissions checking:
    // remove heads w/o proper certs, add their children to heads
    // 1) remove unwanted branch certs from consideration
    // 2) remove heads w/o a branch tag, process new exposed heads
    // 3) repeat 2 until no change

    //1
    set<string> ok_branches, bad_branches;
    cert_name bcert_name(branch_cert_name);
    cert_name tcert_name(tag_cert_name);
    for (map<revision_id, cert_map>::iterator i = received_certs.begin();
        i != received_certs.end(); ++i)
      {
        //branches
        vector<cert> & bcerts(i->second[bcert_name]);
        vector<cert> keeping;
        for (vector<cert>::iterator j = bcerts.begin(); j != bcerts.end(); ++j)
          {
            cert_value name;
            decode_base64(j->value, name);
            if (ok_branches.find(name()) != ok_branches.end())
              keeping.push_back(*j);
            else if (bad_branches.find(name()) != bad_branches.end())
              ;
            else
              {
                if (our_matcher(name()))
                  {
                    ok_branches.insert(name());
                    keeping.push_back(*j);
                  }
                else
                  {
                    bad_branches.insert(name());
                    W(F("Dropping branch certs for unwanted branch %s")
                      % name);
                  }
              }
          }
        bcerts = keeping;
      }
    //2
    list<revision_id> tmp;
    for (set<revision_id>::iterator i = heads.begin(); i != heads.end(); ++i)
      {
        if (!received_certs[*i][bcert_name].size())
          tmp.push_back(*i);
      }
    for (list<revision_id>::iterator i = tmp.begin(); i != tmp.end(); ++i)
      heads.erase(*i);
    //3
    while (tmp.size())
      {
        ancestryT::const_iterator i = ancestry.find(tmp.front());
        if (i != ancestry.end())
          {
            for (edge_map::const_iterator j = i->second->second.edges.begin();
                 j != i->second->second.edges.end(); ++j)
              {
                if (!--chld_num[edge_old_revision(j)])
                  {
                    if (received_certs[i->first][bcert_name].size())
                      heads.insert(i->first);
                    else
                      tmp.push_back(edge_old_revision(j));
                  }
              }
            // since we don't want this rev, we don't want it's certs either
            received_certs[tmp.front()] = cert_map();
          }
          tmp.pop_front();
      }
  }

  // We've reduced the certs to those we want now, send them to dbw.
  for (map<revision_id, cert_map>::iterator i = received_certs.begin();
      i != received_certs.end(); ++i)
    {
      for (cert_map::iterator j = i->second.begin();
          j != i->second.end(); ++j)
        {
          for (vector<cert>::iterator k = j->second.begin();
              k != j->second.end(); ++k)
            {
              this->dbw.consume_revision_cert(revision<cert>(*k));
            }
        }
    }

  L(F("isolated %d heads\n") % heads.size());

  // first we determine the "attachment status" of each node in our ancestry
  // graph. 

  map<revision_id, bool> attached;
  set<revision_id> visited;
  for (set<revision_id>::const_iterator i = heads.begin();
       i != heads.end(); ++i)
    analyze_attachment(*i, visited, attached);

  // then we walk the graph upwards, recursively, starting from each of the
  // heads. we either walk requesting forward deltas or reverse deltas,
  // depending on whether we are walking an attached or detached subgraph,
  // respectively. the forward walk ignores detached nodes, the backward walk
  // ignores attached nodes.

  set<revision_id> fwd_visited, rev_visited;

  for (set<revision_id>::const_iterator i = heads.begin();
       i != heads.end(); ++i)
    {
      map<revision_id, bool>::const_iterator k = attached.find(*i);
      I(k != attached.end());
      
      if (k->second)
        {
          L(F("requesting attached ancestry of revision '%s'\n") % *i);
          request_fwd_revisions(*i, attached, fwd_visited);
        }
      else
        {
          L(F("requesting detached ancestry of revision '%s'\n") % *i);
          request_rev_revisions(*i, attached, rev_visited);
        }       
    }
  analyzed_ancestry = true;
}

Netxx::Probe::ready_type 
session::which_events() const
{    
  if (outbuf.empty())
    {
      if (inbuf.size() < constants::netcmd_maxsz)
        return Netxx::Probe::ready_read | Netxx::Probe::ready_oobd;
      else
        return Netxx::Probe::ready_oobd;
    }
  else
    {
      if (inbuf.size() < constants::netcmd_maxsz)
        return Netxx::Probe::ready_write | Netxx::Probe::ready_read | Netxx::Probe::ready_oobd;
      else
        return Netxx::Probe::ready_write | Netxx::Probe::ready_oobd;
    }       
}

bool 
session::read_some()
{
  I(inbuf.size() < constants::netcmd_maxsz);
  char tmp[constants::bufsz];
  Netxx::signed_size_type count = str.read(tmp, sizeof(tmp));
  if (count > 0)
    {
      L(F("read %d bytes from fd %d (peer %s)\n") % count % fd % peer_id);
      if (encountered_error)
        {
          L(F("in error unwind mode, so throwing them into the bit bucket\n"));
          return true;
        }
      inbuf.append(string(tmp, tmp + count));
      mark_recent_io();
      if (byte_in_ticker.get() != NULL)
        (*byte_in_ticker) += count;
      return true;
    }
  else
    return false;
}

bool 
session::write_some()
{
  I(!outbuf.empty());    
  size_t writelen = outbuf.front().first.size() - outbuf.front().second;
  Netxx::signed_size_type count = str.write(outbuf.front().first.data() + outbuf.front().second, 
                                            std::min(writelen,
                                            constants::bufsz));
  if (count > 0)
    {
      if ((size_t)count == writelen)
        {
          outbuf_size -= outbuf.front().first.size();
          outbuf.pop_front();
        }
      else
        {
          outbuf.front().second += count;
        }
      L(F("wrote %d bytes to fd %d (peer %s)\n")
        % count % fd % peer_id);
      mark_recent_io();
      if (byte_out_ticker.get() != NULL)
        (*byte_out_ticker) += count;
      if (encountered_error && outbuf.empty())
        {
          // we've flushed our error message, so it's time to get out.
          L(F("finished flushing output queue in error unwind mode, disconnecting\n"));
          return false;
        }
      return true;
    }
  else
    return false;
}

// senders

void 
session::queue_bye_cmd() 
{
  L(F("queueing 'bye' command\n"));
  netcmd cmd;
  cmd.write_bye_cmd();
  write_netcmd_and_try_flush(cmd);
  this->sent_goodbye = true;
}

void 
session::queue_error_cmd(string const & errmsg)
{
  L(F("queueing 'error' command\n"));
  netcmd cmd;
  cmd.write_error_cmd(errmsg);
  write_netcmd_and_try_flush(cmd);
  this->sent_goodbye = true;
}

void 
session::queue_done_cmd(size_t level, 
                        netcmd_item_type type) 
{
  string typestr;
  netcmd_item_type_to_string(type, typestr);
  L(F("queueing 'done' command for %s level %s\n") % typestr % level);
  netcmd cmd;
  cmd.write_done_cmd(level, type);
  write_netcmd_and_try_flush(cmd);
}

void 
session::queue_hello_cmd(id const & server, 
                         id const & nonce) 
{
  netcmd cmd;
  hexenc<id> server_encoded;
  encode_hexenc(server, server_encoded);
  
  rsa_keypair_id key_name;
  base64<rsa_pub_key> pub_encoded;
  rsa_pub_key pub;

  app.db.get_pubkey(server_encoded, key_name, pub_encoded);
  decode_base64(pub_encoded, pub);
  cmd.write_hello_cmd(key_name, pub, nonce);
  write_netcmd_and_try_flush(cmd);
}

void 
session::queue_anonymous_cmd(protocol_role role, 
                             utf8 const & include_pattern, 
                             utf8 const & exclude_pattern, 
                             id const & nonce2,
                             base64<rsa_pub_key> server_key_encoded)
{
  netcmd cmd;
  rsa_oaep_sha_data hmac_key_encrypted;
  encrypt_rsa(app.lua, remote_peer_key_name, server_key_encoded,
              nonce2(), hmac_key_encrypted);
  cmd.write_anonymous_cmd(role, include_pattern, exclude_pattern,
                          hmac_key_encrypted);
  write_netcmd_and_try_flush(cmd);
  set_session_key(nonce2());
}

void 
session::queue_auth_cmd(protocol_role role, 
                        utf8 const & include_pattern, 
                        utf8 const & exclude_pattern, 
                        id const & client, 
                        id const & nonce1, 
                        id const & nonce2, 
                        string const & signature,
                        base64<rsa_pub_key> server_key_encoded)
{
  netcmd cmd;
  rsa_oaep_sha_data hmac_key_encrypted;
  encrypt_rsa(app.lua, remote_peer_key_name, server_key_encoded,
              nonce2(), hmac_key_encrypted);
  cmd.write_auth_cmd(role, include_pattern, exclude_pattern, client,
                     nonce1, hmac_key_encrypted, signature);
  write_netcmd_and_try_flush(cmd);
  set_session_key(nonce2());
}

void
session::queue_confirm_cmd()
{
  netcmd cmd;
  cmd.write_confirm_cmd();
  write_netcmd_and_try_flush(cmd);
}

void 
session::queue_refine_cmd(merkle_node const & node)
{
  string typestr;
  hexenc<prefix> hpref;
  node.get_hex_prefix(hpref);
  netcmd_item_type_to_string(node.type, typestr);
  L(F("queueing request for refinement of %s node '%s', level %d\n")
    % typestr % hpref % static_cast<int>(node.level));
  netcmd cmd;
  cmd.write_refine_cmd(node);
  write_netcmd_and_try_flush(cmd);
}

void 
session::queue_send_data_cmd(netcmd_item_type type,
                             id const & item)
{
  string typestr;
  netcmd_item_type_to_string(type, typestr);
  hexenc<id> hid;
  encode_hexenc(item, hid);

  if (role == source_role)
    {
      L(F("not queueing request for %s '%s' as we are in pure source role\n") 
        % typestr % hid);
      return;
    }

  if (item_request_outstanding(type, item))
    {
      L(F("not queueing request for %s '%s' as we already requested it\n") 
        % typestr % hid);
      return;
    }

  L(F("queueing request for data of %s item '%s'\n")
    % typestr % hid);
  netcmd cmd;
  cmd.write_send_data_cmd(type, item);
  write_netcmd_and_try_flush(cmd);
  note_item_requested(type, item);
}
    
void 
session::queue_send_delta_cmd(netcmd_item_type type,
                              id const & base, 
                              id const & ident)
{
  I(type == manifest_item || type == file_item);

  string typestr;
  netcmd_item_type_to_string(type, typestr);
  hexenc<id> base_hid;
  encode_hexenc(base, base_hid);
  hexenc<id> ident_hid;
  encode_hexenc(ident, ident_hid);
  
  if (role == source_role)
    {
      L(F("not queueing request for %s delta '%s' -> '%s' as we are in pure source role\n") 
        % typestr % base_hid % ident_hid);
      return;
    }

  if (item_request_outstanding(type, ident))
    {
      L(F("not queueing request for %s delta '%s' -> '%s' as we already requested the target\n") 
        % typestr % base_hid % ident_hid);
      return;
    }

  L(F("queueing request for contents of %s delta '%s' -> '%s'\n")
    % typestr % base_hid % ident_hid);
  netcmd cmd;
  cmd.write_send_delta_cmd(type, base, ident);
  write_netcmd_and_try_flush(cmd);
  note_item_requested(type, ident);
}

void 
session::queue_data_cmd(netcmd_item_type type,
                        id const & item, 
                        string const & dat)
{
  string typestr;
  netcmd_item_type_to_string(type, typestr);
  hexenc<id> hid;
  encode_hexenc(item, hid);

  if (role == sink_role)
    {
      L(F("not queueing %s data for '%s' as we are in pure sink role\n") 
        % typestr % hid);
      return;
    }

  L(F("queueing %d bytes of data for %s item '%s'\n")
    % dat.size() % typestr % hid);
  netcmd cmd;
  cmd.write_data_cmd(type, item, dat);
  write_netcmd_and_try_flush(cmd);
  note_item_sent(type, item);
}

void
session::queue_delta_cmd(netcmd_item_type type,
                         id const & base, 
                         id const & ident, 
                         delta const & del)
{
  I(type == manifest_item || type == file_item);
  I(! del().empty() || ident == base);
  string typestr;
  netcmd_item_type_to_string(type, typestr);
  hexenc<id> base_hid;
  encode_hexenc(base, base_hid);
  hexenc<id> ident_hid;
  encode_hexenc(ident, ident_hid);

  if (role == sink_role)
    {
      L(F("not queueing %s delta '%s' -> '%s' as we are in pure sink role\n") 
        % typestr % base_hid % ident_hid);
      return;
    }

  L(F("queueing %s delta '%s' -> '%s'\n")
    % typestr % base_hid % ident_hid);
  netcmd cmd;
  cmd.write_delta_cmd(type, base, ident, del);
  write_netcmd_and_try_flush(cmd);
  note_item_sent(type, ident);
}

void 
session::queue_nonexistant_cmd(netcmd_item_type type,
                               id const & item)
{
  string typestr;
  netcmd_item_type_to_string(type, typestr);
  hexenc<id> hid;
  encode_hexenc(item, hid);
  if (role == sink_role)
    {
      L(F("not queueing note of nonexistence of %s item '%s' as we are in pure sink role\n") 
        % typestr % hid);
      return;
    }

  L(F("queueing note of nonexistance of %s item '%s'\n")
    % typestr % hid);
  netcmd cmd;
  cmd.write_nonexistant_cmd(type, item);
  write_netcmd_and_try_flush(cmd);
}

// processors

bool 
session::process_bye_cmd() 
{
  L(F("received 'bye' netcmd\n"));
  this->received_goodbye = true;
  return true;
}

bool 
session::process_error_cmd(string const & errmsg) 
{
  throw bad_decode(F("received network error: %s\n") % errmsg);
}

bool 
session::process_done_cmd(size_t level, netcmd_item_type type) 
{

  map< netcmd_item_type, done_marker>::iterator i = done_refinements.find(type);
  I(i != done_refinements.end());

  string typestr;
  netcmd_item_type_to_string(type, typestr);

  if ((! i->second.current_level_had_refinements) || (level >= 0xff))
    {
      // we received *no* refinements on this level -- or we ran out of
      // levels -- so refinement for this type is finished.
      L(F("received 'done' for empty %s level %d, marking as complete\n") 
        % typestr % static_cast<int>(level));

      // possibly echo it back one last time, for shutdown purposes
      if (!i->second.tree_is_done)
        queue_done_cmd(level + 1, type);

      // tombstone it
      i->second.current_level_had_refinements = false;
      i->second.tree_is_done = true;

      if (all_requested_revisions_received())
        analyze_ancestry_graph();      

      maybe_note_epochs_finished();
    }

  else if (i->second.current_level_had_refinements 
      && (! i->second.tree_is_done))
    {
      // we *did* receive some refinements on this level, reset to zero and
      // queue an echo of the 'done' marker.
      L(F("received 'done' for %s level %d, which had refinements; "
          "sending echo of done for level %d\n") 
        % typestr 
        % static_cast<int>(level) 
        % static_cast<int>(level + 1));
      i->second.current_level_had_refinements = false;
      queue_done_cmd(level + 1, type);
      return true;
    }
  return true;
}

void
get_branches(app_state & app, vector<string> & names)
{
  vector< revision<cert> > certs;
  app.db.get_revision_certs(branch_cert_name, certs);
  for (size_t i = 0; i < certs.size(); ++i)
    {
      cert_value name;
      decode_base64(idx(certs, i).inner().value, name);
      names.push_back(name());
    }
  sort(names.begin(), names.end());
  names.erase(std::unique(names.begin(), names.end()), names.end());
  if (!names.size())
    W(F("No branches found."));
}

static const var_domain known_servers_domain = var_domain("known-servers");

bool 
session::process_hello_cmd(rsa_keypair_id const & their_keyname,
                           rsa_pub_key const & their_key,
                           id const & nonce) 
{
  I(this->remote_peer_key_hash().size() == 0);
  I(this->saved_nonce().size() == 0);
  
  hexenc<id> their_key_hash;
  base64<rsa_pub_key> their_key_encoded;
  encode_base64(their_key, their_key_encoded);
  key_hash_code(their_keyname, their_key_encoded, their_key_hash);
  L(F("server key has name %s, hash %s\n") % their_keyname % their_key_hash);
  var_key their_key_key(known_servers_domain, var_name(peer_id));
  if (app.db.var_exists(their_key_key))
    {
      var_value expected_key_hash;
      app.db.get_var(their_key_key, expected_key_hash);
      if (expected_key_hash() != their_key_hash())
        {
          P(F("@@@@@@@@@@@@@@@@@@@@@@@@@@@@@@@@@@@@@@@@@@@@@@@@@@@@@@@@@@@\n"));
          P(F("@ WARNING: SERVER IDENTIFICATION HAS CHANGED              @\n"));
          P(F("@@@@@@@@@@@@@@@@@@@@@@@@@@@@@@@@@@@@@@@@@@@@@@@@@@@@@@@@@@@\n"));
          P(F("IT IS POSSIBLE THAT SOMEONE IS DOING SOMETHING NASTY\n"));
          P(F("it is also possible that the server key has just been changed\n"));
          P(F("remote host sent key %s\n") % their_key_hash);
          P(F("I expected %s\n") % expected_key_hash);
          P(F("'monotone unset %s %s' overrides this check\n")
            % their_key_key.first % their_key_key.second);
          E(false, F("server key changed"));
        }
    }
  else
    {
      P(F("first time connecting to server %s\n") % peer_id);
      P(F("I'll assume it's really them, but you might want to double-check\n"));
      P(F("their key's fingerprint: %s\n") % their_key_hash);
      app.db.set_var(their_key_key, var_value(their_key_hash()));
    }
  if (!app.db.public_key_exists(their_key_hash))
    {
      W(F("saving public key for %s to database\n") % their_keyname);
      app.db.put_key(their_keyname, their_key_encoded);
    }
  
  {
    hexenc<id> hnonce;
    encode_hexenc(nonce, hnonce);
    L(F("received 'hello' netcmd from server '%s' with nonce '%s'\n") 
      % their_key_hash % hnonce);
  }
  
  I(app.db.public_key_exists(their_key_hash));
  
  // save their identity 
  {
    id their_key_hash_decoded;
    decode_hexenc(their_key_hash, their_key_hash_decoded);
    this->remote_peer_key_hash = their_key_hash_decoded;
  }

  vector<string> branchnames;
  set<utf8> ok_branches;
  get_branches(app, branchnames);
  for (vector<string>::const_iterator i = branchnames.begin();
      i != branchnames.end(); i++)
    {
      if (our_matcher(*i))
          ok_branches.insert(utf8(*i));
    }
  rebuild_merkle_trees(app, ok_branches);

  setup_client_tickers();
    
  if (app.signing_key() != "")
    {
      // get our public key for its hash identifier
      base64<rsa_pub_key> our_pub;
      hexenc<id> our_key_hash;
      id our_key_hash_raw;
      app.db.get_key(app.signing_key, our_pub);
      key_hash_code(app.signing_key, our_pub, our_key_hash);
      decode_hexenc(our_key_hash, our_key_hash_raw);
      
      // get our private key and make a signature
      base64<rsa_sha1_signature> sig;
      rsa_sha1_signature sig_raw;
      base64< arc4<rsa_priv_key> > our_priv;
      load_priv_key(app, app.signing_key, our_priv);
      make_signature(app.lua, app.signing_key, our_priv, nonce(), sig);
      decode_base64(sig, sig_raw);
      
      // make a new nonce of our own and send off the 'auth'
      queue_auth_cmd(this->role, our_include_pattern, our_exclude_pattern,
                     our_key_hash_raw, nonce, mk_nonce(), sig_raw(),
                     their_key_encoded);
    }
  else
    {
      queue_anonymous_cmd(this->role, our_include_pattern,
                          our_exclude_pattern, mk_nonce(), their_key_encoded);
    }
  return true;
}

bool 
session::process_anonymous_cmd(protocol_role role, 
                               utf8 const & their_include_pattern,
                               utf8 const & their_exclude_pattern)
{
  //
  // internally netsync thinks in terms of sources and sinks. users like
  // thinking of repositories as "readonly", "readwrite", or "writeonly".
  //
  // we therefore use the read/write terminology when dealing with the UI:
  // if the user asks to run a "read only" service, this means they are
  // willing to be a source but not a sink.
  //
  // nb: the "role" here is the role the *client* wants to play
  //     so we need to check that the opposite role is allowed for us,
  //     in our this->role field.
  //

  // client must be a sink and server must be a source (anonymous read-only)

  if (role != sink_role)
    {
      W(F("rejected attempt at anonymous connection for write\n"));
      this->saved_nonce = id("");
      return false;
    }

  if (this->role != source_role && this->role != source_and_sink_role)
    {
      W(F("rejected attempt at anonymous connection while running as sink\n"));
      this->saved_nonce = id("");
      return false;
    }

  vector<string> branchnames;
  set<utf8> ok_branches;
  get_branches(app, branchnames);
  globish_matcher their_matcher(their_include_pattern, their_exclude_pattern);
  for (vector<string>::const_iterator i = branchnames.begin();
      i != branchnames.end(); i++)
    {
      if (our_matcher(*i) && their_matcher(*i)
          && app.lua.hook_get_netsync_anonymous_read_permitted(*i))
        ok_branches.insert(utf8(*i));
    }
  if (ok_branches.empty())
    {
      W(F("denied anonymous read permission for '%s' excluding '%s'\n")
        % their_include_pattern % their_exclude_pattern);
      this->saved_nonce = id("");
      return false;
    }

  P(F("allowed anonymous read permission for '%s' excluding '%s'\n")
    % their_include_pattern % their_exclude_pattern);

  rebuild_merkle_trees(app, ok_branches);

  this->remote_peer_key_name = rsa_keypair_id("");
  this->authenticated = true;
  this->role = source_role;
  return true;
}

bool
session::process_auth_cmd(protocol_role their_role,
                          utf8 const & their_include_pattern,
                          utf8 const & their_exclude_pattern,
                          id const & client,
                          id const & nonce1,
                          string const & signature)
{
  I(this->remote_peer_key_hash().size() == 0);
  I(this->saved_nonce().size() == constants::merkle_hash_length_in_bytes);
  
  hexenc<id> their_key_hash;
  encode_hexenc(client, their_key_hash);
  set<utf8> ok_branches;
  vector<string> branchnames;
  get_branches(app, branchnames);
  globish_matcher their_matcher(their_include_pattern, their_exclude_pattern);
  
  // check that they replied with the nonce we asked for
  if (!(nonce1 == this->saved_nonce))
    {
      W(F("detected replay attack in auth netcmd\n"));
      this->saved_nonce = id("");
      return false;
    }


  //
  // internally netsync thinks in terms of sources and sinks. users like
  // thinking of repositories as "readonly", "readwrite", or "writeonly".
  //
  // we therefore use the read/write terminology when dealing with the UI:
  // if the user asks to run a "read only" service, this means they are
  // willing to be a source but not a sink.
  //
  // nb: the "their_role" here is the role the *client* wants to play
  //     so we need to check that the opposite role is allowed for us,
  //     in our this->role field.
  //

  if (!app.db.public_key_exists(their_key_hash))
    {
      W(F("remote public key hash '%s' is unknown\n") % their_key_hash);
      this->saved_nonce = id("");
      return false;
    }
  
  // get their public key
  rsa_keypair_id their_id;
  base64<rsa_pub_key> their_key;
  app.db.get_pubkey(their_key_hash, their_id, their_key);

  // client as sink, server as source (reading)

  if (their_role == sink_role || their_role == source_and_sink_role)
    {
      if (this->role != source_role && this->role != source_and_sink_role)
        {
          W(F("denied '%s' read permission for '%s' excluding '%s' while running as pure sink\n") 
            % their_id % their_include_pattern % their_exclude_pattern);
          this->saved_nonce = id("");
          return false;
        }

      for (vector<string>::const_iterator i = branchnames.begin();
          i != branchnames.end(); i++)
        {
          if (our_matcher(*i) && their_matcher(*i)
              && app.lua.hook_get_netsync_read_permitted(*i, their_id))
            ok_branches.insert(utf8(*i));
        }
      //if we're source_and_sink_role, continue even with no branches readable
      //ex: serve --db=empty.db
      if (ok_branches.empty() && their_role == sink_role)
        {
          W(F("denied '%s' read permission for '%s' excluding '%s'\n")
            % their_id % their_include_pattern % their_exclude_pattern);
          this->saved_nonce = id("");
          return false;
        }

      P(F("allowed '%s' read permission for '%s' excluding '%s'\n")
        % their_id % their_include_pattern % their_exclude_pattern);
    }

  // client as source, server as sink (writing)

  if (their_role == source_role || their_role == source_and_sink_role)
    {
      if (this->role != sink_role && this->role != source_and_sink_role)
        {
          W(F("denied '%s' write permission for '%s' excluding '%s' while running as pure source\n")
            % their_id % their_include_pattern % their_exclude_pattern);
          this->saved_nonce = id("");
          return false;
        }

      if (!app.lua.hook_get_netsync_write_permitted(their_id))
        {
          W(F("denied '%s' write permission for '%s' excluding '%s' while running as pure source\n")
            % their_id % their_include_pattern % their_exclude_pattern);
          this->saved_nonce = id("");
          return false;
        }

      P(F("allowed '%s' write permission for '%s' excluding '%s'\n")
        % their_id % their_include_pattern % their_exclude_pattern);
    }

  rebuild_merkle_trees(app, ok_branches);

  // save their identity 
  this->remote_peer_key_hash = client;

  // check the signature
  base64<rsa_sha1_signature> sig;
  encode_base64(rsa_sha1_signature(signature), sig);
  if (check_signature(app.lua, their_id, their_key, nonce1(), sig))
    {
      // get our private key and sign back
      L(F("client signature OK, accepting authentication\n"));
      this->authenticated = true;
      this->remote_peer_key_name = their_id;
      // assume the (possibly degraded) opposite role
      switch (their_role)
        {
        case source_role:
          I(this->role != source_role);
          this->role = sink_role;
          break;
        case source_and_sink_role:
          I(this->role == source_and_sink_role);
          break;
        case sink_role:
          I(this->role != sink_role);
          this->role = source_role;
          break;          
        }
      return true;
    }
  else
    {
      W(F("bad client signature\n"));         
    }  
  return false;
}

void 
session::respond_to_auth_cmd(rsa_oaep_sha_data hmac_key_encrypted)
{
  L(F("Writing HMAC confirm command"));
  base64< arc4<rsa_priv_key> > our_priv;
  load_priv_key(app, app.signing_key, our_priv);
  string hmac_key;
  decrypt_rsa(app.lua, app.signing_key, our_priv, hmac_key_encrypted, hmac_key);
  set_session_key(hmac_key);
  queue_confirm_cmd();
}

bool 
session::process_confirm_cmd(string const & signature)
{
  I(this->remote_peer_key_hash().size() == constants::merkle_hash_length_in_bytes);
  I(this->saved_nonce().size() == constants::merkle_hash_length_in_bytes);
  
  hexenc<id> their_key_hash;
  encode_hexenc(id(remote_peer_key_hash), their_key_hash);
  
  // nb. this->role is our role, the server is in the opposite role
  L(F("received 'confirm' netcmd from server '%s' for pattern '%s' exclude '%s' in %s mode\n")
    % their_key_hash % our_include_pattern % our_exclude_pattern
    % (this->role == source_and_sink_role ? "source and sink" :
       (this->role == source_role ? "sink" : "source")));
  
  // check their signature
  if (app.db.public_key_exists(their_key_hash))
    {
      // get their public key and check the signature
      rsa_keypair_id their_id;
      base64<rsa_pub_key> their_key;
      app.db.get_pubkey(their_key_hash, their_id, their_key);
      base64<rsa_sha1_signature> sig;
      encode_base64(rsa_sha1_signature(signature), sig);
      if (check_signature(app.lua, their_id, their_key, this->saved_nonce(), sig))
        {
          L(F("server signature OK, accepting authentication\n"));
          return true;
        }
      else
        {
          W(F("bad server signature\n"));             
        }
    }
  else
    {
      W(F("unknown server key\n"));
    }
  return false;
}

void
session::respond_to_confirm_cmd()
{
  merkle_ptr root;
  load_merkle_node(epoch_item, 0, get_root_prefix().val, root);
  queue_refine_cmd(*root);
  queue_done_cmd(0, epoch_item);

  load_merkle_node(key_item, 0, get_root_prefix().val, root);
  queue_refine_cmd(*root);
  queue_done_cmd(0, key_item);

  load_merkle_node(cert_item, 0, get_root_prefix().val, root);
  queue_refine_cmd(*root);
  queue_done_cmd(0, cert_item);
}

static bool 
data_exists(netcmd_item_type type, 
            id const & item, 
            app_state & app)
{
  hexenc<id> hitem;
  encode_hexenc(item, hitem);
  switch (type)
    {
    case key_item:
      return app.db.public_key_exists(hitem);
    case manifest_item:
      return app.db.manifest_version_exists(manifest_id(hitem));
    case file_item:
      return app.db.file_version_exists(file_id(hitem));
    case revision_item:
      return app.db.revision_exists(revision_id(hitem));
    case cert_item:
      return app.db.revision_cert_exists(hitem);
    case epoch_item:
      return app.db.epoch_exists(epoch_id(hitem));
    }
  return false;
}

static void 
load_data(netcmd_item_type type, 
          id const & item, 
          app_state & app, 
          string & out)
{
  string typestr;
  netcmd_item_type_to_string(type, typestr);
  hexenc<id> hitem;
  encode_hexenc(item, hitem);
  switch (type)
    {
    case epoch_item:
      if (app.db.epoch_exists(epoch_id(hitem)))
      {
        cert_value branch;
        epoch_data epoch;
        app.db.get_epoch(epoch_id(hitem), branch, epoch);
        write_epoch(branch, epoch, out);
      }
      else
        {
          throw bad_decode(F("epoch with hash '%s' does not exist in our database")
                           % hitem);
        }
      break;
    case key_item:
      if (app.db.public_key_exists(hitem))
        {
          rsa_keypair_id keyid;
          base64<rsa_pub_key> pub_encoded;
          app.db.get_pubkey(hitem, keyid, pub_encoded);
          L(F("public key '%s' is also called '%s'\n") % hitem % keyid);
          write_pubkey(keyid, pub_encoded, out);
        }
      else
        {
          throw bad_decode(F("public key '%s' does not exist in our database") % hitem);
        }
      break;

    case revision_item:
      if (app.db.revision_exists(revision_id(hitem)))
        {
          revision_data mdat;
          data dat;
          app.db.get_revision(revision_id(hitem), mdat);
          out = mdat.inner()();
        }
      else
        {
          throw bad_decode(F("revision '%s' does not exist in our database") % hitem);
        }
      break;

    case manifest_item:
      if (app.db.manifest_version_exists(manifest_id(hitem)))
        {
          manifest_data mdat;
          data dat;
          app.db.get_manifest_version(manifest_id(hitem), mdat);
          out = mdat.inner()();
        }
      else
        {
          throw bad_decode(F("manifest '%s' does not exist in our database") % hitem);
        }
      break;

    case file_item:
      if (app.db.file_version_exists(file_id(hitem)))
        {
          file_data fdat;
          data dat;
          app.db.get_file_version(file_id(hitem), fdat);
          out = fdat.inner()();
        }
      else
        {
          throw bad_decode(F("file '%s' does not exist in our database") % hitem);
        }
      break;

    case cert_item:
      if (app.db.revision_cert_exists(hitem))
        {
          revision<cert> c;
          app.db.get_revision_cert(hitem, c);
          string tmp;
          write_cert(c.inner(), out);
        }
      else
        {
          throw bad_decode(F("cert '%s' does not exist in our database") % hitem);
        }
      break;
    }
}


bool 
session::process_refine_cmd(merkle_node const & their_node)
{
  prefix pref;
  hexenc<prefix> hpref;
  their_node.get_raw_prefix(pref);
  their_node.get_hex_prefix(hpref);
  string typestr;

  netcmd_item_type_to_string(their_node.type, typestr);
  size_t lev = static_cast<size_t>(their_node.level);
  
  L(F("received 'refine' netcmd on %s node '%s', level %d\n") 
    % typestr % hpref % lev);
  
  if (!merkle_node_exists(their_node.type, their_node.level, pref))
    {
      L(F("no corresponding %s merkle node for prefix '%s', level %d\n")
        % typestr % hpref % lev);

      for (size_t slot = 0; slot < constants::merkle_num_slots; ++slot)
        {
          switch (their_node.get_slot_state(slot))
            {
            case empty_state:
              {
                // we agree, this slot is empty
                L(F("(#0) they have an empty slot %d (in a %s node '%s', level %d, we do not have)\n")
                  % slot % typestr % hpref % lev);
                continue;
              }
              break;
            case live_leaf_state:
              {
                // we want what *they* have
                id slotval;
                hexenc<id> hslotval;
                their_node.get_raw_slot(slot, slotval);
                their_node.get_hex_slot(slot, hslotval);
                L(F("(#0) they have a live leaf at slot %d (in a %s node '%s', level %d, we do not have)\n")
                  % slot % typestr % hpref % lev);
                L(F("(#0) requesting their %s leaf %s\n") % typestr % hslotval);
                queue_send_data_cmd(their_node.type, slotval);
              }
              break;
            case dead_leaf_state:
              {
                // we cannot ask for what they have, it is dead
                L(F("(#0) they have a dead leaf at slot %d (in a %s node '%s', level %d, we do not have)\n")
                  % slot % typestr % hpref % lev);
                continue;
              }
              break;
            case subtree_state:
              {
                // they have a subtree; might as well ask for that
                L(F("(#0) they have a subtree at slot %d (in a %s node '%s', level %d, we do not have)\n")
                  % slot % typestr % hpref % lev);
                merkle_node our_fake_subtree;
                their_node.extended_prefix(slot, our_fake_subtree.pref);
                our_fake_subtree.level = their_node.level + 1;
                our_fake_subtree.type = their_node.type;
                queue_refine_cmd(our_fake_subtree);
              }
              break;
            }
        }
    }
  else
    {
      // we have a corresponding merkle node. there are 16 branches
      // to the following switch condition. it is awful. sorry.
      L(F("found corresponding %s merkle node for prefix '%s', level %d\n")
        % typestr % hpref % lev);
      merkle_ptr our_node;
      load_merkle_node(their_node.type, their_node.level, pref, our_node);
      for (size_t slot = 0; slot < constants::merkle_num_slots; ++slot)
        {         
          switch (their_node.get_slot_state(slot))
            {
            case empty_state:
              switch (our_node->get_slot_state(slot))
                {

                case empty_state:
                  // 1: theirs == empty, ours == empty 
                  L(F("(#1) they have an empty slot %d in %s node '%s', level %d, and so do we\n")
                    % slot % typestr % hpref % lev);
                  continue;
                  break;

                case live_leaf_state:
                  // 2: theirs == empty, ours == live 
                  L(F("(#2) they have an empty slot %d in %s node '%s', level %d, we have a live leaf\n")
                    % slot % typestr % hpref % lev);
                  {
                    I(their_node.type == our_node->type);
                    string tmp;
                    id slotval;
                    our_node->get_raw_slot(slot, slotval);
                    load_data(their_node.type, slotval, this->app, tmp);
                    queue_data_cmd(their_node.type, slotval, tmp);
                  }
                  break;

                case dead_leaf_state:
                  // 3: theirs == empty, ours == dead 
                  L(F("(#3) they have an empty slot %d in %s node '%s', level %d, we have a dead leaf\n")
                    % slot % typestr % hpref % lev);
                  continue;
                  break;

                case subtree_state:
                  // 4: theirs == empty, ours == subtree 
                  L(F("(#4) they have an empty slot %d in %s node '%s', level %d, we have a subtree\n")
                    % slot % typestr % hpref % lev);
                  {
                    prefix subprefix;
                    our_node->extended_raw_prefix(slot, subprefix);
                    merkle_ptr our_subtree;
                    I(our_node->type == their_node.type);
                    load_merkle_node(their_node.type, our_node->level + 1,
                                     subprefix, our_subtree);
                    I(our_node->type == our_subtree->type);
                    queue_refine_cmd(*our_subtree);
                  }
                  break;

                }
              break;


            case live_leaf_state:
              switch (our_node->get_slot_state(slot))
                {

                case empty_state:
                  // 5: theirs == live, ours == empty 
                  L(F("(#5) they have a live leaf at slot %d in %s node '%s', level %d, we have nothing\n")
                    % slot % typestr % hpref % lev);
                  {
                    id slotval;
                    their_node.get_raw_slot(slot, slotval);
                    queue_send_data_cmd(their_node.type, slotval);
                  }
                  break;

                case live_leaf_state:
                  // 6: theirs == live, ours == live 
                  L(F("(#6) they have a live leaf at slot %d in %s node '%s', and so do we\n")
                    % slot % typestr % hpref);
                  {
                    id our_slotval, their_slotval;
                    their_node.get_raw_slot(slot, their_slotval);
                    our_node->get_raw_slot(slot, our_slotval);               
                    if (their_slotval == our_slotval)
                      {
                        hexenc<id> hslotval;
                        their_node.get_hex_slot(slot, hslotval);
                        L(F("(#6) we both have live %s leaf '%s'\n") % typestr % hslotval);
                        continue;
                      }
                    else
                      {
                        I(their_node.type == our_node->type);
                        string tmp;
                        load_data(our_node->type, our_slotval, this->app, tmp);
                        queue_send_data_cmd(their_node.type, their_slotval);
                        queue_data_cmd(our_node->type, our_slotval, tmp);
                      }
                  }
                  break;

                case dead_leaf_state:
                  // 7: theirs == live, ours == dead 
                  L(F("(#7) they have a live leaf at slot %d in %s node %s, level %d, we have a dead one\n")
                    % slot % typestr % hpref % lev);
                  {
                    id our_slotval, their_slotval;
                    our_node->get_raw_slot(slot, our_slotval);
                    their_node.get_raw_slot(slot, their_slotval);
                    if (their_slotval == our_slotval)
                      {
                        hexenc<id> hslotval;
                        their_node.get_hex_slot(slot, hslotval);
                        L(F("(#7) it's the same %s leaf '%s', but ours is dead\n") 
                          % typestr % hslotval);
                        continue;
                      }
                    else
                      {
                        queue_send_data_cmd(their_node.type, their_slotval);
                      }
                  }
                  break;

                case subtree_state:
                  // 8: theirs == live, ours == subtree 
                  L(F("(#8) they have a live leaf in slot %d of %s node '%s', level %d, we have a subtree\n")
                    % slot % typestr % hpref % lev);
                  {

                    id their_slotval;
                    hexenc<id> their_hval;
                    their_node.get_raw_slot(slot, their_slotval);
                    encode_hexenc(their_slotval, their_hval);
                    if (data_exists(their_node.type, their_slotval, app))
                      L(F("(#8) we have a copy of their live leaf '%s' in slot %d of %s node '%s', level %d\n")
                        % their_hval % slot % typestr % hpref % lev);
                    else
                      {
                        L(F("(#8) requesting a copy of their live leaf '%s' in slot %d of %s node '%s', level %d\n")
                          % their_hval % slot % typestr % hpref % lev);
                        queue_send_data_cmd(their_node.type, their_slotval);
                      }
                    
                    L(F("(#8) sending our subtree for refinement, in slot %d of %s node '%s', level %d\n")
                      % slot % typestr % hpref % lev);
                    prefix subprefix;
                    our_node->extended_raw_prefix(slot, subprefix);
                    merkle_ptr our_subtree;
                    load_merkle_node(our_node->type, our_node->level + 1,
                                     subprefix, our_subtree);
                    queue_refine_cmd(*our_subtree);
                  }
                  break;
                }
              break;


            case dead_leaf_state:
              switch (our_node->get_slot_state(slot))
                {
                case empty_state:
                  // 9: theirs == dead, ours == empty 
                  L(F("(#9) they have a dead leaf at slot %d in %s node '%s', level %d, we have nothing\n")
                    % slot % typestr % hpref % lev);
                  continue;
                  break;

                case live_leaf_state:
                  // 10: theirs == dead, ours == live 
                  L(F("(#10) they have a dead leaf at slot %d in %s node '%s', level %d, we have a live one\n")
                    % slot % typestr % hpref % lev);
                  {
                    id our_slotval, their_slotval;
                    their_node.get_raw_slot(slot, their_slotval);
                    our_node->get_raw_slot(slot, our_slotval);
                    hexenc<id> hslotval;
                    our_node->get_hex_slot(slot, hslotval);
                    if (their_slotval == our_slotval)
                      {
                        L(F("(#10) we both have %s leaf %s, theirs is dead\n") 
                          % typestr % hslotval);
                        continue;
                      }
                    else
                      {
                        I(their_node.type == our_node->type);
                        string tmp;
                        load_data(our_node->type, our_slotval, this->app, tmp);
                        queue_data_cmd(our_node->type, our_slotval, tmp);
                      }
                  }
                  break;

                case dead_leaf_state:
                  // 11: theirs == dead, ours == dead 
                  L(F("(#11) they have a dead leaf at slot %d in %s node '%s', level %d, so do we\n")
                    % slot % typestr % hpref % lev);
                  continue;
                  break;

                case subtree_state:
                  // theirs == dead, ours == subtree 
                  L(F("(#12) they have a dead leaf in slot %d of %s node '%s', we have a subtree\n")
                    % slot % typestr % hpref % lev);
                  {
                    prefix subprefix;
                    our_node->extended_raw_prefix(slot, subprefix);
                    merkle_ptr our_subtree;
                    load_merkle_node(our_node->type, our_node->level + 1,
                                     subprefix, our_subtree);
                    queue_refine_cmd(*our_subtree);
                  }
                  break;
                }
              break;


            case subtree_state:
              switch (our_node->get_slot_state(slot))
                {
                case empty_state:
                  // 13: theirs == subtree, ours == empty 
                  L(F("(#13) they have a subtree at slot %d in %s node '%s', level %d, we have nothing\n")
                    % slot % typestr % hpref % lev);
                  {
                    merkle_node our_fake_subtree;
                    their_node.extended_prefix(slot, our_fake_subtree.pref);
                    our_fake_subtree.level = their_node.level + 1;
                    our_fake_subtree.type = their_node.type;
                    queue_refine_cmd(our_fake_subtree);
                  }
                  break;

                case live_leaf_state:
                  // 14: theirs == subtree, ours == live 
                  L(F("(#14) they have a subtree at slot %d in %s node '%s', level %d, we have a live leaf\n")
                    % slot % typestr % hpref % lev);
                  {
                    size_t subslot;
                    id our_slotval;
                    merkle_node our_fake_subtree;
                    our_node->get_raw_slot(slot, our_slotval);
                    hexenc<id> hslotval;
                    encode_hexenc(our_slotval, hslotval);
                    
                    pick_slot_and_prefix_for_value(our_slotval, our_node->level + 1, subslot, 
                                                   our_fake_subtree.pref);
                    L(F("(#14) pushed our leaf '%s' into fake subtree slot %d, level %d\n")
                      % hslotval % subslot % (lev + 1));
                    our_fake_subtree.type = their_node.type;
                    our_fake_subtree.level = our_node->level + 1;
                    our_fake_subtree.set_raw_slot(subslot, our_slotval);
                    our_fake_subtree.set_slot_state(subslot, our_node->get_slot_state(slot));
                    queue_refine_cmd(our_fake_subtree);
                  }
                  break;

                case dead_leaf_state:
                  // 15: theirs == subtree, ours == dead 
                  L(F("(#15) they have a subtree at slot %d in %s node '%s', level %d, we have a dead leaf\n")
                    % slot % typestr % hpref % lev);
                  {
                    size_t subslot;
                    id our_slotval;
                    merkle_node our_fake_subtree;
                    our_node->get_raw_slot(slot, our_slotval);
                    pick_slot_and_prefix_for_value(our_slotval, our_node->level + 1, subslot, 
                                                   our_fake_subtree.pref);
                    our_fake_subtree.type = their_node.type;
                    our_fake_subtree.level = our_node->level + 1;
                    our_fake_subtree.set_raw_slot(subslot, our_slotval);
                    our_fake_subtree.set_slot_state(subslot, our_node->get_slot_state(slot));
                    queue_refine_cmd(our_fake_subtree);    
                  }
                  break;

                case subtree_state:
                  // 16: theirs == subtree, ours == subtree 
                  L(F("(#16) they have a subtree at slot %d in %s node '%s', level %d, and so do we\n")
                    % slot % typestr % hpref % lev);
                  {
                    id our_slotval, their_slotval;
                    hexenc<id> hslotval;
                    their_node.get_raw_slot(slot, their_slotval);
                    our_node->get_raw_slot(slot, our_slotval);
                    our_node->get_hex_slot(slot, hslotval);
                    if (their_slotval == our_slotval)
                      {
                        L(F("(#16) we both have %s subtree '%s'\n") % typestr % hslotval);
                        continue;
                      }
                    else
                      {
                        L(F("(#16) %s subtrees at slot %d differ, refining ours\n") % typestr % slot);
                        prefix subprefix;
                        our_node->extended_raw_prefix(slot, subprefix);
                        merkle_ptr our_subtree;
                        load_merkle_node(our_node->type, our_node->level + 1,
                                         subprefix, our_subtree);
                        queue_refine_cmd(*our_subtree);
                      }
                  }
                  break;
                }
              break;
            }
        }
    }
  return true;
}


bool 
session::process_send_data_cmd(netcmd_item_type type,
                               id const & item)
{
  string typestr;
  netcmd_item_type_to_string(type, typestr);
  hexenc<id> hitem;
  encode_hexenc(item, hitem);
  L(F("received 'send_data' netcmd requesting %s '%s'\n") 
    % typestr % hitem);
  if (data_exists(type, item, this->app))
    {
      string out;
      load_data(type, item, this->app, out);
      queue_data_cmd(type, item, out);
    }
  else
    {
      queue_nonexistant_cmd(type, item);
    }
  return true;
}

bool 
session::process_send_delta_cmd(netcmd_item_type type,
                                id const & base,
                                id const & ident)
{
  string typestr;
  netcmd_item_type_to_string(type, typestr);
  delta del;

  hexenc<id> hbase, hident;
  encode_hexenc(base, hbase);
  encode_hexenc(ident, hident);

  L(F("received 'send_delta' netcmd requesting %s edge '%s' -> '%s'\n") 
    % typestr % hbase % hident);

  switch (type)
    {
    case file_item:
      {
        file_id fbase(hbase), fident(hident);
        file_delta fdel;
        if (this->app.db.file_version_exists(fbase) 
            && this->app.db.file_version_exists(fident))
          {
            file_data base_fdat, ident_fdat;
            data base_dat, ident_dat;
            this->app.db.get_file_version(fbase, base_fdat);
            this->app.db.get_file_version(fident, ident_fdat);      
            string tmp;     
            base_dat = base_fdat.inner();
            ident_dat = ident_fdat.inner();
            compute_delta(base_dat(), ident_dat(), tmp);
            del = delta(tmp);
          }
        else
          {
            return process_send_data_cmd(type, ident);
          }
      }
      break;

    case manifest_item:
      {
        manifest_id mbase(hbase), mident(hident);
        manifest_delta mdel;
        if (this->app.db.manifest_version_exists(mbase) 
            && this->app.db.manifest_version_exists(mident))
          {
            manifest_data base_mdat, ident_mdat;
            data base_dat, ident_dat;
            this->app.db.get_manifest_version(mbase, base_mdat);
            this->app.db.get_manifest_version(mident, ident_mdat);
            string tmp;
            base_dat = base_mdat.inner();
            ident_dat = ident_mdat.inner();
            compute_delta(base_dat(), ident_dat(), tmp);
            del = delta(tmp);
          }
        else
          {
            return process_send_data_cmd(type, ident);
          }
      }
      break;
      
    default:
      throw bad_decode(F("delta requested for item type %s\n") % typestr);
    }
  queue_delta_cmd(type, base, ident, del);
  return true;
}

bool 
session::process_data_cmd(netcmd_item_type type,
                          id const & item, 
                          string const & dat)
{  
  hexenc<id> hitem;
  encode_hexenc(item, hitem);

  // it's ok if we received something we didn't ask for; it might
  // be a spontaneous transmission from refinement
  note_item_arrived(type, item);

  switch (type)
    {
    case epoch_item:
      if (this->app.db.epoch_exists(epoch_id(hitem)))
        {
          L(F("epoch '%s' already exists in our database\n") % hitem);
        }
      else
        {
          cert_value branch;
          epoch_data epoch;
          read_epoch(dat, branch, epoch);
          L(F("received epoch %s for branch %s\n") % epoch % branch);
          std::map<cert_value, epoch_data> epochs;
          app.db.get_epochs(epochs);
          std::map<cert_value, epoch_data>::const_iterator i;
          i = epochs.find(branch);
          if (i == epochs.end())
            {
              L(F("branch %s has no epoch; setting epoch to %s\n") % branch % epoch);
              app.db.set_epoch(branch, epoch);
              maybe_note_epochs_finished();
            }
          else
            {
              L(F("branch %s already has an epoch; checking\n") % branch);
              // if we get here, then we know that the epoch must be
              // different, because if it were the same then the
              // if(epoch_exists()) branch up above would have been taken.  if
              // somehow this is wrong, then we have broken epoch hashing or
              // something, which is very dangerous, so play it safe...
              I(!(i->second == epoch));

              // It is safe to call 'error' here, because if we get here,
              // then the current netcmd packet cannot possibly have
              // written anything to the database.
              error((F("Mismatched epoch on branch %s."
                       "  Server has '%s', client has '%s'.")
                     % branch
                     % (voice == server_voice ? i->second : epoch)
                     % (voice == server_voice ? epoch : i->second)).str());
            }
        }
      break;
      
    case key_item:
      if (this->app.db.public_key_exists(hitem))
        L(F("public key '%s' already exists in our database\n")  % hitem);
      else
        {
          rsa_keypair_id keyid;
          base64<rsa_pub_key> pub;
          read_pubkey(dat, keyid, pub);
          hexenc<id> tmp;
          key_hash_code(keyid, pub, tmp);
          if (! (tmp == hitem))
            throw bad_decode(F("hash check failed for public key '%s' (%s);"
                               " wanted '%s' got '%s'")  
                             % hitem % keyid % hitem % tmp);
          this->dbw.consume_public_key(keyid, pub);
        }
      break;

    case cert_item:
      if (this->app.db.revision_cert_exists(hitem))
        L(F("cert '%s' already exists in our database\n")  % hitem);
      else
        {
          cert c;
          read_cert(dat, c);
          hexenc<id> tmp;
          cert_hash_code(c, tmp);
          if (! (tmp == hitem))
            throw bad_decode(F("hash check failed for revision cert '%s'")  % hitem);
//          this->dbw.consume_revision_cert(revision<cert>(c));
          received_certs[revision_id(c.ident)][c.name].push_back(c);
          if (!app.db.revision_exists(revision_id(c.ident)))
            {
              id rid;
              decode_hexenc(c.ident, rid);
              queue_send_data_cmd(revision_item, rid);
            }
        }
      break;

    case revision_item:
      {
        revision_id rid(hitem);
        if (this->app.db.revision_exists(rid))
          L(F("revision '%s' already exists in our database\n") % hitem);
        else
          {
            L(F("received revision '%s' \n") % hitem);
            boost::shared_ptr< pair<revision_data, revision_set > > 
              rp(new pair<revision_data, revision_set>());
            
            rp->first = revision_data(dat);
            read_revision_set(dat, rp->second);
            ancestry.insert(std::make_pair(rid, rp));
            if (cert_refinement_done())
              {
                analyze_ancestry_graph();
              }
          }
      }
      break;

    case manifest_item:
      {
        manifest_id mid(hitem);
        if (this->app.db.manifest_version_exists(mid))
          L(F("manifest version '%s' already exists in our database\n") % hitem);
        else
          {
            this->dbw.consume_manifest_data(mid, manifest_data(dat));
            manifest_map man;
            read_manifest_map(data(dat), man);
            analyze_manifest(man);
          }
      }
      break;

    case file_item:
      {
        file_id fid(hitem);
        if (this->app.db.file_version_exists(fid))
          L(F("file version '%s' already exists in our database\n") % hitem);
        else
          {
            this->dbw.consume_file_data(fid, file_data(dat));
          }
      }
      break;

    }
  return true;
}

bool 
session::process_delta_cmd(netcmd_item_type type,
                           id const & base, 
                           id const & ident, 
                           delta const & del)
{
  string typestr;
  netcmd_item_type_to_string(type, typestr);
  hexenc<id> hbase, hident;
  encode_hexenc(base, hbase);
  encode_hexenc(ident, hident);

  pair<id,id> id_pair = make_pair(base, ident);

  // it's ok if we received something we didn't ask for; it might
  // be a spontaneous transmission from refinement
  // FIXME: what does the above comment mean?  note_item_arrived does require
  // that the item passed to it have been requested...
  note_item_arrived(type, ident);

  switch (type)
    {
    case manifest_item:
      {
        manifest_id src_manifest(hbase), dst_manifest(hident);
        if (reverse_delta_requests.find(id_pair)
            != reverse_delta_requests.end())
          {
            reverse_delta_requests.erase(id_pair);
            this->dbw.consume_manifest_reverse_delta(src_manifest, 
                                                     dst_manifest,
                                                     manifest_delta(del));
          }
        else
          this->dbw.consume_manifest_delta(src_manifest, 
                                           dst_manifest,
                                           manifest_delta(del));
        
      }
      break;

    case file_item:
      {
        file_id src_file(hbase), dst_file(hident);
        if (reverse_delta_requests.find(id_pair)
            != reverse_delta_requests.end())
          {
            reverse_delta_requests.erase(id_pair);
            this->dbw.consume_file_reverse_delta(src_file, 
                                                 dst_file,
                                                 file_delta(del));
          }
        else
          this->dbw.consume_file_delta(src_file, 
                                       dst_file,
                                       file_delta(del));
      }
      break;
      
    default:
      L(F("ignoring delta received for item type %s\n") % typestr);
      break;
    }
  return true;
}

bool 
session::process_nonexistant_cmd(netcmd_item_type type,
                                 id const & item)
{
  string typestr;
  netcmd_item_type_to_string(type, typestr);
  hexenc<id> hitem;
  encode_hexenc(item, hitem);
  L(F("received 'nonexistant' netcmd for %s '%s'\n") 
    % typestr % hitem);
  note_item_arrived(type, item);
  return true;
}

bool
session::merkle_node_exists(netcmd_item_type type,
                            size_t level,
                            prefix const & pref)
{
  map<netcmd_item_type, boost::shared_ptr<merkle_table> >::const_iterator i = 
    merkle_tables.find(type);
  
  I(i != merkle_tables.end());
  merkle_table::const_iterator j = i->second->find(std::make_pair(pref, level));
  return (j != i->second->end());
}

void 
session::load_merkle_node(netcmd_item_type type,
                          size_t level,
                          prefix const & pref,
                          merkle_ptr & node)
{
  map<netcmd_item_type, boost::shared_ptr<merkle_table> >::const_iterator i = 
    merkle_tables.find(type);

  I(i != merkle_tables.end());
  merkle_table::const_iterator j = i->second->find(std::make_pair(pref, level));
  I(j != i->second->end());
  node = j->second;
}


bool 
session::dispatch_payload(netcmd const & cmd)
{
  
  switch (cmd.get_cmd_code())
    {
      
    case bye_cmd:
      return process_bye_cmd();
      break;

    case error_cmd:
      {
        string errmsg;
        cmd.read_error_cmd(errmsg);
        return process_error_cmd(errmsg);
      }
      break;

    case hello_cmd:
      require(! authenticated, "hello netcmd received when not authenticated");
      require(voice == client_voice, "hello netcmd received in client voice");
      {
        rsa_keypair_id server_keyname;
        rsa_pub_key server_key;
        id nonce;
        cmd.read_hello_cmd(server_keyname, server_key, nonce);
        return process_hello_cmd(server_keyname, server_key, nonce);
      }
      break;

    case anonymous_cmd:
      require(! authenticated, "anonymous netcmd received when not authenticated");
      require(voice == server_voice, "anonymous netcmd received in server voice");
      require(role == source_role ||
              role == source_and_sink_role, 
              "anonymous netcmd received in source or source/sink role");
      {
        protocol_role role;
        utf8 their_include_pattern, their_exclude_pattern;
        rsa_oaep_sha_data hmac_key_encrypted;
        cmd.read_anonymous_cmd(role, their_include_pattern, their_exclude_pattern, hmac_key_encrypted);
        L(F("received 'anonymous' netcmd from client for pattern '%s' excluding '%s' "
            "in %s mode\n")
          % their_include_pattern % their_exclude_pattern
          % (role == source_and_sink_role ? "source and sink" :
             (role == source_role ? "source " : "sink")));

        if (!process_anonymous_cmd(role, their_include_pattern, their_exclude_pattern))
            return false;
        respond_to_auth_cmd(hmac_key_encrypted);
        return true;
      }
      break;

    case auth_cmd:
      require(! authenticated, "auth netcmd received when not authenticated");
      require(voice == server_voice, "auth netcmd received in server voice");
      {
        protocol_role role;
        string signature;
        utf8 their_include_pattern, their_exclude_pattern;
        id client, nonce1, nonce2;
        rsa_oaep_sha_data hmac_key_encrypted;
        cmd.read_auth_cmd(role, their_include_pattern, their_exclude_pattern,
                          client, nonce1, hmac_key_encrypted, signature);

        hexenc<id> their_key_hash;
        encode_hexenc(client, their_key_hash);
        hexenc<id> hnonce1;
        encode_hexenc(nonce1, hnonce1);

        L(F("received 'auth(hmac)' netcmd from client '%s' for pattern '%s' "
            "exclude '%s' in %s mode with nonce1 '%s'\n")
          % their_key_hash % their_include_pattern % their_exclude_pattern
          % (role == source_and_sink_role ? "source and sink" :
             (role == source_role ? "source " : "sink"))
          % hnonce1);

        if (!process_auth_cmd(role, their_include_pattern, their_exclude_pattern,
                              client, nonce1, signature))
            return false;
        respond_to_auth_cmd(hmac_key_encrypted);
        return true;
      }
      break;

    case confirm_cmd:
      require(! authenticated, "confirm netcmd received when not authenticated");
      require(voice == client_voice, "confirm netcmd received in client voice");
      {
        string signature;
        cmd.read_confirm_cmd();
        this->authenticated = true;
        respond_to_confirm_cmd();
        return true;
      }
      break;

    case refine_cmd:
      require(authenticated, "refine netcmd received when authenticated");
      {
        merkle_node node;
        cmd.read_refine_cmd(node);
        map< netcmd_item_type, done_marker>::iterator i = done_refinements.find(node.type);
        require(i != done_refinements.end(), "refinement netcmd refers to valid type");
        require(i->second.tree_is_done == false, "refinement netcmd received when tree is live");
        i->second.current_level_had_refinements = true;
        return process_refine_cmd(node);
      }
      break;

    case done_cmd:
      require(authenticated, "done netcmd received when authenticated");
      {
        size_t level;
        netcmd_item_type type;
        cmd.read_done_cmd(level, type);
        return process_done_cmd(level, type);
      }
      break;

    case send_data_cmd:
      require(authenticated, "send_data netcmd received when authenticated");
      require(role == source_role ||
              role == source_and_sink_role, 
              "send_data netcmd received in source or source/sink role");
      {
        netcmd_item_type type;
        id item;
        cmd.read_send_data_cmd(type, item);
        return process_send_data_cmd(type, item);
      }
      break;

    case send_delta_cmd:
      require(authenticated, "send_delta netcmd received when authenticated");
      require(role == source_role ||
              role == source_and_sink_role, 
              "send_delta netcmd received in source or source/sink role");
      {
        netcmd_item_type type;
        id base, ident;
        cmd.read_send_delta_cmd(type, base, ident);
        return process_send_delta_cmd(type, base, ident);
      }

    case data_cmd:
      require(authenticated, "data netcmd received when authenticated");
      require(role == sink_role ||
              role == source_and_sink_role, 
              "data netcmd received in source or source/sink role");
      {
        netcmd_item_type type;
        id item;
        string dat;
        cmd.read_data_cmd(type, item, dat);
        return process_data_cmd(type, item, dat);
      }
      break;

    case delta_cmd:
      require(authenticated, "delta netcmd received when authenticated");
      require(role == sink_role ||
              role == source_and_sink_role, 
              "delta netcmd received in source or source/sink role");
      {
        netcmd_item_type type;
        id base, ident;
        delta del;
        cmd.read_delta_cmd(type, base, ident, del);
        return process_delta_cmd(type, base, ident, del);
      }
      break;      

    case nonexistant_cmd:
      require(authenticated, "nonexistant netcmd received when authenticated");
      require(role == sink_role ||
              role == source_and_sink_role, 
              "nonexistant netcmd received in sink or source/sink role");
      {
        netcmd_item_type type;
        id item;
        cmd.read_nonexistant_cmd(type, item);
        return process_nonexistant_cmd(type, item);
      }
      break;
    }
  return false;
}

// this kicks off the whole cascade starting from "hello"
void 
session::begin_service()
{
  base64<rsa_pub_key> pub_encoded;
  app.db.get_key(app.signing_key, pub_encoded);
  hexenc<id> keyhash;
  id keyhash_raw;
  key_hash_code(app.signing_key, pub_encoded, keyhash);
  decode_hexenc(keyhash, keyhash_raw);
  queue_hello_cmd(keyhash_raw(), mk_nonce());
}

void 
session::maybe_say_goodbye()
{
  if (done_all_refinements() &&
      got_all_data())
    queue_bye_cmd();
}

bool 
session::arm()
{
  if (!armed)
    {
      if (outbuf_size > constants::bufsz * 10)
        return false; // don't pack the buffer unnecessarily

      if (cmd.read(inbuf, read_hmac))
        {
          armed = true;
        }
    }
  return armed;
}      

bool session::process()
{
  try 
    {      
      if (!arm())
        return true;
      
      transaction_guard guard(app.db);
      armed = false;
      L(F("processing %d byte input buffer from peer %s\n") % inbuf.size() % peer_id);
      bool ret = dispatch_payload(cmd);
      if (inbuf.size() >= constants::netcmd_maxsz)
        W(F("input buffer for peer %s is overfull after netcmd dispatch\n") % peer_id);
      guard.commit();
      maybe_say_goodbye();
      return ret;
    }
  catch (bad_decode & bd)
    {
      W(F("protocol error while processing peer %s: '%s'\n") % peer_id % bd.what);
      return false;
    }
}


static void 
call_server(protocol_role role,
            utf8 const & include_pattern,
            utf8 const & exclude_pattern,
            app_state & app,
            utf8 const & address,
            Netxx::port_type default_port,
            unsigned long timeout_seconds)
{
  Netxx::Probe probe;
  Netxx::Timeout timeout(static_cast<long>(timeout_seconds)), instant(0,1);

  // FIXME: split into labels and convert to ace here.

  P(F("connecting to %s\n") % address());
  Netxx::Stream server(address().c_str(), default_port, timeout);
  session sess(role, client_voice, include_pattern, exclude_pattern,
               app, address(), server.get_socketfd(), timeout);
  
  while (true)
    {       
      bool armed = false;
      try 
        {
          armed = sess.arm();
        }
      catch (bad_decode & bd)
        {
          W(F("protocol error while processing peer %s: '%s'\n") 
            % sess.peer_id % bd.what);
          return;         
        }

      probe.clear();
      probe.add(sess.str, sess.which_events());
      Netxx::Probe::result_type res = probe.ready(armed ? instant : timeout);
      Netxx::Probe::ready_type event = res.second;
      Netxx::socket_type fd = res.first;
      
      if (fd == -1 && !armed) 
        {
          P(F("timed out waiting for I/O with peer %s, disconnecting\n") % sess.peer_id);
          return;
        }
      
      if (event & Netxx::Probe::ready_read)
        {
          if (sess.read_some())
            {
              try 
                {
                  armed = sess.arm();
                }
              catch (bad_decode & bd)
                {
                  W(F("protocol error while processing peer %s: '%s'\n") 
                    % sess.peer_id % bd.what);
                  return;         
                }
            }
          else
            {         
              if (sess.sent_goodbye)
                P(F("read from fd %d (peer %s) closed OK after goodbye\n") % fd % sess.peer_id);
              else
                P(F("read from fd %d (peer %s) failed, disconnecting\n") % fd % sess.peer_id);
              return;
            }
        }
      
      if (event & Netxx::Probe::ready_write)
        {
          if (! sess.write_some())
            {
              if (sess.sent_goodbye)
                P(F("write on fd %d (peer %s) closed OK after goodbye\n") % fd % sess.peer_id);
              else
                P(F("write on fd %d (peer %s) failed, disconnecting\n") % fd % sess.peer_id);
              return;
            }
        }
      
      if (event & Netxx::Probe::ready_oobd)
        {
          P(F("got OOB data on fd %d (peer %s), disconnecting\n") 
            % fd % sess.peer_id);
          return;
        }      

      if (armed)
        {
          if (!sess.process())
            {
              P(F("terminated exchange with %s\n") 
                % sess.peer_id);
              return;
            }
        }

      if (sess.sent_goodbye && sess.outbuf.empty() && sess.received_goodbye)
        {
          P(F("successful exchange with %s\n") 
            % sess.peer_id);
          return;
        }         
    }  
}

static void 
arm_sessions_and_calculate_probe(Netxx::Probe & probe,
                                 map<Netxx::socket_type, shared_ptr<session> > & sessions,
                                 set<Netxx::socket_type> & armed_sessions)
{
  set<Netxx::socket_type> arm_failed;
  for (map<Netxx::socket_type, 
         shared_ptr<session> >::const_iterator i = sessions.begin();
       i != sessions.end(); ++i)
    {
      try 
        {
          if (i->second->arm())
            {
              L(F("fd %d is armed\n") % i->first);
              armed_sessions.insert(i->first);
            }
          probe.add(i->second->str, i->second->which_events());
        }
      catch (bad_decode & bd)
        {
          W(F("protocol error while processing peer %s: '%s', marking as bad\n") 
            % i->second->peer_id % bd.what);
          arm_failed.insert(i->first);
        }         
    }
  for (set<Netxx::socket_type>::const_iterator i = arm_failed.begin();
       i != arm_failed.end(); ++i)
    {
      sessions.erase(*i);
    }
}

static void
handle_new_connection(Netxx::Address & addr,
                      Netxx::StreamServer & server,
                      Netxx::Timeout & timeout,
                      protocol_role role,
                      utf8 const & include_pattern,
                      utf8 const & exclude_pattern,
                      map<Netxx::socket_type, shared_ptr<session> > & sessions,
                      app_state & app)
{
  L(F("accepting new connection on %s : %d\n") 
    % addr.get_name() % addr.get_port());
  Netxx::Peer client = server.accept_connection();
  
  if (!client) 
    {
      L(F("accept() returned a dead client\n"));
    }
  else
    {
      P(F("accepted new client connection from %s\n") % client);
      shared_ptr<session> sess(new session(role, server_voice,
                                           include_pattern, exclude_pattern,
                                           app,
                                           lexical_cast<string>(client), 
                                           client.get_socketfd(), timeout));
      sess->begin_service();
      sessions.insert(make_pair(client.get_socketfd(), sess));
    }
}

static void 
handle_read_available(Netxx::socket_type fd,
                      shared_ptr<session> sess,
                      map<Netxx::socket_type, shared_ptr<session> > & sessions,
                      set<Netxx::socket_type> & armed_sessions,
                      bool & live_p)
{
  if (sess->read_some())
    {
      try
        {
          if (sess->arm())
            armed_sessions.insert(fd);
        }
      catch (bad_decode & bd)
        {
          W(F("protocol error while processing peer %s: '%s', disconnecting\n") 
            % sess->peer_id % bd.what);
          sessions.erase(fd);
          live_p = false;
        }
    }
  else
    {
      P(F("fd %d (peer %s) read failed, disconnecting\n") 
        % fd % sess->peer_id);
      sessions.erase(fd);
      live_p = false;
    }
}


static void 
handle_write_available(Netxx::socket_type fd,
                       shared_ptr<session> sess,
                       map<Netxx::socket_type, shared_ptr<session> > & sessions,
                       bool & live_p)
{
  if (! sess->write_some())
    {
      P(F("fd %d (peer %s) write failed, disconnecting\n") 
        % fd % sess->peer_id);
      sessions.erase(fd);
      live_p = false;
    }
}

static void
process_armed_sessions(map<Netxx::socket_type, shared_ptr<session> > & sessions,
                       set<Netxx::socket_type> & armed_sessions)
{
  for (set<Netxx::socket_type>::const_iterator i = armed_sessions.begin();
       i != armed_sessions.end(); ++i)
    {
      map<Netxx::socket_type, shared_ptr<session> >::iterator j;
      j = sessions.find(*i);
      if (j == sessions.end())
        continue;
      else
        {
          Netxx::socket_type fd = j->first;
          shared_ptr<session> sess = j->second;
          if (!sess->process())
            {
              P(F("fd %d (peer %s) processing finished, disconnecting\n") 
                % fd % sess->peer_id);
              sessions.erase(j);
            }
        }
    }
}

static void
reap_dead_sessions(map<Netxx::socket_type, shared_ptr<session> > & sessions,
                   unsigned long timeout_seconds)
{
  // kill any clients which haven't done any i/o inside the timeout period
  // or who have said goodbye and flushed their output buffers
  set<Netxx::socket_type> dead_clients;
  time_t now = ::time(NULL);
  for (map<Netxx::socket_type, shared_ptr<session> >::const_iterator i = sessions.begin();
       i != sessions.end(); ++i)
    {
      if (static_cast<unsigned long>(i->second->last_io_time + timeout_seconds) 
          < static_cast<unsigned long>(now))
        {
          P(F("fd %d (peer %s) has been idle too long, disconnecting\n") 
            % i->first % i->second->peer_id);
          dead_clients.insert(i->first);
        }
      if (i->second->sent_goodbye && i->second->outbuf.empty() && i->second->received_goodbye)
        {
          P(F("fd %d (peer %s) exchanged goodbyes and flushed output, disconnecting\n") 
            % i->first % i->second->peer_id);
          dead_clients.insert(i->first);
        }
    }
  for (set<Netxx::socket_type>::const_iterator i = dead_clients.begin();
       i != dead_clients.end(); ++i)
    {
      sessions.erase(*i);
    }
}

static void 
serve_connections(protocol_role role,
                  utf8 const & include_pattern,
                  utf8 const & exclude_pattern,
                  app_state & app,
                  utf8 const & address,
                  Netxx::port_type default_port,
                  unsigned long timeout_seconds,
                  unsigned long session_limit)
{
  Netxx::Probe probe;  

  Netxx::Timeout 
    forever, 
    timeout(static_cast<long>(timeout_seconds)), 
    instant(0,1);

  Netxx::Address addr(address().c_str(), default_port, true);

  P(F("beginning service on %s : %d\n") 
    % addr.get_name() % addr.get_port());

  Netxx::StreamServer server(addr, timeout);
  
  map<Netxx::socket_type, shared_ptr<session> > sessions;
  set<Netxx::socket_type> armed_sessions;
  
  while (true)
    {      
      probe.clear();
      armed_sessions.clear();

      if (sessions.size() >= session_limit)
        W(F("session limit %d reached, some connections will be refused\n") % session_limit);
      else
        probe.add(server);

      arm_sessions_and_calculate_probe(probe, sessions, armed_sessions);

      L(F("i/o probe with %d armed\n") % armed_sessions.size());      
      Netxx::Probe::result_type res = probe.ready(sessions.empty() ? forever 
                                           : (armed_sessions.empty() ? timeout 
                                              : instant));
      Netxx::Probe::ready_type event = res.second;
      Netxx::socket_type fd = res.first;
      
      if (fd == -1)
        {
          if (armed_sessions.empty()) 
            L(F("timed out waiting for I/O (listening on %s : %d)\n") 
              % addr.get_name() % addr.get_port());
        }
      
      // we either got a new connection
      else if (fd == server)
        handle_new_connection(addr, server, timeout, role, 
                              include_pattern, exclude_pattern, sessions, app);
      
      // or an existing session woke up
      else
        {
          map<Netxx::socket_type, shared_ptr<session> >::iterator i;
          i = sessions.find(fd);
          if (i == sessions.end())
            {
              L(F("got woken up for action on unknown fd %d\n") % fd);
            }
          else
            {
              shared_ptr<session> sess = i->second;
              bool live_p = true;

              if (event & Netxx::Probe::ready_read)
                handle_read_available(fd, sess, sessions, armed_sessions, live_p);
                
              if (live_p && (event & Netxx::Probe::ready_write))
                handle_write_available(fd, sess, sessions, live_p);
                
              if (live_p && (event & Netxx::Probe::ready_oobd))
                {
                  P(F("got some OOB data on fd %d (peer %s), disconnecting\n") 
                    % fd % sess->peer_id);
                  sessions.erase(i);
                }
            }
        }
      process_armed_sessions(sessions, armed_sessions);
      reap_dead_sessions(sessions, timeout_seconds);
    }
}


/////////////////////////////////////////////////
//
// layer 4: monotone interface layer
//
/////////////////////////////////////////////////

static boost::shared_ptr<merkle_table>
make_root_node(session & sess,
               netcmd_item_type ty)
{
  boost::shared_ptr<merkle_table> tab = 
    boost::shared_ptr<merkle_table>(new merkle_table());
  
  merkle_ptr tmp = merkle_ptr(new merkle_node());
  tmp->type = ty;

  tab->insert(std::make_pair(std::make_pair(get_root_prefix().val, 0), tmp));

  sess.merkle_tables[ty] = tab;
  return tab;
}

void
insert_with_parents(revision_id rev, set<revision_id> & col, app_state & app)
{
  if (col.find(rev) != col.end())
    return;
  col.insert(rev);
  vector<revision_id> frontier;
  frontier.push_back(rev);
  while (!frontier.empty())
    {
      revision_id rid = frontier.back();
      frontier.pop_back();
      if (!null_id(rid))
        {
          col.insert(rid);
          std::set<revision_id> parents;
          app.db.get_revision_parents(rid, parents);
          for (std::set<revision_id>::const_iterator i = parents.begin();
               i != parents.end(); ++i)
            {
              if (col.find(*i) == col.end())
                {
                  frontier.push_back(*i);
                }
            }
        }
    }
}

void 
session::rebuild_merkle_trees(app_state & app,
                              set<utf8> const & branchnames)
{
  P(F("rebuilding merkle trees ...\n"));
  for (set<utf8>::const_iterator i = branchnames.begin();
      i != branchnames.end(); ++i)
    P(F("including branch %s") % *i);

  boost::shared_ptr<merkle_table> ctab = make_root_node(*this, cert_item);
  boost::shared_ptr<merkle_table> ktab = make_root_node(*this, key_item);
  boost::shared_ptr<merkle_table> etab = make_root_node(*this, epoch_item);

  ticker certs_ticker("certs", "c", 256);
  ticker keys_ticker("keys", "k", 1);

  set<revision_id> revision_ids;
  set<rsa_keypair_id> inserted_keys;

  {
    // get all matching branch names
    vector< revision<cert> > certs;
    app.db.get_revision_certs(branch_cert_name, certs);
    for (size_t i = 0; i < certs.size(); ++i)
      {
        cert_value name;
        decode_base64(idx(certs, i).inner().value, name);
        if (branchnames.find(name()) != branchnames.end())
          {
            insert_with_parents(revision_id(idx(certs, i).inner().ident),
                                revision_ids, app);
          }
      }
    
    // FIXME: we should probably include epochs for all branches mentioned in
    // any included branch cert, rather than just for branches included by the
    // branch mask
    {
      map<cert_value, epoch_data> epochs;
      app.db.get_epochs(epochs);

      epoch_data epoch_zero(std::string(constants::epochlen, '0'));
      for (std::set<utf8>::const_iterator i = branchnames.begin();
           i != branchnames.end(); ++i)
        {
          cert_value branch((*i)());
          std::map<cert_value, epoch_data>::const_iterator j;
          j = epochs.find(branch);
          // set to zero any epoch which is not yet set    
          if (j == epochs.end())
            {
              L(F("setting epoch on %s to zero\n") % branch);
              epochs.insert(std::make_pair(branch, epoch_zero));
              app.db.set_epoch(branch, epoch_zero);
            }
          // then insert all epochs into merkle tree
          j = epochs.find(branch);
          I(j != epochs.end());
          epoch_id eid;
          epoch_hash_code(j->first, j->second, eid);
          id raw_hash;
          decode_hexenc(eid.inner(), raw_hash);
          insert_into_merkle_tree(*etab, epoch_item, true, raw_hash(), 0);
        }
    }

    typedef std::vector< std::pair<hexenc<id>,
      std::pair<revision_id, rsa_keypair_id> > > cert_idx;

    cert_idx idx;
    app.db.get_revision_cert_index(idx);

    // insert all certs and keys reachable via these revisions
    for (cert_idx::const_iterator i = idx.begin(); i != idx.end(); ++i)
      {
        hexenc<id> const & hash = i->first;
        revision_id const & ident = i->second.first;
        rsa_keypair_id const & key = i->second.second;

        if (revision_ids.find(ident) == revision_ids.end())
          continue;
        
        id raw_hash;
        decode_hexenc(hash, raw_hash);
        insert_into_merkle_tree(*ctab, cert_item, true, raw_hash(), 0);
        ++certs_ticker;
        if (inserted_keys.find(key) == inserted_keys.end())
          {
            if (app.db.public_key_exists(key))
              {
                base64<rsa_pub_key> pub_encoded;
                app.db.get_key(key, pub_encoded);
                hexenc<id> keyhash;
                key_hash_code(key, pub_encoded, keyhash);
                decode_hexenc(keyhash, raw_hash);
                insert_into_merkle_tree(*ktab, key_item, true, raw_hash(), 0);
                ++keys_ticker;
              }
            inserted_keys.insert(key);
          }
      }
  }  

  recalculate_merkle_codes(*etab, get_root_prefix().val, 0);
  recalculate_merkle_codes(*ktab, get_root_prefix().val, 0);
  recalculate_merkle_codes(*ctab, get_root_prefix().val, 0);
}

void 
run_netsync_protocol(protocol_voice voice, 
                     protocol_role role, 
                     utf8 const & addr, 
                     utf8 const & include_pattern,
                     utf8 const & exclude_pattern,
                     app_state & app)
{
  try 
    {
      start_platform_netsync();
      if (voice == server_voice)
        {
          serve_connections(role, include_pattern, exclude_pattern, app,
                            addr, static_cast<Netxx::port_type>(constants::netsync_default_port), 
                            static_cast<unsigned long>(constants::netsync_timeout_seconds), 
                            static_cast<unsigned long>(constants::netsync_connection_limit));
        }
      else    
        {
          I(voice == client_voice);
          transaction_guard guard(app.db);
          call_server(role, include_pattern, exclude_pattern, app,
                      addr, static_cast<Netxx::port_type>(constants::netsync_default_port), 
                      static_cast<unsigned long>(constants::netsync_timeout_seconds));
          guard.commit();
        }
    }
  catch (Netxx::NetworkException & e)
    {      
      end_platform_netsync();
      throw informative_failure((F("network error: %s") % e.what()).str());
    }
  catch (Netxx::Exception & e)
    {      
      end_platform_netsync();
      throw oops((F("network error: %s\n") % e.what()).str());;
    }
  end_platform_netsync();
}
<|MERGE_RESOLUTION|>--- conflicted
+++ resolved
@@ -33,11 +33,8 @@
 #include "xdelta.hh"
 #include "epoch.hh"
 #include "platform.hh"
-<<<<<<< HEAD
 #include "hmac.hh"
-=======
 #include "globish.hh"
->>>>>>> fd0905b2
 
 #include "cryptopp/osrng.h"
 
