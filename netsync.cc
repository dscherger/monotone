--- conflicted
+++ resolved
@@ -298,23 +298,13 @@
   packet_db_valve dbw;
 
   session(protocol_role role,
-<<<<<<< HEAD
           protocol_voice voice,
           vector<utf8> const & collections,
           set<string> const & all_collections,
           app_state & app,
           string const & peer,
-          Netxx::socket_type sock, 
+	  std::pair<Netxx::socket_type,Netxx::socket_type> sock, 
           Netxx::Timeout const & to);
-=======
-	  protocol_voice voice,
-	  vector<utf8> const & collections,
-	  set<string> const & all_collections,
-	  app_state & app,
-	  string const & peer,
-	  std::pair<Netxx::socket_type,Netxx::socket_type> sock, 
-	  Netxx::Timeout const & to);
->>>>>>> 25714406
 
   virtual ~session() {}
   
@@ -464,23 +454,13 @@
 
   
 session::session(protocol_role role,
-<<<<<<< HEAD
                  protocol_voice voice,
                  vector<utf8> const & collections,
                  set<string> const & all_coll,
                  app_state & app,
                  string const & peer,
-                 Netxx::socket_type sock, 
+		 std::pair<Netxx::socket_type,Netxx::socket_type> sock, 
                  Netxx::Timeout const & to) : 
-=======
-		 protocol_voice voice,
-		 vector<utf8> const & collections,
-		 set<string> const & all_coll,
-		 app_state & app,
-		 string const & peer,
-		 std::pair<Netxx::socket_type,Netxx::socket_type> sock, 
-		 Netxx::Timeout const & to) : 
->>>>>>> 25714406
   role(role),
   voice(voice),
   collections(collections),
@@ -3139,17 +3119,9 @@
   }
   else server=PipeStream(address().c_str(), default_port, timeout); 
   session sess(role, client_voice, collections, all_collections, app, 
-<<<<<<< HEAD
-               address(), server.get_socketfd(), timeout);
-=======
 	       address(),
 	       std::make_pair(server.get_socketfd(),server.get_writefd()), 
 	       timeout);
-
-  ticker input("bytes in", ">", 256), output("bytes out", "<", 256);
-  sess.in_ticker = &input;
-  sess.out_ticker = &output;
->>>>>>> 25714406
 
   sess.byte_in_ticker.reset(new ticker("bytes in", ">", 1024, true));
   sess.byte_out_ticker.reset(new ticker("bytes out", "<", 1024, true));
@@ -3316,16 +3288,10 @@
     {
       P(F("accepted new client connection from %s\n") % client);      
       shared_ptr<session> sess(new session(role, server_voice, collections, 
-<<<<<<< HEAD
                                            all_collections, app,
                                            lexical_cast<string>(client), 
-                                           client.get_socketfd(), timeout));
-=======
-					   all_collections, app,
-					   lexical_cast<string>(client), 
 					   std::make_pair(client.get_socketfd(),-1),
 					   timeout));
->>>>>>> 25714406
       sess->begin_service();
       sessions.insert(make_pair(client.get_socketfd(), sess));
     }
@@ -3770,23 +3736,14 @@
     {
       start_platform_netsync();
       if (voice == server_voice)
-<<<<<<< HEAD
-        {
+	{ if (addr==utf8("-"))
+	     serve_stdio(role,collections,all_collections, app,constants::netsync_timeout_seconds);
+	  else
           serve_connections(role, collections, all_collections, app,
                             addr, static_cast<Netxx::port_type>(constants::netsync_default_port), 
                             static_cast<unsigned long>(constants::netsync_timeout_seconds), 
                             static_cast<unsigned long>(constants::netsync_connection_limit));
         }
-=======
-	{ if (addr==utf8("-"))
-	     serve_stdio(role,collections,all_collections, app,constants::netsync_timeout_seconds);
-	  else
-	     serve_connections(role, collections, all_collections, app,
-			    addr, static_cast<Netxx::port_type>(constants::netsync_default_port), 
-			    static_cast<unsigned long>(constants::netsync_timeout_seconds), 
-			    static_cast<unsigned long>(constants::netsync_connection_limit));
-	}
->>>>>>> 25714406
       else    
         {
           I(voice == client_voice);
