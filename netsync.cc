// Copyright (C) 2004 Graydon Hoare <graydon@pobox.com>
//
// This program is made available under the GNU GPL version 2.0 or
// greater. See the accompanying file COPYING for details.
//
// This program is distributed WITHOUT ANY WARRANTY; without even the
// implied warranty of MERCHANTABILITY or FITNESS FOR A PARTICULAR
// PURPOSE.

#include "base.hh"
#include <map>
#include <cstdlib>
#include <memory>
#include <list>
#include <deque>
#include <stack>

#include <time.h>

#include "lexical_cast.hh"
#include <boost/shared_ptr.hpp>

#include "lua_hooks.hh"
#include "key_store.hh"
#include "project.hh"
#include "database.hh"
#include "cert.hh"
#include "constants.hh"
#include "enumerator.hh"
#include "keys.hh"
#include "lua.hh"
#include "merkle_tree.hh"
#include "netcmd.hh"
#include "net_common.hh"
#include "netio.hh"
#include "numeric_vocab.hh"
#include "refiner.hh"
#include "revision.hh"
#include "sanity.hh"
#include "transforms.hh"
#include "ui.hh"
#include "xdelta.hh"
#include "epoch.hh"
#include "platform.hh"
#include "hmac.hh"
#include "globish.hh"
#include "uri.hh"
<<<<<<< HEAD
#include "options.hh"
=======
#include "vocab.hh"
>>>>>>> f8e4efd2

#include "botan/botan.h"

#include "netxx/address.h"
#include "netxx/peer.h"
#include "netxx/probe.h"
#include "netxx/socket.h"
#include "netxx/sockopt.h"
#include "netxx/stream.h"
#include "netxx/streamserver.h"
#include "netxx/timeout.h"
#include "netxx_pipe.hh"
// TODO: things to do that will break protocol compatibility
//   -- need some way to upgrade anonymous to keyed pull, without user having
//      to explicitly specify which they want
//      just having a way to respond "access denied, try again" might work
//      but perhaps better to have the anonymous command include a note "I
//      _could_ use key <...> if you prefer", and if that would lead to more
//      access, could reply "I do prefer".  (Does this lead to too much
//      information exposure?  Allows anonymous people to probe what branches
//      a key has access to.)
//   -- "warning" packet type?
//   -- Richard Levitte wants, when you (e.g.) request '*' but don't have
//      access to all of it, you just get the parts you have access to
//      (maybe with warnings about skipped branches).  to do this right,
//      should have a way for the server to send back to the client "right,
//      you're not getting the following branches: ...", so the client will
//      not include them in its merkle trie.
//   -- add some sort of vhost field to the client's first packet, saying who
//      they expect to talk to

//
// This is the "new" network synchronization (netsync) system in
// monotone. It is based on synchronizing pairs of merkle trees over an
// interactive connection.
//
// A netsync process between peers treats each peer as either a source, a
// sink, or both. When a peer is only a source, it will not write any new
// items to its database. when a peer is only a sink, it will not send any
// items from its database. When a peer is both a source and sink, it may
// send and write items freely.
//
// The post-state of a netsync is that each sink contains a superset of the
// items in its corresponding source; when peers are behaving as both
// source and sink, this means that the post-state of the sync is for the
// peers to have identical item sets.
//
//
// Data structure
// --------------
//
// Each node in a merkle tree contains a fixed number of slots. this number
// is derived from a global parameter of the protocol -- the tree fanout --
// such that the number of slots is 2^fanout. For now we will assume that
// fanout is 4 thus there are 16 slots in a node, because this makes
// illustration easier. The other parameter of the protocol is the size of
// a hash; we use SHA1 so the hash is 20 bytes (160 bits) long.
//
// Each slot in a merkle tree node is in one of 3 states:
//
//   - empty
//   - leaf
//   - subtree
//
// In addition, each leaf contains a hash code which identifies an element
// of the set being synchronized. Each subtree slot contains a hash code of
// the node immediately beneath it in the merkle tree. Empty slots contain
// no hash codes.
//
// Since empty slots have no hash code, they are represented implicitly by
// a bitmap at the head of each merkle tree node. As an additional
// integrity check, each merkle tree node contains a label indicating its
// prefix in the tree, and a hash of its own contents.
//
// In total, then, the byte-level representation of a <160,4> merkle tree
// node is as follows:
//
//      20 bytes       - hash of the remaining bytes in the node
//       1 byte        - type of this node (manifest, file, key, mcert, fcert)
//     1-N bytes       - level of this node in the tree (0 == "root", uleb128)
//    0-20 bytes       - the prefix of this node, 4 bits * level,
//                       rounded up to a byte
//     1-N bytes       - number of leaves under this node (uleb128)
//       4 bytes       - slot-state bitmap of the node
//   0-320 bytes       - between 0 and 16 live slots in the node
//
// So, in the worst case such a node is 367 bytes, with these parameters.
//
//
// Protocol
// --------
//
// The protocol is a binary command-packet system over TCP; each packet
// consists of a single byte which identifies the protocol version, a byte
// which identifies the command name inside that version, a size_t sent as
// a uleb128 indicating the length of the packet, that many bytes of
// payload, and finally 20 bytes of SHA-1 HMAC calculated over the payload.
// The key for the SHA-1 HMAC is 20 bytes of 0 during authentication, and a
// 20-byte random key chosen by the client after authentication (discussed
// below). Decoding involves simply buffering until a sufficient number of
// bytes are received, then advancing the buffer pointer. Any time an
// integrity check (the HMAC) fails, the protocol is assumed to have lost
// synchronization, and the connection is dropped. The parties are free to
// drop the TCP stream at any point, if too much data is received or too
// much idle time passes; no commitments or transactions are made.
//
//
// Authentication and setup
// ------------------------
//
// The exchange begins in a non-authenticated state. The server sends a
// "hello <id> <nonce>" command, which identifies the server's RSA key and
// issues a nonce which must be used for a subsequent authentication.
//
// The client then responds with either:
//
// An "auth (source|sink|both) <include_pattern> <exclude_pattern> <id>
// <nonce1> <hmac key> <sig>" command, which identifies its RSA key, notes the
// role it wishes to play in the synchronization, identifies the pattern it
// wishes to sync with, signs the previous nonce with its own key, and informs
// the server of the HMAC key it wishes to use for this session (encrypted
// with the server's public key); or
//
// An "anonymous (source|sink|both) <include_pattern> <exclude_pattern>
// <hmac key>" command, which identifies the role it wishes to play in the
// synchronization, the pattern it wishes to sync with, and the HMAC key it
// wishes to use for this session (also encrypted with the server's public
// key).
//
// The server then replies with a "confirm" command, which contains no
// other data but will only have the correct HMAC integrity code if the
// server received and properly decrypted the HMAC key offered by the
// client. This transitions the peers into an authenticated state and
// begins epoch refinement. If epoch refinement and epoch transmission
// succeed, the peers switch to data refinement and data transmission.
//
//
// Refinement
// ----------
//
// Refinement is executed by "refiners"; there is a refiner for each
// set of 'items' being exchanged: epochs, keys, certs, and revisions.
// When refinement starts, each party knows only their own set of
// items; when refinement completes, each party has learned of the
// complete set of items it needs to send, and a count of items it's
// expecting to receive.
//
// For more details on the refinement process, see refiner.cc.
//
//
// Transmission
// ------------
//
// Once the set of items to send has been determined (for keys, certs, and
// revisions) each peer switches into a transmission mode. This mode
// involves walking the revision graph in ancestry-order and sending all
// the items the local peer has which the remote one does not. Since the
// remote and local peers both know all the items which need to be
// transferred (they learned during refinement) they know what to wait for
// and what to send.  The mechanisms of the transmission phase (notably,
// enumerator.cc) simply ensure that things are sent in the proper order,
// and without over-filling the output buffer too much.
//
//
// Shutdown
// --------
//
// After transmission completes, one special command, "bye", is used to
// shut down a connection gracefully. The shutdown sequence based on "bye"
// commands is documented below in session::process_bye_cmd.
//
//
// Note on epochs
// --------------
//
// One refinement and transmission phase preceeds all the others: epochs.
// Epochs are exchanged and compared in order to be sure that further
// refinement and transmission (on certs and revisions) makes sense; they
// are a sort of "immune system" to prevent incompatible databases (say
// between rebuilds due to bugs in monotone) from cross-contaminating.  The
// later refinements are only kicked off *after* all epochs are received
// and compare correctly.
//
//
// Note on dense coding
// --------------------
//
// This protocol is "raw binary" (non-text) because coding density is
// actually important here, and each packet consists of very
// information-dense material that you wouldn't have a hope of typing in,
// or interpreting manually anyways.
//

using std::auto_ptr;
using std::deque;
using std::make_pair;
using std::map;
using std::min;
using std::pair;
using std::set;
using std::string;
using std::vector;

using boost::shared_ptr;
using boost::lexical_cast;

struct server_initiated_sync_request
{
  string what;
  string address;
  string include;
  string exclude;
};
deque<server_initiated_sync_request> server_initiated_sync_requests;
LUAEXT(server_request_sync, )
{
  char const * w = luaL_checkstring(L, 1);
  char const * a = luaL_checkstring(L, 2);
  char const * i = luaL_checkstring(L, 3);
  char const * e = luaL_checkstring(L, 4);
  server_initiated_sync_request request;
  request.what = string(w);
  request.address = string(a);
  request.include = string(i);
  request.exclude = string(e);
  server_initiated_sync_requests.push_back(request);
  return 0;
}

static inline void
require(bool check, string const & context)
{
  if (!check)
    throw bad_decode(F("check of '%s' failed") % context);
}

static void
read_pubkey(string const & in,
            rsa_keypair_id & id,
            base64<rsa_pub_key> & pub)
{
  string tmp_id, tmp_key;
  size_t pos = 0;
  extract_variable_length_string(in, tmp_id, pos, "pubkey id");
  extract_variable_length_string(in, tmp_key, pos, "pubkey value");
  id = rsa_keypair_id(tmp_id);
  encode_base64(rsa_pub_key(tmp_key), pub);
}

static void
write_pubkey(rsa_keypair_id const & id,
             base64<rsa_pub_key> const & pub,
             string & out)
{
  rsa_pub_key pub_tmp;
  decode_base64(pub, pub_tmp);
  insert_variable_length_string(id(), out);
  insert_variable_length_string(pub_tmp(), out);
}

struct netsync_error
{
  string msg;
  netsync_error(string const & s): msg(s) {}
};

struct
session:
  public refiner_callbacks,
  public enumerator_callbacks
{
  protocol_role role;
  protocol_voice const voice;
  globish our_include_pattern;
  globish our_exclude_pattern;
  globish_matcher our_matcher;

  project_t & project;
  key_store & keys;
  lua_hooks & lua;
  bool use_transport_auth;
  rsa_keypair_id const & signing_key;
  vector<rsa_keypair_id> const & keys_to_push;

  string peer_id;
  shared_ptr<Netxx::StreamBase> str;

  string_queue inbuf;
  // deque of pair<string data, size_t cur_pos>
  deque< pair<string,size_t> > outbuf;
  // the total data stored in outbuf - this is
  // used as a valve to stop too much data
  // backing up
  size_t outbuf_size;

  netcmd cmd;
  bool armed;
  bool arm();

  id remote_peer_key_hash;
  rsa_keypair_id remote_peer_key_name;
  netsync_session_key session_key;
  chained_hmac read_hmac;
  chained_hmac write_hmac;
  bool authenticated;

  time_t last_io_time;
  auto_ptr<ticker> byte_in_ticker;
  auto_ptr<ticker> byte_out_ticker;
  auto_ptr<ticker> cert_in_ticker;
  auto_ptr<ticker> cert_out_ticker;
  auto_ptr<ticker> revision_in_ticker;
  auto_ptr<ticker> revision_out_ticker;
  size_t bytes_in, bytes_out;
  size_t certs_in, certs_out;
  size_t revs_in, revs_out;
  size_t keys_in, keys_out;
  // used to identify this session to the netsync hooks.
  // We can't just use saved_nonce, because that's blank for all
  // anonymous connections and could lead to confusion.
  size_t session_id;
  static size_t session_count;

  vector<revision_id> written_revisions;
  vector<rsa_keypair_id> written_keys;
  vector<cert> written_certs;

  id saved_nonce;

  enum
    {
      working_state,
      shutdown_state,
      confirmed_state
    }
    protocol_state;

  bool encountered_error;

  static const int no_error = 200;
  static const int partial_transfer = 211;
  static const int no_transfer = 212;

  static const int not_permitted = 412;
  static const int unknown_key = 422;
  static const int mixing_versions = 432;

  static const int role_mismatch = 512;
  static const int bad_command = 521;

  static const int failed_identification = 532;
  //static const int bad_data = 541;

  int error_code;

  bool set_totals;

  // Interface to refinement.
  refiner epoch_refiner;
  refiner key_refiner;
  refiner cert_refiner;
  refiner rev_refiner;

  // Interface to ancestry grovelling.
  revision_enumerator rev_enumerator;

  // Enumerator_callbacks methods.
  set<file_id> file_items_sent;
  bool process_this_rev(revision_id const & rev);
  bool queue_this_cert(hexenc<id> const & c);
  bool queue_this_file(hexenc<id> const & f);
  void note_file_data(file_id const & f);
  void note_file_delta(file_id const & src, file_id const & dst);
  void note_rev(revision_id const & rev);
  void note_cert(hexenc<id> const & c);

  session(options & opts,
          lua_hooks & lua,
          project_t & project,
          key_store & keys,
          protocol_role role,
          protocol_voice voice,
          globish const & our_include_pattern,
          globish const & our_exclude_pattern,
          string const & peer,
          shared_ptr<Netxx::StreamBase> sock,
          bool initiated_by_server = false);

  virtual ~session();

  id mk_nonce();
  void mark_recent_io();

  void set_session_key(string const & key);
  void set_session_key(rsa_oaep_sha_data const & key_encrypted);

  void setup_client_tickers();
  bool done_all_refinements();
  bool queued_all_items();
  bool received_all_items();
  bool finished_working();
  void maybe_step();
  void maybe_say_goodbye(transaction_guard & guard);

  void note_item_arrived(netcmd_item_type ty, id const & i);
  void maybe_note_epochs_finished();
  void note_item_sent(netcmd_item_type ty, id const & i);

  Netxx::Probe::ready_type which_events() const;
  bool read_some();
  bool write_some();

  void error(int errcode, string const & errmsg);

  void write_netcmd_and_try_flush(netcmd const & cmd);

  // Outgoing queue-writers.
  void queue_bye_cmd(u8 phase);
  void queue_error_cmd(string const & errmsg);
  void queue_done_cmd(netcmd_item_type type, size_t n_items);
  void queue_hello_cmd(rsa_keypair_id const & key_name,
                       base64<rsa_pub_key> const & pub_encoded,
                       id const & nonce);
  void queue_anonymous_cmd(protocol_role role,
                           globish const & include_pattern,
                           globish const & exclude_pattern,
                           id const & nonce2);
  void queue_auth_cmd(protocol_role role,
                      globish const & include_pattern,
                      globish const & exclude_pattern,
                      id const & client,
                      id const & nonce1,
                      id const & nonce2,
                      string const & signature);
  void queue_confirm_cmd();
  void queue_refine_cmd(refinement_type ty, merkle_node const & node);
  void queue_data_cmd(netcmd_item_type type,
                      id const & item,
                      string const & dat);
  void queue_delta_cmd(netcmd_item_type type,
                       id const & base,
                       id const & ident,
                       delta const & del);

  // Incoming dispatch-called methods.
  bool process_error_cmd(string const & errmsg);
  bool process_hello_cmd(rsa_keypair_id const & server_keyname,
                         rsa_pub_key const & server_key,
                         id const & nonce);
  bool process_bye_cmd(u8 phase, transaction_guard & guard);
  bool process_anonymous_cmd(protocol_role role,
                             globish const & their_include_pattern,
                             globish const & their_exclude_pattern);
  bool process_auth_cmd(protocol_role role,
                        globish const & their_include_pattern,
                        globish const & their_exclude_pattern,
                        id const & client,
                        id const & nonce1,
                        string const & signature);
  bool process_refine_cmd(refinement_type ty, merkle_node const & node);
  bool process_done_cmd(netcmd_item_type type, size_t n_items);
  bool process_data_cmd(netcmd_item_type type,
                        id const & item,
                        string const & dat);
  bool process_delta_cmd(netcmd_item_type type,
                         id const & base,
                         id const & ident,
                         delta const & del);
  bool process_usher_cmd(utf8 const & msg);

  // The incoming dispatcher.
  bool dispatch_payload(netcmd const & cmd,
                        transaction_guard & guard);

  // Various helpers.
  void assume_corresponding_role(protocol_role their_role);
  void respond_to_confirm_cmd();
  bool data_exists(netcmd_item_type type,
                   id const & item);
  void load_data(netcmd_item_type type,
                 id const & item,
                 string & out);

  void rebuild_merkle_trees(set<branch_name> const & branches);

  void send_all_data(netcmd_item_type ty, set<id> const & items);
  void begin_service();
  bool process(transaction_guard & guard);

  bool initiated_by_server;
};
size_t session::session_count = 0;

session::session(options & opts,
                 lua_hooks & lua,
                 project_t & project,
                 key_store & keys,
                 protocol_role role,
                 protocol_voice voice,
                 globish const & our_include_pattern,
                 globish const & our_exclude_pattern,
                 string const & peer,
                 shared_ptr<Netxx::StreamBase> sock,
                 bool initiated_by_server) :
  role(role),
  voice(voice),
  our_include_pattern(our_include_pattern),
  our_exclude_pattern(our_exclude_pattern),
  our_matcher(our_include_pattern, our_exclude_pattern),
  project(project),
  keys(keys),
  lua(lua),
  use_transport_auth(opts.use_transport_auth),
  signing_key(opts.signing_key),
  keys_to_push(opts.keys_to_push),
  peer_id(peer),
  str(sock),
  inbuf(),
  outbuf_size(0),
  armed(false),
  remote_peer_key_hash(""),
  remote_peer_key_name(""),
  session_key(constants::netsync_key_initializer),
  read_hmac(netsync_session_key(constants::netsync_key_initializer),
            use_transport_auth),
  write_hmac(netsync_session_key(constants::netsync_key_initializer),
             use_transport_auth),
  authenticated(false),
  last_io_time(::time(NULL)),
  byte_in_ticker(NULL),
  byte_out_ticker(NULL),
  cert_in_ticker(NULL),
  cert_out_ticker(NULL),
  revision_in_ticker(NULL),
  revision_out_ticker(NULL),
  bytes_in(0), bytes_out(0),
  certs_in(0), certs_out(0),
  revs_in(0), revs_out(0),
  keys_in(0), keys_out(0),
  session_id(++session_count),
  saved_nonce(""),
  protocol_state(working_state),
  encountered_error(false),
  error_code(no_transfer),
  set_totals(false),
  epoch_refiner(epoch_item, voice, *this),
  key_refiner(key_item, voice, *this),
  cert_refiner(cert_item, voice, *this),
  rev_refiner(revision_item, voice, *this),
  rev_enumerator(project, *this),
  initiated_by_server(initiated_by_server)
{}

session::~session()
{
  if (protocol_state == confirmed_state)
    error_code = no_error;
  else if (error_code == no_transfer &&
           (revs_in || revs_out ||
            certs_in || certs_out ||
            keys_in || keys_out))
    error_code = partial_transfer;

  vector<cert> unattached_certs;
  map<revision_id, vector<cert> > revcerts;
  for (vector<revision_id>::iterator i = written_revisions.begin();
       i != written_revisions.end(); ++i)
    revcerts.insert(make_pair(*i, vector<cert>()));
  for (vector<cert>::iterator i = written_certs.begin();
       i != written_certs.end(); ++i)
    {
      map<revision_id, vector<cert> >::iterator j;
      j = revcerts.find(revision_id(i->ident));
      if (j == revcerts.end())
        unattached_certs.push_back(*i);
      else
        j->second.push_back(*i);
    }

  //  if (role == sink_role || role == source_and_sink_role)
  if (!written_keys.empty()
      || !written_revisions.empty()
      || !written_certs.empty())
    {

      //Keys
      for (vector<rsa_keypair_id>::iterator i = written_keys.begin();
           i != written_keys.end(); ++i)
        {
          lua.hook_note_netsync_pubkey_received(*i, session_id);
        }

      //Revisions
      for (vector<revision_id>::iterator i = written_revisions.begin();
           i != written_revisions.end(); ++i)
        {
          vector<cert> & ctmp(revcerts[*i]);
          set<pair<rsa_keypair_id, pair<cert_name, cert_value> > > certs;
          for (vector<cert>::const_iterator j = ctmp.begin();
               j != ctmp.end(); ++j)
            {
              cert_value vtmp;
              decode_base64(j->value, vtmp);
              certs.insert(make_pair(j->key, make_pair(j->name, vtmp)));
            }
          revision_data rdat;
          project.db.get_revision(*i, rdat);
          lua.hook_note_netsync_revision_received(*i, rdat, certs,
                                                  session_id);
        }

      //Certs (not attached to a new revision)
      for (vector<cert>::iterator i = unattached_certs.begin();
           i != unattached_certs.end(); ++i)
        {
          cert_value tmp;
          decode_base64(i->value, tmp);
          lua.hook_note_netsync_cert_received(revision_id(i->ident), i->key,
                                              i->name, tmp, session_id);
        }
    }
  lua.hook_note_netsync_end(session_id, error_code,
                            bytes_in, bytes_out,
                            certs_in, certs_out,
                            revs_in, revs_out,
                            keys_in, keys_out);
}

bool
session::process_this_rev(revision_id const & rev)
{
  id item;
  decode_hexenc(rev.inner(), item);
  return (rev_refiner.items_to_send.find(item)
          != rev_refiner.items_to_send.end());
}

bool
session::queue_this_cert(hexenc<id> const & c)
{
  id item;
  decode_hexenc(c, item);
  return (cert_refiner.items_to_send.find(item)
          != cert_refiner.items_to_send.end());
}

bool
session::queue_this_file(hexenc<id> const & f)
{
  return file_items_sent.find(file_id(f)) == file_items_sent.end();
}

void
session::note_file_data(file_id const & f)
{
  if (role == sink_role)
    return;
  file_data fd;
  id item;
  decode_hexenc(f.inner(), item);
  project.db.get_file_version(f, fd);
  queue_data_cmd(file_item, item, fd.inner()());
  file_items_sent.insert(f);
}

void
session::note_file_delta(file_id const & src, file_id const & dst)
{
  if (role == sink_role)
    return;
  file_delta fdel;
  id fid1, fid2;
  decode_hexenc(src.inner(), fid1);
  decode_hexenc(dst.inner(), fid2);
  project.db.get_arbitrary_file_delta(src, dst, fdel);
  queue_delta_cmd(file_item, fid1, fid2, fdel.inner());
  file_items_sent.insert(dst);
}

void
session::note_rev(revision_id const & rev)
{
  if (role == sink_role)
    return;
  revision_t rs;
  id item;
  decode_hexenc(rev.inner(), item);
  project.db.get_revision(rev, rs);
  data tmp;
  write_revision(rs, tmp);
  queue_data_cmd(revision_item, item, tmp());
}

void
session::note_cert(hexenc<id> const & c)
{
  if (role == sink_role)
    return;
  id item;
  decode_hexenc(c, item);
  revision<cert> cert;
  string str;
  project.db.get_revision_cert(c, cert);
  write_cert(cert.inner(), str);
  queue_data_cmd(cert_item, item, str);
}


id
session::mk_nonce()
{
  I(this->saved_nonce().size() == 0);
  char buf[constants::merkle_hash_length_in_bytes];
  Botan::Global_RNG::randomize(reinterpret_cast<Botan::byte *>(buf),
          constants::merkle_hash_length_in_bytes);
  this->saved_nonce = id(string(buf, buf + constants::merkle_hash_length_in_bytes));
  I(this->saved_nonce().size() == constants::merkle_hash_length_in_bytes);
  return this->saved_nonce;
}

void
session::mark_recent_io()
{
  last_io_time = ::time(NULL);
}

void
session::set_session_key(string const & key)
{
  session_key = netsync_session_key(key);
  read_hmac.set_key(session_key);
  write_hmac.set_key(session_key);
}

void
session::set_session_key(rsa_oaep_sha_data const & hmac_key_encrypted)
{
  if (use_transport_auth)
    {
      string hmac_key;
      keys.decrypt_rsa(signing_key, hmac_key_encrypted, hmac_key);
      set_session_key(hmac_key);
    }
}

void
session::setup_client_tickers()
{
  // xgettext: please use short message and try to avoid multibytes chars
  byte_in_ticker.reset(new ticker(N_("bytes in"), ">", 1024, true));
  // xgettext: please use short message and try to avoid multibytes chars
  byte_out_ticker.reset(new ticker(N_("bytes out"), "<", 1024, true));
  if (role == sink_role)
    {
      // xgettext: please use short message and try to avoid multibytes chars
      cert_in_ticker.reset(new ticker(N_("certs in"), "c", 3));
      // xgettext: please use short message and try to avoid multibytes chars
      revision_in_ticker.reset(new ticker(N_("revs in"), "r", 1));
    }
  else if (role == source_role)
    {
      // xgettext: please use short message and try to avoid multibytes chars
      cert_out_ticker.reset(new ticker(N_("certs out"), "C", 3));
      // xgettext: please use short message and try to avoid multibytes chars
      revision_out_ticker.reset(new ticker(N_("revs out"), "R", 1));
    }
  else
    {
      I(role == source_and_sink_role);
      // xgettext: please use short message and try to avoid multibytes chars
      revision_in_ticker.reset(new ticker(N_("revs in"), "r", 1));
      // xgettext: please use short message and try to avoid multibytes chars
      revision_out_ticker.reset(new ticker(N_("revs out"), "R", 1));
    }
}

bool
session::done_all_refinements()
{
  bool all = rev_refiner.done
    && cert_refiner.done
    && key_refiner.done
    && epoch_refiner.done;

  if (all && !set_totals)
    {
      if (cert_out_ticker.get())
        cert_out_ticker->set_total(cert_refiner.items_to_send.size());

      if (revision_out_ticker.get())
        revision_out_ticker->set_total(rev_refiner.items_to_send.size());

      if (cert_in_ticker.get())
        cert_in_ticker->set_total(cert_refiner.items_to_receive);

      if (revision_in_ticker.get())
        revision_in_ticker->set_total(rev_refiner.items_to_receive);

      set_totals = true;
    }
  return all;
}



bool
session::received_all_items()
{
  if (role == source_role)
    return true;
  bool all = rev_refiner.items_to_receive == 0
    && cert_refiner.items_to_receive == 0
    && key_refiner.items_to_receive == 0
    && epoch_refiner.items_to_receive == 0;
  return all;
}

bool
session::finished_working()
{
  bool all = done_all_refinements()
    && received_all_items()
    && queued_all_items()
    && rev_enumerator.done();
  return all;
}

bool
session::queued_all_items()
{
  if (role == sink_role)
    return true;
  bool all = rev_refiner.items_to_send.empty()
    && cert_refiner.items_to_send.empty()
    && key_refiner.items_to_send.empty()
    && epoch_refiner.items_to_send.empty();
  return all;
}


void
session::maybe_note_epochs_finished()
{
  // Maybe there are outstanding epoch requests.
  // These only matter if we're in sink or source-and-sink mode.
  if (!(epoch_refiner.items_to_receive == 0) && !(role == source_role))
    return;

  // And maybe we haven't even finished the refinement.
  if (!epoch_refiner.done)
    return;

  // If we ran into an error -- say a mismatched epoch -- don't do any
  // further refinements.
  if (encountered_error)
    return;

  // But otherwise, we're ready to go. Start the next
  // set of refinements.
  if (voice == client_voice)
    {
      L(FL("epoch refinement finished; beginning other refinements"));
      key_refiner.begin_refinement();
      cert_refiner.begin_refinement();
      rev_refiner.begin_refinement();
    }
  else
    L(FL("epoch refinement finished"));
}

static void
decrement_if_nonzero(netcmd_item_type ty,
                     size_t & n)
{
  if (n == 0)
    {
      string typestr;
      netcmd_item_type_to_string(ty, typestr);
      E(false, F("underflow on count of %s items to receive") % typestr);
    }
  --n;
  if (n == 0)
    {
      string typestr;
      netcmd_item_type_to_string(ty, typestr);
      L(FL("count of %s items to receive has reached zero") % typestr);
    }
}

void
session::note_item_arrived(netcmd_item_type ty, id const & ident)
{
  switch (ty)
    {
    case cert_item:
      decrement_if_nonzero(ty, cert_refiner.items_to_receive);
      if (cert_in_ticker.get() != NULL)
        ++(*cert_in_ticker);
      ++certs_in;
      break;
    case revision_item:
      decrement_if_nonzero(ty, rev_refiner.items_to_receive);
      if (revision_in_ticker.get() != NULL)
        ++(*revision_in_ticker);
      ++revs_in;
      break;
    case key_item:
      decrement_if_nonzero(ty, key_refiner.items_to_receive);
      ++keys_in;
      break;
    case epoch_item:
      decrement_if_nonzero(ty, epoch_refiner.items_to_receive);
      break;
    default:
      // No ticker for other things.
      break;
    }
}



void
session::note_item_sent(netcmd_item_type ty, id const & ident)
{
  switch (ty)
    {
    case cert_item:
      cert_refiner.items_to_send.erase(ident);
      if (cert_out_ticker.get() != NULL)
        ++(*cert_out_ticker);
      ++certs_out;
      break;
    case revision_item:
      rev_refiner.items_to_send.erase(ident);
      if (revision_out_ticker.get() != NULL)
        ++(*revision_out_ticker);
      ++revs_out;
      break;
    case key_item:
      key_refiner.items_to_send.erase(ident);
      ++keys_out;
      break;
    case epoch_item:
      epoch_refiner.items_to_send.erase(ident);
      break;
    default:
      // No ticker for other things.
      break;
    }
}

void
session::write_netcmd_and_try_flush(netcmd const & cmd)
{
  if (!encountered_error)
  {
    string buf;
    cmd.write(buf, write_hmac);
    outbuf.push_back(make_pair(buf, 0));
    outbuf_size += buf.size();
  }
  else
    L(FL("dropping outgoing netcmd (because we're in error unwind mode)"));
  // FIXME: this helps keep the protocol pipeline full but it seems to
  // interfere with initial and final sequences. careful with it.
  // write_some();
  // read_some();
}

// This method triggers a special "error unwind" mode to netsync.  In this
// mode, all received data is ignored, and no new data is queued.  We simply
// stay connected long enough for the current write buffer to be flushed, to
// ensure that our peer receives the error message.
// Affects read_some, write_some, and process .
void
session::error(int errcode, string const & errmsg)
{
  error_code = errcode;
  throw netsync_error(errmsg);
}

Netxx::Probe::ready_type
session::which_events() const
{
  // Only ask to read if we're not armed.
  if (outbuf.empty())
    {
      if (inbuf.size() < constants::netcmd_maxsz && !armed)
        return Netxx::Probe::ready_read | Netxx::Probe::ready_oobd;
      else
        return Netxx::Probe::ready_oobd;
    }
  else
    {
      if (inbuf.size() < constants::netcmd_maxsz && !armed)
        return Netxx::Probe::ready_write | Netxx::Probe::ready_read | Netxx::Probe::ready_oobd;
      else
        return Netxx::Probe::ready_write | Netxx::Probe::ready_oobd;
    }
}

bool
session::read_some()
{
  I(inbuf.size() < constants::netcmd_maxsz);
  char tmp[constants::bufsz];
  Netxx::signed_size_type count = str->read(tmp, sizeof(tmp));
  if (count > 0)
    {
      L(FL("read %d bytes from fd %d (peer %s)") % count % str->get_socketfd() % peer_id);
      if (encountered_error)
        {
          L(FL("in error unwind mode, so throwing them into the bit bucket"));
          return true;
        }
      inbuf.append(tmp,count);
      mark_recent_io();
      if (byte_in_ticker.get() != NULL)
        (*byte_in_ticker) += count;
      bytes_in += count;
      return true;
    }
  else
    return false;
}

bool
session::write_some()
{
  I(!outbuf.empty());
  size_t writelen = outbuf.front().first.size() - outbuf.front().second;
  Netxx::signed_size_type count = str->write(outbuf.front().first.data() + outbuf.front().second,
                                            min(writelen,
                                            constants::bufsz));
  if (count > 0)
    {
      if ((size_t)count == writelen)
        {
          outbuf_size -= outbuf.front().first.size();
          outbuf.pop_front();
        }
      else
        {
          outbuf.front().second += count;
        }
      L(FL("wrote %d bytes to fd %d (peer %s)")
        % count % str->get_socketfd() % peer_id);
      mark_recent_io();
      if (byte_out_ticker.get() != NULL)
        (*byte_out_ticker) += count;
      bytes_out += count;
      if (encountered_error && outbuf.empty())
        {
          // we've flushed our error message, so it's time to get out.
          L(FL("finished flushing output queue in error unwind mode, disconnecting"));
          return false;
        }
      return true;
    }
  else
    return false;
}

// senders

void
session::queue_error_cmd(string const & errmsg)
{
  L(FL("queueing 'error' command"));
  netcmd cmd;
  cmd.write_error_cmd(errmsg);
  write_netcmd_and_try_flush(cmd);
}

void
session::queue_bye_cmd(u8 phase)
{
  L(FL("queueing 'bye' command, phase %d")
    % static_cast<size_t>(phase));
  netcmd cmd;
  cmd.write_bye_cmd(phase);
  write_netcmd_and_try_flush(cmd);
}

void
session::queue_done_cmd(netcmd_item_type type,
                        size_t n_items)
{
  string typestr;
  netcmd_item_type_to_string(type, typestr);
  L(FL("queueing 'done' command for %s (%d items)")
    % typestr % n_items);
  netcmd cmd;
  cmd.write_done_cmd(type, n_items);
  write_netcmd_and_try_flush(cmd);
}

void
session::queue_hello_cmd(rsa_keypair_id const & key_name,
                         base64<rsa_pub_key> const & pub_encoded,
                         id const & nonce)
{
  rsa_pub_key pub;
  if (use_transport_auth)
    decode_base64(pub_encoded, pub);
  cmd.write_hello_cmd(key_name, pub, nonce);
  write_netcmd_and_try_flush(cmd);
}

void
session::queue_anonymous_cmd(protocol_role role,
                             globish const & include_pattern,
                             globish const & exclude_pattern,
                             id const & nonce2)
{
  netcmd cmd;
  rsa_oaep_sha_data hmac_key_encrypted;
  if (use_transport_auth)
    project.db.encrypt_rsa(remote_peer_key_name, nonce2(), hmac_key_encrypted);
  cmd.write_anonymous_cmd(role, include_pattern, exclude_pattern,
                          hmac_key_encrypted);
  write_netcmd_and_try_flush(cmd);
  set_session_key(nonce2());
}

void
session::queue_auth_cmd(protocol_role role,
                        globish const & include_pattern,
                        globish const & exclude_pattern,
                        id const & client,
                        id const & nonce1,
                        id const & nonce2,
                        string const & signature)
{
  netcmd cmd;
  rsa_oaep_sha_data hmac_key_encrypted;
  I(use_transport_auth);
  project.db.encrypt_rsa(remote_peer_key_name, nonce2(), hmac_key_encrypted);
  cmd.write_auth_cmd(role, include_pattern, exclude_pattern, client,
                     nonce1, hmac_key_encrypted, signature);
  write_netcmd_and_try_flush(cmd);
  set_session_key(nonce2());
}

void
session::queue_confirm_cmd()
{
  netcmd cmd;
  cmd.write_confirm_cmd();
  write_netcmd_and_try_flush(cmd);
}

void
session::queue_refine_cmd(refinement_type ty, merkle_node const & node)
{
  string typestr;
  hexenc<prefix> hpref;
  node.get_hex_prefix(hpref);
  netcmd_item_type_to_string(node.type, typestr);
  L(FL("queueing refinement %s of %s node '%s', level %d")
    % (ty == refinement_query ? "query" : "response")
    % typestr % hpref % static_cast<int>(node.level));
  netcmd cmd;
  cmd.write_refine_cmd(ty, node);
  write_netcmd_and_try_flush(cmd);
}

void
session::queue_data_cmd(netcmd_item_type type,
                        id const & item,
                        string const & dat)
{
  string typestr;
  netcmd_item_type_to_string(type, typestr);
  hexenc<id> hid;
  encode_hexenc(item, hid);

  if (role == sink_role)
    {
      L(FL("not queueing %s data for '%s' as we are in pure sink role")
        % typestr % hid);
      return;
    }

  L(FL("queueing %d bytes of data for %s item '%s'")
    % dat.size() % typestr % hid);

  netcmd cmd;
  // TODO: This pair of functions will make two copies of a large
  // file, the first in cmd.write_data_cmd, and the second in
  // write_netcmd_and_try_flush when the data is copied from the
  // cmd.payload variable to the string buffer for output.  This
  // double copy should be collapsed out, it may be better to use
  // a string_queue for output as well as input, as that will reduce
  // the amount of mallocs that happen when the string queue is large
  // enough to just store the data.
  cmd.write_data_cmd(type, item, dat);
  write_netcmd_and_try_flush(cmd);
  note_item_sent(type, item);
}

void
session::queue_delta_cmd(netcmd_item_type type,
                         id const & base,
                         id const & ident,
                         delta const & del)
{
  I(type == file_item);
  string typestr;
  netcmd_item_type_to_string(type, typestr);
  hexenc<id> base_hid;
  encode_hexenc(base, base_hid);
  hexenc<id> ident_hid;
  encode_hexenc(ident, ident_hid);

  if (role == sink_role)
    {
      L(FL("not queueing %s delta '%s' -> '%s' as we are in pure sink role")
        % typestr % base_hid % ident_hid);
      return;
    }

  L(FL("queueing %s delta '%s' -> '%s'")
    % typestr % base_hid % ident_hid);
  netcmd cmd;
  cmd.write_delta_cmd(type, base, ident, del);
  write_netcmd_and_try_flush(cmd);
  note_item_sent(type, ident);
}


// processors

bool
session::process_error_cmd(string const & errmsg)
{
  // "xxx string" with xxx being digits means there's an error code
  if (errmsg.size() > 4 && errmsg.substr(3,1) == " ")
    {
      try
        {
          int err = boost::lexical_cast<int>(errmsg.substr(0,3));
          if (err >= 100)
            {
              error_code = err;
              throw bad_decode(F("received network error: %s")
                               % errmsg.substr(4));
            }
        }
      catch (boost::bad_lexical_cast)
        { // ok, so it wasn't a number
        }
    }
  throw bad_decode(F("received network error: %s") % errmsg);
}

static const var_domain known_servers_domain = var_domain("known-servers");

bool
session::process_hello_cmd(rsa_keypair_id const & their_keyname,
                           rsa_pub_key const & their_key,
                           id const & nonce)
{
  I(this->remote_peer_key_hash().size() == 0);
  I(this->saved_nonce().size() == 0);

  base64<rsa_pub_key> their_key_encoded;

  if (use_transport_auth)
    {
      hexenc<id> their_key_hash;
      encode_base64(their_key, their_key_encoded);
      key_hash_code(their_keyname, their_key_encoded, their_key_hash);
      L(FL("server key has name %s, hash %s") % their_keyname % their_key_hash);
      var_key their_key_key(known_servers_domain, var_name(peer_id));
      if (project.db.var_exists(their_key_key))
        {
          var_value expected_key_hash;
          project.db.get_var(their_key_key, expected_key_hash);
          if (expected_key_hash() != their_key_hash())
            {
              P(F("@@@@@@@@@@@@@@@@@@@@@@@@@@@@@@@@@@@@@@@@@@@@@@@@@@@@@@@@@@@\n"
                  "@ WARNING: SERVER IDENTIFICATION HAS CHANGED              @\n"
                  "@@@@@@@@@@@@@@@@@@@@@@@@@@@@@@@@@@@@@@@@@@@@@@@@@@@@@@@@@@@\n"
                  "IT IS POSSIBLE THAT SOMEONE IS DOING SOMETHING NASTY\n"
                  "it is also possible that the server key has just been changed\n"
                  "remote host sent key %s\n"
                  "I expected %s\n"
                  "'%s unset %s %s' overrides this check")
                % their_key_hash % expected_key_hash
                % ui.prog_name % their_key_key.first % their_key_key.second);
              E(false, F("server key changed"));
            }
        }
      else
        {
          P(F("first time connecting to server %s\n"
              "I'll assume it's really them, but you might want to double-check\n"
              "their key's fingerprint: %s") % peer_id % their_key_hash);
          project.db.set_var(their_key_key, var_value(their_key_hash()));
        }
      if (project.db.put_key(their_keyname, their_key_encoded))
        W(F("saving public key for %s to database") % their_keyname);

      {
        hexenc<id> hnonce;
        encode_hexenc(nonce, hnonce);
        L(FL("received 'hello' netcmd from server '%s' with nonce '%s'")
          % their_key_hash % hnonce);
      }

      I(project.db.public_key_exists(their_key_hash));

      // save their identity
      id their_key_hash_decoded;
      decode_hexenc(their_key_hash, their_key_hash_decoded);
      this->remote_peer_key_hash = their_key_hash_decoded;
      this->remote_peer_key_name = their_keyname;
    }

  // clients always include in the synchronization set, every branch that the
  // user requested
  set<branch_name> all_branches, ok_branches;
  project.get_branch_list(all_branches);
  for (set<branch_name>::const_iterator i = all_branches.begin();
      i != all_branches.end(); i++)
    {
      if (our_matcher((*i)()))
        ok_branches.insert(*i);
    }
  rebuild_merkle_trees(ok_branches);

  if (!initiated_by_server)
    setup_client_tickers();

  if (use_transport_auth && signing_key() != "")
    {
      // get our key pair
      load_key_pair(keys, signing_key);

      // make a signature with it;
      // this also ensures our public key is in the database
      base64<rsa_sha1_signature> sig;
      rsa_sha1_signature sig_raw;
      keys.make_signature(project.db, signing_key, nonce(), sig);
      decode_base64(sig, sig_raw);

      // get the hash identifier for our pubkey
      base64<rsa_pub_key> our_pub;
      project.db.get_key(signing_key, our_pub);
      hexenc<id> our_key_hash;
      id our_key_hash_raw;
      key_hash_code(signing_key, our_pub, our_key_hash);
      decode_hexenc(our_key_hash, our_key_hash_raw);

      // make a new nonce of our own and send off the 'auth'
      queue_auth_cmd(this->role, our_include_pattern, our_exclude_pattern,
                     our_key_hash_raw, nonce, mk_nonce(), sig_raw());
    }
  else
    {
      queue_anonymous_cmd(this->role, our_include_pattern,
                          our_exclude_pattern, mk_nonce());
    }

  lua.hook_note_netsync_start(session_id, "client", this->role,
                              peer_id, their_keyname,
                              our_include_pattern, our_exclude_pattern);

  return true;
}

bool
session::process_anonymous_cmd(protocol_role their_role,
                               globish const & their_include_pattern,
                               globish const & their_exclude_pattern)
{
  // Internally netsync thinks in terms of sources and sinks. Users like
  // thinking of repositories as "readonly", "readwrite", or "writeonly".
  //
  // We therefore use the read/write terminology when dealing with the UI:
  // if the user asks to run a "read only" service, this means they are
  // willing to be a source but not a sink.
  //
  // nb: The "role" here is the role the *client* wants to play
  //     so we need to check that the opposite role is allowed for us,
  //     in our this->role field.
  //

  lua.hook_note_netsync_start(session_id, "server", their_role,
                              peer_id, rsa_keypair_id(),
                              their_include_pattern, their_exclude_pattern);

  // Client must be a sink and server must be a source (anonymous
  // read-only), unless transport auth is disabled.
  //
  // If running in no-transport-auth mode, we operate anonymously and
  // permit adoption of any role.

  if (use_transport_auth)
    {
      if (their_role != sink_role)
        {
          this->saved_nonce = id("");
          error(not_permitted,
                F("rejected attempt at anonymous connection for write").str());
        }

      if (this->role == sink_role)
        {
          this->saved_nonce = id("");
          error(role_mismatch,
                F("rejected attempt at anonymous connection while running as sink").str());
        }
    }

  set<branch_name> all_branches, ok_branches;
  project.get_branch_list(all_branches);
  globish_matcher their_matcher(their_include_pattern, their_exclude_pattern);
  for (set<branch_name>::const_iterator i = all_branches.begin();
      i != all_branches.end(); i++)
    {
      if (their_matcher((*i)()))
        {
          if (use_transport_auth &&
              !lua.hook_get_netsync_read_permitted((*i)()))
            {
              error(not_permitted,
                    (F("anonymous access to branch '%s' denied by server")
                     % *i).str());
            }
          else
            ok_branches.insert(*i);
        }
    }

  if (use_transport_auth)
    {
      P(F("allowed anonymous read permission for '%s' excluding '%s'")
        % their_include_pattern % their_exclude_pattern);
      this->role = source_role;
    }
  else
    {
      P(F("allowed anonymous read/write permission for '%s' excluding '%s'")
        % their_include_pattern % their_exclude_pattern);
      assume_corresponding_role(their_role);
    }

  rebuild_merkle_trees(ok_branches);

  this->remote_peer_key_name = rsa_keypair_id("");
  this->authenticated = true;
  return true;
}

void
session::assume_corresponding_role(protocol_role their_role)
{
  // Assume the (possibly degraded) opposite role.
  switch (their_role)
    {
    case source_role:
      I(this->role != source_role);
      this->role = sink_role;
      break;

    case source_and_sink_role:
      I(this->role == source_and_sink_role);
      break;

    case sink_role:
      I(this->role != sink_role);
      this->role = source_role;
      break;
    }
}

bool
session::process_auth_cmd(protocol_role their_role,
                          globish const & their_include_pattern,
                          globish const & their_exclude_pattern,
                          id const & client,
                          id const & nonce1,
                          string const & signature)
{
  I(this->remote_peer_key_hash().size() == 0);
  I(this->saved_nonce().size() == constants::merkle_hash_length_in_bytes);

  hexenc<id> their_key_hash;
  encode_hexenc(client, their_key_hash);

  globish_matcher their_matcher(their_include_pattern, their_exclude_pattern);

  if (!project.db.public_key_exists(their_key_hash))
    {
      // If it's not in the db, it still could be in the keystore if we
      // have the private key that goes with it.
      rsa_keypair_id their_key_id;
      keypair their_keypair;
      if (keys.maybe_get_key_pair(their_key_hash, their_key_id, their_keypair))
        project.db.put_key(their_key_id, their_keypair.pub);
      else
        {
          this->saved_nonce = id("");

          lua.hook_note_netsync_start(session_id, "server", their_role,
                                      peer_id, rsa_keypair_id("-unknown-"),
                                      their_include_pattern,
                                      their_exclude_pattern);
          error(unknown_key,
                (F("remote public key hash '%s' is unknown")
                 % their_key_hash).str());
        }
    }

  // Get their public key.
  rsa_keypair_id their_id;
  base64<rsa_pub_key> their_key;
  project.db.get_pubkey(their_key_hash, their_id, their_key);

  lua.hook_note_netsync_start(session_id, "server", their_role,
                              peer_id, their_id,
                              their_include_pattern, their_exclude_pattern);

  // Check that they replied with the nonce we asked for.
  if (!(nonce1 == this->saved_nonce))
    {
      this->saved_nonce = id("");
      error(failed_identification,
            F("detected replay attack in auth netcmd").str());
    }

  // Internally netsync thinks in terms of sources and sinks. users like
  // thinking of repositories as "readonly", "readwrite", or "writeonly".
  //
  // We therefore use the read/write terminology when dealing with the UI:
  // if the user asks to run a "read only" service, this means they are
  // willing to be a source but not a sink.
  //
  // nb: The "their_role" here is the role the *client* wants to play
  //     so we need to check that the opposite role is allowed for us,
  //     in our this->role field.

  // Client as sink, server as source (reading).

  if (their_role == sink_role || their_role == source_and_sink_role)
    {
      if (this->role != source_role && this->role != source_and_sink_role)
        {
          this->saved_nonce = id("");
          error(not_permitted,
                (F("denied '%s' read permission for '%s' excluding '%s' while running as pure sink")
                 % their_id % their_include_pattern % their_exclude_pattern).str());
        }
    }

  set<branch_name> all_branches, ok_branches;
  project.get_branch_list(all_branches);
  for (set<branch_name>::const_iterator i = all_branches.begin();
       i != all_branches.end(); i++)
    {
      if (their_matcher((*i)()))
        {
          if (!lua.hook_get_netsync_read_permitted((*i)(), their_id))
            {
              error(not_permitted,
                    (F("denied '%s' read permission for '%s' excluding '%s' because of branch '%s'")
                     % their_id % their_include_pattern % their_exclude_pattern % *i).str());
            }
          else
            ok_branches.insert(*i);
        }
    }

  // If we're source_and_sink_role, continue even with no branches readable
  // eg. serve --db=empty.db
  P(F("allowed '%s' read permission for '%s' excluding '%s'")
    % their_id % their_include_pattern % their_exclude_pattern);

  // Client as source, server as sink (writing).

  if (their_role == source_role || their_role == source_and_sink_role)
    {
      if (this->role != sink_role && this->role != source_and_sink_role)
        {
          this->saved_nonce = id("");
          error(not_permitted,
                (F("denied '%s' write permission for '%s' excluding '%s' while running as pure source")
                 % their_id % their_include_pattern % their_exclude_pattern).str());
        }

      if (!lua.hook_get_netsync_write_permitted(their_id))
        {
          this->saved_nonce = id("");
          error(not_permitted,
                (F("denied '%s' write permission for '%s' excluding '%s'")
                 % their_id % their_include_pattern % their_exclude_pattern).str());
        }

      P(F("allowed '%s' write permission for '%s' excluding '%s'")
        % their_id % their_include_pattern % their_exclude_pattern);
    }

  rebuild_merkle_trees(ok_branches);

  // Save their identity.
  this->remote_peer_key_hash = client;

  // Check the signature.
  base64<rsa_sha1_signature> sig;
  encode_base64(rsa_sha1_signature(signature), sig);
  if (project.db.check_signature(their_id, nonce1(), sig) == cert_ok)
    {
      // Get our private key and sign back.
      L(FL("client signature OK, accepting authentication"));
      this->authenticated = true;
      this->remote_peer_key_name = their_id;

      assume_corresponding_role(their_role);
      return true;
    }
  else
    {
      error(failed_identification, (F("bad client signature")).str());
    }
  return false;
}

bool
session::process_refine_cmd(refinement_type ty, merkle_node const & node)
{
  string typestr;
  netcmd_item_type_to_string(node.type, typestr);
  L(FL("processing refine cmd for %s node at level %d")
    % typestr % node.level);

  switch (node.type)
    {
    case file_item:
      W(F("Unexpected 'refine' command on non-refined item type"));
      break;

    case key_item:
      key_refiner.process_refinement_command(ty, node);
      break;

    case revision_item:
      rev_refiner.process_refinement_command(ty, node);
      break;

    case cert_item:
      cert_refiner.process_refinement_command(ty, node);
      break;

    case epoch_item:
      epoch_refiner.process_refinement_command(ty, node);
      break;
    }
  return true;
}

bool
session::process_bye_cmd(u8 phase,
                         transaction_guard & guard)
{

// Ideal shutdown
// ~~~~~~~~~~~~~~~
//
//             I/O events                 state transitions
// ~~~~~~~~~~~~~~~~~~~~~~~~~~~~~~~~~~~   ~~~~~~~~~~~~~~~~~~~
//                                        client: C_WORKING
//                                        server: S_WORKING
// 0. [refinement, data, deltas, etc.]
//                                        client: C_SHUTDOWN
//                                        (client checkpoints here)
// 1. client -> "bye 0"
// 2.           "bye 0"  -> server
//                                        server: S_SHUTDOWN
//                                        (server checkpoints here)
// 3.           "bye 1"  <- server
// 4. client <- "bye 1"
//                                        client: C_CONFIRMED
// 5. client -> "bye 2"
// 6.           "bye 2"  -> server
//                                        server: S_CONFIRMED
// 7. [server drops connection]
//
//
// Affects of I/O errors or disconnections
// ~~~~~~~~~~~~~~~~~~~~~~~~~~~~~~~~~~~~~~~
//   C_WORKING: report error and fault
//   S_WORKING: report error and recover
//  C_SHUTDOWN: report error and fault
//  S_SHUTDOWN: report success and recover
//              (and warn that client might falsely see error)
// C_CONFIRMED: report success
// S_CONFIRMED: report success

  switch (phase)
    {
    case 0:
      if (voice == server_voice &&
          protocol_state == working_state)
        {
          protocol_state = shutdown_state;
          guard.do_checkpoint();
          queue_bye_cmd(1);
        }
      else
        error(bad_command, "unexpected bye phase 0 received");
      break;

    case 1:
      if (voice == client_voice &&
          protocol_state == shutdown_state)
        {
          protocol_state = confirmed_state;
          queue_bye_cmd(2);
        }
      else
        error(bad_command, "unexpected bye phase 1 received");
      break;

    case 2:
      if (voice == server_voice &&
          protocol_state == shutdown_state)
        {
          protocol_state = confirmed_state;
          return false;
        }
      else
        error(bad_command, "unexpected bye phase 2 received");
      break;

    default:
      error(bad_command, (F("unknown bye phase %d received") % phase).str());
    }

  return true;
}

bool
session::process_done_cmd(netcmd_item_type type, size_t n_items)
{
  string typestr;
  netcmd_item_type_to_string(type, typestr);
  L(FL("received 'done' command for %s (%s items)") % typestr % n_items);
  switch (type)
    {
    case file_item:
      W(F("Unexpected 'done' command on non-refined item type"));
      break;

    case key_item:
      key_refiner.process_done_command(n_items);
      if (key_refiner.done && role != sink_role)
        send_all_data(key_item, key_refiner.items_to_send);
      break;

    case revision_item:
      rev_refiner.process_done_command(n_items);
      break;

    case cert_item:
      cert_refiner.process_done_command(n_items);
      break;

    case epoch_item:
      epoch_refiner.process_done_command(n_items);
      if (epoch_refiner.done)
        {
          send_all_data(epoch_item, epoch_refiner.items_to_send);
          maybe_note_epochs_finished();
        }
      break;
    }
  return true;
}

void
session::respond_to_confirm_cmd()
{
  epoch_refiner.begin_refinement();
}

bool
session::data_exists(netcmd_item_type type,
                     id const & item)
{
  hexenc<id> hitem;
  encode_hexenc(item, hitem);
  switch (type)
    {
    case key_item:
      return key_refiner.local_item_exists(item)
        || project.db.public_key_exists(hitem);
    case file_item:
      return project.db.file_version_exists(file_id(hitem));
    case revision_item:
      return rev_refiner.local_item_exists(item)
        || project.db.revision_exists(revision_id(hitem));
    case cert_item:
      return cert_refiner.local_item_exists(item)
        || project.db.revision_cert_exists(hitem);
    case epoch_item:
      return epoch_refiner.local_item_exists(item)
        || project.db.epoch_exists(epoch_id(hitem));
    }
  return false;
}

void
session::load_data(netcmd_item_type type,
                   id const & item,
                   string & out)
{
  string typestr;
  netcmd_item_type_to_string(type, typestr);
  hexenc<id> hitem;
  encode_hexenc(item, hitem);

  if (!data_exists(type, item))
    throw bad_decode(F("%s with hash '%s' does not exist in our database")
                     % typestr % hitem);

  switch (type)
    {
    case epoch_item:
      {
        branch_name branch;
        epoch_data epoch;
        project.db.get_epoch(epoch_id(hitem), branch, epoch);
        write_epoch(branch, epoch, out);
      }
      break;
    case key_item:
      {
        rsa_keypair_id keyid;
        base64<rsa_pub_key> pub_encoded;
        project.db.get_pubkey(hitem, keyid, pub_encoded);
        L(FL("public key '%s' is also called '%s'") % hitem % keyid);
        write_pubkey(keyid, pub_encoded, out);
      }
      break;

    case revision_item:
      {
        revision_data mdat;
        data dat;
        project.db.get_revision(revision_id(hitem), mdat);
        out = mdat.inner()();
      }
      break;

    case file_item:
      {
        file_data fdat;
        data dat;
        project.db.get_file_version(file_id(hitem), fdat);
        out = fdat.inner()();
      }
      break;

    case cert_item:
      {
        revision<cert> c;
        project.db.get_revision_cert(hitem, c);
        string tmp;
        write_cert(c.inner(), out);
      }
      break;
    }
}

bool
session::process_data_cmd(netcmd_item_type type,
                          id const & item,
                          string const & dat)
{
  hexenc<id> hitem;
  encode_hexenc(item, hitem);

  string typestr;
  netcmd_item_type_to_string(type, typestr);

  note_item_arrived(type, item);
  if (data_exists(type, item))
    {
      L(FL("%s '%s' already exists in our database") % typestr % hitem);
      if (type == epoch_item)
        maybe_note_epochs_finished();
      return true;
    }

  switch (type)
    {
    case epoch_item:
      {
        branch_name branch;
        epoch_data epoch;
        read_epoch(dat, branch, epoch);
        L(FL("received epoch %s for branch %s") % epoch % branch);
        map<branch_name, epoch_data> epochs;
        project.db.get_epochs(epochs);
        map<branch_name, epoch_data>::const_iterator i;
        i = epochs.find(branch);
        if (i == epochs.end())
          {
            L(FL("branch %s has no epoch; setting epoch to %s") % branch % epoch);
            project.db.set_epoch(branch, epoch);
          }
        else
          {
            L(FL("branch %s already has an epoch; checking") % branch);
            // If we get here, then we know that the epoch must be
            // different, because if it were the same then the
            // if (epoch_exists()) branch up above would have been taken.
            // if somehow this is wrong, then we have broken epoch
            // hashing or something, which is very dangerous, so play it
            // safe...
            I(!(i->second == epoch));

            // It is safe to call 'error' here, because if we get here,
            // then the current netcmd packet cannot possibly have
            // written anything to the database.
            error(mixing_versions,
                  (F("Mismatched epoch on branch %s."
                     " Server has '%s', client has '%s'.")
                   % branch
                   % (voice == server_voice ? i->second : epoch)
                   % (voice == server_voice ? epoch : i->second)).str());
          }
      }
      maybe_note_epochs_finished();
      break;

    case key_item:
      {
        rsa_keypair_id keyid;
        base64<rsa_pub_key> pub;
        read_pubkey(dat, keyid, pub);
        hexenc<id> tmp;
        key_hash_code(keyid, pub, tmp);
        if (! (tmp == hitem))
          throw bad_decode(F("hash check failed for public key '%s' (%s);"
                             " wanted '%s' got '%s'")
                           % hitem % keyid % hitem % tmp);
        if (project.db.put_key(keyid, pub))
          written_keys.push_back(keyid);
        else
          error(partial_transfer,
                (F("Received duplicate key %s") % keyid).str());
      }
      break;

    case cert_item:
      {
        cert c;
        read_cert(dat, c);
        hexenc<id> tmp;
        cert_hash_code(c, tmp);
        if (! (tmp == hitem))
          throw bad_decode(F("hash check failed for revision cert '%s'")  % hitem);
        if (project.db.put_revision_cert(revision<cert>(c)))
          written_certs.push_back(c);
      }
      break;

    case revision_item:
      {
        L(FL("received revision '%s'") % hitem);
        if (project.db.put_revision(revision_id(hitem), revision_data(dat)))
          written_revisions.push_back(revision_id(hitem));
      }
      break;

    case file_item:
      {
        L(FL("received file '%s'") % hitem);
        project.db.put_file(file_id(hitem), file_data(dat));
      }
      break;
    }
  return true;
}

bool
session::process_delta_cmd(netcmd_item_type type,
                           id const & base,
                           id const & ident,
                           delta const & del)
{
  string typestr;
  netcmd_item_type_to_string(type, typestr);
  hexenc<id> hbase, hident;
  encode_hexenc(base, hbase);
  encode_hexenc(ident, hident);

  pair<id,id> id_pair = make_pair(base, ident);

  note_item_arrived(type, ident);

  switch (type)
    {
    case file_item:
      {
        file_id src_file(hbase), dst_file(hident);
        project.db.put_file_version(src_file, dst_file, file_delta(del));
      }
      break;

    default:
      L(FL("ignoring delta received for item type %s") % typestr);
      break;
    }
  return true;
}

bool
session::process_usher_cmd(utf8 const & msg)
{
  if (msg().size())
    {
      if (msg()[0] == '!')
        P(F("Received warning from usher: %s") % msg().substr(1));
      else
        L(FL("Received greeting from usher: %s") % msg().substr(1));
    }
  netcmd cmdout;
  cmdout.write_usher_reply_cmd(utf8(peer_id), our_include_pattern);
  write_netcmd_and_try_flush(cmdout);
  L(FL("Sent reply."));
  return true;
}


void
session::send_all_data(netcmd_item_type ty, set<id> const & items)
{
  string typestr;
  netcmd_item_type_to_string(ty, typestr);

  // Use temporary; passed arg will be invalidated during iteration.
  set<id> tmp = items;

  for (set<id>::const_iterator i = tmp.begin();
       i != tmp.end(); ++i)
    {
      hexenc<id> hitem;
      encode_hexenc(*i, hitem);

      if (data_exists(ty, *i))
        {
          string out;
          load_data(ty, *i, out);
          queue_data_cmd(ty, *i, out);
        }
    }
}

bool
session::dispatch_payload(netcmd const & cmd,
                          transaction_guard & guard)
{

  switch (cmd.get_cmd_code())
    {

    case error_cmd:
      {
        string errmsg;
        cmd.read_error_cmd(errmsg);
        return process_error_cmd(errmsg);
      }
      break;

    case hello_cmd:
      require(! authenticated, "hello netcmd received when not authenticated");
      require(voice == client_voice, "hello netcmd received in client voice");
      {
        rsa_keypair_id server_keyname;
        rsa_pub_key server_key;
        id nonce;
        cmd.read_hello_cmd(server_keyname, server_key, nonce);
        return process_hello_cmd(server_keyname, server_key, nonce);
      }
      break;

    case bye_cmd:
      require(authenticated, "bye netcmd received when not authenticated");
      {
        u8 phase;
        cmd.read_bye_cmd(phase);
        return process_bye_cmd(phase, guard);
      }
      break;

    case anonymous_cmd:
      require(! authenticated, "anonymous netcmd received when not authenticated");
      require(voice == server_voice, "anonymous netcmd received in server voice");
      require(role == source_role ||
              role == source_and_sink_role,
              "anonymous netcmd received in source or source/sink role");
      {
        protocol_role role;
        globish their_include_pattern, their_exclude_pattern;
        rsa_oaep_sha_data hmac_key_encrypted;
        cmd.read_anonymous_cmd(role, their_include_pattern, their_exclude_pattern, hmac_key_encrypted);
        L(FL("received 'anonymous' netcmd from client for pattern '%s' excluding '%s' "
            "in %s mode\n")
          % their_include_pattern % their_exclude_pattern
          % (role == source_and_sink_role ? _("source and sink") :
             (role == source_role ? _("source") : _("sink"))));

        set_session_key(hmac_key_encrypted);
        if (!process_anonymous_cmd(role, their_include_pattern, their_exclude_pattern))
            return false;
        queue_confirm_cmd();
        return true;
      }
      break;

    case auth_cmd:
      require(! authenticated, "auth netcmd received when not authenticated");
      require(voice == server_voice, "auth netcmd received in server voice");
      {
        protocol_role role;
        string signature;
        globish their_include_pattern, their_exclude_pattern;
        id client, nonce1, nonce2;
        rsa_oaep_sha_data hmac_key_encrypted;
        cmd.read_auth_cmd(role, their_include_pattern, their_exclude_pattern,
                          client, nonce1, hmac_key_encrypted, signature);

        hexenc<id> their_key_hash;
        encode_hexenc(client, their_key_hash);
        hexenc<id> hnonce1;
        encode_hexenc(nonce1, hnonce1);

        L(FL("received 'auth(hmac)' netcmd from client '%s' for pattern '%s' "
            "exclude '%s' in %s mode with nonce1 '%s'\n")
          % their_key_hash % their_include_pattern % their_exclude_pattern
          % (role == source_and_sink_role ? _("source and sink") :
             (role == source_role ? _("source") : _("sink")))
          % hnonce1);

        set_session_key(hmac_key_encrypted);

        if (!process_auth_cmd(role, their_include_pattern, their_exclude_pattern,
                              client, nonce1, signature))
            return false;
        queue_confirm_cmd();
        return true;
      }
      break;

    case confirm_cmd:
      require(! authenticated, "confirm netcmd received when not authenticated");
      require(voice == client_voice, "confirm netcmd received in client voice");
      {
        string signature;
        cmd.read_confirm_cmd();
        this->authenticated = true;
        respond_to_confirm_cmd();
        return true;
      }
      break;

    case refine_cmd:
      require(authenticated, "refine netcmd received when authenticated");
      {
        merkle_node node;
        refinement_type ty;
        cmd.read_refine_cmd(ty, node);
        return process_refine_cmd(ty, node);
      }
      break;

    case done_cmd:
      require(authenticated, "done netcmd received when not authenticated");
      {
        size_t n_items;
        netcmd_item_type type;
        cmd.read_done_cmd(type, n_items);
        return process_done_cmd(type, n_items);
      }
      break;

    case data_cmd:
      require(authenticated, "data netcmd received when not authenticated");
      require(role == sink_role ||
              role == source_and_sink_role,
              "data netcmd received in source or source/sink role");
      {
        netcmd_item_type type;
        id item;
        string dat;
        cmd.read_data_cmd(type, item, dat);
        return process_data_cmd(type, item, dat);
      }
      break;

    case delta_cmd:
      require(authenticated, "delta netcmd received when not authenticated");
      require(role == sink_role ||
              role == source_and_sink_role,
              "delta netcmd received in source or source/sink role");
      {
        netcmd_item_type type;
        id base, ident;
        delta del;
        cmd.read_delta_cmd(type, base, ident, del);
        return process_delta_cmd(type, base, ident, del);
      }
      break;

    case usher_cmd:
      {
        utf8 greeting;
        cmd.read_usher_cmd(greeting);
        return process_usher_cmd(greeting);
      }
      break;

    case usher_reply_cmd:
      return false; // Should not happen.
      break;
    }
  return false;
}

// This kicks off the whole cascade starting from "hello".
void
session::begin_service()
{
  keypair kp;
  if (use_transport_auth)
    keys.get_key_pair(signing_key, kp);
  queue_hello_cmd(signing_key, kp.pub, mk_nonce());
}

void
session::maybe_step()
{
  while (done_all_refinements()
         && !rev_enumerator.done()
         && outbuf_size < constants::bufsz * 10)
    {
      rev_enumerator.step();
    }
}

void
session::maybe_say_goodbye(transaction_guard & guard)
{
  if (voice == client_voice
      && protocol_state == working_state
      && finished_working())
    {
      protocol_state = shutdown_state;
      guard.do_checkpoint();
      queue_bye_cmd(0);
    }
}

bool
session::arm()
{
  if (!armed)
    {
      // Don't pack the buffer unnecessarily.
      if (outbuf_size > constants::bufsz * 10)
        return false;

      if (cmd.read(inbuf, read_hmac))
        {
          armed = true;
        }
    }
  return armed;
}

bool session::process(transaction_guard & guard)
{
  if (encountered_error)
    return true;
  try
    {
      if (!arm())
        return true;

      armed = false;
      L(FL("processing %d byte input buffer from peer %s")
        % inbuf.size() % peer_id);

      size_t sz = cmd.encoded_size();
      bool ret = dispatch_payload(cmd, guard);

      if (inbuf.size() >= constants::netcmd_maxsz)
        W(F("input buffer for peer %s is overfull "
            "after netcmd dispatch") % peer_id);

      guard.maybe_checkpoint(sz);

      if (!ret)
        L(FL("finishing processing with '%d' packet")
          % cmd.get_cmd_code());
      return ret;
    }
  catch (bad_decode & bd)
    {
      W(F("protocol error while processing peer %s: '%s'")
        % peer_id % bd.what);
      return false;
    }
  catch (netsync_error & err)
    {
      W(F("error: %s") % err.msg);
      queue_error_cmd(boost::lexical_cast<string>(error_code) + " " + err.msg);
      encountered_error = true;
      return true; // Don't terminate until we've send the error_cmd.
    }
}


static void
call_server(options & opts,
            lua_hooks & lua,
            project_t & project,
            key_store & keys,
            protocol_role role,
            globish const & include_pattern,
            globish const & exclude_pattern,
            std::list<utf8> const & addresses,
            Netxx::port_type default_port,
            unsigned long timeout_seconds)
{
  Netxx::PipeCompatibleProbe probe;
  transaction_guard guard(project.db);
  I(addresses.size() == 1);
  utf8 address(*addresses.begin());

  Netxx::Timeout timeout(static_cast<long>(timeout_seconds)), instant(0,1);

  uri u;
  parse_uri(address(), u);
  P(F("connecting to %s") % address);  

  shared_ptr<Netxx::StreamBase> server
    = build_stream_to_server(opts, lua,
                             u,
                             include_pattern,
                             exclude_pattern,
                             default_port,
                             timeout);


  // 'false' here means not to revert changes when the SockOpt
  // goes out of scope.
  Netxx::SockOpt socket_options(server->get_socketfd(), false);
  socket_options.set_non_blocking();

  session sess(opts, lua, project, keys,
               role, client_voice,
               include_pattern,
               exclude_pattern,
               address(), server);

  while (true)
    {
      bool armed = false;
      try
        {
          armed = sess.arm();
        }
      catch (bad_decode & bd)
        {
          E(false, F("protocol error while processing peer %s: '%s'")
            % sess.peer_id % bd.what);
        }

      sess.maybe_step();
      sess.maybe_say_goodbye(guard);

      probe.clear();
      probe.add(*(sess.str), sess.which_events());
      Netxx::Probe::result_type res = probe.ready(armed ? instant : timeout);
      Netxx::Probe::ready_type event = res.second;
      Netxx::socket_type fd = res.first;

      if (fd == -1 && !armed)
        {
          E(false, (F("timed out waiting for I/O with "
                      "peer %s, disconnecting")
                    % sess.peer_id));
        }

      bool all_io_clean = (event != Netxx::Probe::ready_oobd);

      if (event & Netxx::Probe::ready_read)
        all_io_clean = all_io_clean && sess.read_some();

      if (event & Netxx::Probe::ready_write)
        all_io_clean = all_io_clean && sess.write_some();

      if (armed)
        if (!sess.process(guard))
          {
            // Commit whatever work we managed to accomplish anyways.
            guard.commit();

            // We failed during processing. This should only happen in
            // client voice when we have a decode exception, or received an
            // error from our server (which is translated to a decode
            // exception). We call these cases E() errors.
            E(false, F("processing failure while talking to "
                       "peer %s, disconnecting")
              % sess.peer_id);
            return;
          }

      if (!all_io_clean)
        {
          // Commit whatever work we managed to accomplish anyways.
          guard.commit();

          // We had an I/O error. We must decide if this represents a
          // user-reported error or a clean disconnect. See protocol
          // state diagram in session::process_bye_cmd.

          if (sess.protocol_state == session::confirmed_state)
            {
              P(F("successful exchange with %s")
                % sess.peer_id);
              return;
            }
          else if (sess.encountered_error)
            {
              P(F("peer %s disconnected after we informed them of error")
                % sess.peer_id);
              return;
            }
          else
            E(false, (F("I/O failure while talking to "
                        "peer %s, disconnecting")
                      % sess.peer_id));
        }
    }
}

static void
drop_session_associated_with_fd(map<Netxx::socket_type, shared_ptr<session> > & sessions,
                                Netxx::socket_type fd)
{
  // This is a bit of a hack. Initially all "file descriptors" in
  // netsync were full duplex, so we could get away with indexing
  // sessions by their file descriptor.
  //
  // When using pipes in unix, it's no longer true: a session gets
  // entered in the session map under its read pipe fd *and* its write
  // pipe fd. When we're in such a situation the socket fd is "-1" and
  // we downcast to a PipeStream and use its read+write fds.
  //
  // When using pipes in windows, we use a full duplex pipe (named
  // pipe) so the socket-like abstraction holds.

  I(fd != -1);
  map<Netxx::socket_type, shared_ptr<session> >::const_iterator i = sessions.find(fd);
  I(i != sessions.end());
  shared_ptr<session> sess = i->second;
  fd = sess->str->get_socketfd();
  if (fd != -1)
    {
      sessions.erase(fd);
    }
  else
    {
      shared_ptr<Netxx::PipeStream> pipe =
        boost::dynamic_pointer_cast<Netxx::PipeStream, Netxx::StreamBase>(sess->str);
      I(static_cast<bool>(pipe));
      I(pipe->get_writefd() != -1);
      I(pipe->get_readfd() != -1);
      sessions.erase(pipe->get_readfd());
      sessions.erase(pipe->get_writefd());
    }
}

static void
arm_sessions_and_calculate_probe(Netxx::PipeCompatibleProbe & probe,
                                 map<Netxx::socket_type, shared_ptr<session> > & sessions,
                                 set<Netxx::socket_type> & armed_sessions,
                                 transaction_guard & guard)
{
  set<Netxx::socket_type> arm_failed;
  for (map<Netxx::socket_type,
         shared_ptr<session> >::const_iterator i = sessions.begin();
       i != sessions.end(); ++i)
    {
      i->second->maybe_step();
      i->second->maybe_say_goodbye(guard);
      try
        {
          if (i->second->arm())
            {
              L(FL("fd %d is armed") % i->first);
              armed_sessions.insert(i->first);
            }
          probe.add(*i->second->str, i->second->which_events());
        }
      catch (bad_decode & bd)
        {
          W(F("protocol error while processing peer %s: '%s', marking as bad")
            % i->second->peer_id % bd.what);
          arm_failed.insert(i->first);
        }
    }
  for (set<Netxx::socket_type>::const_iterator i = arm_failed.begin();
       i != arm_failed.end(); ++i)
    {
      drop_session_associated_with_fd(sessions, *i);
    }
}

static void
handle_new_connection(options & opts,
                      lua_hooks & lua,
                      project_t & project,
                      key_store & keys,
                      Netxx::Address & addr,
                      Netxx::StreamServer & server,
                      Netxx::Timeout & timeout,
                      protocol_role role,
                      globish const & include_pattern,
                      globish const & exclude_pattern,
                      map<Netxx::socket_type, shared_ptr<session> > & sessions)
{
  L(FL("accepting new connection on %s : %s")
    % (addr.get_name()?addr.get_name():"") % lexical_cast<string>(addr.get_port()));
  Netxx::Peer client = server.accept_connection();

  if (!client)
    {
      L(FL("accept() returned a dead client"));
    }
  else
    {
      P(F("accepted new client connection from %s : %s")
        % client.get_address() % lexical_cast<string>(client.get_port()));

      // 'false' here means not to revert changes when the SockOpt
      // goes out of scope.
      Netxx::SockOpt socket_options(client.get_socketfd(), false);
      socket_options.set_non_blocking();

      shared_ptr<Netxx::Stream> str =
        shared_ptr<Netxx::Stream>
        (new Netxx::Stream(client.get_socketfd(), timeout));

      shared_ptr<session> sess(new session(opts, lua, project, keys,
                                           role, server_voice,
                                           include_pattern, exclude_pattern,
                                           lexical_cast<string>(client), str));
      sess->begin_service();
      sessions.insert(make_pair(client.get_socketfd(), sess));
    }
}

static void
handle_read_available(Netxx::socket_type fd,
                      shared_ptr<session> sess,
                      map<Netxx::socket_type, shared_ptr<session> > & sessions,
                      set<Netxx::socket_type> & armed_sessions,
                      bool & live_p)
{
  if (sess->read_some())
    {
      try
        {
          if (sess->arm())
            armed_sessions.insert(fd);
        }
      catch (bad_decode & bd)
        {
          W(F("protocol error while processing peer %s: '%s', disconnecting")
            % sess->peer_id % bd.what);
          drop_session_associated_with_fd(sessions, fd);
          live_p = false;
        }
    }
  else
    {
      switch (sess->protocol_state)
        {
        case session::working_state:
          P(F("peer %s read failed in working state (error)")
            % sess->peer_id);
          break;

        case session::shutdown_state:
          P(F("peer %s read failed in shutdown state "
              "(possibly client misreported error)")
            % sess->peer_id);
          break;

        case session::confirmed_state:
          P(F("peer %s read failed in confirmed state (success)")
            % sess->peer_id);
          break;
        }
      drop_session_associated_with_fd(sessions, fd);
      live_p = false;
    }
}


static void
handle_write_available(Netxx::socket_type fd,
                       shared_ptr<session> sess,
                       map<Netxx::socket_type, shared_ptr<session> > & sessions,
                       bool & live_p)
{
  if (!sess->write_some())
    {
      switch (sess->protocol_state)
        {
        case session::working_state:
          P(F("peer %s write failed in working state (error)")
            % sess->peer_id);
          break;

        case session::shutdown_state:
          P(F("peer %s write failed in shutdown state "
              "(possibly client misreported error)")
            % sess->peer_id);
          break;

        case session::confirmed_state:
          P(F("peer %s write failed in confirmed state (success)")
            % sess->peer_id);
          break;
        }

      drop_session_associated_with_fd(sessions, fd);
      live_p = false;
    }
}

static void
process_armed_sessions(map<Netxx::socket_type, shared_ptr<session> > & sessions,
                       set<Netxx::socket_type> & armed_sessions,
                       transaction_guard & guard)
{
  for (set<Netxx::socket_type>::const_iterator i = armed_sessions.begin();
       i != armed_sessions.end(); ++i)
    {
      map<Netxx::socket_type, shared_ptr<session> >::iterator j;
      j = sessions.find(*i);
      if (j == sessions.end())
        continue;
      else
        {
          shared_ptr<session> sess = j->second;
          if (!sess->process(guard))
            {
              P(F("peer %s processing finished, disconnecting")
                % sess->peer_id);
              drop_session_associated_with_fd(sessions, *i);
            }
        }
    }
}

static void
reap_dead_sessions(map<Netxx::socket_type, shared_ptr<session> > & sessions,
                   unsigned long timeout_seconds)
{
  // Kill any clients which haven't done any i/o inside the timeout period
  // or who have exchanged all items and flushed their output buffers.
  set<Netxx::socket_type> dead_clients;
  time_t now = ::time(NULL);
  for (map<Netxx::socket_type, shared_ptr<session> >::const_iterator
         i = sessions.begin(); i != sessions.end(); ++i)
    {
      if (static_cast<unsigned long>(i->second->last_io_time + timeout_seconds)
          < static_cast<unsigned long>(now))
        {
          P(F("fd %d (peer %s) has been idle too long, disconnecting")
            % i->first % i->second->peer_id);
          dead_clients.insert(i->first);
        }
    }
  for (set<Netxx::socket_type>::const_iterator i = dead_clients.begin();
       i != dead_clients.end(); ++i)
    {
      drop_session_associated_with_fd(sessions, *i);
    }
}

static void
serve_connections(options & opts,
                  lua_hooks & lua,
                  project_t & project,
                  key_store & keys,
                  protocol_role role,
                  globish const & include_pattern,
                  globish const & exclude_pattern,
                  std::list<utf8> const & addresses,
                  Netxx::port_type default_port,
                  unsigned long timeout_seconds,
                  unsigned long session_limit)
{
  Netxx::PipeCompatibleProbe probe;

  Netxx::Timeout
    forever,
    timeout(static_cast<long>(timeout_seconds)),
    instant(0,1);

#ifdef USE_IPV6
  bool use_ipv6=true;
#else
  bool use_ipv6=false;
#endif
  // This will be true when we try to bind while using IPv6.  See comments
  // further down.
  bool try_again=false;

  do
    {
      try
        {
          try_again = false;

          Netxx::Address addr(use_ipv6);
          add_address_names(addr, addresses, default_port);

          // If se use IPv6 and the initialisation of server fails, we want
          // to try again with IPv4.  The reason is that someone may have
          // downloaded a IPv6-enabled monotone on a system that doesn't
          // have IPv6, and which might fail therefore.
          // On failure, Netxx::NetworkException is thrown, and we catch
          // it further down.
          try_again=use_ipv6;

          Netxx::StreamServer server(addr, timeout);

          // If we came this far, whatever we used (IPv6 or IPv4) was
          // accepted, so we don't need to try again any more.
          try_again=false;

          const char *name = addr.get_name();
          P(F("beginning service on %s : %s")
            % (name != NULL ? name : _("<all interfaces>"))
            % lexical_cast<string>(addr.get_port()));

          map<Netxx::socket_type, shared_ptr<session> > sessions;
          set<Netxx::socket_type> armed_sessions;

          shared_ptr<transaction_guard> guard;

          while (true)
            {
              probe.clear();
              armed_sessions.clear();

              if (sessions.size() >= session_limit)
                W(F("session limit %d reached, some connections "
                    "will be refused") % session_limit);
              else
                probe.add(server);

              if (!guard)
                guard = shared_ptr<transaction_guard>
                  (new transaction_guard(project.db));

              I(guard);

              while (!server_initiated_sync_requests.empty())
                {
                  server_initiated_sync_request request
                    = server_initiated_sync_requests.front();
                  server_initiated_sync_requests.pop_front();

                  utf8 addr(request.address);
                  globish inc(request.include);
                  globish exc(request.exclude);

                  try
                    {
                      uri u;
                      parse_uri(addr(), u);
                      P(F("connecting to %s") % addr());
                      shared_ptr<Netxx::StreamBase> server
                        = build_stream_to_server(opts, lua, u,
                                                 inc, exc,
                                                 default_port,
                                                 timeout);

                      // 'false' here means not to revert changes when
                      // the SockOpt goes out of scope.
                      Netxx::SockOpt socket_options(server->get_socketfd(), false);
                      socket_options.set_non_blocking();

                      protocol_role role = source_and_sink_role;
                      if (request.what == "sync")
                        role = source_and_sink_role;
                      else if (request.what == "push")
                        role = source_role;
                      else if (request.what == "pull")
                        role = sink_role;

                      shared_ptr<session> sess(new session(opts, lua,
                                                           project, keys,
                                                           role, client_voice,
                                                           inc, exc,
                                                           addr(), server, true));

                      sessions.insert(make_pair(server->get_socketfd(), sess));
                    }
                  catch (Netxx::NetworkException & e)
                    {
                      P(F("Network error: %s") % e.what());
                    }
                }

              arm_sessions_and_calculate_probe(probe, sessions, armed_sessions, *guard);

              L(FL("i/o probe with %d armed") % armed_sessions.size());
              Netxx::socket_type fd;
              Netxx::Timeout how_long;
              if (sessions.empty())
                how_long = forever;
              else if (armed_sessions.empty())
                how_long = timeout;
              else
                how_long = instant;
              do
                {
                  Netxx::Probe::result_type res = probe.ready(how_long);
                  how_long = instant;
                  Netxx::Probe::ready_type event = res.second;
                  fd = res.first;

                  if (fd == -1)
                    {
                      if (armed_sessions.empty())
                        L(FL("timed out waiting for I/O (listening on %s : %s)")
                          % addr.get_name() % lexical_cast<string>(addr.get_port()));
                    }

                  // we either got a new connection
                  else if (fd == server)
                    handle_new_connection(opts, lua, project, keys,
                                          addr, server, timeout, role,
                                          include_pattern, exclude_pattern,
                                          sessions);

                  // or an existing session woke up
                  else
                    {
                      map<Netxx::socket_type, shared_ptr<session> >::iterator i;
                      i = sessions.find(fd);
                      if (i == sessions.end())
                        {
                          L(FL("got woken up for action on unknown fd %d") % fd);
                        }
                      else
                        {
                          probe.remove(*(i->second->str));
                          shared_ptr<session> sess = i->second;
                          bool live_p = true;

                          try
                            {
                              if (event & Netxx::Probe::ready_read)
                                handle_read_available(fd, sess, sessions,
                                                      armed_sessions, live_p);

                              if (live_p && (event & Netxx::Probe::ready_write))
                                handle_write_available(fd, sess, sessions, live_p);
                            }
                          catch (Netxx::Exception &)
                            {
                              P(F("Network error on peer %s, disconnecting")
                                % sess->peer_id);
                              drop_session_associated_with_fd(sessions, fd);
                            }
                          if (live_p && (event & Netxx::Probe::ready_oobd))
                            {
                              P(F("got OOB from peer %s, disconnecting")
                                % sess->peer_id);
                              drop_session_associated_with_fd(sessions, fd);
                            }
                        }
                    }
                }
              while (fd != -1);
              process_armed_sessions(sessions, armed_sessions, *guard);
              reap_dead_sessions(sessions, timeout_seconds);

              if (sessions.empty())
                {
                  // Let the guard die completely if everything's gone quiet.
                  guard->commit();
                  guard.reset();
                }
            }
        }
      // Possibly loop around if we get exceptions from Netxx and we're 
      // attempting to use ipv6, or have some other reason to try again. 
      catch (Netxx::NetworkException &)
        {
          if (try_again)
            use_ipv6 = false;
          else
            throw;
        }
      catch (Netxx::Exception &)
        {
          if (try_again)
              use_ipv6 = false;
          else
            throw;
        }
    }
  while(try_again);
  }

static void
serve_single_connection(shared_ptr<session> sess,
                        unsigned long timeout_seconds)
{
  Netxx::PipeCompatibleProbe probe;

  Netxx::Timeout
    forever,
    timeout(static_cast<long>(timeout_seconds)),
    instant(0,1);

  P(F("beginning service on %s") % sess->peer_id);

  sess->begin_service();

  transaction_guard guard(sess->project.db);

  map<Netxx::socket_type, shared_ptr<session> > sessions;
  set<Netxx::socket_type> armed_sessions;

  if (sess->str->get_socketfd() == -1)
    {
      // Unix pipes are non-duplex, have two filedescriptors
      shared_ptr<Netxx::PipeStream> pipe =
        boost::dynamic_pointer_cast<Netxx::PipeStream, Netxx::StreamBase>(sess->str);
      I(pipe);
      sessions[pipe->get_writefd()]=sess;
      sessions[pipe->get_readfd()]=sess;
    }
  else
    sessions[sess->str->get_socketfd()]=sess;

  while (!sessions.empty())
    {
      probe.clear();
      armed_sessions.clear();

      arm_sessions_and_calculate_probe(probe, sessions, armed_sessions, guard);

      L(FL("i/o probe with %d armed") % armed_sessions.size());
      Netxx::Probe::result_type res = probe.ready((armed_sessions.empty() ? timeout
                                                   : instant));
      Netxx::Probe::ready_type event = res.second;
      Netxx::socket_type fd = res.first;

      if (fd == -1)
        {
          if (armed_sessions.empty())
            L(FL("timed out waiting for I/O (listening on %s)")
              % sess->peer_id);
        }

      // an existing session woke up
      else
        {
          map<Netxx::socket_type, shared_ptr<session> >::iterator i;
          i = sessions.find(fd);
          if (i == sessions.end())
            {
              L(FL("got woken up for action on unknown fd %d") % fd);
            }
          else
            {
              shared_ptr<session> sess = i->second;
              bool live_p = true;

              if (event & Netxx::Probe::ready_read)
                handle_read_available(fd, sess, sessions, armed_sessions, live_p);

              if (live_p && (event & Netxx::Probe::ready_write))
                handle_write_available(fd, sess, sessions, live_p);

              if (live_p && (event & Netxx::Probe::ready_oobd))
                {
                  P(F("got some OOB data on fd %d (peer %s), disconnecting")
                    % fd % sess->peer_id);
                  drop_session_associated_with_fd(sessions, fd);
                }
            }
        }
      process_armed_sessions(sessions, armed_sessions, guard);
      reap_dead_sessions(sessions, timeout_seconds);
    }
}


void
insert_with_parents(revision_id rev,
                    refiner & ref,
                    revision_enumerator & rev_enumerator,
                    set<revision_id> & revs,
                    ticker & revisions_ticker)
{
  deque<revision_id> work;
  work.push_back(rev);
  while (!work.empty())
    {
      revision_id rid = work.front();
      work.pop_front();

      if (!null_id(rid) && revs.find(rid) == revs.end())
        {
          revs.insert(rid);
          ++revisions_ticker;
          id rev_item;
          decode_hexenc(rid.inner(), rev_item);
          ref.note_local_item(rev_item);
          vector<revision_id> parents;
          rev_enumerator.get_revision_parents(rid, parents);
          for (vector<revision_id>::const_iterator i = parents.begin();
               i != parents.end(); ++i)
            {
              work.push_back(*i);
            }
        }
    }
}

void
session::rebuild_merkle_trees(set<branch_name> const & branchnames)
{
  P(F("finding items to synchronize:"));
  for (set<branch_name>::const_iterator i = branchnames.begin();
      i != branchnames.end(); ++i)
    L(FL("including branch %s") % *i);

  // xgettext: please use short message and try to avoid multibytes chars
  ticker revisions_ticker(N_("revisions"), "r", 64);
  // xgettext: please use short message and try to avoid multibytes chars
  ticker certs_ticker(N_("certificates"), "c", 256);
  // xgettext: please use short message and try to avoid multibytes chars
  ticker keys_ticker(N_("keys"), "k", 1);

  set<revision_id> revision_ids;
  set<rsa_keypair_id> inserted_keys;

  {
    for (set<branch_name>::const_iterator i = branchnames.begin();
         i != branchnames.end(); ++i)
      {
        // Get branch certs.
        vector< revision<cert> > certs;
        project.get_branch_certs(*i, certs);
        for (vector< revision<cert> >::const_iterator j = certs.begin();
             j != certs.end(); j++)
          {
            revision_id rid(j->inner().ident);
            insert_with_parents(rid, rev_refiner, rev_enumerator,
                                revision_ids, revisions_ticker);
            // Branch certs go in here, others later on.
            hexenc<id> tmp;
            id item;
            cert_hash_code(j->inner(), tmp);
            decode_hexenc(tmp, item);
            cert_refiner.note_local_item(item);
            rev_enumerator.note_cert(rid, tmp);
            if (inserted_keys.find(j->inner().key) == inserted_keys.end())
              inserted_keys.insert(j->inner().key);
          }
      }
  }

  {
    map<branch_name, epoch_data> epochs;
    project.db.get_epochs(epochs);

    epoch_data epoch_zero(string(constants::epochlen, '0'));
    for (set<branch_name>::const_iterator i = branchnames.begin();
         i != branchnames.end(); ++i)
      {
        branch_name const & branch(*i);
        map<branch_name, epoch_data>::const_iterator j;
        j = epochs.find(branch);

        // Set to zero any epoch which is not yet set.
        if (j == epochs.end())
          {
            L(FL("setting epoch on %s to zero") % branch);
            epochs.insert(make_pair(branch, epoch_zero));
            project.db.set_epoch(branch, epoch_zero);
          }

        // Then insert all epochs into merkle tree.
        j = epochs.find(branch);
        I(j != epochs.end());
        epoch_id eid;
        id epoch_item;
        epoch_hash_code(j->first, j->second, eid);
        decode_hexenc(eid.inner(), epoch_item);
        epoch_refiner.note_local_item(epoch_item);
      }
  }

  {
    typedef vector< pair<hexenc<id>,
      pair<revision_id, rsa_keypair_id> > > cert_idx;

    cert_idx idx;
    project.db.get_revision_cert_nobranch_index(idx);

    // Insert all non-branch certs reachable via these revisions
    // (branch certs were inserted earlier).

    for (cert_idx::const_iterator i = idx.begin(); i != idx.end(); ++i)
      {
        hexenc<id> const & hash = i->first;
        revision_id const & ident = i->second.first;
        rsa_keypair_id const & key = i->second.second;

        rev_enumerator.note_cert(ident, hash);

        if (revision_ids.find(ident) == revision_ids.end())
          continue;

        id item;
        decode_hexenc(hash, item);
        cert_refiner.note_local_item(item);
        ++certs_ticker;
        if (inserted_keys.find(key) == inserted_keys.end())
            inserted_keys.insert(key);
      }
  }

  // Add any keys specified on the command line.
  for (vector<rsa_keypair_id>::const_iterator key
         = keys_to_push.begin();
       key != keys_to_push.end(); ++key)
    {
      if (inserted_keys.find(*key) == inserted_keys.end())
        {
          if (!project.db.public_key_exists(*key))
            {
              keypair kp;
              if (keys.maybe_get_key_pair(*key, kp))
                project.db.put_key(*key, kp.pub);
              else
                W(F("Cannot find key '%s'") % *key);
            }
          inserted_keys.insert(*key);
        }
    }

  // Insert all the keys.
  for (set<rsa_keypair_id>::const_iterator key = inserted_keys.begin();
       key != inserted_keys.end(); key++)
    {
      if (project.db.public_key_exists(*key))
        {
          base64<rsa_pub_key> pub_encoded;
          project.db.get_key(*key, pub_encoded);
          hexenc<id> keyhash;
          key_hash_code(*key, pub_encoded, keyhash);
          L(FL("noting key '%s' = '%s' to send") % *key % keyhash);
          id key_item;
          decode_hexenc(keyhash, key_item);
          key_refiner.note_local_item(key_item);
          ++keys_ticker;
        }
    }

  rev_refiner.reindex_local_items();
  cert_refiner.reindex_local_items();
  key_refiner.reindex_local_items();
  epoch_refiner.reindex_local_items();
}

void
run_netsync_protocol(options & opts, lua_hooks & lua,
                     project_t & project, key_store & keys,
                     protocol_voice voice,
                     protocol_role role,
                     std::list<utf8> const & addrs,
                     globish const & include_pattern,
                     globish const & exclude_pattern)
{
  if (include_pattern().find_first_of("'\"") != string::npos)
    {
      W(F("include branch pattern contains a quote character:\n"
          "%s") % include_pattern());
    }

  if (exclude_pattern().find_first_of("'\"") != string::npos)
    {
      W(F("exclude branch pattern contains a quote character:\n"
          "%s") % exclude_pattern());
    }

  // We do not want to be killed by SIGPIPE from a network disconnect.
  ignore_sigpipe();

  try
    {
      if (voice == server_voice)
        {
          if (opts.bind_stdio)
            {
              shared_ptr<Netxx::PipeStream> str(new Netxx::PipeStream(0,1));
              shared_ptr<session> sess(new session(opts, lua, project, keys,
                                                   role, server_voice,
                                                   include_pattern, exclude_pattern,
                                                   "stdio", str));
              serve_single_connection(sess,constants::netsync_timeout_seconds);
            }
          else
            serve_connections(opts, lua, project, keys,
                              role, include_pattern, exclude_pattern,
                              addrs, static_cast<Netxx::port_type>(constants::netsync_default_port),
                              static_cast<unsigned long>(constants::netsync_timeout_seconds),
                              static_cast<unsigned long>(constants::netsync_connection_limit));
        }
      else
        {
          I(voice == client_voice);
          call_server(opts, lua, project, keys,
                      role, include_pattern, exclude_pattern,
                      addrs, static_cast<Netxx::port_type>(constants::netsync_default_port),
                      static_cast<unsigned long>(constants::netsync_timeout_seconds));
        }
    }
  catch (Netxx::NetworkException & e)
    {
      throw informative_failure((F("network error: %s") % e.what()).str());
    }
  catch (Netxx::Exception & e)
    {
      throw oops((F("network error: %s") % e.what()).str());;
    }
}

// Local Variables:
// mode: C++
// fill-column: 76
// c-file-style: "gnu"
// indent-tabs-mode: nil
// End:
// vim: et:sw=2:sts=2:ts=2:cino=>2s,{s,\:s,+s,t0,g0,^-2,e-2,n-2,p2s,(0,=s:<|MERGE_RESOLUTION|>--- conflicted
+++ resolved
@@ -45,11 +45,8 @@
 #include "hmac.hh"
 #include "globish.hh"
 #include "uri.hh"
-<<<<<<< HEAD
 #include "options.hh"
-=======
 #include "vocab.hh"
->>>>>>> f8e4efd2
 
 #include "botan/botan.h"
 
