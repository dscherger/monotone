--- conflicted
+++ resolved
@@ -1336,11 +1336,7 @@
               "their key's fingerprint: %s") % peer_id % their_key_hash);
           projects.db.set_var(their_key_key, var_value(their_key_hash()));
         }
-<<<<<<< HEAD
-      if (project.db.put_key(their_keyname, their_key))
-=======
-      if (projects.db.put_key(their_keyname, their_key_encoded))
->>>>>>> b6f646fb
+      if (projects.db.put_key(their_keyname, their_key))
         W(F("saving public key for %s to database") % their_keyname);
 
       {
@@ -1381,23 +1377,12 @@
 
       // make a signature with it;
       // this also ensures our public key is in the database
-<<<<<<< HEAD
       rsa_sha1_signature sig;
-      keys.make_signature(project.db, signing_key, nonce(), sig);
+      keys.make_signature(projects.db, signing_key, nonce(), sig);
 
       // get the hash identifier for our pubkey
       rsa_pub_key our_pub;
-      project.db.get_key(signing_key, our_pub);
-=======
-      base64<rsa_sha1_signature> sig;
-      rsa_sha1_signature sig_raw;
-      keys.make_signature(projects.db, signing_key, nonce(), sig);
-      decode_base64(sig, sig_raw);
-
-      // get the hash identifier for our pubkey
-      base64<rsa_pub_key> our_pub;
       projects.db.get_key(signing_key, our_pub);
->>>>>>> b6f646fb
       hexenc<id> our_key_hash;
       id our_key_hash_raw;
       key_hash_code(signing_key, our_pub, our_key_hash);
@@ -1566,13 +1551,8 @@
 
   // Get their public key.
   rsa_keypair_id their_id;
-<<<<<<< HEAD
   rsa_pub_key their_key;
-  project.db.get_pubkey(their_key_hash, their_id, their_key);
-=======
-  base64<rsa_pub_key> their_key;
   projects.db.get_pubkey(their_key_hash, their_id, their_key);
->>>>>>> b6f646fb
 
   lua.hook_note_netsync_start(session_id, "server", their_role,
                               peer_id, their_id,
@@ -1663,13 +1643,7 @@
   this->remote_peer_key_hash = client;
 
   // Check the signature.
-<<<<<<< HEAD
-  if (project.db.check_signature(their_id, nonce1(), signature) == cert_ok)
-=======
-  base64<rsa_sha1_signature> sig;
-  encode_base64(rsa_sha1_signature(signature), sig);
-  if (projects.db.check_signature(their_id, nonce1(), sig) == cert_ok)
->>>>>>> b6f646fb
+  if (projects.db.check_signature(their_id, nonce1(), signature) == cert_ok)
     {
       // Get our private key and sign back.
       L(FL("client signature OK, accepting authentication"));
@@ -1897,13 +1871,8 @@
     case key_item:
       {
         rsa_keypair_id keyid;
-<<<<<<< HEAD
         rsa_pub_key pub;
-        project.db.get_pubkey(hitem, keyid, pub);
-=======
-        base64<rsa_pub_key> pub_encoded;
-        projects.db.get_pubkey(hitem, keyid, pub_encoded);
->>>>>>> b6f646fb
+        projects.db.get_pubkey(hitem, keyid, pub);
         L(FL("public key '%s' is also called '%s'") % hitem % keyid);
         write_pubkey(keyid, pub, out);
       }
@@ -3314,13 +3283,8 @@
     {
       if (projects.db.public_key_exists(*key))
         {
-<<<<<<< HEAD
           rsa_pub_key pub;
-          project.db.get_key(*key, pub);
-=======
-          base64<rsa_pub_key> pub_encoded;
-          projects.db.get_key(*key, pub_encoded);
->>>>>>> b6f646fb
+          projects.db.get_key(*key, pub);
           hexenc<id> keyhash;
           key_hash_code(*key, pub, keyhash);
           L(FL("noting key '%s' = '%s' to send") % *key % keyhash);
