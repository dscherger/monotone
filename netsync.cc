// Copyright (C) 2004 Graydon Hoare <graydon@pobox.com>
//
// This program is made available under the GNU GPL version 2.0 or
// greater. See the accompanying file COPYING for details.
//
// This program is distributed WITHOUT ANY WARRANTY; without even the
// implied warranty of MERCHANTABILITY or FITNESS FOR A PARTICULAR
// PURPOSE.

#include "base.hh"
#include <map>
#include <cstdlib>
#include <memory>
#include <list>
#include <deque>
#include <stack>

#include <time.h>

#include "lexical_cast.hh"
#include <boost/shared_ptr.hpp>

#include "lua_hooks.hh"
#include "key_store.hh"
#include "project.hh"
#include "cert.hh"
#include "constants.hh"
#include "enumerator.hh"
#include "keys.hh"
#include "lua.hh"
#include "merkle_tree.hh"
#include "netcmd.hh"
#include "net_common.hh"
#include "netio.hh"
#include "numeric_vocab.hh"
#include "refiner.hh"
#include "revision.hh"
#include "sanity.hh"
#include "transforms.hh"
#include "ui.hh"
#include "xdelta.hh"
#include "epoch.hh"
#include "platform.hh"
#include "hmac.hh"
#include "globish.hh"
#include "uri.hh"
#include "vocab.hh"

#include "botan/botan.h"

#include "netxx/address.h"
#include "netxx/peer.h"
#include "netxx/probe.h"
#include "netxx/socket.h"
#include "netxx/sockopt.h"
#include "netxx/stream.h"
#include "netxx/streamserver.h"
#include "netxx/timeout.h"
#include "netxx_pipe.hh"
// TODO: things to do that will break protocol compatibility
//   -- need some way to upgrade anonymous to keyed pull, without user having
//      to explicitly specify which they want
//      just having a way to respond "access denied, try again" might work
//      but perhaps better to have the anonymous command include a note "I
//      _could_ use key <...> if you prefer", and if that would lead to more
//      access, could reply "I do prefer".  (Does this lead to too much
//      information exposure?  Allows anonymous people to probe what branches
//      a key has access to.)
//   -- "warning" packet type?
//   -- Richard Levitte wants, when you (e.g.) request '*' but don't have
//      access to all of it, you just get the parts you have access to
//      (maybe with warnings about skipped branches).  to do this right,
//      should have a way for the server to send back to the client "right,
//      you're not getting the following branches: ...", so the client will
//      not include them in its merkle trie.
//   -- add some sort of vhost field to the client's first packet, saying who
//      they expect to talk to

//
// This is the "new" network synchronization (netsync) system in
// monotone. It is based on synchronizing pairs of merkle trees over an
// interactive connection.
//
// A netsync process between peers treats each peer as either a source, a
// sink, or both. When a peer is only a source, it will not write any new
// items to its database. when a peer is only a sink, it will not send any
// items from its database. When a peer is both a source and sink, it may
// send and write items freely.
//
// The post-state of a netsync is that each sink contains a superset of the
// items in its corresponding source; when peers are behaving as both
// source and sink, this means that the post-state of the sync is for the
// peers to have identical item sets.
//
//
// Data structure
// --------------
//
// Each node in a merkle tree contains a fixed number of slots. this number
// is derived from a global parameter of the protocol -- the tree fanout --
// such that the number of slots is 2^fanout. For now we will assume that
// fanout is 4 thus there are 16 slots in a node, because this makes
// illustration easier. The other parameter of the protocol is the size of
// a hash; we use SHA1 so the hash is 20 bytes (160 bits) long.
//
// Each slot in a merkle tree node is in one of 3 states:
//
//   - empty
//   - leaf
//   - subtree
//
// In addition, each leaf contains a hash code which identifies an element
// of the set being synchronized. Each subtree slot contains a hash code of
// the node immediately beneath it in the merkle tree. Empty slots contain
// no hash codes.
//
// Since empty slots have no hash code, they are represented implicitly by
// a bitmap at the head of each merkle tree node. As an additional
// integrity check, each merkle tree node contains a label indicating its
// prefix in the tree, and a hash of its own contents.
//
// In total, then, the byte-level representation of a <160,4> merkle tree
// node is as follows:
//
//      20 bytes       - hash of the remaining bytes in the node
//       1 byte        - type of this node (manifest, file, key, mcert, fcert)
//     1-N bytes       - level of this node in the tree (0 == "root", uleb128)
//    0-20 bytes       - the prefix of this node, 4 bits * level,
//                       rounded up to a byte
//     1-N bytes       - number of leaves under this node (uleb128)
//       4 bytes       - slot-state bitmap of the node
//   0-320 bytes       - between 0 and 16 live slots in the node
//
// So, in the worst case such a node is 367 bytes, with these parameters.
//
//
// Protocol
// --------
//
// The protocol is a binary command-packet system over TCP; each packet
// consists of a single byte which identifies the protocol version, a byte
// which identifies the command name inside that version, a size_t sent as
// a uleb128 indicating the length of the packet, that many bytes of
// payload, and finally 20 bytes of SHA-1 HMAC calculated over the payload.
// The key for the SHA-1 HMAC is 20 bytes of 0 during authentication, and a
// 20-byte random key chosen by the client after authentication (discussed
// below). Decoding involves simply buffering until a sufficient number of
// bytes are received, then advancing the buffer pointer. Any time an
// integrity check (the HMAC) fails, the protocol is assumed to have lost
// synchronization, and the connection is dropped. The parties are free to
// drop the TCP stream at any point, if too much data is received or too
// much idle time passes; no commitments or transactions are made.
//
//
// Authentication and setup
// ------------------------
//
// The exchange begins in a non-authenticated state. The server sends a
// "hello <id> <nonce>" command, which identifies the server's RSA key and
// issues a nonce which must be used for a subsequent authentication.
//
// The client then responds with either:
//
// An "auth (source|sink|both) <include_pattern> <exclude_pattern> <id>
// <nonce1> <hmac key> <sig>" command, which identifies its RSA key, notes the
// role it wishes to play in the synchronization, identifies the pattern it
// wishes to sync with, signs the previous nonce with its own key, and informs
// the server of the HMAC key it wishes to use for this session (encrypted
// with the server's public key); or
//
// An "anonymous (source|sink|both) <include_pattern> <exclude_pattern>
// <hmac key>" command, which identifies the role it wishes to play in the
// synchronization, the pattern it wishes to sync with, and the HMAC key it
// wishes to use for this session (also encrypted with the server's public
// key).
//
// The server then replies with a "confirm" command, which contains no
// other data but will only have the correct HMAC integrity code if the
// server received and properly decrypted the HMAC key offered by the
// client. This transitions the peers into an authenticated state and
// begins epoch refinement. If epoch refinement and epoch transmission
// succeed, the peers switch to data refinement and data transmission.
//
//
// Refinement
// ----------
//
// Refinement is executed by "refiners"; there is a refiner for each
// set of 'items' being exchanged: epochs, keys, certs, and revisions.
// When refinement starts, each party knows only their own set of
// items; when refinement completes, each party has learned of the
// complete set of items it needs to send, and a count of items it's
// expecting to receive.
//
// For more details on the refinement process, see refiner.cc.
//
//
// Transmission
// ------------
//
// Once the set of items to send has been determined (for keys, certs, and
// revisions) each peer switches into a transmission mode. This mode
// involves walking the revision graph in ancestry-order and sending all
// the items the local peer has which the remote one does not. Since the
// remote and local peers both know all the items which need to be
// transferred (they learned during refinement) they know what to wait for
// and what to send.  The mechanisms of the transmission phase (notably,
// enumerator.cc) simply ensure that things are sent in the proper order,
// and without over-filling the output buffer too much.
//
//
// Shutdown
// --------
//
// After transmission completes, one special command, "bye", is used to
// shut down a connection gracefully. The shutdown sequence based on "bye"
// commands is documented below in session::process_bye_cmd.
//
//
// Note on epochs
// --------------
//
// One refinement and transmission phase preceeds all the others: epochs.
// Epochs are exchanged and compared in order to be sure that further
// refinement and transmission (on certs and revisions) makes sense; they
// are a sort of "immune system" to prevent incompatible databases (say
// between rebuilds due to bugs in monotone) from cross-contaminating.  The
// later refinements are only kicked off *after* all epochs are received
// and compare correctly.
//
//
// Note on dense coding
// --------------------
//
// This protocol is "raw binary" (non-text) because coding density is
// actually important here, and each packet consists of very
// information-dense material that you wouldn't have a hope of typing in,
// or interpreting manually anyways.
//

using std::auto_ptr;
using std::deque;
using std::make_pair;
using std::map;
using std::min;
using std::pair;
using std::set;
using std::string;
using std::vector;

using boost::shared_ptr;
using boost::lexical_cast;

struct server_initiated_sync_request
{
  string what;
  string address;
  string include;
  string exclude;
};
deque<server_initiated_sync_request> server_initiated_sync_requests;
LUAEXT(server_request_sync, )
{
  char const * w = luaL_checkstring(L, 1);
  char const * a = luaL_checkstring(L, 2);
  char const * i = luaL_checkstring(L, 3);
  char const * e = luaL_checkstring(L, 4);
  server_initiated_sync_request request;
  request.what = string(w);
  request.address = string(a);
  request.include = string(i);
  request.exclude = string(e);
  server_initiated_sync_requests.push_back(request);
  return 0;
}

static inline void
require(bool check, string const & context)
{
  if (!check)
    throw bad_decode(F("check of '%s' failed") % context);
}

static void
read_pubkey(string const & in,
            rsa_keypair_id & id,
            base64<rsa_pub_key> & pub)
{
  string tmp_id, tmp_key;
  size_t pos = 0;
  extract_variable_length_string(in, tmp_id, pos, "pubkey id");
  extract_variable_length_string(in, tmp_key, pos, "pubkey value");
  id = rsa_keypair_id(tmp_id);
  encode_base64(rsa_pub_key(tmp_key), pub);
}

static void
write_pubkey(rsa_keypair_id const & id,
             base64<rsa_pub_key> const & pub,
             string & out)
{
  rsa_pub_key pub_tmp;
  decode_base64(pub, pub_tmp);
  insert_variable_length_string(id(), out);
  insert_variable_length_string(pub_tmp(), out);
}

struct netsync_error
{
  string msg;
  netsync_error(string const & s): msg(s) {}
};

struct
session:
  public refiner_callbacks,
  public enumerator_callbacks
{
  protocol_role role;
  protocol_voice const voice;
  globish our_include_pattern;
  globish our_exclude_pattern;
  globish_matcher our_matcher;

  project_t & project;
  key_store & keys;
  lua_hooks & lua;
  bool use_transport_auth;
  rsa_keypair_id const & signing_key;
  vector<rsa_keypair_id> const & keys_to_push;

  string peer_id;
  shared_ptr<Netxx::StreamBase> str;

  string_queue inbuf;
  // deque of pair<string data, size_t cur_pos>
  deque< pair<string,size_t> > outbuf;
  // the total data stored in outbuf - this is
  // used as a valve to stop too much data
  // backing up
  size_t outbuf_size;

  netcmd cmd;
  bool armed;
  bool arm();

  id remote_peer_key_hash;
  rsa_keypair_id remote_peer_key_name;
  netsync_session_key session_key;
  chained_hmac read_hmac;
  chained_hmac write_hmac;
  bool authenticated;

  time_t last_io_time;
  auto_ptr<ticker> byte_in_ticker;
  auto_ptr<ticker> byte_out_ticker;
  auto_ptr<ticker> cert_in_ticker;
  auto_ptr<ticker> cert_out_ticker;
  auto_ptr<ticker> revision_in_ticker;
  auto_ptr<ticker> revision_out_ticker;
  size_t bytes_in, bytes_out;
  size_t certs_in, certs_out;
  size_t revs_in, revs_out;
  size_t keys_in, keys_out;
  // used to identify this session to the netsync hooks.
  // We can't just use saved_nonce, because that's blank for all
  // anonymous connections and could lead to confusion.
  size_t session_id;
  static size_t session_count;

  vector<revision_id> written_revisions;
  vector<rsa_keypair_id> written_keys;
  vector<cert> written_certs;

  id saved_nonce;

  enum
    {
      working_state,
      shutdown_state,
      confirmed_state
    }
    protocol_state;

  bool encountered_error;

  static const int no_error = 200;
  static const int partial_transfer = 211;
  static const int no_transfer = 212;

  static const int not_permitted = 412;
  static const int unknown_key = 422;
  static const int mixing_versions = 432;

  static const int role_mismatch = 512;
  static const int bad_command = 521;

  static const int failed_identification = 532;
  //static const int bad_data = 541;

  int error_code;

  bool set_totals;

  // Interface to refinement.
  refiner epoch_refiner;
  refiner key_refiner;
  refiner cert_refiner;
  refiner rev_refiner;

  // Interface to ancestry grovelling.
  revision_enumerator rev_enumerator;

  // Enumerator_callbacks methods.
  set<file_id> file_items_sent;
  bool process_this_rev(revision_id const & rev);
  bool queue_this_cert(hexenc<id> const & c);
  bool queue_this_file(hexenc<id> const & f);
  void note_file_data(file_id const & f);
  void note_file_delta(file_id const & src, file_id const & dst);
  void note_rev(revision_id const & rev);
  void note_cert(hexenc<id> const & c);

  session(options & opts,
          lua_hooks & lua,
          project_t & project,
          key_store & keys,
          protocol_role role,
          protocol_voice voice,
          globish const & our_include_pattern,
          globish const & our_exclude_pattern,
          string const & peer,
          shared_ptr<Netxx::StreamBase> sock,
          bool initiated_by_server = false);

  virtual ~session();

  id mk_nonce();
  void mark_recent_io();

  void set_session_key(string const & key);
  void set_session_key(rsa_oaep_sha_data const & key_encrypted);

  void setup_client_tickers();
  bool done_all_refinements();
  bool queued_all_items();
  bool received_all_items();
  bool finished_working();
  void maybe_step();
  void maybe_say_goodbye(transaction_guard & guard);

  void note_item_arrived(netcmd_item_type ty, id const & i);
  void maybe_note_epochs_finished();
  void note_item_sent(netcmd_item_type ty, id const & i);

  Netxx::Probe::ready_type which_events() const;
  bool read_some();
  bool write_some();

  void error(int errcode, string const & errmsg);

  void write_netcmd_and_try_flush(netcmd const & cmd);

  // Outgoing queue-writers.
  void queue_bye_cmd(u8 phase);
  void queue_error_cmd(string const & errmsg);
  void queue_done_cmd(netcmd_item_type type, size_t n_items);
  void queue_hello_cmd(rsa_keypair_id const & key_name,
                       base64<rsa_pub_key> const & pub_encoded,
                       id const & nonce);
  void queue_anonymous_cmd(protocol_role role,
                           globish const & include_pattern,
                           globish const & exclude_pattern,
                           id const & nonce2);
  void queue_auth_cmd(protocol_role role,
                      globish const & include_pattern,
                      globish const & exclude_pattern,
                      id const & client,
                      id const & nonce1,
                      id const & nonce2,
                      string const & signature);
  void queue_confirm_cmd();
  void queue_refine_cmd(refinement_type ty, merkle_node const & node);
  void queue_data_cmd(netcmd_item_type type,
                      id const & item,
                      string const & dat);
  void queue_delta_cmd(netcmd_item_type type,
                       id const & base,
                       id const & ident,
                       delta const & del);

  // Incoming dispatch-called methods.
  bool process_error_cmd(string const & errmsg);
  bool process_hello_cmd(rsa_keypair_id const & server_keyname,
                         rsa_pub_key const & server_key,
                         id const & nonce);
  bool process_bye_cmd(u8 phase, transaction_guard & guard);
  bool process_anonymous_cmd(protocol_role role,
                             globish const & their_include_pattern,
                             globish const & their_exclude_pattern);
  bool process_auth_cmd(protocol_role role,
                        globish const & their_include_pattern,
                        globish const & their_exclude_pattern,
                        id const & client,
                        id const & nonce1,
                        string const & signature);
  bool process_refine_cmd(refinement_type ty, merkle_node const & node);
  bool process_done_cmd(netcmd_item_type type, size_t n_items);
  bool process_data_cmd(netcmd_item_type type,
                        id const & item,
                        string const & dat);
  bool process_delta_cmd(netcmd_item_type type,
                         id const & base,
                         id const & ident,
                         delta const & del);
  bool process_usher_cmd(utf8 const & msg);

  // The incoming dispatcher.
  bool dispatch_payload(netcmd const & cmd,
                        transaction_guard & guard);

  // Various helpers.
  void assume_corresponding_role(protocol_role their_role);
  void respond_to_confirm_cmd();
  bool data_exists(netcmd_item_type type,
                   id const & item);
  void load_data(netcmd_item_type type,
                 id const & item,
                 string & out);

  void rebuild_merkle_trees(set<branch_name> const & branches);

  void send_all_data(netcmd_item_type ty, set<id> const & items);
  void begin_service();
  bool process(transaction_guard & guard);

  bool initiated_by_server;
};
size_t session::session_count = 0;

session::session(options & opts,
                 lua_hooks & lua,
                 project_t & project,
                 key_store & keys,
                 protocol_role role,
                 protocol_voice voice,
                 globish const & our_include_pattern,
                 globish const & our_exclude_pattern,
                 string const & peer,
                 shared_ptr<Netxx::StreamBase> sock,
                 bool initiated_by_server) :
  role(role),
  voice(voice),
  our_include_pattern(our_include_pattern),
  our_exclude_pattern(our_exclude_pattern),
  our_matcher(our_include_pattern, our_exclude_pattern),
  project(project),
  keys(keys),
  lua(lua),
  use_transport_auth(opts.use_transport_auth),
  signing_key(opts.signing_key),
  keys_to_push(opts.keys_to_push),
  peer_id(peer),
  str(sock),
  inbuf(),
  outbuf_size(0),
  armed(false),
  remote_peer_key_hash(""),
  remote_peer_key_name(""),
  session_key(constants::netsync_key_initializer),
  read_hmac(netsync_session_key(constants::netsync_key_initializer),
            use_transport_auth),
  write_hmac(netsync_session_key(constants::netsync_key_initializer),
             use_transport_auth),
  authenticated(false),
  last_io_time(::time(NULL)),
  byte_in_ticker(NULL),
  byte_out_ticker(NULL),
  cert_in_ticker(NULL),
  cert_out_ticker(NULL),
  revision_in_ticker(NULL),
  revision_out_ticker(NULL),
  bytes_in(0), bytes_out(0),
  certs_in(0), certs_out(0),
  revs_in(0), revs_out(0),
  keys_in(0), keys_out(0),
  session_id(++session_count),
  saved_nonce(""),
  protocol_state(working_state),
  encountered_error(false),
  error_code(no_transfer),
  set_totals(false),
  epoch_refiner(epoch_item, voice, *this),
  key_refiner(key_item, voice, *this),
  cert_refiner(cert_item, voice, *this),
  rev_refiner(revision_item, voice, *this),
  rev_enumerator(project, *this),
  initiated_by_server(initiated_by_server)
{}

session::~session()
{
  if (protocol_state == confirmed_state)
    error_code = no_error;
  else if (error_code == no_transfer &&
           (revs_in || revs_out ||
            certs_in || certs_out ||
            keys_in || keys_out))
    error_code = partial_transfer;

  vector<cert> unattached_certs;
  map<revision_id, vector<cert> > revcerts;
  for (vector<revision_id>::iterator i = written_revisions.begin();
       i != written_revisions.end(); ++i)
    revcerts.insert(make_pair(*i, vector<cert>()));
  for (vector<cert>::iterator i = written_certs.begin();
       i != written_certs.end(); ++i)
    {
      map<revision_id, vector<cert> >::iterator j;
      j = revcerts.find(revision_id(i->ident));
      if (j == revcerts.end())
        unattached_certs.push_back(*i);
      else
        j->second.push_back(*i);
    }

  //  if (role == sink_role || role == source_and_sink_role)
  if (!written_keys.empty()
      || !written_revisions.empty()
      || !written_certs.empty())
    {

      //Keys
      for (vector<rsa_keypair_id>::iterator i = written_keys.begin();
           i != written_keys.end(); ++i)
        {
          lua.hook_note_netsync_pubkey_received(*i, session_id);
        }

      //Revisions
      for (vector<revision_id>::iterator i = written_revisions.begin();
           i != written_revisions.end(); ++i)
        {
          vector<cert> & ctmp(revcerts[*i]);
          set<pair<rsa_keypair_id, pair<cert_name, cert_value> > > certs;
          for (vector<cert>::const_iterator j = ctmp.begin();
               j != ctmp.end(); ++j)
            {
              cert_value vtmp;
              decode_base64(j->value, vtmp);
              certs.insert(make_pair(j->key, make_pair(j->name, vtmp)));
            }
          revision_data rdat;
          project.db.get_revision(*i, rdat);
          lua.hook_note_netsync_revision_received(*i, rdat, certs,
                                                  session_id);
        }

      //Certs (not attached to a new revision)
      for (vector<cert>::iterator i = unattached_certs.begin();
           i != unattached_certs.end(); ++i)
        {
          cert_value tmp;
          decode_base64(i->value, tmp);
          lua.hook_note_netsync_cert_received(revision_id(i->ident), i->key,
                                              i->name, tmp, session_id);
        }
    }
  lua.hook_note_netsync_end(session_id, error_code,
                            bytes_in, bytes_out,
                            certs_in, certs_out,
                            revs_in, revs_out,
                            keys_in, keys_out);
}

bool
session::process_this_rev(revision_id const & rev)
{
  id item;
  decode_hexenc(rev.inner(), item);
  return (rev_refiner.items_to_send.find(item)
          != rev_refiner.items_to_send.end());
}

bool
session::queue_this_cert(hexenc<id> const & c)
{
  id item;
  decode_hexenc(c, item);
  return (cert_refiner.items_to_send.find(item)
          != cert_refiner.items_to_send.end());
}

bool
session::queue_this_file(hexenc<id> const & f)
{
  return file_items_sent.find(file_id(f)) == file_items_sent.end();
}

void
session::note_file_data(file_id const & f)
{
  if (role == sink_role)
    return;
  file_data fd;
  id item;
  decode_hexenc(f.inner(), item);
  project.db.get_file_version(f, fd);
  queue_data_cmd(file_item, item, fd.inner()());
  file_items_sent.insert(f);
}

void
session::note_file_delta(file_id const & src, file_id const & dst)
{
  if (role == sink_role)
    return;
  file_delta fdel;
  id fid1, fid2;
  decode_hexenc(src.inner(), fid1);
  decode_hexenc(dst.inner(), fid2);
  project.db.get_arbitrary_file_delta(src, dst, fdel);
  queue_delta_cmd(file_item, fid1, fid2, fdel.inner());
  file_items_sent.insert(dst);
}

void
session::note_rev(revision_id const & rev)
{
  if (role == sink_role)
    return;
  revision_t rs;
  id item;
  decode_hexenc(rev.inner(), item);
  project.db.get_revision(rev, rs);
  data tmp;
  write_revision(rs, tmp);
  queue_data_cmd(revision_item, item, tmp());
}

void
session::note_cert(hexenc<id> const & c)
{
  if (role == sink_role)
    return;
  id item;
  decode_hexenc(c, item);
  revision<cert> cert;
  string str;
  project.db.get_revision_cert(c, cert);
  write_cert(cert.inner(), str);
  queue_data_cmd(cert_item, item, str);
}


id
session::mk_nonce()
{
  I(this->saved_nonce().size() == 0);
  char buf[constants::merkle_hash_length_in_bytes];
  Botan::Global_RNG::randomize(reinterpret_cast<Botan::byte *>(buf),
          constants::merkle_hash_length_in_bytes);
  this->saved_nonce = id(string(buf, buf + constants::merkle_hash_length_in_bytes));
  I(this->saved_nonce().size() == constants::merkle_hash_length_in_bytes);
  return this->saved_nonce;
}

void
session::mark_recent_io()
{
  last_io_time = ::time(NULL);
}

void
session::set_session_key(string const & key)
{
  session_key = netsync_session_key(key);
  read_hmac.set_key(session_key);
  write_hmac.set_key(session_key);
}

void
session::set_session_key(rsa_oaep_sha_data const & hmac_key_encrypted)
{
  if (use_transport_auth)
    {
      string hmac_key;
      keys.decrypt_rsa(signing_key, hmac_key_encrypted, hmac_key);
      set_session_key(hmac_key);
    }
}

void
session::setup_client_tickers()
{
  // xgettext: please use short message and try to avoid multibytes chars
  byte_in_ticker.reset(new ticker(N_("bytes in"), ">", 1024, true));
  // xgettext: please use short message and try to avoid multibytes chars
  byte_out_ticker.reset(new ticker(N_("bytes out"), "<", 1024, true));
  if (role == sink_role)
    {
      // xgettext: please use short message and try to avoid multibytes chars
      cert_in_ticker.reset(new ticker(N_("certs in"), "c", 3));
      // xgettext: please use short message and try to avoid multibytes chars
      revision_in_ticker.reset(new ticker(N_("revs in"), "r", 1));
    }
  else if (role == source_role)
    {
      // xgettext: please use short message and try to avoid multibytes chars
      cert_out_ticker.reset(new ticker(N_("certs out"), "C", 3));
      // xgettext: please use short message and try to avoid multibytes chars
      revision_out_ticker.reset(new ticker(N_("revs out"), "R", 1));
    }
  else
    {
      I(role == source_and_sink_role);
      // xgettext: please use short message and try to avoid multibytes chars
      revision_in_ticker.reset(new ticker(N_("revs in"), "r", 1));
      // xgettext: please use short message and try to avoid multibytes chars
      revision_out_ticker.reset(new ticker(N_("revs out"), "R", 1));
    }
}

bool
session::done_all_refinements()
{
  bool all = rev_refiner.done
    && cert_refiner.done
    && key_refiner.done
    && epoch_refiner.done;

  if (all && !set_totals)
    {
      if (cert_out_ticker.get())
        cert_out_ticker->set_total(cert_refiner.items_to_send.size());

      if (revision_out_ticker.get())
        revision_out_ticker->set_total(rev_refiner.items_to_send.size());

      if (cert_in_ticker.get())
        cert_in_ticker->set_total(cert_refiner.items_to_receive);

      if (revision_in_ticker.get())
        revision_in_ticker->set_total(rev_refiner.items_to_receive);

      set_totals = true;
    }
  return all;
}



bool
session::received_all_items()
{
  if (role == source_role)
    return true;
  bool all = rev_refiner.items_to_receive == 0
    && cert_refiner.items_to_receive == 0
    && key_refiner.items_to_receive == 0
    && epoch_refiner.items_to_receive == 0;
  return all;
}

bool
session::finished_working()
{
  bool all = done_all_refinements()
    && received_all_items()
    && queued_all_items()
    && rev_enumerator.done();
  return all;
}

bool
session::queued_all_items()
{
  if (role == sink_role)
    return true;
  bool all = rev_refiner.items_to_send.empty()
    && cert_refiner.items_to_send.empty()
    && key_refiner.items_to_send.empty()
    && epoch_refiner.items_to_send.empty();
  return all;
}


void
session::maybe_note_epochs_finished()
{
  // Maybe there are outstanding epoch requests.
  // These only matter if we're in sink or source-and-sink mode.
  if (!(epoch_refiner.items_to_receive == 0) && !(role == source_role))
    return;

  // And maybe we haven't even finished the refinement.
  if (!epoch_refiner.done)
    return;

  // If we ran into an error -- say a mismatched epoch -- don't do any
  // further refinements.
  if (encountered_error)
    return;

  // But otherwise, we're ready to go. Start the next
  // set of refinements.
  if (voice == client_voice)
    {
      L(FL("epoch refinement finished; beginning other refinements"));
      key_refiner.begin_refinement();
      cert_refiner.begin_refinement();
      rev_refiner.begin_refinement();
    }
  else
    L(FL("epoch refinement finished"));
}

static void
decrement_if_nonzero(netcmd_item_type ty,
                     size_t & n)
{
  if (n == 0)
    {
      string typestr;
      netcmd_item_type_to_string(ty, typestr);
      E(false, F("underflow on count of %s items to receive") % typestr);
    }
  --n;
  if (n == 0)
    {
      string typestr;
      netcmd_item_type_to_string(ty, typestr);
      L(FL("count of %s items to receive has reached zero") % typestr);
    }
}

void
session::note_item_arrived(netcmd_item_type ty, id const & ident)
{
  switch (ty)
    {
    case cert_item:
      decrement_if_nonzero(ty, cert_refiner.items_to_receive);
      if (cert_in_ticker.get() != NULL)
        ++(*cert_in_ticker);
      ++certs_in;
      break;
    case revision_item:
      decrement_if_nonzero(ty, rev_refiner.items_to_receive);
      if (revision_in_ticker.get() != NULL)
        ++(*revision_in_ticker);
      ++revs_in;
      break;
    case key_item:
      decrement_if_nonzero(ty, key_refiner.items_to_receive);
      ++keys_in;
      break;
    case epoch_item:
      decrement_if_nonzero(ty, epoch_refiner.items_to_receive);
      break;
    default:
      // No ticker for other things.
      break;
    }
}



void
session::note_item_sent(netcmd_item_type ty, id const & ident)
{
  switch (ty)
    {
    case cert_item:
      cert_refiner.items_to_send.erase(ident);
      if (cert_out_ticker.get() != NULL)
        ++(*cert_out_ticker);
      ++certs_out;
      break;
    case revision_item:
      rev_refiner.items_to_send.erase(ident);
      if (revision_out_ticker.get() != NULL)
        ++(*revision_out_ticker);
      ++revs_out;
      break;
    case key_item:
      key_refiner.items_to_send.erase(ident);
      ++keys_out;
      break;
    case epoch_item:
      epoch_refiner.items_to_send.erase(ident);
      break;
    default:
      // No ticker for other things.
      break;
    }
}

void
session::write_netcmd_and_try_flush(netcmd const & cmd)
{
  if (!encountered_error)
  {
    string buf;
    cmd.write(buf, write_hmac);
    outbuf.push_back(make_pair(buf, 0));
    outbuf_size += buf.size();
  }
  else
    L(FL("dropping outgoing netcmd (because we're in error unwind mode)"));
  // FIXME: this helps keep the protocol pipeline full but it seems to
  // interfere with initial and final sequences. careful with it.
  // write_some();
  // read_some();
}

// This method triggers a special "error unwind" mode to netsync.  In this
// mode, all received data is ignored, and no new data is queued.  We simply
// stay connected long enough for the current write buffer to be flushed, to
// ensure that our peer receives the error message.
// Affects read_some, write_some, and process .
void
session::error(int errcode, string const & errmsg)
{
  error_code = errcode;
  throw netsync_error(errmsg);
}

Netxx::Probe::ready_type
session::which_events() const
{
  // Only ask to read if we're not armed.
  if (outbuf.empty())
    {
      if (inbuf.size() < constants::netcmd_maxsz && !armed)
        return Netxx::Probe::ready_read | Netxx::Probe::ready_oobd;
      else
        return Netxx::Probe::ready_oobd;
    }
  else
    {
      if (inbuf.size() < constants::netcmd_maxsz && !armed)
        return Netxx::Probe::ready_write | Netxx::Probe::ready_read | Netxx::Probe::ready_oobd;
      else
        return Netxx::Probe::ready_write | Netxx::Probe::ready_oobd;
    }
}

bool
session::read_some()
{
  I(inbuf.size() < constants::netcmd_maxsz);
  char tmp[constants::bufsz];
  Netxx::signed_size_type count = str->read(tmp, sizeof(tmp));
  if (count > 0)
    {
      L(FL("read %d bytes from fd %d (peer %s)") % count % str->get_socketfd() % peer_id);
      if (encountered_error)
        {
          L(FL("in error unwind mode, so throwing them into the bit bucket"));
          return true;
        }
      inbuf.append(tmp,count);
      mark_recent_io();
      if (byte_in_ticker.get() != NULL)
        (*byte_in_ticker) += count;
      bytes_in += count;
      return true;
    }
  else
    return false;
}

bool
session::write_some()
{
  I(!outbuf.empty());
  size_t writelen = outbuf.front().first.size() - outbuf.front().second;
  Netxx::signed_size_type count = str->write(outbuf.front().first.data() + outbuf.front().second,
                                            min(writelen,
                                            constants::bufsz));
  if (count > 0)
    {
      if ((size_t)count == writelen)
        {
          outbuf_size -= outbuf.front().first.size();
          outbuf.pop_front();
        }
      else
        {
          outbuf.front().second += count;
        }
      L(FL("wrote %d bytes to fd %d (peer %s)")
        % count % str->get_socketfd() % peer_id);
      mark_recent_io();
      if (byte_out_ticker.get() != NULL)
        (*byte_out_ticker) += count;
      bytes_out += count;
      if (encountered_error && outbuf.empty())
        {
          // we've flushed our error message, so it's time to get out.
          L(FL("finished flushing output queue in error unwind mode, disconnecting"));
          return false;
        }
      return true;
    }
  else
    return false;
}

// senders

void
session::queue_error_cmd(string const & errmsg)
{
  L(FL("queueing 'error' command"));
  netcmd cmd;
  cmd.write_error_cmd(errmsg);
  write_netcmd_and_try_flush(cmd);
}

void
session::queue_bye_cmd(u8 phase)
{
  L(FL("queueing 'bye' command, phase %d")
    % static_cast<size_t>(phase));
  netcmd cmd;
  cmd.write_bye_cmd(phase);
  write_netcmd_and_try_flush(cmd);
}

void
session::queue_done_cmd(netcmd_item_type type,
                        size_t n_items)
{
  string typestr;
  netcmd_item_type_to_string(type, typestr);
  L(FL("queueing 'done' command for %s (%d items)")
    % typestr % n_items);
  netcmd cmd;
  cmd.write_done_cmd(type, n_items);
  write_netcmd_and_try_flush(cmd);
}

void
session::queue_hello_cmd(rsa_keypair_id const & key_name,
                         base64<rsa_pub_key> const & pub_encoded,
                         id const & nonce)
{
  rsa_pub_key pub;
  if (use_transport_auth)
    decode_base64(pub_encoded, pub);
  cmd.write_hello_cmd(key_name, pub, nonce);
  write_netcmd_and_try_flush(cmd);
}

void
session::queue_anonymous_cmd(protocol_role role,
                             globish const & include_pattern,
                             globish const & exclude_pattern,
                             id const & nonce2)
{
  netcmd cmd;
  rsa_oaep_sha_data hmac_key_encrypted;
  if (use_transport_auth)
    project.db.encrypt_rsa(remote_peer_key_name, nonce2(), hmac_key_encrypted);
  cmd.write_anonymous_cmd(role, include_pattern, exclude_pattern,
                          hmac_key_encrypted);
  write_netcmd_and_try_flush(cmd);
  set_session_key(nonce2());
}

void
session::queue_auth_cmd(protocol_role role,
                        globish const & include_pattern,
                        globish const & exclude_pattern,
                        id const & client,
                        id const & nonce1,
                        id const & nonce2,
                        string const & signature)
{
  netcmd cmd;
  rsa_oaep_sha_data hmac_key_encrypted;
  I(use_transport_auth);
  project.db.encrypt_rsa(remote_peer_key_name, nonce2(), hmac_key_encrypted);
  cmd.write_auth_cmd(role, include_pattern, exclude_pattern, client,
                     nonce1, hmac_key_encrypted, signature);
  write_netcmd_and_try_flush(cmd);
  set_session_key(nonce2());
}

void
session::queue_confirm_cmd()
{
  netcmd cmd;
  cmd.write_confirm_cmd();
  write_netcmd_and_try_flush(cmd);
}

void
session::queue_refine_cmd(refinement_type ty, merkle_node const & node)
{
  string typestr;
  hexenc<prefix> hpref;
  node.get_hex_prefix(hpref);
  netcmd_item_type_to_string(node.type, typestr);
  L(FL("queueing refinement %s of %s node '%s', level %d")
    % (ty == refinement_query ? "query" : "response")
    % typestr % hpref % static_cast<int>(node.level));
  netcmd cmd;
  cmd.write_refine_cmd(ty, node);
  write_netcmd_and_try_flush(cmd);
}

void
session::queue_data_cmd(netcmd_item_type type,
                        id const & item,
                        string const & dat)
{
  string typestr;
  netcmd_item_type_to_string(type, typestr);
  hexenc<id> hid;
  encode_hexenc(item, hid);

  if (role == sink_role)
    {
      L(FL("not queueing %s data for '%s' as we are in pure sink role")
        % typestr % hid);
      return;
    }

  L(FL("queueing %d bytes of data for %s item '%s'")
    % dat.size() % typestr % hid);

  netcmd cmd;
  // TODO: This pair of functions will make two copies of a large
  // file, the first in cmd.write_data_cmd, and the second in
  // write_netcmd_and_try_flush when the data is copied from the
  // cmd.payload variable to the string buffer for output.  This
  // double copy should be collapsed out, it may be better to use
  // a string_queue for output as well as input, as that will reduce
  // the amount of mallocs that happen when the string queue is large
  // enough to just store the data.
  cmd.write_data_cmd(type, item, dat);
  write_netcmd_and_try_flush(cmd);
  note_item_sent(type, item);
}

void
session::queue_delta_cmd(netcmd_item_type type,
                         id const & base,
                         id const & ident,
                         delta const & del)
{
  I(type == file_item);
  string typestr;
  netcmd_item_type_to_string(type, typestr);
  hexenc<id> base_hid;
  encode_hexenc(base, base_hid);
  hexenc<id> ident_hid;
  encode_hexenc(ident, ident_hid);

  if (role == sink_role)
    {
      L(FL("not queueing %s delta '%s' -> '%s' as we are in pure sink role")
        % typestr % base_hid % ident_hid);
      return;
    }

  L(FL("queueing %s delta '%s' -> '%s'")
    % typestr % base_hid % ident_hid);
  netcmd cmd;
  cmd.write_delta_cmd(type, base, ident, del);
  write_netcmd_and_try_flush(cmd);
  note_item_sent(type, ident);
}


// processors

bool
session::process_error_cmd(string const & errmsg)
{
  // "xxx string" with xxx being digits means there's an error code
  if (errmsg.size() > 4 && errmsg.substr(3,1) == " ")
    {
      try
        {
          int err = boost::lexical_cast<int>(errmsg.substr(0,3));
          if (err >= 100)
            {
              error_code = err;
              throw bad_decode(F("received network error: %s")
                               % errmsg.substr(4));
            }
        }
      catch (boost::bad_lexical_cast)
        { // ok, so it wasn't a number
        }
    }
  throw bad_decode(F("received network error: %s") % errmsg);
}

static const var_domain known_servers_domain = var_domain("known-servers");

bool
session::process_hello_cmd(rsa_keypair_id const & their_keyname,
                           rsa_pub_key const & their_key,
                           id const & nonce)
{
  I(this->remote_peer_key_hash().size() == 0);
  I(this->saved_nonce().size() == 0);

  base64<rsa_pub_key> their_key_encoded;

  if (use_transport_auth)
    {
      hexenc<id> their_key_hash;
      encode_base64(their_key, their_key_encoded);
      key_hash_code(their_keyname, their_key_encoded, their_key_hash);
      L(FL("server key has name %s, hash %s") % their_keyname % their_key_hash);
      var_key their_key_key(known_servers_domain, var_name(peer_id));
      if (project.db.var_exists(their_key_key))
        {
          var_value expected_key_hash;
          project.db.get_var(their_key_key, expected_key_hash);
          if (expected_key_hash() != their_key_hash())
            {
              P(F("@@@@@@@@@@@@@@@@@@@@@@@@@@@@@@@@@@@@@@@@@@@@@@@@@@@@@@@@@@@\n"
                  "@ WARNING: SERVER IDENTIFICATION HAS CHANGED              @\n"
                  "@@@@@@@@@@@@@@@@@@@@@@@@@@@@@@@@@@@@@@@@@@@@@@@@@@@@@@@@@@@\n"
                  "IT IS POSSIBLE THAT SOMEONE IS DOING SOMETHING NASTY\n"
                  "it is also possible that the server key has just been changed\n"
                  "remote host sent key %s\n"
                  "I expected %s\n"
                  "'%s unset %s %s' overrides this check")
                % their_key_hash % expected_key_hash
                % ui.prog_name % their_key_key.first % their_key_key.second);
              E(false, F("server key changed"));
            }
        }
      else
        {
          P(F("first time connecting to server %s\n"
              "I'll assume it's really them, but you might want to double-check\n"
              "their key's fingerprint: %s") % peer_id % their_key_hash);
          project.db.set_var(their_key_key, var_value(their_key_hash()));
        }
      if (project.db.put_key(their_keyname, their_key_encoded))
        W(F("saving public key for %s to database") % their_keyname);

      {
        hexenc<id> hnonce;
        encode_hexenc(nonce, hnonce);
        L(FL("received 'hello' netcmd from server '%s' with nonce '%s'")
          % their_key_hash % hnonce);
      }

      I(project.db.public_key_exists(their_key_hash));

      // save their identity
      id their_key_hash_decoded;
      decode_hexenc(their_key_hash, their_key_hash_decoded);
      this->remote_peer_key_hash = their_key_hash_decoded;
      this->remote_peer_key_name = their_keyname;
    }

  // clients always include in the synchronization set, every branch that the
  // user requested
  set<branch_name> all_branches, ok_branches;
  project.get_branch_list(all_branches);
  for (set<branch_name>::const_iterator i = all_branches.begin();
      i != all_branches.end(); i++)
    {
      if (our_matcher((*i)()))
        ok_branches.insert(*i);
    }
  rebuild_merkle_trees(ok_branches);

  if (!initiated_by_server)
    setup_client_tickers();

  if (use_transport_auth && signing_key() != "")
    {
      // get our key pair
      load_key_pair(keys, signing_key);

      // make a signature with it;
      // this also ensures our public key is in the database
      base64<rsa_sha1_signature> sig;
      rsa_sha1_signature sig_raw;
      keys.make_signature(project.db, signing_key, nonce(), sig);
      decode_base64(sig, sig_raw);

      // get the hash identifier for our pubkey
      base64<rsa_pub_key> our_pub;
      project.db.get_key(signing_key, our_pub);
      hexenc<id> our_key_hash;
      id our_key_hash_raw;
      key_hash_code(signing_key, our_pub, our_key_hash);
      decode_hexenc(our_key_hash, our_key_hash_raw);

      // make a new nonce of our own and send off the 'auth'
      queue_auth_cmd(this->role, our_include_pattern, our_exclude_pattern,
                     our_key_hash_raw, nonce, mk_nonce(), sig_raw());
    }
  else
    {
      queue_anonymous_cmd(this->role, our_include_pattern,
                          our_exclude_pattern, mk_nonce());
    }

  lua.hook_note_netsync_start(session_id, "client", this->role,
                              peer_id, their_keyname,
                              our_include_pattern, our_exclude_pattern);

  return true;
}

bool
session::process_anonymous_cmd(protocol_role their_role,
                               globish const & their_include_pattern,
                               globish const & their_exclude_pattern)
{
  // Internally netsync thinks in terms of sources and sinks. Users like
  // thinking of repositories as "readonly", "readwrite", or "writeonly".
  //
  // We therefore use the read/write terminology when dealing with the UI:
  // if the user asks to run a "read only" service, this means they are
  // willing to be a source but not a sink.
  //
  // nb: The "role" here is the role the *client* wants to play
  //     so we need to check that the opposite role is allowed for us,
  //     in our this->role field.
  //

  lua.hook_note_netsync_start(session_id, "server", their_role,
                              peer_id, rsa_keypair_id(),
                              their_include_pattern, their_exclude_pattern);

  // Client must be a sink and server must be a source (anonymous
  // read-only), unless transport auth is disabled.
  //
  // If running in no-transport-auth mode, we operate anonymously and
  // permit adoption of any role.

  if (use_transport_auth)
    {
      if (their_role != sink_role)
        {
          this->saved_nonce = id("");
          error(not_permitted,
                F("rejected attempt at anonymous connection for write").str());
        }

      if (this->role == sink_role)
        {
          this->saved_nonce = id("");
          error(role_mismatch,
                F("rejected attempt at anonymous connection while running as sink").str());
        }
    }

  set<branch_name> all_branches, ok_branches;
  project.get_branch_list(all_branches);
  globish_matcher their_matcher(their_include_pattern, their_exclude_pattern);
  for (set<branch_name>::const_iterator i = all_branches.begin();
      i != all_branches.end(); i++)
    {
      if (their_matcher((*i)()))
        {
          if (use_transport_auth &&
              !lua.hook_get_netsync_read_permitted((*i)()))
            {
              error(not_permitted,
                    (F("anonymous access to branch '%s' denied by server")
                     % *i).str());
            }
          else
            ok_branches.insert(*i);
        }
    }

  if (use_transport_auth)
    {
      P(F("allowed anonymous read permission for '%s' excluding '%s'")
        % their_include_pattern % their_exclude_pattern);
      this->role = source_role;
    }
  else
    {
      P(F("allowed anonymous read/write permission for '%s' excluding '%s'")
        % their_include_pattern % their_exclude_pattern);
      assume_corresponding_role(their_role);
    }

  rebuild_merkle_trees(ok_branches);

  this->remote_peer_key_name = rsa_keypair_id("");
  this->authenticated = true;
  return true;
}

void
session::assume_corresponding_role(protocol_role their_role)
{
  // Assume the (possibly degraded) opposite role.
  switch (their_role)
    {
    case source_role:
      I(this->role != source_role);
      this->role = sink_role;
      break;

    case source_and_sink_role:
      I(this->role == source_and_sink_role);
      break;

    case sink_role:
      I(this->role != sink_role);
      this->role = source_role;
      break;
    }
}

bool
session::process_auth_cmd(protocol_role their_role,
                          globish const & their_include_pattern,
                          globish const & their_exclude_pattern,
                          id const & client,
                          id const & nonce1,
                          string const & signature)
{
  I(this->remote_peer_key_hash().size() == 0);
  I(this->saved_nonce().size() == constants::merkle_hash_length_in_bytes);

  hexenc<id> their_key_hash;
  encode_hexenc(client, their_key_hash);

  globish_matcher their_matcher(their_include_pattern, their_exclude_pattern);

  if (!project.db.public_key_exists(their_key_hash))
    {
      // If it's not in the db, it still could be in the keystore if we
      // have the private key that goes with it.
      rsa_keypair_id their_key_id;
      keypair their_keypair;
      if (keys.maybe_get_key_pair(their_key_hash, their_key_id, their_keypair))
        project.db.put_key(their_key_id, their_keypair.pub);
      else
        {
          this->saved_nonce = id("");

          lua.hook_note_netsync_start(session_id, "server", their_role,
                                      peer_id, rsa_keypair_id("-unknown-"),
                                      their_include_pattern,
                                      their_exclude_pattern);
          error(unknown_key,
                (F("remote public key hash '%s' is unknown")
                 % their_key_hash).str());
        }
    }

  // Get their public key.
  rsa_keypair_id their_id;
  base64<rsa_pub_key> their_key;
  project.db.get_pubkey(their_key_hash, their_id, their_key);

  lua.hook_note_netsync_start(session_id, "server", their_role,
                              peer_id, their_id,
                              their_include_pattern, their_exclude_pattern);

  // Check that they replied with the nonce we asked for.
  if (!(nonce1 == this->saved_nonce))
    {
      this->saved_nonce = id("");
      error(failed_identification,
            F("detected replay attack in auth netcmd").str());
    }

  // Internally netsync thinks in terms of sources and sinks. users like
  // thinking of repositories as "readonly", "readwrite", or "writeonly".
  //
  // We therefore use the read/write terminology when dealing with the UI:
  // if the user asks to run a "read only" service, this means they are
  // willing to be a source but not a sink.
  //
  // nb: The "their_role" here is the role the *client* wants to play
  //     so we need to check that the opposite role is allowed for us,
  //     in our this->role field.

  // Client as sink, server as source (reading).

  if (their_role == sink_role || their_role == source_and_sink_role)
    {
      if (this->role != source_role && this->role != source_and_sink_role)
        {
          this->saved_nonce = id("");
          error(not_permitted,
                (F("denied '%s' read permission for '%s' excluding '%s' while running as pure sink")
                 % their_id % their_include_pattern % their_exclude_pattern).str());
        }
    }

  set<branch_name> all_branches, ok_branches;
  project.get_branch_list(all_branches);
  for (set<branch_name>::const_iterator i = all_branches.begin();
       i != all_branches.end(); i++)
    {
      if (their_matcher((*i)()))
        {
          if (!lua.hook_get_netsync_read_permitted((*i)(), their_id))
            {
              error(not_permitted,
                    (F("denied '%s' read permission for '%s' excluding '%s' because of branch '%s'")
                     % their_id % their_include_pattern % their_exclude_pattern % *i).str());
            }
          else
            ok_branches.insert(*i);
        }
    }

  // If we're source_and_sink_role, continue even with no branches readable
  // eg. serve --db=empty.db
  P(F("allowed '%s' read permission for '%s' excluding '%s'")
    % their_id % their_include_pattern % their_exclude_pattern);

  // Client as source, server as sink (writing).

  if (their_role == source_role || their_role == source_and_sink_role)
    {
      if (this->role != sink_role && this->role != source_and_sink_role)
        {
          this->saved_nonce = id("");
          error(not_permitted,
                (F("denied '%s' write permission for '%s' excluding '%s' while running as pure source")
                 % their_id % their_include_pattern % their_exclude_pattern).str());
        }

      if (!lua.hook_get_netsync_write_permitted(their_id))
        {
          this->saved_nonce = id("");
          error(not_permitted,
                (F("denied '%s' write permission for '%s' excluding '%s'")
                 % their_id % their_include_pattern % their_exclude_pattern).str());
        }

      P(F("allowed '%s' write permission for '%s' excluding '%s'")
        % their_id % their_include_pattern % their_exclude_pattern);
    }

  rebuild_merkle_trees(ok_branches);

  // Save their identity.
  this->remote_peer_key_hash = client;

  // Check the signature.
  base64<rsa_sha1_signature> sig;
  encode_base64(rsa_sha1_signature(signature), sig);
  if (project.db.check_signature(their_id, nonce1(), sig) == cert_ok)
    {
      // Get our private key and sign back.
      L(FL("client signature OK, accepting authentication"));
      this->authenticated = true;
      this->remote_peer_key_name = their_id;

      assume_corresponding_role(their_role);
      return true;
    }
  else
    {
      error(failed_identification, (F("bad client signature")).str());
    }
  return false;
}

bool
session::process_refine_cmd(refinement_type ty, merkle_node const & node)
{
  string typestr;
  netcmd_item_type_to_string(node.type, typestr);
  L(FL("processing refine cmd for %s node at level %d")
    % typestr % node.level);

  switch (node.type)
    {
    case file_item:
      W(F("Unexpected 'refine' command on non-refined item type"));
      break;

    case key_item:
      key_refiner.process_refinement_command(ty, node);
      break;

    case revision_item:
      rev_refiner.process_refinement_command(ty, node);
      break;

    case cert_item:
      cert_refiner.process_refinement_command(ty, node);
      break;

    case epoch_item:
      epoch_refiner.process_refinement_command(ty, node);
      break;
    }
  return true;
}

bool
session::process_bye_cmd(u8 phase,
                         transaction_guard & guard)
{

// Ideal shutdown
// ~~~~~~~~~~~~~~~
//
//             I/O events                 state transitions
// ~~~~~~~~~~~~~~~~~~~~~~~~~~~~~~~~~~~   ~~~~~~~~~~~~~~~~~~~
//                                        client: C_WORKING
//                                        server: S_WORKING
// 0. [refinement, data, deltas, etc.]
//                                        client: C_SHUTDOWN
//                                        (client checkpoints here)
// 1. client -> "bye 0"
// 2.           "bye 0"  -> server
//                                        server: S_SHUTDOWN
//                                        (server checkpoints here)
// 3.           "bye 1"  <- server
// 4. client <- "bye 1"
//                                        client: C_CONFIRMED
// 5. client -> "bye 2"
// 6.           "bye 2"  -> server
//                                        server: S_CONFIRMED
// 7. [server drops connection]
//
//
// Affects of I/O errors or disconnections
// ~~~~~~~~~~~~~~~~~~~~~~~~~~~~~~~~~~~~~~~
//   C_WORKING: report error and fault
//   S_WORKING: report error and recover
//  C_SHUTDOWN: report error and fault
//  S_SHUTDOWN: report success and recover
//              (and warn that client might falsely see error)
// C_CONFIRMED: report success
// S_CONFIRMED: report success

  switch (phase)
    {
    case 0:
      if (voice == server_voice &&
          protocol_state == working_state)
        {
          protocol_state = shutdown_state;
          guard.do_checkpoint();
          queue_bye_cmd(1);
        }
      else
        error(bad_command, "unexpected bye phase 0 received");
      break;

    case 1:
      if (voice == client_voice &&
          protocol_state == shutdown_state)
        {
          protocol_state = confirmed_state;
          queue_bye_cmd(2);
        }
      else
        error(bad_command, "unexpected bye phase 1 received");
      break;

    case 2:
      if (voice == server_voice &&
          protocol_state == shutdown_state)
        {
          protocol_state = confirmed_state;
          return false;
        }
      else
        error(bad_command, "unexpected bye phase 2 received");
      break;

    default:
      error(bad_command, (F("unknown bye phase %d received") % phase).str());
    }

  return true;
}

bool
session::process_done_cmd(netcmd_item_type type, size_t n_items)
{
  string typestr;
  netcmd_item_type_to_string(type, typestr);
  L(FL("received 'done' command for %s (%s items)") % typestr % n_items);
  switch (type)
    {
    case file_item:
      W(F("Unexpected 'done' command on non-refined item type"));
      break;

    case key_item:
      key_refiner.process_done_command(n_items);
      if (key_refiner.done && role != sink_role)
        send_all_data(key_item, key_refiner.items_to_send);
      break;

    case revision_item:
      rev_refiner.process_done_command(n_items);
      break;

    case cert_item:
      cert_refiner.process_done_command(n_items);
      break;

    case epoch_item:
      epoch_refiner.process_done_command(n_items);
      if (epoch_refiner.done)
        {
          send_all_data(epoch_item, epoch_refiner.items_to_send);
          maybe_note_epochs_finished();
        }
      break;
    }
  return true;
}

void
session::respond_to_confirm_cmd()
{
  epoch_refiner.begin_refinement();
}

bool
session::data_exists(netcmd_item_type type,
                     id const & item)
{
  hexenc<id> hitem;
  encode_hexenc(item, hitem);
  switch (type)
    {
    case key_item:
      return key_refiner.local_item_exists(item)
        || project.db.public_key_exists(hitem);
    case file_item:
      return project.db.file_version_exists(file_id(hitem));
    case revision_item:
      return rev_refiner.local_item_exists(item)
        || project.db.revision_exists(revision_id(hitem));
    case cert_item:
      return cert_refiner.local_item_exists(item)
        || project.db.revision_cert_exists(hitem);
    case epoch_item:
      return epoch_refiner.local_item_exists(item)
        || project.db.epoch_exists(epoch_id(hitem));
    }
  return false;
}

void
session::load_data(netcmd_item_type type,
                   id const & item,
                   string & out)
{
  string typestr;
  netcmd_item_type_to_string(type, typestr);
  hexenc<id> hitem;
  encode_hexenc(item, hitem);

  if (!data_exists(type, item))
    throw bad_decode(F("%s with hash '%s' does not exist in our database")
                     % typestr % hitem);

  switch (type)
    {
    case epoch_item:
      {
        branch_name branch;
        epoch_data epoch;
        project.db.get_epoch(epoch_id(hitem), branch, epoch);
        write_epoch(branch, epoch, out);
      }
      break;
    case key_item:
      {
        rsa_keypair_id keyid;
        base64<rsa_pub_key> pub_encoded;
        project.db.get_pubkey(hitem, keyid, pub_encoded);
        L(FL("public key '%s' is also called '%s'") % hitem % keyid);
        write_pubkey(keyid, pub_encoded, out);
      }
      break;

    case revision_item:
      {
        revision_data mdat;
        data dat;
        project.db.get_revision(revision_id(hitem), mdat);
        out = mdat.inner()();
      }
      break;

    case file_item:
      {
        file_data fdat;
        data dat;
        project.db.get_file_version(file_id(hitem), fdat);
        out = fdat.inner()();
      }
      break;

    case cert_item:
      {
        revision<cert> c;
        project.db.get_revision_cert(hitem, c);
        string tmp;
        write_cert(c.inner(), out);
      }
      break;
    }
}

bool
session::process_data_cmd(netcmd_item_type type,
                          id const & item,
                          string const & dat)
{
  hexenc<id> hitem;
  encode_hexenc(item, hitem);

  string typestr;
  netcmd_item_type_to_string(type, typestr);

  note_item_arrived(type, item);
  if (data_exists(type, item))
    {
      L(FL("%s '%s' already exists in our database") % typestr % hitem);
      if (type == epoch_item)
        maybe_note_epochs_finished();
      return true;
    }

  switch (type)
    {
    case epoch_item:
      {
        branch_name branch;
        epoch_data epoch;
        read_epoch(dat, branch, epoch);
        L(FL("received epoch %s for branch %s") % epoch % branch);
        map<branch_name, epoch_data> epochs;
        project.db.get_epochs(epochs);
        map<branch_name, epoch_data>::const_iterator i;
        i = epochs.find(branch);
        if (i == epochs.end())
          {
            L(FL("branch %s has no epoch; setting epoch to %s") % branch % epoch);
            project.db.set_epoch(branch, epoch);
          }
        else
          {
            L(FL("branch %s already has an epoch; checking") % branch);
            // If we get here, then we know that the epoch must be
            // different, because if it were the same then the
            // if (epoch_exists()) branch up above would have been taken.
            // if somehow this is wrong, then we have broken epoch
            // hashing or something, which is very dangerous, so play it
            // safe...
            I(!(i->second == epoch));

            // It is safe to call 'error' here, because if we get here,
            // then the current netcmd packet cannot possibly have
            // written anything to the database.
            error(mixing_versions,
                  (F("Mismatched epoch on branch %s."
                     " Server has '%s', client has '%s'.")
                   % branch
                   % (voice == server_voice ? i->second : epoch)
                   % (voice == server_voice ? epoch : i->second)).str());
          }
      }
      maybe_note_epochs_finished();
      break;

    case key_item:
      {
        rsa_keypair_id keyid;
        base64<rsa_pub_key> pub;
        read_pubkey(dat, keyid, pub);
        hexenc<id> tmp;
        key_hash_code(keyid, pub, tmp);
        if (! (tmp == hitem))
          throw bad_decode(F("hash check failed for public key '%s' (%s);"
                             " wanted '%s' got '%s'")
                           % hitem % keyid % hitem % tmp);
        if (project.db.put_key(keyid, pub))
          written_keys.push_back(keyid);
        else
          error(partial_transfer,
                (F("Received duplicate key %s") % keyid).str());
      }
      break;

    case cert_item:
      {
        cert c;
        read_cert(dat, c);
        hexenc<id> tmp;
        cert_hash_code(c, tmp);
        if (! (tmp == hitem))
          throw bad_decode(F("hash check failed for revision cert '%s'")  % hitem);
        if (project.db.put_revision_cert(revision<cert>(c)))
          written_certs.push_back(c);
      }
      break;

    case revision_item:
      {
        L(FL("received revision '%s'") % hitem);
        if (project.db.put_revision(revision_id(hitem), revision_data(dat)))
          written_revisions.push_back(revision_id(hitem));
      }
      break;

    case file_item:
      {
        L(FL("received file '%s'") % hitem);
        project.db.put_file(file_id(hitem), file_data(dat));
      }
      break;
    }
  return true;
}

bool
session::process_delta_cmd(netcmd_item_type type,
                           id const & base,
                           id const & ident,
                           delta const & del)
{
  string typestr;
  netcmd_item_type_to_string(type, typestr);
  hexenc<id> hbase, hident;
  encode_hexenc(base, hbase);
  encode_hexenc(ident, hident);

  pair<id,id> id_pair = make_pair(base, ident);

  note_item_arrived(type, ident);

  switch (type)
    {
    case file_item:
      {
        file_id src_file(hbase), dst_file(hident);
        project.db.put_file_version(src_file, dst_file, file_delta(del));
      }
      break;

    default:
      L(FL("ignoring delta received for item type %s") % typestr);
      break;
    }
  return true;
}

bool
session::process_usher_cmd(utf8 const & msg)
{
  if (msg().size())
    {
      if (msg()[0] == '!')
        P(F("Received warning from usher: %s") % msg().substr(1));
      else
        L(FL("Received greeting from usher: %s") % msg().substr(1));
    }
  netcmd cmdout;
  cmdout.write_usher_reply_cmd(utf8(peer_id), our_include_pattern);
  write_netcmd_and_try_flush(cmdout);
  L(FL("Sent reply."));
  return true;
}


void
session::send_all_data(netcmd_item_type ty, set<id> const & items)
{
  string typestr;
  netcmd_item_type_to_string(ty, typestr);

  // Use temporary; passed arg will be invalidated during iteration.
  set<id> tmp = items;

  for (set<id>::const_iterator i = tmp.begin();
       i != tmp.end(); ++i)
    {
      hexenc<id> hitem;
      encode_hexenc(*i, hitem);

      if (data_exists(ty, *i))
        {
          string out;
          load_data(ty, *i, out);
          queue_data_cmd(ty, *i, out);
        }
    }
}

bool
session::dispatch_payload(netcmd const & cmd,
                          transaction_guard & guard)
{

  switch (cmd.get_cmd_code())
    {

    case error_cmd:
      {
        string errmsg;
        cmd.read_error_cmd(errmsg);
        return process_error_cmd(errmsg);
      }
      break;

    case hello_cmd:
      require(! authenticated, "hello netcmd received when not authenticated");
      require(voice == client_voice, "hello netcmd received in client voice");
      {
        rsa_keypair_id server_keyname;
        rsa_pub_key server_key;
        id nonce;
        cmd.read_hello_cmd(server_keyname, server_key, nonce);
        return process_hello_cmd(server_keyname, server_key, nonce);
      }
      break;

    case bye_cmd:
      require(authenticated, "bye netcmd received when not authenticated");
      {
        u8 phase;
        cmd.read_bye_cmd(phase);
        return process_bye_cmd(phase, guard);
      }
      break;

    case anonymous_cmd:
      require(! authenticated, "anonymous netcmd received when not authenticated");
      require(voice == server_voice, "anonymous netcmd received in server voice");
      require(role == source_role ||
              role == source_and_sink_role,
              "anonymous netcmd received in source or source/sink role");
      {
        protocol_role role;
        globish their_include_pattern, their_exclude_pattern;
        rsa_oaep_sha_data hmac_key_encrypted;
        cmd.read_anonymous_cmd(role, their_include_pattern, their_exclude_pattern, hmac_key_encrypted);
        L(FL("received 'anonymous' netcmd from client for pattern '%s' excluding '%s' "
            "in %s mode\n")
          % their_include_pattern % their_exclude_pattern
          % (role == source_and_sink_role ? _("source and sink") :
             (role == source_role ? _("source") : _("sink"))));

        set_session_key(hmac_key_encrypted);
        if (!process_anonymous_cmd(role, their_include_pattern, their_exclude_pattern))
            return false;
        queue_confirm_cmd();
        return true;
      }
      break;

    case auth_cmd:
      require(! authenticated, "auth netcmd received when not authenticated");
      require(voice == server_voice, "auth netcmd received in server voice");
      {
        protocol_role role;
        string signature;
        globish their_include_pattern, their_exclude_pattern;
        id client, nonce1, nonce2;
        rsa_oaep_sha_data hmac_key_encrypted;
        cmd.read_auth_cmd(role, their_include_pattern, their_exclude_pattern,
                          client, nonce1, hmac_key_encrypted, signature);

        hexenc<id> their_key_hash;
        encode_hexenc(client, their_key_hash);
        hexenc<id> hnonce1;
        encode_hexenc(nonce1, hnonce1);

        L(FL("received 'auth(hmac)' netcmd from client '%s' for pattern '%s' "
            "exclude '%s' in %s mode with nonce1 '%s'\n")
          % their_key_hash % their_include_pattern % their_exclude_pattern
          % (role == source_and_sink_role ? _("source and sink") :
             (role == source_role ? _("source") : _("sink")))
          % hnonce1);

        set_session_key(hmac_key_encrypted);

        if (!process_auth_cmd(role, their_include_pattern, their_exclude_pattern,
                              client, nonce1, signature))
            return false;
        queue_confirm_cmd();
        return true;
      }
      break;

    case confirm_cmd:
      require(! authenticated, "confirm netcmd received when not authenticated");
      require(voice == client_voice, "confirm netcmd received in client voice");
      {
        string signature;
        cmd.read_confirm_cmd();
        this->authenticated = true;
        respond_to_confirm_cmd();
        return true;
      }
      break;

    case refine_cmd:
      require(authenticated, "refine netcmd received when authenticated");
      {
        merkle_node node;
        refinement_type ty;
        cmd.read_refine_cmd(ty, node);
        return process_refine_cmd(ty, node);
      }
      break;

    case done_cmd:
      require(authenticated, "done netcmd received when not authenticated");
      {
        size_t n_items;
        netcmd_item_type type;
        cmd.read_done_cmd(type, n_items);
        return process_done_cmd(type, n_items);
      }
      break;

    case data_cmd:
      require(authenticated, "data netcmd received when not authenticated");
      require(role == sink_role ||
              role == source_and_sink_role,
              "data netcmd received in source or source/sink role");
      {
        netcmd_item_type type;
        id item;
        string dat;
        cmd.read_data_cmd(type, item, dat);
        return process_data_cmd(type, item, dat);
      }
      break;

    case delta_cmd:
      require(authenticated, "delta netcmd received when not authenticated");
      require(role == sink_role ||
              role == source_and_sink_role,
              "delta netcmd received in source or source/sink role");
      {
        netcmd_item_type type;
        id base, ident;
        delta del;
        cmd.read_delta_cmd(type, base, ident, del);
        return process_delta_cmd(type, base, ident, del);
      }
      break;

    case usher_cmd:
      {
        utf8 greeting;
        cmd.read_usher_cmd(greeting);
        return process_usher_cmd(greeting);
      }
      break;

    case usher_reply_cmd:
      return false; // Should not happen.
      break;
    }
  return false;
}

// This kicks off the whole cascade starting from "hello".
void
session::begin_service()
{
  keypair kp;
  if (use_transport_auth)
    keys.get_key_pair(signing_key, kp);
  queue_hello_cmd(signing_key, kp.pub, mk_nonce());
}

void
session::maybe_step()
{
  while (done_all_refinements()
         && !rev_enumerator.done()
         && outbuf_size < constants::bufsz * 10)
    {
      rev_enumerator.step();
    }
}

void
session::maybe_say_goodbye(transaction_guard & guard)
{
  if (voice == client_voice
      && protocol_state == working_state
      && finished_working())
    {
      protocol_state = shutdown_state;
      guard.do_checkpoint();
      queue_bye_cmd(0);
    }
}

bool
session::arm()
{
  if (!armed)
    {
      // Don't pack the buffer unnecessarily.
      if (outbuf_size > constants::bufsz * 10)
        return false;

      if (cmd.read(inbuf, read_hmac))
        {
          armed = true;
        }
    }
  return armed;
}

bool session::process(transaction_guard & guard)
{
  if (encountered_error)
    return true;
  try
    {
      if (!arm())
        return true;

      armed = false;
      L(FL("processing %d byte input buffer from peer %s")
        % inbuf.size() % peer_id);

      size_t sz = cmd.encoded_size();
      bool ret = dispatch_payload(cmd, guard);

      if (inbuf.size() >= constants::netcmd_maxsz)
        W(F("input buffer for peer %s is overfull "
            "after netcmd dispatch") % peer_id);

      guard.maybe_checkpoint(sz);

      if (!ret)
        L(FL("finishing processing with '%d' packet")
          % cmd.get_cmd_code());
      return ret;
    }
  catch (bad_decode & bd)
    {
      W(F("protocol error while processing peer %s: '%s'")
        % peer_id % bd.what);
      return false;
    }
  catch (netsync_error & err)
    {
      W(F("error: %s") % err.msg);
      queue_error_cmd(boost::lexical_cast<string>(error_code) + " " + err.msg);
      encountered_error = true;
      return true; // Don't terminate until we've send the error_cmd.
    }
}


static void
call_server(options & opts,
            lua_hooks & lua,
            project_t & project,
            key_store & keys,
            protocol_role role,
            globish const & include_pattern,
            globish const & exclude_pattern,
            std::list<utf8> const & addresses,
            Netxx::port_type default_port,
            unsigned long timeout_seconds)
{
  Netxx::PipeCompatibleProbe probe;
  transaction_guard guard(project.db);
  I(addresses.size() == 1);
  utf8 address(*addresses.begin());

  Netxx::Timeout timeout(static_cast<long>(timeout_seconds)), instant(0,1);

  uri u;
  parse_uri(address(), u);
  P(F("connecting to %s") % address);  

  shared_ptr<Netxx::StreamBase> server
    = build_stream_to_server(opts, lua,
                             u,
                             include_pattern,
                             exclude_pattern,
                             default_port,
                             timeout);


  // 'false' here means not to revert changes when the SockOpt
  // goes out of scope.
  Netxx::SockOpt socket_options(server->get_socketfd(), false);
  socket_options.set_non_blocking();

  session sess(opts, lua, project, keys,
               role, client_voice,
               include_pattern,
               exclude_pattern,
               address(), server);

  while (true)
    {
      bool armed = false;
      try
        {
          armed = sess.arm();
        }
      catch (bad_decode & bd)
        {
          E(false, F("protocol error while processing peer %s: '%s'")
            % sess.peer_id % bd.what);
        }

      sess.maybe_step();
      sess.maybe_say_goodbye(guard);

      probe.clear();
      probe.add(*(sess.str), sess.which_events());
      Netxx::Probe::result_type res = probe.ready(armed ? instant : timeout);
      Netxx::Probe::ready_type event = res.second;
      Netxx::socket_type fd = res.first;

      if (fd == -1 && !armed)
        {
          E(false, (F("timed out waiting for I/O with "
                      "peer %s, disconnecting")
                    % sess.peer_id));
        }

      bool all_io_clean = (event != Netxx::Probe::ready_oobd);

      if (event & Netxx::Probe::ready_read)
        all_io_clean = all_io_clean && sess.read_some();

      if (event & Netxx::Probe::ready_write)
        all_io_clean = all_io_clean && sess.write_some();

      if (armed)
        if (!sess.process(guard))
          {
            // Commit whatever work we managed to accomplish anyways.
            guard.commit();

            // We failed during processing. This should only happen in
            // client voice when we have a decode exception, or received an
            // error from our server (which is translated to a decode
            // exception). We call these cases E() errors.
            E(false, F("processing failure while talking to "
                       "peer %s, disconnecting")
              % sess.peer_id);
            return;
          }

      if (!all_io_clean)
        {
          // Commit whatever work we managed to accomplish anyways.
          guard.commit();

          // We had an I/O error. We must decide if this represents a
          // user-reported error or a clean disconnect. See protocol
          // state diagram in session::process_bye_cmd.

          if (sess.protocol_state == session::confirmed_state)
            {
              P(F("successful exchange with %s")
                % sess.peer_id);
              return;
            }
          else if (sess.encountered_error)
            {
              P(F("peer %s disconnected after we informed them of error")
                % sess.peer_id);
              return;
            }
          else
            E(false, (F("I/O failure while talking to "
                        "peer %s, disconnecting")
                      % sess.peer_id));
        }
    }
}

static void
drop_session_associated_with_fd(map<Netxx::socket_type, shared_ptr<session> > & sessions,
                                Netxx::socket_type fd)
{
  // This is a bit of a hack. Initially all "file descriptors" in
  // netsync were full duplex, so we could get away with indexing
  // sessions by their file descriptor.
  //
  // When using pipes in unix, it's no longer true: a session gets
  // entered in the session map under its read pipe fd *and* its write
  // pipe fd. When we're in such a situation the socket fd is "-1" and
  // we downcast to a PipeStream and use its read+write fds.
  //
  // When using pipes in windows, we use a full duplex pipe (named
  // pipe) so the socket-like abstraction holds.

  I(fd != -1);
  map<Netxx::socket_type, shared_ptr<session> >::const_iterator i = sessions.find(fd);
  I(i != sessions.end());
  shared_ptr<session> sess = i->second;
  fd = sess->str->get_socketfd();
  if (fd != -1)
    {
      sessions.erase(fd);
    }
  else
    {
      shared_ptr<Netxx::PipeStream> pipe =
        boost::dynamic_pointer_cast<Netxx::PipeStream, Netxx::StreamBase>(sess->str);
      I(static_cast<bool>(pipe));
      I(pipe->get_writefd() != -1);
      I(pipe->get_readfd() != -1);
      sessions.erase(pipe->get_readfd());
      sessions.erase(pipe->get_writefd());
    }
}

static void
arm_sessions_and_calculate_probe(Netxx::PipeCompatibleProbe & probe,
                                 map<Netxx::socket_type, shared_ptr<session> > & sessions,
                                 set<Netxx::socket_type> & armed_sessions,
                                 transaction_guard & guard)
{
  set<Netxx::socket_type> arm_failed;
  for (map<Netxx::socket_type,
         shared_ptr<session> >::const_iterator i = sessions.begin();
       i != sessions.end(); ++i)
    {
      i->second->maybe_step();
      i->second->maybe_say_goodbye(guard);
      try
        {
          if (i->second->arm())
            {
              L(FL("fd %d is armed") % i->first);
              armed_sessions.insert(i->first);
            }
          probe.add(*i->second->str, i->second->which_events());
        }
      catch (bad_decode & bd)
        {
          W(F("protocol error while processing peer %s: '%s', marking as bad")
            % i->second->peer_id % bd.what);
          arm_failed.insert(i->first);
        }
    }
  for (set<Netxx::socket_type>::const_iterator i = arm_failed.begin();
       i != arm_failed.end(); ++i)
    {
      drop_session_associated_with_fd(sessions, *i);
    }
}

static void
handle_new_connection(options & opts,
                      lua_hooks & lua,
                      project_t & project,
                      key_store & keys,
                      Netxx::Address & addr,
                      Netxx::StreamServer & server,
                      Netxx::Timeout & timeout,
                      protocol_role role,
                      globish const & include_pattern,
                      globish const & exclude_pattern,
                      map<Netxx::socket_type, shared_ptr<session> > & sessions)
{
  L(FL("accepting new connection on %s : %s")
    % (addr.get_name()?addr.get_name():"") % lexical_cast<string>(addr.get_port()));
  Netxx::Peer client = server.accept_connection();

  if (!client)
    {
      L(FL("accept() returned a dead client"));
    }
  else
    {
      P(F("accepted new client connection from %s : %s")
        % client.get_address() % lexical_cast<string>(client.get_port()));

      // 'false' here means not to revert changes when the SockOpt
      // goes out of scope.
      Netxx::SockOpt socket_options(client.get_socketfd(), false);
      socket_options.set_non_blocking();

      shared_ptr<Netxx::Stream> str =
        shared_ptr<Netxx::Stream>
        (new Netxx::Stream(client.get_socketfd(), timeout));

      shared_ptr<session> sess(new session(opts, lua, project, keys,
                                           role, server_voice,
                                           include_pattern, exclude_pattern,
                                           lexical_cast<string>(client), str));
      sess->begin_service();
      sessions.insert(make_pair(client.get_socketfd(), sess));
    }
}

static void
handle_read_available(Netxx::socket_type fd,
                      shared_ptr<session> sess,
                      map<Netxx::socket_type, shared_ptr<session> > & sessions,
                      set<Netxx::socket_type> & armed_sessions,
                      bool & live_p)
{
  if (sess->read_some())
    {
      try
        {
          if (sess->arm())
            armed_sessions.insert(fd);
        }
      catch (bad_decode & bd)
        {
          W(F("protocol error while processing peer %s: '%s', disconnecting")
            % sess->peer_id % bd.what);
          drop_session_associated_with_fd(sessions, fd);
          live_p = false;
        }
    }
  else
    {
      switch (sess->protocol_state)
        {
        case session::working_state:
          P(F("peer %s read failed in working state (error)")
            % sess->peer_id);
          break;

        case session::shutdown_state:
          P(F("peer %s read failed in shutdown state "
              "(possibly client misreported error)")
            % sess->peer_id);
          break;

        case session::confirmed_state:
          P(F("peer %s read failed in confirmed state (success)")
            % sess->peer_id);
          break;
        }
      drop_session_associated_with_fd(sessions, fd);
      live_p = false;
    }
}


static void
handle_write_available(Netxx::socket_type fd,
                       shared_ptr<session> sess,
                       map<Netxx::socket_type, shared_ptr<session> > & sessions,
                       bool & live_p)
{
  if (!sess->write_some())
    {
      switch (sess->protocol_state)
        {
        case session::working_state:
          P(F("peer %s write failed in working state (error)")
            % sess->peer_id);
          break;

        case session::shutdown_state:
          P(F("peer %s write failed in shutdown state "
              "(possibly client misreported error)")
            % sess->peer_id);
          break;

        case session::confirmed_state:
          P(F("peer %s write failed in confirmed state (success)")
            % sess->peer_id);
          break;
        }

      drop_session_associated_with_fd(sessions, fd);
      live_p = false;
    }
}

static void
process_armed_sessions(map<Netxx::socket_type, shared_ptr<session> > & sessions,
                       set<Netxx::socket_type> & armed_sessions,
                       transaction_guard & guard)
{
  for (set<Netxx::socket_type>::const_iterator i = armed_sessions.begin();
       i != armed_sessions.end(); ++i)
    {
      map<Netxx::socket_type, shared_ptr<session> >::iterator j;
      j = sessions.find(*i);
      if (j == sessions.end())
        continue;
      else
        {
          shared_ptr<session> sess = j->second;
          if (!sess->process(guard))
            {
              P(F("peer %s processing finished, disconnecting")
                % sess->peer_id);
              drop_session_associated_with_fd(sessions, *i);
            }
        }
    }
}

static void
reap_dead_sessions(map<Netxx::socket_type, shared_ptr<session> > & sessions,
                   unsigned long timeout_seconds)
{
  // Kill any clients which haven't done any i/o inside the timeout period
  // or who have exchanged all items and flushed their output buffers.
  set<Netxx::socket_type> dead_clients;
  time_t now = ::time(NULL);
  for (map<Netxx::socket_type, shared_ptr<session> >::const_iterator
         i = sessions.begin(); i != sessions.end(); ++i)
    {
      if (static_cast<unsigned long>(i->second->last_io_time + timeout_seconds)
          < static_cast<unsigned long>(now))
        {
          P(F("fd %d (peer %s) has been idle too long, disconnecting")
            % i->first % i->second->peer_id);
          dead_clients.insert(i->first);
        }
    }
  for (set<Netxx::socket_type>::const_iterator i = dead_clients.begin();
       i != dead_clients.end(); ++i)
    {
      drop_session_associated_with_fd(sessions, *i);
    }
}

static void
serve_connections(options & opts,
                  lua_hooks & lua,
                  project_t & project,
                  key_store & keys,
                  protocol_role role,
                  globish const & include_pattern,
                  globish const & exclude_pattern,
                  std::list<utf8> const & addresses,
                  Netxx::port_type default_port,
                  unsigned long timeout_seconds,
                  unsigned long session_limit)
{
  Netxx::PipeCompatibleProbe probe;

  Netxx::Timeout
    forever,
    timeout(static_cast<long>(timeout_seconds)),
    instant(0,1);

#ifdef USE_IPV6
  bool use_ipv6=true;
#else
  bool use_ipv6=false;
#endif
  // This will be true when we try to bind while using IPv6.  See comments
  // further down.
  bool try_again=false;

  do
    {
      try
        {
          try_again = false;

          Netxx::Address addr(use_ipv6);
          add_address_names(addr, addresses, default_port);

          // If se use IPv6 and the initialisation of server fails, we want
          // to try again with IPv4.  The reason is that someone may have
          // downloaded a IPv6-enabled monotone on a system that doesn't
          // have IPv6, and which might fail therefore.
          // On failure, Netxx::NetworkException is thrown, and we catch
          // it further down.
          try_again=use_ipv6;

          Netxx::StreamServer server(addr, timeout);

          // If we came this far, whatever we used (IPv6 or IPv4) was
          // accepted, so we don't need to try again any more.
          try_again=false;

          const char *name = addr.get_name();
          P(F("beginning service on %s : %s")
            % (name != NULL ? name : _("<all interfaces>"))
            % lexical_cast<string>(addr.get_port()));

          map<Netxx::socket_type, shared_ptr<session> > sessions;
          set<Netxx::socket_type> armed_sessions;

          shared_ptr<transaction_guard> guard;

          while (true)
            {
              probe.clear();
              armed_sessions.clear();

              if (sessions.size() >= session_limit)
                W(F("session limit %d reached, some connections "
                    "will be refused") % session_limit);
              else
                probe.add(server);

              if (!guard)
                guard = shared_ptr<transaction_guard>
                  (new transaction_guard(project.db));

              I(guard);

              while (!server_initiated_sync_requests.empty())
                {
                  server_initiated_sync_request request
                    = server_initiated_sync_requests.front();
                  server_initiated_sync_requests.pop_front();

                  utf8 addr(request.address);
                  globish inc(request.include);
                  globish exc(request.exclude);

                  try
                    {
                      uri u;
                      parse_uri(addr(), u);
                      P(F("connecting to %s") % addr());
                      shared_ptr<Netxx::StreamBase> server
<<<<<<< HEAD
                        = build_stream_to_server(opts, lua, u, inc, exc,
=======
                        = build_stream_to_server(opts, lua, u,
                                                 inc, exc,
>>>>>>> a25ce7db
                                                 default_port,
                                                 timeout);

                      // 'false' here means not to revert changes when
                      // the SockOpt goes out of scope.
                      Netxx::SockOpt socket_options(server->get_socketfd(), false);
                      socket_options.set_non_blocking();

                      protocol_role role = source_and_sink_role;
                      if (request.what == "sync")
                        role = source_and_sink_role;
                      else if (request.what == "push")
                        role = source_role;
                      else if (request.what == "pull")
                        role = sink_role;

                      shared_ptr<session> sess(new session(opts, lua,
                                                           project, keys,
                                                           role, client_voice,
                                                           inc, exc,
                                                           addr(), server, true));

                      sessions.insert(make_pair(server->get_socketfd(), sess));
                    }
                  catch (Netxx::NetworkException & e)
                    {
                      P(F("Network error: %s") % e.what());
                    }
                }

              arm_sessions_and_calculate_probe(probe, sessions, armed_sessions, *guard);

              L(FL("i/o probe with %d armed") % armed_sessions.size());
              Netxx::socket_type fd;
              Netxx::Timeout how_long;
              if (sessions.empty())
                how_long = forever;
              else if (armed_sessions.empty())
                how_long = timeout;
              else
                how_long = instant;
              do
                {
                  Netxx::Probe::result_type res = probe.ready(how_long);
                  how_long = instant;
                  Netxx::Probe::ready_type event = res.second;
                  fd = res.first;

                  if (fd == -1)
                    {
                      if (armed_sessions.empty())
                        L(FL("timed out waiting for I/O (listening on %s : %s)")
                          % addr.get_name() % lexical_cast<string>(addr.get_port()));
                    }

                  // we either got a new connection
                  else if (fd == server)
                    handle_new_connection(opts, lua, project, keys,
                                          addr, server, timeout, role,
                                          include_pattern, exclude_pattern,
                                          sessions);

                  // or an existing session woke up
                  else
                    {
                      map<Netxx::socket_type, shared_ptr<session> >::iterator i;
                      i = sessions.find(fd);
                      if (i == sessions.end())
                        {
                          L(FL("got woken up for action on unknown fd %d") % fd);
                        }
                      else
                        {
                          probe.remove(*(i->second->str));
                          shared_ptr<session> sess = i->second;
                          bool live_p = true;

                          try
                            {
                              if (event & Netxx::Probe::ready_read)
                                handle_read_available(fd, sess, sessions,
                                                      armed_sessions, live_p);

                              if (live_p && (event & Netxx::Probe::ready_write))
                                handle_write_available(fd, sess, sessions, live_p);
                            }
                          catch (Netxx::Exception &)
                            {
                              P(F("Network error on peer %s, disconnecting")
                                % sess->peer_id);
                              drop_session_associated_with_fd(sessions, fd);
                            }
                          if (live_p && (event & Netxx::Probe::ready_oobd))
                            {
                              P(F("got OOB from peer %s, disconnecting")
                                % sess->peer_id);
                              drop_session_associated_with_fd(sessions, fd);
                            }
                        }
                    }
                }
              while (fd != -1);
              process_armed_sessions(sessions, armed_sessions, *guard);
              reap_dead_sessions(sessions, timeout_seconds);

              if (sessions.empty())
                {
                  // Let the guard die completely if everything's gone quiet.
                  guard->commit();
                  guard.reset();
                }
            }
        }
      // Possibly loop around if we get exceptions from Netxx and we're 
      // attempting to use ipv6, or have some other reason to try again. 
      catch (Netxx::NetworkException &)
        {
          if (try_again)
            use_ipv6 = false;
          else
            throw;
        }
      catch (Netxx::Exception &)
        {
          if (try_again)
              use_ipv6 = false;
          else
            throw;
        }
    }
  while(try_again);
  }

static void
serve_single_connection(shared_ptr<session> sess,
                        unsigned long timeout_seconds)
{
  Netxx::PipeCompatibleProbe probe;

  Netxx::Timeout
    forever,
    timeout(static_cast<long>(timeout_seconds)),
    instant(0,1);

  P(F("beginning service on %s") % sess->peer_id);

  sess->begin_service();

  transaction_guard guard(sess->project.db);

  map<Netxx::socket_type, shared_ptr<session> > sessions;
  set<Netxx::socket_type> armed_sessions;

  if (sess->str->get_socketfd() == -1)
    {
      // Unix pipes are non-duplex, have two filedescriptors
      shared_ptr<Netxx::PipeStream> pipe =
        boost::dynamic_pointer_cast<Netxx::PipeStream, Netxx::StreamBase>(sess->str);
      I(pipe);
      sessions[pipe->get_writefd()]=sess;
      sessions[pipe->get_readfd()]=sess;
    }
  else
    sessions[sess->str->get_socketfd()]=sess;

  while (!sessions.empty())
    {
      probe.clear();
      armed_sessions.clear();

      arm_sessions_and_calculate_probe(probe, sessions, armed_sessions, guard);

      L(FL("i/o probe with %d armed") % armed_sessions.size());
      Netxx::Probe::result_type res = probe.ready((armed_sessions.empty() ? timeout
                                                   : instant));
      Netxx::Probe::ready_type event = res.second;
      Netxx::socket_type fd = res.first;

      if (fd == -1)
        {
          if (armed_sessions.empty())
            L(FL("timed out waiting for I/O (listening on %s)")
              % sess->peer_id);
        }

      // an existing session woke up
      else
        {
          map<Netxx::socket_type, shared_ptr<session> >::iterator i;
          i = sessions.find(fd);
          if (i == sessions.end())
            {
              L(FL("got woken up for action on unknown fd %d") % fd);
            }
          else
            {
              shared_ptr<session> sess = i->second;
              bool live_p = true;

              if (event & Netxx::Probe::ready_read)
                handle_read_available(fd, sess, sessions, armed_sessions, live_p);

              if (live_p && (event & Netxx::Probe::ready_write))
                handle_write_available(fd, sess, sessions, live_p);

              if (live_p && (event & Netxx::Probe::ready_oobd))
                {
                  P(F("got some OOB data on fd %d (peer %s), disconnecting")
                    % fd % sess->peer_id);
                  drop_session_associated_with_fd(sessions, fd);
                }
            }
        }
      process_armed_sessions(sessions, armed_sessions, guard);
      reap_dead_sessions(sessions, timeout_seconds);
    }
}


void
insert_with_parents(revision_id rev,
                    refiner & ref,
                    revision_enumerator & rev_enumerator,
                    set<revision_id> & revs,
                    ticker & revisions_ticker)
{
  deque<revision_id> work;
  work.push_back(rev);
  while (!work.empty())
    {
      revision_id rid = work.front();
      work.pop_front();

      if (!null_id(rid) && revs.find(rid) == revs.end())
        {
          revs.insert(rid);
          ++revisions_ticker;
          id rev_item;
          decode_hexenc(rid.inner(), rev_item);
          ref.note_local_item(rev_item);
          vector<revision_id> parents;
          rev_enumerator.get_revision_parents(rid, parents);
          for (vector<revision_id>::const_iterator i = parents.begin();
               i != parents.end(); ++i)
            {
              work.push_back(*i);
            }
        }
    }
}

void
session::rebuild_merkle_trees(set<branch_name> const & branchnames)
{
  P(F("finding items to synchronize:"));
  for (set<branch_name>::const_iterator i = branchnames.begin();
      i != branchnames.end(); ++i)
    L(FL("including branch %s") % *i);

  // xgettext: please use short message and try to avoid multibytes chars
  ticker revisions_ticker(N_("revisions"), "r", 64);
  // xgettext: please use short message and try to avoid multibytes chars
  ticker certs_ticker(N_("certificates"), "c", 256);
  // xgettext: please use short message and try to avoid multibytes chars
  ticker keys_ticker(N_("keys"), "k", 1);

  set<revision_id> revision_ids;
  set<rsa_keypair_id> inserted_keys;

  {
    for (set<branch_name>::const_iterator i = branchnames.begin();
         i != branchnames.end(); ++i)
      {
        // Get branch certs.
        vector< revision<cert> > certs;
        project.get_branch_certs(*i, certs);
        for (vector< revision<cert> >::const_iterator j = certs.begin();
             j != certs.end(); j++)
          {
            revision_id rid(j->inner().ident);
            insert_with_parents(rid, rev_refiner, rev_enumerator,
                                revision_ids, revisions_ticker);
            // Branch certs go in here, others later on.
            hexenc<id> tmp;
            id item;
            cert_hash_code(j->inner(), tmp);
            decode_hexenc(tmp, item);
            cert_refiner.note_local_item(item);
            rev_enumerator.note_cert(rid, tmp);
            if (inserted_keys.find(j->inner().key) == inserted_keys.end())
              inserted_keys.insert(j->inner().key);
          }
      }
  }

  {
    map<branch_name, epoch_data> epochs;
    project.db.get_epochs(epochs);

    epoch_data epoch_zero(string(constants::epochlen, '0'));
    for (set<branch_name>::const_iterator i = branchnames.begin();
         i != branchnames.end(); ++i)
      {
        branch_name const & branch(*i);
        map<branch_name, epoch_data>::const_iterator j;
        j = epochs.find(branch);

        // Set to zero any epoch which is not yet set.
        if (j == epochs.end())
          {
            L(FL("setting epoch on %s to zero") % branch);
            epochs.insert(make_pair(branch, epoch_zero));
            project.db.set_epoch(branch, epoch_zero);
          }

        // Then insert all epochs into merkle tree.
        j = epochs.find(branch);
        I(j != epochs.end());
        epoch_id eid;
        id epoch_item;
        epoch_hash_code(j->first, j->second, eid);
        decode_hexenc(eid.inner(), epoch_item);
        epoch_refiner.note_local_item(epoch_item);
      }
  }

  {
    typedef vector< pair<hexenc<id>,
      pair<revision_id, rsa_keypair_id> > > cert_idx;

    cert_idx idx;
    project.db.get_revision_cert_nobranch_index(idx);

    // Insert all non-branch certs reachable via these revisions
    // (branch certs were inserted earlier).

    for (cert_idx::const_iterator i = idx.begin(); i != idx.end(); ++i)
      {
        hexenc<id> const & hash = i->first;
        revision_id const & ident = i->second.first;
        rsa_keypair_id const & key = i->second.second;

        rev_enumerator.note_cert(ident, hash);

        if (revision_ids.find(ident) == revision_ids.end())
          continue;

        id item;
        decode_hexenc(hash, item);
        cert_refiner.note_local_item(item);
        ++certs_ticker;
        if (inserted_keys.find(key) == inserted_keys.end())
            inserted_keys.insert(key);
      }
  }

  // Add any keys specified on the command line.
  for (vector<rsa_keypair_id>::const_iterator key
         = keys_to_push.begin();
       key != keys_to_push.end(); ++key)
    {
      if (inserted_keys.find(*key) == inserted_keys.end())
        {
          if (!project.db.public_key_exists(*key))
            {
              keypair kp;
              if (keys.maybe_get_key_pair(*key, kp))
                project.db.put_key(*key, kp.pub);
              else
                W(F("Cannot find key '%s'") % *key);
            }
          inserted_keys.insert(*key);
        }
    }

  // Insert all the keys.
  for (set<rsa_keypair_id>::const_iterator key = inserted_keys.begin();
       key != inserted_keys.end(); key++)
    {
      if (project.db.public_key_exists(*key))
        {
          base64<rsa_pub_key> pub_encoded;
          project.db.get_key(*key, pub_encoded);
          hexenc<id> keyhash;
          key_hash_code(*key, pub_encoded, keyhash);
          L(FL("noting key '%s' = '%s' to send") % *key % keyhash);
          id key_item;
          decode_hexenc(keyhash, key_item);
          key_refiner.note_local_item(key_item);
          ++keys_ticker;
        }
    }

  rev_refiner.reindex_local_items();
  cert_refiner.reindex_local_items();
  key_refiner.reindex_local_items();
  epoch_refiner.reindex_local_items();
}

void
run_netsync_protocol(options & opts, lua_hooks & lua,
                     project_t & project, key_store & keys,
                     protocol_voice voice,
                     protocol_role role,
                     std::list<utf8> const & addrs,
                     globish const & include_pattern,
                     globish const & exclude_pattern)
{
  if (include_pattern().find_first_of("'\"") != string::npos)
    {
      W(F("include branch pattern contains a quote character:\n"
          "%s") % include_pattern());
    }

  if (exclude_pattern().find_first_of("'\"") != string::npos)
    {
      W(F("exclude branch pattern contains a quote character:\n"
          "%s") % exclude_pattern());
    }

  // We do not want to be killed by SIGPIPE from a network disconnect.
  ignore_sigpipe();

  try
    {
      if (voice == server_voice)
        {
          if (opts.bind_stdio)
            {
              shared_ptr<Netxx::PipeStream> str(new Netxx::PipeStream(0,1));
              shared_ptr<session> sess(new session(opts, lua, project, keys,
                                                   role, server_voice,
                                                   include_pattern, exclude_pattern,
                                                   "stdio", str));
              serve_single_connection(sess,constants::netsync_timeout_seconds);
            }
          else
            serve_connections(opts, lua, project, keys,
                              role, include_pattern, exclude_pattern,
                              addrs, static_cast<Netxx::port_type>(constants::netsync_default_port),
                              static_cast<unsigned long>(constants::netsync_timeout_seconds),
                              static_cast<unsigned long>(constants::netsync_connection_limit));
        }
      else
        {
          I(voice == client_voice);
          call_server(opts, lua, project, keys,
                      role, include_pattern, exclude_pattern,
                      addrs, static_cast<Netxx::port_type>(constants::netsync_default_port),
                      static_cast<unsigned long>(constants::netsync_timeout_seconds));
        }
    }
  catch (Netxx::NetworkException & e)
    {
      throw informative_failure((F("network error: %s") % e.what()).str());
    }
  catch (Netxx::Exception & e)
    {
      throw oops((F("network error: %s") % e.what()).str());;
    }
}

// Local Variables:
// mode: C++
// fill-column: 76
// c-file-style: "gnu"
// indent-tabs-mode: nil
// End:
// vim: et:sw=2:sts=2:ts=2:cino=>2s,{s,\:s,+s,t0,g0,^-2,e-2,n-2,p2s,(0,=s:<|MERGE_RESOLUTION|>--- conflicted
+++ resolved
@@ -2840,12 +2840,8 @@
                       parse_uri(addr(), u);
                       P(F("connecting to %s") % addr());
                       shared_ptr<Netxx::StreamBase> server
-<<<<<<< HEAD
-                        = build_stream_to_server(opts, lua, u, inc, exc,
-=======
                         = build_stream_to_server(opts, lua, u,
                                                  inc, exc,
->>>>>>> a25ce7db
                                                  default_port,
                                                  timeout);
 
