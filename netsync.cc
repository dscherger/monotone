// copyright (C) 2004 graydon hoare <graydon@pobox.com>
// all rights reserved.
// licensed to the public under the terms of the GNU GPL (>= 2)
// see the file COPYING for details

#include <map>
#include <string>

#include <time.h>

#include <boost/lexical_cast.hpp>
#include <boost/scoped_ptr.hpp>
#include <boost/shared_ptr.hpp>

#include "app_state.hh"
#include "cert.hh"
#include "constants.hh"
#include "keys.hh"
#include "merkle_tree.hh"
#include "netcmd.hh"
#include "netio.hh"
#include "netsync.hh"
#include "numeric_vocab.hh"
#include "packet.hh"
#include "sanity.hh"
#include "transforms.hh"
#include "ui.hh"
#include "xdelta.hh"

#include "cryptopp/osrng.h"

#include "netxx/address.h"
#include "netxx/peer.h"
#include "netxx/probe.h"
#include "netxx/socket.h"
#include "netxx/stream.h"
#include "netxx/streamserver.h"
#include "netxx/timeout.h"

//
// this is the "new" network synchronization (netsync) system in
// monotone. it is based on synchronizing a pair of merkle trees over an
// interactive connection.
//
// a netsync process between peers treats each peer as either a source, a
// sink, or both. when a peer is only a source, it will not write any new
// items to its database. when a peer is only a sink, it will not send any
// items from its database. when a peer is both a source and sink, it may
// send and write items freely.
//
// the post-state of a netsync is that each sink contains a superset of the
// items in its corresponding source; when peers are behaving as both
// source and sink, this means that the post-state of the sync is for the
// peers to have identical item sets.
//
// a peer can be a sink in at most one netsync process at a time; it can
// however be a source for multiple netsyncs simultaneously.
//
//
// data structure
// --------------
//
// each node in a merkle tree contains a fixed number of slots. this number
// is derived from a global parameter of the protocol -- the tree fanout --
// such that the number of slots is 2^fanout. for now we will assume that
// fanout is 4 thus there are 16 slots in a node, because this makes
// illustration easier. the other parameter of the protocol is the size of
// a hash; we use SHA1 so the hash is 20 bytes (160 bits) long.
//
// each slot in a merkle tree node is in one of 4 states:
//
//   - empty
//   - live leaf
//   - dead leaf
//   - subtree
//   
// in addition, each live or dead leaf contains a hash code which
// identifies an element of the set being synchronized. each subtree slot
// contains a hash code of the node immediately beneath it in the merkle
// tree. empty slots contain no hash codes.
//
// each node also summarizes, for sake of statistic-gathering, the number
// of set elements and total number of bytes in all of its subtrees, each
// stored as a size_t and sent as a uleb128.
//
// since empty slots have no hash code, they are represented implicitly by
// a bitmap at the head of each merkle tree node. as an additional
// integrity check, each merkle tree node contains a label indicating its
// prefix in the tree, and a hash of its own contents.
//
// in total, then, the byte-level representation of a <160,4> merkle tree
// node is as follows:
//
//      20 bytes       - hash of the remaining bytes in the node
//       1 byte        - type of this node (manifest, file, key, mcert, fcert)
//     1-N bytes       - level of this node in the tree (0 == "root", uleb128)
//    0-20 bytes       - the prefix of this node, 4 bits * level, 
//                       rounded up to a byte
//     1-N bytes       - number of leaves under this node (uleb128)
//       4 bytes       - slot-state bitmap of the node
//   0-320 bytes       - between 0 and 16 live slots in the node
//
// so, in the worst case such a node is 367 bytes, with these parameters.
//
//
// protocol
// --------
//
// the protocol is a simple binary command-packet system over tcp; each
// packet consists of a byte which identifies the protocol version, a byte
// which identifies the command name inside that version, a size_t sent as
// a uleb128 indicating the length of the packet, and then that many bytes
// of payload, and finally 4 bytes of adler32 checksum (in LSB order) over
// the payload. decoding involves simply buffering until a sufficient
// number of bytes are received, then advancing the buffer pointer. any
// time an adler32 check fails, the protocol is assumed to have lost
// synchronization, and the connection is dropped. the parties are free to
// drop the tcp stream at any point, if too much data is received or too
// much idle time passes; no commitments or transactions are made.
//
// one special command, "bye", is used to shut down a connection
// gracefully.  once each side has received all the data they want, they
// can send a "bye" command to the other side. as soon as either side has
// both sent and received a "bye" command, they drop the connection. if
// either side sees an i/o failure (dropped connection) after they have
// sent a "bye" command, they consider the shutdown successful.
//
// the exchange begins in a non-authenticated state. the server sends a
// "hello <id> <nonce>" command, which identifies the server's RSA key and
// issues a nonce which must be used for a subsequent authentication.
//
// the client can then respond with an "auth (source|sink|both)
// <collection> <id> <nonce1> <nonce2> <sig>" command which identifies its
// RSA key, notes the role it wishes to play in the synchronization,
// identifies the collection it wishes to sync with, signs the previous
// nonce with its own key, and issues a nonce of its own for mutual
// authentication.
//
// the server can then respond with a "confirm <sig>" command, which is
// the signature of the second nonce sent by the client. this
// transitions the peers into an authenticated state and begins refinement.
//
// refinement begins with the client sending its root public key and
// manifest certificate merkle nodes to the server. the server then
// compares the root to each slot in *its* root node, and for each slot
// either sends refined subtrees to the client, or (if it detects a missing
// item in one collection or the other) sends either "data" or "send_data"
// commands corresponding to the role of the missing item (source or
// sink). the client then receives each refined subtree and compares it
// with its own, performing similar description/request behavior depending
// on role, and the cycle continues.
//
// detecting the end of refinement is subtle: after sending the refinement
// of the root node, the server sends a "done 0" command (queued behind all
// the other refinement traffic). when either peer receives a "done N"
// command it immediately responds with a "done N+1" command. when two done
// commands for a given merkle tree arrive with no interveining refinements,
// the entire merkle tree is considered complete.
//
// any "send_data" command received prompts a "data" command in response,
// if the requested item exists. if an item does not exist, a "nonexistant"
// response command is sent. 
//
// once a response is received for each requested key and manifest cert
// (either data or nonexistant) the requesting party walks the graph of
// received manifest certs and transmits send_data or send_delta commands
// for all the manifests mentionned in the certs which it does not already
// have in its database.
//
// for each manifest edge it receives, the recipient builds a patch_set 
// out of the manifests and then requests all the file data or deltas
// described in that patch_set.
//
// once all requested files, manifests and certs are received (or noted as
// nonexistant), the recipient closes its connection.
//
// (aside: this protocol is raw binary because coding density is actually
// important here, and each packet consists of very information-dense
// material that you wouldn't have a hope of typing in manually anyways)
//

using namespace boost;
using namespace std;

static inline void 
require(bool check, string const & context)
{
  if (!check) 
    throw bad_decode(F("check of '%s' failed") % context);
}

struct 
done_marker
{
  bool current_level_had_refinements;
  bool tree_is_done;
  done_marker() : 
    current_level_had_refinements(false), 
    tree_is_done(false) 
  {}
};

struct 
session :
  public manifest_edge_analyzer
{
  protocol_role role;
  protocol_voice const voice;
  vector<utf8> const & collections;
  set<string> const & all_collections;
  app_state & app;

  string peer_id;
  Netxx::socket_type fd;
  Netxx::Stream str;  

  string inbuf; 
  string outbuf;

  netcmd cmd;
  bool armed;
  bool arm();

  utf8 collection;
  id remote_peer_key_hash;
  bool authenticated;

  time_t last_io_time;
  ticker * in_ticker;
  ticker * out_ticker;

  map<netcmd_item_type, done_marker> done_refinements;
  map<netcmd_item_type, boost::shared_ptr< set<id> > > requested_items;
  map<revision_id, boost::shared_ptr< pair<revision_data, revision_set> > > ancestry;
  set< pair<id, id> > reverse_delta_requests;
  bool analyzed_ancestry;

  id saved_nonce;
  bool received_goodbye;
  bool sent_goodbye;
  boost::scoped_ptr<CryptoPP::AutoSeededRandomPool> prng;

  packet_db_writer dbw;

  session(protocol_role role,
          protocol_voice voice,
          vector<utf8> const & collections,
          set<string> const & all_collections,
          app_state & app,
          string const & peer,
          Netxx::socket_type sock, 
          Netxx::Timeout const & to);

  virtual ~session() {}

  id mk_nonce();
  void mark_recent_io();

  bool done_all_refinements();
  bool rcert_refinement_done();
  bool all_requested_revisions_received();

  void note_item_requested(netcmd_item_type ty, id const & i);
  bool item_request_outstanding(netcmd_item_type ty, id const & i);
  void note_item_arrived(netcmd_item_type ty, id const & i);

  bool got_all_data();
  void maybe_say_goodbye();

  void analyze_attachment(revision_id const & i, 
                          set<revision_id> & visited,
                          map<revision_id, bool> & attached);
  void request_rev_revisions(revision_id const & init, 
                             map<revision_id, bool> attached,
                             set<revision_id> visited);
  void request_fwd_revisions(revision_id const & i, 
                             map<revision_id, bool> attached,
                             set<revision_id> & visited);
  void analyze_ancestry_graph();
  void analyze_manifest(manifest_map const & man);

  Netxx::Probe::ready_type which_events() const;
  bool read_some();
  bool write_some();
  void update_merkle_trees(netcmd_item_type type,
                           hexenc<id> const & hident,
                           bool live_p);

  void write_netcmd_and_try_flush(netcmd const & cmd);
  void queue_bye_cmd();
  void queue_error_cmd(string const & errmsg);
  void queue_done_cmd(size_t level, netcmd_item_type type);
  void queue_hello_cmd(id const & server, 
                       id const & nonce);
  void queue_anonymous_cmd(protocol_role role, 
                           string const & collection, 
                           id const & nonce2);
  void queue_auth_cmd(protocol_role role, 
                      string const & collection, 
                      id const & client, 
                      id const & nonce1, 
                      id const & nonce2, 
                      string const & signature);
  void queue_confirm_cmd(string const & signature);
  void queue_refine_cmd(merkle_node const & node);
  void queue_send_data_cmd(netcmd_item_type type, 
                           id const & item);
  void queue_send_delta_cmd(netcmd_item_type type, 
                            id const & base, 
                            id const & ident);
  void queue_data_cmd(netcmd_item_type type, 
                      id const & item,
                      string const & dat);
  void queue_delta_cmd(netcmd_item_type type, 
                       id const & base, 
                       id const & ident, 
                       delta const & del);
  void queue_nonexistant_cmd(netcmd_item_type type, 
                             id const & item);

  bool process_bye_cmd();
  bool process_error_cmd(string const & errmsg);
  bool process_done_cmd(size_t level, netcmd_item_type type);
  bool process_hello_cmd(id const & server, 
                         id const & nonce);
  bool process_anonymous_cmd(protocol_role role, 
                             string const & collection, 
                             id const & nonce2);
  bool process_auth_cmd(protocol_role role, 
                        string const & collection, 
                        id const & client, 
                        id const & nonce1, 
                        id const & nonce2, 
                        string const & signature);
  bool process_confirm_cmd(string const & signature);
  bool process_refine_cmd(merkle_node const & node);
  bool process_send_data_cmd(netcmd_item_type type,
                             id const & item);
  bool process_send_delta_cmd(netcmd_item_type type,
                              id const & base, 
                              id const & ident);
  bool process_data_cmd(netcmd_item_type type,
                        id const & item, 
                        string const & dat);
  bool process_delta_cmd(netcmd_item_type type,
                         id const & base, 
                         id const & ident, 
                         delta const & del);
  bool process_nonexistant_cmd(netcmd_item_type type,
                               id const & item);

  
  bool dispatch_payload(netcmd const & cmd);
  void begin_service();
  bool process();
};


struct 
root_prefix
{
  hexenc<prefix> val;
  root_prefix()
    {
      encode_hexenc(prefix(""), val);
    }
};

static root_prefix const & 
get_root_prefix()
{ 
  // this is not a static variable for a bizarre reason: mac OSX runs
  // static initializers in the "wrong" order (application before
  // libraries), so the initializer for a static string in cryptopp runs
  // after the initializer for a static variable outside a function
  // here. therefore encode_hexenc() fails in the static initializer here
  // and the program crashes. curious, eh?
  static root_prefix ROOT_PREFIX;
  return ROOT_PREFIX;
}

  
session::session(protocol_role role,
                 protocol_voice voice,
                 vector<utf8> const & collections,
                 set<string> const & all_coll,
                 app_state & app,
                 string const & peer,
                 Netxx::socket_type sock, 
                 Netxx::Timeout const & to) : 
  role(role),
  voice(voice),
  collections(collections),
  all_collections(all_coll),
  app(app),
  peer_id(peer),
  fd(sock),
  str(sock, to),
  inbuf(""),
  outbuf(""),
  armed(false),
  collection(""),
  remote_peer_key_hash(""),
  authenticated(false),
  last_io_time(::time(NULL)),
  in_ticker(NULL),
  out_ticker(NULL),
  analyzed_ancestry(false),
  saved_nonce(""),
  received_goodbye(false),
  sent_goodbye(false),
  dbw(app, true)
{
  if (voice == client_voice)
    {
      N(collections.size() == 1,
          F("client can only sync one collection at a time"));
      this->collection = idx(collections, 0);
    }
  
  // we will panic here if the user doesn't like urandom and we can't give
  // them a real entropy-driven random.  
  bool request_blocking_rng = false;
  if (!app.lua.hook_non_blocking_rng_ok())
    {
#ifndef BLOCKING_RNG_AVAILABLE 
      throw oops("no blocking RNG available and non-blocking RNG rejected");
#else
      request_blocking_rng = true;
#endif
    }  
  prng.reset(new CryptoPP::AutoSeededRandomPool(request_blocking_rng));

  done_refinements.insert(make_pair(rcert_item, done_marker()));
  done_refinements.insert(make_pair(mcert_item, done_marker()));
  done_refinements.insert(make_pair(fcert_item, done_marker()));
  done_refinements.insert(make_pair(key_item, done_marker()));
  
  requested_items.insert(make_pair(rcert_item, boost::shared_ptr< set<id> >(new set<id>())));
  requested_items.insert(make_pair(fcert_item, boost::shared_ptr< set<id> >(new set<id>())));
  requested_items.insert(make_pair(mcert_item, boost::shared_ptr< set<id> >(new set<id>())));
  requested_items.insert(make_pair(key_item, boost::shared_ptr< set<id> >(new set<id>())));
  requested_items.insert(make_pair(revision_item, boost::shared_ptr< set<id> >(new set<id>())));
  requested_items.insert(make_pair(manifest_item, boost::shared_ptr< set<id> >(new set<id>())));
  requested_items.insert(make_pair(file_item, boost::shared_ptr< set<id> >(new set<id>())));
}

id 
session::mk_nonce()
{
  I(this->saved_nonce().size() == 0);
  char buf[constants::merkle_hash_length_in_bytes];
  prng->GenerateBlock(reinterpret_cast<byte *>(buf), constants::merkle_hash_length_in_bytes);
  this->saved_nonce = string(buf, buf + constants::merkle_hash_length_in_bytes);
  I(this->saved_nonce().size() == constants::merkle_hash_length_in_bytes);
  return this->saved_nonce;
}

void 
session::mark_recent_io()
{
  last_io_time = ::time(NULL);
}

bool 
session::done_all_refinements()
{
  bool all = true;
  for(map< netcmd_item_type, done_marker>::const_iterator j = done_refinements.begin();
      j != done_refinements.end(); ++j)
    {
      if (j->second.tree_is_done == false)
        all = false;
    }
  return all;
}


bool 
session::rcert_refinement_done()
{
  return done_refinements[rcert_item].tree_is_done;
}

bool 
session::got_all_data()
{
  for (map<netcmd_item_type, boost::shared_ptr< set<id> > >::const_iterator i =
         requested_items.begin(); i != requested_items.end(); ++i)
    {
      if (! i->second->empty())
        return false;
    }
  return true;
}

bool 
session::all_requested_revisions_received()
{
  map<netcmd_item_type, boost::shared_ptr< set<id> > >::const_iterator 
    i = requested_items.find(revision_item);
  I(i != requested_items.end());
  return i->second->empty();
}

void
session::note_item_requested(netcmd_item_type ty, id const & ident)
{
  map<netcmd_item_type, boost::shared_ptr< set<id> > >::const_iterator 
    i = requested_items.find(ty);
  I(i != requested_items.end());
  i->second->insert(ident);
}

void
session::note_item_arrived(netcmd_item_type ty, id const & ident)
{
  map<netcmd_item_type, boost::shared_ptr< set<id> > >::const_iterator 
    i = requested_items.find(ty);
  I(i != requested_items.end());
  i->second->erase(ident);
}

bool 
session::item_request_outstanding(netcmd_item_type ty, id const & ident)
{
  map<netcmd_item_type, boost::shared_ptr< set<id> > >::const_iterator 
    i = requested_items.find(ty);
  I(i != requested_items.end());
  return i->second->find(ident) != i->second->end();
}


void 
session::write_netcmd_and_try_flush(netcmd const & cmd)
{
  write_netcmd(cmd, outbuf);
  // FIXME: this helps keep the protocol pipeline full but it seems to
  // interfere with initial and final sequences. careful with it.
  // write_some();
  // read_some();
}

void 
session::analyze_manifest(manifest_map const & man)
{
  L(F("analyzing %d entries in manifest\n") % man.size());
  for (manifest_map::const_iterator i = man.begin();
       i != man.end(); ++i)
    {
      if (! this->app.db.file_version_exists(manifest_entry_id(i)))
        {
          id tmp;
          decode_hexenc(manifest_entry_id(i).inner(), tmp);
          queue_send_data_cmd(file_item, tmp);
        }
    }
}

static bool 
is_attached(revision_id const & i, 
            map<revision_id, bool> const & attach_map)
{
  map<revision_id, bool>::const_iterator j = attach_map.find(i);
  I(j != attach_map.end());
  return j->second;
}

// this tells us whether a particular revision is "attached" -- meaning
// either our database contains the underlying manifest or else one of our
// parents (recursively, and only in the current ancestry graph we're
// requesting) is attached. if it's detached we will request it using a
// different (more efficient and less failure-prone) algorithm

void
session::analyze_attachment(revision_id const & i, 
                            set<revision_id> & visited,
                            map<revision_id, bool> & attached)
{
  typedef map<revision_id, boost::shared_ptr< pair<revision_data, revision_set> > > ancestryT;

  if (visited.find(i) != visited.end())
    return;

  visited.insert(i);

  bool curr_attached = false;

  if (app.db.revision_exists(i))
    {
      L(F("revision %s is attached via database\n") % i);
      curr_attached = true;
    }
  else
    {
      L(F("checking attachment of %s in ancestry\n") % i);
      ancestryT::const_iterator j = ancestry.find(i);
      if (j != ancestry.end())
        {
          for (edge_map::const_iterator k = j->second->second.edges.begin();
               k != j->second->second.edges.end(); ++k)
            {
              L(F("checking attachment of %s in parent %s\n") % i % edge_old_revision(k));
              analyze_attachment(edge_old_revision(k), visited, attached);
              if (is_attached(edge_old_revision(k), attached))
                {
                  L(F("revision %s is attached via parent %s\n") % i % edge_old_revision(k));
                  curr_attached = true;
                }
            }
        }
    }
  L(F("decided that revision %s %s attached\n") % i % (curr_attached ? "is" : "is not"));
  attached[i] = curr_attached;
}

static inline id
plain_id(manifest_id const & i)
{
  id tmp;
  hexenc<id> htmp(i.inner());
  decode_hexenc(htmp, tmp);
  return tmp;
}

static inline id
plain_id(file_id const & i)
{
  id tmp;
  hexenc<id> htmp(i.inner());
  decode_hexenc(htmp, tmp);
  return tmp;
}

void 
session::request_rev_revisions(revision_id const & init, 
                               map<revision_id, bool> attached,
                               set<revision_id> visited)
{
  typedef map<revision_id, boost::shared_ptr< pair<revision_data, revision_set> > > ancestryT;

  set<manifest_id> seen_manifests;
  set<file_id> seen_files;

  set<revision_id> frontier;
  frontier.insert(init);
  while(!frontier.empty())
    {
      set<revision_id> next_frontier;
      for (set<revision_id>::const_iterator i = frontier.begin();
           i != frontier.end(); ++i)
        {
          if (is_attached(*i, attached))
            continue;

          if (visited.find(*i) != visited.end())
            continue;

          visited.insert(*i);

          ancestryT::const_iterator j = ancestry.find(*i);
          if (j != ancestry.end())
            {

              for (edge_map::const_iterator k = j->second->second.edges.begin();
                   k != j->second->second.edges.end(); ++k)
                {

                  next_frontier.insert(edge_old_revision(k));

                  // check out the manifest delta edge
                  manifest_id parent_manifest = edge_old_manifest(k);
                  manifest_id child_manifest = j->second->second.new_manifest;  

                  // first, if we have a child we've never seen before we will need
                  // to request it in its entrety.                
                  if (seen_manifests.find(child_manifest) == seen_manifests.end())
                    {
                      if (this->app.db.manifest_version_exists(child_manifest))
                        L(F("not requesting (in reverse) initial manifest %s as we already have it\n") % child_manifest);
                      else
                        {
                          L(F("requesting (in reverse) initial manifest data %s\n") % child_manifest);
                          queue_send_data_cmd(manifest_item, plain_id(child_manifest));
                        }
                      seen_manifests.insert(child_manifest);
                    }

                  // second, if the parent is nonempty, we want to ask for an edge to it                  
                  if (!parent_manifest.inner()().empty())
                    {
                      if (this->app.db.manifest_version_exists(parent_manifest))
                        L(F("not requesting (in reverse) manifest delta to %s as we already have it\n") % parent_manifest);
                      else
                        {
                          L(F("requesting (in reverse) manifest delta %s -> %s\n") 
                            % child_manifest % parent_manifest);
                          reverse_delta_requests.insert(make_pair(plain_id(child_manifest),
                                                                  plain_id(parent_manifest)));
                          queue_send_delta_cmd(manifest_item, 
                                               plain_id(child_manifest), 
                                               plain_id(parent_manifest));
                        }
                      seen_manifests.insert(parent_manifest);
                    }


                  
                  // check out each file delta edge
                  change_set const & cset = edge_changes(k);
                  for (change_set::delta_map::const_iterator d = cset.deltas.begin(); 
                       d != cset.deltas.end(); ++d)
                    {
                      file_id parent_file (delta_entry_src(d));
                      file_id child_file (delta_entry_dst(d));


                      // first, if we have a child we've never seen before we will need
                      // to request it in its entrety.            
                      if (seen_files.find(child_file) == seen_files.end())
                        {
                          if (this->app.db.file_version_exists(child_file))
                            L(F("not requesting (in reverse) initial file %s as we already have it\n") % child_file);
                          else
                            {
                              L(F("requesting (in reverse) initial file data %s\n") % child_file);
                              queue_send_data_cmd(file_item, plain_id(child_file));
                            }
                          seen_files.insert(child_file);
                        }
                      
                      // second, if the parent is nonempty, we want to ask for an edge to it              
                      if (!parent_file.inner()().empty())
                        {
                          if (this->app.db.file_version_exists(parent_file))
                            L(F("not requesting (in reverse) file delta to %s as we already have it\n") % parent_file);
                          else
                            {
                              L(F("requesting (in reverse) file delta %s -> %s on %s\n") 
                                % child_file % parent_file % delta_entry_path(d));
                              reverse_delta_requests.insert(make_pair(plain_id(child_file),
                                                                      plain_id(parent_file)));
                              queue_send_delta_cmd(file_item, 
                                                   plain_id(child_file), 
                                                   plain_id(parent_file));
                            }
                          seen_files.insert(parent_file);
                        }                     
                    }
                }
              
              // now actually consume the data packet, which will wait on the
              // arrival of its prerequisites in the packet_db_writer
              this->dbw.consume_revision_data(j->first, j->second->first);
            }
        }
      frontier = next_frontier;
    }
}

void 
session::request_fwd_revisions(revision_id const & i, 
                               map<revision_id, bool> attached,
                               set<revision_id> & visited)
{
  if (visited.find(i) != visited.end())
    return;
  
  visited.insert(i);
  
  L(F("visiting revision '%s' for forward deltas\n") % i);

  typedef map<revision_id, boost::shared_ptr< pair<revision_data, revision_set> > > ancestryT;
  
  ancestryT::const_iterator j = ancestry.find(i);
  if (j != ancestry.end())
    {
      edge_map::const_iterator an_attached_edge = j->second->second.edges.end();

      // first make sure we've requested enough to get to here by
      // calling ourselves recursively. this is the forward path after all.

      for (edge_map::const_iterator k = j->second->second.edges.begin();
           k != j->second->second.edges.end(); ++k)
        {
          if (is_attached(edge_old_revision(k), attached))
            {
              request_fwd_revisions(edge_old_revision(k), attached, visited);
              an_attached_edge = k;
            }
        }
      
      I(an_attached_edge != j->second->second.edges.end());
      
      // check out the manifest delta edge
      manifest_id parent_manifest = edge_old_manifest(an_attached_edge);
      manifest_id child_manifest = j->second->second.new_manifest;      
      if (this->app.db.manifest_version_exists(child_manifest))
        L(F("not requesting forward manifest delta to '%s' as we already have it\n") 
          % child_manifest);
      else
        {
          if (parent_manifest.inner()().empty())
            {
              L(F("requesting full manifest data %s\n") % child_manifest);
              queue_send_data_cmd(manifest_item, plain_id(child_manifest));
            }
          else
            {
              L(F("requesting forward manifest delta %s -> %s\n")
                % parent_manifest % child_manifest);
              queue_send_delta_cmd(manifest_item, 
                                   plain_id(parent_manifest), 
                                   plain_id(child_manifest));
            }
        }

      // check out each file delta edge
      change_set const & an_attached_cset = an_attached_edge->second.second;
      for (change_set::delta_map::const_iterator k = an_attached_cset.deltas.begin();
           k != an_attached_cset.deltas.end(); ++k)
        {
          if (this->app.db.file_version_exists(delta_entry_dst(k)))
            L(F("not requesting forward delta %s -> %s on file %s as we already have it\n")
              % delta_entry_src(k) % delta_entry_dst(k) % delta_entry_path(k));
          else
            {
              if (delta_entry_src(k).inner()().empty())
                {
                  L(F("requesting full file data %s\n") % delta_entry_dst(k));
                  queue_send_data_cmd(file_item, plain_id(delta_entry_dst(k)));
                }
              else
                {
                  
                  L(F("requesting forward delta %s -> %s on file %s\n")
                    % delta_entry_src(k) % delta_entry_dst(k) % delta_entry_path(k));
                  queue_send_delta_cmd(file_item, 
                                       plain_id(delta_entry_src(k)), 
                                       plain_id(delta_entry_dst(k)));
                }
            }
        }
      // now actually consume the data packet, which will wait on the
      // arrival of its prerequisites in the packet_db_writer
      this->dbw.consume_revision_data(j->first, j->second->first);
    }
}

void 
session::analyze_ancestry_graph()
{
  typedef map<revision_id, boost::shared_ptr< pair<revision_data, revision_set> > > ancestryT;

  if (! (all_requested_revisions_received() && rcert_refinement_done()))
    return;

  if (analyzed_ancestry)
    return;

  set<revision_id> heads;
  {
    set<revision_id> nodes, parents;
    L(F("analyzing %d ancestry edges\n") % ancestry.size());
    
    for (ancestryT::const_iterator i = ancestry.begin(); i != ancestry.end(); ++i)
      {
        nodes.insert(i->first);
        for (edge_map::const_iterator j = i->second->second.edges.begin();
             j != i->second->second.edges.end(); ++j)
          {
            parents.insert(edge_old_revision(j));
          }
      }
    
    set_difference(nodes.begin(), nodes.end(),
                   parents.begin(), parents.end(),
                   inserter(heads, heads.begin()));
  }

  L(F("isolated %d heads\n") % heads.size());

  // first we determine the "attachment status" of each node in our ancestry
  // graph. 

  map<revision_id, bool> attached;
  set<revision_id> visited;
  for (set<revision_id>::const_iterator i = heads.begin(); i != heads.end(); ++i)
    analyze_attachment(*i, visited, attached);

  // then we walk the graph upwards, recursively, starting from each of the
  // heads. we either walk requesting forward deltas or reverse deltas,
  // depending on whether we are walking an attached or detached subgraph,
  // respectively. the forward walk ignores detached nodes, the backward walk
  // ignores attached nodes.

  set<revision_id> fwd_visited, rev_visited;

  for (set<revision_id>::const_iterator i = heads.begin(); i != heads.end(); ++i)
    {
      map<revision_id, bool>::const_iterator k = attached.find(*i);
      I(k != attached.end());
      
      if (k->second)
        {
          L(F("requesting attached ancestry of revision '%s'\n") % *i);
          request_fwd_revisions(*i, attached, fwd_visited);
        }
      else
        {
          L(F("requesting detached ancestry of revision '%s'\n") % *i);
          request_rev_revisions(*i, attached, rev_visited);
        }       
    }
  analyzed_ancestry = true;
}

Netxx::Probe::ready_type 
session::which_events() const
{    
  if (outbuf.empty())
    {
      if (inbuf.size() < constants::netcmd_maxsz)
        return Netxx::Probe::ready_read | Netxx::Probe::ready_oobd;
      else
        return Netxx::Probe::ready_oobd;
    }
  else
    {
      if (inbuf.size() < constants::netcmd_maxsz)
        return Netxx::Probe::ready_write | Netxx::Probe::ready_read | Netxx::Probe::ready_oobd;
      else
        return Netxx::Probe::ready_write | Netxx::Probe::ready_oobd;
    }       
}

bool 
session::read_some()
{
  I(inbuf.size() < constants::netcmd_maxsz);
  char tmp[constants::bufsz];
  Netxx::signed_size_type count = str.read(tmp, sizeof(tmp));
  if(count > 0)
    {
      L(F("read %d bytes from fd %d (peer %s)\n") % count % fd % peer_id);
      inbuf.append(string(tmp, tmp + count));
      mark_recent_io();
      if (in_ticker != NULL)
        (*in_ticker) += count;
      return true;
    }
  else
    return false;
}

bool 
session::write_some()
{
  I(!outbuf.empty());    
  Netxx::signed_size_type count = str.write(outbuf.data(), 
                                            std::min(outbuf.size(), constants::bufsz));
  if(count > 0)
    {
      outbuf.erase(0, count);
      L(F("wrote %d bytes to fd %d (peer %s), %d remain in output buffer\n") 
        % count % fd % peer_id % outbuf.size());
      mark_recent_io();
      if (out_ticker != NULL)
        (*out_ticker) += count;
      return true;
    }
  else
    return false;
}

// senders

void 
session::queue_bye_cmd() 
{
  L(F("queueing 'bye' command\n"));
  netcmd cmd;
  cmd.cmd_code = bye_cmd;
  write_netcmd_and_try_flush(cmd);
  this->sent_goodbye = true;
}

void 
session::queue_error_cmd(string const & errmsg)
{
  L(F("queueing 'error' command\n"));
  netcmd cmd;
  cmd.cmd_code = error_cmd;
  write_error_cmd_payload(errmsg, cmd.payload);
  write_netcmd_and_try_flush(cmd);
}

void 
session::queue_done_cmd(size_t level, 
                        netcmd_item_type type) 
{
  string typestr;
  netcmd_item_type_to_string(type, typestr);
  L(F("queueing 'done' command for %s level %s\n") % typestr % level);
  netcmd cmd;
  cmd.cmd_code = done_cmd;
  write_done_cmd_payload(level, type, cmd.payload);
  write_netcmd_and_try_flush(cmd);
}

void 
session::queue_hello_cmd(id const & server, 
                         id const & nonce) 
{
  netcmd cmd;
  cmd.cmd_code = hello_cmd;
  write_hello_cmd_payload(server, nonce, cmd.payload);
  write_netcmd_and_try_flush(cmd);
}

void 
session::queue_anonymous_cmd(protocol_role role, 
                             string const & collection, 
                             id const & nonce2)
{
  netcmd cmd;
  cmd.cmd_code = anonymous_cmd;
  write_anonymous_cmd_payload(role, collection, nonce2, cmd.payload);
  write_netcmd_and_try_flush(cmd);
}

void 
session::queue_auth_cmd(protocol_role role, 
                        string const & collection, 
                        id const & client, 
                        id const & nonce1, 
                        id const & nonce2, 
                        string const & signature)
{
  netcmd cmd;
  cmd.cmd_code = auth_cmd;
  write_auth_cmd_payload(role, collection, client, 
                         nonce1, nonce2, signature, 
                         cmd.payload);
  write_netcmd_and_try_flush(cmd);
}

void 
session::queue_confirm_cmd(string const & signature)
{
  netcmd cmd;
  cmd.cmd_code = confirm_cmd;
  write_confirm_cmd_payload(signature, cmd.payload);
  write_netcmd_and_try_flush(cmd);
}

void 
session::queue_refine_cmd(merkle_node const & node)
{
  string typestr;
  hexenc<prefix> hpref;
  node.get_hex_prefix(hpref);
  netcmd_item_type_to_string(node.type, typestr);
  L(F("queueing request for refinement of %s node '%s', level %d\n")
    % typestr % hpref % static_cast<int>(node.level));
  netcmd cmd;
  cmd.cmd_code = refine_cmd;
  write_refine_cmd_payload(node, cmd.payload);
  write_netcmd_and_try_flush(cmd);
}

void 
session::queue_send_data_cmd(netcmd_item_type type,
                             id const & item)
{
  string typestr;
  netcmd_item_type_to_string(type, typestr);
  hexenc<id> hid;
  encode_hexenc(item, hid);

  if (role == source_role)
    {
      L(F("not queueing request for %s '%s' as we are in pure source role\n") 
        % typestr % hid);
      return;
    }

  if (item_request_outstanding(type, item))
    {
      L(F("not queueing request for %s '%s' as we already requested it\n") 
        % typestr % hid);
      return;
    }

  L(F("queueing request for data of %s item '%s'\n")
    % typestr % hid);
  netcmd cmd;
  cmd.cmd_code = send_data_cmd;
  write_send_data_cmd_payload(type, item, cmd.payload);
  write_netcmd_and_try_flush(cmd);
  note_item_requested(type, item);
}
    
void 
session::queue_send_delta_cmd(netcmd_item_type type,
                              id const & base, 
                              id const & ident)
{
  I(type == manifest_item || type == file_item);

  string typestr;
  netcmd_item_type_to_string(type, typestr);
  hexenc<id> base_hid;
  encode_hexenc(base, base_hid);
  hexenc<id> ident_hid;
  encode_hexenc(ident, ident_hid);
  
  if (role == source_role)
    {
      L(F("not queueing request for %s delta '%s' -> '%s' as we are in pure source role\n") 
        % typestr % base_hid % ident_hid);
      return;
    }

  if (item_request_outstanding(type, ident))
    {
      L(F("not queueing request for %s delta '%s' -> '%s' as we already requested the target\n") 
        % typestr % base_hid % ident_hid);
      return;
    }

  L(F("queueing request for contents of %s delta '%s' -> '%s'\n")
    % typestr % base_hid % ident_hid);
  netcmd cmd;
  cmd.cmd_code = send_delta_cmd;
  write_send_delta_cmd_payload(type, base, ident, cmd.payload);
  write_netcmd_and_try_flush(cmd);
  note_item_requested(type, ident);
}

void 
session::queue_data_cmd(netcmd_item_type type,
                        id const & item, 
                        string const & dat)
{
  string typestr;
  netcmd_item_type_to_string(type, typestr);
  hexenc<id> hid;
  encode_hexenc(item, hid);

  if (role == sink_role)
    {
      L(F("not queueing %s data for '%s' as we are in pure sink role\n") 
        % typestr % hid);
      return;
    }

  L(F("queueing %d bytes of data for %s item '%s'\n")
    % dat.size() % typestr % hid);
  netcmd cmd;
  cmd.cmd_code = data_cmd;
  write_data_cmd_payload(type, item, dat, cmd.payload);
  write_netcmd_and_try_flush(cmd);
}

void
session::queue_delta_cmd(netcmd_item_type type,
                         id const & base, 
                         id const & ident, 
                         delta const & del)
{
  I(type == manifest_item || type == file_item);
  I(! del().empty() || ident == base);
  string typestr;
  netcmd_item_type_to_string(type, typestr);
  hexenc<id> base_hid;
  encode_hexenc(base, base_hid);
  hexenc<id> ident_hid;
  encode_hexenc(ident, ident_hid);

  if (role == sink_role)
    {
      L(F("not queueing %s delta '%s' -> '%s' as we are in pure sink role\n") 
        % typestr % base_hid % ident_hid);
      return;
    }

  L(F("queueing %s delta '%s' -> '%s'\n")
    % typestr % base_hid % ident_hid);
  netcmd cmd;
  cmd.cmd_code = delta_cmd;  
  write_delta_cmd_payload(type, base, ident, del, cmd.payload);
  write_netcmd_and_try_flush(cmd);
}

void 
session::queue_nonexistant_cmd(netcmd_item_type type,
                               id const & item)
{
  string typestr;
  netcmd_item_type_to_string(type, typestr);
  hexenc<id> hid;
  encode_hexenc(item, hid);
  if (role == sink_role)
    {
      L(F("not queueing note of nonexistence of %s item '%s' as we are in pure sink role\n") 
        % typestr % hid);
      return;
    }

  L(F("queueing note of nonexistance of %s item '%s'\n")
    % typestr % hid);
  netcmd cmd;
  cmd.cmd_code = nonexistant_cmd;
  write_nonexistant_cmd_payload(type, item, cmd.payload);
  write_netcmd_and_try_flush(cmd);
}

// processors

bool 
session::process_bye_cmd() 
{
  L(F("received 'bye' netcmd\n"));
  this->received_goodbye = true;
  return true;
}

bool 
session::process_error_cmd(string const & errmsg) 
{
  W(F("received network error: %s\n") % errmsg);
  this->received_goodbye = true;
  return true;
}

bool 
session::process_done_cmd(size_t level, netcmd_item_type type) 
{

  map< netcmd_item_type, done_marker>::iterator i = done_refinements.find(type);
  I(i != done_refinements.end());

  string typestr;
  netcmd_item_type_to_string(type, typestr);

  if ((! i->second.current_level_had_refinements) || (level >= 0xff))
    {
      // we received *no* refinements on this level -- or we ran out of
      // levels -- so refinement for this type is finished.
      L(F("received 'done' for empty %s level %d, marking as complete\n") 
        % typestr % static_cast<int>(level));

      // possibly echo it back one last time, for shutdown purposes
      if (!i->second.tree_is_done)
        queue_done_cmd(level + 1, type);

      // tombstone it
      i->second.current_level_had_refinements = false;
      i->second.tree_is_done = true;

      if (all_requested_revisions_received())
        analyze_ancestry_graph();      
    }

  else if (i->second.current_level_had_refinements 
      && (! i->second.tree_is_done))
    {
      // we *did* receive some refinements on this level, reset to zero and
      // queue an echo of the 'done' marker.
      L(F("received 'done' for %s level %d, which had refinements; "
          "sending echo of done for level %d\n") 
        % typestr 
        % static_cast<int>(level) 
        % static_cast<int>(level + 1));
      i->second.current_level_had_refinements = false;
      queue_done_cmd(level + 1, type);
      return true;
    }
  return true;
}

bool 
session::process_hello_cmd(id const & server, 
                           id const & nonce) 
{
  I(this->remote_peer_key_hash().size() == 0);
  I(this->saved_nonce().size() == 0);
  
  hexenc<id> hnonce;
  encode_hexenc(nonce, hnonce);
  hexenc<id> their_key_hash;
  encode_hexenc(server, their_key_hash);
  
  L(F("received 'hello' netcmd from server '%s' with nonce '%s'\n") 
    % their_key_hash % hnonce);
  
  if (app.db.public_key_exists(their_key_hash))
    {
      // save their identity 
      this->remote_peer_key_hash = server;
      
      if (app.signing_key() != "")
        {
          // get our public key for its hash identifier
          base64<rsa_pub_key> our_pub;
          hexenc<id> our_key_hash;
          id our_key_hash_raw;
          app.db.get_key(app.signing_key, our_pub);
          key_hash_code(app.signing_key, our_pub, our_key_hash);
          decode_hexenc(our_key_hash, our_key_hash_raw);
          
          // get our private key and make a signature
          base64<rsa_sha1_signature> sig;
          rsa_sha1_signature sig_raw;
          base64< arc4<rsa_priv_key> > our_priv;
          app.db.get_key(app.signing_key, our_priv);
          make_signature(app.lua, app.signing_key, our_priv, nonce(), sig);
          decode_base64(sig, sig_raw);
          
          // make a new nonce of our own and send off the 'auth'
          queue_auth_cmd(this->role, this->collection(), our_key_hash_raw, 
                         nonce, mk_nonce(), sig_raw());
        }
      else
        {
          queue_anonymous_cmd(this->role, this->collection(), mk_nonce());
        }
      return true;
    }
  else
    {
      W(F("unknown server key.  disconnecting.\n"));
    }
  return false;
}

bool 
session::process_anonymous_cmd(protocol_role role, 
                               string const & collection, 
                               id const & nonce2)
{
  hexenc<id> hnonce2;
  encode_hexenc(nonce2, hnonce2);

  L(F("received 'anonymous' netcmd from client for collection '%s' "
      "in %s mode with nonce2 '%s'\n")
    %  collection % (role == source_and_sink_role ? "source and sink" :
                     (role == source_role ? "source " : "sink"))
    % hnonce2);

  // check they're asking for a collection we're serving
  bool collection_ok = false;
  for (vector<utf8>::const_iterator i = collections.begin(); 
       i != collections.end(); ++i)
    {
      if (*i == collection)
        {
          collection_ok = true;
          break;
        }
    }
  if (!collection_ok)
    {
      W(F("not currently serving requested collection '%s'\n") % collection);
      this->saved_nonce = id("");
      return false;       
    }
  
  //
  // internally netsync thinks in terms of sources and sinks. users like
  // thinking of repositories as "readonly", "readwrite", or "writeonly".
  //
  // we therefore use the read/write terminology when dealing with the UI:
  // if the user asks to run a "read only" service, this means they are
  // willing to be a source but not a sink.
  //
  // nb: the "role" here is the role the *client* wants to play
  //     so we need to check that the opposite role is allowed for us,
  //     in our this->role field.
  //

  if (role != sink_role)
    {
      W(F("rejected attempt at anonymous connection for write\n"));
      this->saved_nonce = id("");
      return false;
    }

  if (! ((this->role == source_role || this->role == source_and_sink_role)
         && app.lua.hook_get_netsync_anonymous_read_permitted(collection)))
    {
      W(F("anonymous read permission denied for '%s'\n") % collection);
      this->saved_nonce = id("");
      return false;
    }

  // get our private key and sign back
  L(F("anonymous read permitted, signing back nonce\n"));
  base64<rsa_sha1_signature> sig;
  rsa_sha1_signature sig_raw;
  base64< arc4<rsa_priv_key> > our_priv;
  app.db.get_key(app.signing_key, our_priv);
  make_signature(app.lua, app.signing_key, our_priv, nonce2(), sig);
  decode_base64(sig, sig_raw);
  queue_confirm_cmd(sig_raw());
  this->collection = collection;
  this->authenticated = true;
  this->role = source_role;
  return true;
}

bool 
session::process_auth_cmd(protocol_role role, 
                          string const & collection, 
                          id const & client, 
                          id const & nonce1, 
                          id const & nonce2, 
                          string const & signature)
{
  I(this->remote_peer_key_hash().size() == 0);
  I(this->saved_nonce().size() == constants::merkle_hash_length_in_bytes);
  
  hexenc<id> hnonce1, hnonce2;
  encode_hexenc(nonce1, hnonce1);
  encode_hexenc(nonce2, hnonce2);
  hexenc<id> their_key_hash;
  encode_hexenc(client, their_key_hash);
  
  L(F("received 'auth' netcmd from client '%s' for collection '%s' "
      "in %s mode with nonce1 '%s' and nonce2 '%s'\n")
    % their_key_hash % collection % (role == source_and_sink_role ? "source and sink" :
                                     (role == source_role ? "source " : "sink"))
    % hnonce1 % hnonce2);
  
  // check that they replied with the nonce we asked for
  if (!(nonce1 == this->saved_nonce))
    {
      W(F("detected replay attack in auth netcmd\n"));
      this->saved_nonce = id("");
      return false;
    }
  
  // check they're asking for a collection we're serving
  bool collection_ok = false;
  for (vector<utf8>::const_iterator i = collections.begin(); 
       i != collections.end(); ++i)
    {
      if (*i == collection)
        {
          collection_ok = true;
          break;
        }
    }
  if (!collection_ok)
    {
      W(F("not currently serving requested collection '%s'\n") % collection);
      this->saved_nonce = id("");
      return false;       
    }

  //
  // internally netsync thinks in terms of sources and sinks. users like
  // thinking of repositories as "readonly", "readwrite", or "writeonly".
  //
  // we therefore use the read/write terminology when dealing with the UI:
  // if the user asks to run a "read only" service, this means they are
  // willing to be a source but not a sink.
  //
  // nb: the "role" here is the role the *client* wants to play
  //     so we need to check that the opposite role is allowed for us,
  //     in our this->role field.
  //

  if (!app.db.public_key_exists(their_key_hash))
    {
      W(F("unknown key hash '%s'\n") % their_key_hash);
      this->saved_nonce = id("");
      return false;
    }
  
  // get their public key
  rsa_keypair_id their_id;
  base64<rsa_pub_key> their_key;
  app.db.get_pubkey(their_key_hash, their_id, their_key);

  if (role == sink_role || role == source_and_sink_role)
    {
      if (! ((this->role == source_role || this->role == source_and_sink_role)
             && app.lua.hook_get_netsync_read_permitted(collection, 
                                                        their_id())))
        {
          W(F("read permission denied for '%s'\n") % collection);
          this->saved_nonce = id("");
          return false;
        }
    }
  
  if (role == source_role || role == source_and_sink_role)
    {
      if (! ((this->role == sink_role || this->role == source_and_sink_role)
             && app.lua.hook_get_netsync_write_permitted(collection, 
                                                         their_id())))
        {
          W(F("write permission denied for '%s'\n") % collection);
          this->saved_nonce = id("");
          return false;
        }
    }
  
  // save their identity 
  this->remote_peer_key_hash = client;
  
  // check the signature
  base64<rsa_sha1_signature> sig;
  encode_base64(rsa_sha1_signature(signature), sig);
  if (check_signature(app.lua, their_id, their_key, nonce1(), sig))
    {
      // get our private key and sign back
      L(F("client signature OK, accepting authentication\n"));
      base64<rsa_sha1_signature> sig;
      rsa_sha1_signature sig_raw;
      base64< arc4<rsa_priv_key> > our_priv;
      app.db.get_key(app.signing_key, our_priv);
      make_signature(app.lua, app.signing_key, our_priv, nonce2(), sig);
      decode_base64(sig, sig_raw);
      queue_confirm_cmd(sig_raw());
      this->collection = collection;
      this->authenticated = true;
      // assume the (possibly degraded) opposite role
      switch (role)
        {
        case source_role:
          I(this->role != source_role);
          this->role = sink_role;
          break;
        case source_and_sink_role:
          I(this->role == source_and_sink_role);
          break;
        case sink_role:
          I(this->role != sink_role);
          this->role = source_role;
          break;          
        }
      return true;
    }
  else
    {
      W(F("bad client signature\n"));         
    }  
  return false;
}

bool 
session::process_confirm_cmd(string const & signature)
{
  I(this->remote_peer_key_hash().size() == constants::merkle_hash_length_in_bytes);
  I(this->saved_nonce().size() == constants::merkle_hash_length_in_bytes);
  
  hexenc<id> their_key_hash;
  encode_hexenc(id(remote_peer_key_hash), their_key_hash);
  
  // nb. this->role is our role, the server is in the opposite role
  L(F("received 'confirm' netcmd from server '%s' for collection '%s' in %s mode\n")
    % their_key_hash % this->collection % (this->role == source_and_sink_role ? "source and sink" :
                                           (this->role == source_role ? "sink" : "source")));
  
  // check their signature
  if (app.db.public_key_exists(their_key_hash))
    {
      // get their public key and check the signature
      rsa_keypair_id their_id;
      base64<rsa_pub_key> their_key;
      app.db.get_pubkey(their_key_hash, their_id, their_key);
      base64<rsa_sha1_signature> sig;
      encode_base64(rsa_sha1_signature(signature), sig);
      if (check_signature(app.lua, their_id, their_key, this->saved_nonce(), sig))
        {
          L(F("server signature OK, accepting authentication\n"));
          this->authenticated = true;
          merkle_node root;
          load_merkle_node(app, key_item, this->collection, 0, get_root_prefix().val, root);
          queue_refine_cmd(root);
          queue_done_cmd(0, key_item);

          load_merkle_node(app, rcert_item, this->collection, 0, get_root_prefix().val, root);
          queue_refine_cmd(root);
          queue_done_cmd(0, rcert_item);

          load_merkle_node(app, mcert_item, this->collection, 0, get_root_prefix().val, root);
          queue_refine_cmd(root);
          queue_done_cmd(0, mcert_item);

          load_merkle_node(app, fcert_item, this->collection, 0, get_root_prefix().val, root);
          queue_refine_cmd(root);
          queue_done_cmd(0, fcert_item);
          return true;
        }
      else
        {
          W(F("bad server signature\n"));             
        }
    }
  else
    {
      W(F("unknown server key\n"));
    }
  return false;
}

static bool 
data_exists(netcmd_item_type type, 
            id const & item, 
            app_state & app)
{
  hexenc<id> hitem;
  encode_hexenc(item, hitem);
  switch (type)
    {
    case key_item:
      return app.db.public_key_exists(hitem);
    case fcert_item:
      return app.db.file_cert_exists(hitem);
    case mcert_item:
      return app.db.manifest_cert_exists(hitem);
    case manifest_item:
      return app.db.manifest_version_exists(manifest_id(hitem));
    case file_item:
      return app.db.file_version_exists(file_id(hitem));
    case revision_item:
      return app.db.revision_exists(revision_id(hitem));
    case rcert_item:
      return app.db.revision_cert_exists(hitem);
    }
  return false;
}

static void 
load_data(netcmd_item_type type, 
          id const & item, 
          app_state & app, 
          string & out)
{
  string typestr;
  netcmd_item_type_to_string(type, typestr);
  hexenc<id> hitem;
  encode_hexenc(item, hitem);
  switch (type)
    {
    case key_item:
      if (app.db.public_key_exists(hitem))
        {
          rsa_keypair_id keyid;
          base64<rsa_pub_key> pub_encoded;
          app.db.get_pubkey(hitem, keyid, pub_encoded);
          L(F("public key '%s' is also called '%s'\n") % hitem % keyid);
          write_pubkey(keyid, pub_encoded, out);
        }
      else
        {
          throw bad_decode(F("public key '%s' does not exist in our database") % hitem);
        }
      break;

    case revision_item:
      if (app.db.revision_exists(revision_id(hitem)))
        {
          revision_data mdat;
          data dat;
          app.db.get_revision(revision_id(hitem), mdat);
          unpack(mdat.inner(), dat);
          out = dat();
        }
      else
        {
          throw bad_decode(F("revision '%s' does not exist in our database") % hitem);
        }
      break;

    case manifest_item:
      if (app.db.manifest_version_exists(manifest_id(hitem)))
        {
          manifest_data mdat;
          data dat;
          app.db.get_manifest_version(manifest_id(hitem), mdat);
          unpack(mdat.inner(), dat);
          out = dat();
        }
      else
        {
          throw bad_decode(F("manifest '%s' does not exist in our database") % hitem);
        }
      break;

    case file_item:
      if (app.db.file_version_exists(file_id(hitem)))
        {
          file_data fdat;
          data dat;
          app.db.get_file_version(file_id(hitem), fdat);
          unpack(fdat.inner(), dat);
          out = dat();
        }
      else
        {
          throw bad_decode(F("file '%s' does not exist in our database") % hitem);
        }
      break;

    case rcert_item:
      if(app.db.revision_cert_exists(hitem))
        {
          revision<cert> c;
          app.db.get_revision_cert(hitem, c);
          string tmp;
          write_cert(c.inner(), out);
        }
      else
        {
          throw bad_decode(F("rcert '%s' does not exist in our database") % hitem);
        }
      break;

    case mcert_item:
      if(app.db.manifest_cert_exists(hitem))
        {
          manifest<cert> c;
          app.db.get_manifest_cert(hitem, c);
          string tmp;
          write_cert(c.inner(), out);
        }
      else
        {
          throw bad_decode(F("mcert '%s' does not exist in our database") % hitem);
        }
      break;

    case fcert_item:
      if(app.db.file_cert_exists(hitem))
        {
          file<cert> c;
          app.db.get_file_cert(hitem, c);
          string tmp;
          write_cert(c.inner(), out);
        }
      else
        {
          throw bad_decode(F("fcert '%s' does not exist in our database") % hitem);
        }
      break;
    }
}


bool 
session::process_refine_cmd(merkle_node const & their_node)
{
  hexenc<prefix> hpref;
  their_node.get_hex_prefix(hpref);
  string typestr;

  netcmd_item_type_to_string(their_node.type, typestr);
  size_t lev = static_cast<size_t>(their_node.level);
  
  L(F("received 'refine' netcmd on %s node '%s', level %d\n") 
    % typestr % hpref % lev);
  
  if (!app.db.merkle_node_exists(typestr, this->collection, 
                                 their_node.level, hpref))
    {
      L(F("no corresponding %s merkle node for prefix '%s', level %d\n")
        % typestr % hpref % lev);

      for (size_t slot = 0; slot < constants::merkle_num_slots; ++slot)
        {
          switch (their_node.get_slot_state(slot))
            {
            case empty_state:
              {
                // we agree, this slot is empty
                L(F("(#0) they have an empty slot %d (in a %s node '%s', level %d, we do not have)\n")
                  % slot % typestr % hpref % lev);
                continue;
              }
              break;
            case live_leaf_state:
              {
                // we want what *they* have
                id slotval;
                hexenc<id> hslotval;
                their_node.get_raw_slot(slot, slotval);
                their_node.get_hex_slot(slot, hslotval);
                L(F("(#0) they have a live leaf at slot %d (in a %s node '%s', level %d, we do not have)\n")
                  % slot % typestr % hpref % lev);
                L(F("(#0) requesting their %s leaf %s\n") % typestr % hslotval);
                queue_send_data_cmd(their_node.type, slotval);
              }
              break;
            case dead_leaf_state:
              {
                // we cannot ask for what they have, it is dead
                L(F("(#0) they have a dead leaf at slot %d (in a %s node '%s', level %d, we do not have)\n")
                  % slot % typestr % hpref % lev);
                continue;
              }
              break;
            case subtree_state:
              {
                // they have a subtree; might as well ask for that
                L(F("(#0) they have a subtree at slot %d (in a %s node '%s', level %d, we do not have)\n")
                  % slot % typestr % hpref % lev);
                merkle_node our_fake_subtree;
                their_node.extended_prefix(slot, our_fake_subtree.pref);
                our_fake_subtree.level = their_node.level + 1;
                our_fake_subtree.type = their_node.type;
                queue_refine_cmd(our_fake_subtree);
              }
              break;
            }
        }
    }
  else
    {
      // we have a corresponding merkle node. there are 16 branches
      // to the following switch condition. it is awful. sorry.
      L(F("found corresponding %s merkle node for prefix '%s', level %d\n")
        % typestr % hpref % lev);
      merkle_node our_node;
      load_merkle_node(app, their_node.type, this->collection, 
                       their_node.level, hpref, our_node);
      for (size_t slot = 0; slot < constants::merkle_num_slots; ++slot)
        {         
          switch (their_node.get_slot_state(slot))
            {
            case empty_state:
              switch (our_node.get_slot_state(slot))
                {

                case empty_state:
                  // 1: theirs == empty, ours == empty 
                  L(F("(#1) they have an empty slot %d in %s node '%s', level %d, and so do we\n")
                    % slot % typestr % hpref % lev);
                  continue;
                  break;

                case live_leaf_state:
                  // 2: theirs == empty, ours == live 
                  L(F("(#2) they have an empty slot %d in %s node '%s', level %d, we have a live leaf\n")
                    % slot % typestr % hpref % lev);
                  {
                    I(their_node.type == our_node.type);
                    string tmp;
                    id slotval;
                    our_node.get_raw_slot(slot, slotval);
                    load_data(their_node.type, slotval, this->app, tmp);
                    queue_data_cmd(their_node.type, slotval, tmp);
                  }
                  break;

                case dead_leaf_state:
                  // 3: theirs == empty, ours == dead 
                  L(F("(#3) they have an empty slot %d in %s node '%s', level %d, we have a dead leaf\n")
                    % slot % typestr % hpref % lev);
                  continue;
                  break;

                case subtree_state:
                  // 4: theirs == empty, ours == subtree 
                  L(F("(#4) they have an empty slot %d in %s node '%s', level %d, we have a subtree\n")
                    % slot % typestr % hpref % lev);
                  {
                    hexenc<prefix> subprefix;
                    our_node.extended_hex_prefix(slot, subprefix);
                    merkle_node our_subtree;
                    I(our_node.type == their_node.type);
                    load_merkle_node(app, their_node.type, this->collection, 
                                     our_node.level + 1, subprefix, our_subtree);
                    I(our_node.type == our_subtree.type);
                    queue_refine_cmd(our_subtree);
                  }
                  break;

                }
              break;


            case live_leaf_state:
              switch (our_node.get_slot_state(slot))
                {

                case empty_state:
                  // 5: theirs == live, ours == empty 
                  L(F("(#5) they have a live leaf at slot %d in %s node '%s', level %d, we have nothing\n")
                    % slot % typestr % hpref % lev);
                  {
                    id slotval;
                    their_node.get_raw_slot(slot, slotval);
                    queue_send_data_cmd(their_node.type, slotval);
                  }
                  break;

                case live_leaf_state:
                  // 6: theirs == live, ours == live 
                  L(F("(#6) they have a live leaf at slot %d in %s node '%s', and so do we\n")
                    % slot % typestr % hpref);
                  {
                    id our_slotval, their_slotval;
                    their_node.get_raw_slot(slot, their_slotval);
                    our_node.get_raw_slot(slot, our_slotval);               
                    if (their_slotval == our_slotval)
                      {
                        hexenc<id> hslotval;
                        their_node.get_hex_slot(slot, hslotval);
                        L(F("(#6) we both have live %s leaf '%s'\n") % typestr % hslotval);
                        continue;
                      }
                    else
                      {
                        I(their_node.type == our_node.type);
                        string tmp;
                        load_data(our_node.type, our_slotval, this->app, tmp);
                        queue_send_data_cmd(their_node.type, their_slotval);
                        queue_data_cmd(our_node.type, our_slotval, tmp);
                      }
                  }
                  break;

                case dead_leaf_state:
                  // 7: theirs == live, ours == dead 
                  L(F("(#7) they have a live leaf at slot %d in %s node %s, level %d, we have a dead one\n")
                    % slot % typestr % hpref % lev);
                  {
                    id our_slotval, their_slotval;
                    our_node.get_raw_slot(slot, our_slotval);
                    their_node.get_raw_slot(slot, their_slotval);
                    if (their_slotval == our_slotval)
                      {
                        hexenc<id> hslotval;
                        their_node.get_hex_slot(slot, hslotval);
                        L(F("(#7) it's the same %s leaf '%s', but ours is dead\n") 
                          % typestr % hslotval);
                        continue;
                      }
                    else
                      {
                        queue_send_data_cmd(their_node.type, their_slotval);
                      }
                  }
                  break;

                case subtree_state:
                  // 8: theirs == live, ours == subtree 
                  L(F("(#8) they have a live leaf in slot %d of %s node '%s', level %d, we have a subtree\n")
                    % slot % typestr % hpref % lev);
                  {

                    id their_slotval;
                    hexenc<id> their_hval;
                    their_node.get_raw_slot(slot, their_slotval);
                    encode_hexenc(their_slotval, their_hval);
                    if (data_exists(their_node.type, their_slotval, app))
                      L(F("(#8) we have a copy of their live leaf '%s' in slot %d of %s node '%s', level %d\n")
                        % their_hval % slot % typestr % hpref % lev);
                    else
                      {
                        L(F("(#8) requesting a copy of their live leaf '%s' in slot %d of %s node '%s', level %d\n")
                          % their_hval % slot % typestr % hpref % lev);
                        queue_send_data_cmd(their_node.type, their_slotval);
                      }
                    
                    L(F("(#8) sending our subtree for refinement, in slot %d of %s node '%s', level %d\n")
                      % slot % typestr % hpref % lev);
                    hexenc<prefix> subprefix;
                    our_node.extended_hex_prefix(slot, subprefix);
                    merkle_node our_subtree;
                    load_merkle_node(app, our_node.type, this->collection, 
                                     our_node.level + 1, subprefix, our_subtree);
                    queue_refine_cmd(our_subtree);
                  }
                  break;
                }
              break;


            case dead_leaf_state:
              switch (our_node.get_slot_state(slot))
                {
                case empty_state:
                  // 9: theirs == dead, ours == empty 
                  L(F("(#9) they have a dead leaf at slot %d in %s node '%s', level %d, we have nothing\n")
                    % slot % typestr % hpref % lev);
                  continue;
                  break;

                case live_leaf_state:
                  // 10: theirs == dead, ours == live 
                  L(F("(#10) they have a dead leaf at slot %d in %s node '%s', level %d, we have a live one\n")
                    % slot % typestr % hpref % lev);
                  {
                    id our_slotval, their_slotval;
                    their_node.get_raw_slot(slot, their_slotval);
                    our_node.get_raw_slot(slot, our_slotval);
                    hexenc<id> hslotval;
                    our_node.get_hex_slot(slot, hslotval);
                    if (their_slotval == our_slotval)
                      {
                        L(F("(#10) we both have %s leaf %s, theirs is dead\n") 
                          % typestr % hslotval);
                        continue;
                      }
                    else
                      {
                        I(their_node.type == our_node.type);
                        string tmp;
                        load_data(our_node.type, our_slotval, this->app, tmp);
                        queue_data_cmd(our_node.type, our_slotval, tmp);
                      }
                  }
                  break;

                case dead_leaf_state:
                  // 11: theirs == dead, ours == dead 
                  L(F("(#11) they have a dead leaf at slot %d in %s node '%s', level %d, so do we\n")
                    % slot % typestr % hpref % lev);
                  continue;
                  break;

                case subtree_state:
                  // theirs == dead, ours == subtree 
                  L(F("(#12) they have a dead leaf in slot %d of %s node '%s', we have a subtree\n")
                    % slot % typestr % hpref % lev);
                  {
                    hexenc<prefix> subprefix;
                    our_node.extended_hex_prefix(slot, subprefix);
                    merkle_node our_subtree;
                    load_merkle_node(app, our_node.type, this->collection, 
                                     our_node.level + 1, subprefix, our_subtree);
                    queue_refine_cmd(our_subtree);
                  }
                  break;
                }
              break;


            case subtree_state:
              switch (our_node.get_slot_state(slot))
                {
                case empty_state:
                  // 13: theirs == subtree, ours == empty 
                  L(F("(#13) they have a subtree at slot %d in %s node '%s', level %d, we have nothing\n")
                    % slot % typestr % hpref % lev);
                  {
                    merkle_node our_fake_subtree;
                    their_node.extended_prefix(slot, our_fake_subtree.pref);
                    our_fake_subtree.level = their_node.level + 1;
                    our_fake_subtree.type = their_node.type;
                    queue_refine_cmd(our_fake_subtree);
                  }
                  break;

                case live_leaf_state:
                  // 14: theirs == subtree, ours == live 
                  L(F("(#14) they have a subtree at slot %d in %s node '%s', level %d, we have a live leaf\n")
                    % slot % typestr % hpref % lev);
                  {
                    size_t subslot;
                    id our_slotval;
                    merkle_node our_fake_subtree;
                    our_node.get_raw_slot(slot, our_slotval);
                    hexenc<id> hslotval;
                    encode_hexenc(our_slotval, hslotval);
                    
                    pick_slot_and_prefix_for_value(our_slotval, our_node.level + 1, subslot, 
                                                   our_fake_subtree.pref);
                    L(F("(#14) pushed our leaf '%s' into fake subtree slot %d, level %d\n")
                      % hslotval % subslot % (lev + 1));
                    our_fake_subtree.type = their_node.type;
                    our_fake_subtree.level = our_node.level + 1;
                    our_fake_subtree.set_raw_slot(subslot, our_slotval);
                    our_fake_subtree.set_slot_state(subslot, our_node.get_slot_state(slot));
                    queue_refine_cmd(our_fake_subtree);
                  }
                  break;

                case dead_leaf_state:
                  // 15: theirs == subtree, ours == dead 
                  L(F("(#15) they have a subtree at slot %d in %s node '%s', level %d, we have a dead leaf\n")
                    % slot % typestr % hpref % lev);
                  {
                    size_t subslot;
                    id our_slotval;
                    merkle_node our_fake_subtree;
                    our_node.get_raw_slot(slot, our_slotval);
                    pick_slot_and_prefix_for_value(our_slotval, our_node.level + 1, subslot, 
                                                   our_fake_subtree.pref);
                    our_fake_subtree.type = their_node.type;
                    our_fake_subtree.level = our_node.level + 1;
                    our_fake_subtree.set_raw_slot(subslot, our_slotval);
                    our_fake_subtree.set_slot_state(subslot, our_node.get_slot_state(slot));
                    queue_refine_cmd(our_fake_subtree);    
                  }
                  break;

                case subtree_state:
                  // 16: theirs == subtree, ours == subtree 
                  L(F("(#16) they have a subtree at slot %d in %s node '%s', level %d, and so do we\n")
                    % slot % typestr % hpref % lev);
                  {
                    id our_slotval, their_slotval;
                    hexenc<id> hslotval;
                    their_node.get_raw_slot(slot, their_slotval);
                    our_node.get_raw_slot(slot, our_slotval);
                    our_node.get_hex_slot(slot, hslotval);
                    if (their_slotval == our_slotval)
                      {
                        L(F("(#16) we both have %s subtree '%s'\n") % typestr % hslotval);
                        continue;
                      }
                    else
                      {
                        L(F("(#16) %s subtrees at slot %d differ, refining ours\n") % typestr % slot);
                        hexenc<prefix> subprefix;
                        our_node.extended_hex_prefix(slot, subprefix);
                        merkle_node our_subtree;
                        load_merkle_node(app, our_node.type, this->collection, 
                                         our_node.level + 1, subprefix, our_subtree);
                        queue_refine_cmd(our_subtree);
                      }
                  }
                  break;
                }
              break;
            }
        }
    }
  return true;
}


bool 
session::process_send_data_cmd(netcmd_item_type type,
                               id const & item)
{
  string typestr;
  netcmd_item_type_to_string(type, typestr);
  hexenc<id> hitem;
  encode_hexenc(item, hitem);
  L(F("received 'send_data' netcmd requesting %s '%s'\n") 
    % typestr % hitem);
  if (data_exists(type, item, this->app))
    {
      string out;
      load_data(type, item, this->app, out);
      queue_data_cmd(type, item, out);
    }
  else
    {
      queue_nonexistant_cmd(type, item);
    }
  return true;
}

bool 
session::process_send_delta_cmd(netcmd_item_type type,
                                id const & base,
                                id const & ident)
{
  string typestr;
  netcmd_item_type_to_string(type, typestr);
  delta del;

  hexenc<id> hbase, hident;
  encode_hexenc(base, hbase);
  encode_hexenc(ident, hident);

  L(F("received 'send_delta' netcmd requesting %s edge '%s' -> '%s'\n") 
    % typestr % hbase % hident);

  switch (type)
    {
    case file_item:
      {
        file_id fbase(hbase), fident(hident);
        file_delta fdel;
        if (this->app.db.file_version_exists(fbase) 
            && this->app.db.file_version_exists(fident))
          {
            file_data base_fdat, ident_fdat;
            data base_dat, ident_dat;
            this->app.db.get_file_version(fbase, base_fdat);
            this->app.db.get_file_version(fident, ident_fdat);      
            string tmp;     
            unpack(base_fdat.inner(), base_dat);
            unpack(ident_fdat.inner(), ident_dat);
            compute_delta(base_dat(), ident_dat(), tmp);
            del = delta(tmp);
          }
        else
          {
            return process_send_data_cmd(type, ident);
          }
      }
      break;

    case manifest_item:
      {
        manifest_id mbase(hbase), mident(hident);
        manifest_delta mdel;
        if (this->app.db.manifest_version_exists(mbase) 
            && this->app.db.manifest_version_exists(mident))
          {
            manifest_data base_mdat, ident_mdat;
            data base_dat, ident_dat;
            this->app.db.get_manifest_version(mbase, base_mdat);
            this->app.db.get_manifest_version(mident, ident_mdat);
            string tmp;
            unpack(base_mdat.inner(), base_dat);
            unpack(ident_mdat.inner(), ident_dat);
            compute_delta(base_dat(), ident_dat(), tmp);
            del = delta(tmp);
          }
        else
          {
            return process_send_data_cmd(type, ident);
          }
      }
      break;
      
    default:
      throw bad_decode(F("delta requested for item type %s\n") % typestr);
    }
  queue_delta_cmd(type, base, ident, del);
  return true;
}

void 
session::update_merkle_trees(netcmd_item_type type,
                             hexenc<id> const & hident,
                             bool live_p)
{
  id raw_id;
  decode_hexenc(hident, raw_id);
  string typestr;
  netcmd_item_type_to_string(type, typestr);
  for (set<string>::const_iterator i = this->all_collections.begin();
       i != this->all_collections.end(); ++i)
    {
      if (this->collection().find(*i) == 0)
        {
          L(F("updating %s collection '%s' with item %s\n")
            % typestr % *i % hident);
          insert_into_merkle_tree(this->app, live_p, type, *i, raw_id(), 0); 
        }
    }
}

bool 
session::process_data_cmd(netcmd_item_type type,
                          id const & item, 
                          string const & dat)
{  
  hexenc<id> hitem;
  encode_hexenc(item, hitem);

  // it's ok if we received something we didn't ask for; it might
  // be a spontaneous transmission from refinement
  note_item_arrived(type, item);
                           
  switch (type)
    {
    case key_item:
      if (this->app.db.public_key_exists(hitem))
        L(F("public key '%s' already exists in our database\n")  % hitem);
      else
        {
          rsa_keypair_id keyid;
          base64<rsa_pub_key> pub;
          read_pubkey(dat, keyid, pub);
          hexenc<id> tmp;
          key_hash_code(keyid, pub, tmp);
          if (! (tmp == hitem))
            throw bad_decode(F("hash check failed for public key '%s' (%s);"
                               " wanted '%s' got '%s'")  
                             % hitem % keyid % hitem % tmp);
          this->dbw.consume_public_key(keyid, pub);
          update_merkle_trees(key_item, tmp, true);
        }
      break;

    case mcert_item:
      if (this->app.db.manifest_cert_exists(hitem))
        L(F("manifest cert '%s' already exists in our database\n")  % hitem);
      else
        {
          cert c;
          read_cert(dat, c);
          hexenc<id> tmp;
          cert_hash_code(c, tmp);
          if (! (tmp == hitem))
            throw bad_decode(F("hash check failed for manifest cert '%s'")  % hitem);
          this->dbw.consume_manifest_cert(manifest<cert>(c));
          update_merkle_trees(mcert_item, tmp, true);
        }
      break;

    case rcert_item:
      if (this->app.db.revision_cert_exists(hitem))
        L(F("revision cert '%s' already exists in our database\n")  % hitem);
      else
        {
          cert c;
          read_cert(dat, c);
          hexenc<id> tmp;
          cert_hash_code(c, tmp);
          if (! (tmp == hitem))
            throw bad_decode(F("hash check failed for revision cert '%s'")  % hitem);
          this->dbw.consume_revision_cert(revision<cert>(c));
          if (!app.db.revision_exists(revision_id(c.ident)))
            {
              id rid;
              decode_hexenc(c.ident, rid);
              queue_send_data_cmd(revision_item, rid);
            }
          update_merkle_trees(rcert_item, tmp, true);
        }
      break;

    case fcert_item:
      if (this->app.db.file_cert_exists(hitem))
        L(F("file cert '%s' already exists in our database\n")  % hitem);
      else
        {
          cert c;
          read_cert(dat, c);
          hexenc<id> tmp;
          cert_hash_code(c, tmp);
          if (! (tmp == hitem))
            throw bad_decode(F("hash check failed for file cert '%s'")  % hitem);
          this->dbw.consume_file_cert(file<cert>(c));
          update_merkle_trees(fcert_item, tmp, true);
        }
      break;

    case revision_item:
      {
        revision_id rid(hitem);
        if (this->app.db.revision_exists(rid))
          L(F("revision '%s' already exists in our database\n") % hitem);
        else
          {
            L(F("received revision '%s' \n") % hitem);
            boost::shared_ptr< pair<revision_data, revision_set > > 
              rp(new pair<revision_data, revision_set>());
            
            base64< gzip<data> > packed;
            pack(data(dat), packed);
            rp->first = revision_data(packed);
            read_revision_set(dat, rp->second);
            ancestry.insert(std::make_pair(rid, rp));
            if (rcert_refinement_done())
              {
                analyze_ancestry_graph();
              }
          }
      }
      break;

    case manifest_item:
      {
        manifest_id mid(hitem);
        if (this->app.db.manifest_version_exists(mid))
          L(F("manifest version '%s' already exists in our database\n") % hitem);
        else
          {
            base64< gzip<data> > packed_dat;
            pack(data(dat), packed_dat);
            this->dbw.consume_manifest_data(mid, manifest_data(packed_dat));
            manifest_map man;
            read_manifest_map(data(dat), man);
            analyze_manifest(man);
          }
      }
      break;

    case file_item:
      {
        file_id fid(hitem);
        if (this->app.db.file_version_exists(fid))
          L(F("file version '%s' already exists in our database\n") % hitem);
        else
          {
            base64< gzip<data> > packed_dat;
            pack(data(dat), packed_dat);
            this->dbw.consume_file_data(fid, file_data(packed_dat));
          }
      }
      break;

    }
      return true;
}

bool 
session::process_delta_cmd(netcmd_item_type type,
                           id const & base, 
                           id const & ident, 
                           delta const & del)
{
  string typestr;
  netcmd_item_type_to_string(type, typestr);
  hexenc<id> hbase, hident;
  encode_hexenc(base, hbase);
  encode_hexenc(ident, hident);

  pair<id,id> id_pair = make_pair(base, ident);

  // it's ok if we received something we didn't ask for; it might
  // be a spontaneous transmission from refinement
  note_item_arrived(type, ident);

  switch (type)
    {
    case manifest_item:
      {
        manifest_id src_manifest(hbase), dst_manifest(hident);
        base64< gzip<delta> > packed_del;
        pack(del, packed_del);
        if (reverse_delta_requests.find(id_pair)
            != reverse_delta_requests.end())
          {
            reverse_delta_requests.erase(id_pair);
            this->dbw.consume_manifest_reverse_delta(src_manifest, 
                                                     dst_manifest,
                                                     manifest_delta(packed_del));
          }
        else
          this->dbw.consume_manifest_delta(src_manifest, 
                                           dst_manifest,
                                           manifest_delta(packed_del));
        
      }
      break;

    case file_item:
      {
        file_id src_file(hbase), dst_file(hident);
        base64< gzip<delta> > packed_del;
        pack(del, packed_del);
        if (reverse_delta_requests.find(id_pair)
            != reverse_delta_requests.end())
          {
            reverse_delta_requests.erase(id_pair);
            this->dbw.consume_file_reverse_delta(src_file, 
                                                 dst_file,
                                                 file_delta(packed_del));
          }
        else
          this->dbw.consume_file_delta(src_file, 
                                       dst_file,
                                       file_delta(packed_del));
      }
      break;
      
    default:
      L(F("ignoring delta received for item type %s\n") % typestr);
      break;
    }
  return true;
}

bool 
session::process_nonexistant_cmd(netcmd_item_type type,
                                 id const & item)
{
  string typestr;
  netcmd_item_type_to_string(type, typestr);
  hexenc<id> hitem;
  encode_hexenc(item, hitem);
  L(F("received 'nonexistant' netcmd for %s '%s'\n") 
    % typestr % hitem);
  note_item_arrived(type, item);
  return true;
}



bool 
session::dispatch_payload(netcmd const & cmd)
{
  
  switch (cmd.cmd_code)
    {
      
    case bye_cmd:
      return process_bye_cmd();
      break;

    case error_cmd:
      {
        string errmsg;
        read_error_cmd_payload(cmd.payload, errmsg);
        return process_error_cmd(errmsg);
      }
      break;

    case hello_cmd:
      require(! authenticated, "hello netcmd received when not authenticated");
      require(voice == client_voice, "hello netcmd received in client voice");
      {
        id server, nonce;
        read_hello_cmd_payload(cmd.payload, server, nonce);
        return process_hello_cmd(server, nonce);
      }
      break;

    case anonymous_cmd:
      require(! authenticated, "anonymous netcmd received when not authenticated");
      require(voice == server_voice, "anonymous netcmd received in server voice");
      require(role == source_role ||
              role == source_and_sink_role, 
              "anonymous netcmd received in source or source/sink role");
      {
        protocol_role role;
        string collection;
        id nonce2;
        read_anonymous_cmd_payload(cmd.payload, role, collection, nonce2);
        return process_anonymous_cmd(role, collection, nonce2);
      }
      break;

    case auth_cmd:
      require(! authenticated, "auth netcmd received when not authenticated");
      require(voice == server_voice, "auth netcmd received in server voice");
      {
        protocol_role role;
        string collection, signature;
        id client, nonce1, nonce2;
        read_auth_cmd_payload(cmd.payload, role, collection, client, nonce1, nonce2, signature);
        return process_auth_cmd(role, collection, client, nonce1, nonce2, signature);
      }
      break;

    case confirm_cmd:
      require(! authenticated, "confirm netcmd received when not authenticated");
      require(voice == client_voice, "confirm netcmd received in client voice");
      {
        string signature;
        read_confirm_cmd_payload(cmd.payload, signature);
        return process_confirm_cmd(signature);
      }
      break;

    case refine_cmd:
      require(authenticated, "refine netcmd received when authenticated");
      {
        merkle_node node;
        read_refine_cmd_payload(cmd.payload, node);
        map< netcmd_item_type, done_marker>::iterator i = done_refinements.find(node.type);
        require(i != done_refinements.end(), "refinement netcmd refers to valid type");
        require(i->second.tree_is_done == false, "refinement netcmd received when tree is live");
        i->second.current_level_had_refinements = true;
        return process_refine_cmd(node);
      }
      break;

    case done_cmd:
      require(authenticated, "done netcmd received when authenticated");
      {
        size_t level;
        netcmd_item_type type;
        read_done_cmd_payload(cmd.payload, level, type);
        return process_done_cmd(level, type);
      }
      break;

    case send_data_cmd:
      require(authenticated, "send_data netcmd received when authenticated");
      require(role == source_role ||
              role == source_and_sink_role, 
              "send_data netcmd received in source or source/sink role");
      {
        netcmd_item_type type;
        id item;
        read_send_data_cmd_payload(cmd.payload, type, item);
        return process_send_data_cmd(type, item);
      }
      break;

    case send_delta_cmd:
      require(authenticated, "send_delta netcmd received when authenticated");
      require(role == source_role ||
              role == source_and_sink_role, 
              "send_delta netcmd received in source or source/sink role");
      {
        netcmd_item_type type;
        id base, ident;
        read_send_delta_cmd_payload(cmd.payload, type, base, ident);
        return process_send_delta_cmd(type, base, ident);
      }

    case data_cmd:
      require(authenticated, "data netcmd received when authenticated");
      require(role == sink_role ||
              role == source_and_sink_role, 
              "data netcmd received in source or source/sink role");
      {
        netcmd_item_type type;
        id item;
        string dat;
        read_data_cmd_payload(cmd.payload, type, item, dat);
        return process_data_cmd(type, item, dat);
      }
      break;

    case delta_cmd:
      require(authenticated, "delta netcmd received when authenticated");
      require(role == sink_role ||
              role == source_and_sink_role, 
              "delta netcmd received in source or source/sink role");
      {
        netcmd_item_type type;
        id base, ident;
        delta del;
        read_delta_cmd_payload(cmd.payload, type, base, ident, del);
        return process_delta_cmd(type, base, ident, del);
      }
      break;      

    case nonexistant_cmd:
      require(authenticated, "nonexistant netcmd received when authenticated");
      require(role == sink_role ||
              role == source_and_sink_role, 
              "nonexistant netcmd received in sink or source/sink role");
      {
        netcmd_item_type type;
        id item;
        read_nonexistant_cmd_payload(cmd.payload, type, item);
        return process_nonexistant_cmd(type, item);
      }
      break;
    }
  return false;
}

// this kicks off the whole cascade starting from "hello"
void 
session::begin_service()
{
  base64<rsa_pub_key> pub_encoded;
  app.db.get_key(app.signing_key, pub_encoded);
  hexenc<id> keyhash;
  id keyhash_raw;
  key_hash_code(app.signing_key, pub_encoded, keyhash);
  decode_hexenc(keyhash, keyhash_raw);
  queue_hello_cmd(keyhash_raw(), mk_nonce());
}

void 
session::maybe_say_goodbye()
{
  if (done_all_refinements() &&
      got_all_data())
    queue_bye_cmd();
}

bool 
session::arm()
{
  if (!armed)
    {
      if (read_netcmd(inbuf, cmd))
        {
          inbuf.erase(0, cmd.encoded_size());     
          armed = true;
        }
    }
  return armed;
}      

bool session::process()
{
  try 
    {      
      if (!arm())
        return true;
      
      transaction_guard guard(app.db);
      armed = false;
      L(F("processing %d byte input buffer from peer %s\n") % inbuf.size() % peer_id);
      bool ret = dispatch_payload(cmd);
      if (inbuf.size() >= constants::netcmd_maxsz)
        W(F("input buffer for peer %s is overfull after netcmd dispatch\n") % peer_id);
      guard.commit();
      maybe_say_goodbye();
      return ret;
    }
  catch (bad_decode & bd)
    {
      W(F("caught bad_decode exception processing peer %s: '%s'\n") % peer_id % bd.what);
      return false;
    }
}


static void 
call_server(protocol_role role,
            vector<utf8> const & collections,
            set<string> const & all_collections,
            app_state & app,
            utf8 const & address,
            Netxx::port_type default_port,
            unsigned long timeout_seconds)
{
  Netxx::Probe probe;
  Netxx::Timeout timeout(static_cast<long>(timeout_seconds)), instant(0,1);

  // FIXME: split into labels and convert to ace here.

  P(F("connecting to %s\n") % address());
  Netxx::Stream server(address().c_str(), default_port, timeout); 
  session sess(role, client_voice, collections, all_collections, app, 
               address(), server.get_socketfd(), timeout);

  ticker input("bytes in", ">", 256), output("bytes out", "<", 256);
  sess.in_ticker = &input;
  sess.out_ticker = &output;

  while (true)
    {       
      bool armed = false;
      try 
        {
          armed = sess.arm();
        }
      catch (bad_decode & bd)
        {
          W(F("caught bad_decode exception decoding input from peer %s: '%s'\n") 
            % sess.peer_id % bd.what);
          return;         
        }

      probe.clear();
      probe.add(sess.str, sess.which_events());
      Netxx::Probe::result_type res = probe.ready(armed ? instant : timeout);
      Netxx::Probe::ready_type event = res.second;
      Netxx::socket_type fd = res.first;
      
      if (fd == -1 && !armed) 
        {
          P(F("timed out waiting for I/O with peer %s, disconnecting\n") % sess.peer_id);
          return;
        }
      
      if (event & Netxx::Probe::ready_read)
        {
          if (sess.read_some())
            {
              try 
                {
                  armed = sess.arm();
                }
              catch (bad_decode & bd)
                {
                  W(F("caught bad_decode exception decoding input from peer %s: '%s'\n") 
                    % sess.peer_id % bd.what);
                  return;         
                }
            }
          else
            {         
              if (sess.sent_goodbye)
                P(F("read from fd %d (peer %s) closed OK after goodbye\n") % fd % sess.peer_id);
              else
                P(F("read from fd %d (peer %s) failed, disconnecting\n") % fd % sess.peer_id);
              return;
            }
        }
      
      if (event & Netxx::Probe::ready_write)
        {
          if (! sess.write_some())
            {
              if (sess.sent_goodbye)
                P(F("write on fd %d (peer %s) closed OK after goodbye\n") % fd % sess.peer_id);
              else
                P(F("write on fd %d (peer %s) failed, disconnecting\n") % fd % sess.peer_id);
              return;
            }
        }
      
      if (event & Netxx::Probe::ready_oobd)
        {
          P(F("got OOB data on fd %d (peer %s), disconnecting\n") 
            % fd % sess.peer_id);
          return;
        }      

      if (armed)
<<<<<<< HEAD
	{
	  if (!sess.process())
	    {
	      P(F("terminated exchange with %s\n") 
		% sess.peer_id);
	      return;
	    }
	}

      if (sess.sent_goodbye && sess.outbuf.empty() && sess.received_goodbye)
	{
	  P(F("successful exchange with %s\n") 
	    % sess.peer_id);
	  return;
	}	  
=======
        {
          if (!sess.process())
            {
              P(F("terminated exchange with %s\n") 
                % sess.peer_id);
              return;
            }
        }

      if (sess.sent_goodbye && sess.outbuf.empty() && sess.received_goodbye)
        {
          P(F("successful exchange with %s\n") 
            % sess.peer_id);
          return;
        }         
>>>>>>> 2831b5c1
    }  
}

static void 
arm_sessions_and_calculate_probe(Netxx::Probe & probe,
                                 map<Netxx::socket_type, shared_ptr<session> > & sessions,
                                 set<Netxx::socket_type> & armed_sessions)
{
  set<Netxx::socket_type> arm_failed;
  for (map<Netxx::socket_type, 
         shared_ptr<session> >::const_iterator i = sessions.begin();
       i != sessions.end(); ++i)
    {
      try 
        {
          if (i->second->arm())
            {
              L(F("fd %d is armed\n") % i->first);
              armed_sessions.insert(i->first);
            }
          probe.add(i->second->str, i->second->which_events());
        }
      catch (bad_decode & bd)
        {
          W(F("caught bad_decode exception decoding input from peer %s: '%s', marking as bad\n") 
            % i->second->peer_id % bd.what);
          arm_failed.insert(i->first);
        }         
    }
  for (set<Netxx::socket_type>::const_iterator i = arm_failed.begin();
       i != arm_failed.end(); ++i)
    {
      sessions.erase(*i);
    }
}

static void
handle_new_connection(Netxx::Address & addr,
                      Netxx::StreamServer & server,
                      Netxx::Timeout & timeout,
                      protocol_role role,
                      vector<utf8> const & collections,
                      set<string> const & all_collections,                    
                      map<Netxx::socket_type, shared_ptr<session> > & sessions,
                      app_state & app)
{
  L(F("accepting new connection on %s : %d\n") 
    % addr.get_name() % addr.get_port());
  Netxx::Peer client = server.accept_connection();
  
  if (!client) 
    {
      L(F("accept() returned a dead client\n"));
    }
  else
    {
      P(F("accepted new client connection from %s\n") % client);      
      shared_ptr<session> sess(new session(role, server_voice, collections, 
                                           all_collections, app,
                                           lexical_cast<string>(client), 
                                           client.get_socketfd(), timeout));
      sess->begin_service();
      sessions.insert(make_pair(client.get_socketfd(), sess));
    }
}

static void 
handle_read_available(Netxx::socket_type fd,
                      shared_ptr<session> sess,
                      map<Netxx::socket_type, shared_ptr<session> > & sessions,
                      set<Netxx::socket_type> & armed_sessions,
                      bool & live_p)
{
  if (sess->read_some())
    {
      try
        {
          if (sess->arm())
            armed_sessions.insert(fd);
        }
      catch (bad_decode & bd)
        {
          W(F("caught bad_decode exception decoding input from peer %s: '%s', disconnecting\n") 
            % sess->peer_id % bd.what);
          sessions.erase(fd);
          live_p = false;
        }
    }
  else
    {
      P(F("fd %d (peer %s) read failed, disconnecting\n") 
        % fd % sess->peer_id);
      sessions.erase(fd);
      live_p = false;
    }
}


static void 
handle_write_available(Netxx::socket_type fd,
                       shared_ptr<session> sess,
                       map<Netxx::socket_type, shared_ptr<session> > & sessions,
                       bool & live_p)
{
  if (! sess->write_some())
    {
      P(F("fd %d (peer %s) write failed, disconnecting\n") 
        % fd % sess->peer_id);
      sessions.erase(fd);
      live_p = false;
    }
}

static void
process_armed_sessions(map<Netxx::socket_type, shared_ptr<session> > & sessions,
                       set<Netxx::socket_type> & armed_sessions)
{
  for (set<Netxx::socket_type>::const_iterator i = armed_sessions.begin();
       i != armed_sessions.end(); ++i)
    {
      map<Netxx::socket_type, shared_ptr<session> >::iterator j;
      j = sessions.find(*i);
      if (j == sessions.end())
        continue;
      else
        {
          Netxx::socket_type fd = j->first;
          shared_ptr<session> sess = j->second;
          if (!sess->process())
            {
              P(F("fd %d (peer %s) processing finished, disconnecting\n") 
                % fd % sess->peer_id);
              sessions.erase(j);
            }
        }
    }
}

static void
reap_dead_sessions(map<Netxx::socket_type, shared_ptr<session> > & sessions,
                   unsigned long timeout_seconds)
{
  // kill any clients which haven't done any i/o inside the timeout period
  // or who have said goodbye and flushed their output buffers
  set<Netxx::socket_type> dead_clients;
  time_t now = ::time(NULL);
  for (map<Netxx::socket_type, shared_ptr<session> >::const_iterator i = sessions.begin();
       i != sessions.end(); ++i)
    {
      if (static_cast<unsigned long>(i->second->last_io_time + timeout_seconds) 
          < static_cast<unsigned long>(now))
        {
          P(F("fd %d (peer %s) has been idle too long, disconnecting\n") 
            % i->first % i->second->peer_id);
          dead_clients.insert(i->first);
        }
      if (i->second->sent_goodbye && i->second->outbuf.empty() && i->second->received_goodbye)
        {
          P(F("fd %d (peer %s) exchanged goodbyes and flushed output, disconnecting\n") 
            % i->first % i->second->peer_id);
          dead_clients.insert(i->first);
        }
    }
  for (set<Netxx::socket_type>::const_iterator i = dead_clients.begin();
       i != dead_clients.end(); ++i)
    {
      sessions.erase(*i);
    }
}

static void 
serve_connections(protocol_role role,
                  vector<utf8> const & collections,
                  set<string> const & all_collections,
                  app_state & app,
                  utf8 const & address,
                  Netxx::port_type default_port,
                  unsigned long timeout_seconds,
                  unsigned long session_limit)
{
  Netxx::Probe probe;  

  Netxx::Timeout 
    forever, 
    timeout(static_cast<long>(timeout_seconds)), 
    instant(0,1);

  Netxx::Address addr(address().c_str(), default_port, true);

  P(F("beginning service on %s : %d\n") 
    % addr.get_name() % addr.get_port());

  Netxx::StreamServer server(addr, timeout);
  
  map<Netxx::socket_type, shared_ptr<session> > sessions;
  set<Netxx::socket_type> armed_sessions;
  
  while (true)
    {      
      probe.clear();
      armed_sessions.clear();

      if (sessions.size() >= session_limit)
        W(F("session limit %d reached, some connections will be refused\n") % session_limit);
      else
        probe.add(server);

      arm_sessions_and_calculate_probe(probe, sessions, armed_sessions);

      L(F("i/o probe with %d armed\n") % armed_sessions.size());      
      Netxx::Probe::result_type res = probe.ready(sessions.empty() ? forever 
                                           : (armed_sessions.empty() ? timeout 
                                              : instant));
      Netxx::Probe::ready_type event = res.second;
      Netxx::socket_type fd = res.first;
      
      if (fd == -1)
        {
          if (armed_sessions.empty()) 
            L(F("timed out waiting for I/O (listening on %s : %d)\n") 
              % addr.get_name() % addr.get_port());
        }
      
      // we either got a new connection
      else if (fd == server)
        handle_new_connection(addr, server, timeout, role, 
                              collections, all_collections, sessions, app);
      
      // or an existing session woke up
      else
        {
          map<Netxx::socket_type, shared_ptr<session> >::iterator i;
          i = sessions.find(fd);
          if (i == sessions.end())
            {
              L(F("got woken up for action on unknown fd %d\n") % fd);
            }
          else
            {
              shared_ptr<session> sess = i->second;
              bool live_p = true;

              if (event & Netxx::Probe::ready_read)
                handle_read_available(fd, sess, sessions, armed_sessions, live_p);
                
              if (live_p && (event & Netxx::Probe::ready_write))
                handle_write_available(fd, sess, sessions, live_p);
                
              if (live_p && (event & Netxx::Probe::ready_oobd))
                {
                  P(F("got some OOB data on fd %d (peer %s), disconnecting\n") 
                    % fd % sess->peer_id);
                  sessions.erase(i);
                }
            }
        }
      process_armed_sessions(sessions, armed_sessions);
      reap_dead_sessions(sessions, timeout_seconds);
    }
}


/////////////////////////////////////////////////
//
// layer 4: monotone interface layer
//
/////////////////////////////////////////////////

void 
rebuild_merkle_trees(app_state & app,
                     utf8 const & collection)
{
  transaction_guard guard(app.db);

  P(F("rebuilding merkle trees for collection %s\n") % collection);

  string typestr;
  merkle_node empty_root_node;

  empty_root_node.type = rcert_item;
  netcmd_item_type_to_string(rcert_item, typestr);
  app.db.erase_merkle_nodes(typestr, collection);
  store_merkle_node(app, collection, empty_root_node);

  empty_root_node.type = mcert_item;
  netcmd_item_type_to_string(mcert_item, typestr);
  app.db.erase_merkle_nodes(typestr, collection);
  store_merkle_node(app, collection, empty_root_node);

  empty_root_node.type = fcert_item;
  netcmd_item_type_to_string(fcert_item, typestr);
  app.db.erase_merkle_nodes(typestr, collection);
  store_merkle_node(app, collection, empty_root_node);

  empty_root_node.type = key_item;
  netcmd_item_type_to_string(key_item, typestr);
  app.db.erase_merkle_nodes(typestr, collection);
  store_merkle_node(app, collection, empty_root_node);

  // FIXME: do fcerts later 
  // ticker fcerts("fcerts");

  ticker rcerts("rcerts", "r", 32);
  ticker keys("keys", "k", 1);

  set<revision_id> revision_ids;
  set<rsa_keypair_id> inserted_keys;

  {
    // get all matching branch names
    vector< revision<cert> > certs;
    set<string> branchnames;
    app.db.get_revision_certs(branch_cert_name, certs);
    for (size_t i = 0; i < certs.size(); ++i)
      {
        cert_value name;
        decode_base64(idx(certs, i).inner().value, name);
        if (name().find(collection()) == 0)
          {
            if (branchnames.find(name()) == branchnames.end())
              P(F("including branch %s\n") % name());
            branchnames.insert(name());
            revision_ids.insert(revision_id(idx(certs, i).inner().ident));
          }
      }

    // insert all certs and keys reachable via these revisions
    for (set<revision_id>::const_iterator rev = revision_ids.begin();
         rev != revision_ids.end(); ++rev)
      {
        app.db.get_revision_certs(*rev, certs);
        for (size_t i = 0; i < certs.size(); ++i)
          {
            hexenc<id> certhash;
            id raw_id;
            cert_hash_code(idx(certs, i).inner(), certhash);
            decode_hexenc(certhash, raw_id);
            insert_into_merkle_tree(app, true, rcert_item, collection, raw_id(), 0);
            ++rcerts;
            rsa_keypair_id const & k = idx(certs, i).inner().key;
            if (inserted_keys.find(k) == inserted_keys.end())
              {
                if (app.db.public_key_exists(k))
                  {
                    base64<rsa_pub_key> pub_encoded;
                    app.db.get_key(k, pub_encoded);
                    hexenc<id> keyhash;
                    key_hash_code(k, pub_encoded, keyhash);
                    decode_hexenc(keyhash, raw_id);
                    insert_into_merkle_tree(app, true, key_item, collection, raw_id(), 0);
                    ++keys;
                  }
                inserted_keys.insert(k);
              }
          }
      }
  }  
  guard.commit();
}
                        
static void 
ensure_merkle_tree_ready(app_state & app,
                         utf8 const & collection)
{
  string mcert_item_str, fcert_item_str, key_item_str;
  netcmd_item_type_to_string(mcert_item, mcert_item_str);
  netcmd_item_type_to_string(mcert_item, fcert_item_str);
  netcmd_item_type_to_string(mcert_item, key_item_str);

//   if (! (app.db.merkle_node_exists(mcert_item_str, collection, 0, get_root_prefix().val)
//       && app.db.merkle_node_exists(fcert_item_str, collection, 0, get_root_prefix().val)
//       && app.db.merkle_node_exists(key_item_str, collection, 0, get_root_prefix().val)))
//     {

  // FIXME: for now we always rebuild merkle trees. that's a bit coarse but it 
  // saves us having to hunt down all the possible write conditions in the packet
  // writers and make sure they update the indices properly

  // FIXME: this is actually buggy anyways. we really need to fix up the merkle tree
  // rebuilding conditions. another day, once revisions are working. sigh.

      rebuild_merkle_trees(app, collection);

//     }
}

void 
run_netsync_protocol(protocol_voice voice, 
                     protocol_role role, 
                     utf8 const & addr, 
                     vector<utf8> collections,
                     app_state & app)
{  
  for (vector<utf8>::const_iterator i = collections.begin();
       i != collections.end(); ++i)
    ensure_merkle_tree_ready(app, *i);

  set<string> all_collections;
  for (vector<utf8>::const_iterator j = collections.begin(); 
       j != collections.end(); ++j)
    {
      all_collections.insert((*j)());
    }

  vector< revision<cert> > certs;
  app.db.get_revision_certs(branch_cert_name, certs);
  for (vector< revision<cert> >::const_iterator i = certs.begin();
       i != certs.end(); ++i)
    {
      cert_value name;
      decode_base64(i->inner().value, name);
      for (vector<utf8>::const_iterator j = collections.begin(); 
           j != collections.end(); ++j)
        {       
          if ((*j)().find(name()) == 0 
              && all_collections.find(name()) == all_collections.end())
            {
              if (name() != (*j)())
                P(F("%s included in collection %s\n") % (*j) % name);
              all_collections.insert(name());
            }
        }
    }

  try 
    {
      if (voice == server_voice)
        {
          serve_connections(role, collections, all_collections, app,
                            addr, static_cast<Netxx::port_type>(constants::netsync_default_port), 
                            static_cast<unsigned long>(constants::netsync_timeout_seconds), 
                            static_cast<unsigned long>(constants::netsync_connection_limit));
        }
      else    
        {
          I(voice == client_voice);
          transaction_guard guard(app.db);
          call_server(role, collections, all_collections, app, 
                      addr, static_cast<Netxx::port_type>(constants::netsync_default_port), 
                      static_cast<unsigned long>(constants::netsync_timeout_seconds));
          guard.commit();
        }
    }
  catch (Netxx::Exception & e)
    {      
      throw oops((F("trapped network exception: %s\n") % e.what()).str());;
    }
}
<|MERGE_RESOLUTION|>--- conflicted
+++ resolved
@@ -2796,23 +2796,6 @@
         }      
 
       if (armed)
-<<<<<<< HEAD
-	{
-	  if (!sess.process())
-	    {
-	      P(F("terminated exchange with %s\n") 
-		% sess.peer_id);
-	      return;
-	    }
-	}
-
-      if (sess.sent_goodbye && sess.outbuf.empty() && sess.received_goodbye)
-	{
-	  P(F("successful exchange with %s\n") 
-	    % sess.peer_id);
-	  return;
-	}	  
-=======
         {
           if (!sess.process())
             {
@@ -2828,7 +2811,6 @@
             % sess.peer_id);
           return;
         }         
->>>>>>> 2831b5c1
     }  
 }
 
