// Copyright (C) 2004 Graydon Hoare <graydon@pobox.com>
//
// This program is made available under the GNU GPL version 2.0 or
// greater. See the accompanying file COPYING for details.
//
// This program is distributed WITHOUT ANY WARRANTY; without even the
// implied warranty of MERCHANTABILITY or FITNESS FOR A PARTICULAR
// PURPOSE.

#include "base.hh"
#include <map>
#include <cstdlib>
#include <memory>
#include <list>
#include <deque>
#include <stack>

#include <time.h>

#include "lexical_cast.hh"
#include <boost/scoped_ptr.hpp>
#include <boost/shared_ptr.hpp>
#include <boost/bind.hpp>

#include "lua_hooks.hh"
#include "key_store.hh"
#include "project.hh"
#include "cert.hh"
#include "constants.hh"
#include "enumerator.hh"
#include "keys.hh"
#include "lua.hh"
#include "merkle_tree.hh"
#include "netcmd.hh"
#include "netio.hh"
#include "numeric_vocab.hh"
#include "refiner.hh"
#include "revision.hh"
#include "sanity.hh"
#include "transforms.hh"
#include "ui.hh"
#include "xdelta.hh"
#include "epoch.hh"
#include "platform.hh"
#include "hmac.hh"
#include "globish.hh"
#include "uri.hh"

#include "botan/botan.h"

#include "netxx/address.h"
#include "netxx/peer.h"
#include "netxx/probe.h"
#include "netxx/socket.h"
#include "netxx/sockopt.h"
#include "netxx/stream.h"
#include "netxx/streamserver.h"
#include "netxx/timeout.h"
#include "netxx_pipe.hh"
// TODO: things to do that will break protocol compatibility
//   -- need some way to upgrade anonymous to keyed pull, without user having
//      to explicitly specify which they want
//      just having a way to respond "access denied, try again" might work
//      but perhaps better to have the anonymous command include a note "I
//      _could_ use key <...> if you prefer", and if that would lead to more
//      access, could reply "I do prefer".  (Does this lead to too much
//      information exposure?  Allows anonymous people to probe what branches
//      a key has access to.)
//   -- "warning" packet type?
//   -- Richard Levitte wants, when you (e.g.) request '*' but don't have
//      access to all of it, you just get the parts you have access to
//      (maybe with warnings about skipped branches).  to do this right,
//      should have a way for the server to send back to the client "right,
//      you're not getting the following branches: ...", so the client will
//      not include them in its merkle trie.
//   -- add some sort of vhost field to the client's first packet, saying who
//      they expect to talk to

//
// This is the "new" network synchronization (netsync) system in
// monotone. It is based on synchronizing pairs of merkle trees over an
// interactive connection.
//
// A netsync process between peers treats each peer as either a source, a
// sink, or both. When a peer is only a source, it will not write any new
// items to its database. when a peer is only a sink, it will not send any
// items from its database. When a peer is both a source and sink, it may
// send and write items freely.
//
// The post-state of a netsync is that each sink contains a superset of the
// items in its corresponding source; when peers are behaving as both
// source and sink, this means that the post-state of the sync is for the
// peers to have identical item sets.
//
//
// Data structure
// --------------
//
// Each node in a merkle tree contains a fixed number of slots. this number
// is derived from a global parameter of the protocol -- the tree fanout --
// such that the number of slots is 2^fanout. For now we will assume that
// fanout is 4 thus there are 16 slots in a node, because this makes
// illustration easier. The other parameter of the protocol is the size of
// a hash; we use SHA1 so the hash is 20 bytes (160 bits) long.
//
// Each slot in a merkle tree node is in one of 3 states:
//
//   - empty
//   - leaf
//   - subtree
//
// In addition, each leaf contains a hash code which identifies an element
// of the set being synchronized. Each subtree slot contains a hash code of
// the node immediately beneath it in the merkle tree. Empty slots contain
// no hash codes.
//
// Since empty slots have no hash code, they are represented implicitly by
// a bitmap at the head of each merkle tree node. As an additional
// integrity check, each merkle tree node contains a label indicating its
// prefix in the tree, and a hash of its own contents.
//
// In total, then, the byte-level representation of a <160,4> merkle tree
// node is as follows:
//
//      20 bytes       - hash of the remaining bytes in the node
//       1 byte        - type of this node (manifest, file, key, mcert, fcert)
//     1-N bytes       - level of this node in the tree (0 == "root", uleb128)
//    0-20 bytes       - the prefix of this node, 4 bits * level,
//                       rounded up to a byte
//     1-N bytes       - number of leaves under this node (uleb128)
//       4 bytes       - slot-state bitmap of the node
//   0-320 bytes       - between 0 and 16 live slots in the node
//
// So, in the worst case such a node is 367 bytes, with these parameters.
//
//
// Protocol
// --------
//
// The protocol is a binary command-packet system over TCP; each packet
// consists of a single byte which identifies the protocol version, a byte
// which identifies the command name inside that version, a size_t sent as
// a uleb128 indicating the length of the packet, that many bytes of
// payload, and finally 20 bytes of SHA-1 HMAC calculated over the payload.
// The key for the SHA-1 HMAC is 20 bytes of 0 during authentication, and a
// 20-byte random key chosen by the client after authentication (discussed
// below). Decoding involves simply buffering until a sufficient number of
// bytes are received, then advancing the buffer pointer. Any time an
// integrity check (the HMAC) fails, the protocol is assumed to have lost
// synchronization, and the connection is dropped. The parties are free to
// drop the TCP stream at any point, if too much data is received or too
// much idle time passes; no commitments or transactions are made.
//
//
// Authentication and setup
// ------------------------
//
// The exchange begins in a non-authenticated state. The server sends a
// "hello <id> <nonce>" command, which identifies the server's RSA key and
// issues a nonce which must be used for a subsequent authentication.
//
// The client then responds with either:
//
// An "auth (source|sink|both) <include_pattern> <exclude_pattern> <id>
// <nonce1> <hmac key> <sig>" command, which identifies its RSA key, notes the
// role it wishes to play in the synchronization, identifies the pattern it
// wishes to sync with, signs the previous nonce with its own key, and informs
// the server of the HMAC key it wishes to use for this session (encrypted
// with the server's public key); or
//
// An "anonymous (source|sink|both) <include_pattern> <exclude_pattern>
// <hmac key>" command, which identifies the role it wishes to play in the
// synchronization, the pattern it wishes to sync with, and the HMAC key it
// wishes to use for this session (also encrypted with the server's public
// key).
//
// The server then replies with a "confirm" command, which contains no
// other data but will only have the correct HMAC integrity code if the
// server received and properly decrypted the HMAC key offered by the
// client. This transitions the peers into an authenticated state and
// begins epoch refinement. If epoch refinement and epoch transmission
// succeed, the peers switch to data refinement and data transmission.
//
//
// Refinement
// ----------
//
// Refinement is executed by "refiners"; there is a refiner for each
// set of 'items' being exchanged: epochs, keys, certs, and revisions.
// When refinement starts, each party knows only their own set of
// items; when refinement completes, each party has learned of the
// complete set of items it needs to send, and a count of items it's
// expecting to receive.
//
// For more details on the refinement process, see refiner.cc.
//
//
// Transmission
// ------------
//
// Once the set of items to send has been determined (for keys, certs, and
// revisions) each peer switches into a transmission mode. This mode
// involves walking the revision graph in ancestry-order and sending all
// the items the local peer has which the remote one does not. Since the
// remote and local peers both know all the items which need to be
// transferred (they learned during refinement) they know what to wait for
// and what to send.  The mechanisms of the transmission phase (notably,
// enumerator.cc) simply ensure that things are sent in the proper order,
// and without over-filling the output buffer too much.
//
//
// Shutdown
// --------
//
// After transmission completes, one special command, "bye", is used to
// shut down a connection gracefully. The shutdown sequence based on "bye"
// commands is documented below in session::process_bye_cmd.
//
//
// Note on epochs
// --------------
//
// One refinement and transmission phase preceeds all the others: epochs.
// Epochs are exchanged and compared in order to be sure that further
// refinement and transmission (on certs and revisions) makes sense; they
// are a sort of "immune system" to prevent incompatible databases (say
// between rebuilds due to bugs in monotone) from cross-contaminating.  The
// later refinements are only kicked off *after* all epochs are received
// and compare correctly.
//
//
// Note on dense coding
// --------------------
//
// This protocol is "raw binary" (non-text) because coding density is
// actually important here, and each packet consists of very
// information-dense material that you wouldn't have a hope of typing in,
// or interpreting manually anyways.
//

using std::auto_ptr;
using std::deque;
using std::make_pair;
using std::map;
using std::min;
using std::pair;
using std::set;
using std::string;
using std::vector;

using boost::shared_ptr;
using boost::lexical_cast;

struct server_initiated_sync_request
{
  string what;
  string address;
  string include;
  string exclude;
};
deque<server_initiated_sync_request> server_initiated_sync_requests;
LUAEXT(server_request_sync, )
{
  char const * w = luaL_checkstring(L, 1);
  char const * a = luaL_checkstring(L, 2);
  char const * i = luaL_checkstring(L, 3);
  char const * e = luaL_checkstring(L, 4);
  server_initiated_sync_request request;
  request.what = string(w);
  request.address = string(a);
  request.include = string(i);
  request.exclude = string(e);
  server_initiated_sync_requests.push_back(request);
  return 0;
}

static inline void
require(bool check, string const & context)
{
  if (!check)
    throw bad_decode(F("check of '%s' failed") % context);
}

static void
read_pubkey(string const & in,
            rsa_keypair_id & id,
            base64<rsa_pub_key> & pub)
{
  string tmp_id, tmp_key;
  size_t pos = 0;
  extract_variable_length_string(in, tmp_id, pos, "pubkey id");
  extract_variable_length_string(in, tmp_key, pos, "pubkey value");
  id = rsa_keypair_id(tmp_id);
  encode_base64(rsa_pub_key(tmp_key), pub);
}

static void
write_pubkey(rsa_keypair_id const & id,
             base64<rsa_pub_key> const & pub,
             string & out)
{
  rsa_pub_key pub_tmp;
  decode_base64(pub, pub_tmp);
  insert_variable_length_string(id(), out);
  insert_variable_length_string(pub_tmp(), out);
}

struct netsync_error
{
  string msg;
  netsync_error(string const & s): msg(s) {}
};

struct
session:
  public refiner_callbacks,
  public enumerator_callbacks
{
  protocol_role role;
  protocol_voice const voice;
  globish our_include_pattern;
  globish our_exclude_pattern;
  globish_matcher our_matcher;

  project_t & project;
  key_store & keys;
  lua_hooks & lua;
  bool use_transport_auth;
  rsa_keypair_id const & signing_key;
  vector<rsa_keypair_id> const & keys_to_push;

  string peer_id;
  shared_ptr<Netxx::StreamBase> str;

  string_queue inbuf;
  // deque of pair<string data, size_t cur_pos>
  deque< pair<string,size_t> > outbuf;
  // the total data stored in outbuf - this is
  // used as a valve to stop too much data
  // backing up
  size_t outbuf_size;

  netcmd cmd;
  bool armed;
  bool arm();

  id remote_peer_key_hash;
  rsa_keypair_id remote_peer_key_name;
  netsync_session_key session_key;
  chained_hmac read_hmac;
  chained_hmac write_hmac;
  bool authenticated;

  time_t last_io_time;
  auto_ptr<ticker> byte_in_ticker;
  auto_ptr<ticker> byte_out_ticker;
  auto_ptr<ticker> cert_in_ticker;
  auto_ptr<ticker> cert_out_ticker;
  auto_ptr<ticker> revision_in_ticker;
  auto_ptr<ticker> revision_out_ticker;
  size_t bytes_in, bytes_out;
  size_t certs_in, certs_out;
  size_t revs_in, revs_out;
  size_t keys_in, keys_out;
  // used to identify this session to the netsync hooks.
  // We can't just use saved_nonce, because that's blank for all
  // anonymous connections and could lead to confusion.
  size_t session_id;
  static size_t session_count;

  vector<revision_id> written_revisions;
  vector<rsa_keypair_id> written_keys;
  vector<cert> written_certs;

  id saved_nonce;

  enum
    {
      working_state,
      shutdown_state,
      confirmed_state
    }
    protocol_state;

  bool encountered_error;

  static const int no_error = 200;
  static const int partial_transfer = 211;
  static const int no_transfer = 212;

  static const int not_permitted = 412;
  static const int unknown_key = 422;
  static const int mixing_versions = 432;

  static const int role_mismatch = 512;
  static const int bad_command = 521;

  static const int failed_identification = 532;
  //static const int bad_data = 541;

  int error_code;

  bool set_totals;

  // Interface to refinement.
  refiner epoch_refiner;
  refiner key_refiner;
  refiner cert_refiner;
  refiner rev_refiner;

  // Interface to ancestry grovelling.
  revision_enumerator rev_enumerator;

  // Enumerator_callbacks methods.
  set<file_id> file_items_sent;
  bool process_this_rev(revision_id const & rev);
  bool queue_this_cert(id const & c);
  bool queue_this_file(id const & f);
  void note_file_data(file_id const & f);
  void note_file_delta(file_id const & src, file_id const & dst);
  void note_rev(revision_id const & rev);
  void note_cert(id const & c);

  session(protocol_role role,
          protocol_voice voice,
          globish const & our_include_pattern,
          globish const & our_exclude_pattern,
          project_t & project,
          key_store & keys,
          lua_hooks & lua,
          options & opts,
          string const & peer,
          shared_ptr<Netxx::StreamBase> sock,
          bool initiated_by_server = false);

  virtual ~session();

  id mk_nonce();
  void mark_recent_io();

  void set_session_key(string const & key);
  void set_session_key(rsa_oaep_sha_data const & key_encrypted);

  void setup_client_tickers();
  bool done_all_refinements();
  bool queued_all_items();
  bool received_all_items();
  bool finished_working();
  void maybe_step();
  void maybe_say_goodbye(transaction_guard & guard);

  void note_item_arrived(netcmd_item_type ty, id const & i);
  void maybe_note_epochs_finished();
  void note_item_sent(netcmd_item_type ty, id const & i);

  Netxx::Probe::ready_type which_events() const;
  bool read_some();
  bool write_some();

  void error(int errcode, string const & errmsg);

  void write_netcmd_and_try_flush(netcmd const & cmd);

  // Outgoing queue-writers.
  void queue_bye_cmd(u8 phase);
  void queue_error_cmd(string const & errmsg);
  void queue_done_cmd(netcmd_item_type type, size_t n_items);
  void queue_hello_cmd(rsa_keypair_id const & key_name,
                       base64<rsa_pub_key> const & pub_encoded,
                       id const & nonce);
  void queue_anonymous_cmd(protocol_role role,
                           globish const & include_pattern,
                           globish const & exclude_pattern,
                           id const & nonce2);
  void queue_auth_cmd(protocol_role role,
                      globish const & include_pattern,
                      globish const & exclude_pattern,
                      id const & client,
                      id const & nonce1,
                      id const & nonce2,
                      string const & signature);
  void queue_confirm_cmd();
  void queue_refine_cmd(refinement_type ty, merkle_node const & node);
  void queue_data_cmd(netcmd_item_type type,
                      id const & item,
                      string const & dat);
  void queue_delta_cmd(netcmd_item_type type,
                       id const & base,
                       id const & ident,
                       delta const & del);

  // Incoming dispatch-called methods.
  bool process_error_cmd(string const & errmsg);
  bool process_hello_cmd(rsa_keypair_id const & server_keyname,
                         rsa_pub_key const & server_key,
                         id const & nonce);
  bool process_bye_cmd(u8 phase, transaction_guard & guard);
  bool process_anonymous_cmd(protocol_role role,
                             globish const & their_include_pattern,
                             globish const & their_exclude_pattern);
  bool process_auth_cmd(protocol_role role,
                        globish const & their_include_pattern,
                        globish const & their_exclude_pattern,
                        id const & client,
                        id const & nonce1,
                        string const & signature);
  bool process_refine_cmd(refinement_type ty, merkle_node const & node);
  bool process_done_cmd(netcmd_item_type type, size_t n_items);
  bool process_data_cmd(netcmd_item_type type,
                        id const & item,
                        string const & dat);
  bool process_delta_cmd(netcmd_item_type type,
                         id const & base,
                         id const & ident,
                         delta const & del);
  bool process_usher_cmd(utf8 const & msg);

  // The incoming dispatcher.
  bool dispatch_payload(netcmd const & cmd,
                        transaction_guard & guard);

  // Various helpers.
  void assume_corresponding_role(protocol_role their_role);
  void respond_to_confirm_cmd();
  bool data_exists(netcmd_item_type type,
                   id const & item);
  void load_data(netcmd_item_type type,
                 id const & item,
                 string & out);

  void rebuild_merkle_trees(set<branch_name> const & branches);

  void send_all_data(netcmd_item_type ty, set<id> const & items);
  void begin_service();
  bool process(transaction_guard & guard);

  bool initiated_by_server;
};
size_t session::session_count = 0;

session::session(protocol_role role,
                 protocol_voice voice,
                 globish const & our_include_pattern,
                 globish const & our_exclude_pattern,
                 project_t & project,
                 key_store & keys,
                 lua_hooks & lua,
                 options & opts,
                 string const & peer,
                 shared_ptr<Netxx::StreamBase> sock,
                 bool initiated_by_server) :
  role(role),
  voice(voice),
  our_include_pattern(our_include_pattern),
  our_exclude_pattern(our_exclude_pattern),
  our_matcher(our_include_pattern, our_exclude_pattern),
  project(project),
  keys(keys),
  lua(lua),
  use_transport_auth(opts.use_transport_auth),
  signing_key(opts.signing_key),
  keys_to_push(opts.keys_to_push),
  peer_id(peer),
  str(sock),
  inbuf(),
  outbuf_size(0),
  armed(false),
  remote_peer_key_hash(""),
  remote_peer_key_name(""),
  session_key(constants::netsync_key_initializer),
  read_hmac(netsync_session_key(constants::netsync_key_initializer),
            use_transport_auth),
  write_hmac(netsync_session_key(constants::netsync_key_initializer),
             use_transport_auth),
  authenticated(false),
  last_io_time(::time(NULL)),
  byte_in_ticker(NULL),
  byte_out_ticker(NULL),
  cert_in_ticker(NULL),
  cert_out_ticker(NULL),
  revision_in_ticker(NULL),
  revision_out_ticker(NULL),
  bytes_in(0), bytes_out(0),
  certs_in(0), certs_out(0),
  revs_in(0), revs_out(0),
  keys_in(0), keys_out(0),
  session_id(++session_count),
  saved_nonce(""),
  protocol_state(working_state),
  encountered_error(false),
  error_code(no_transfer),
  set_totals(false),
  epoch_refiner(epoch_item, voice, *this),
  key_refiner(key_item, voice, *this),
  cert_refiner(cert_item, voice, *this),
  rev_refiner(revision_item, voice, *this),
  rev_enumerator(*this, project),
  initiated_by_server(initiated_by_server)
{}

session::~session()
{
  if (protocol_state == confirmed_state)
    error_code = no_error;
  else if (error_code == no_transfer &&
           (revs_in || revs_out ||
            certs_in || certs_out ||
            keys_in || keys_out))
    error_code = partial_transfer;

  vector<cert> unattached_certs;
  map<revision_id, vector<cert> > revcerts;
  for (vector<revision_id>::iterator i = written_revisions.begin();
       i != written_revisions.end(); ++i)
    revcerts.insert(make_pair(*i, vector<cert>()));
  for (vector<cert>::iterator i = written_certs.begin();
       i != written_certs.end(); ++i)
    {
      map<revision_id, vector<cert> >::iterator j;
      j = revcerts.find(revision_id(i->ident));
      if (j == revcerts.end())
        unattached_certs.push_back(*i);
      else
        j->second.push_back(*i);
    }

  //  if (role == sink_role || role == source_and_sink_role)
  if (!written_keys.empty()
      || !written_revisions.empty()
      || !written_certs.empty())
    {

      //Keys
      for (vector<rsa_keypair_id>::iterator i = written_keys.begin();
           i != written_keys.end(); ++i)
        {
          lua.hook_note_netsync_pubkey_received(*i, session_id);
        }

      //Revisions
      for (vector<revision_id>::iterator i = written_revisions.begin();
           i != written_revisions.end(); ++i)
        {
          vector<cert> & ctmp(revcerts[*i]);
          set<pair<rsa_keypair_id, pair<cert_name, cert_value> > > certs;
          for (vector<cert>::const_iterator j = ctmp.begin();
               j != ctmp.end(); ++j)
            {
              cert_value vtmp;
              decode_base64(j->value, vtmp);
              certs.insert(make_pair(j->key, make_pair(j->name, vtmp)));
            }
          revision_data rdat;
          project.db.get_revision(*i, rdat);
          lua.hook_note_netsync_revision_received(*i, rdat, certs,
                                                  session_id);
        }

      //Certs (not attached to a new revision)
      for (vector<cert>::iterator i = unattached_certs.begin();
           i != unattached_certs.end(); ++i)
        {
          cert_value tmp;
          decode_base64(i->value, tmp);
          lua.hook_note_netsync_cert_received(revision_id(i->ident), i->key,
                                              i->name, tmp, session_id);
        }
    }
  lua.hook_note_netsync_end(session_id, error_code,
                            bytes_in, bytes_out,
                            certs_in, certs_out,
                            revs_in, revs_out,
                            keys_in, keys_out);
}

bool
session::process_this_rev(revision_id const & rev)
{
  return (rev_refiner.items_to_send.find(rev.inner())
          != rev_refiner.items_to_send.end());
}

bool
session::queue_this_cert(id const & c)
{
  return (cert_refiner.items_to_send.find(c)
          != cert_refiner.items_to_send.end());
}

bool
session::queue_this_file(id const & f)
{
  return file_items_sent.find(file_id(f)) == file_items_sent.end();
}

void
session::note_file_data(file_id const & f)
{
  if (role == sink_role)
    return;
  file_data fd;
  project.db.get_file_version(f, fd);
  queue_data_cmd(file_item, f.inner(), fd.inner()());
  file_items_sent.insert(f);
}

void
session::note_file_delta(file_id const & src, file_id const & dst)
{
  if (role == sink_role)
    return;
  file_delta fdel;
  project.db.get_arbitrary_file_delta(src, dst, fdel);
  queue_delta_cmd(file_item, src.inner(), dst.inner(), fdel.inner());
  file_items_sent.insert(dst);
}

void
session::note_rev(revision_id const & rev)
{
  if (role == sink_role)
    return;
  revision_t rs;
  project.db.get_revision(rev, rs);
  data tmp;
  write_revision(rs, tmp);
  queue_data_cmd(revision_item, rev.inner(), tmp());
}

void
session::note_cert(id const & c)
{
  if (role == sink_role)
    return;
  revision<cert> cert;
  string str;
  project.db.get_revision_cert(c, cert);
  write_cert(cert.inner(), str);
  queue_data_cmd(cert_item, c, str);
}


id
session::mk_nonce()
{
  I(this->saved_nonce().size() == 0);
  char buf[constants::merkle_hash_length_in_bytes];
  Botan::Global_RNG::randomize(reinterpret_cast<Botan::byte *>(buf),
          constants::merkle_hash_length_in_bytes);
  this->saved_nonce = id(string(buf, buf + constants::merkle_hash_length_in_bytes));
  I(this->saved_nonce().size() == constants::merkle_hash_length_in_bytes);
  return this->saved_nonce;
}

void
session::mark_recent_io()
{
  last_io_time = ::time(NULL);
}

void
session::set_session_key(string const & key)
{
  session_key = netsync_session_key(key);
  read_hmac.set_key(session_key);
  write_hmac.set_key(session_key);
}

void
session::set_session_key(rsa_oaep_sha_data const & hmac_key_encrypted)
{
  if (use_transport_auth)
    {
      string hmac_key;
      keys.decrypt_rsa(signing_key, hmac_key_encrypted, hmac_key);
      set_session_key(hmac_key);
    }
}

void
session::setup_client_tickers()
{
  // xgettext: please use short message and try to avoid multibytes chars
  byte_in_ticker.reset(new ticker(N_("bytes in"), ">", 1024, true));
  // xgettext: please use short message and try to avoid multibytes chars
  byte_out_ticker.reset(new ticker(N_("bytes out"), "<", 1024, true));
  if (role == sink_role)
    {
      // xgettext: please use short message and try to avoid multibytes chars
      cert_in_ticker.reset(new ticker(N_("certs in"), "c", 3));
      // xgettext: please use short message and try to avoid multibytes chars
      revision_in_ticker.reset(new ticker(N_("revs in"), "r", 1));
    }
  else if (role == source_role)
    {
      // xgettext: please use short message and try to avoid multibytes chars
      cert_out_ticker.reset(new ticker(N_("certs out"), "C", 3));
      // xgettext: please use short message and try to avoid multibytes chars
      revision_out_ticker.reset(new ticker(N_("revs out"), "R", 1));
    }
  else
    {
      I(role == source_and_sink_role);
      // xgettext: please use short message and try to avoid multibytes chars
      revision_in_ticker.reset(new ticker(N_("revs in"), "r", 1));
      // xgettext: please use short message and try to avoid multibytes chars
      revision_out_ticker.reset(new ticker(N_("revs out"), "R", 1));
    }
}

bool
session::done_all_refinements()
{
  bool all = rev_refiner.done
    && cert_refiner.done
    && key_refiner.done
    && epoch_refiner.done;

  if (all && !set_totals)
    {
      if (cert_out_ticker.get())
        cert_out_ticker->set_total(cert_refiner.items_to_send.size());

      if (revision_out_ticker.get())
        revision_out_ticker->set_total(rev_refiner.items_to_send.size());

      if (cert_in_ticker.get())
        cert_in_ticker->set_total(cert_refiner.items_to_receive);

      if (revision_in_ticker.get())
        revision_in_ticker->set_total(rev_refiner.items_to_receive);

      set_totals = true;
    }
  return all;
}



bool
session::received_all_items()
{
  if (role == source_role)
    return true;
  bool all = rev_refiner.items_to_receive == 0
    && cert_refiner.items_to_receive == 0
    && key_refiner.items_to_receive == 0
    && epoch_refiner.items_to_receive == 0;
  return all;
}

bool
session::finished_working()
{
  bool all = done_all_refinements()
    && received_all_items()
    && queued_all_items()
    && rev_enumerator.done();
  return all;
}

bool
session::queued_all_items()
{
  if (role == sink_role)
    return true;
  bool all = rev_refiner.items_to_send.empty()
    && cert_refiner.items_to_send.empty()
    && key_refiner.items_to_send.empty()
    && epoch_refiner.items_to_send.empty();
  return all;
}


void
session::maybe_note_epochs_finished()
{
  // Maybe there are outstanding epoch requests.
  // These only matter if we're in sink or source-and-sink mode.
  if (!(epoch_refiner.items_to_receive == 0) && !(role == source_role))
    return;

  // And maybe we haven't even finished the refinement.
  if (!epoch_refiner.done)
    return;

  // If we ran into an error -- say a mismatched epoch -- don't do any
  // further refinements.
  if (encountered_error)
    return;

  // But otherwise, we're ready to go. Start the next
  // set of refinements.
  if (voice == client_voice)
    {
      L(FL("epoch refinement finished; beginning other refinements"));
      key_refiner.begin_refinement();
      cert_refiner.begin_refinement();
      rev_refiner.begin_refinement();
    }
  else
    L(FL("epoch refinement finished"));
}

static void
decrement_if_nonzero(netcmd_item_type ty,
                     size_t & n)
{
  if (n == 0)
    {
      string typestr;
      netcmd_item_type_to_string(ty, typestr);
      E(false, F("underflow on count of %s items to receive") % typestr);
    }
  --n;
  if (n == 0)
    {
      string typestr;
      netcmd_item_type_to_string(ty, typestr);
      L(FL("count of %s items to receive has reached zero") % typestr);
    }
}

void
session::note_item_arrived(netcmd_item_type ty, id const & ident)
{
  switch (ty)
    {
    case cert_item:
      decrement_if_nonzero(ty, cert_refiner.items_to_receive);
      if (cert_in_ticker.get() != NULL)
        ++(*cert_in_ticker);
      ++certs_in;
      break;
    case revision_item:
      decrement_if_nonzero(ty, rev_refiner.items_to_receive);
      if (revision_in_ticker.get() != NULL)
        ++(*revision_in_ticker);
      ++revs_in;
      break;
    case key_item:
      decrement_if_nonzero(ty, key_refiner.items_to_receive);
      ++keys_in;
      break;
    case epoch_item:
      decrement_if_nonzero(ty, epoch_refiner.items_to_receive);
      break;
    default:
      // No ticker for other things.
      break;
    }
}



void
session::note_item_sent(netcmd_item_type ty, id const & ident)
{
  switch (ty)
    {
    case cert_item:
      cert_refiner.items_to_send.erase(ident);
      if (cert_out_ticker.get() != NULL)
        ++(*cert_out_ticker);
      ++certs_out;
      break;
    case revision_item:
      rev_refiner.items_to_send.erase(ident);
      if (revision_out_ticker.get() != NULL)
        ++(*revision_out_ticker);
      ++revs_out;
      break;
    case key_item:
      key_refiner.items_to_send.erase(ident);
      ++keys_out;
      break;
    case epoch_item:
      epoch_refiner.items_to_send.erase(ident);
      break;
    default:
      // No ticker for other things.
      break;
    }
}

void
session::write_netcmd_and_try_flush(netcmd const & cmd)
{
  if (!encountered_error)
  {
    string buf;
    cmd.write(buf, write_hmac);
    outbuf.push_back(make_pair(buf, 0));
    outbuf_size += buf.size();
  }
  else
    L(FL("dropping outgoing netcmd (because we're in error unwind mode)"));
  // FIXME: this helps keep the protocol pipeline full but it seems to
  // interfere with initial and final sequences. careful with it.
  // write_some();
  // read_some();
}

// This method triggers a special "error unwind" mode to netsync.  In this
// mode, all received data is ignored, and no new data is queued.  We simply
// stay connected long enough for the current write buffer to be flushed, to
// ensure that our peer receives the error message.
// Affects read_some, write_some, and process .
void
session::error(int errcode, string const & errmsg)
{
  error_code = errcode;
  throw netsync_error(errmsg);
}

Netxx::Probe::ready_type
session::which_events() const
{
  // Only ask to read if we're not armed.
  if (outbuf.empty())
    {
      if (inbuf.size() < constants::netcmd_maxsz && !armed)
        return Netxx::Probe::ready_read | Netxx::Probe::ready_oobd;
      else
        return Netxx::Probe::ready_oobd;
    }
  else
    {
      if (inbuf.size() < constants::netcmd_maxsz && !armed)
        return Netxx::Probe::ready_write | Netxx::Probe::ready_read | Netxx::Probe::ready_oobd;
      else
        return Netxx::Probe::ready_write | Netxx::Probe::ready_oobd;
    }
}

bool
session::read_some()
{
  I(inbuf.size() < constants::netcmd_maxsz);
  char tmp[constants::bufsz];
  Netxx::signed_size_type count = str->read(tmp, sizeof(tmp));
  if (count > 0)
    {
      L(FL("read %d bytes from fd %d (peer %s)") % count % str->get_socketfd() % peer_id);
      if (encountered_error)
        {
          L(FL("in error unwind mode, so throwing them into the bit bucket"));
          return true;
        }
      inbuf.append(tmp,count);
      mark_recent_io();
      if (byte_in_ticker.get() != NULL)
        (*byte_in_ticker) += count;
      bytes_in += count;
      return true;
    }
  else
    return false;
}

bool
session::write_some()
{
  I(!outbuf.empty());
  size_t writelen = outbuf.front().first.size() - outbuf.front().second;
  Netxx::signed_size_type count = str->write(outbuf.front().first.data() + outbuf.front().second,
                                            min(writelen,
                                            constants::bufsz));
  if (count > 0)
    {
      if ((size_t)count == writelen)
        {
          outbuf_size -= outbuf.front().first.size();
          outbuf.pop_front();
        }
      else
        {
          outbuf.front().second += count;
        }
      L(FL("wrote %d bytes to fd %d (peer %s)")
        % count % str->get_socketfd() % peer_id);
      mark_recent_io();
      if (byte_out_ticker.get() != NULL)
        (*byte_out_ticker) += count;
      bytes_out += count;
      if (encountered_error && outbuf.empty())
        {
          // we've flushed our error message, so it's time to get out.
          L(FL("finished flushing output queue in error unwind mode, disconnecting"));
          return false;
        }
      return true;
    }
  else
    return false;
}

// senders

void
session::queue_error_cmd(string const & errmsg)
{
  L(FL("queueing 'error' command"));
  netcmd cmd;
  cmd.write_error_cmd(errmsg);
  write_netcmd_and_try_flush(cmd);
}

void
session::queue_bye_cmd(u8 phase)
{
  L(FL("queueing 'bye' command, phase %d")
    % static_cast<size_t>(phase));
  netcmd cmd;
  cmd.write_bye_cmd(phase);
  write_netcmd_and_try_flush(cmd);
}

void
session::queue_done_cmd(netcmd_item_type type,
                        size_t n_items)
{
  string typestr;
  netcmd_item_type_to_string(type, typestr);
  L(FL("queueing 'done' command for %s (%d items)")
    % typestr % n_items);
  netcmd cmd;
  cmd.write_done_cmd(type, n_items);
  write_netcmd_and_try_flush(cmd);
}

void
session::queue_hello_cmd(rsa_keypair_id const & key_name,
                         base64<rsa_pub_key> const & pub_encoded,
                         id const & nonce)
{
  rsa_pub_key pub;
  if (use_transport_auth)
    decode_base64(pub_encoded, pub);
  cmd.write_hello_cmd(key_name, pub, nonce);
  write_netcmd_and_try_flush(cmd);
}

void
session::queue_anonymous_cmd(protocol_role role,
                             globish const & include_pattern,
                             globish const & exclude_pattern,
                             id const & nonce2)
{
  netcmd cmd;
  rsa_oaep_sha_data hmac_key_encrypted;
  if (use_transport_auth)
    project.db.encrypt_rsa(remote_peer_key_name, nonce2(), hmac_key_encrypted);
  cmd.write_anonymous_cmd(role, include_pattern, exclude_pattern,
                          hmac_key_encrypted);
  write_netcmd_and_try_flush(cmd);
  set_session_key(nonce2());
}

void
session::queue_auth_cmd(protocol_role role,
                        globish const & include_pattern,
                        globish const & exclude_pattern,
                        id const & client,
                        id const & nonce1,
                        id const & nonce2,
                        string const & signature)
{
  netcmd cmd;
  rsa_oaep_sha_data hmac_key_encrypted;
  I(use_transport_auth);
  project.db.encrypt_rsa(remote_peer_key_name, nonce2(), hmac_key_encrypted);
  cmd.write_auth_cmd(role, include_pattern, exclude_pattern, client,
                     nonce1, hmac_key_encrypted, signature);
  write_netcmd_and_try_flush(cmd);
  set_session_key(nonce2());
}

void
session::queue_confirm_cmd()
{
  netcmd cmd;
  cmd.write_confirm_cmd();
  write_netcmd_and_try_flush(cmd);
}

void
session::queue_refine_cmd(refinement_type ty, merkle_node const & node)
{
  string typestr;
  hexenc<prefix> hpref;
  node.get_hex_prefix(hpref);
  netcmd_item_type_to_string(node.type, typestr);
  L(FL("queueing refinement %s of %s node '%s', level %d")
    % (ty == refinement_query ? "query" : "response")
    % typestr % hpref % static_cast<int>(node.level));
  netcmd cmd;
  cmd.write_refine_cmd(ty, node);
  write_netcmd_and_try_flush(cmd);
}

void
session::queue_data_cmd(netcmd_item_type type,
                        id const & item,
                        string const & dat)
{
  string typestr;
  netcmd_item_type_to_string(type, typestr);
  hexenc<id> hid;
  encode_hexenc(item, hid);

  if (role == sink_role)
    {
      L(FL("not queueing %s data for '%s' as we are in pure sink role")
        % typestr % hid);
      return;
    }

  L(FL("queueing %d bytes of data for %s item '%s'")
    % dat.size() % typestr % hid);

  netcmd cmd;
  // TODO: This pair of functions will make two copies of a large
  // file, the first in cmd.write_data_cmd, and the second in
  // write_netcmd_and_try_flush when the data is copied from the
  // cmd.payload variable to the string buffer for output.  This
  // double copy should be collapsed out, it may be better to use
  // a string_queue for output as well as input, as that will reduce
  // the amount of mallocs that happen when the string queue is large
  // enough to just store the data.
  cmd.write_data_cmd(type, item, dat);
  write_netcmd_and_try_flush(cmd);
  note_item_sent(type, item);
}

void
session::queue_delta_cmd(netcmd_item_type type,
                         id const & base,
                         id const & ident,
                         delta const & del)
{
  I(type == file_item);
  string typestr;
  netcmd_item_type_to_string(type, typestr);
  hexenc<id> base_hid;
  encode_hexenc(base, base_hid);
  hexenc<id> ident_hid;
  encode_hexenc(ident, ident_hid);

  if (role == sink_role)
    {
      L(FL("not queueing %s delta '%s' -> '%s' as we are in pure sink role")
        % typestr % base_hid % ident_hid);
      return;
    }

  L(FL("queueing %s delta '%s' -> '%s'")
    % typestr % base_hid % ident_hid);
  netcmd cmd;
  cmd.write_delta_cmd(type, base, ident, del);
  write_netcmd_and_try_flush(cmd);
  note_item_sent(type, ident);
}


// processors

bool
session::process_error_cmd(string const & errmsg)
{
  // "xxx string" with xxx being digits means there's an error code
  if (errmsg.size() > 4 && errmsg.substr(3,1) == " ")
    {
      try
        {
          int err = boost::lexical_cast<int>(errmsg.substr(0,3));
          if (err >= 100)
            {
              error_code = err;
              throw bad_decode(F("received network error: %s")
                               % errmsg.substr(4));
            }
        }
      catch (boost::bad_lexical_cast)
        { // ok, so it wasn't a number
        }
    }
  throw bad_decode(F("received network error: %s") % errmsg);
}

static const var_domain known_servers_domain = var_domain("known-servers");

bool
session::process_hello_cmd(rsa_keypair_id const & their_keyname,
                           rsa_pub_key const & their_key,
                           id const & nonce)
{
  I(this->remote_peer_key_hash().size() == 0);
  I(this->saved_nonce().size() == 0);

  base64<rsa_pub_key> their_key_encoded;

  if (use_transport_auth)
    {
      id their_key_hash;
      encode_base64(their_key, their_key_encoded);
      key_hash_code(their_keyname, their_key_encoded, their_key_hash);
      L(FL("server key has name %s, hash %s") % their_keyname % their_key_hash);
      var_key their_key_key(known_servers_domain, var_name(peer_id));
      if (project.db.var_exists(their_key_key))
        {
          var_value expected_key_hash;
          project.db.get_var(their_key_key, expected_key_hash);
          if (expected_key_hash() != their_key_hash())
            {
              P(F("@@@@@@@@@@@@@@@@@@@@@@@@@@@@@@@@@@@@@@@@@@@@@@@@@@@@@@@@@@@\n"
                  "@ WARNING: SERVER IDENTIFICATION HAS CHANGED              @\n"
                  "@@@@@@@@@@@@@@@@@@@@@@@@@@@@@@@@@@@@@@@@@@@@@@@@@@@@@@@@@@@\n"
                  "IT IS POSSIBLE THAT SOMEONE IS DOING SOMETHING NASTY\n"
                  "it is also possible that the server key has just been changed\n"
                  "remote host sent key %s\n"
                  "I expected %s\n"
                  "'%s unset %s %s' overrides this check")
                % their_key_hash % expected_key_hash
                % ui.prog_name % their_key_key.first % their_key_key.second);
              E(false, F("server key changed"));
            }
        }
      else
        {
          P(F("first time connecting to server %s\n"
              "I'll assume it's really them, but you might want to double-check\n"
              "their key's fingerprint: %s") % peer_id % their_key_hash);
          project.db.set_var(their_key_key, var_value(their_key_hash()));
        }
      if (project.db.put_key(their_keyname, their_key_encoded))
        W(F("saving public key for %s to database") % their_keyname);

      {
        hexenc<id> hnonce;
        encode_hexenc(nonce, hnonce);
        L(FL("received 'hello' netcmd from server '%s' with nonce '%s'")
          % their_key_hash % hnonce);
      }

      I(project.db.public_key_exists(their_key_hash));

      // save their identity
<<<<<<< HEAD
      id their_key_hash_decoded;
      decode_hexenc(their_key_hash, their_key_hash_decoded);
      this->remote_peer_key_hash = their_key_hash_decoded;
      this->remote_peer_key_name = their_keyname;
=======
      this->remote_peer_key_hash = their_key_hash;
>>>>>>> 90da5a8b
    }

  // clients always include in the synchronization set, every branch that the
  // user requested
  set<branch_name> all_branches, ok_branches;
  project.get_branch_list(all_branches);
  for (set<branch_name>::const_iterator i = all_branches.begin();
      i != all_branches.end(); i++)
    {
      if (our_matcher((*i)()))
        ok_branches.insert(*i);
    }
  rebuild_merkle_trees(ok_branches);

  if (!initiated_by_server)
    setup_client_tickers();

  if (use_transport_auth && signing_key() != "")
    {
      // get our key pair
      load_key_pair(keys, signing_key);

      // make a signature with it;
      // this also ensures our public key is in the database
      base64<rsa_sha1_signature> sig;
      rsa_sha1_signature sig_raw;
      keys.make_signature(project.db, signing_key, nonce(), sig);
      decode_base64(sig, sig_raw);

      // get the hash identifier for our pubkey
      base64<rsa_pub_key> our_pub;
      project.db.get_key(signing_key, our_pub);
      id our_key_hash_raw;
      key_hash_code(signing_key, our_pub, our_key_hash_raw);

      // make a new nonce of our own and send off the 'auth'
      queue_auth_cmd(this->role, our_include_pattern, our_exclude_pattern,
                     our_key_hash_raw, nonce, mk_nonce(), sig_raw());
    }
  else
    {
      queue_anonymous_cmd(this->role, our_include_pattern,
                          our_exclude_pattern, mk_nonce());
    }

  lua.hook_note_netsync_start(session_id, "client", this->role,
                              peer_id, their_keyname,
                              our_include_pattern, our_exclude_pattern);

  return true;
}

bool
session::process_anonymous_cmd(protocol_role their_role,
                               globish const & their_include_pattern,
                               globish const & their_exclude_pattern)
{
  // Internally netsync thinks in terms of sources and sinks. Users like
  // thinking of repositories as "readonly", "readwrite", or "writeonly".
  //
  // We therefore use the read/write terminology when dealing with the UI:
  // if the user asks to run a "read only" service, this means they are
  // willing to be a source but not a sink.
  //
  // nb: The "role" here is the role the *client* wants to play
  //     so we need to check that the opposite role is allowed for us,
  //     in our this->role field.
  //

  lua.hook_note_netsync_start(session_id, "server", their_role,
                              peer_id, rsa_keypair_id(),
                              their_include_pattern, their_exclude_pattern);

  // Client must be a sink and server must be a source (anonymous
  // read-only), unless transport auth is disabled.
  //
  // If running in no-transport-auth mode, we operate anonymously and
  // permit adoption of any role.

  if (use_transport_auth)
    {
      if (their_role != sink_role)
        {
          this->saved_nonce = id("");
          error(not_permitted,
                F("rejected attempt at anonymous connection for write").str());
        }

      if (this->role == sink_role)
        {
          this->saved_nonce = id("");
          error(role_mismatch,
                F("rejected attempt at anonymous connection while running as sink").str());
        }
    }

  set<branch_name> all_branches, ok_branches;
  project.get_branch_list(all_branches);
  globish_matcher their_matcher(their_include_pattern, their_exclude_pattern);
  for (set<branch_name>::const_iterator i = all_branches.begin();
      i != all_branches.end(); i++)
    {
      if (their_matcher((*i)()))
        {
          if (use_transport_auth &&
              !lua.hook_get_netsync_read_permitted((*i)()))
            {
              error(not_permitted,
                    (F("anonymous access to branch '%s' denied by server")
                     % *i).str());
            }
          else
            ok_branches.insert(*i);
        }
    }

  if (use_transport_auth)
    {
      P(F("allowed anonymous read permission for '%s' excluding '%s'")
        % their_include_pattern % their_exclude_pattern);
      this->role = source_role;
    }
  else
    {
      P(F("allowed anonymous read/write permission for '%s' excluding '%s'")
        % their_include_pattern % their_exclude_pattern);
      assume_corresponding_role(their_role);
    }

  rebuild_merkle_trees(ok_branches);

  this->remote_peer_key_name = rsa_keypair_id("");
  this->authenticated = true;
  return true;
}

void
session::assume_corresponding_role(protocol_role their_role)
{
  // Assume the (possibly degraded) opposite role.
  switch (their_role)
    {
    case source_role:
      I(this->role != source_role);
      this->role = sink_role;
      break;

    case source_and_sink_role:
      I(this->role == source_and_sink_role);
      break;

    case sink_role:
      I(this->role != sink_role);
      this->role = source_role;
      break;
    }
}

bool
session::process_auth_cmd(protocol_role their_role,
                          globish const & their_include_pattern,
                          globish const & their_exclude_pattern,
                          id const & client,
                          id const & nonce1,
                          string const & signature)
{
  I(this->remote_peer_key_hash().size() == 0);
  I(this->saved_nonce().size() == constants::merkle_hash_length_in_bytes);

  globish_matcher their_matcher(their_include_pattern, their_exclude_pattern);

  if (!project.db.public_key_exists(client))
    {
      // If it's not in the db, it still could be in the keystore if we
      // have the private key that goes with it.
      rsa_keypair_id their_key_id;
      keypair their_keypair;
      if (keys.maybe_get_key_pair(client, their_key_id, their_keypair))
        project.db.put_key(their_key_id, their_keypair.pub);
      else
        {
          this->saved_nonce = id("");

          lua.hook_note_netsync_start(session_id, "server", their_role,
                                      peer_id, rsa_keypair_id("-unknown-"),
                                      their_include_pattern,
                                      their_exclude_pattern);
          error(unknown_key,
                (F("remote public key hash '%s' is unknown")
                 % client).str());
        }
    }

  // Get their public key.
  rsa_keypair_id their_id;
  base64<rsa_pub_key> their_key;
  project.db.get_pubkey(client, their_id, their_key);

  lua.hook_note_netsync_start(session_id, "server", their_role,
                              peer_id, their_id,
                              their_include_pattern, their_exclude_pattern);

  // Check that they replied with the nonce we asked for.
  if (!(nonce1 == this->saved_nonce))
    {
      this->saved_nonce = id("");
      error(failed_identification,
            F("detected replay attack in auth netcmd").str());
    }

  // Internally netsync thinks in terms of sources and sinks. users like
  // thinking of repositories as "readonly", "readwrite", or "writeonly".
  //
  // We therefore use the read/write terminology when dealing with the UI:
  // if the user asks to run a "read only" service, this means they are
  // willing to be a source but not a sink.
  //
  // nb: The "their_role" here is the role the *client* wants to play
  //     so we need to check that the opposite role is allowed for us,
  //     in our this->role field.

  // Client as sink, server as source (reading).

  if (their_role == sink_role || their_role == source_and_sink_role)
    {
      if (this->role != source_role && this->role != source_and_sink_role)
        {
          this->saved_nonce = id("");
          error(not_permitted,
                (F("denied '%s' read permission for '%s' excluding '%s' while running as pure sink")
                 % their_id % their_include_pattern % their_exclude_pattern).str());
        }
    }

  set<branch_name> all_branches, ok_branches;
  project.get_branch_list(all_branches);
  for (set<branch_name>::const_iterator i = all_branches.begin();
       i != all_branches.end(); i++)
    {
      if (their_matcher((*i)()))
        {
          if (!lua.hook_get_netsync_read_permitted((*i)(), their_id))
            {
              error(not_permitted,
                    (F("denied '%s' read permission for '%s' excluding '%s' because of branch '%s'")
                     % their_id % their_include_pattern % their_exclude_pattern % *i).str());
            }
          else
            ok_branches.insert(*i);
        }
    }

  // If we're source_and_sink_role, continue even with no branches readable
  // eg. serve --db=empty.db
  P(F("allowed '%s' read permission for '%s' excluding '%s'")
    % their_id % their_include_pattern % their_exclude_pattern);

  // Client as source, server as sink (writing).

  if (their_role == source_role || their_role == source_and_sink_role)
    {
      if (this->role != sink_role && this->role != source_and_sink_role)
        {
          this->saved_nonce = id("");
          error(not_permitted,
                (F("denied '%s' write permission for '%s' excluding '%s' while running as pure source")
                 % their_id % their_include_pattern % their_exclude_pattern).str());
        }

      if (!lua.hook_get_netsync_write_permitted(their_id))
        {
          this->saved_nonce = id("");
          error(not_permitted,
                (F("denied '%s' write permission for '%s' excluding '%s'")
                 % their_id % their_include_pattern % their_exclude_pattern).str());
        }

      P(F("allowed '%s' write permission for '%s' excluding '%s'")
        % their_id % their_include_pattern % their_exclude_pattern);
    }

  rebuild_merkle_trees(ok_branches);

  // Save their identity.
  this->remote_peer_key_hash = client;

  // Check the signature.
  base64<rsa_sha1_signature> sig;
  encode_base64(rsa_sha1_signature(signature), sig);
  if (project.db.check_signature(their_id, nonce1(), sig) == cert_ok)
    {
      // Get our private key and sign back.
      L(FL("client signature OK, accepting authentication"));
      this->authenticated = true;
      this->remote_peer_key_name = their_id;

      assume_corresponding_role(their_role);
      return true;
    }
  else
    {
      error(failed_identification, (F("bad client signature")).str());
    }
  return false;
}

bool
session::process_refine_cmd(refinement_type ty, merkle_node const & node)
{
  string typestr;
  netcmd_item_type_to_string(node.type, typestr);
  L(FL("processing refine cmd for %s node at level %d")
    % typestr % node.level);

  switch (node.type)
    {
    case file_item:
      W(F("Unexpected 'refine' command on non-refined item type"));
      break;

    case key_item:
      key_refiner.process_refinement_command(ty, node);
      break;

    case revision_item:
      rev_refiner.process_refinement_command(ty, node);
      break;

    case cert_item:
      cert_refiner.process_refinement_command(ty, node);
      break;

    case epoch_item:
      epoch_refiner.process_refinement_command(ty, node);
      break;
    }
  return true;
}

bool
session::process_bye_cmd(u8 phase,
                         transaction_guard & guard)
{

// Ideal shutdown
// ~~~~~~~~~~~~~~~
//
//             I/O events                 state transitions
// ~~~~~~~~~~~~~~~~~~~~~~~~~~~~~~~~~~~   ~~~~~~~~~~~~~~~~~~~
//                                        client: C_WORKING
//                                        server: S_WORKING
// 0. [refinement, data, deltas, etc.]
//                                        client: C_SHUTDOWN
//                                        (client checkpoints here)
// 1. client -> "bye 0"
// 2.           "bye 0"  -> server
//                                        server: S_SHUTDOWN
//                                        (server checkpoints here)
// 3.           "bye 1"  <- server
// 4. client <- "bye 1"
//                                        client: C_CONFIRMED
// 5. client -> "bye 2"
// 6.           "bye 2"  -> server
//                                        server: S_CONFIRMED
// 7. [server drops connection]
//
//
// Affects of I/O errors or disconnections
// ~~~~~~~~~~~~~~~~~~~~~~~~~~~~~~~~~~~~~~~
//   C_WORKING: report error and fault
//   S_WORKING: report error and recover
//  C_SHUTDOWN: report error and fault
//  S_SHUTDOWN: report success and recover
//              (and warn that client might falsely see error)
// C_CONFIRMED: report success
// S_CONFIRMED: report success

  switch (phase)
    {
    case 0:
      if (voice == server_voice &&
          protocol_state == working_state)
        {
          protocol_state = shutdown_state;
          guard.do_checkpoint();
          queue_bye_cmd(1);
        }
      else
        error(bad_command, "unexpected bye phase 0 received");
      break;

    case 1:
      if (voice == client_voice &&
          protocol_state == shutdown_state)
        {
          protocol_state = confirmed_state;
          queue_bye_cmd(2);
        }
      else
        error(bad_command, "unexpected bye phase 1 received");
      break;

    case 2:
      if (voice == server_voice &&
          protocol_state == shutdown_state)
        {
          protocol_state = confirmed_state;
          return false;
        }
      else
        error(bad_command, "unexpected bye phase 2 received");
      break;

    default:
      error(bad_command, (F("unknown bye phase %d received") % phase).str());
    }

  return true;
}

bool
session::process_done_cmd(netcmd_item_type type, size_t n_items)
{
  string typestr;
  netcmd_item_type_to_string(type, typestr);
  L(FL("received 'done' command for %s (%s items)") % typestr % n_items);
  switch (type)
    {
    case file_item:
      W(F("Unexpected 'done' command on non-refined item type"));
      break;

    case key_item:
      key_refiner.process_done_command(n_items);
      if (key_refiner.done && role != sink_role)
        send_all_data(key_item, key_refiner.items_to_send);
      break;

    case revision_item:
      rev_refiner.process_done_command(n_items);
      break;

    case cert_item:
      cert_refiner.process_done_command(n_items);
      break;

    case epoch_item:
      epoch_refiner.process_done_command(n_items);
      if (epoch_refiner.done)
        {
          send_all_data(epoch_item, epoch_refiner.items_to_send);
          maybe_note_epochs_finished();
        }
      break;
    }
  return true;
}

void
session::respond_to_confirm_cmd()
{
  epoch_refiner.begin_refinement();
}

bool
session::data_exists(netcmd_item_type type,
                     id const & item)
{
  switch (type)
    {
    case key_item:
      return key_refiner.local_item_exists(item)
        || project.db.public_key_exists(item);
    case file_item:
      return project.db.file_version_exists(file_id(item));
    case revision_item:
      return rev_refiner.local_item_exists(item)
        || project.db.revision_exists(revision_id(item));
    case cert_item:
      return cert_refiner.local_item_exists(item)
        || project.db.revision_cert_exists(revision_id(item));
    case epoch_item:
      return epoch_refiner.local_item_exists(item)
        || project.db.epoch_exists(epoch_id(item));
    }
  return false;
}

void
session::load_data(netcmd_item_type type,
                   id const & item,
                   string & out)
{
  string typestr;
  netcmd_item_type_to_string(type, typestr);
  hexenc<id> hitem;
  encode_hexenc(item, hitem);

  if (!data_exists(type, item))
    throw bad_decode(F("%s with hash '%s' does not exist in our database")
                     % typestr % hitem);

  switch (type)
    {
    case epoch_item:
      {
        branch_name branch;
        epoch_data epoch;
        project.db.get_epoch(epoch_id(item), branch, epoch);
        write_epoch(branch, epoch, out);
      }
      break;
    case key_item:
      {
        rsa_keypair_id keyid;
        base64<rsa_pub_key> pub_encoded;
        project.db.get_pubkey(item, keyid, pub_encoded);
        L(FL("public key '%s' is also called '%s'") % hitem % keyid);
        write_pubkey(keyid, pub_encoded, out);
      }
      break;

    case revision_item:
      {
        revision_data mdat;
        data dat;
        project.db.get_revision(revision_id(item), mdat);
        out = mdat.inner()();
      }
      break;

    case file_item:
      {
        file_data fdat;
        data dat;
        project.db.get_file_version(file_id(item), fdat);
        out = fdat.inner()();
      }
      break;

    case cert_item:
      {
        revision<cert> c;
        project.db.get_revision_cert(item, c);
        string tmp;
        write_cert(c.inner(), out);
      }
      break;
    }
}

bool
session::process_data_cmd(netcmd_item_type type,
                          id const & item,
                          string const & dat)
{
  hexenc<id> hitem;
  encode_hexenc(item, hitem);

  string typestr;
  netcmd_item_type_to_string(type, typestr);

  note_item_arrived(type, item);
  if (data_exists(type, item))
    {
      L(FL("%s '%s' already exists in our database") % typestr % hitem);
      if (type == epoch_item)
        maybe_note_epochs_finished();
      return true;
    }

  switch (type)
    {
    case epoch_item:
      {
        branch_name branch;
        epoch_data epoch;
        read_epoch(dat, branch, epoch);
        L(FL("received epoch %s for branch %s") % epoch % branch);
        map<branch_name, epoch_data> epochs;
        project.db.get_epochs(epochs);
        map<branch_name, epoch_data>::const_iterator i;
        i = epochs.find(branch);
        if (i == epochs.end())
          {
            L(FL("branch %s has no epoch; setting epoch to %s") % branch % epoch);
            project.db.set_epoch(branch, epoch);
          }
        else
          {
            L(FL("branch %s already has an epoch; checking") % branch);
            // If we get here, then we know that the epoch must be
            // different, because if it were the same then the
            // if (epoch_exists()) branch up above would have been taken.
            // if somehow this is wrong, then we have broken epoch
            // hashing or something, which is very dangerous, so play it
            // safe...
            I(!(i->second == epoch));

            // It is safe to call 'error' here, because if we get here,
            // then the current netcmd packet cannot possibly have
            // written anything to the database.
            error(mixing_versions,
                  (F("Mismatched epoch on branch %s."
                     " Server has '%s', client has '%s'.")
                   % branch
                   % (voice == server_voice ? i->second : epoch)
                   % (voice == server_voice ? epoch : i->second)).str());
          }
      }
      maybe_note_epochs_finished();
      break;

    case key_item:
      {
        rsa_keypair_id keyid;
        base64<rsa_pub_key> pub;
        read_pubkey(dat, keyid, pub);
        id tmp;
        key_hash_code(keyid, pub, tmp);
        if (! (tmp == item))
          {
            string htmp(encode_hexenc(tmp())),
                   hitem(encode_hexenc(item()));
            throw bad_decode(F("hash check failed for public key '%s' (%s);"
                               " wanted '%s' got '%s'")
                             % hitem % keyid % hitem % htmp);
          }
        if (project.db.put_key(keyid, pub))
          written_keys.push_back(keyid);
        else
          error(partial_transfer,
                (F("Received duplicate key %s") % keyid).str());
      }
      break;

    case cert_item:
      {
        cert c;
        read_cert(dat, c);
        id tmp;
        cert_hash_code(c, tmp);
        if (! (tmp == item))
          throw bad_decode(F("hash check failed for revision cert '%s'") % hitem);
        if (project.db.put_revision_cert(revision<cert>(c)))
          written_certs.push_back(c);
      }
      break;

    case revision_item:
      {
        L(FL("received revision '%s'") % hitem);
        if (project.db.put_revision(revision_id(item), revision_data(dat)))
          written_revisions.push_back(revision_id(item));
      }
      break;

    case file_item:
      {
        L(FL("received file '%s'") % hitem);
        project.db.put_file(file_id(item), file_data(dat));
      }
      break;
    }
  return true;
}

bool
session::process_delta_cmd(netcmd_item_type type,
                           id const & base,
                           id const & ident,
                           delta const & del)
{
  string typestr;
  netcmd_item_type_to_string(type, typestr);

  pair<id,id> id_pair = make_pair(base, ident);

  note_item_arrived(type, ident);

  switch (type)
    {
    case file_item:
      {
        file_id src_file(base), dst_file(ident);
        project.db.put_file_version(src_file, dst_file, file_delta(del));
      }
      break;

    default:
      L(FL("ignoring delta received for item type %s") % typestr);
      break;
    }
  return true;
}

bool
session::process_usher_cmd(utf8 const & msg)
{
  if (msg().size())
    {
      if (msg()[0] == '!')
        P(F("Received warning from usher: %s") % msg().substr(1));
      else
        L(FL("Received greeting from usher: %s") % msg().substr(1));
    }
  netcmd cmdout;
  cmdout.write_usher_reply_cmd(utf8(peer_id), our_include_pattern);
  write_netcmd_and_try_flush(cmdout);
  L(FL("Sent reply."));
  return true;
}


void
session::send_all_data(netcmd_item_type ty, set<id> const & items)
{
  string typestr;
  netcmd_item_type_to_string(ty, typestr);

  // Use temporary; passed arg will be invalidated during iteration.
  set<id> tmp = items;

  for (set<id>::const_iterator i = tmp.begin();
       i != tmp.end(); ++i)
    {
      hexenc<id> hitem;
      encode_hexenc(*i, hitem);

      if (data_exists(ty, *i))
        {
          string out;
          load_data(ty, *i, out);
          queue_data_cmd(ty, *i, out);
        }
    }
}

bool
session::dispatch_payload(netcmd const & cmd,
                          transaction_guard & guard)
{

  switch (cmd.get_cmd_code())
    {

    case error_cmd:
      {
        string errmsg;
        cmd.read_error_cmd(errmsg);
        return process_error_cmd(errmsg);
      }
      break;

    case hello_cmd:
      require(! authenticated, "hello netcmd received when not authenticated");
      require(voice == client_voice, "hello netcmd received in client voice");
      {
        rsa_keypair_id server_keyname;
        rsa_pub_key server_key;
        id nonce;
        cmd.read_hello_cmd(server_keyname, server_key, nonce);
        return process_hello_cmd(server_keyname, server_key, nonce);
      }
      break;

    case bye_cmd:
      require(authenticated, "bye netcmd received when not authenticated");
      {
        u8 phase;
        cmd.read_bye_cmd(phase);
        return process_bye_cmd(phase, guard);
      }
      break;

    case anonymous_cmd:
      require(! authenticated, "anonymous netcmd received when not authenticated");
      require(voice == server_voice, "anonymous netcmd received in server voice");
      require(role == source_role ||
              role == source_and_sink_role,
              "anonymous netcmd received in source or source/sink role");
      {
        protocol_role role;
        globish their_include_pattern, their_exclude_pattern;
        rsa_oaep_sha_data hmac_key_encrypted;
        cmd.read_anonymous_cmd(role, their_include_pattern, their_exclude_pattern, hmac_key_encrypted);
        L(FL("received 'anonymous' netcmd from client for pattern '%s' excluding '%s' "
            "in %s mode\n")
          % their_include_pattern % their_exclude_pattern
          % (role == source_and_sink_role ? _("source and sink") :
             (role == source_role ? _("source") : _("sink"))));

        set_session_key(hmac_key_encrypted);
        if (!process_anonymous_cmd(role, their_include_pattern, their_exclude_pattern))
            return false;
        queue_confirm_cmd();
        return true;
      }
      break;

    case auth_cmd:
      require(! authenticated, "auth netcmd received when not authenticated");
      require(voice == server_voice, "auth netcmd received in server voice");
      {
        protocol_role role;
        string signature;
        globish their_include_pattern, their_exclude_pattern;
        id client, nonce1, nonce2;
        rsa_oaep_sha_data hmac_key_encrypted;
        cmd.read_auth_cmd(role, their_include_pattern, their_exclude_pattern,
                          client, nonce1, hmac_key_encrypted, signature);

        hexenc<id> their_key_hash;
        encode_hexenc(client, their_key_hash);
        hexenc<id> hnonce1;
        encode_hexenc(nonce1, hnonce1);

        L(FL("received 'auth(hmac)' netcmd from client '%s' for pattern '%s' "
            "exclude '%s' in %s mode with nonce1 '%s'\n")
          % their_key_hash % their_include_pattern % their_exclude_pattern
          % (role == source_and_sink_role ? _("source and sink") :
             (role == source_role ? _("source") : _("sink")))
          % hnonce1);

        set_session_key(hmac_key_encrypted);

        if (!process_auth_cmd(role, their_include_pattern, their_exclude_pattern,
                              client, nonce1, signature))
            return false;
        queue_confirm_cmd();
        return true;
      }
      break;

    case confirm_cmd:
      require(! authenticated, "confirm netcmd received when not authenticated");
      require(voice == client_voice, "confirm netcmd received in client voice");
      {
        string signature;
        cmd.read_confirm_cmd();
        this->authenticated = true;
        respond_to_confirm_cmd();
        return true;
      }
      break;

    case refine_cmd:
      require(authenticated, "refine netcmd received when authenticated");
      {
        merkle_node node;
        refinement_type ty;
        cmd.read_refine_cmd(ty, node);
        return process_refine_cmd(ty, node);
      }
      break;

    case done_cmd:
      require(authenticated, "done netcmd received when not authenticated");
      {
        size_t n_items;
        netcmd_item_type type;
        cmd.read_done_cmd(type, n_items);
        return process_done_cmd(type, n_items);
      }
      break;

    case data_cmd:
      require(authenticated, "data netcmd received when not authenticated");
      require(role == sink_role ||
              role == source_and_sink_role,
              "data netcmd received in source or source/sink role");
      {
        netcmd_item_type type;
        id item;
        string dat;
        cmd.read_data_cmd(type, item, dat);
        return process_data_cmd(type, item, dat);
      }
      break;

    case delta_cmd:
      require(authenticated, "delta netcmd received when not authenticated");
      require(role == sink_role ||
              role == source_and_sink_role,
              "delta netcmd received in source or source/sink role");
      {
        netcmd_item_type type;
        id base, ident;
        delta del;
        cmd.read_delta_cmd(type, base, ident, del);
        return process_delta_cmd(type, base, ident, del);
      }
      break;

    case usher_cmd:
      {
        utf8 greeting;
        cmd.read_usher_cmd(greeting);
        return process_usher_cmd(greeting);
      }
      break;

    case usher_reply_cmd:
      return false; // Should not happen.
      break;
    }
  return false;
}

// This kicks off the whole cascade starting from "hello".
void
session::begin_service()
{
  keypair kp;
  if (use_transport_auth)
    keys.get_key_pair(signing_key, kp);
  queue_hello_cmd(signing_key, kp.pub, mk_nonce());
}

void
session::maybe_step()
{
  while (done_all_refinements()
         && !rev_enumerator.done()
         && outbuf_size < constants::bufsz * 10)
    {
      rev_enumerator.step();
    }
}

void
session::maybe_say_goodbye(transaction_guard & guard)
{
  if (voice == client_voice
      && protocol_state == working_state
      && finished_working())
    {
      protocol_state = shutdown_state;
      guard.do_checkpoint();
      queue_bye_cmd(0);
    }
}

bool
session::arm()
{
  if (!armed)
    {
      // Don't pack the buffer unnecessarily.
      if (outbuf_size > constants::bufsz * 10)
        return false;

      if (cmd.read(inbuf, read_hmac))
        {
          armed = true;
        }
    }
  return armed;
}

bool session::process(transaction_guard & guard)
{
  if (encountered_error)
    return true;
  try
    {
      if (!arm())
        return true;

      armed = false;
      L(FL("processing %d byte input buffer from peer %s")
        % inbuf.size() % peer_id);

      size_t sz = cmd.encoded_size();
      bool ret = dispatch_payload(cmd, guard);

      if (inbuf.size() >= constants::netcmd_maxsz)
        W(F("input buffer for peer %s is overfull "
            "after netcmd dispatch") % peer_id);

      guard.maybe_checkpoint(sz);

      if (!ret)
        L(FL("finishing processing with '%d' packet")
          % cmd.get_cmd_code());
      return ret;
    }
  catch (bad_decode & bd)
    {
      W(F("protocol error while processing peer %s: '%s'")
        % peer_id % bd.what);
      return false;
    }
  catch (netsync_error & err)
    {
      W(F("error: %s") % err.msg);
      queue_error_cmd(boost::lexical_cast<string>(error_code) + " " + err.msg);
      encountered_error = true;
      return true; // Don't terminate until we've send the error_cmd.
    }
}


static shared_ptr<Netxx::StreamBase>
build_stream_to_server(lua_hooks & lua, options & opts,
                       globish const & include_pattern,
                       globish const & exclude_pattern,
                       utf8 const & address,
                       Netxx::port_type default_port,
                       Netxx::Timeout timeout)
{
  shared_ptr<Netxx::StreamBase> server;
  uri u;
  vector<string> argv;

  parse_uri(address(), u);
  if (lua.hook_get_netsync_connect_command(u,
                                           include_pattern,
                                           exclude_pattern,
                                           global_sanity.debug_p(),
                                           argv))
    {
      I(argv.size() > 0);
      string cmd = argv[0];
      argv.erase(argv.begin());
      opts.use_transport_auth = lua.hook_use_transport_auth(u);
      return shared_ptr<Netxx::StreamBase>
        (new Netxx::PipeStream(cmd, argv));

    }
  else
    {
#ifdef USE_IPV6
      bool use_ipv6=true;
#else
      bool use_ipv6=false;
#endif
      Netxx::Address addr(address().c_str(),
                          default_port, use_ipv6);
      return shared_ptr<Netxx::StreamBase>
        (new Netxx::Stream(addr, timeout));
    }
}

static void
call_server(protocol_role role,
            globish const & include_pattern,
            globish const & exclude_pattern,
            project_t & project,
            key_store & keys,
            lua_hooks & lua,
            options & opts,
            std::list<utf8> const & addresses,
            Netxx::port_type default_port,
            unsigned long timeout_seconds)
{
  Netxx::PipeCompatibleProbe probe;
  transaction_guard guard(project.db);
  I(addresses.size() == 1);
  utf8 address(*addresses.begin());

  Netxx::Timeout timeout(static_cast<long>(timeout_seconds)), instant(0,1);

  P(F("connecting to %s") % address);

  shared_ptr<Netxx::StreamBase> server
    = build_stream_to_server(lua, opts,
                             include_pattern,
                             exclude_pattern,
                             address, default_port,
                             timeout);


  // 'false' here means not to revert changes when the SockOpt
  // goes out of scope.
  Netxx::SockOpt socket_options(server->get_socketfd(), false);
  socket_options.set_non_blocking();

  session sess(role, client_voice,
               include_pattern,
               exclude_pattern,
               project, keys, lua, opts, address(), server);

  while (true)
    {
      bool armed = false;
      try
        {
          armed = sess.arm();
        }
      catch (bad_decode & bd)
        {
          E(false, F("protocol error while processing peer %s: '%s'")
            % sess.peer_id % bd.what);
        }

      sess.maybe_step();
      sess.maybe_say_goodbye(guard);

      probe.clear();
      probe.add(*(sess.str), sess.which_events());
      Netxx::Probe::result_type res = probe.ready(armed ? instant : timeout);
      Netxx::Probe::ready_type event = res.second;
      Netxx::socket_type fd = res.first;

      if (fd == -1 && !armed)
        {
          E(false, (F("timed out waiting for I/O with "
                      "peer %s, disconnecting")
                    % sess.peer_id));
        }

      bool all_io_clean = (event != Netxx::Probe::ready_oobd);

      if (event & Netxx::Probe::ready_read)
        all_io_clean = all_io_clean && sess.read_some();

      if (event & Netxx::Probe::ready_write)
        all_io_clean = all_io_clean && sess.write_some();

      if (armed)
        if (!sess.process(guard))
          {
            // Commit whatever work we managed to accomplish anyways.
            guard.commit();

            // We failed during processing. This should only happen in
            // client voice when we have a decode exception, or received an
            // error from our server (which is translated to a decode
            // exception). We call these cases E() errors.
            E(false, F("processing failure while talking to "
                       "peer %s, disconnecting")
              % sess.peer_id);
            return;
          }

      if (!all_io_clean)
        {
          // Commit whatever work we managed to accomplish anyways.
          guard.commit();

          // We had an I/O error. We must decide if this represents a
          // user-reported error or a clean disconnect. See protocol
          // state diagram in session::process_bye_cmd.

          if (sess.protocol_state == session::confirmed_state)
            {
              P(F("successful exchange with %s")
                % sess.peer_id);
              return;
            }
          else if (sess.encountered_error)
            {
              P(F("peer %s disconnected after we informed them of error")
                % sess.peer_id);
              return;
            }
          else
            E(false, (F("I/O failure while talking to "
                        "peer %s, disconnecting")
                      % sess.peer_id));
        }
    }
}

static void
drop_session_associated_with_fd(map<Netxx::socket_type, shared_ptr<session> > & sessions,
                                Netxx::socket_type fd)
{
  // This is a bit of a hack. Initially all "file descriptors" in
  // netsync were full duplex, so we could get away with indexing
  // sessions by their file descriptor.
  //
  // When using pipes in unix, it's no longer true: a session gets
  // entered in the session map under its read pipe fd *and* its write
  // pipe fd. When we're in such a situation the socket fd is "-1" and
  // we downcast to a PipeStream and use its read+write fds.
  //
  // When using pipes in windows, we use a full duplex pipe (named
  // pipe) so the socket-like abstraction holds.

  I(fd != -1);
  map<Netxx::socket_type, shared_ptr<session> >::const_iterator i = sessions.find(fd);
  I(i != sessions.end());
  shared_ptr<session> sess = i->second;
  fd = sess->str->get_socketfd();
  if (fd != -1)
    {
      sessions.erase(fd);
    }
  else
    {
      shared_ptr<Netxx::PipeStream> pipe =
        boost::dynamic_pointer_cast<Netxx::PipeStream, Netxx::StreamBase>(sess->str);
      I(static_cast<bool>(pipe));
      I(pipe->get_writefd() != -1);
      I(pipe->get_readfd() != -1);
      sessions.erase(pipe->get_readfd());
      sessions.erase(pipe->get_writefd());
    }
}

static void
arm_sessions_and_calculate_probe(Netxx::PipeCompatibleProbe & probe,
                                 map<Netxx::socket_type, shared_ptr<session> > & sessions,
                                 set<Netxx::socket_type> & armed_sessions,
                                 transaction_guard & guard)
{
  set<Netxx::socket_type> arm_failed;
  for (map<Netxx::socket_type,
         shared_ptr<session> >::const_iterator i = sessions.begin();
       i != sessions.end(); ++i)
    {
      i->second->maybe_step();
      i->second->maybe_say_goodbye(guard);
      try
        {
          if (i->second->arm())
            {
              L(FL("fd %d is armed") % i->first);
              armed_sessions.insert(i->first);
            }
          probe.add(*i->second->str, i->second->which_events());
        }
      catch (bad_decode & bd)
        {
          W(F("protocol error while processing peer %s: '%s', marking as bad")
            % i->second->peer_id % bd.what);
          arm_failed.insert(i->first);
        }
    }
  for (set<Netxx::socket_type>::const_iterator i = arm_failed.begin();
       i != arm_failed.end(); ++i)
    {
      drop_session_associated_with_fd(sessions, *i);
    }
}

static void
handle_new_connection(Netxx::Address & addr,
                      Netxx::StreamServer & server,
                      Netxx::Timeout & timeout,
                      protocol_role role,
                      globish const & include_pattern,
                      globish const & exclude_pattern,
                      map<Netxx::socket_type, shared_ptr<session> > & sessions,
                      project_t & project, key_store & keys,
                      lua_hooks & lua, options & opts)
{
  L(FL("accepting new connection on %s : %s")
    % (addr.get_name()?addr.get_name():"") % lexical_cast<string>(addr.get_port()));
  Netxx::Peer client = server.accept_connection();

  if (!client)
    {
      L(FL("accept() returned a dead client"));
    }
  else
    {
      P(F("accepted new client connection from %s : %s")
        % client.get_address() % lexical_cast<string>(client.get_port()));

      // 'false' here means not to revert changes when the SockOpt
      // goes out of scope.
      Netxx::SockOpt socket_options(client.get_socketfd(), false);
      socket_options.set_non_blocking();

      shared_ptr<Netxx::Stream> str =
        shared_ptr<Netxx::Stream>
        (new Netxx::Stream(client.get_socketfd(), timeout));

      shared_ptr<session> sess(new session(role, server_voice,
                                           include_pattern, exclude_pattern,
                                           project, keys, lua, opts,
                                           lexical_cast<string>(client), str));
      sess->begin_service();
      sessions.insert(make_pair(client.get_socketfd(), sess));
    }
}

static void
handle_read_available(Netxx::socket_type fd,
                      shared_ptr<session> sess,
                      map<Netxx::socket_type, shared_ptr<session> > & sessions,
                      set<Netxx::socket_type> & armed_sessions,
                      bool & live_p)
{
  if (sess->read_some())
    {
      try
        {
          if (sess->arm())
            armed_sessions.insert(fd);
        }
      catch (bad_decode & bd)
        {
          W(F("protocol error while processing peer %s: '%s', disconnecting")
            % sess->peer_id % bd.what);
          drop_session_associated_with_fd(sessions, fd);
          live_p = false;
        }
    }
  else
    {
      switch (sess->protocol_state)
        {
        case session::working_state:
          P(F("peer %s read failed in working state (error)")
            % sess->peer_id);
          break;

        case session::shutdown_state:
          P(F("peer %s read failed in shutdown state "
              "(possibly client misreported error)")
            % sess->peer_id);
          break;

        case session::confirmed_state:
          P(F("peer %s read failed in confirmed state (success)")
            % sess->peer_id);
          break;
        }
      drop_session_associated_with_fd(sessions, fd);
      live_p = false;
    }
}


static void
handle_write_available(Netxx::socket_type fd,
                       shared_ptr<session> sess,
                       map<Netxx::socket_type, shared_ptr<session> > & sessions,
                       bool & live_p)
{
  if (!sess->write_some())
    {
      switch (sess->protocol_state)
        {
        case session::working_state:
          P(F("peer %s write failed in working state (error)")
            % sess->peer_id);
          break;

        case session::shutdown_state:
          P(F("peer %s write failed in shutdown state "
              "(possibly client misreported error)")
            % sess->peer_id);
          break;

        case session::confirmed_state:
          P(F("peer %s write failed in confirmed state (success)")
            % sess->peer_id);
          break;
        }

      drop_session_associated_with_fd(sessions, fd);
      live_p = false;
    }
}

static void
process_armed_sessions(map<Netxx::socket_type, shared_ptr<session> > & sessions,
                       set<Netxx::socket_type> & armed_sessions,
                       transaction_guard & guard)
{
  for (set<Netxx::socket_type>::const_iterator i = armed_sessions.begin();
       i != armed_sessions.end(); ++i)
    {
      map<Netxx::socket_type, shared_ptr<session> >::iterator j;
      j = sessions.find(*i);
      if (j == sessions.end())
        continue;
      else
        {
          shared_ptr<session> sess = j->second;
          if (!sess->process(guard))
            {
              P(F("peer %s processing finished, disconnecting")
                % sess->peer_id);
              drop_session_associated_with_fd(sessions, *i);
            }
        }
    }
}

static void
reap_dead_sessions(map<Netxx::socket_type, shared_ptr<session> > & sessions,
                   unsigned long timeout_seconds)
{
  // Kill any clients which haven't done any i/o inside the timeout period
  // or who have exchanged all items and flushed their output buffers.
  set<Netxx::socket_type> dead_clients;
  time_t now = ::time(NULL);
  for (map<Netxx::socket_type, shared_ptr<session> >::const_iterator
         i = sessions.begin(); i != sessions.end(); ++i)
    {
      if (static_cast<unsigned long>(i->second->last_io_time + timeout_seconds)
          < static_cast<unsigned long>(now))
        {
          P(F("fd %d (peer %s) has been idle too long, disconnecting")
            % i->first % i->second->peer_id);
          dead_clients.insert(i->first);
        }
    }
  for (set<Netxx::socket_type>::const_iterator i = dead_clients.begin();
       i != dead_clients.end(); ++i)
    {
      drop_session_associated_with_fd(sessions, *i);
    }
}

static void
serve_connections(protocol_role role,
                  globish const & include_pattern,
                  globish const & exclude_pattern,
                  project_t & project,
                  key_store & keys,
                  lua_hooks & lua,
                  options & opts,
                  std::list<utf8> const & addresses,
                  Netxx::port_type default_port,
                  unsigned long timeout_seconds,
                  unsigned long session_limit)
{
  Netxx::PipeCompatibleProbe probe;

  Netxx::Timeout
    forever,
    timeout(static_cast<long>(timeout_seconds)),
    instant(0,1);

#ifdef USE_IPV6
  bool use_ipv6=true;
#else
  bool use_ipv6=false;
#endif
  // This will be true when we try to bind while using IPv6.  See comments
  // further down.
  bool try_again=false;

  do
    {
      try
        {
          try_again = false;

          Netxx::Address addr(use_ipv6);

          if (addresses.empty())
            addr.add_all_addresses(default_port);
          else
            {
              for (std::list<utf8>::const_iterator it = addresses.begin(); it != addresses.end(); ++it)
                {
                  const utf8 & address = *it;
                  if (!address().empty())
                    {
                      size_t l_colon = address().find(':');
                      size_t r_colon = address().rfind(':');
              
                      if (l_colon == r_colon && l_colon == 0)
                        {
                          // can't be an IPv6 address as there is only one colon
                          // must be a : followed by a port
                          string port_str = address().substr(1);
                          addr.add_all_addresses(std::atoi(port_str.c_str()));
                        }
                      else
                        addr.add_address(address().c_str(), default_port);
                    }
                }
            }

          // If se use IPv6 and the initialisation of server fails, we want
          // to try again with IPv4.  The reason is that someone may have
          // downloaded a IPv6-enabled monotone on a system that doesn't
          // have IPv6, and which might fail therefore.
          // On failure, Netxx::NetworkException is thrown, and we catch
          // it further down.
          try_again=use_ipv6;

          Netxx::StreamServer server(addr, timeout);

          // If we came this far, whatever we used (IPv6 or IPv4) was
          // accepted, so we don't need to try again any more.
          try_again=false;

          const char *name = addr.get_name();
          P(F("beginning service on %s : %s")
            % (name != NULL ? name : _("<all interfaces>"))
            % lexical_cast<string>(addr.get_port()));

          map<Netxx::socket_type, shared_ptr<session> > sessions;
          set<Netxx::socket_type> armed_sessions;

          shared_ptr<transaction_guard> guard;

          while (true)
            {
              probe.clear();
              armed_sessions.clear();

              if (sessions.size() >= session_limit)
                W(F("session limit %d reached, some connections "
                    "will be refused") % session_limit);
              else
                probe.add(server);

              if (!guard)
                guard = shared_ptr<transaction_guard>
                  (new transaction_guard(project.db));

              I(guard);

              while (!server_initiated_sync_requests.empty())
                {
                  server_initiated_sync_request request
                    = server_initiated_sync_requests.front();
                  server_initiated_sync_requests.pop_front();

                  utf8 addr(request.address);
                  globish inc(request.include);
                  globish exc(request.exclude);

                  try
                    {
                      P(F("connecting to %s") % addr());
                      shared_ptr<Netxx::StreamBase> server
                        = build_stream_to_server(lua, opts,
                                                 inc, exc,
                                                 addr, default_port,
                                                 timeout);

                      // 'false' here means not to revert changes when
                      // the SockOpt goes out of scope.
                      Netxx::SockOpt socket_options(server->get_socketfd(), false);
                      socket_options.set_non_blocking();

                      protocol_role role = source_and_sink_role;
                      if (request.what == "sync")
                        role = source_and_sink_role;
                      else if (request.what == "push")
                        role = source_role;
                      else if (request.what == "pull")
                        role = sink_role;

                      shared_ptr<session> sess(new session(role, client_voice,
                                                           inc, exc,
                                                           project, keys,
                                                           lua, opts,
                                                           addr(), server, true));

                      sessions.insert(make_pair(server->get_socketfd(), sess));
                    }
                  catch (Netxx::NetworkException & e)
                    {
                      P(F("Network error: %s") % e.what());
                    }
                }

              arm_sessions_and_calculate_probe(probe, sessions, armed_sessions, *guard);

              L(FL("i/o probe with %d armed") % armed_sessions.size());
              Netxx::socket_type fd;
              Netxx::Timeout how_long;
              if (sessions.empty())
                how_long = forever;
              else if (armed_sessions.empty())
                how_long = timeout;
              else
                how_long = instant;
              do
                {
                  Netxx::Probe::result_type res = probe.ready(how_long);
                  how_long = instant;
                  Netxx::Probe::ready_type event = res.second;
                  fd = res.first;

                  if (fd == -1)
                    {
                      if (armed_sessions.empty())
                        L(FL("timed out waiting for I/O (listening on %s : %s)")
                          % addr.get_name() % lexical_cast<string>(addr.get_port()));
                    }

                  // we either got a new connection
                  else if (fd == server)
                    handle_new_connection(addr, server, timeout, role,
                                          include_pattern, exclude_pattern,
                                          sessions, project, keys,
                                          lua, opts);

                  // or an existing session woke up
                  else
                    {
                      map<Netxx::socket_type, shared_ptr<session> >::iterator i;
                      i = sessions.find(fd);
                      if (i == sessions.end())
                        {
                          L(FL("got woken up for action on unknown fd %d") % fd);
                        }
                      else
                        {
                          probe.remove(*(i->second->str));
                          shared_ptr<session> sess = i->second;
                          bool live_p = true;

                          try
                            {
                              if (event & Netxx::Probe::ready_read)
                                handle_read_available(fd, sess, sessions,
                                                      armed_sessions, live_p);

                              if (live_p && (event & Netxx::Probe::ready_write))
                                handle_write_available(fd, sess, sessions, live_p);
                            }
                          catch (Netxx::Exception &)
                            {
                              P(F("Network error on peer %s, disconnecting")
                                % sess->peer_id);
                              drop_session_associated_with_fd(sessions, fd);
                            }
                          if (live_p && (event & Netxx::Probe::ready_oobd))
                            {
                              P(F("got OOB from peer %s, disconnecting")
                                % sess->peer_id);
                              drop_session_associated_with_fd(sessions, fd);
                            }
                        }
                    }
                }
              while (fd != -1);
              process_armed_sessions(sessions, armed_sessions, *guard);
              reap_dead_sessions(sessions, timeout_seconds);

              if (sessions.empty())
                {
                  // Let the guard die completely if everything's gone quiet.
                  guard->commit();
                  guard.reset();
                }
            }
        }
      // This exception is thrown when bind() fails somewhere in Netxx.
      catch (Netxx::NetworkException &)
        {
          // If we tried with IPv6 and failed, we want to try again using IPv4.
          if (try_again)
            {
              use_ipv6 = false;
            }
          // In all other cases, just rethrow the exception.
          else
            throw;
        }
      // This exception is thrown when there is no support for the type of
      // connection we want to do in the kernel, for example when a socket()
      // call fails somewhere in Netxx.
      catch (Netxx::Exception &)
        {
          // If we tried with IPv6 and failed, we want to try again using IPv4.
          if (try_again)
            {
              use_ipv6 = false;
            }
          // In all other cases, just rethrow the exception.
          else
            throw;
        }
    }
  while(try_again);
  }

static void
serve_single_connection(shared_ptr<session> sess,
                        unsigned long timeout_seconds)
{
  Netxx::PipeCompatibleProbe probe;

  Netxx::Timeout
    forever,
    timeout(static_cast<long>(timeout_seconds)),
    instant(0,1);

  P(F("beginning service on %s") % sess->peer_id);

  sess->begin_service();

  transaction_guard guard(sess->project.db);

  map<Netxx::socket_type, shared_ptr<session> > sessions;
  set<Netxx::socket_type> armed_sessions;

  if (sess->str->get_socketfd() == -1)
    {
      // Unix pipes are non-duplex, have two filedescriptors
      shared_ptr<Netxx::PipeStream> pipe =
        boost::dynamic_pointer_cast<Netxx::PipeStream, Netxx::StreamBase>(sess->str);
      I(pipe);
      sessions[pipe->get_writefd()]=sess;
      sessions[pipe->get_readfd()]=sess;
    }
  else
    sessions[sess->str->get_socketfd()]=sess;

  while (!sessions.empty())
    {
      probe.clear();
      armed_sessions.clear();

      arm_sessions_and_calculate_probe(probe, sessions, armed_sessions, guard);

      L(FL("i/o probe with %d armed") % armed_sessions.size());
      Netxx::Probe::result_type res = probe.ready((armed_sessions.empty() ? timeout
                                                   : instant));
      Netxx::Probe::ready_type event = res.second;
      Netxx::socket_type fd = res.first;

      if (fd == -1)
        {
          if (armed_sessions.empty())
            L(FL("timed out waiting for I/O (listening on %s)")
              % sess->peer_id);
        }

      // an existing session woke up
      else
        {
          map<Netxx::socket_type, shared_ptr<session> >::iterator i;
          i = sessions.find(fd);
          if (i == sessions.end())
            {
              L(FL("got woken up for action on unknown fd %d") % fd);
            }
          else
            {
              shared_ptr<session> sess = i->second;
              bool live_p = true;

              if (event & Netxx::Probe::ready_read)
                handle_read_available(fd, sess, sessions, armed_sessions, live_p);

              if (live_p && (event & Netxx::Probe::ready_write))
                handle_write_available(fd, sess, sessions, live_p);

              if (live_p && (event & Netxx::Probe::ready_oobd))
                {
                  P(F("got some OOB data on fd %d (peer %s), disconnecting")
                    % fd % sess->peer_id);
                  drop_session_associated_with_fd(sessions, fd);
                }
            }
        }
      process_armed_sessions(sessions, armed_sessions, guard);
      reap_dead_sessions(sessions, timeout_seconds);
    }
}


void
insert_with_parents(revision_id rev,
                    refiner & ref,
                    revision_enumerator & rev_enumerator,
                    set<revision_id> & revs,
                    ticker & revisions_ticker)
{
  deque<revision_id> work;
  work.push_back(rev);
  while (!work.empty())
    {
      revision_id rid = work.front();
      work.pop_front();

      if (!null_id(rid) && revs.find(rid) == revs.end())
        {
          revs.insert(rid);
          ++revisions_ticker;
          ref.note_local_item(rev.inner());
          vector<revision_id> parents;
          rev_enumerator.get_revision_parents(rid, parents);
          for (vector<revision_id>::const_iterator i = parents.begin();
               i != parents.end(); ++i)
            {
              work.push_back(*i);
            }
        }
    }
}

void
session::rebuild_merkle_trees(set<branch_name> const & branchnames)
{
  P(F("finding items to synchronize:"));
  for (set<branch_name>::const_iterator i = branchnames.begin();
      i != branchnames.end(); ++i)
    L(FL("including branch %s") % *i);

  // xgettext: please use short message and try to avoid multibytes chars
  ticker revisions_ticker(N_("revisions"), "r", 64);
  // xgettext: please use short message and try to avoid multibytes chars
  ticker certs_ticker(N_("certificates"), "c", 256);
  // xgettext: please use short message and try to avoid multibytes chars
  ticker keys_ticker(N_("keys"), "k", 1);

  set<revision_id> revision_ids;
  set<rsa_keypair_id> inserted_keys;

  {
    for (set<branch_name>::const_iterator i = branchnames.begin();
         i != branchnames.end(); ++i)
      {
        // Get branch certs.
        vector< revision<cert> > certs;
        // FIXME_PROJECTS: probably something like
        // get_project(i->project).get_branch_certs(i->branch)
        // or so.
        project.get_branch_certs(*i, certs);
        for (vector< revision<cert> >::const_iterator j = certs.begin();
             j != certs.end(); j++)
          {
            revision_id rid(j->inner().ident);
            insert_with_parents(rid, rev_refiner, rev_enumerator,
                                revision_ids, revisions_ticker);
            // Branch certs go in here, others later on.
            id item;
            cert_hash_code(j->inner(), item);
            cert_refiner.note_local_item(item);
            rev_enumerator.note_cert(rid, item);
            if (inserted_keys.find(j->inner().key) == inserted_keys.end())
              inserted_keys.insert(j->inner().key);
          }
      }
  }

  {
    map<branch_name, epoch_data> epochs;
    project.db.get_epochs(epochs);

    epoch_data epoch_zero(string(constants::epochlen, '0'));
    for (set<branch_name>::const_iterator i = branchnames.begin();
         i != branchnames.end(); ++i)
      {
        branch_name const & branch(*i);
        map<branch_name, epoch_data>::const_iterator j;
        j = epochs.find(branch);

        // Set to zero any epoch which is not yet set.
        if (j == epochs.end())
          {
            L(FL("setting epoch on %s to zero") % branch);
            epochs.insert(make_pair(branch, epoch_zero));
            project.db.set_epoch(branch, epoch_zero);
          }

        // Then insert all epochs into merkle tree.
        j = epochs.find(branch);
        I(j != epochs.end());
        epoch_id eid;
        epoch_hash_code(j->first, j->second, eid);
        epoch_refiner.note_local_item(eid.inner());
      }
  }

  {
    typedef vector< pair<revision_id,
      pair<revision_id, rsa_keypair_id> > > cert_idx;

    cert_idx idx;
    project.db.get_revision_cert_nobranch_index(idx);

    // Insert all non-branch certs reachable via these revisions
    // (branch certs were inserted earlier).

    for (cert_idx::const_iterator i = idx.begin(); i != idx.end(); ++i)
      {
        revision_id const & hash = i->first;
        revision_id const & ident = i->second.first;
        rsa_keypair_id const & key = i->second.second;

        rev_enumerator.note_cert(ident, hash.inner());

        if (revision_ids.find(ident) == revision_ids.end())
          continue;

        cert_refiner.note_local_item(hash.inner());
        ++certs_ticker;
        if (inserted_keys.find(key) == inserted_keys.end())
            inserted_keys.insert(key);
      }
  }

  // Add any keys specified on the command line.
  for (vector<rsa_keypair_id>::const_iterator key
         = keys_to_push.begin();
       key != keys_to_push.end(); ++key)
    {
      if (inserted_keys.find(*key) == inserted_keys.end())
        {
          if (!project.db.public_key_exists(*key))
            {
              keypair kp;
              if (keys.maybe_get_key_pair(*key, kp))
                project.db.put_key(*key, kp.pub);
              else
                W(F("Cannot find key '%s'") % *key);
            }
          inserted_keys.insert(*key);
        }
    }

  // Insert all the keys.
  for (set<rsa_keypair_id>::const_iterator key = inserted_keys.begin();
       key != inserted_keys.end(); key++)
    {
      if (project.db.public_key_exists(*key))
        {
          base64<rsa_pub_key> pub_encoded;
          project.db.get_key(*key, pub_encoded);
          id keyhash;
          key_hash_code(*key, pub_encoded, keyhash);
          // FIXME: conditional encode_hexenc
          hexenc<id> hkeyhash(encode_hexenc(keyhash()));
          L(FL("noting key '%s' = '%s' to send") % *key % hkeyhash);
          key_refiner.note_local_item(keyhash);
          ++keys_ticker;
        }
    }

  rev_refiner.reindex_local_items();
  cert_refiner.reindex_local_items();
  key_refiner.reindex_local_items();
  epoch_refiner.reindex_local_items();
}

void
run_netsync_protocol(protocol_voice voice,
                     protocol_role role,
                     std::list<utf8> const & addrs,
                     globish const & include_pattern,
                     globish const & exclude_pattern,
                     project_t & project, key_store & keys,
                     lua_hooks & lua, options & opts)
{
  if (include_pattern().find_first_of("'\"") != string::npos)
    {
      W(F("include branch pattern contains a quote character:\n"
          "%s") % include_pattern());
    }

  if (exclude_pattern().find_first_of("'\"") != string::npos)
    {
      W(F("exclude branch pattern contains a quote character:\n"
          "%s") % exclude_pattern());
    }

  // We do not want to be killed by SIGPIPE from a network disconnect.
  ignore_sigpipe();

  try
    {
      if (voice == server_voice)
        {
          if (opts.bind_stdio)
            {
              shared_ptr<Netxx::PipeStream> str(new Netxx::PipeStream(0,1));
              shared_ptr<session> sess(new session(role, server_voice,
                                                   include_pattern, exclude_pattern,
                                                   project, keys, lua, opts,
                                                   "stdio", str));
              serve_single_connection(sess,constants::netsync_timeout_seconds);
            }
          else
            serve_connections(role, include_pattern, exclude_pattern,
                              project, keys, lua, opts,
                              addrs, static_cast<Netxx::port_type>(constants::netsync_default_port),
                              static_cast<unsigned long>(constants::netsync_timeout_seconds),
                              static_cast<unsigned long>(constants::netsync_connection_limit));
        }
      else
        {
          I(voice == client_voice);
          call_server(role, include_pattern, exclude_pattern,
                      project, keys, lua, opts,
                      addrs, static_cast<Netxx::port_type>(constants::netsync_default_port),
                      static_cast<unsigned long>(constants::netsync_timeout_seconds));
        }
    }
  catch (Netxx::NetworkException & e)
    {
      throw informative_failure((F("network error: %s") % e.what()).str());
    }
  catch (Netxx::Exception & e)
    {
      throw oops((F("network error: %s") % e.what()).str());;
    }
}

// Local Variables:
// mode: C++
// fill-column: 76
// c-file-style: "gnu"
// indent-tabs-mode: nil
// End:
// vim: et:sw=2:sts=2:ts=2:cino=>2s,{s,\:s,+s,t0,g0,^-2,e-2,n-2,p2s,(0,=s:<|MERGE_RESOLUTION|>--- conflicted
+++ resolved
@@ -1346,14 +1346,8 @@
       I(project.db.public_key_exists(their_key_hash));
 
       // save their identity
-<<<<<<< HEAD
-      id their_key_hash_decoded;
-      decode_hexenc(their_key_hash, their_key_hash_decoded);
-      this->remote_peer_key_hash = their_key_hash_decoded;
+      this->remote_peer_key_hash = their_key_hash;
       this->remote_peer_key_name = their_keyname;
-=======
-      this->remote_peer_key_hash = their_key_hash;
->>>>>>> 90da5a8b
     }
 
   // clients always include in the synchronization set, every branch that the
