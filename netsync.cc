--- conflicted
+++ resolved
@@ -12,2955 +12,8 @@
 
 #include <queue>
 
-<<<<<<< HEAD
 #include "netxx/sockopt.h"
 #include "netxx/stream.h"
-=======
-#include "lexical_cast.hh"
-#include <boost/scoped_ptr.hpp>
-#include <boost/shared_ptr.hpp>
-#include <boost/bind.hpp>
-
-#include <botan/botan.h>
-#include <botan/rng.h>
-
-#include "lua_hooks.hh"
-#include "key_store.hh"
-#include "project.hh"
-#include "database.hh"
-#include "cert.hh"
-#include "constants.hh"
-#include "enumerator.hh"
-#include "keys.hh"
-#include "lua.hh"
-#include "merkle_tree.hh"
-#include "netcmd.hh"
-#include "netio.hh"
-#include "numeric_vocab.hh"
-#include "refiner.hh"
-#include "revision.hh"
-#include "sanity.hh"
-#include "transforms.hh"
-#include "ui.hh"
-#include "xdelta.hh"
-#include "epoch.hh"
-#include "platform.hh"
-#include "hmac.hh"
-#include "globish.hh"
-#include "uri.hh"
-#include "options.hh"
-#include "vocab_cast.hh"
-
-#include "netxx/address.h"
-#include "netxx/peer.h"
-#include "netxx/probe.h"
-#include "netxx/socket.h"
-#include "netxx/sockopt.h"
-#include "netxx/stream.h"
-#include "netxx/streamserver.h"
-#include "netxx/timeout.h"
-#include "netxx_pipe.hh"
-// TODO: things to do that will break protocol compatibility
-//   -- need some way to upgrade anonymous to keyed pull, without user having
-//      to explicitly specify which they want
-//      just having a way to respond "access denied, try again" might work
-//      but perhaps better to have the anonymous command include a note "I
-//      _could_ use key <...> if you prefer", and if that would lead to more
-//      access, could reply "I do prefer".  (Does this lead to too much
-//      information exposure?  Allows anonymous people to probe what branches
-//      a key has access to.)
-//   -- "warning" packet type?
-//   -- Richard Levitte wants, when you (e.g.) request '*' but don't have
-//      access to all of it, you just get the parts you have access to
-//      (maybe with warnings about skipped branches).  to do this right,
-//      should have a way for the server to send back to the client "right,
-//      you're not getting the following branches: ...", so the client will
-//      not include them in its merkle trie.
-//   -- add some sort of vhost field to the client's first packet, saying who
-//      they expect to talk to
-
-//
-// This is the "new" network synchronization (netsync) system in
-// monotone. It is based on synchronizing pairs of merkle trees over an
-// interactive connection.
-//
-// A netsync process between peers treats each peer as either a source, a
-// sink, or both. When a peer is only a source, it will not write any new
-// items to its database. when a peer is only a sink, it will not send any
-// items from its database. When a peer is both a source and sink, it may
-// send and write items freely.
-//
-// The post-state of a netsync is that each sink contains a superset of the
-// items in its corresponding source; when peers are behaving as both
-// source and sink, this means that the post-state of the sync is for the
-// peers to have identical item sets.
-//
-//
-// Data structure
-// --------------
-//
-// Each node in a merkle tree contains a fixed number of slots. this number
-// is derived from a global parameter of the protocol -- the tree fanout --
-// such that the number of slots is 2^fanout. For now we will assume that
-// fanout is 4 thus there are 16 slots in a node, because this makes
-// illustration easier. The other parameter of the protocol is the size of
-// a hash; we use SHA1 so the hash is 20 bytes (160 bits) long.
-//
-// Each slot in a merkle tree node is in one of 3 states:
-//
-//   - empty
-//   - leaf
-//   - subtree
-//
-// In addition, each leaf contains a hash code which identifies an element
-// of the set being synchronized. Each subtree slot contains a hash code of
-// the node immediately beneath it in the merkle tree. Empty slots contain
-// no hash codes.
-//
-// Since empty slots have no hash code, they are represented implicitly by
-// a bitmap at the head of each merkle tree node. As an additional
-// integrity check, each merkle tree node contains a label indicating its
-// prefix in the tree, and a hash of its own contents.
-//
-// In total, then, the byte-level representation of a <160,4> merkle tree
-// node is as follows:
-//
-//      20 bytes       - hash of the remaining bytes in the node
-//       1 byte        - type of this node (manifest, file, key, mcert, fcert)
-//     1-N bytes       - level of this node in the tree (0 == "root", uleb128)
-//    0-20 bytes       - the prefix of this node, 4 bits * level,
-//                       rounded up to a byte
-//     1-N bytes       - number of leaves under this node (uleb128)
-//       4 bytes       - slot-state bitmap of the node
-//   0-320 bytes       - between 0 and 16 live slots in the node
-//
-// So, in the worst case such a node is 367 bytes, with these parameters.
-//
-//
-// Protocol
-// --------
-//
-// The protocol is a binary command-packet system over TCP; each packet
-// consists of a single byte which identifies the protocol version, a byte
-// which identifies the command name inside that version, a size_t sent as
-// a uleb128 indicating the length of the packet, that many bytes of
-// payload, and finally 20 bytes of SHA-1 HMAC calculated over the payload.
-// The key for the SHA-1 HMAC is 20 bytes of 0 during authentication, and a
-// 20-byte random key chosen by the client after authentication (discussed
-// below). Decoding involves simply buffering until a sufficient number of
-// bytes are received, then advancing the buffer pointer. Any time an
-// integrity check (the HMAC) fails, the protocol is assumed to have lost
-// synchronization, and the connection is dropped. The parties are free to
-// drop the TCP stream at any point, if too much data is received or too
-// much idle time passes; no commitments or transactions are made.
-//
-// Version Negotiation
-// -------------------
-//
-// Before the exchange begin, the client may receive one or more
-// "usher <message>" packets, any number sent by "usher" proxies and
-// one sent by more recent servers. It ignores the protocol version
-// field on these packets, but replys with a "usher_reply <host> <include>"
-// packet containing its own maximum supported protocol version.
-//
-// Older server begin by sending a "hello" packet (see below) that contains
-// their only supported protocol version. New servers first send a "usher"
-// packet and use the response to determine the client's maximum protocol
-// version, and then use the lesser of that or their own maximum version
-// in the "hello" packet and all later packets.
-//
-// When the client receive the "hello" packet it uses that version as the
-// protocol version for all remaining packets.
-//
-// If the "usher_reply" packet indicates a version that's older than the
-// minimum version supported by the server, the server sends an error packet
-// and closes the connection.
-//
-// If the "hello" packet indicates a version not supported by the client,
-// it sends an error packet and closes the connection.
-//
-// Authentication and setup
-// ------------------------
-//
-// The exchange begins in a non-authenticated state. The server sends a
-// "hello <id> <nonce>" command, which identifies the server's RSA key and
-// issues a nonce which must be used for a subsequent authentication.
-//
-// The client then responds with either:
-//
-// An "auth (source|sink|both) <include_pattern> <exclude_pattern> <id>
-// <nonce1> <hmac key> <sig>" command, which identifies its RSA key, notes the
-// role it wishes to play in the synchronization, identifies the pattern it
-// wishes to sync with, signs the previous nonce with its own key, and informs
-// the server of the HMAC key it wishes to use for this session (encrypted
-// with the server's public key); or
-//
-// An "anonymous (source|sink|both) <include_pattern> <exclude_pattern>
-// <hmac key>" command, which identifies the role it wishes to play in the
-// synchronization, the pattern it wishes to sync with, and the HMAC key it
-// wishes to use for this session (also encrypted with the server's public
-// key).
-//
-// The server then replies with a "confirm" command, which contains no
-// other data but will only have the correct HMAC integrity code if the
-// server received and properly decrypted the HMAC key offered by the
-// client. This transitions the peers into an authenticated state and
-// begins epoch refinement. If epoch refinement and epoch transmission
-// succeed, the peers switch to data refinement and data transmission.
-//
-//
-// Refinement
-// ----------
-//
-// Refinement is executed by "refiners"; there is a refiner for each
-// set of 'items' being exchanged: epochs, keys, certs, and revisions.
-// When refinement starts, each party knows only their own set of
-// items; when refinement completes, each party has learned of the
-// complete set of items it needs to send, and a count of items it's
-// expecting to receive.
-//
-// For more details on the refinement process, see refiner.cc.
-//
-//
-// Transmission
-// ------------
-//
-// Once the set of items to send has been determined (for keys, certs, and
-// revisions) each peer switches into a transmission mode. This mode
-// involves walking the revision graph in ancestry-order and sending all
-// the items the local peer has which the remote one does not. Since the
-// remote and local peers both know all the items which need to be
-// transferred (they learned during refinement) they know what to wait for
-// and what to send.  The mechanisms of the transmission phase (notably,
-// enumerator.cc) simply ensure that things are sent in the proper order,
-// and without over-filling the output buffer too much.
-//
-//
-// Shutdown
-// --------
-//
-// After transmission completes, one special command, "bye", is used to
-// shut down a connection gracefully. The shutdown sequence based on "bye"
-// commands is documented below in session::process_bye_cmd.
-//
-//
-// Note on epochs
-// --------------
-//
-// One refinement and transmission phase preceeds all the others: epochs.
-// Epochs are exchanged and compared in order to be sure that further
-// refinement and transmission (on certs and revisions) makes sense; they
-// are a sort of "immune system" to prevent incompatible databases (say
-// between rebuilds due to bugs in monotone) from cross-contaminating.  The
-// later refinements are only kicked off *after* all epochs are received
-// and compare correctly.
-//
-//
-// Note on dense coding
-// --------------------
-//
-// This protocol is "raw binary" (non-text) because coding density is
-// actually important here, and each packet consists of very
-// information-dense material that you wouldn't have a hope of typing in,
-// or interpreting manually anyways.
-//
-
-using std::auto_ptr;
-using std::deque;
-using std::make_pair;
-using std::map;
-using std::min;
-using std::pair;
-using std::set;
-using std::string;
-using std::vector;
-
-using boost::shared_ptr;
-using boost::lexical_cast;
-
-struct server_initiated_sync_request
-{
-  string what;
-  string address;
-  string include;
-  string exclude;
-};
-deque<server_initiated_sync_request> server_initiated_sync_requests;
-LUAEXT(server_request_sync, )
-{
-  char const * w = luaL_checkstring(LS, 1);
-  char const * a = luaL_checkstring(LS, 2);
-  char const * i = luaL_checkstring(LS, 3);
-  char const * e = luaL_checkstring(LS, 4);
-  server_initiated_sync_request request;
-  request.what = string(w);
-  request.address = string(a);
-  request.include = string(i);
-  request.exclude = string(e);
-  server_initiated_sync_requests.push_back(request);
-  return 0;
-}
-
-static inline void
-require(bool check, string const & context)
-{
-  if (!check)
-    throw bad_decode(F("check of '%s' failed") % context);
-}
-
-static void
-read_pubkey(string const & in,
-            key_name & id,
-            rsa_pub_key & pub)
-{
-  string tmp_id, tmp_key;
-  size_t pos = 0;
-  extract_variable_length_string(in, tmp_id, pos, "pubkey id");
-  extract_variable_length_string(in, tmp_key, pos, "pubkey value");
-  id = key_name(tmp_id, origin::network);
-  pub = rsa_pub_key(tmp_key, origin::network);
-}
-
-static void
-write_pubkey(key_name const & id,
-             rsa_pub_key const & pub,
-             string & out)
-{
-  insert_variable_length_string(id(), out);
-  insert_variable_length_string(pub(), out);
-}
-
-struct netsync_error
-{
-  string msg;
-  netsync_error(string const & s): msg(s) {}
-};
-
-class reactable
-{
-  static unsigned int count;
-protected:
-  static unsigned int num_reactables() { return count; }
-public:
-  reactable() { ++count; }
-  virtual ~reactable()
-  {
-    I(count != 0);
-    --count;
-  }
-
-  // Handle an I/O event.
-  virtual bool do_io(Netxx::Probe::ready_type event) = 0;
-  // Can we timeout after being idle for a long time?
-  virtual bool can_timeout() = 0;
-  // Have we been idle for too long?
-  virtual bool timed_out(time_t now) = 0;
-  // Do one unit of work.
-  virtual bool do_work(transaction_guard & guard) = 0;
-  // Is there any work waiting to be done?
-  virtual bool arm() = 0;
-  // Are we a pipe pair (as opposed to a socket)?
-  // Netxx::PipeCompatibleProbe acts slightly differently, depending.
-  virtual bool is_pipe_pair() = 0;
-  // Netxx::Probe::ready() returns sockets, reactor needs to be
-  // able to map them back to reactables.
-  virtual vector<Netxx::socket_type> get_sockets() = 0;
-  // Netxx::StreamBase and Netxx::StreamServer don't have a
-  // common base, so we don't have anything we can expose to
-  // let the reactor add us to the probe itself.
-  virtual void add_to_probe(Netxx::PipeCompatibleProbe & probe) = 0;
-  virtual void remove_from_probe(Netxx::PipeCompatibleProbe & probe) = 0;
-  // Where are we talking to / listening on?
-  virtual string name() = 0;
-};
-unsigned int reactable::count = 0;
-
-class session_base : public reactable
-{
-  void read_some(bool & failed, bool & eof);
-  bool write_some();
-  void mark_recent_io()
-  {
-    last_io_time = ::time(NULL);
-  }
-protected:
-  virtual void note_bytes_in(int count) { return; }
-  virtual void note_bytes_out(int count) { return; }
-  string_queue inbuf;
-private:
-  deque< pair<string, size_t> > outbuf;
-  size_t outbuf_bytes; // so we can avoid queueing up too much stuff
-protected:
-  void queue_output(string const & s)
-  {
-    outbuf.push_back(make_pair(s, 0));
-    outbuf_bytes += s.size();
-  }
-  bool output_overfull() const
-  {
-    return outbuf_bytes > constants::bufsz * 10;
-  }
-public:
-  string peer_id;
-  string name() { return peer_id; }
-private:
-  shared_ptr<Netxx::StreamBase> str;
-  time_t last_io_time;
-public:
-
-  enum
-    {
-      working_state,
-      shutdown_state,
-      confirmed_state
-    }
-    protocol_state;
-
-  bool encountered_error;
-
-  session_base(string const & peer_id,
-               shared_ptr<Netxx::StreamBase> str) :
-    outbuf_bytes(0),
-    peer_id(peer_id), str(str),
-    last_io_time(::time(NULL)),
-    protocol_state(working_state),
-    encountered_error(false)
-  { }
-  virtual ~session_base()
-  { }
-  virtual bool arm() = 0;
-  virtual bool do_work(transaction_guard & guard) = 0;
-
-private:
-  Netxx::Probe::ready_type which_events();
-public:
-  virtual bool do_io(Netxx::Probe::ready_type);
-  bool can_timeout() { return true; }
-  bool timed_out(time_t now)
-  {
-    return static_cast<unsigned long>(last_io_time + constants::netsync_timeout_seconds)
-      < static_cast<unsigned long>(now);
-  }
-
-  bool is_pipe_pair()
-  {
-    return str->get_socketfd() == -1;
-  }
-  vector<Netxx::socket_type> get_sockets()
-  {
-    vector<Netxx::socket_type> out;
-    Netxx::socket_type fd = str->get_socketfd();
-    if (fd == -1)
-      {
-        shared_ptr<Netxx::PipeStream> pipe =
-          boost::dynamic_pointer_cast<Netxx::PipeStream, Netxx::StreamBase>(str);
-        I(pipe);
-        out.push_back(pipe->get_readfd());
-        out.push_back(pipe->get_writefd());
-      }
-    else
-      out.push_back(fd);
-    return out;
-  }
-  void add_to_probe(Netxx::PipeCompatibleProbe & probe)
-  {
-    probe.add(*str, which_events());
-  }
-  void remove_from_probe(Netxx::PipeCompatibleProbe & probe)
-  {
-    I(!is_pipe_pair());
-    probe.remove(*str);
-  }
-};
-
-Netxx::Probe::ready_type
-session_base::which_events()
-{
-  Netxx::Probe::ready_type ret = Netxx::Probe::ready_oobd;
-  if (!outbuf.empty())
-    {
-      L(FL("probing write on %s") % peer_id);
-      ret = ret | Netxx::Probe::ready_write;
-    }
-  // Only ask to read if we're not armed, don't go storing
-  // 128 MB at a time unless we think we need to.
-  if (inbuf.size() < constants::netcmd_maxsz && !arm())
-    {
-      L(FL("probing read on %s") % peer_id);
-      ret = ret | Netxx::Probe::ready_read;
-    }
-  return ret;
-}
-
-void
-session_base::read_some(bool & failed, bool & eof)
-{
-  I(inbuf.size() < constants::netcmd_maxsz);
-  eof = false;
-  failed = false;
-  char tmp[constants::bufsz];
-  Netxx::signed_size_type count = str->read(tmp, sizeof(tmp));
-  if (count > 0)
-    {
-      L(FL("read %d bytes from fd %d (peer %s)")
-        % count % str->get_socketfd() % peer_id);
-      if (encountered_error)
-        L(FL("in error unwind mode, so throwing them into the bit bucket"));
-
-      inbuf.append(tmp,count);
-      mark_recent_io();
-      note_bytes_in(count);
-    }
-  else if (count == 0)
-    {
-      // Returning 0 bytes after select() marks the file descriptor as
-      // ready for reading signifies EOF.
-
-      switch (protocol_state)
-        {
-        case working_state:
-          P(F("peer %s IO terminated connection in working state (error)")
-            % peer_id);
-          break;
-
-        case shutdown_state:
-          P(F("peer %s IO terminated connection in shutdown state "
-              "(possibly client misreported error)")
-            % peer_id);
-          break;
-
-        case confirmed_state:
-          break;
-        }
-
-      eof = true;
-    }
-  else
-    failed = true;
-}
-
-bool
-session_base::write_some()
-{
-  I(!outbuf.empty());
-  size_t writelen = outbuf.front().first.size() - outbuf.front().second;
-  Netxx::signed_size_type count = str->write(outbuf.front().first.data() + outbuf.front().second,
-                                            min(writelen,
-                                            constants::bufsz));
-  if (count > 0)
-    {
-      if ((size_t)count == writelen)
-        {
-          outbuf_bytes -= outbuf.front().first.size();
-          outbuf.pop_front();
-        }
-      else
-        {
-          outbuf.front().second += count;
-        }
-      L(FL("wrote %d bytes to fd %d (peer %s)")
-        % count % str->get_socketfd() % peer_id);
-      mark_recent_io();
-      note_bytes_out(count);
-      if (encountered_error && outbuf.empty())
-        {
-          // we've flushed our error message, so it's time to get out.
-          L(FL("finished flushing output queue in error unwind mode, disconnecting"));
-          return false;
-        }
-      return true;
-    }
-  else
-    return false;
-}
-
-bool
-session_base::do_io(Netxx::Probe::ready_type what)
-{
-  bool ok = true;
-  bool eof = false;
-  try
-    {
-      if (what & Netxx::Probe::ready_read)
-        {
-          bool failed;
-          read_some(failed, eof);
-          if (failed)
-            ok = false;
-        }
-      if (what & Netxx::Probe::ready_write)
-        {
-          if (!write_some())
-            ok = false;
-        }
-
-      if (what & Netxx::Probe::ready_oobd)
-        {
-          P(F("got OOB from peer %s, disconnecting")
-            % peer_id);
-          ok = false;
-        }
-      else if (!ok)
-        {
-          switch (protocol_state)
-            {
-            case working_state:
-              P(F("peer %s IO failed in working state (error)")
-                % peer_id);
-              break;
-
-            case shutdown_state:
-              P(F("peer %s IO failed in shutdown state "
-                  "(possibly client misreported error)")
-                % peer_id);
-              break;
-
-            case confirmed_state:
-              P(F("peer %s IO failed in confirmed state (success)")
-                % peer_id);
-              break;
-            }
-        }
-    }
-  catch (Netxx::Exception & e)
-    {
-      P(F("Network error on peer %s, disconnecting")
-        % peer_id);
-      ok = false;
-    }
-
-  // Return false in case we reached EOF, so as to prevent further calls
-  // to select()s on this stream, as recommended by the select_tut man
-  // page.
-  return ok && !eof;
-}
-
-////////////////////////////////////////////////////////////////////////
-
-class
-session:
-  public refiner_callbacks,
-  public enumerator_callbacks,
-  public session_base
-{
-  u8 version;
-  u8 max_version;
-  u8 min_version;
-  protocol_role role;
-  protocol_voice const voice;
-  globish our_include_pattern;
-  globish our_exclude_pattern;
-  globish_matcher our_matcher;
-
-  project_t & project;
-  key_store & keys;
-  lua_hooks & lua;
-  bool use_transport_auth;
-  key_id const & signing_key;
-  vector<key_id> keys_to_push;
-
-  netcmd cmd_in;
-  bool armed;
-public:
-  bool arm();
-private:
-
-  bool received_remote_key;
-  key_id remote_peer_key_id;
-  netsync_session_key session_key;
-  chained_hmac read_hmac;
-  chained_hmac write_hmac;
-  bool authenticated;
-
-  auto_ptr<ticker> byte_in_ticker;
-  auto_ptr<ticker> byte_out_ticker;
-  auto_ptr<ticker> cert_in_ticker;
-  auto_ptr<ticker> cert_out_ticker;
-  auto_ptr<ticker> revision_in_ticker;
-  auto_ptr<ticker> revision_out_ticker;
-  size_t bytes_in, bytes_out;
-  size_t certs_in, certs_out;
-  size_t revs_in, revs_out;
-  size_t keys_in, keys_out;
-  // used to identify this session to the netsync hooks.
-  // We can't just use saved_nonce, because that's blank for all
-  // anonymous connections and could lead to confusion.
-  size_t session_id;
-  static size_t session_count;
-
-  // These are read from the server, written to the local database
-  vector<revision_id> written_revisions;
-  vector<key_id> written_keys;
-  vector<cert> written_certs;
-
-  // These are sent to the server
-  vector<revision_id> sent_revisions;
-  vector<key_id> sent_keys;
-  vector<cert> sent_certs;
-
-  id saved_nonce;
-
-  static const int no_error = 200;
-  static const int partial_transfer = 211;
-  static const int no_transfer = 212;
-
-  static const int not_permitted = 412;
-  static const int unknown_key = 422;
-  static const int mixing_versions = 432;
-
-  static const int role_mismatch = 512;
-  static const int bad_command = 521;
-
-  static const int failed_identification = 532;
-  //static const int bad_data = 541;
-
-  int error_code;
-
-  bool set_totals;
-
-  // Interface to refinement.
-  refiner epoch_refiner;
-  refiner key_refiner;
-  refiner cert_refiner;
-  refiner rev_refiner;
-
-  // Interface to ancestry grovelling.
-  revision_enumerator rev_enumerator;
-
-  // Enumerator_callbacks methods.
-  set<file_id> file_items_sent;
-  bool process_this_rev(revision_id const & rev);
-  bool queue_this_cert(id const & c);
-  bool queue_this_file(id const & f);
-  void note_file_data(file_id const & f);
-  void note_file_delta(file_id const & src, file_id const & dst);
-  void note_rev(revision_id const & rev);
-  void note_cert(id const & c);
-
-public:
-  session(options & opts,
-          lua_hooks & lua,
-          project_t & project,
-          key_store & keys,
-          protocol_role role,
-          protocol_voice voice,
-          globish const & our_include_pattern,
-          globish const & our_exclude_pattern,
-          string const & peer,
-          shared_ptr<Netxx::StreamBase> sock,
-          bool initiated_by_server = false);
-
-  virtual ~session();
-private:
-
-  id mk_nonce();
-
-  void set_session_key(string const & key);
-  void set_session_key(rsa_oaep_sha_data const & key_encrypted);
-
-  void setup_client_tickers();
-  bool done_all_refinements();
-  bool queued_all_items();
-  bool received_all_items();
-  bool finished_working();
-  void maybe_step();
-  void maybe_say_goodbye(transaction_guard & guard);
-
-  void note_item_arrived(netcmd_item_type ty, id const & i);
-  void maybe_note_epochs_finished();
-  void note_item_sent(netcmd_item_type ty, id const & i);
-
-public:
-  bool do_work(transaction_guard & guard);
-private:
-  void note_bytes_in(int count);
-  void note_bytes_out(int count);
-
-  void error(int errcode, string const & errmsg);
-
-  void write_netcmd_and_try_flush(netcmd const & cmd);
-
-  // Outgoing queue-writers.
-  void queue_usher_cmd(utf8 const & message);
-  void queue_bye_cmd(u8 phase);
-  void queue_error_cmd(string const & errmsg);
-  void queue_done_cmd(netcmd_item_type type, size_t n_items);
-  void queue_hello_cmd(key_name const & key_name,
-                       rsa_pub_key const & pub_encoded,
-                       id const & nonce);
-  void queue_anonymous_cmd(protocol_role role,
-                           globish const & include_pattern,
-                           globish const & exclude_pattern,
-                           id const & nonce2);
-  void queue_auth_cmd(protocol_role role,
-                      globish const & include_pattern,
-                      globish const & exclude_pattern,
-                      key_id const & client,
-                      id const & nonce1,
-                      id const & nonce2,
-                      rsa_sha1_signature const & signature);
-  void queue_confirm_cmd();
-  void queue_refine_cmd(refinement_type ty, merkle_node const & node);
-  void queue_data_cmd(netcmd_item_type type,
-                      id const & item,
-                      string const & dat);
-  void queue_delta_cmd(netcmd_item_type type,
-                       id const & base,
-                       id const & ident,
-                       delta const & del);
-
-  // Incoming dispatch-called methods.
-  bool process_error_cmd(string const & errmsg);
-  bool process_hello_cmd(u8 server_version,
-                         key_name const & server_keyname,
-                         rsa_pub_key const & server_key,
-                         id const & nonce);
-  bool process_bye_cmd(u8 phase, transaction_guard & guard);
-  bool process_anonymous_cmd(protocol_role role,
-                             globish const & their_include_pattern,
-                             globish const & their_exclude_pattern);
-  bool process_auth_cmd(protocol_role role,
-                        globish const & their_include_pattern,
-                        globish const & their_exclude_pattern,
-                        key_id const & client,
-                        id const & nonce1,
-                        rsa_sha1_signature const & signature);
-  bool process_refine_cmd(refinement_type ty, merkle_node const & node);
-  bool process_done_cmd(netcmd_item_type type, size_t n_items);
-  bool process_data_cmd(netcmd_item_type type,
-                        id const & item,
-                        string const & dat);
-  bool process_delta_cmd(netcmd_item_type type,
-                         id const & base,
-                         id const & ident,
-                         delta const & del);
-  bool process_usher_cmd(utf8 const & msg);
-  bool process_usher_reply_cmd(u8 client_version,
-                               utf8 const & server,
-                               globish const & pattern);
-
-  // The incoming dispatcher.
-  bool dispatch_payload(netcmd const & cmd,
-                        transaction_guard & guard);
-
-  // Various helpers.
-  void assume_corresponding_role(protocol_role their_role);
-  void respond_to_confirm_cmd();
-  bool data_exists(netcmd_item_type type,
-                   id const & item);
-  void load_data(netcmd_item_type type,
-                 id const & item,
-                 string & out);
-
-  void rebuild_merkle_trees(set<branch_name> const & branches);
-
-  void send_all_data(netcmd_item_type ty, set<id> const & items);
-public:
-  void begin_service();
-private:
-  bool process(transaction_guard & guard);
-
-  bool initiated_by_server;
-};
-size_t session::session_count = 0;
-
-session::session(options & opts,
-                 lua_hooks & lua,
-                 project_t & project,
-                 key_store & keys,
-                 protocol_role role,
-                 protocol_voice voice,
-                 globish const & our_include_pattern,
-                 globish const & our_exclude_pattern,
-                 string const & peer,
-                 shared_ptr<Netxx::StreamBase> sock,
-                 bool initiated_by_server) :
-  session_base(peer, sock),
-  version(opts.max_netsync_version),
-  max_version(opts.max_netsync_version),
-  min_version(opts.min_netsync_version),
-  role(role),
-  voice(voice),
-  our_include_pattern(our_include_pattern),
-  our_exclude_pattern(our_exclude_pattern),
-  our_matcher(our_include_pattern, our_exclude_pattern),
-  project(project),
-  keys(keys),
-  lua(lua),
-  use_transport_auth(opts.use_transport_auth),
-  signing_key(keys.signing_key),
-  cmd_in(opts.max_netsync_version),
-  armed(false),
-  received_remote_key(false),
-  session_key(constants::netsync_key_initializer),
-  read_hmac(netsync_session_key(constants::netsync_key_initializer),
-            use_transport_auth),
-  write_hmac(netsync_session_key(constants::netsync_key_initializer),
-             use_transport_auth),
-  authenticated(false),
-  byte_in_ticker(NULL),
-  byte_out_ticker(NULL),
-  cert_in_ticker(NULL),
-  cert_out_ticker(NULL),
-  revision_in_ticker(NULL),
-  revision_out_ticker(NULL),
-  bytes_in(0), bytes_out(0),
-  certs_in(0), certs_out(0),
-  revs_in(0), revs_out(0),
-  keys_in(0), keys_out(0),
-  session_id(++session_count),
-  saved_nonce(""),
-  error_code(no_transfer),
-  set_totals(false),
-  epoch_refiner(epoch_item, voice, *this),
-  key_refiner(key_item, voice, *this),
-  cert_refiner(cert_item, voice, *this),
-  rev_refiner(revision_item, voice, *this),
-  rev_enumerator(project, *this),
-  initiated_by_server(initiated_by_server)
-{
-  for (vector<external_key_name>::const_iterator i = opts.keys_to_push.begin();
-       i != opts.keys_to_push.end(); ++i)
-    {
-      key_identity_info ident;
-      project.get_key_identity(keys, lua, *i, ident);
-      keys_to_push.push_back(ident.id);
-    }
-}
-
-session::~session()
-{
-  if (protocol_state == confirmed_state)
-    error_code = no_error;
-  else if (error_code == no_transfer &&
-           (revs_in || revs_out ||
-            certs_in || certs_out ||
-            keys_in || keys_out))
-    error_code = partial_transfer;
-
-  vector<cert> unattached_written_certs;
-  map<revision_id, vector<cert> > rev_written_certs;
-  for (vector<revision_id>::iterator i = written_revisions.begin();
-       i != written_revisions.end(); ++i)
-    rev_written_certs.insert(make_pair(*i, vector<cert>()));
-  for (vector<cert>::iterator i = written_certs.begin();
-       i != written_certs.end(); ++i)
-    {
-      map<revision_id, vector<cert> >::iterator j;
-      j = rev_written_certs.find(revision_id(i->ident));
-      if (j == rev_written_certs.end())
-        unattached_written_certs.push_back(*i);
-      else
-        j->second.push_back(*i);
-    }
-
-  if (!written_keys.empty()
-      || !written_revisions.empty()
-      || !written_certs.empty())
-    {
-
-      //Keys
-      for (vector<key_id>::iterator i = written_keys.begin();
-           i != written_keys.end(); ++i)
-        {
-          key_identity_info identity;
-          identity.id = *i;
-          project.complete_key_identity(keys, lua, identity);
-          lua.hook_note_netsync_pubkey_received(identity, session_id);
-        }
-
-      //Revisions
-      for (vector<revision_id>::iterator i = written_revisions.begin();
-           i != written_revisions.end(); ++i)
-        {
-          vector<cert> & ctmp(rev_written_certs[*i]);
-          set<pair<key_identity_info, pair<cert_name, cert_value> > > certs;
-          for (vector<cert>::const_iterator j = ctmp.begin();
-               j != ctmp.end(); ++j)
-            {
-              key_identity_info identity;
-              identity.id = j->key;
-              project.complete_key_identity(keys, lua, identity);
-              certs.insert(make_pair(identity, make_pair(j->name, j->value)));
-            }
-
-          revision_data rdat;
-          project.db.get_revision(*i, rdat);
-          lua.hook_note_netsync_revision_received(*i, rdat, certs,
-                                                  session_id);
-        }
-
-      //Certs (not attached to a new revision)
-      for (vector<cert>::iterator i = unattached_written_certs.begin();
-           i != unattached_written_certs.end(); ++i)
-        {
-          key_identity_info identity;
-          identity.id = i->key;
-          project.complete_key_identity(keys, lua, identity);
-          lua.hook_note_netsync_cert_received(revision_id(i->ident), identity,
-                                              i->name, i->value, session_id);
-        }
-    }
-
-  if (!sent_keys.empty()
-      || !sent_revisions.empty()
-      || !sent_certs.empty())
-    {
-
-      vector<cert> unattached_sent_certs;
-      map<revision_id, vector<cert> > rev_sent_certs;
-      for (vector<revision_id>::iterator i = sent_revisions.begin();
-           i != sent_revisions.end(); ++i)
-        rev_sent_certs.insert(make_pair(*i, vector<cert>()));
-      for (vector<cert>::iterator i = sent_certs.begin();
-           i != sent_certs.end(); ++i)
-        {
-          map<revision_id, vector<cert> >::iterator j;
-          j = rev_sent_certs.find(revision_id(i->ident));
-          if (j == rev_sent_certs.end())
-            unattached_sent_certs.push_back(*i);
-          else
-            j->second.push_back(*i);
-        }
-
-      //Keys
-      for (vector<key_id>::iterator i = sent_keys.begin();
-           i != sent_keys.end(); ++i)
-        {
-          key_identity_info identity;
-          identity.id = *i;
-          project.complete_key_identity(keys, lua, identity);
-          lua.hook_note_netsync_pubkey_sent(identity, session_id);
-        }
-
-      //Revisions
-      for (vector<revision_id>::iterator i = sent_revisions.begin();
-           i != sent_revisions.end(); ++i)
-        {
-          vector<cert> & ctmp(rev_sent_certs[*i]);
-          set<pair<key_identity_info, pair<cert_name, cert_value> > > certs;
-          for (vector<cert>::const_iterator j = ctmp.begin();
-               j != ctmp.end(); ++j)
-            {
-              key_identity_info identity;
-              identity.id = j->key;
-              project.complete_key_identity(keys, lua, identity);
-              certs.insert(make_pair(identity, make_pair(j->name, j->value)));
-            }
-
-          revision_data rdat;
-          project.db.get_revision(*i, rdat);
-          lua.hook_note_netsync_revision_sent(*i, rdat, certs,
-                                                  session_id);
-        }
-
-      //Certs (not attached to a new revision)
-      for (vector<cert>::iterator i = unattached_sent_certs.begin();
-           i != unattached_sent_certs.end(); ++i)
-        {
-          key_identity_info identity;
-          identity.id = i->key;
-          project.complete_key_identity(keys, lua, identity);
-          lua.hook_note_netsync_cert_sent(revision_id(i->ident), identity,
-                                          i->name, i->value, session_id);
-        }
-    }
-
-  lua.hook_note_netsync_end(session_id, error_code,
-                            bytes_in, bytes_out,
-                            certs_in, certs_out,
-                            revs_in, revs_out,
-                            keys_in, keys_out);
-}
-
-bool
-session::process_this_rev(revision_id const & rev)
-{
-  return (rev_refiner.items_to_send.find(rev.inner())
-          != rev_refiner.items_to_send.end());
-}
-
-bool
-session::queue_this_cert(id const & c)
-{
-  return (cert_refiner.items_to_send.find(c)
-          != cert_refiner.items_to_send.end());
-}
-
-bool
-session::queue_this_file(id const & f)
-{
-  return file_items_sent.find(file_id(f)) == file_items_sent.end();
-}
-
-void
-session::note_file_data(file_id const & f)
-{
-  if (role == sink_role)
-    return;
-  file_data fd;
-  project.db.get_file_version(f, fd);
-  queue_data_cmd(file_item, f.inner(), fd.inner()());
-  file_items_sent.insert(f);
-}
-
-void
-session::note_file_delta(file_id const & src, file_id const & dst)
-{
-  if (role == sink_role)
-    return;
-  file_delta fdel;
-  project.db.get_arbitrary_file_delta(src, dst, fdel);
-  queue_delta_cmd(file_item, src.inner(), dst.inner(), fdel.inner());
-  file_items_sent.insert(dst);
-}
-
-void
-session::note_rev(revision_id const & rev)
-{
-  if (role == sink_role)
-    return;
-  revision_t rs;
-  project.db.get_revision(rev, rs);
-  data tmp;
-  write_revision(rs, tmp);
-  queue_data_cmd(revision_item, rev.inner(), tmp());
-  sent_revisions.push_back(rev);
-}
-
-void
-session::note_cert(id const & i)
-{
-  if (role == sink_role)
-    return;
-  cert c;
-  string str;
-  project.db.get_revision_cert(i, c);
-  key_name keyname;
-  rsa_pub_key junk;
-  project.db.get_pubkey(c.key, keyname, junk);
-  if (version >= 7)
-    {
-      c.marshal_for_netio(keyname, str);
-    }
-  else
-    {
-      c.marshal_for_netio_v6(keyname, str);
-    }
-  queue_data_cmd(cert_item, i, str);
-  sent_certs.push_back(c);
-}
-
-
-id
-session::mk_nonce()
-{
-  I(this->saved_nonce().empty());
-  char buf[constants::merkle_hash_length_in_bytes];
-
-#if BOTAN_VERSION_CODE >= BOTAN_VERSION_CODE_FOR(1,7,7)
-  keys.get_rng().randomize(reinterpret_cast<Botan::byte *>(buf),
-                           constants::merkle_hash_length_in_bytes);
-#else
-  Botan::Global_RNG::randomize(reinterpret_cast<Botan::byte *>(buf),
-                               constants::merkle_hash_length_in_bytes);
-#endif
-  this->saved_nonce = id(string(buf, buf + constants::merkle_hash_length_in_bytes),
-                         origin::internal);
-  I(this->saved_nonce().size() == constants::merkle_hash_length_in_bytes);
-  return this->saved_nonce;
-}
-
-void
-session::set_session_key(string const & key)
-{
-  session_key = netsync_session_key(key, origin::internal);
-  read_hmac.set_key(session_key);
-  write_hmac.set_key(session_key);
-}
-
-void
-session::set_session_key(rsa_oaep_sha_data const & hmac_key_encrypted)
-{
-  if (use_transport_auth)
-    {
-      string hmac_key;
-      keys.decrypt_rsa(signing_key, hmac_key_encrypted, hmac_key);
-      set_session_key(hmac_key);
-    }
-}
-
-void
-session::setup_client_tickers()
-{
-  // xgettext: please use short message and try to avoid multibytes chars
-  byte_in_ticker.reset(new ticker(N_("bytes in"), ">", 1024, true));
-  // xgettext: please use short message and try to avoid multibytes chars
-  byte_out_ticker.reset(new ticker(N_("bytes out"), "<", 1024, true));
-  if (role == sink_role)
-    {
-      // xgettext: please use short message and try to avoid multibytes chars
-      cert_in_ticker.reset(new ticker(N_("certs in"), "c", 3));
-      // xgettext: please use short message and try to avoid multibytes chars
-      revision_in_ticker.reset(new ticker(N_("revs in"), "r", 1));
-    }
-  else if (role == source_role)
-    {
-      // xgettext: please use short message and try to avoid multibytes chars
-      cert_out_ticker.reset(new ticker(N_("certs out"), "C", 3));
-      // xgettext: please use short message and try to avoid multibytes chars
-      revision_out_ticker.reset(new ticker(N_("revs out"), "R", 1));
-    }
-  else
-    {
-      I(role == source_and_sink_role);
-      // xgettext: please use short message and try to avoid multibytes chars
-      cert_in_ticker.reset(new ticker(N_("certs in"), "c", 3, false, true));
-      // xgettext: please use short message and try to avoid multibytes chars
-      cert_out_ticker.reset(new ticker(N_("certs out"), "C", 3, false, true));
-      // xgettext: please use short message and try to avoid multibytes chars
-      revision_in_ticker.reset(new ticker(N_("revs in"), "r", 1));
-      // xgettext: please use short message and try to avoid multibytes chars
-      revision_out_ticker.reset(new ticker(N_("revs out"), "R", 1));
-    }
-}
-
-bool
-session::done_all_refinements()
-{
-  bool all = rev_refiner.done
-    && cert_refiner.done
-    && key_refiner.done
-    && epoch_refiner.done;
-
-  if (all && !set_totals)
-    {
-      L(FL("All refinements done for peer %s") % peer_id);
-      if (cert_out_ticker.get())
-        cert_out_ticker->set_total(cert_refiner.items_to_send.size());
-
-      if (revision_out_ticker.get())
-        revision_out_ticker->set_total(rev_refiner.items_to_send.size());
-
-      if (cert_in_ticker.get())
-        cert_in_ticker->set_total(cert_refiner.items_to_receive);
-
-      if (revision_in_ticker.get())
-        revision_in_ticker->set_total(rev_refiner.items_to_receive);
-
-      set_totals = true;
-    }
-  return all;
-}
-
-
-
-bool
-session::received_all_items()
-{
-  if (role == source_role)
-    return true;
-  bool all = rev_refiner.items_to_receive == 0
-    && cert_refiner.items_to_receive == 0
-    && key_refiner.items_to_receive == 0
-    && epoch_refiner.items_to_receive == 0;
-  return all;
-}
-
-bool
-session::finished_working()
-{
-  bool all = done_all_refinements()
-    && received_all_items()
-    && queued_all_items()
-    && rev_enumerator.done();
-  return all;
-}
-
-bool
-session::queued_all_items()
-{
-  if (role == sink_role)
-    return true;
-  bool all = rev_refiner.items_to_send.empty()
-    && cert_refiner.items_to_send.empty()
-    && key_refiner.items_to_send.empty()
-    && epoch_refiner.items_to_send.empty();
-  return all;
-}
-
-
-void
-session::maybe_note_epochs_finished()
-{
-  // Maybe there are outstanding epoch requests.
-  // These only matter if we're in sink or source-and-sink mode.
-  if (!(epoch_refiner.items_to_receive == 0) && !(role == source_role))
-    return;
-
-  // And maybe we haven't even finished the refinement.
-  if (!epoch_refiner.done)
-    return;
-
-  // If we ran into an error -- say a mismatched epoch -- don't do any
-  // further refinements.
-  if (encountered_error)
-    return;
-
-  // But otherwise, we're ready to go. Start the next
-  // set of refinements.
-  if (voice == client_voice)
-    {
-      L(FL("epoch refinement finished; beginning other refinements"));
-      key_refiner.begin_refinement();
-      cert_refiner.begin_refinement();
-      rev_refiner.begin_refinement();
-    }
-  else
-    L(FL("epoch refinement finished"));
-}
-
-static void
-decrement_if_nonzero(netcmd_item_type ty,
-                     size_t & n)
-{
-  if (n == 0)
-    {
-      string typestr;
-      netcmd_item_type_to_string(ty, typestr);
-      E(false, origin::network,
-        F("underflow on count of %s items to receive") % typestr);
-    }
-  --n;
-  if (n == 0)
-    {
-      string typestr;
-      netcmd_item_type_to_string(ty, typestr);
-      L(FL("count of %s items to receive has reached zero") % typestr);
-    }
-}
-
-void
-session::note_item_arrived(netcmd_item_type ty, id const & ident)
-{
-  switch (ty)
-    {
-    case cert_item:
-      decrement_if_nonzero(ty, cert_refiner.items_to_receive);
-      if (cert_in_ticker.get() != NULL)
-        ++(*cert_in_ticker);
-      ++certs_in;
-      break;
-    case revision_item:
-      decrement_if_nonzero(ty, rev_refiner.items_to_receive);
-      if (revision_in_ticker.get() != NULL)
-        ++(*revision_in_ticker);
-      ++revs_in;
-      break;
-    case key_item:
-      decrement_if_nonzero(ty, key_refiner.items_to_receive);
-      ++keys_in;
-      break;
-    case epoch_item:
-      decrement_if_nonzero(ty, epoch_refiner.items_to_receive);
-      break;
-    default:
-      // No ticker for other things.
-      break;
-    }
-}
-
-
-
-void
-session::note_item_sent(netcmd_item_type ty, id const & ident)
-{
-  switch (ty)
-    {
-    case cert_item:
-      cert_refiner.items_to_send.erase(ident);
-      if (cert_out_ticker.get() != NULL)
-        ++(*cert_out_ticker);
-      ++certs_out;
-      break;
-    case revision_item:
-      rev_refiner.items_to_send.erase(ident);
-      if (revision_out_ticker.get() != NULL)
-        ++(*revision_out_ticker);
-      ++revs_out;
-      break;
-    case key_item:
-      key_refiner.items_to_send.erase(ident);
-      ++keys_out;
-      break;
-    case epoch_item:
-      epoch_refiner.items_to_send.erase(ident);
-      break;
-    default:
-      // No ticker for other things.
-      break;
-    }
-}
-
-void
-session::write_netcmd_and_try_flush(netcmd const & cmd)
-{
-  if (!encountered_error)
-  {
-    string buf;
-    cmd.write(buf, write_hmac);
-    queue_output(buf);
-  }
-  else
-    L(FL("dropping outgoing netcmd (because we're in error unwind mode)"));
-}
-
-// This method triggers a special "error unwind" mode to netsync.  In this
-// mode, all received data is ignored, and no new data is queued.  We simply
-// stay connected long enough for the current write buffer to be flushed, to
-// ensure that our peer receives the error message.
-// Affects read_some, write_some, and process .
-void
-session::error(int errcode, string const & errmsg)
-{
-  error_code = errcode;
-  throw netsync_error(errmsg);
-}
-
-bool
-session::do_work(transaction_guard & guard)
-{
-  if (process(guard))
-    {
-      maybe_step();
-      maybe_say_goodbye(guard);
-      return true;
-    }
-  else
-    return false;
-}
-
-void
-session::note_bytes_in(int count)
-{
-  if (byte_in_ticker.get() != NULL)
-    (*byte_in_ticker) += count;
-  bytes_in += count;
-}
-
-void
-session::note_bytes_out(int count)
-{
-  if (byte_out_ticker.get() != NULL)
-    (*byte_out_ticker) += count;
-  bytes_out += count;
-}
-
-// senders
-
-void
-session::queue_error_cmd(string const & errmsg)
-{
-  L(FL("queueing 'error' command"));
-  netcmd cmd(version);
-  cmd.write_error_cmd(errmsg);
-  write_netcmd_and_try_flush(cmd);
-}
-
-void
-session::queue_bye_cmd(u8 phase)
-{
-  L(FL("queueing 'bye' command, phase %d")
-    % static_cast<size_t>(phase));
-  netcmd cmd(version);
-  cmd.write_bye_cmd(phase);
-  write_netcmd_and_try_flush(cmd);
-}
-
-void
-session::queue_done_cmd(netcmd_item_type type,
-                        size_t n_items)
-{
-  string typestr;
-  netcmd_item_type_to_string(type, typestr);
-  L(FL("queueing 'done' command for %s (%d items)")
-    % typestr % n_items);
-  netcmd cmd(version);
-  cmd.write_done_cmd(type, n_items);
-  write_netcmd_and_try_flush(cmd);
-}
-
-void
-session::queue_hello_cmd(key_name const & key_name,
-                         rsa_pub_key const & pub,
-                         id const & nonce)
-{
-  netcmd cmd(version);
-  if (use_transport_auth)
-    cmd.write_hello_cmd(key_name, pub, nonce);
-  else
-    cmd.write_hello_cmd(key_name, rsa_pub_key(), nonce);
-  write_netcmd_and_try_flush(cmd);
-}
-
-void
-session::queue_anonymous_cmd(protocol_role role,
-                             globish const & include_pattern,
-                             globish const & exclude_pattern,
-                             id const & nonce2)
-{
-  netcmd cmd(version);
-  rsa_oaep_sha_data hmac_key_encrypted;
-  if (use_transport_auth)
-    project.db.encrypt_rsa(remote_peer_key_id, nonce2(), hmac_key_encrypted);
-  cmd.write_anonymous_cmd(role, include_pattern, exclude_pattern,
-                          hmac_key_encrypted);
-  write_netcmd_and_try_flush(cmd);
-  set_session_key(nonce2());
-}
-
-void
-session::queue_auth_cmd(protocol_role role,
-                        globish const & include_pattern,
-                        globish const & exclude_pattern,
-                        key_id const & client,
-                        id const & nonce1,
-                        id const & nonce2,
-                        rsa_sha1_signature const & signature)
-{
-  netcmd cmd(version);
-  rsa_oaep_sha_data hmac_key_encrypted;
-  I(use_transport_auth);
-  project.db.encrypt_rsa(remote_peer_key_id, nonce2(), hmac_key_encrypted);
-  cmd.write_auth_cmd(role, include_pattern, exclude_pattern, client,
-                     nonce1, hmac_key_encrypted, signature);
-  write_netcmd_and_try_flush(cmd);
-  set_session_key(nonce2());
-}
-
-void
-session::queue_confirm_cmd()
-{
-  netcmd cmd(version);
-  cmd.write_confirm_cmd();
-  write_netcmd_and_try_flush(cmd);
-}
-
-void
-session::queue_refine_cmd(refinement_type ty, merkle_node const & node)
-{
-  string typestr;
-  hexenc<prefix> hpref;
-  node.get_hex_prefix(hpref);
-  netcmd_item_type_to_string(node.type, typestr);
-  L(FL("queueing refinement %s of %s node '%s', level %d")
-    % (ty == refinement_query ? "query" : "response")
-    % typestr % hpref() % static_cast<int>(node.level));
-  netcmd cmd(version);
-  cmd.write_refine_cmd(ty, node);
-  write_netcmd_and_try_flush(cmd);
-}
-
-void
-session::queue_data_cmd(netcmd_item_type type,
-                        id const & item,
-                        string const & dat)
-{
-  string typestr;
-  netcmd_item_type_to_string(type, typestr);
-  hexenc<id> hid;
-
-  if (global_sanity.debug_p())
-    encode_hexenc(item, hid);
-
-  if (role == sink_role)
-    {
-      L(FL("not queueing %s data for '%s' as we are in pure sink role")
-        % typestr % hid());
-      return;
-    }
-
-  L(FL("queueing %d bytes of data for %s item '%s'")
-    % dat.size() % typestr % hid());
-
-  netcmd cmd(version);
-  // TODO: This pair of functions will make two copies of a large
-  // file, the first in cmd.write_data_cmd, and the second in
-  // write_netcmd_and_try_flush when the data is copied from the
-  // cmd.payload variable to the string buffer for output.  This
-  // double copy should be collapsed out, it may be better to use
-  // a string_queue for output as well as input, as that will reduce
-  // the amount of mallocs that happen when the string queue is large
-  // enough to just store the data.
-  cmd.write_data_cmd(type, item, dat);
-  write_netcmd_and_try_flush(cmd);
-  note_item_sent(type, item);
-}
-
-void
-session::queue_delta_cmd(netcmd_item_type type,
-                         id const & base,
-                         id const & ident,
-                         delta const & del)
-{
-  I(type == file_item);
-  string typestr;
-  netcmd_item_type_to_string(type, typestr);
-  hexenc<id> base_hid,
-             ident_hid;
-
-  if (global_sanity.debug_p())
-    {
-      encode_hexenc(base, base_hid);
-      encode_hexenc(ident, ident_hid);
-    }
-
-  if (role == sink_role)
-    {
-      L(FL("not queueing %s delta '%s' -> '%s' as we are in pure sink role")
-        % typestr % base_hid() % ident_hid());
-      return;
-    }
-
-  L(FL("queueing %s delta '%s' -> '%s'")
-    % typestr % base_hid() % ident_hid());
-  netcmd cmd(version);
-  cmd.write_delta_cmd(type, base, ident, del);
-  write_netcmd_and_try_flush(cmd);
-  note_item_sent(type, ident);
-}
-
-
-// processors
-
-bool
-session::process_error_cmd(string const & errmsg)
-{
-  // "xxx string" with xxx being digits means there's an error code
-  if (errmsg.size() > 4 && errmsg.substr(3,1) == " ")
-    {
-      try
-        {
-          int err = boost::lexical_cast<int>(errmsg.substr(0,3));
-          if (err >= 100)
-            {
-              error_code = err;
-              throw bad_decode(F("received network error: %s")
-                               % errmsg.substr(4));
-            }
-        }
-      catch (boost::bad_lexical_cast)
-        { // ok, so it wasn't a number
-        }
-    }
-  throw bad_decode(F("received network error: %s") % errmsg);
-}
-
-static const var_domain known_servers_domain = var_domain("known-servers");
-
-bool
-session::process_hello_cmd(u8 server_version,
-                           key_name const & their_keyname,
-                           rsa_pub_key const & their_key,
-                           id const & nonce)
-{
-  I(!this->received_remote_key);
-  I(this->saved_nonce().empty());
-
-  // version sanity has already been checked by netcmd::read()
-  L(FL("received hello command; setting version from %d to %d")
-    % widen<u32>(version)
-    % widen<u32>(server_version));
-  version = server_version;
-
-  key_identity_info their_identity;
-  if (use_transport_auth)
-    {
-      key_hash_code(their_keyname, their_key, their_identity.id);
-      var_value printable_key_hash;
-      {
-        hexenc<id> encoded_key_hash;
-        encode_hexenc(their_identity.id.inner(), encoded_key_hash);
-        printable_key_hash = typecast_vocab<var_value>(encoded_key_hash);
-      }
-      L(FL("server key has name %s, hash %s")
-        % their_keyname % printable_key_hash);
-      var_key their_key_key(known_servers_domain,
-                            var_name(peer_id, origin::internal));
-      if (project.db.var_exists(their_key_key))
-        {
-          var_value expected_key_hash;
-          project.db.get_var(their_key_key, expected_key_hash);
-          if (expected_key_hash != printable_key_hash)
-            {
-              P(F("@@@@@@@@@@@@@@@@@@@@@@@@@@@@@@@@@@@@@@@@@@@@@@@@@@@@@@@@@@@\n"
-                  "@ WARNING: SERVER IDENTIFICATION HAS CHANGED              @\n"
-                  "@@@@@@@@@@@@@@@@@@@@@@@@@@@@@@@@@@@@@@@@@@@@@@@@@@@@@@@@@@@\n"
-                  "IT IS POSSIBLE THAT SOMEONE IS DOING SOMETHING NASTY\n"
-                  "it is also possible that the server key has just been changed\n"
-                  "remote host sent key %s\n"
-                  "I expected %s\n"
-                  "'%s unset %s %s' overrides this check")
-                % printable_key_hash
-                % expected_key_hash
-                % prog_name % their_key_key.first % their_key_key.second);
-              E(false, origin::network, F("server key changed"));
-            }
-        }
-      else
-        {
-          P(F("first time connecting to server %s\n"
-              "I'll assume it's really them, but you might want to double-check\n"
-              "their key's fingerprint: %s")
-            % peer_id
-            % printable_key_hash);
-          project.db.set_var(their_key_key, printable_key_hash);
-        }
-
-      if (!project.db.public_key_exists(their_identity.id))
-        {
-          // this should now always return true since we just checked
-          // for the existence of this particular key
-          I(project.db.put_key(their_keyname, their_key));
-          W(F("saving public key for %s to database") % their_keyname);
-        }
-
-      {
-        hexenc<id> hnonce;
-        encode_hexenc(nonce, hnonce);
-        L(FL("received 'hello' netcmd from server '%s' with nonce '%s'")
-          % printable_key_hash % hnonce);
-      }
-
-      I(project.db.public_key_exists(their_identity.id));
-      project.complete_key_identity(keys, lua, their_identity);
-
-      // save their identity
-      this->received_remote_key = true;
-      this->remote_peer_key_id = their_identity.id;
-    }
-
-  // clients always include in the synchronization set, every branch that the
-  // user requested
-  set<branch_name> all_branches, ok_branches;
-  project.get_branch_list(all_branches);
-  for (set<branch_name>::const_iterator i = all_branches.begin();
-      i != all_branches.end(); i++)
-    {
-      if (our_matcher((*i)()))
-        ok_branches.insert(*i);
-    }
-  rebuild_merkle_trees(ok_branches);
-
-  if (!initiated_by_server)
-    setup_client_tickers();
-
-  if (use_transport_auth && signing_key.inner()() != "")
-    {
-      // get our key pair
-      load_key_pair(keys, signing_key);
-
-      // make a signature with it;
-      // this also ensures our public key is in the database
-      rsa_sha1_signature sig;
-      keys.make_signature(project.db, signing_key, nonce(), sig);
-
-      // make a new nonce of our own and send off the 'auth'
-      queue_auth_cmd(this->role, our_include_pattern, our_exclude_pattern,
-                     signing_key, nonce, mk_nonce(), sig);
-    }
-  else
-    {
-      queue_anonymous_cmd(this->role, our_include_pattern,
-                          our_exclude_pattern, mk_nonce());
-    }
-
-  lua.hook_note_netsync_start(session_id, "client", this->role,
-                              peer_id, their_identity,
-                              our_include_pattern, our_exclude_pattern);
-  return true;
-}
-
-bool
-session::process_anonymous_cmd(protocol_role their_role,
-                               globish const & their_include_pattern,
-                               globish const & their_exclude_pattern)
-{
-  // Internally netsync thinks in terms of sources and sinks. Users like
-  // thinking of repositories as "readonly", "readwrite", or "writeonly".
-  //
-  // We therefore use the read/write terminology when dealing with the UI:
-  // if the user asks to run a "read only" service, this means they are
-  // willing to be a source but not a sink.
-  //
-  // nb: The "role" here is the role the *client* wants to play
-  //     so we need to check that the opposite role is allowed for us,
-  //     in our this->role field.
-  //
-
-  lua.hook_note_netsync_start(session_id, "server", their_role,
-                              peer_id, key_identity_info(),
-                              their_include_pattern, their_exclude_pattern);
-
-  // Client must be a sink and server must be a source (anonymous
-  // read-only), unless transport auth is disabled.
-  //
-  // If running in no-transport-auth mode, we operate anonymously and
-  // permit adoption of any role.
-
-  if (use_transport_auth)
-    {
-      if (their_role != sink_role)
-        {
-          this->saved_nonce = id("");
-          error(not_permitted,
-                F("rejected attempt at anonymous connection for write").str());
-        }
-
-      if (this->role == sink_role)
-        {
-          this->saved_nonce = id("");
-          error(role_mismatch,
-                F("rejected attempt at anonymous connection while running as sink").str());
-        }
-    }
-
-  set<branch_name> all_branches, ok_branches;
-  project.get_branch_list(all_branches);
-  globish_matcher their_matcher(their_include_pattern, their_exclude_pattern);
-  for (set<branch_name>::const_iterator i = all_branches.begin();
-      i != all_branches.end(); i++)
-    {
-      if (their_matcher((*i)()))
-        {
-          if (use_transport_auth &&
-              !lua.hook_get_netsync_read_permitted((*i)()))
-            {
-              error(not_permitted,
-                    (F("anonymous access to branch '%s' denied by server")
-                     % *i).str());
-            }
-          else
-            ok_branches.insert(*i);
-        }
-    }
-
-  if (use_transport_auth)
-    {
-      P(F("allowed anonymous read permission for '%s' excluding '%s'")
-        % their_include_pattern % their_exclude_pattern);
-      this->role = source_role;
-    }
-  else
-    {
-      P(F("allowed anonymous read/write permission for '%s' excluding '%s'")
-        % their_include_pattern % their_exclude_pattern);
-      assume_corresponding_role(their_role);
-    }
-
-  rebuild_merkle_trees(ok_branches);
-
-  this->remote_peer_key_id = key_id();
-  this->authenticated = true;
-  return true;
-}
-
-void
-session::assume_corresponding_role(protocol_role their_role)
-{
-  // Assume the (possibly degraded) opposite role.
-  switch (their_role)
-    {
-    case source_role:
-      I(this->role != source_role);
-      this->role = sink_role;
-      break;
-
-    case source_and_sink_role:
-      I(this->role == source_and_sink_role);
-      break;
-
-    case sink_role:
-      I(this->role != sink_role);
-      this->role = source_role;
-      break;
-    }
-}
-
-bool
-session::process_auth_cmd(protocol_role their_role,
-                          globish const & their_include_pattern,
-                          globish const & their_exclude_pattern,
-                          key_id const & client,
-                          id const & nonce1,
-                          rsa_sha1_signature const & signature)
-{
-  I(!this->received_remote_key);
-  I(this->saved_nonce().size() == constants::merkle_hash_length_in_bytes);
-
-  globish_matcher their_matcher(their_include_pattern, their_exclude_pattern);
-
-  if (!project.db.public_key_exists(client))
-    {
-      // If it's not in the db, it still could be in the keystore if we
-      // have the private key that goes with it.
-      key_name their_key_id;
-      keypair their_keypair;
-      if (keys.maybe_get_key_pair(client, their_key_id, their_keypair))
-        project.db.put_key(their_key_id, their_keypair.pub);
-      else
-        {
-          return process_anonymous_cmd(their_role,
-                                       their_include_pattern,
-                                       their_exclude_pattern);
-          /*
-          this->saved_nonce = id("");
-
-          lua.hook_note_netsync_start(session_id, "server", their_role,
-                                      peer_id, key_name("-unknown-"),
-                                      their_include_pattern,
-                                      their_exclude_pattern);
-          error(unknown_key,
-                (F("remote public key hash '%s' is unknown")
-                 % client).str());
-          */
-        }
-    }
-
-  // Get their public key.
-  key_name their_id;
-  rsa_pub_key their_key;
-  project.db.get_pubkey(client, their_id, their_key);
-  key_identity_info client_identity;
-  client_identity.id = client;
-  project.complete_key_identity(keys, lua, client_identity);
-
-  lua.hook_note_netsync_start(session_id, "server", their_role,
-                              peer_id, client_identity,
-                              their_include_pattern, their_exclude_pattern);
-
-  // Check that they replied with the nonce we asked for.
-  if (!(nonce1 == this->saved_nonce))
-    {
-      this->saved_nonce = id("");
-      error(failed_identification,
-            F("detected replay attack in auth netcmd").str());
-    }
-
-  // Internally netsync thinks in terms of sources and sinks. users like
-  // thinking of repositories as "readonly", "readwrite", or "writeonly".
-  //
-  // We therefore use the read/write terminology when dealing with the UI:
-  // if the user asks to run a "read only" service, this means they are
-  // willing to be a source but not a sink.
-  //
-  // nb: The "their_role" here is the role the *client* wants to play
-  //     so we need to check that the opposite role is allowed for us,
-  //     in our this->role field.
-
-  // Client as sink, server as source (reading).
-
-  if (their_role == sink_role || their_role == source_and_sink_role)
-    {
-      if (this->role != source_role && this->role != source_and_sink_role)
-        {
-          this->saved_nonce = id("");
-          error(not_permitted,
-                (F("denied '%s' read permission for '%s' excluding '%s' while running as pure sink")
-                 % their_id % their_include_pattern % their_exclude_pattern).str());
-        }
-    }
-
-  set<branch_name> all_branches, ok_branches;
-  project.get_branch_list(all_branches);
-  for (set<branch_name>::const_iterator i = all_branches.begin();
-       i != all_branches.end(); i++)
-    {
-      if (their_matcher((*i)()))
-        {
-          if (!lua.hook_get_netsync_read_permitted((*i)(), client_identity))
-            {
-              error(not_permitted,
-                    (F("denied '%s' read permission for '%s' excluding '%s' because of branch '%s'")
-                     % their_id % their_include_pattern % their_exclude_pattern % *i).str());
-            }
-          else
-            ok_branches.insert(*i);
-        }
-    }
-
-  // If we're source_and_sink_role, continue even with no branches readable
-  // eg. serve --db=empty.db
-  P(F("allowed '%s' read permission for '%s' excluding '%s'")
-    % their_id % their_include_pattern % their_exclude_pattern);
-
-  // Client as source, server as sink (writing).
-
-  if (their_role == source_role || their_role == source_and_sink_role)
-    {
-      if (this->role != sink_role && this->role != source_and_sink_role)
-        {
-          this->saved_nonce = id("");
-          error(not_permitted,
-                (F("denied '%s' write permission for '%s' excluding '%s' while running as pure source")
-                 % their_id % their_include_pattern % their_exclude_pattern).str());
-        }
-
-      if (!lua.hook_get_netsync_write_permitted(client_identity))
-        {
-          this->saved_nonce = id("");
-          error(not_permitted,
-                (F("denied '%s' write permission for '%s' excluding '%s'")
-                 % their_id % their_include_pattern % their_exclude_pattern).str());
-        }
-
-      P(F("allowed '%s' write permission for '%s' excluding '%s'")
-        % their_id % their_include_pattern % their_exclude_pattern);
-    }
-
-  rebuild_merkle_trees(ok_branches);
-
-  this->received_remote_key = true;
-
-  // Check the signature.
-  if (project.db.check_signature(client, nonce1(), signature) == cert_ok)
-    {
-      // Get our private key and sign back.
-      L(FL("client signature OK, accepting authentication"));
-      this->authenticated = true;
-      this->remote_peer_key_id = client;
-
-      assume_corresponding_role(their_role);
-      return true;
-    }
-  else
-    {
-      error(failed_identification, (F("bad client signature")).str());
-    }
-  return false;
-}
-
-bool
-session::process_refine_cmd(refinement_type ty, merkle_node const & node)
-{
-  string typestr;
-  netcmd_item_type_to_string(node.type, typestr);
-  L(FL("processing refine cmd for %s node at level %d")
-    % typestr % node.level);
-
-  switch (node.type)
-    {
-    case file_item:
-      W(F("Unexpected 'refine' command on non-refined item type"));
-      break;
-
-    case key_item:
-      key_refiner.process_refinement_command(ty, node);
-      break;
-
-    case revision_item:
-      rev_refiner.process_refinement_command(ty, node);
-      break;
-
-    case cert_item:
-      cert_refiner.process_refinement_command(ty, node);
-      break;
-
-    case epoch_item:
-      epoch_refiner.process_refinement_command(ty, node);
-      break;
-    }
-  return true;
-}
-
-bool
-session::process_bye_cmd(u8 phase,
-                         transaction_guard & guard)
-{
-
-// Ideal shutdown
-// ~~~~~~~~~~~~~~~
-//
-//             I/O events                 state transitions
-// ~~~~~~~~~~~~~~~~~~~~~~~~~~~~~~~~~~~   ~~~~~~~~~~~~~~~~~~~
-//                                        client: C_WORKING
-//                                        server: S_WORKING
-// 0. [refinement, data, deltas, etc.]
-//                                        client: C_SHUTDOWN
-//                                        (client checkpoints here)
-// 1. client -> "bye 0"
-// 2.           "bye 0"  -> server
-//                                        server: S_SHUTDOWN
-//                                        (server checkpoints here)
-// 3.           "bye 1"  <- server
-// 4. client <- "bye 1"
-//                                        client: C_CONFIRMED
-// 5. client -> "bye 2"
-// 6.           "bye 2"  -> server
-//                                        server: S_CONFIRMED
-// 7. [server drops connection]
-//
-//
-// Affects of I/O errors or disconnections
-// ~~~~~~~~~~~~~~~~~~~~~~~~~~~~~~~~~~~~~~~
-//   C_WORKING: report error and fault
-//   S_WORKING: report error and recover
-//  C_SHUTDOWN: report error and fault
-//  S_SHUTDOWN: report success and recover
-//              (and warn that client might falsely see error)
-// C_CONFIRMED: report success
-// S_CONFIRMED: report success
-
-  switch (phase)
-    {
-    case 0:
-      if (voice == server_voice &&
-          protocol_state == working_state)
-        {
-          protocol_state = shutdown_state;
-          guard.do_checkpoint();
-          queue_bye_cmd(1);
-        }
-      else
-        error(bad_command, "unexpected bye phase 0 received");
-      break;
-
-    case 1:
-      if (voice == client_voice &&
-          protocol_state == shutdown_state)
-        {
-          protocol_state = confirmed_state;
-          queue_bye_cmd(2);
-        }
-      else
-        error(bad_command, "unexpected bye phase 1 received");
-      break;
-
-    case 2:
-      if (voice == server_voice &&
-          protocol_state == shutdown_state)
-        {
-          protocol_state = confirmed_state;
-          return false;
-        }
-      else
-        error(bad_command, "unexpected bye phase 2 received");
-      break;
-
-    default:
-      error(bad_command, (F("unknown bye phase %d received") % phase).str());
-    }
-
-  return true;
-}
-
-bool
-session::process_done_cmd(netcmd_item_type type, size_t n_items)
-{
-  string typestr;
-  netcmd_item_type_to_string(type, typestr);
-  L(FL("received 'done' command for %s (%s items)") % typestr % n_items);
-  switch (type)
-    {
-    case file_item:
-      W(F("Unexpected 'done' command on non-refined item type"));
-      break;
-
-    case key_item:
-      key_refiner.process_done_command(n_items);
-      if (key_refiner.done && role != sink_role)
-        send_all_data(key_item, key_refiner.items_to_send);
-      break;
-
-    case revision_item:
-      rev_refiner.process_done_command(n_items);
-      break;
-
-    case cert_item:
-      cert_refiner.process_done_command(n_items);
-      break;
-
-    case epoch_item:
-      epoch_refiner.process_done_command(n_items);
-      if (epoch_refiner.done)
-        {
-          send_all_data(epoch_item, epoch_refiner.items_to_send);
-          maybe_note_epochs_finished();
-        }
-      break;
-    }
-  return true;
-}
-
-void
-session::respond_to_confirm_cmd()
-{
-  epoch_refiner.begin_refinement();
-}
-
-bool
-session::data_exists(netcmd_item_type type,
-                     id const & item)
-{
-  switch (type)
-    {
-    case key_item:
-      return key_refiner.local_item_exists(item)
-        || project.db.public_key_exists(key_id(item));
-    case file_item:
-      return project.db.file_version_exists(file_id(item));
-    case revision_item:
-      return rev_refiner.local_item_exists(item)
-        || project.db.revision_exists(revision_id(item));
-    case cert_item:
-      return cert_refiner.local_item_exists(item)
-        || project.db.revision_cert_exists(revision_id(item));
-    case epoch_item:
-      return epoch_refiner.local_item_exists(item)
-        || project.db.epoch_exists(epoch_id(item));
-    }
-  return false;
-}
-
-void
-session::load_data(netcmd_item_type type,
-                   id const & item,
-                   string & out)
-{
-  string typestr;
-  netcmd_item_type_to_string(type, typestr);
-
-  if (!data_exists(type, item))
-    throw bad_decode(F("%s with hash '%s' does not exist in our database")
-                     % typestr % item);
-
-  switch (type)
-    {
-    case epoch_item:
-      {
-        branch_name branch;
-        epoch_data epoch;
-        project.db.get_epoch(epoch_id(item), branch, epoch);
-        write_epoch(branch, epoch, out);
-      }
-      break;
-    case key_item:
-      {
-        key_name keyid;
-        rsa_pub_key pub;
-        project.db.get_pubkey(key_id(item), keyid, pub);
-        L(FL("public key '%s' is also called '%s'") % item % keyid);
-        write_pubkey(keyid, pub, out);
-        sent_keys.push_back(key_id(item));
-      }
-      break;
-
-    case revision_item:
-      {
-        revision_data mdat;
-        data dat;
-        project.db.get_revision(revision_id(item), mdat);
-        out = mdat.inner()();
-      }
-      break;
-
-    case file_item:
-      {
-        file_data fdat;
-        data dat;
-        project.db.get_file_version(file_id(item), fdat);
-        out = fdat.inner()();
-      }
-      break;
-
-    case cert_item:
-      {
-        cert c;
-        project.db.get_revision_cert(item, c);
-        string tmp;
-        key_name keyname;
-        rsa_pub_key junk;
-        project.db.get_pubkey(c.key, keyname, junk);
-        if (version >= 7)
-          {
-            c.marshal_for_netio(keyname, out);
-          }
-        else
-          {
-            c.marshal_for_netio_v6(keyname, out);
-          }
-      }
-      break;
-    }
-}
-
-bool
-session::process_data_cmd(netcmd_item_type type,
-                          id const & item,
-                          string const & dat)
-{
-  hexenc<id> hitem;
-  encode_hexenc(item, hitem);
-
-  string typestr;
-  netcmd_item_type_to_string(type, typestr);
-
-  note_item_arrived(type, item);
-  if (data_exists(type, item))
-    {
-      L(FL("%s '%s' already exists in our database") % typestr % hitem());
-      if (type == epoch_item)
-        maybe_note_epochs_finished();
-      return true;
-    }
-
-  switch (type)
-    {
-    case epoch_item:
-      {
-        branch_name branch;
-        epoch_data epoch;
-        read_epoch(dat, branch, epoch);
-        L(FL("received epoch %s for branch %s")
-          % epoch % branch);
-        map<branch_name, epoch_data> epochs;
-        project.db.get_epochs(epochs);
-        map<branch_name, epoch_data>::const_iterator i;
-        i = epochs.find(branch);
-        if (i == epochs.end())
-          {
-            L(FL("branch %s has no epoch; setting epoch to %s")
-              % branch % epoch);
-            project.db.set_epoch(branch, epoch);
-          }
-        else
-          {
-            L(FL("branch %s already has an epoch; checking") % branch);
-            // If we get here, then we know that the epoch must be
-            // different, because if it were the same then the
-            // if (epoch_exists()) branch up above would have been taken.
-            // if somehow this is wrong, then we have broken epoch
-            // hashing or something, which is very dangerous, so play it
-            // safe...
-            I(!(i->second == epoch));
-
-            // It is safe to call 'error' here, because if we get here,
-            // then the current netcmd packet cannot possibly have
-            // written anything to the database.
-            hexenc<data> my_epoch;
-            hexenc<data> their_epoch;
-            encode_hexenc(i->second.inner(), my_epoch);
-            encode_hexenc(epoch.inner(), their_epoch);
-            error(mixing_versions,
-                  (F("Mismatched epoch on branch %s."
-                     " Server has '%s', client has '%s'.")
-                   % branch
-                   % (voice == server_voice ? my_epoch : their_epoch)()
-                   % (voice == server_voice ? their_epoch : my_epoch)()).str());
-          }
-      }
-      maybe_note_epochs_finished();
-      break;
-
-    case key_item:
-      {
-        key_name keyid;
-        rsa_pub_key pub;
-        read_pubkey(dat, keyid, pub);
-        key_id tmp;
-        key_hash_code(keyid, pub, tmp);
-        if (! (tmp.inner() == item))
-          {
-            throw bad_decode(F("hash check failed for public key '%s' (%s);"
-                               " wanted '%s' got '%s'")
-                             % hitem() % keyid % hitem()
-                               % tmp);
-          }
-        if (project.db.put_key(keyid, pub))
-          written_keys.push_back(key_id(item));
-        else
-          error(partial_transfer,
-                (F("Received duplicate key %s") % keyid).str());
-      }
-      break;
-
-    case cert_item:
-      {
-        cert c;
-        bool matched;
-        key_name keyname;
-        if (version >= 7)
-          {
-            matched = cert::read_cert(project.db, dat, c, keyname);
-            if (!matched)
-              {
-                W(F("Dropping incoming cert which claims to be signed by key\n"
-                    "'%s' (name '%s'), but has a bad signature")
-                  % c.key % keyname);
-              }
-          }
-        else
-          {
-            matched = cert::read_cert_v6(project.db, dat, c, keyname);
-            if (!matched)
-              {
-                W(F("dropping incoming cert which was signed by a key we don't have\n"
-                    "you probably need to obtain this key from a more recent netsync peer\n"
-                    "the name of the key involved is '%s', but note that there are multiple\n"
-                    "keys with this name and we don't know which one it is") % keyname);
-              }
-          }
-
-        if (matched)
-          {
-            key_name keyname;
-            rsa_pub_key junk;
-            project.db.get_pubkey(c.key, keyname, junk);
-            id tmp;
-            c.hash_code(keyname, tmp);
-            if (! (tmp == item))
-              throw bad_decode(F("hash check failed for revision cert '%s'") % hitem());
-            if (project.db.put_revision_cert(c))
-              written_certs.push_back(c);
-          }
-      }
-      break;
-
-    case revision_item:
-      {
-        L(FL("received revision '%s'") % hitem());
-        data d(dat, origin::network);
-        id tmp;
-        calculate_ident(d, tmp);
-        if (!(tmp == item))
-          throw bad_decode(F("hash check failed for revision %s") % item);
-        revision_t rev;
-        read_revision(d, rev);
-        if (project.db.put_revision(revision_id(item), rev))
-          written_revisions.push_back(revision_id(item));
-      }
-      break;
-
-    case file_item:
-      {
-        L(FL("received file '%s'") % hitem());
-        data d(dat, origin::network);
-        id tmp;
-        calculate_ident(d, tmp);
-        if (!(tmp == item))
-          throw bad_decode(F("hash check failed for file %s") % item);
-        project.db.put_file(file_id(item),
-                            file_data(d));
-      }
-      break;
-    }
-  return true;
-}
-
-bool
-session::process_delta_cmd(netcmd_item_type type,
-                           id const & base,
-                           id const & ident,
-                           delta const & del)
-{
-  string typestr;
-  netcmd_item_type_to_string(type, typestr);
-
-  pair<id,id> id_pair = make_pair(base, ident);
-
-  note_item_arrived(type, ident);
-
-  switch (type)
-    {
-    case file_item:
-      {
-        file_id src_file(base), dst_file(ident);
-        project.db.put_file_version(src_file, dst_file, file_delta(del));
-      }
-      break;
-
-    default:
-      L(FL("ignoring delta received for item type %s") % typestr);
-      break;
-    }
-  return true;
-}
-
-bool
-session::process_usher_cmd(utf8 const & msg)
-{
-  if (msg().size())
-    {
-      if (msg()[0] == '!')
-        P(F("Received warning from usher: %s") % msg().substr(1));
-      else
-        L(FL("Received greeting from usher: %s") % msg().substr(1));
-    }
-  netcmd cmdout(version);
-  cmdout.write_usher_reply_cmd(utf8(peer_id, origin::internal),
-                               our_include_pattern);
-  write_netcmd_and_try_flush(cmdout);
-  L(FL("Sent reply."));
-  return true;
-}
-
-
-void
-session::send_all_data(netcmd_item_type ty, set<id> const & items)
-{
-  string typestr;
-  netcmd_item_type_to_string(ty, typestr);
-
-  // Use temporary; passed arg will be invalidated during iteration.
-  set<id> tmp = items;
-
-  for (set<id>::const_iterator i = tmp.begin();
-       i != tmp.end(); ++i)
-    {
-      if (data_exists(ty, *i))
-        {
-          string out;
-          load_data(ty, *i, out);
-          queue_data_cmd(ty, *i, out);
-        }
-    }
-}
-
-bool
-session::dispatch_payload(netcmd const & cmd,
-                          transaction_guard & guard)
-{
-
-  switch (cmd.get_cmd_code())
-    {
-
-    case error_cmd:
-      {
-        string errmsg;
-        cmd.read_error_cmd(errmsg);
-        return process_error_cmd(errmsg);
-      }
-      break;
-
-    case hello_cmd:
-      require(! authenticated, "hello netcmd received when not authenticated");
-      require(voice == client_voice, "hello netcmd received in client voice");
-      {
-        u8 server_version(0);
-        key_name server_keyname;
-        rsa_pub_key server_key;
-        id nonce;
-        cmd.read_hello_cmd(server_version, server_keyname, server_key, nonce);
-        return process_hello_cmd(server_version, server_keyname, server_key, nonce);
-      }
-      break;
-
-    case bye_cmd:
-      require(authenticated, "bye netcmd received when not authenticated");
-      {
-        u8 phase;
-        cmd.read_bye_cmd(phase);
-        return process_bye_cmd(phase, guard);
-      }
-      break;
-
-    case anonymous_cmd:
-      require(! authenticated, "anonymous netcmd received when not authenticated");
-      require(voice == server_voice, "anonymous netcmd received in server voice");
-      require(role == source_role ||
-              role == source_and_sink_role,
-              "anonymous netcmd received in source or source/sink role");
-      {
-        protocol_role role;
-        globish their_include_pattern, their_exclude_pattern;
-        rsa_oaep_sha_data hmac_key_encrypted;
-        cmd.read_anonymous_cmd(role, their_include_pattern, their_exclude_pattern, hmac_key_encrypted);
-        L(FL("received 'anonymous' netcmd from client for pattern '%s' excluding '%s' "
-            "in %s mode\n")
-          % their_include_pattern % their_exclude_pattern
-          % (role == source_and_sink_role ? _("source and sink") :
-             (role == source_role ? _("source") : _("sink"))));
-
-        set_session_key(hmac_key_encrypted);
-        if (!process_anonymous_cmd(role, their_include_pattern, their_exclude_pattern))
-            return false;
-        queue_confirm_cmd();
-        return true;
-      }
-      break;
-
-    case auth_cmd:
-      require(! authenticated, "auth netcmd received when not authenticated");
-      require(voice == server_voice, "auth netcmd received in server voice");
-      {
-        protocol_role role;
-        rsa_sha1_signature signature;
-        globish their_include_pattern, their_exclude_pattern;
-        key_id client;
-        id nonce1, nonce2;
-        rsa_oaep_sha_data hmac_key_encrypted;
-        cmd.read_auth_cmd(role, their_include_pattern, their_exclude_pattern,
-                          client, nonce1, hmac_key_encrypted, signature);
-
-        L(FL("received 'auth(hmac)' netcmd from client '%s' for pattern '%s' "
-            "exclude '%s' in %s mode with nonce1 '%s'\n")
-          % client % their_include_pattern % their_exclude_pattern
-          % (role == source_and_sink_role ? _("source and sink") :
-             (role == source_role ? _("source") : _("sink")))
-          % nonce1);
-
-        set_session_key(hmac_key_encrypted);
-
-        if (!process_auth_cmd(role, their_include_pattern, their_exclude_pattern,
-                              client, nonce1, signature))
-            return false;
-        queue_confirm_cmd();
-        return true;
-      }
-      break;
-
-    case confirm_cmd:
-      require(! authenticated, "confirm netcmd received when not authenticated");
-      require(voice == client_voice, "confirm netcmd received in client voice");
-      {
-        string signature;
-        cmd.read_confirm_cmd();
-        this->authenticated = true;
-        respond_to_confirm_cmd();
-        return true;
-      }
-      break;
-
-    case refine_cmd:
-      require(authenticated, "refine netcmd received when authenticated");
-      {
-        merkle_node node;
-        refinement_type ty;
-        cmd.read_refine_cmd(ty, node);
-        return process_refine_cmd(ty, node);
-      }
-      break;
-
-    case done_cmd:
-      require(authenticated, "done netcmd received when not authenticated");
-      {
-        size_t n_items;
-        netcmd_item_type type;
-        cmd.read_done_cmd(type, n_items);
-        return process_done_cmd(type, n_items);
-      }
-      break;
-
-    case data_cmd:
-      require(authenticated, "data netcmd received when not authenticated");
-      require(role == sink_role ||
-              role == source_and_sink_role,
-              "data netcmd received in source or source/sink role");
-      {
-        netcmd_item_type type;
-        id item;
-        string dat;
-        cmd.read_data_cmd(type, item, dat);
-        return process_data_cmd(type, item, dat);
-      }
-      break;
-
-    case delta_cmd:
-      require(authenticated, "delta netcmd received when not authenticated");
-      require(role == sink_role ||
-              role == source_and_sink_role,
-              "delta netcmd received in source or source/sink role");
-      {
-        netcmd_item_type type;
-        id base, ident;
-        delta del;
-        cmd.read_delta_cmd(type, base, ident, del);
-        return process_delta_cmd(type, base, ident, del);
-      }
-      break;
-
-    case usher_cmd:
-      {
-        utf8 greeting;
-        cmd.read_usher_cmd(greeting);
-        return process_usher_cmd(greeting);
-      }
-      break;
-
-    case usher_reply_cmd:
-      {
-        u8 client_version;
-        utf8 server;
-        globish pattern;
-        cmd.read_usher_reply_cmd(client_version, server, pattern);
-        return process_usher_reply_cmd(client_version, server, pattern);
-      }
-      break;
-    }
-  return false;
-}
-
-// This kicks off the whole cascade starting from "hello".
-void
-session::begin_service()
-{
-  queue_usher_cmd(utf8("", origin::internal));
-}
-
-void
-session::queue_usher_cmd(utf8 const & message)
-{
-  L(FL("queueing 'usher' command"));
-  netcmd cmd(0);
-  cmd.write_usher_cmd(message);
-  write_netcmd_and_try_flush(cmd);
-}
-
-bool
-session::process_usher_reply_cmd(u8 client_version,
-                                 utf8 const & server,
-                                 globish const & pattern)
-{
-  // netcmd::read() has already checked that the client isn't too old
-  if (client_version < max_version)
-    {
-      version = client_version;
-    }
-  L(FL("client has maximum version %d, using %d")
-    % widen<u32>(client_version) % widen<u32>(version));
-
-  key_name name;
-  keypair kp;
-  if (use_transport_auth)
-    keys.get_key_pair(signing_key, name, kp);
-  queue_hello_cmd(name, kp.pub, mk_nonce());
-  return true;
-}
-
-void
-session::maybe_step()
-{
-  date_t start_time = date_t::now();
-
-  while (done_all_refinements()
-         && !rev_enumerator.done()
-         && !output_overfull())
-    {
-      rev_enumerator.step();
-
-      // Safety check, don't spin too long without
-      // returning to the event loop.
-      s64 elapsed_millisec = date_t::now() - start_time;
-      if (elapsed_millisec > 1000 * 10)
-        break;
-    }
-}
-
-void
-session::maybe_say_goodbye(transaction_guard & guard)
-{
-  if (voice == client_voice
-      && protocol_state == working_state
-      && finished_working())
-    {
-      protocol_state = shutdown_state;
-      guard.do_checkpoint();
-      queue_bye_cmd(0);
-    }
-}
-
-bool
-session::arm()
-{
-  if (!armed)
-    {
-      // Don't pack the buffer unnecessarily.
-      if (output_overfull())
-        return false;
-
-      if (cmd_in.read(min_version, max_version, inbuf, read_hmac))
-        {
-          armed = true;
-        }
-    }
-  return armed;
-}
-
-bool session::process(transaction_guard & guard)
-{
-  if (encountered_error)
-    return true;
-  try
-    {
-      if (!arm())
-        return true;
-
-      armed = false;
-      L(FL("processing %d byte input buffer from peer %s")
-        % inbuf.size() % peer_id);
-
-      size_t sz = cmd_in.encoded_size();
-      bool ret = dispatch_payload(cmd_in, guard);
-
-      if (inbuf.size() >= constants::netcmd_maxsz)
-        W(F("input buffer for peer %s is overfull "
-            "after netcmd dispatch") % peer_id);
-
-      guard.maybe_checkpoint(sz);
-
-      if (!ret)
-        L(FL("peer %s finishing processing with '%d' packet")
-          % peer_id % cmd_in.get_cmd_code());
-      return ret;
-    }
-  catch (bad_decode & bd)
-    {
-      W(F("protocol error while processing peer %s: '%s'")
-        % peer_id % bd.what);
-      return false;
-    }
-  catch (recoverable_failure & rf)
-    {
-      W(F("recoverable '%s' error while processing peer %s: '%s'")
-        % origin::type_to_string(rf.caused_by())
-        % peer_id % rf.what());
-      return false;
-    }
-  catch (netsync_error & err)
-    {
-      W(F("error: %s") % err.msg);
-      queue_error_cmd(boost::lexical_cast<string>(error_code) + " " + err.msg);
-      encountered_error = true;
-      return true; // Don't terminate until we've send the error_cmd.
-    }
-}
-
-static shared_ptr<Netxx::StreamServer>
-make_server(std::list<utf8> const & addresses,
-            Netxx::port_type default_port,
-            Netxx::Timeout timeout,
-            bool use_ipv6,
-            Netxx::Address & addr)
-{
-  try
-    {
-      addr = Netxx::Address(use_ipv6);
-
-      if (addresses.empty())
-        addr.add_all_addresses(default_port);
-      else
-        {
-          for (std::list<utf8>::const_iterator it = addresses.begin();
-               it != addresses.end(); ++it)
-            {
-              const utf8 & address = *it;
-              if (!address().empty())
-                {
-                  size_t l_colon = address().find(':');
-                  size_t r_colon = address().rfind(':');
-
-                  if (l_colon == r_colon && l_colon == 0)
-                    {
-                      // can't be an IPv6 address as there is only one colon
-                      // must be a : followed by a port
-                      string port_str = address().substr(1);
-                      addr.add_all_addresses(std::atoi(port_str.c_str()));
-                    }
-                  else
-                    addr.add_address(address().c_str(), default_port);
-                }
-            }
-        }
-      shared_ptr<Netxx::StreamServer> ret(new Netxx::StreamServer(addr, timeout));
-
-      char const * name;
-      name = addr.get_name();
-      P(F("beginning service on %s : %s")
-        % (name != NULL ? name : _("<all interfaces>"))
-        % lexical_cast<string>(addr.get_port()));
-
-      return ret;
-    }
-  // If we use IPv6 and the initialisation of server fails, we want
-  // to try again with IPv4.  The reason is that someone may have
-  // downloaded a IPv6-enabled monotone on a system that doesn't
-  // have IPv6, and which might fail therefore.
-  catch(Netxx::NetworkException & e)
-    {
-      if (use_ipv6)
-        return make_server(addresses, default_port, timeout, false, addr);
-      else
-        throw;
-    }
-  catch(Netxx::Exception & e)
-    {
-      if (use_ipv6)
-        return make_server(addresses, default_port, timeout, false, addr);
-      else
-        throw;
-    }
-}
-
-class reactor;
-
-class listener_base : public reactable
-{
-protected:
-  shared_ptr<Netxx::StreamServer> srv;
-public:
-  listener_base(shared_ptr<Netxx::StreamServer> srv)
-    : srv(srv)
-  {
-  }
-  virtual ~listener_base()
-  {
-  }
-  virtual bool do_io(Netxx::Probe::ready_type event) = 0;
-  bool timed_out(time_t now) { return false; }
-  bool do_work(transaction_guard & guard) { return true; }
-  bool arm() { return false; }
-  bool can_timeout() { return false; }
-
-  string name() { return ""; } // FIXME
-
-  bool is_pipe_pair()
-  {
-    return false;
-  }
-  vector<Netxx::socket_type> get_sockets()
-  {
-    return srv->get_probe_info()->get_sockets();
-  }
-  void add_to_probe(Netxx::PipeCompatibleProbe & probe)
-  {
-    if (num_reactables() >= constants::netsync_connection_limit)
-      {
-        W(F("session limit %d reached, some connections "
-            "will be refused") % constants::netsync_connection_limit);
-      }
-    else
-      {
-        probe.add(*srv);
-      }
-  }
-  void remove_from_probe(Netxx::PipeCompatibleProbe & probe)
-  {
-    probe.remove(*srv);
-  }
-};
-
-class listener : public listener_base
-{
-  options & opts;
-  lua_hooks & lua;
-  project_t & project;
-  key_store & keys;
-
-  reactor & react;
-
-  protocol_role role;
-  Netxx::Timeout timeout;
->>>>>>> 6f35ee60
 
 #include "app_state.hh"
 #include "database.hh"
