--- conflicted
+++ resolved
@@ -2372,50 +2372,6 @@
 }
 
 
-<<<<<<< HEAD
-static shared_ptr<Netxx::StreamBase>
-build_stream_to_server(options & opts, lua_hooks & lua,
-                       globish const & include_pattern,
-                       globish const & exclude_pattern,
-                       utf8 const & address,
-                       Netxx::port_type default_port,
-                       Netxx::Timeout timeout)
-{
-  shared_ptr<Netxx::StreamBase> server;
-  uri u;
-  vector<string> argv;
-
-  parse_uri(address(), u);
-  if (lua.hook_get_netsync_connect_command(u,
-                                           include_pattern,
-                                           exclude_pattern,
-                                           global_sanity.debug_p(),
-                                           argv))
-    {
-      I(argv.size() > 0);
-      string cmd = argv[0];
-      argv.erase(argv.begin());
-      opts.use_transport_auth = lua.hook_use_transport_auth(u);
-      return shared_ptr<Netxx::StreamBase>
-        (new Netxx::PipeStream(cmd, argv));
-
-    }
-  else
-    {
-#ifdef USE_IPV6
-      bool use_ipv6=true;
-#else
-      bool use_ipv6=false;
-#endif
-      Netxx::Address addr(address().c_str(),
-                          default_port, use_ipv6);
-      return shared_ptr<Netxx::StreamBase>
-        (new Netxx::Stream(addr, timeout));
-    }
-}
-
-=======
->>>>>>> be6fce8a
 static void
 call_server(options & opts,
             lua_hooks & lua,
@@ -2440,12 +2396,8 @@
   P(F("connecting to %s") % address);  
 
   shared_ptr<Netxx::StreamBase> server
-<<<<<<< HEAD
     = build_stream_to_server(opts, lua,
-=======
-    = build_stream_to_server(lua, opts,
                              u,
->>>>>>> be6fce8a
                              include_pattern,
                              exclude_pattern,
                              default_port,
@@ -2888,14 +2840,8 @@
                       parse_uri(addr(), u);
                       P(F("connecting to %s") % addr());
                       shared_ptr<Netxx::StreamBase> server
-<<<<<<< HEAD
-                        = build_stream_to_server(opts, lua,
-                                                 inc, exc,
-                                                 addr, default_port,
-=======
-                        = build_stream_to_server(app, u, inc, exc,
+                        = build_stream_to_server(opts, lua, u, inc, exc,
                                                  default_port,
->>>>>>> be6fce8a
                                                  timeout);
 
                       // 'false' here means not to revert changes when
