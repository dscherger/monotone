--- conflicted
+++ resolved
@@ -1660,27 +1660,7 @@
             % printable_key_hash);
           project.db.set_var(their_key_key, printable_key_hash);
         }
-<<<<<<< HEAD
-      if (project.db.public_key_exists(their_keyname))
-        {
-          rsa_pub_key tmp;
-          project.db.get_key(their_keyname, tmp);
-
-          E(keys_match(their_keyname, tmp, their_keyname, their_key),
-            origin::network,
-            F("the server sent a key with the key id '%s'\n"
-              "which is already in use in your database. you may want to execute\n"
-              "  %s dropkey %s\n"
-              "on your local database before you run this command again,\n"
-              "assuming that key currently present in your database does NOT have\n"
-              "a private counterpart (or in other words, is one of YOUR keys)")
-            % their_keyname % prog_name % their_keyname);
-        }
-      else
-=======
-
       if (!project.db.public_key_exists(their_identity.id))
->>>>>>> 16ff0858
         {
           // this should now always return true since we just checked
           // for the existence of this particular key
