// copyright (C) 2004 graydon hoare <graydon@pobox.com>
// all rights reserved.
// licensed to the public under the terms of the GNU GPL (>= 2)
// see the file COPYING for details

#include <map>
#include <string>

#include <time.h>

#include <boost/lexical_cast.hpp>
#include <boost/scoped_ptr.hpp>
#include <boost/shared_ptr.hpp>

#include "app_state.hh"
#include "cert.hh"
#include "constants.hh"
#include "keys.hh"
#include "merkle_tree.hh"
#include "netcmd.hh"
#include "netio.hh"
#include "netsync.hh"
#include "numeric_vocab.hh"
#include "packet.hh"
#include "sanity.hh"
#include "transforms.hh"
#include "ui.hh"
#include "xdelta.hh"

#include "cryptopp/osrng.h"

#include "netxx/address.h"
#include "netxx/peer.h"
#include "netxx/probe.h"
#include "netxx/socket.h"
#include "netxx/stream.h"
#include "netxx/streamserver.h"
#include "netxx/timeout.h"

//
// this is the "new" network synchronization (netsync) system in
// monotone. it is based on synchronizing a pair of merkle trees over an
// interactive connection.
//
// a netsync process between peers treats each peer as either a source, a
// sink, or both. when a peer is only a source, it will not write any new
// items to its database. when a peer is only a sink, it will not send any
// items from its database. when a peer is both a source and sink, it may
// send and write items freely.
//
// the post-state of a netsync is that each sink contains a superset of the
// items in its corresponding source; when peers are behaving as both
// source and sink, this means that the post-state of the sync is for the
// peers to have identical item sets.
//
// a peer can be a sink in at most one netsync process at a time; it can
// however be a source for multiple netsyncs simultaneously.
//
//
// data structure
// --------------
//
// each node in a merkle tree contains a fixed number of slots. this number
// is derived from a global parameter of the protocol -- the tree fanout --
// such that the number of slots is 2^fanout. for now we will assume that
// fanout is 4 thus there are 16 slots in a node, because this makes
// illustration easier. the other parameter of the protocol is the size of
// a hash; we use SHA1 so the hash is 20 bytes (160 bits) long.
//
// each slot in a merkle tree node is in one of 4 states:
//
//   - empty
//   - live leaf
//   - dead leaf
//   - subtree
//   
// in addition, each live or dead leaf contains a hash code which
// identifies an element of the set being synchronized. each subtree slot
// contains a hash code of the node immediately beneath it in the merkle
// tree. empty slots contain no hash codes.
//
// each node also summarizes, for sake of statistic-gathering, the number
// of set elements and total number of bytes in all of its subtrees, each
// stored as a size_t and sent as a uleb128.
//
// since empty slots have no hash code, they are represented implicitly by
// a bitmap at the head of each merkle tree node. as an additional
// integrity check, each merkle tree node contains a label indicating its
// prefix in the tree, and a hash of its own contents.
//
// in total, then, the byte-level representation of a <160,4> merkle tree
// node is as follows:
//
//      20 bytes       - hash of the remaining bytes in the node
//       1 byte        - type of this node (manifest, file, key, mcert, fcert)
//     1-N bytes       - level of this node in the tree (0 == "root", uleb128)
//    0-20 bytes       - the prefix of this node, 4 bits * level, 
//                       rounded up to a byte
//     1-N bytes       - number of leaves under this node (uleb128)
//       4 bytes       - slot-state bitmap of the node
//   0-320 bytes       - between 0 and 16 live slots in the node
//
// so, in the worst case such a node is 367 bytes, with these parameters.
//
//
// protocol
// --------
//
// the protocol is a simple binary command-packet system over tcp; each
// packet consists of a byte which identifies the protocol version, a byte
// which identifies the command name inside that version, a size_t sent as
// a uleb128 indicating the length of the packet, and then that many bytes
// of payload, and finally 4 bytes of adler32 checksum (in LSB order) over
// the payload. decoding involves simply buffering until a sufficient
// number of bytes are received, then advancing the buffer pointer. any
// time an adler32 check fails, the protocol is assumed to have lost
// synchronization, and the connection is dropped. the parties are free to
// drop the tcp stream at any point, if too much data is received or too
// much idle time passes; no commitments or transactions are made.
//
// one special command, "bye", is used to shut down a connection
// gracefully.  once each side has received all the data they want, they
// can send a "bye" command to the other side. as soon as either side has
// both sent and received a "bye" command, they drop the connection. if
// either side sees an i/o failure (dropped connection) after they have
// sent a "bye" command, they consider the shutdown successful.
//
// the exchange begins in a non-authenticated state. the server sends a
// "hello <id> <nonce>" command, which identifies the server's RSA key and
// issues a nonce which must be used for a subsequent authentication.
//
// the client can then respond with an "auth (source|sink|both)
// <collection> <id> <nonce1> <nonce2> <sig>" command which identifies its
// RSA key, notes the role it wishes to play in the synchronization,
// identifies the collection it wishes to sync with, signs the previous
// nonce with its own key, and issues a nonce of its own for mutual
// authentication.
//
// the server can then respond with a "confirm <sig>" command, which is
// the signature of the second nonce sent by the client. this
// transitions the peers into an authenticated state and begins refinement.
//
// refinement begins with the client sending its root public key and
// manifest certificate merkle nodes to the server. the server then
// compares the root to each slot in *its* root node, and for each slot
// either sends refined subtrees to the client, or (if it detects a missing
// item in one collection or the other) sends either "data" or "send_data"
// commands corresponding to the role of the missing item (source or
// sink). the client then receives each refined subtree and compares it
// with its own, performing similar description/request behavior depending
// on role, and the cycle continues.
//
// detecting the end of refinement is subtle: after sending the refinement
// of the root node, the server sends a "done 0" command (queued behind all
// the other refinement traffic). when either peer receives a "done N"
// command it immediately responds with a "done N+1" command. when two done
// commands for a given merkle tree arrive with no interveining refinements,
// the entire merkle tree is considered complete.
//
// any "send_data" command received prompts a "data" command in response,
// if the requested item exists. if an item does not exist, a "nonexistant"
// response command is sent. 
//
// once a response is received for each requested key and manifest cert
// (either data or nonexistant) the requesting party walks the graph of
// received manifest certs and transmits send_data or send_delta commands
// for all the manifests mentionned in the certs which it does not already
// have in its database.
//
// for each manifest edge it receives, the recipient builds a patch_set 
// out of the manifests and then requests all the file data or deltas
// described in that patch_set.
//
// once all requested files, manifests and certs are received (or noted as
// nonexistant), the recipient closes its connection.
//
// (aside: this protocol is raw binary because coding density is actually
// important here, and each packet consists of very information-dense
// material that you wouldn't have a hope of typing in manually anyways)
//

using namespace boost;
using namespace std;

static inline void 
require(bool check, string const & context)
{
  if (!check) 
    throw bad_decode(F("check of '%s' failed") % context);
}

struct 
done_marker
{
  bool current_level_had_refinements;
  bool tree_is_done;
  done_marker() : 
    current_level_had_refinements(false), 
    tree_is_done(false) 
  {}
};

struct 
session :
  public manifest_edge_analyzer
{
  protocol_role role;
  protocol_voice const voice;
  vector<utf8> const & collections;
  set<string> const & all_collections;
  app_state & app;

  string peer_id;
  Netxx::socket_type fd;
  Netxx::Stream str;  

  string inbuf; 
  string outbuf;

  netcmd cmd;
  bool armed;
  bool arm();

  utf8 collection;
  id remote_peer_key_hash;
  bool authenticated;

  time_t last_io_time;
  ticker * in_ticker;
  ticker * out_ticker;

  map<netcmd_item_type, done_marker> done_refinements;
  map<netcmd_item_type, boost::shared_ptr< set<id> > > requested_items;
  map<revision_id, boost::shared_ptr< pair<revision_data, revision_set> > > ancestry;
  set< pair<id, id> > reverse_delta_requests;
  bool analyzed_ancestry;

  id saved_nonce;
  bool received_goodbye;
  bool sent_goodbye;
  boost::scoped_ptr<CryptoPP::AutoSeededRandomPool> prng;

  packet_db_writer dbw;

  session(protocol_role role,
          protocol_voice voice,
          vector<utf8> const & collections,
          set<string> const & all_collections,
          app_state & app,
          string const & peer,
          Netxx::socket_type sock, 
          Netxx::Timeout const & to);

  virtual ~session() {}

  id mk_nonce();
  void mark_recent_io();

  bool done_all_refinements();
  bool rcert_refinement_done();
  bool all_requested_revisions_received();

  void note_item_requested(netcmd_item_type ty, id const & i);
  bool item_request_outstanding(netcmd_item_type ty, id const & i);
  void note_item_arrived(netcmd_item_type ty, id const & i);

  bool got_all_data();
  void maybe_say_goodbye();

  void analyze_attachment(revision_id const & i, 
                          set<revision_id> & visited,
                          map<revision_id, bool> & attached);
  void request_rev_revisions(revision_id const & init, 
                             map<revision_id, bool> attached,
                             set<revision_id> visited);
  void request_fwd_revisions(revision_id const & i, 
                             map<revision_id, bool> attached,
                             set<revision_id> & visited);
  void analyze_ancestry_graph();
  void analyze_manifest(manifest_map const & man);

  Netxx::Probe::ready_type which_events() const;
  bool read_some();
  bool write_some();
  void update_merkle_trees(netcmd_item_type type,
                           hexenc<id> const & hident,
                           bool live_p);

  void write_netcmd_and_try_flush(netcmd const & cmd);
  void queue_bye_cmd();
  void queue_error_cmd(string const & errmsg);
  void queue_done_cmd(size_t level, netcmd_item_type type);
  void queue_hello_cmd(id const & server, 
                       id const & nonce);
  void queue_anonymous_cmd(protocol_role role, 
                           string const & collection, 
                           id const & nonce2);
  void queue_auth_cmd(protocol_role role, 
                      string const & collection, 
                      id const & client, 
                      id const & nonce1, 
                      id const & nonce2, 
                      string const & signature);
  void queue_confirm_cmd(string const & signature);
  void queue_refine_cmd(merkle_node const & node);
  void queue_send_data_cmd(netcmd_item_type type, 
                           id const & item);
  void queue_send_delta_cmd(netcmd_item_type type, 
                            id const & base, 
                            id const & ident);
  void queue_data_cmd(netcmd_item_type type, 
                      id const & item,
                      string const & dat);
  void queue_delta_cmd(netcmd_item_type type, 
                       id const & base, 
                       id const & ident, 
                       delta const & del);
  void queue_nonexistant_cmd(netcmd_item_type type, 
                             id const & item);

  bool process_bye_cmd();
  bool process_error_cmd(string const & errmsg);
  bool process_done_cmd(size_t level, netcmd_item_type type);
  bool process_hello_cmd(id const & server, 
                         id const & nonce);
  bool process_anonymous_cmd(protocol_role role, 
                             string const & collection, 
                             id const & nonce2);
  bool process_auth_cmd(protocol_role role, 
                        string const & collection, 
                        id const & client, 
                        id const & nonce1, 
                        id const & nonce2, 
                        string const & signature);
  bool process_confirm_cmd(string const & signature);
  bool process_refine_cmd(merkle_node const & node);
  bool process_send_data_cmd(netcmd_item_type type,
                             id const & item);
  bool process_send_delta_cmd(netcmd_item_type type,
                              id const & base, 
                              id const & ident);
  bool process_data_cmd(netcmd_item_type type,
                        id const & item, 
                        string const & dat);
  bool process_delta_cmd(netcmd_item_type type,
                         id const & base, 
                         id const & ident, 
                         delta const & del);
  bool process_nonexistant_cmd(netcmd_item_type type,
                               id const & item);

  
  bool dispatch_payload(netcmd const & cmd);
  void begin_service();
  bool process();
};


struct 
root_prefix
{
  hexenc<prefix> val;
  root_prefix()
    {
      encode_hexenc(prefix(""), val);
    }
};

static root_prefix const & 
get_root_prefix()
{ 
  // this is not a static variable for a bizarre reason: mac OSX runs
  // static initializers in the "wrong" order (application before
  // libraries), so the initializer for a static string in cryptopp runs
  // after the initializer for a static variable outside a function
  // here. therefore encode_hexenc() fails in the static initializer here
  // and the program crashes. curious, eh?
  static root_prefix ROOT_PREFIX;
  return ROOT_PREFIX;
}

  
session::session(protocol_role role,
                 protocol_voice voice,
                 vector<utf8> const & collections,
                 set<string> const & all_coll,
                 app_state & app,
                 string const & peer,
                 Netxx::socket_type sock, 
                 Netxx::Timeout const & to) : 
  role(role),
  voice(voice),
  collections(collections),
  all_collections(all_coll),
  app(app),
  peer_id(peer),
  fd(sock),
  str(sock, to),
  inbuf(""),
  outbuf(""),
  armed(false),
  collection(""),
  remote_peer_key_hash(""),
  authenticated(false),
  last_io_time(::time(NULL)),
  in_ticker(NULL),
  out_ticker(NULL),
  analyzed_ancestry(false),
  saved_nonce(""),
  received_goodbye(false),
  sent_goodbye(false),
  dbw(app, true)
{
  if (voice == client_voice)
    {
      N(collections.size() == 1,
          F("client can only sync one collection at a time"));
      this->collection = idx(collections, 0);
    }
  
  // we will panic here if the user doesn't like urandom and we can't give
  // them a real entropy-driven random.  
  bool request_blocking_rng = false;
  if (!app.lua.hook_non_blocking_rng_ok())
    {
#ifndef BLOCKING_RNG_AVAILABLE 
      throw oops("no blocking RNG available and non-blocking RNG rejected");
#else
      request_blocking_rng = true;
#endif
    }  
  prng.reset(new CryptoPP::AutoSeededRandomPool(request_blocking_rng));

  done_refinements.insert(make_pair(rcert_item, done_marker()));
  done_refinements.insert(make_pair(mcert_item, done_marker()));
  done_refinements.insert(make_pair(fcert_item, done_marker()));
  done_refinements.insert(make_pair(key_item, done_marker()));
  
  requested_items.insert(make_pair(rcert_item, boost::shared_ptr< set<id> >(new set<id>())));
  requested_items.insert(make_pair(fcert_item, boost::shared_ptr< set<id> >(new set<id>())));
  requested_items.insert(make_pair(mcert_item, boost::shared_ptr< set<id> >(new set<id>())));
  requested_items.insert(make_pair(key_item, boost::shared_ptr< set<id> >(new set<id>())));
  requested_items.insert(make_pair(revision_item, boost::shared_ptr< set<id> >(new set<id>())));
  requested_items.insert(make_pair(manifest_item, boost::shared_ptr< set<id> >(new set<id>())));
  requested_items.insert(make_pair(file_item, boost::shared_ptr< set<id> >(new set<id>())));
}

id 
session::mk_nonce()
{
  I(this->saved_nonce().size() == 0);
  char buf[constants::merkle_hash_length_in_bytes];
  prng->GenerateBlock(reinterpret_cast<byte *>(buf), constants::merkle_hash_length_in_bytes);
  this->saved_nonce = string(buf, buf + constants::merkle_hash_length_in_bytes);
  I(this->saved_nonce().size() == constants::merkle_hash_length_in_bytes);
  return this->saved_nonce;
}

void 
session::mark_recent_io()
{
  last_io_time = ::time(NULL);
}

bool 
session::done_all_refinements()
{
  bool all = true;
  for(map< netcmd_item_type, done_marker>::const_iterator j = done_refinements.begin();
      j != done_refinements.end(); ++j)
    {
      if (j->second.tree_is_done == false)
        all = false;
    }
  return all;
}


bool 
session::rcert_refinement_done()
{
  return done_refinements[rcert_item].tree_is_done;
}

bool 
session::got_all_data()
{
  for (map<netcmd_item_type, boost::shared_ptr< set<id> > >::const_iterator i =
         requested_items.begin(); i != requested_items.end(); ++i)
    {
      if (! i->second->empty())
        return false;
    }
  return true;
}

bool 
session::all_requested_revisions_received()
{
  map<netcmd_item_type, boost::shared_ptr< set<id> > >::const_iterator 
    i = requested_items.find(revision_item);
  I(i != requested_items.end());
  return i->second->empty();
}

void
session::note_item_requested(netcmd_item_type ty, id const & ident)
{
  map<netcmd_item_type, boost::shared_ptr< set<id> > >::const_iterator 
    i = requested_items.find(ty);
  I(i != requested_items.end());
  i->second->insert(ident);
}

void
session::note_item_arrived(netcmd_item_type ty, id const & ident)
{
  map<netcmd_item_type, boost::shared_ptr< set<id> > >::const_iterator 
    i = requested_items.find(ty);
  I(i != requested_items.end());
  i->second->erase(ident);
}

bool 
session::item_request_outstanding(netcmd_item_type ty, id const & ident)
{
  map<netcmd_item_type, boost::shared_ptr< set<id> > >::const_iterator 
    i = requested_items.find(ty);
  I(i != requested_items.end());
  return i->second->find(ident) != i->second->end();
}


void 
session::write_netcmd_and_try_flush(netcmd const & cmd)
{
  write_netcmd(cmd, outbuf);
  // FIXME: this helps keep the protocol pipeline full but it seems to
  // interfere with initial and final sequences. careful with it.
  // write_some();
  // read_some();
}

void 
session::analyze_manifest(manifest_map const & man)
{
  L(F("analyzing %d entries in manifest\n") % man.size());
  for (manifest_map::const_iterator i = man.begin();
       i != man.end(); ++i)
    {
      if (! this->app.db.file_version_exists(manifest_entry_id(i)))
        {
          id tmp;
          decode_hexenc(manifest_entry_id(i).inner(), tmp);
          queue_send_data_cmd(file_item, tmp);
        }
    }
}

static bool 
is_attached(revision_id const & i, 
            map<revision_id, bool> const & attach_map)
{
  map<revision_id, bool>::const_iterator j = attach_map.find(i);
  I(j != attach_map.end());
  return j->second;
}

// this tells us whether a particular revision is "attached" -- meaning
// either our database contains the underlying manifest or else one of our
// parents (recursively, and only in the current ancestry graph we're
// requesting) is attached. if it's detached we will request it using a
// different (more efficient and less failure-prone) algorithm

void
session::analyze_attachment(revision_id const & i, 
                            set<revision_id> & visited,
                            map<revision_id, bool> & attached)
{
  typedef map<revision_id, boost::shared_ptr< pair<revision_data, revision_set> > > ancestryT;
  
  if (visited.find(i) != visited.end())
    return;
  
  visited.insert(i);
  
  bool curr_attached = false;

  if (app.db.revision_exists(i))
    {
      L(F("revision %s is attached via database\n") % i);
      curr_attached = true;
    }
  else
    {
      L(F("checking attachment of %s in ancestry\n") % i);
      ancestryT::const_iterator j = ancestry.find(i);
      if (j != ancestry.end())
        {
          for (edge_map::const_iterator k = j->second->second.edges.begin();
               k != j->second->second.edges.end(); ++k)
            {
              L(F("checking attachment of %s in parent %s\n") % i % edge_old_revision(k));
              analyze_attachment(edge_old_revision(k), visited, attached);
              if (is_attached(edge_old_revision(k), attached))
                {
                  L(F("revision %s is attached via parent %s\n") % i % edge_old_revision(k));
                  curr_attached = true;
                }
<<<<<<< HEAD
            }
=======
	    }
>>>>>>> 2ac31585
        }
    }
  L(F("decided that revision %s %s attached\n") % i % (curr_attached ? "is" : "is not"));
  attached[i] = curr_attached;
}

static inline id
plain_id(manifest_id const & i)
{
  id tmp;
  hexenc<id> htmp(i.inner());
  decode_hexenc(htmp, tmp);
  return tmp;
}

static inline id
plain_id(file_id const & i)
{
  id tmp;
  hexenc<id> htmp(i.inner());
  decode_hexenc(htmp, tmp);
  return tmp;
}

void 
session::request_rev_revisions(revision_id const & init, 
                               map<revision_id, bool> attached,
                               set<revision_id> visited)
{
  typedef map<revision_id, boost::shared_ptr< pair<revision_data, revision_set> > > ancestryT;

  set<manifest_id> seen_manifests;
  set<file_id> seen_files;

  set<revision_id> frontier;
  frontier.insert(init);
  while(!frontier.empty())
    {
      set<revision_id> next_frontier;
      for (set<revision_id>::const_iterator i = frontier.begin();
           i != frontier.end(); ++i)
        {
          if (is_attached(*i, attached))
            continue;

          if (visited.find(*i) != visited.end())
            continue;

          visited.insert(*i);

          ancestryT::const_iterator j = ancestry.find(*i);
          if (j != ancestry.end())
            {

              for (edge_map::const_iterator k = j->second->second.edges.begin();
                   k != j->second->second.edges.end(); ++k)
                {

                  next_frontier.insert(edge_old_revision(k));

                  // check out the manifest delta edge
                  manifest_id parent_manifest = edge_old_manifest(k);
                  manifest_id child_manifest = j->second->second.new_manifest;  

                  // first, if we have a child we've never seen before we will need
                  // to request it in its entrety.                
                  if (seen_manifests.find(child_manifest) == seen_manifests.end())
                    {
                      if (this->app.db.manifest_version_exists(child_manifest))
                        L(F("not requesting (in reverse) initial manifest %s as we already have it\n") % child_manifest);
                      else
                        {
                          L(F("requesting (in reverse) initial manifest data %s\n") % child_manifest);
                          queue_send_data_cmd(manifest_item, plain_id(child_manifest));
                        }
                      seen_manifests.insert(child_manifest);
                    }

                  // second, if the parent is nonempty, we want to ask for an edge to it                  
                  if (!parent_manifest.inner()().empty())
                    {
                      if (this->app.db.manifest_version_exists(parent_manifest))
                        L(F("not requesting (in reverse) manifest delta to %s as we already have it\n") % parent_manifest);
                      else
                        {
                          L(F("requesting (in reverse) manifest delta %s -> %s\n") 
                            % child_manifest % parent_manifest);
                          reverse_delta_requests.insert(make_pair(plain_id(child_manifest),
                                                                  plain_id(parent_manifest)));
                          queue_send_delta_cmd(manifest_item, 
                                               plain_id(child_manifest), 
                                               plain_id(parent_manifest));
                        }
                      seen_manifests.insert(parent_manifest);
                    }


                  
                  // check out each file delta edge
                  change_set const & cset = edge_changes(k);
                  for (change_set::delta_map::const_iterator d = cset.deltas.begin(); 
                       d != cset.deltas.end(); ++d)
                    {
                      file_id parent_file (delta_entry_src(d));
                      file_id child_file (delta_entry_dst(d));


                      // first, if we have a child we've never seen before we will need
                      // to request it in its entrety.            
                      if (seen_files.find(child_file) == seen_files.end())
                        {
                          if (this->app.db.file_version_exists(child_file))
                            L(F("not requesting (in reverse) initial file %s as we already have it\n") % child_file);
                          else
                            {
                              L(F("requesting (in reverse) initial file data %s\n") % child_file);
                              queue_send_data_cmd(file_item, plain_id(child_file));
                            }
                          seen_files.insert(child_file);
                        }
                      
                      // second, if the parent is nonempty, we want to ask for an edge to it              
                      if (!parent_file.inner()().empty())
                        {
                          if (this->app.db.file_version_exists(parent_file))
                            L(F("not requesting (in reverse) file delta to %s as we already have it\n") % parent_file);
                          else
                            {
                              L(F("requesting (in reverse) file delta %s -> %s on %s\n") 
                                % child_file % parent_file % delta_entry_path(d));
                              reverse_delta_requests.insert(make_pair(plain_id(child_file),
                                                                      plain_id(parent_file)));
                              queue_send_delta_cmd(file_item, 
                                                   plain_id(child_file), 
                                                   plain_id(parent_file));
                            }
                          seen_files.insert(parent_file);
                        }                     
                    }
                }
              
              // now actually consume the data packet, which will wait on the
              // arrival of its prerequisites in the packet_db_writer
              this->dbw.consume_revision_data(j->first, j->second->first);
            }
        }
      frontier = next_frontier;
    }
}

void 
session::request_fwd_revisions(revision_id const & i, 
                               map<revision_id, bool> attached,
                               set<revision_id> & visited)
{
  if (visited.find(i) != visited.end())
    return;
  
  visited.insert(i);
  
  L(F("visiting revision '%s' for forward deltas\n") % i);

  typedef map<revision_id, boost::shared_ptr< pair<revision_data, revision_set> > > ancestryT;
  
  ancestryT::const_iterator j = ancestry.find(i);
  if (j != ancestry.end())
    {
      edge_map::const_iterator an_attached_edge = j->second->second.edges.end();

      // first make sure we've requested enough to get to here by
      // calling ourselves recursively. this is the forward path after all.

      for (edge_map::const_iterator k = j->second->second.edges.begin();
           k != j->second->second.edges.end(); ++k)
        {
          if (is_attached(edge_old_revision(k), attached))
            {
              request_fwd_revisions(edge_old_revision(k), attached, visited);
              an_attached_edge = k;
            }
        }
      
      I(an_attached_edge != j->second->second.edges.end());
      
      // check out the manifest delta edge
      manifest_id parent_manifest = edge_old_manifest(an_attached_edge);
      manifest_id child_manifest = j->second->second.new_manifest;      
      if (this->app.db.manifest_version_exists(child_manifest))
        L(F("not requesting forward manifest delta to '%s' as we already have it\n") 
          % child_manifest);
      else
        {
          if (parent_manifest.inner()().empty())
            {
              L(F("requesting full manifest data %s\n") % child_manifest);
              queue_send_data_cmd(manifest_item, plain_id(child_manifest));
            }
          else
            {
              L(F("requesting forward manifest delta %s -> %s\n")
                % parent_manifest % child_manifest);
              queue_send_delta_cmd(manifest_item, 
                                   plain_id(parent_manifest), 
                                   plain_id(child_manifest));
            }
        }

      // check out each file delta edge
      change_set const & an_attached_cset = an_attached_edge->second.second;
      for (change_set::delta_map::const_iterator k = an_attached_cset.deltas.begin();
           k != an_attached_cset.deltas.end(); ++k)
        {
          if (this->app.db.file_version_exists(delta_entry_dst(k)))
            L(F("not requesting forward delta %s -> %s on file %s as we already have it\n")
              % delta_entry_src(k) % delta_entry_dst(k) % delta_entry_path(k));
          else
            {
              if (delta_entry_src(k).inner()().empty())
                {
                  L(F("requesting full file data %s\n") % delta_entry_dst(k));
                  queue_send_data_cmd(file_item, plain_id(delta_entry_dst(k)));
                }
              else
                {
                  
                  L(F("requesting forward delta %s -> %s on file %s\n")
                    % delta_entry_src(k) % delta_entry_dst(k) % delta_entry_path(k));
                  queue_send_delta_cmd(file_item, 
                                       plain_id(delta_entry_src(k)), 
                                       plain_id(delta_entry_dst(k)));
                }
            }
        }
      // now actually consume the data packet, which will wait on the
      // arrival of its prerequisites in the packet_db_writer
      this->dbw.consume_revision_data(j->first, j->second->first);
    }
}

void 
session::analyze_ancestry_graph()
{
  typedef map<revision_id, boost::shared_ptr< pair<revision_data, revision_set> > > ancestryT;

  if (! (all_requested_revisions_received() && rcert_refinement_done()))
    return;

  if (analyzed_ancestry)
    return;

  set<revision_id> heads;
  {
    set<revision_id> nodes, parents;
    L(F("analyzing %d ancestry edges\n") % ancestry.size());
    
    for (ancestryT::const_iterator i = ancestry.begin(); i != ancestry.end(); ++i)
      {
        nodes.insert(i->first);
        for (edge_map::const_iterator j = i->second->second.edges.begin();
             j != i->second->second.edges.end(); ++j)
          {
            parents.insert(edge_old_revision(j));
          }
      }
    
    set_difference(nodes.begin(), nodes.end(),
                   parents.begin(), parents.end(),
                   inserter(heads, heads.begin()));
  }

  L(F("isolated %d heads\n") % heads.size());

  // first we determine the "attachment status" of each node in our ancestry
  // graph. 

  map<revision_id, bool> attached;
  set<revision_id> visited;
  for (set<revision_id>::const_iterator i = heads.begin(); i != heads.end(); ++i)
    analyze_attachment(*i, visited, attached);

  // then we walk the graph upwards, recursively, starting from each of the
  // heads. we either walk requesting forward deltas or reverse deltas,
  // depending on whether we are walking an attached or detached subgraph,
  // respectively. the forward walk ignores detached nodes, the backward walk
  // ignores attached nodes.

  set<revision_id> fwd_visited, rev_visited;

  for (set<revision_id>::const_iterator i = heads.begin(); i != heads.end(); ++i)
    {
      map<revision_id, bool>::const_iterator k = attached.find(*i);
      I(k != attached.end());
      
      if (k->second)
        {
          L(F("requesting attached ancestry of revision '%s'\n") % *i);
          request_fwd_revisions(*i, attached, fwd_visited);
        }
      else
        {
          L(F("requesting detached ancestry of revision '%s'\n") % *i);
          request_rev_revisions(*i, attached, rev_visited);
        }       
    }
  analyzed_ancestry = true;
}

Netxx::Probe::ready_type 
session::which_events() const
{    
  if (outbuf.empty())
    {
      if (inbuf.size() < constants::netcmd_maxsz)
        return Netxx::Probe::ready_read | Netxx::Probe::ready_oobd;
      else
        return Netxx::Probe::ready_oobd;
    }
  else
    {
      if (inbuf.size() < constants::netcmd_maxsz)
        return Netxx::Probe::ready_write | Netxx::Probe::ready_read | Netxx::Probe::ready_oobd;
      else
        return Netxx::Probe::ready_write | Netxx::Probe::ready_oobd;
    }       
}

bool 
session::read_some()
{
  I(inbuf.size() < constants::netcmd_maxsz);
  char tmp[constants::bufsz];
  Netxx::signed_size_type count = str.read(tmp, sizeof(tmp));
  if(count > 0)
    {
      L(F("read %d bytes from fd %d (peer %s)\n") % count % fd % peer_id);
      inbuf.append(string(tmp, tmp + count));
      mark_recent_io();
      if (in_ticker != NULL)
        (*in_ticker) += count;
      return true;
    }
  else
    return false;
}

bool 
session::write_some()
{
  I(!outbuf.empty());    
  Netxx::signed_size_type count = str.write(outbuf.data(), 
                                            std::min(outbuf.size(), constants::bufsz));
  if(count > 0)
    {
      outbuf.erase(0, count);
      L(F("wrote %d bytes to fd %d (peer %s), %d remain in output buffer\n") 
        % count % fd % peer_id % outbuf.size());
      mark_recent_io();
      if (out_ticker != NULL)
        (*out_ticker) += count;
      return true;
    }
  else
    return false;
}

// senders

void 
session::queue_bye_cmd() 
{
  L(F("queueing 'bye' command\n"));
  netcmd cmd;
  cmd.cmd_code = bye_cmd;
  write_netcmd_and_try_flush(cmd);
  this->sent_goodbye = true;
}

void 
session::queue_error_cmd(string const & errmsg)
{
  L(F("queueing 'error' command\n"));
  netcmd cmd;
  cmd.cmd_code = error_cmd;
  write_error_cmd_payload(errmsg, cmd.payload);
  write_netcmd_and_try_flush(cmd);
}

void 
session::queue_done_cmd(size_t level, 
                        netcmd_item_type type) 
{
  string typestr;
  netcmd_item_type_to_string(type, typestr);
  L(F("queueing 'done' command for %s level %s\n") % typestr % level);
  netcmd cmd;
  cmd.cmd_code = done_cmd;
  write_done_cmd_payload(level, type, cmd.payload);
  write_netcmd_and_try_flush(cmd);
}

void 
session::queue_hello_cmd(id const & server, 
                         id const & nonce) 
{
  netcmd cmd;
  cmd.cmd_code = hello_cmd;
  write_hello_cmd_payload(server, nonce, cmd.payload);
  write_netcmd_and_try_flush(cmd);
}

void 
session::queue_anonymous_cmd(protocol_role role, 
                             string const & collection, 
                             id const & nonce2)
{
  netcmd cmd;
  cmd.cmd_code = anonymous_cmd;
  write_anonymous_cmd_payload(role, collection, nonce2, cmd.payload);
  write_netcmd_and_try_flush(cmd);
}

void 
session::queue_auth_cmd(protocol_role role, 
                        string const & collection, 
                        id const & client, 
                        id const & nonce1, 
                        id const & nonce2, 
                        string const & signature)
{
  netcmd cmd;
  cmd.cmd_code = auth_cmd;
  write_auth_cmd_payload(role, collection, client, 
                         nonce1, nonce2, signature, 
                         cmd.payload);
  write_netcmd_and_try_flush(cmd);
}

void 
session::queue_confirm_cmd(string const & signature)
{
  netcmd cmd;
  cmd.cmd_code = confirm_cmd;
  write_confirm_cmd_payload(signature, cmd.payload);
  write_netcmd_and_try_flush(cmd);
}

void 
session::queue_refine_cmd(merkle_node const & node)
{
  string typestr;
  hexenc<prefix> hpref;
  node.get_hex_prefix(hpref);
  netcmd_item_type_to_string(node.type, typestr);
  L(F("queueing request for refinement of %s node '%s', level %d\n")
    % typestr % hpref % static_cast<int>(node.level));
  netcmd cmd;
  cmd.cmd_code = refine_cmd;
  write_refine_cmd_payload(node, cmd.payload);
  write_netcmd_and_try_flush(cmd);
}

void 
session::queue_send_data_cmd(netcmd_item_type type,
                             id const & item)
{
  string typestr;
  netcmd_item_type_to_string(type, typestr);
  hexenc<id> hid;
  encode_hexenc(item, hid);

  if (role == source_role)
    {
      L(F("not queueing request for %s '%s' as we are in pure source role\n") 
        % typestr % hid);
      return;
    }

  if (item_request_outstanding(type, item))
    {
      L(F("not queueing request for %s '%s' as we already requested it\n") 
        % typestr % hid);
      return;
    }

  L(F("queueing request for data of %s item '%s'\n")
    % typestr % hid);
  netcmd cmd;
  cmd.cmd_code = send_data_cmd;
  write_send_data_cmd_payload(type, item, cmd.payload);
  write_netcmd_and_try_flush(cmd);
  note_item_requested(type, item);
}
    
void 
session::queue_send_delta_cmd(netcmd_item_type type,
                              id const & base, 
                              id const & ident)
{
  I(type == manifest_item || type == file_item);

  string typestr;
  netcmd_item_type_to_string(type, typestr);
  hexenc<id> base_hid;
  encode_hexenc(base, base_hid);
  hexenc<id> ident_hid;
  encode_hexenc(ident, ident_hid);
  
  if (role == source_role)
    {
      L(F("not queueing request for %s delta '%s' -> '%s' as we are in pure source role\n") 
        % typestr % base_hid % ident_hid);
      return;
    }

  if (item_request_outstanding(type, ident))
    {
      L(F("not queueing request for %s delta '%s' -> '%s' as we already requested the target\n") 
        % typestr % base_hid % ident_hid);
      return;
    }

  L(F("queueing request for contents of %s delta '%s' -> '%s'\n")
    % typestr % base_hid % ident_hid);
  netcmd cmd;
  cmd.cmd_code = send_delta_cmd;
  write_send_delta_cmd_payload(type, base, ident, cmd.payload);
  write_netcmd_and_try_flush(cmd);
  note_item_requested(type, ident);
}

void 
session::queue_data_cmd(netcmd_item_type type,
                        id const & item, 
                        string const & dat)
{
  string typestr;
  netcmd_item_type_to_string(type, typestr);
  hexenc<id> hid;
  encode_hexenc(item, hid);

  if (role == sink_role)
    {
      L(F("not queueing %s data for '%s' as we are in pure sink role\n") 
        % typestr % hid);
      return;
    }

  L(F("queueing %d bytes of data for %s item '%s'\n")
    % dat.size() % typestr % hid);
  netcmd cmd;
  cmd.cmd_code = data_cmd;
  write_data_cmd_payload(type, item, dat, cmd.payload);
  write_netcmd_and_try_flush(cmd);
}

void
session::queue_delta_cmd(netcmd_item_type type,
                         id const & base, 
                         id const & ident, 
                         delta const & del)
{
  I(type == manifest_item || type == file_item);
  I(! del().empty() || ident == base);
  string typestr;
  netcmd_item_type_to_string(type, typestr);
  hexenc<id> base_hid;
  encode_hexenc(base, base_hid);
  hexenc<id> ident_hid;
  encode_hexenc(ident, ident_hid);

  if (role == sink_role)
    {
      L(F("not queueing %s delta '%s' -> '%s' as we are in pure sink role\n") 
        % typestr % base_hid % ident_hid);
      return;
    }

  L(F("queueing %s delta '%s' -> '%s'\n")
    % typestr % base_hid % ident_hid);
  netcmd cmd;
  cmd.cmd_code = delta_cmd;  
  write_delta_cmd_payload(type, base, ident, del, cmd.payload);
  write_netcmd_and_try_flush(cmd);
}

void 
session::queue_nonexistant_cmd(netcmd_item_type type,
                               id const & item)
{
  string typestr;
  netcmd_item_type_to_string(type, typestr);
  hexenc<id> hid;
  encode_hexenc(item, hid);
  if (role == sink_role)
    {
      L(F("not queueing note of nonexistence of %s item '%s' as we are in pure sink role\n") 
        % typestr % hid);
      return;
    }

  L(F("queueing note of nonexistance of %s item '%s'\n")
    % typestr % hid);
  netcmd cmd;
  cmd.cmd_code = nonexistant_cmd;
  write_nonexistant_cmd_payload(type, item, cmd.payload);
  write_netcmd_and_try_flush(cmd);
}

// processors

bool 
session::process_bye_cmd() 
{
  L(F("received 'bye' netcmd\n"));
  this->received_goodbye = true;
  return true;
}

bool 
session::process_error_cmd(string const & errmsg) 
{
  W(F("received network error: %s\n") % errmsg);
  this->received_goodbye = true;
  return true;
}

bool 
session::process_done_cmd(size_t level, netcmd_item_type type) 
{

  map< netcmd_item_type, done_marker>::iterator i = done_refinements.find(type);
  I(i != done_refinements.end());

  string typestr;
  netcmd_item_type_to_string(type, typestr);

  if ((! i->second.current_level_had_refinements) || (level >= 0xff))
    {
      // we received *no* refinements on this level -- or we ran out of
      // levels -- so refinement for this type is finished.
      L(F("received 'done' for empty %s level %d, marking as complete\n") 
        % typestr % static_cast<int>(level));

      // possibly echo it back one last time, for shutdown purposes
      if (!i->second.tree_is_done)
        queue_done_cmd(level + 1, type);

      // tombstone it
      i->second.current_level_had_refinements = false;
      i->second.tree_is_done = true;

      if (all_requested_revisions_received())
        analyze_ancestry_graph();      
    }

  else if (i->second.current_level_had_refinements 
      && (! i->second.tree_is_done))
    {
      // we *did* receive some refinements on this level, reset to zero and
      // queue an echo of the 'done' marker.
      L(F("received 'done' for %s level %d, which had refinements; "
          "sending echo of done for level %d\n") 
        % typestr 
        % static_cast<int>(level) 
        % static_cast<int>(level + 1));
      i->second.current_level_had_refinements = false;
      queue_done_cmd(level + 1, type);
      return true;
    }
  return true;
}

bool 
session::process_hello_cmd(id const & server, 
                           id const & nonce) 
{
  I(this->remote_peer_key_hash().size() == 0);
  I(this->saved_nonce().size() == 0);
  
  hexenc<id> hnonce;
  encode_hexenc(nonce, hnonce);
  hexenc<id> their_key_hash;
  encode_hexenc(server, their_key_hash);
  
  L(F("received 'hello' netcmd from server '%s' with nonce '%s'\n") 
    % their_key_hash % hnonce);
  
  if (app.db.public_key_exists(their_key_hash))
    {
      // save their identity 
      this->remote_peer_key_hash = server;
      
      if (app.signing_key() != "")
        {
          // get our public key for its hash identifier
          base64<rsa_pub_key> our_pub;
          hexenc<id> our_key_hash;
          id our_key_hash_raw;
          app.db.get_key(app.signing_key, our_pub);
          key_hash_code(app.signing_key, our_pub, our_key_hash);
          decode_hexenc(our_key_hash, our_key_hash_raw);
          
          // get our private key and make a signature
          base64<rsa_sha1_signature> sig;
          rsa_sha1_signature sig_raw;
          base64< arc4<rsa_priv_key> > our_priv;
          app.db.get_key(app.signing_key, our_priv);
          make_signature(app.lua, app.signing_key, our_priv, nonce(), sig);
          decode_base64(sig, sig_raw);
          
          // make a new nonce of our own and send off the 'auth'
          queue_auth_cmd(this->role, this->collection(), our_key_hash_raw, 
                         nonce, mk_nonce(), sig_raw());
        }
      else
        {
          queue_anonymous_cmd(this->role, this->collection(), mk_nonce());
        }
      return true;
    }
  else
    {
      W(F("unknown server key.  disconnecting.\n"));
    }
  return false;
}

bool 
session::process_anonymous_cmd(protocol_role role, 
                               string const & collection, 
                               id const & nonce2)
{
  hexenc<id> hnonce2;
  encode_hexenc(nonce2, hnonce2);

  L(F("received 'anonymous' netcmd from client for collection '%s' "
      "in %s mode with nonce2 '%s'\n")
    %  collection % (role == source_and_sink_role ? "source and sink" :
                     (role == source_role ? "source " : "sink"))
    % hnonce2);

  // check they're asking for a collection we're serving
  bool collection_ok = false;
  for (vector<utf8>::const_iterator i = collections.begin(); 
       i != collections.end(); ++i)
    {
      if (*i == collection)
        {
          collection_ok = true;
          break;
        }
    }
  if (!collection_ok)
    {
      W(F("not currently serving requested collection '%s'\n") % collection);
      this->saved_nonce = id("");
      return false;       
    }
  
  //
  // internally netsync thinks in terms of sources and sinks. users like
  // thinking of repositories as "readonly", "readwrite", or "writeonly".
  //
  // we therefore use the read/write terminology when dealing with the UI:
  // if the user asks to run a "read only" service, this means they are
  // willing to be a source but not a sink.
  //
  // nb: the "role" here is the role the *client* wants to play
  //     so we need to check that the opposite role is allowed for us,
  //     in our this->role field.
  //

  if (role != sink_role)
    {
      W(F("rejected attempt at anonymous connection for write\n"));
      this->saved_nonce = id("");
      return false;
    }

  if (! ((this->role == source_role || this->role == source_and_sink_role)
         && app.lua.hook_get_netsync_anonymous_read_permitted(collection)))
    {
      W(F("anonymous read permission denied for '%s'\n") % collection);
      this->saved_nonce = id("");
      return false;
    }

  // get our private key and sign back
  L(F("anonymous read permitted, signing back nonce\n"));
  base64<rsa_sha1_signature> sig;
  rsa_sha1_signature sig_raw;
  base64< arc4<rsa_priv_key> > our_priv;
  app.db.get_key(app.signing_key, our_priv);
  make_signature(app.lua, app.signing_key, our_priv, nonce2(), sig);
  decode_base64(sig, sig_raw);
  queue_confirm_cmd(sig_raw());
  this->collection = collection;
  this->authenticated = true;
  this->role = source_role;
  return true;
}

bool 
session::process_auth_cmd(protocol_role role, 
                          string const & collection, 
                          id const & client, 
                          id const & nonce1, 
                          id const & nonce2, 
                          string const & signature)
{
  I(this->remote_peer_key_hash().size() == 0);
  I(this->saved_nonce().size() == constants::merkle_hash_length_in_bytes);
  
  hexenc<id> hnonce1, hnonce2;
  encode_hexenc(nonce1, hnonce1);
  encode_hexenc(nonce2, hnonce2);
  hexenc<id> their_key_hash;
  encode_hexenc(client, their_key_hash);
  
  L(F("received 'auth' netcmd from client '%s' for collection '%s' "
      "in %s mode with nonce1 '%s' and nonce2 '%s'\n")
    % their_key_hash % collection % (role == source_and_sink_role ? "source and sink" :
                                     (role == source_role ? "source " : "sink"))
    % hnonce1 % hnonce2);
  
  // check that they replied with the nonce we asked for
  if (!(nonce1 == this->saved_nonce))
    {
      W(F("detected replay attack in auth netcmd\n"));
      this->saved_nonce = id("");
      return false;
    }
  
  // check they're asking for a collection we're serving
  bool collection_ok = false;
  for (vector<utf8>::const_iterator i = collections.begin(); 
       i != collections.end(); ++i)
    {
      if (*i == collection)
        {
          collection_ok = true;
          break;
        }
    }
  if (!collection_ok)
    {
      W(F("not currently serving requested collection '%s'\n") % collection);
      this->saved_nonce = id("");
      return false;       
    }

  //
  // internally netsync thinks in terms of sources and sinks. users like
  // thinking of repositories as "readonly", "readwrite", or "writeonly".
  //
  // we therefore use the read/write terminology when dealing with the UI:
  // if the user asks to run a "read only" service, this means they are
  // willing to be a source but not a sink.
  //
  // nb: the "role" here is the role the *client* wants to play
  //     so we need to check that the opposite role is allowed for us,
  //     in our this->role field.
  //

  if (!app.db.public_key_exists(their_key_hash))
    {
      W(F("unknown key hash '%s'\n") % their_key_hash);
      this->saved_nonce = id("");
      return false;
    }
  
  // get their public key
  rsa_keypair_id their_id;
  base64<rsa_pub_key> their_key;
  app.db.get_pubkey(their_key_hash, their_id, their_key);

  if (role == sink_role || role == source_and_sink_role)
    {
      if (! ((this->role == source_role || this->role == source_and_sink_role)
             && app.lua.hook_get_netsync_read_permitted(collection, 
                                                        their_id())))
        {
          W(F("read permission denied for '%s'\n") % collection);
          this->saved_nonce = id("");
          return false;
        }
    }
  
  if (role == source_role || role == source_and_sink_role)
    {
      if (! ((this->role == sink_role || this->role == source_and_sink_role)
             && app.lua.hook_get_netsync_write_permitted(collection, 
                                                         their_id())))
        {
          W(F("write permission denied for '%s'\n") % collection);
          this->saved_nonce = id("");
          return false;
        }
    }
  
  // save their identity 
  this->remote_peer_key_hash = client;
  
  // check the signature
  base64<rsa_sha1_signature> sig;
  encode_base64(rsa_sha1_signature(signature), sig);
  if (check_signature(app.lua, their_id, their_key, nonce1(), sig))
    {
      // get our private key and sign back
      L(F("client signature OK, accepting authentication\n"));
      base64<rsa_sha1_signature> sig;
      rsa_sha1_signature sig_raw;
      base64< arc4<rsa_priv_key> > our_priv;
      app.db.get_key(app.signing_key, our_priv);
      make_signature(app.lua, app.signing_key, our_priv, nonce2(), sig);
      decode_base64(sig, sig_raw);
      queue_confirm_cmd(sig_raw());
      this->collection = collection;
      this->authenticated = true;
      // assume the (possibly degraded) opposite role
      switch (role)
        {
        case source_role:
          I(this->role != source_role);
          this->role = sink_role;
          break;
        case source_and_sink_role:
          I(this->role == source_and_sink_role);
          break;
        case sink_role:
          I(this->role != sink_role);
          this->role = source_role;
          break;          
        }
      return true;
    }
  else
    {
      W(F("bad client signature\n"));         
    }  
  return false;
}

bool 
session::process_confirm_cmd(string const & signature)
{
  I(this->remote_peer_key_hash().size() == constants::merkle_hash_length_in_bytes);
  I(this->saved_nonce().size() == constants::merkle_hash_length_in_bytes);
  
  hexenc<id> their_key_hash;
  encode_hexenc(id(remote_peer_key_hash), their_key_hash);
  
  // nb. this->role is our role, the server is in the opposite role
  L(F("received 'confirm' netcmd from server '%s' for collection '%s' in %s mode\n")
    % their_key_hash % this->collection % (this->role == source_and_sink_role ? "source and sink" :
                                           (this->role == source_role ? "sink" : "source")));
  
  // check their signature
  if (app.db.public_key_exists(their_key_hash))
    {
      // get their public key and check the signature
      rsa_keypair_id their_id;
      base64<rsa_pub_key> their_key;
      app.db.get_pubkey(their_key_hash, their_id, their_key);
      base64<rsa_sha1_signature> sig;
      encode_base64(rsa_sha1_signature(signature), sig);
      if (check_signature(app.lua, their_id, their_key, this->saved_nonce(), sig))
        {
          L(F("server signature OK, accepting authentication\n"));
          this->authenticated = true;
          merkle_node root;
          load_merkle_node(app, key_item, this->collection, 0, get_root_prefix().val, root);
          queue_refine_cmd(root);
          queue_done_cmd(0, key_item);

          load_merkle_node(app, rcert_item, this->collection, 0, get_root_prefix().val, root);
          queue_refine_cmd(root);
          queue_done_cmd(0, rcert_item);

          load_merkle_node(app, mcert_item, this->collection, 0, get_root_prefix().val, root);
          queue_refine_cmd(root);
          queue_done_cmd(0, mcert_item);

          load_merkle_node(app, fcert_item, this->collection, 0, get_root_prefix().val, root);
          queue_refine_cmd(root);
          queue_done_cmd(0, fcert_item);
          return true;
        }
      else
        {
          W(F("bad server signature\n"));             
        }
    }
  else
    {
      W(F("unknown server key\n"));
    }
  return false;
}

static bool 
data_exists(netcmd_item_type type, 
            id const & item, 
            app_state & app)
{
  hexenc<id> hitem;
  encode_hexenc(item, hitem);
  switch (type)
    {
    case key_item:
      return app.db.public_key_exists(hitem);
    case fcert_item:
      return app.db.file_cert_exists(hitem);
    case mcert_item:
      return app.db.manifest_cert_exists(hitem);
    case manifest_item:
      return app.db.manifest_version_exists(manifest_id(hitem));
    case file_item:
      return app.db.file_version_exists(file_id(hitem));
    case revision_item:
      return app.db.revision_exists(revision_id(hitem));
    case rcert_item:
      return app.db.revision_cert_exists(hitem);
    }
  return false;
}

static void 
load_data(netcmd_item_type type, 
          id const & item, 
          app_state & app, 
          string & out)
{
  string typestr;
  netcmd_item_type_to_string(type, typestr);
  hexenc<id> hitem;
  encode_hexenc(item, hitem);
  switch (type)
    {
    case key_item:
      if (app.db.public_key_exists(hitem))
        {
          rsa_keypair_id keyid;
          base64<rsa_pub_key> pub_encoded;
          app.db.get_pubkey(hitem, keyid, pub_encoded);
          L(F("public key '%s' is also called '%s'\n") % hitem % keyid);
          write_pubkey(keyid, pub_encoded, out);
        }
      else
        {
          throw bad_decode(F("public key '%s' does not exist in our database") % hitem);
        }
      break;

    case revision_item:
      if (app.db.revision_exists(revision_id(hitem)))
        {
          revision_data mdat;
          data dat;
          app.db.get_revision(revision_id(hitem), mdat);
          unpack(mdat.inner(), dat);
          out = dat();
        }
      else
        {
          throw bad_decode(F("revision '%s' does not exist in our database") % hitem);
        }
      break;

    case manifest_item:
      if (app.db.manifest_version_exists(manifest_id(hitem)))
        {
          manifest_data mdat;
          data dat;
          app.db.get_manifest_version(manifest_id(hitem), mdat);
          unpack(mdat.inner(), dat);
          out = dat();
        }
      else
        {
          throw bad_decode(F("manifest '%s' does not exist in our database") % hitem);
        }
      break;

    case file_item:
      if (app.db.file_version_exists(file_id(hitem)))
        {
          file_data fdat;
          data dat;
          app.db.get_file_version(file_id(hitem), fdat);
          unpack(fdat.inner(), dat);
          out = dat();
        }
      else
        {
          throw bad_decode(F("file '%s' does not exist in our database") % hitem);
        }
      break;

    case rcert_item:
      if(app.db.revision_cert_exists(hitem))
        {
          revision<cert> c;
          app.db.get_revision_cert(hitem, c);
          string tmp;
          write_cert(c.inner(), out);
        }
      else
        {
          throw bad_decode(F("rcert '%s' does not exist in our database") % hitem);
        }
      break;

    case mcert_item:
      if(app.db.manifest_cert_exists(hitem))
        {
          manifest<cert> c;
          app.db.get_manifest_cert(hitem, c);
          string tmp;
          write_cert(c.inner(), out);
        }
      else
        {
          throw bad_decode(F("mcert '%s' does not exist in our database") % hitem);
        }
      break;

    case fcert_item:
      if(app.db.file_cert_exists(hitem))
        {
          file<cert> c;
          app.db.get_file_cert(hitem, c);
          string tmp;
          write_cert(c.inner(), out);
        }
      else
        {
          throw bad_decode(F("fcert '%s' does not exist in our database") % hitem);
        }
      break;
    }
}


bool 
session::process_refine_cmd(merkle_node const & their_node)
{
  hexenc<prefix> hpref;
  their_node.get_hex_prefix(hpref);
  string typestr;

  netcmd_item_type_to_string(their_node.type, typestr);
  size_t lev = static_cast<size_t>(their_node.level);
  
  L(F("received 'refine' netcmd on %s node '%s', level %d\n") 
    % typestr % hpref % lev);
  
  if (!app.db.merkle_node_exists(typestr, this->collection, 
                                 their_node.level, hpref))
    {
      L(F("no corresponding %s merkle node for prefix '%s', level %d\n")
        % typestr % hpref % lev);

      for (size_t slot = 0; slot < constants::merkle_num_slots; ++slot)
        {
          switch (their_node.get_slot_state(slot))
            {
            case empty_state:
              {
                // we agree, this slot is empty
                L(F("(#0) they have an empty slot %d (in a %s node '%s', level %d, we do not have)\n")
                  % slot % typestr % hpref % lev);
                continue;
              }
              break;
            case live_leaf_state:
              {
                // we want what *they* have
                id slotval;
                hexenc<id> hslotval;
                their_node.get_raw_slot(slot, slotval);
                their_node.get_hex_slot(slot, hslotval);
                L(F("(#0) they have a live leaf at slot %d (in a %s node '%s', level %d, we do not have)\n")
                  % slot % typestr % hpref % lev);
                L(F("(#0) requesting their %s leaf %s\n") % typestr % hslotval);
                queue_send_data_cmd(their_node.type, slotval);
              }
              break;
            case dead_leaf_state:
              {
                // we cannot ask for what they have, it is dead
                L(F("(#0) they have a dead leaf at slot %d (in a %s node '%s', level %d, we do not have)\n")
                  % slot % typestr % hpref % lev);
                continue;
              }
              break;
            case subtree_state:
              {
                // they have a subtree; might as well ask for that
                L(F("(#0) they have a subtree at slot %d (in a %s node '%s', level %d, we do not have)\n")
                  % slot % typestr % hpref % lev);
                merkle_node our_fake_subtree;
                their_node.extended_prefix(slot, our_fake_subtree.pref);
                our_fake_subtree.level = their_node.level + 1;
                our_fake_subtree.type = their_node.type;
                queue_refine_cmd(our_fake_subtree);
              }
              break;
            }
        }
    }
  else
    {
      // we have a corresponding merkle node. there are 16 branches
      // to the following switch condition. it is awful. sorry.
      L(F("found corresponding %s merkle node for prefix '%s', level %d\n")
        % typestr % hpref % lev);
      merkle_node our_node;
      load_merkle_node(app, their_node.type, this->collection, 
                       their_node.level, hpref, our_node);
      for (size_t slot = 0; slot < constants::merkle_num_slots; ++slot)
        {         
          switch (their_node.get_slot_state(slot))
            {
            case empty_state:
              switch (our_node.get_slot_state(slot))
                {

                case empty_state:
                  // 1: theirs == empty, ours == empty 
                  L(F("(#1) they have an empty slot %d in %s node '%s', level %d, and so do we\n")
                    % slot % typestr % hpref % lev);
                  continue;
                  break;

                case live_leaf_state:
                  // 2: theirs == empty, ours == live 
                  L(F("(#2) they have an empty slot %d in %s node '%s', level %d, we have a live leaf\n")
                    % slot % typestr % hpref % lev);
                  {
                    I(their_node.type == our_node.type);
                    string tmp;
                    id slotval;
                    our_node.get_raw_slot(slot, slotval);
                    load_data(their_node.type, slotval, this->app, tmp);
                    queue_data_cmd(their_node.type, slotval, tmp);
                  }
                  break;

                case dead_leaf_state:
                  // 3: theirs == empty, ours == dead 
                  L(F("(#3) they have an empty slot %d in %s node '%s', level %d, we have a dead leaf\n")
                    % slot % typestr % hpref % lev);
                  continue;
                  break;

                case subtree_state:
                  // 4: theirs == empty, ours == subtree 
                  L(F("(#4) they have an empty slot %d in %s node '%s', level %d, we have a subtree\n")
                    % slot % typestr % hpref % lev);
                  {
                    hexenc<prefix> subprefix;
                    our_node.extended_hex_prefix(slot, subprefix);
                    merkle_node our_subtree;
                    I(our_node.type == their_node.type);
                    load_merkle_node(app, their_node.type, this->collection, 
                                     our_node.level + 1, subprefix, our_subtree);
                    I(our_node.type == our_subtree.type);
                    queue_refine_cmd(our_subtree);
                  }
                  break;

                }
              break;


            case live_leaf_state:
              switch (our_node.get_slot_state(slot))
                {

                case empty_state:
                  // 5: theirs == live, ours == empty 
                  L(F("(#5) they have a live leaf at slot %d in %s node '%s', level %d, we have nothing\n")
                    % slot % typestr % hpref % lev);
                  {
                    id slotval;
                    their_node.get_raw_slot(slot, slotval);
                    queue_send_data_cmd(their_node.type, slotval);
                  }
                  break;

                case live_leaf_state:
                  // 6: theirs == live, ours == live 
                  L(F("(#6) they have a live leaf at slot %d in %s node '%s', and so do we\n")
                    % slot % typestr % hpref);
                  {
                    id our_slotval, their_slotval;
                    their_node.get_raw_slot(slot, their_slotval);
                    our_node.get_raw_slot(slot, our_slotval);               
                    if (their_slotval == our_slotval)
                      {
                        hexenc<id> hslotval;
                        their_node.get_hex_slot(slot, hslotval);
                        L(F("(#6) we both have live %s leaf '%s'\n") % typestr % hslotval);
                        continue;
                      }
                    else
                      {
                        I(their_node.type == our_node.type);
                        string tmp;
                        load_data(our_node.type, our_slotval, this->app, tmp);
                        queue_send_data_cmd(their_node.type, their_slotval);
                        queue_data_cmd(our_node.type, our_slotval, tmp);
                      }
                  }
                  break;

                case dead_leaf_state:
                  // 7: theirs == live, ours == dead 
                  L(F("(#7) they have a live leaf at slot %d in %s node %s, level %d, we have a dead one\n")
                    % slot % typestr % hpref % lev);
                  {
                    id our_slotval, their_slotval;
                    our_node.get_raw_slot(slot, our_slotval);
                    their_node.get_raw_slot(slot, their_slotval);
                    if (their_slotval == our_slotval)
                      {
                        hexenc<id> hslotval;
                        their_node.get_hex_slot(slot, hslotval);
                        L(F("(#7) it's the same %s leaf '%s', but ours is dead\n") 
                          % typestr % hslotval);
                        continue;
                      }
                    else
                      {
                        queue_send_data_cmd(their_node.type, their_slotval);
                      }
                  }
                  break;

                case subtree_state:
                  // 8: theirs == live, ours == subtree 
                  L(F("(#8) they have a live leaf in slot %d of %s node '%s', level %d, we have a subtree\n")
                    % slot % typestr % hpref % lev);
                  {

                    id their_slotval;
                    hexenc<id> their_hval;
                    their_node.get_raw_slot(slot, their_slotval);
                    encode_hexenc(their_slotval, their_hval);
                    if (data_exists(their_node.type, their_slotval, app))
                      L(F("(#8) we have a copy of their live leaf '%s' in slot %d of %s node '%s', level %d\n")
                        % their_hval % slot % typestr % hpref % lev);
                    else
                      {
                        L(F("(#8) requesting a copy of their live leaf '%s' in slot %d of %s node '%s', level %d\n")
                          % their_hval % slot % typestr % hpref % lev);
                        queue_send_data_cmd(their_node.type, their_slotval);
                      }
                    
                    L(F("(#8) sending our subtree for refinement, in slot %d of %s node '%s', level %d\n")
                      % slot % typestr % hpref % lev);
                    hexenc<prefix> subprefix;
                    our_node.extended_hex_prefix(slot, subprefix);
                    merkle_node our_subtree;
                    load_merkle_node(app, our_node.type, this->collection, 
                                     our_node.level + 1, subprefix, our_subtree);
                    queue_refine_cmd(our_subtree);
                  }
                  break;
                }
              break;


            case dead_leaf_state:
              switch (our_node.get_slot_state(slot))
                {
                case empty_state:
                  // 9: theirs == dead, ours == empty 
                  L(F("(#9) they have a dead leaf at slot %d in %s node '%s', level %d, we have nothing\n")
                    % slot % typestr % hpref % lev);
                  continue;
                  break;

                case live_leaf_state:
                  // 10: theirs == dead, ours == live 
                  L(F("(#10) they have a dead leaf at slot %d in %s node '%s', level %d, we have a live one\n")
                    % slot % typestr % hpref % lev);
                  {
                    id our_slotval, their_slotval;
                    their_node.get_raw_slot(slot, their_slotval);
                    our_node.get_raw_slot(slot, our_slotval);
                    hexenc<id> hslotval;
                    our_node.get_hex_slot(slot, hslotval);
                    if (their_slotval == our_slotval)
                      {
                        L(F("(#10) we both have %s leaf %s, theirs is dead\n") 
                          % typestr % hslotval);
                        continue;
                      }
                    else
                      {
                        I(their_node.type == our_node.type);
                        string tmp;
                        load_data(our_node.type, our_slotval, this->app, tmp);
                        queue_data_cmd(our_node.type, our_slotval, tmp);
                      }
                  }
                  break;

                case dead_leaf_state:
                  // 11: theirs == dead, ours == dead 
                  L(F("(#11) they have a dead leaf at slot %d in %s node '%s', level %d, so do we\n")
                    % slot % typestr % hpref % lev);
                  continue;
                  break;

                case subtree_state:
                  // theirs == dead, ours == subtree 
                  L(F("(#12) they have a dead leaf in slot %d of %s node '%s', we have a subtree\n")
                    % slot % typestr % hpref % lev);
                  {
                    hexenc<prefix> subprefix;
                    our_node.extended_hex_prefix(slot, subprefix);
                    merkle_node our_subtree;
                    load_merkle_node(app, our_node.type, this->collection, 
                                     our_node.level + 1, subprefix, our_subtree);
                    queue_refine_cmd(our_subtree);
                  }
                  break;
                }
              break;


            case subtree_state:
              switch (our_node.get_slot_state(slot))
                {
                case empty_state:
                  // 13: theirs == subtree, ours == empty 
                  L(F("(#13) they have a subtree at slot %d in %s node '%s', level %d, we have nothing\n")
                    % slot % typestr % hpref % lev);
                  {
                    merkle_node our_fake_subtree;
                    their_node.extended_prefix(slot, our_fake_subtree.pref);
                    our_fake_subtree.level = their_node.level + 1;
                    our_fake_subtree.type = their_node.type;
                    queue_refine_cmd(our_fake_subtree);
                  }
                  break;

                case live_leaf_state:
                  // 14: theirs == subtree, ours == live 
                  L(F("(#14) they have a subtree at slot %d in %s node '%s', level %d, we have a live leaf\n")
                    % slot % typestr % hpref % lev);
                  {
                    size_t subslot;
                    id our_slotval;
                    merkle_node our_fake_subtree;
                    our_node.get_raw_slot(slot, our_slotval);
                    hexenc<id> hslotval;
                    encode_hexenc(our_slotval, hslotval);
                    
                    pick_slot_and_prefix_for_value(our_slotval, our_node.level + 1, subslot, 
                                                   our_fake_subtree.pref);
                    L(F("(#14) pushed our leaf '%s' into fake subtree slot %d, level %d\n")
                      % hslotval % subslot % (lev + 1));
                    our_fake_subtree.type = their_node.type;
                    our_fake_subtree.level = our_node.level + 1;
                    our_fake_subtree.set_raw_slot(subslot, our_slotval);
                    our_fake_subtree.set_slot_state(subslot, our_node.get_slot_state(slot));
                    queue_refine_cmd(our_fake_subtree);
                  }
                  break;

                case dead_leaf_state:
                  // 15: theirs == subtree, ours == dead 
                  L(F("(#15) they have a subtree at slot %d in %s node '%s', level %d, we have a dead leaf\n")
                    % slot % typestr % hpref % lev);
                  {
                    size_t subslot;
                    id our_slotval;
                    merkle_node our_fake_subtree;
                    our_node.get_raw_slot(slot, our_slotval);
                    pick_slot_and_prefix_for_value(our_slotval, our_node.level + 1, subslot, 
                                                   our_fake_subtree.pref);
                    our_fake_subtree.type = their_node.type;
                    our_fake_subtree.level = our_node.level + 1;
                    our_fake_subtree.set_raw_slot(subslot, our_slotval);
                    our_fake_subtree.set_slot_state(subslot, our_node.get_slot_state(slot));
                    queue_refine_cmd(our_fake_subtree);    
                  }
                  break;

                case subtree_state:
                  // 16: theirs == subtree, ours == subtree 
                  L(F("(#16) they have a subtree at slot %d in %s node '%s', level %d, and so do we\n")
                    % slot % typestr % hpref % lev);
                  {
                    id our_slotval, their_slotval;
                    hexenc<id> hslotval;
                    their_node.get_raw_slot(slot, their_slotval);
                    our_node.get_raw_slot(slot, our_slotval);
                    our_node.get_hex_slot(slot, hslotval);
                    if (their_slotval == our_slotval)
                      {
                        L(F("(#16) we both have %s subtree '%s'\n") % typestr % hslotval);
                        continue;
                      }
                    else
                      {
                        L(F("(#16) %s subtrees at slot %d differ, refining ours\n") % typestr % slot);
                        hexenc<prefix> subprefix;
                        our_node.extended_hex_prefix(slot, subprefix);
                        merkle_node our_subtree;
                        load_merkle_node(app, our_node.type, this->collection, 
                                         our_node.level + 1, subprefix, our_subtree);
                        queue_refine_cmd(our_subtree);
                      }
                  }
                  break;
                }
              break;
            }
        }
    }
  return true;
}


bool 
session::process_send_data_cmd(netcmd_item_type type,
                               id const & item)
{
  string typestr;
  netcmd_item_type_to_string(type, typestr);
  hexenc<id> hitem;
  encode_hexenc(item, hitem);
  L(F("received 'send_data' netcmd requesting %s '%s'\n") 
    % typestr % hitem);
  if (data_exists(type, item, this->app))
    {
      string out;
      load_data(type, item, this->app, out);
      queue_data_cmd(type, item, out);
    }
  else
    {
      queue_nonexistant_cmd(type, item);
    }
  return true;
}

bool 
session::process_send_delta_cmd(netcmd_item_type type,
                                id const & base,
                                id const & ident)
{
  string typestr;
  netcmd_item_type_to_string(type, typestr);
  delta del;

  hexenc<id> hbase, hident;
  encode_hexenc(base, hbase);
  encode_hexenc(ident, hident);

  L(F("received 'send_delta' netcmd requesting %s edge '%s' -> '%s'\n") 
    % typestr % hbase % hident);

  switch (type)
    {
    case file_item:
      {
        file_id fbase(hbase), fident(hident);
        file_delta fdel;
        if (this->app.db.file_version_exists(fbase) 
            && this->app.db.file_version_exists(fident))
          {
            file_data base_fdat, ident_fdat;
            data base_dat, ident_dat;
            this->app.db.get_file_version(fbase, base_fdat);
            this->app.db.get_file_version(fident, ident_fdat);      
            string tmp;     
            unpack(base_fdat.inner(), base_dat);
            unpack(ident_fdat.inner(), ident_dat);
            compute_delta(base_dat(), ident_dat(), tmp);
            del = delta(tmp);
          }
        else
          {
            return process_send_data_cmd(type, ident);
          }
      }
      break;

    case manifest_item:
      {
        manifest_id mbase(hbase), mident(hident);
        manifest_delta mdel;
        if (this->app.db.manifest_version_exists(mbase) 
            && this->app.db.manifest_version_exists(mident))
          {
            manifest_data base_mdat, ident_mdat;
            data base_dat, ident_dat;
            this->app.db.get_manifest_version(mbase, base_mdat);
            this->app.db.get_manifest_version(mident, ident_mdat);
            string tmp;
            unpack(base_mdat.inner(), base_dat);
            unpack(ident_mdat.inner(), ident_dat);
            compute_delta(base_dat(), ident_dat(), tmp);
            del = delta(tmp);
          }
        else
          {
            return process_send_data_cmd(type, ident);
          }
      }
      break;
      
    default:
      throw bad_decode(F("delta requested for item type %s\n") % typestr);
    }
  queue_delta_cmd(type, base, ident, del);
  return true;
}

void 
session::update_merkle_trees(netcmd_item_type type,
                             hexenc<id> const & hident,
                             bool live_p)
{
  id raw_id;
  decode_hexenc(hident, raw_id);
  string typestr;
  netcmd_item_type_to_string(type, typestr);
  for (set<string>::const_iterator i = this->all_collections.begin();
       i != this->all_collections.end(); ++i)
    {
      if (this->collection().find(*i) == 0)
        {
          L(F("updating %s collection '%s' with item %s\n")
            % typestr % *i % hident);
          insert_into_merkle_tree(this->app, live_p, type, *i, raw_id(), 0); 
        }
    }
}

bool 
session::process_data_cmd(netcmd_item_type type,
                          id const & item, 
                          string const & dat)
{  
  hexenc<id> hitem;
  encode_hexenc(item, hitem);

  // it's ok if we received something we didn't ask for; it might
  // be a spontaneous transmission from refinement
  note_item_arrived(type, item);
                           
  switch (type)
    {
    case key_item:
      if (this->app.db.public_key_exists(hitem))
        L(F("public key '%s' already exists in our database\n")  % hitem);
      else
        {
          rsa_keypair_id keyid;
          base64<rsa_pub_key> pub;
          read_pubkey(dat, keyid, pub);
          hexenc<id> tmp;
          key_hash_code(keyid, pub, tmp);
          if (! (tmp == hitem))
            throw bad_decode(F("hash check failed for public key '%s' (%s);"
                               " wanted '%s' got '%s'")  
                             % hitem % keyid % hitem % tmp);
          this->dbw.consume_public_key(keyid, pub);
          update_merkle_trees(key_item, tmp, true);
        }
      break;

    case mcert_item:
      if (this->app.db.manifest_cert_exists(hitem))
        L(F("manifest cert '%s' already exists in our database\n")  % hitem);
      else
        {
          cert c;
          read_cert(dat, c);
          hexenc<id> tmp;
          cert_hash_code(c, tmp);
          if (! (tmp == hitem))
            throw bad_decode(F("hash check failed for manifest cert '%s'")  % hitem);
          this->dbw.consume_manifest_cert(manifest<cert>(c));
          update_merkle_trees(mcert_item, tmp, true);
        }
      break;

    case rcert_item:
      if (this->app.db.revision_cert_exists(hitem))
        L(F("revision cert '%s' already exists in our database\n")  % hitem);
      else
        {
          cert c;
          read_cert(dat, c);
          hexenc<id> tmp;
          cert_hash_code(c, tmp);
          if (! (tmp == hitem))
            throw bad_decode(F("hash check failed for revision cert '%s'")  % hitem);
          this->dbw.consume_revision_cert(revision<cert>(c));
          if (!app.db.revision_exists(revision_id(c.ident)))
            {
              id rid;
              decode_hexenc(c.ident, rid);
              queue_send_data_cmd(revision_item, rid);
            }
          update_merkle_trees(rcert_item, tmp, true);
        }
      break;

    case fcert_item:
      if (this->app.db.file_cert_exists(hitem))
        L(F("file cert '%s' already exists in our database\n")  % hitem);
      else
        {
          cert c;
          read_cert(dat, c);
          hexenc<id> tmp;
          cert_hash_code(c, tmp);
          if (! (tmp == hitem))
            throw bad_decode(F("hash check failed for file cert '%s'")  % hitem);
          this->dbw.consume_file_cert(file<cert>(c));
          update_merkle_trees(fcert_item, tmp, true);
        }
      break;

    case revision_item:
      {
        revision_id rid(hitem);
        if (this->app.db.revision_exists(rid))
          L(F("revision '%s' already exists in our database\n") % hitem);
        else
          {
            L(F("received revision '%s' \n") % hitem);
            boost::shared_ptr< pair<revision_data, revision_set > > 
              rp(new pair<revision_data, revision_set>());
            
            base64< gzip<data> > packed;
            pack(data(dat), packed);
            rp->first = revision_data(packed);
            read_revision_set(dat, rp->second);
            ancestry.insert(std::make_pair(rid, rp));
            if (rcert_refinement_done())
              {
                analyze_ancestry_graph();
              }
          }
      }
      break;

    case manifest_item:
      {
        manifest_id mid(hitem);
        if (this->app.db.manifest_version_exists(mid))
          L(F("manifest version '%s' already exists in our database\n") % hitem);
        else
          {
            base64< gzip<data> > packed_dat;
            pack(data(dat), packed_dat);
            this->dbw.consume_manifest_data(mid, manifest_data(packed_dat));
            manifest_map man;
            read_manifest_map(data(dat), man);
            analyze_manifest(man);
          }
      }
      break;

    case file_item:
      {
        file_id fid(hitem);
        if (this->app.db.file_version_exists(fid))
          L(F("file version '%s' already exists in our database\n") % hitem);
        else
          {
            base64< gzip<data> > packed_dat;
            pack(data(dat), packed_dat);
            this->dbw.consume_file_data(fid, file_data(packed_dat));
          }
      }
      break;

    }
      return true;
}

bool 
session::process_delta_cmd(netcmd_item_type type,
                           id const & base, 
                           id const & ident, 
                           delta const & del)
{
  string typestr;
  netcmd_item_type_to_string(type, typestr);
  hexenc<id> hbase, hident;
  encode_hexenc(base, hbase);
  encode_hexenc(ident, hident);

  pair<id,id> id_pair = make_pair(base, ident);

  // it's ok if we received something we didn't ask for; it might
  // be a spontaneous transmission from refinement
  note_item_arrived(type, ident);

  switch (type)
    {
    case manifest_item:
      {
        manifest_id src_manifest(hbase), dst_manifest(hident);
        base64< gzip<delta> > packed_del;
        pack(del, packed_del);
        if (reverse_delta_requests.find(id_pair)
            != reverse_delta_requests.end())
          {
            reverse_delta_requests.erase(id_pair);
            this->dbw.consume_manifest_reverse_delta(src_manifest, 
                                                     dst_manifest,
                                                     manifest_delta(packed_del));
          }
        else
          this->dbw.consume_manifest_delta(src_manifest, 
                                           dst_manifest,
                                           manifest_delta(packed_del));
        
      }
      break;

    case file_item:
      {
        file_id src_file(hbase), dst_file(hident);
        base64< gzip<delta> > packed_del;
        pack(del, packed_del);
        if (reverse_delta_requests.find(id_pair)
            != reverse_delta_requests.end())
          {
            reverse_delta_requests.erase(id_pair);
            this->dbw.consume_file_reverse_delta(src_file, 
                                                 dst_file,
                                                 file_delta(packed_del));
          }
        else
          this->dbw.consume_file_delta(src_file, 
                                       dst_file,
                                       file_delta(packed_del));
      }
      break;
      
    default:
      L(F("ignoring delta received for item type %s\n") % typestr);
      break;
    }
  return true;
}

bool 
session::process_nonexistant_cmd(netcmd_item_type type,
                                 id const & item)
{
  string typestr;
  netcmd_item_type_to_string(type, typestr);
  hexenc<id> hitem;
  encode_hexenc(item, hitem);
  L(F("received 'nonexistant' netcmd for %s '%s'\n") 
    % typestr % hitem);
  note_item_arrived(type, item);
  return true;
}



bool 
session::dispatch_payload(netcmd const & cmd)
{
  
  switch (cmd.cmd_code)
    {
      
    case bye_cmd:
      return process_bye_cmd();
      break;

    case error_cmd:
      {
        string errmsg;
        read_error_cmd_payload(cmd.payload, errmsg);
        return process_error_cmd(errmsg);
      }
      break;

    case hello_cmd:
      require(! authenticated, "hello netcmd received when not authenticated");
      require(voice == client_voice, "hello netcmd received in client voice");
      {
        id server, nonce;
        read_hello_cmd_payload(cmd.payload, server, nonce);
        return process_hello_cmd(server, nonce);
      }
      break;

    case anonymous_cmd:
      require(! authenticated, "anonymous netcmd received when not authenticated");
      require(voice == server_voice, "anonymous netcmd received in server voice");
      require(role == source_role ||
              role == source_and_sink_role, 
              "anonymous netcmd received in source or source/sink role");
      {
        protocol_role role;
        string collection;
        id nonce2;
        read_anonymous_cmd_payload(cmd.payload, role, collection, nonce2);
        return process_anonymous_cmd(role, collection, nonce2);
      }
      break;

    case auth_cmd:
      require(! authenticated, "auth netcmd received when not authenticated");
      require(voice == server_voice, "auth netcmd received in server voice");
      {
        protocol_role role;
        string collection, signature;
        id client, nonce1, nonce2;
        read_auth_cmd_payload(cmd.payload, role, collection, client, nonce1, nonce2, signature);
        return process_auth_cmd(role, collection, client, nonce1, nonce2, signature);
      }
      break;

    case confirm_cmd:
      require(! authenticated, "confirm netcmd received when not authenticated");
      require(voice == client_voice, "confirm netcmd received in client voice");
      {
        string signature;
        read_confirm_cmd_payload(cmd.payload, signature);
        return process_confirm_cmd(signature);
      }
      break;

    case refine_cmd:
      require(authenticated, "refine netcmd received when authenticated");
      {
        merkle_node node;
        read_refine_cmd_payload(cmd.payload, node);
        map< netcmd_item_type, done_marker>::iterator i = done_refinements.find(node.type);
        require(i != done_refinements.end(), "refinement netcmd refers to valid type");
        require(i->second.tree_is_done == false, "refinement netcmd received when tree is live");
        i->second.current_level_had_refinements = true;
        return process_refine_cmd(node);
      }
      break;

    case done_cmd:
      require(authenticated, "done netcmd received when authenticated");
      {
        size_t level;
        netcmd_item_type type;
        read_done_cmd_payload(cmd.payload, level, type);
        return process_done_cmd(level, type);
      }
      break;

    case send_data_cmd:
      require(authenticated, "send_data netcmd received when authenticated");
      require(role == source_role ||
              role == source_and_sink_role, 
              "send_data netcmd received in source or source/sink role");
      {
        netcmd_item_type type;
        id item;
        read_send_data_cmd_payload(cmd.payload, type, item);
        return process_send_data_cmd(type, item);
      }
      break;

    case send_delta_cmd:
      require(authenticated, "send_delta netcmd received when authenticated");
      require(role == source_role ||
              role == source_and_sink_role, 
              "send_delta netcmd received in source or source/sink role");
      {
        netcmd_item_type type;
        id base, ident;
        read_send_delta_cmd_payload(cmd.payload, type, base, ident);
        return process_send_delta_cmd(type, base, ident);
      }

    case data_cmd:
      require(authenticated, "data netcmd received when authenticated");
      require(role == sink_role ||
              role == source_and_sink_role, 
              "data netcmd received in source or source/sink role");
      {
        netcmd_item_type type;
        id item;
        string dat;
        read_data_cmd_payload(cmd.payload, type, item, dat);
        return process_data_cmd(type, item, dat);
      }
      break;

    case delta_cmd:
      require(authenticated, "delta netcmd received when authenticated");
      require(role == sink_role ||
              role == source_and_sink_role, 
              "delta netcmd received in source or source/sink role");
      {
        netcmd_item_type type;
        id base, ident;
        delta del;
        read_delta_cmd_payload(cmd.payload, type, base, ident, del);
        return process_delta_cmd(type, base, ident, del);
      }
      break;      

    case nonexistant_cmd:
      require(authenticated, "nonexistant netcmd received when authenticated");
      require(role == sink_role ||
              role == source_and_sink_role, 
              "nonexistant netcmd received in sink or source/sink role");
      {
        netcmd_item_type type;
        id item;
        read_nonexistant_cmd_payload(cmd.payload, type, item);
        return process_nonexistant_cmd(type, item);
      }
      break;
    }
  return false;
}

// this kicks off the whole cascade starting from "hello"
void 
session::begin_service()
{
  base64<rsa_pub_key> pub_encoded;
  app.db.get_key(app.signing_key, pub_encoded);
  hexenc<id> keyhash;
  id keyhash_raw;
  key_hash_code(app.signing_key, pub_encoded, keyhash);
  decode_hexenc(keyhash, keyhash_raw);
  queue_hello_cmd(keyhash_raw(), mk_nonce());
}

void 
session::maybe_say_goodbye()
{
  if (done_all_refinements() &&
      got_all_data())
    queue_bye_cmd();
}

bool 
session::arm()
{
  if (!armed)
    {
      if (read_netcmd(inbuf, cmd))
        {
          inbuf.erase(0, cmd.encoded_size());     
          armed = true;
        }
    }
  return armed;
}      

bool session::process()
{
  try 
    {      
      if (!arm())
        return true;
      
      transaction_guard guard(app.db);
      armed = false;
      L(F("processing %d byte input buffer from peer %s\n") % inbuf.size() % peer_id);
      bool ret = dispatch_payload(cmd);
      if (inbuf.size() >= constants::netcmd_maxsz)
        W(F("input buffer for peer %s is overfull after netcmd dispatch\n") % peer_id);
      guard.commit();
      maybe_say_goodbye();
      return ret;
    }
  catch (bad_decode & bd)
    {
      W(F("caught bad_decode exception processing peer %s: '%s'\n") % peer_id % bd.what);
      return false;
    }
}


static void 
call_server(protocol_role role,
            vector<utf8> const & collections,
            set<string> const & all_collections,
            app_state & app,
            utf8 const & address,
            Netxx::port_type default_port,
            unsigned long timeout_seconds)
{
  Netxx::Probe probe;
  Netxx::Timeout timeout(static_cast<long>(timeout_seconds)), instant(0,1);

  // FIXME: split into labels and convert to ace here.

  P(F("connecting to %s\n") % address());
  Netxx::Stream server(address().c_str(), default_port, timeout); 
  session sess(role, client_voice, collections, all_collections, app, 
               address(), server.get_socketfd(), timeout);

  ticker input("bytes in", ">", 256), output("bytes out", "<", 256);
  sess.in_ticker = &input;
  sess.out_ticker = &output;

  while (true)
    {       
      bool armed = false;
      try 
        {
          armed = sess.arm();
        }
      catch (bad_decode & bd)
        {
          W(F("caught bad_decode exception decoding input from peer %s: '%s'\n") 
            % sess.peer_id % bd.what);
          return;         
        }

      probe.clear();
      probe.add(sess.str, sess.which_events());
      Netxx::Probe::result_type res = probe.ready(armed ? instant : timeout);
      Netxx::Probe::ready_type event = res.second;
      Netxx::socket_type fd = res.first;
      
      if (fd == -1 && !armed) 
        {
          P(F("timed out waiting for I/O with peer %s, disconnecting\n") % sess.peer_id);
          return;
        }
      
      if (event & Netxx::Probe::ready_read)
        {
          if (sess.read_some())
            {
              try 
                {
                  armed = sess.arm();
                }
              catch (bad_decode & bd)
                {
                  W(F("caught bad_decode exception decoding input from peer %s: '%s'\n") 
                    % sess.peer_id % bd.what);
                  return;         
                }
            }
          else
            {         
              if (sess.sent_goodbye)
                P(F("read from fd %d (peer %s) closed OK after goodbye\n") % fd % sess.peer_id);
              else
                P(F("read from fd %d (peer %s) failed, disconnecting\n") % fd % sess.peer_id);
              return;
            }
        }
      
      if (event & Netxx::Probe::ready_write)
        {
          if (! sess.write_some())
            {
              if (sess.sent_goodbye)
                P(F("write on fd %d (peer %s) closed OK after goodbye\n") % fd % sess.peer_id);
              else
                P(F("write on fd %d (peer %s) failed, disconnecting\n") % fd % sess.peer_id);
              return;
            }
        }
      
      if (event & Netxx::Probe::ready_oobd)
        {
          P(F("got OOB data on fd %d (peer %s), disconnecting\n") 
            % fd % sess.peer_id);
          return;
        }      

      if (armed)
        {
          if (!sess.process())
            {
              P(F("terminated exchange with %s\n") 
                % sess.peer_id);
              return;
            }
        }

      if (sess.sent_goodbye && sess.outbuf.empty() && sess.received_goodbye)
        {
          P(F("successful exchange with %s\n") 
            % sess.peer_id);
          return;
        }         
    }  
}

static void 
arm_sessions_and_calculate_probe(Netxx::Probe & probe,
                                 map<Netxx::socket_type, shared_ptr<session> > & sessions,
                                 set<Netxx::socket_type> & armed_sessions)
{
  set<Netxx::socket_type> arm_failed;
  for (map<Netxx::socket_type, 
         shared_ptr<session> >::const_iterator i = sessions.begin();
       i != sessions.end(); ++i)
    {
      try 
        {
          if (i->second->arm())
            {
              L(F("fd %d is armed\n") % i->first);
              armed_sessions.insert(i->first);
            }
          probe.add(i->second->str, i->second->which_events());
        }
      catch (bad_decode & bd)
        {
          W(F("caught bad_decode exception decoding input from peer %s: '%s', marking as bad\n") 
            % i->second->peer_id % bd.what);
          arm_failed.insert(i->first);
        }         
    }
  for (set<Netxx::socket_type>::const_iterator i = arm_failed.begin();
       i != arm_failed.end(); ++i)
    {
      sessions.erase(*i);
    }
}

static void
handle_new_connection(Netxx::Address & addr,
                      Netxx::StreamServer & server,
                      Netxx::Timeout & timeout,
                      protocol_role role,
                      vector<utf8> const & collections,
                      set<string> const & all_collections,                    
                      map<Netxx::socket_type, shared_ptr<session> > & sessions,
                      app_state & app)
{
  L(F("accepting new connection on %s : %d\n") 
    % addr.get_name() % addr.get_port());
  Netxx::Peer client = server.accept_connection();
  
  if (!client) 
    {
      L(F("accept() returned a dead client\n"));
    }
  else
    {
      P(F("accepted new client connection from %s\n") % client);      
      shared_ptr<session> sess(new session(role, server_voice, collections, 
                                           all_collections, app,
                                           lexical_cast<string>(client), 
                                           client.get_socketfd(), timeout));
      sess->begin_service();
      sessions.insert(make_pair(client.get_socketfd(), sess));
    }
}

static void 
handle_read_available(Netxx::socket_type fd,
                      shared_ptr<session> sess,
                      map<Netxx::socket_type, shared_ptr<session> > & sessions,
                      set<Netxx::socket_type> & armed_sessions,
                      bool & live_p)
{
  if (sess->read_some())
    {
      try
        {
          if (sess->arm())
            armed_sessions.insert(fd);
        }
      catch (bad_decode & bd)
        {
          W(F("caught bad_decode exception decoding input from peer %s: '%s', disconnecting\n") 
            % sess->peer_id % bd.what);
          sessions.erase(fd);
          live_p = false;
        }
    }
  else
    {
      P(F("fd %d (peer %s) read failed, disconnecting\n") 
        % fd % sess->peer_id);
      sessions.erase(fd);
      live_p = false;
    }
}


static void 
handle_write_available(Netxx::socket_type fd,
                       shared_ptr<session> sess,
                       map<Netxx::socket_type, shared_ptr<session> > & sessions,
                       bool & live_p)
{
  if (! sess->write_some())
    {
      P(F("fd %d (peer %s) write failed, disconnecting\n") 
        % fd % sess->peer_id);
      sessions.erase(fd);
      live_p = false;
    }
}

static void
process_armed_sessions(map<Netxx::socket_type, shared_ptr<session> > & sessions,
                       set<Netxx::socket_type> & armed_sessions)
{
  for (set<Netxx::socket_type>::const_iterator i = armed_sessions.begin();
       i != armed_sessions.end(); ++i)
    {
      map<Netxx::socket_type, shared_ptr<session> >::iterator j;
      j = sessions.find(*i);
      if (j == sessions.end())
        continue;
      else
        {
          Netxx::socket_type fd = j->first;
          shared_ptr<session> sess = j->second;
          if (!sess->process())
            {
              P(F("fd %d (peer %s) processing finished, disconnecting\n") 
                % fd % sess->peer_id);
              sessions.erase(j);
            }
        }
    }
}

static void
reap_dead_sessions(map<Netxx::socket_type, shared_ptr<session> > & sessions,
                   unsigned long timeout_seconds)
{
  // kill any clients which haven't done any i/o inside the timeout period
  // or who have said goodbye and flushed their output buffers
  set<Netxx::socket_type> dead_clients;
  time_t now = ::time(NULL);
  for (map<Netxx::socket_type, shared_ptr<session> >::const_iterator i = sessions.begin();
       i != sessions.end(); ++i)
    {
      if (static_cast<unsigned long>(i->second->last_io_time + timeout_seconds) 
          < static_cast<unsigned long>(now))
        {
          P(F("fd %d (peer %s) has been idle too long, disconnecting\n") 
            % i->first % i->second->peer_id);
          dead_clients.insert(i->first);
        }
      if (i->second->sent_goodbye && i->second->outbuf.empty() && i->second->received_goodbye)
        {
          P(F("fd %d (peer %s) exchanged goodbyes and flushed output, disconnecting\n") 
            % i->first % i->second->peer_id);
          dead_clients.insert(i->first);
        }
    }
  for (set<Netxx::socket_type>::const_iterator i = dead_clients.begin();
       i != dead_clients.end(); ++i)
    {
      sessions.erase(*i);
    }
}

static void 
serve_connections(protocol_role role,
                  vector<utf8> const & collections,
                  set<string> const & all_collections,
                  app_state & app,
                  utf8 const & address,
                  Netxx::port_type default_port,
                  unsigned long timeout_seconds,
                  unsigned long session_limit)
{
  Netxx::Probe probe;  

  Netxx::Timeout 
    forever, 
    timeout(static_cast<long>(timeout_seconds)), 
    instant(0,1);

  Netxx::Address addr(address().c_str(), default_port, true);

  P(F("beginning service on %s : %d\n") 
    % addr.get_name() % addr.get_port());

  Netxx::StreamServer server(addr, timeout);
  
  map<Netxx::socket_type, shared_ptr<session> > sessions;
  set<Netxx::socket_type> armed_sessions;
  
  while (true)
    {      
      probe.clear();
      armed_sessions.clear();

      if (sessions.size() >= session_limit)
        W(F("session limit %d reached, some connections will be refused\n") % session_limit);
      else
        probe.add(server);

      arm_sessions_and_calculate_probe(probe, sessions, armed_sessions);

      L(F("i/o probe with %d armed\n") % armed_sessions.size());      
      Netxx::Probe::result_type res = probe.ready(sessions.empty() ? forever 
                                           : (armed_sessions.empty() ? timeout 
                                              : instant));
      Netxx::Probe::ready_type event = res.second;
      Netxx::socket_type fd = res.first;
      
      if (fd == -1)
        {
          if (armed_sessions.empty()) 
            L(F("timed out waiting for I/O (listening on %s : %d)\n") 
              % addr.get_name() % addr.get_port());
        }
      
      // we either got a new connection
      else if (fd == server)
        handle_new_connection(addr, server, timeout, role, 
                              collections, all_collections, sessions, app);
      
      // or an existing session woke up
      else
        {
          map<Netxx::socket_type, shared_ptr<session> >::iterator i;
          i = sessions.find(fd);
          if (i == sessions.end())
            {
              L(F("got woken up for action on unknown fd %d\n") % fd);
            }
          else
            {
              shared_ptr<session> sess = i->second;
              bool live_p = true;

              if (event & Netxx::Probe::ready_read)
                handle_read_available(fd, sess, sessions, armed_sessions, live_p);
                
              if (live_p && (event & Netxx::Probe::ready_write))
                handle_write_available(fd, sess, sessions, live_p);
                
              if (live_p && (event & Netxx::Probe::ready_oobd))
                {
                  P(F("got some OOB data on fd %d (peer %s), disconnecting\n") 
                    % fd % sess->peer_id);
                  sessions.erase(i);
                }
            }
        }
      process_armed_sessions(sessions, armed_sessions);
      reap_dead_sessions(sessions, timeout_seconds);
    }
}


/////////////////////////////////////////////////
//
// layer 4: monotone interface layer
//
/////////////////////////////////////////////////

void 
rebuild_merkle_trees(app_state & app,
                     utf8 const & collection)
{
  transaction_guard guard(app.db);

  P(F("rebuilding merkle trees for collection %s\n") % collection);

  string typestr;
  merkle_node empty_root_node;

  empty_root_node.type = rcert_item;
  netcmd_item_type_to_string(rcert_item, typestr);
  app.db.erase_merkle_nodes(typestr, collection);
  store_merkle_node(app, collection, empty_root_node);

  empty_root_node.type = mcert_item;
  netcmd_item_type_to_string(mcert_item, typestr);
  app.db.erase_merkle_nodes(typestr, collection);
  store_merkle_node(app, collection, empty_root_node);

  empty_root_node.type = fcert_item;
  netcmd_item_type_to_string(fcert_item, typestr);
  app.db.erase_merkle_nodes(typestr, collection);
  store_merkle_node(app, collection, empty_root_node);

  empty_root_node.type = key_item;
  netcmd_item_type_to_string(key_item, typestr);
  app.db.erase_merkle_nodes(typestr, collection);
  store_merkle_node(app, collection, empty_root_node);

  // FIXME: do fcerts later 
  // ticker fcerts("fcerts");

  ticker rcerts("rcerts", "r", 32);
  ticker keys("keys", "k", 1);

  set<revision_id> revision_ids;
  set<rsa_keypair_id> inserted_keys;

  {
    // get all matching branch names
    vector< revision<cert> > certs;
    set<string> branchnames;
    app.db.get_revision_certs(branch_cert_name, certs);
    for (size_t i = 0; i < certs.size(); ++i)
      {
        cert_value name;
        decode_base64(idx(certs, i).inner().value, name);
        if (name().find(collection()) == 0)
          {
            if (branchnames.find(name()) == branchnames.end())
              P(F("including branch %s\n") % name());
            branchnames.insert(name());
            revision_ids.insert(revision_id(idx(certs, i).inner().ident));
          }
      }

    // insert all certs and keys reachable via these revisions
    for (set<revision_id>::const_iterator rev = revision_ids.begin();
         rev != revision_ids.end(); ++rev)
      {
        app.db.get_revision_certs(*rev, certs);
        for (size_t i = 0; i < certs.size(); ++i)
          {
            hexenc<id> certhash;
            id raw_id;
            cert_hash_code(idx(certs, i).inner(), certhash);
            decode_hexenc(certhash, raw_id);
            insert_into_merkle_tree(app, true, rcert_item, collection, raw_id(), 0);
            ++rcerts;
            rsa_keypair_id const & k = idx(certs, i).inner().key;
            if (inserted_keys.find(k) == inserted_keys.end())
              {
                if (app.db.public_key_exists(k))
                  {
                    base64<rsa_pub_key> pub_encoded;
                    app.db.get_key(k, pub_encoded);
                    hexenc<id> keyhash;
                    key_hash_code(k, pub_encoded, keyhash);
                    decode_hexenc(keyhash, raw_id);
                    insert_into_merkle_tree(app, true, key_item, collection, raw_id(), 0);
                    ++keys;
                  }
                inserted_keys.insert(k);
              }
          }
      }
  }  
  guard.commit();
}
                        
static void 
ensure_merkle_tree_ready(app_state & app,
                         utf8 const & collection)
{
  string mcert_item_str, fcert_item_str, key_item_str;
  netcmd_item_type_to_string(mcert_item, mcert_item_str);
  netcmd_item_type_to_string(mcert_item, fcert_item_str);
  netcmd_item_type_to_string(mcert_item, key_item_str);

//   if (! (app.db.merkle_node_exists(mcert_item_str, collection, 0, get_root_prefix().val)
//       && app.db.merkle_node_exists(fcert_item_str, collection, 0, get_root_prefix().val)
//       && app.db.merkle_node_exists(key_item_str, collection, 0, get_root_prefix().val)))
//     {

  // FIXME: for now we always rebuild merkle trees. that's a bit coarse but it 
  // saves us having to hunt down all the possible write conditions in the packet
  // writers and make sure they update the indices properly

  // FIXME: this is actually buggy anyways. we really need to fix up the merkle tree
  // rebuilding conditions. another day, once revisions are working. sigh.

      rebuild_merkle_trees(app, collection);

//     }
}

void 
run_netsync_protocol(protocol_voice voice, 
                     protocol_role role, 
                     utf8 const & addr, 
                     vector<utf8> collections,
                     app_state & app)
{  
  for (vector<utf8>::const_iterator i = collections.begin();
       i != collections.end(); ++i)
    ensure_merkle_tree_ready(app, *i);

  set<string> all_collections;
  for (vector<utf8>::const_iterator j = collections.begin(); 
       j != collections.end(); ++j)
    {
      all_collections.insert((*j)());
    }

  vector< revision<cert> > certs;
  app.db.get_revision_certs(branch_cert_name, certs);
  for (vector< revision<cert> >::const_iterator i = certs.begin();
       i != certs.end(); ++i)
    {
      cert_value name;
      decode_base64(i->inner().value, name);
      for (vector<utf8>::const_iterator j = collections.begin(); 
           j != collections.end(); ++j)
        {       
          if ((*j)().find(name()) == 0 
              && all_collections.find(name()) == all_collections.end())
            {
              if (name() != (*j)())
                P(F("%s included in collection %s\n") % (*j) % name);
              all_collections.insert(name());
            }
        }
    }

  try 
    {
      if (voice == server_voice)
        {
          serve_connections(role, collections, all_collections, app,
                            addr, static_cast<Netxx::port_type>(constants::netsync_default_port), 
                            static_cast<unsigned long>(constants::netsync_timeout_seconds), 
                            static_cast<unsigned long>(constants::netsync_connection_limit));
        }
      else    
        {
          I(voice == client_voice);
          transaction_guard guard(app.db);
          call_server(role, collections, all_collections, app, 
                      addr, static_cast<Netxx::port_type>(constants::netsync_default_port), 
                      static_cast<unsigned long>(constants::netsync_timeout_seconds));
          guard.commit();
        }
    }
  catch (Netxx::Exception & e)
    {      
      throw oops((F("trapped network exception: %s\n") % e.what()).str());;
    }
}
<|MERGE_RESOLUTION|>--- conflicted
+++ resolved
@@ -596,23 +596,20 @@
       L(F("checking attachment of %s in ancestry\n") % i);
       ancestryT::const_iterator j = ancestry.find(i);
       if (j != ancestry.end())
-        {
-          for (edge_map::const_iterator k = j->second->second.edges.begin();
-               k != j->second->second.edges.end(); ++k)
-            {
-              L(F("checking attachment of %s in parent %s\n") % i % edge_old_revision(k));
-              analyze_attachment(edge_old_revision(k), visited, attached);
-              if (is_attached(edge_old_revision(k), attached))
-                {
-                  L(F("revision %s is attached via parent %s\n") % i % edge_old_revision(k));
-                  curr_attached = true;
-                }
-<<<<<<< HEAD
-            }
-=======
+	{
+	  for (edge_map::const_iterator k = j->second->second.edges.begin();
+	       k != j->second->second.edges.end(); ++k)
+	    {
+	      L(F("checking attachment of %s in parent %s\n") % i % edge_old_revision(k));
+	      analyze_attachment(edge_old_revision(k), visited, attached);
+	      if (is_attached(edge_old_revision(k), attached))
+		{
+		  L(F("revision %s is attached via parent %s\n") % i % edge_old_revision(k));
+		  curr_attached = true;
+		  break;
+		}
 	    }
->>>>>>> 2ac31585
-        }
+	}
     }
   L(F("decided that revision %s %s attached\n") % i % (curr_attached ? "is" : "is not"));
   attached[i] = curr_attached;
