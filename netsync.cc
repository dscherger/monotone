--- conflicted
+++ resolved
@@ -46,7 +46,6 @@
 #include "netxx/streamserver.h"
 #include "netxx/timeout.h"
 #include "netxx_pipe.hh"
-
 // TODO: things to do that will break protocol compatibility
 //   -- need some way to upgrade anonymous to keyed pull, without user having
 //      to explicitly specify which they want
@@ -497,14 +496,8 @@
   our_matcher(our_include_pattern, our_exclude_pattern),
   app(app),
   peer_id(peer),
-<<<<<<< HEAD
-  fd(sock),
-  str(sock, to),
+  str(sock),
   inbuf(),
-=======
-  str(sock),
-  inbuf(""),
->>>>>>> 87d2ccab
   outbuf_size(0),
   armed(false),
   remote_peer_key_hash(""),
