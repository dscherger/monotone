--- conflicted
+++ resolved
@@ -1852,19 +1852,6 @@
 
   rebuild_merkle_trees(app, ok_branches);
 
-<<<<<<< HEAD
-  // get our private key and sign back
-  L(F("anonymous read permitted, signing back nonce\n"));
-  base64<rsa_sha1_signature> sig;
-  rsa_sha1_signature sig_raw;
-  base64< arc4<rsa_priv_key> > our_priv;
-  load_priv_key(app, app.signing_key, our_priv);
-  make_signature(app, app.signing_key, our_priv, nonce2(), sig);
-  decode_base64(sig, sig_raw);
-  queue_confirm_cmd(sig_raw());
-  this->pattern = pattern;
-=======
->>>>>>> 4b94b7d5
   this->remote_peer_key_name = rsa_keypair_id("");
   this->authenticated = true;
   this->role = source_role;
@@ -1992,17 +1979,6 @@
     {
       // get our private key and sign back
       L(F("client signature OK, accepting authentication\n"));
-<<<<<<< HEAD
-      base64<rsa_sha1_signature> sig;
-      rsa_sha1_signature sig_raw;
-      base64< arc4<rsa_priv_key> > our_priv;
-      load_priv_key(app, app.signing_key, our_priv);
-      make_signature(app, app.signing_key, our_priv, nonce2(), sig);
-      decode_base64(sig, sig_raw);
-      queue_confirm_cmd(sig_raw());
-      this->pattern = pattern;
-=======
->>>>>>> 4b94b7d5
       this->authenticated = true;
       this->remote_peer_key_name = their_id;
       // assume the (possibly degraded) opposite role
