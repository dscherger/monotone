--- conflicted
+++ resolved
@@ -436,23 +436,7 @@
           F("client can only sync one collection at a time"));
       this->collection = idx(collections, 0);
     }
-<<<<<<< HEAD
     
-  // we will panic here if the user doesn't like urandom and we can't give
-  // them a real entropy-driven random.  
-  bool request_blocking_rng = false;
-  if (!app.lua.hook_non_blocking_rng_ok())
-    {
-#ifndef BLOCKING_RNG_AVAILABLE 
-      throw oops("no blocking RNG available and non-blocking RNG rejected");
-#else
-      request_blocking_rng = true;
-#endif
-    }  
-  prng.reset(new CryptoPP::AutoSeededRandomPool(request_blocking_rng));
-=======
-  
->>>>>>> ed228ae4
 
   done_refinements.insert(make_pair(rcert_item, done_marker()));
   done_refinements.insert(make_pair(mcert_item, done_marker()));
