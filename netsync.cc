--- conflicted
+++ resolved
@@ -985,13 +985,8 @@
 {
   I(!outbuf.empty());    
   size_t writelen = outbuf.front().first.size() - outbuf.front().second;
-<<<<<<< HEAD
-  Netxx::signed_size_type count = str.write(outbuf.front().first.data() + outbuf.front().second, 
+  Netxx::signed_size_type count = str->write(outbuf.front().first.data() + outbuf.front().second, 
                                             min(writelen,
-=======
-  Netxx::signed_size_type count = str->write(outbuf.front().first.data() + outbuf.front().second, 
-                                            std::min(writelen,
->>>>>>> 80a0a262
                                             constants::bufsz));
   if (count > 0)
     {
