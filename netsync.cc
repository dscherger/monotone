// Copyright (C) 2004 Graydon Hoare <graydon@pobox.com>
//
// This program is made available under the GNU GPL version 2.0 or
// greater. See the accompanying file COPYING for details.
//
// This program is distributed WITHOUT ANY WARRANTY; without even the
// implied warranty of MERCHANTABILITY or FITNESS FOR A PARTICULAR
// PURPOSE.

#include "base.hh"
#include <map>
#include <cstdlib>
#include <memory>
#include <list>
#include <deque>
#include <stack>

#include <time.h>

#include "lexical_cast.hh"
#include <boost/scoped_ptr.hpp>
#include <boost/shared_ptr.hpp>
#include <boost/bind.hpp>

#include "lua_hooks.hh"
#include "key_store.hh"
#include "project.hh"
#include "cert.hh"
#include "constants.hh"
#include "enumerator.hh"
#include "keys.hh"
#include "lua.hh"
#include "merkle_tree.hh"
#include "netcmd.hh"
#include "netio.hh"
#include "numeric_vocab.hh"
#include "refiner.hh"
#include "revision.hh"
#include "sanity.hh"
#include "transforms.hh"
#include "ui.hh"
#include "xdelta.hh"
#include "epoch.hh"
#include "platform.hh"
#include "hmac.hh"
#include "globish.hh"
#include "uri.hh"

#include "botan/botan.h"

#include "netxx/address.h"
#include "netxx/peer.h"
#include "netxx/probe.h"
#include "netxx/socket.h"
#include "netxx/sockopt.h"
#include "netxx/stream.h"
#include "netxx/streamserver.h"
#include "netxx/timeout.h"
#include "netxx_pipe.hh"
// TODO: things to do that will break protocol compatibility
//   -- need some way to upgrade anonymous to keyed pull, without user having
//      to explicitly specify which they want
//      just having a way to respond "access denied, try again" might work
//      but perhaps better to have the anonymous command include a note "I
//      _could_ use key <...> if you prefer", and if that would lead to more
//      access, could reply "I do prefer".  (Does this lead to too much
//      information exposure?  Allows anonymous people to probe what branches
//      a key has access to.)
//   -- "warning" packet type?
//   -- Richard Levitte wants, when you (e.g.) request '*' but don't have
//      access to all of it, you just get the parts you have access to
//      (maybe with warnings about skipped branches).  to do this right,
//      should have a way for the server to send back to the client "right,
//      you're not getting the following branches: ...", so the client will
//      not include them in its merkle trie.
//   -- add some sort of vhost field to the client's first packet, saying who
//      they expect to talk to

//
// This is the "new" network synchronization (netsync) system in
// monotone. It is based on synchronizing pairs of merkle trees over an
// interactive connection.
//
// A netsync process between peers treats each peer as either a source, a
// sink, or both. When a peer is only a source, it will not write any new
// items to its database. when a peer is only a sink, it will not send any
// items from its database. When a peer is both a source and sink, it may
// send and write items freely.
//
// The post-state of a netsync is that each sink contains a superset of the
// items in its corresponding source; when peers are behaving as both
// source and sink, this means that the post-state of the sync is for the
// peers to have identical item sets.
//
//
// Data structure
// --------------
//
// Each node in a merkle tree contains a fixed number of slots. this number
// is derived from a global parameter of the protocol -- the tree fanout --
// such that the number of slots is 2^fanout. For now we will assume that
// fanout is 4 thus there are 16 slots in a node, because this makes
// illustration easier. The other parameter of the protocol is the size of
// a hash; we use SHA1 so the hash is 20 bytes (160 bits) long.
//
// Each slot in a merkle tree node is in one of 3 states:
//
//   - empty
//   - leaf
//   - subtree
//
// In addition, each leaf contains a hash code which identifies an element
// of the set being synchronized. Each subtree slot contains a hash code of
// the node immediately beneath it in the merkle tree. Empty slots contain
// no hash codes.
//
// Since empty slots have no hash code, they are represented implicitly by
// a bitmap at the head of each merkle tree node. As an additional
// integrity check, each merkle tree node contains a label indicating its
// prefix in the tree, and a hash of its own contents.
//
// In total, then, the byte-level representation of a <160,4> merkle tree
// node is as follows:
//
//      20 bytes       - hash of the remaining bytes in the node
//       1 byte        - type of this node (manifest, file, key, mcert, fcert)
//     1-N bytes       - level of this node in the tree (0 == "root", uleb128)
//    0-20 bytes       - the prefix of this node, 4 bits * level,
//                       rounded up to a byte
//     1-N bytes       - number of leaves under this node (uleb128)
//       4 bytes       - slot-state bitmap of the node
//   0-320 bytes       - between 0 and 16 live slots in the node
//
// So, in the worst case such a node is 367 bytes, with these parameters.
//
//
// Protocol
// --------
//
// The protocol is a binary command-packet system over TCP; each packet
// consists of a single byte which identifies the protocol version, a byte
// which identifies the command name inside that version, a size_t sent as
// a uleb128 indicating the length of the packet, that many bytes of
// payload, and finally 20 bytes of SHA-1 HMAC calculated over the payload.
// The key for the SHA-1 HMAC is 20 bytes of 0 during authentication, and a
// 20-byte random key chosen by the client after authentication (discussed
// below). Decoding involves simply buffering until a sufficient number of
// bytes are received, then advancing the buffer pointer. Any time an
// integrity check (the HMAC) fails, the protocol is assumed to have lost
// synchronization, and the connection is dropped. The parties are free to
// drop the TCP stream at any point, if too much data is received or too
// much idle time passes; no commitments or transactions are made.
//
//
// Authentication and setup
// ------------------------
//
// The exchange begins in a non-authenticated state. The server sends a
// "hello <id> <nonce>" command, which identifies the server's RSA key and
// issues a nonce which must be used for a subsequent authentication.
//
// The client then responds with either:
//
// An "auth (source|sink|both) <include_pattern> <exclude_pattern> <id>
// <nonce1> <hmac key> <sig>" command, which identifies its RSA key, notes the
// role it wishes to play in the synchronization, identifies the pattern it
// wishes to sync with, signs the previous nonce with its own key, and informs
// the server of the HMAC key it wishes to use for this session (encrypted
// with the server's public key); or
//
// An "anonymous (source|sink|both) <include_pattern> <exclude_pattern>
// <hmac key>" command, which identifies the role it wishes to play in the
// synchronization, the pattern it wishes to sync with, and the HMAC key it
// wishes to use for this session (also encrypted with the server's public
// key).
//
// The server then replies with a "confirm" command, which contains no
// other data but will only have the correct HMAC integrity code if the
// server received and properly decrypted the HMAC key offered by the
// client. This transitions the peers into an authenticated state and
// begins epoch refinement. If epoch refinement and epoch transmission
// succeed, the peers switch to data refinement and data transmission.
//
//
// Refinement
// ----------
//
// Refinement is executed by "refiners"; there is a refiner for each
// set of 'items' being exchanged: epochs, keys, certs, and revisions.
// When refinement starts, each party knows only their own set of
// items; when refinement completes, each party has learned of the
// complete set of items it needs to send, and a count of items it's
// expecting to receive.
//
// For more details on the refinement process, see refiner.cc.
//
//
// Transmission
// ------------
//
// Once the set of items to send has been determined (for keys, certs, and
// revisions) each peer switches into a transmission mode. This mode
// involves walking the revision graph in ancestry-order and sending all
// the items the local peer has which the remote one does not. Since the
// remote and local peers both know all the items which need to be
// transferred (they learned during refinement) they know what to wait for
// and what to send.  The mechanisms of the transmission phase (notably,
// enumerator.cc) simply ensure that things are sent in the proper order,
// and without over-filling the output buffer too much.
//
//
// Shutdown
// --------
//
// After transmission completes, one special command, "bye", is used to
// shut down a connection gracefully. The shutdown sequence based on "bye"
// commands is documented below in session::process_bye_cmd.
//
//
// Note on epochs
// --------------
//
// One refinement and transmission phase preceeds all the others: epochs.
// Epochs are exchanged and compared in order to be sure that further
// refinement and transmission (on certs and revisions) makes sense; they
// are a sort of "immune system" to prevent incompatible databases (say
// between rebuilds due to bugs in monotone) from cross-contaminating.  The
// later refinements are only kicked off *after* all epochs are received
// and compare correctly.
//
//
// Note on dense coding
// --------------------
//
// This protocol is "raw binary" (non-text) because coding density is
// actually important here, and each packet consists of very
// information-dense material that you wouldn't have a hope of typing in,
// or interpreting manually anyways.
//

using std::auto_ptr;
using std::deque;
using std::make_pair;
using std::map;
using std::min;
using std::pair;
using std::set;
using std::string;
using std::vector;

using boost::shared_ptr;
using boost::lexical_cast;

struct server_initiated_sync_request
{
  string what;
  string address;
  string include;
  string exclude;
};
deque<server_initiated_sync_request> server_initiated_sync_requests;
LUAEXT(server_request_sync, )
{
  char const * w = luaL_checkstring(L, 1);
  char const * a = luaL_checkstring(L, 2);
  char const * i = luaL_checkstring(L, 3);
  char const * e = luaL_checkstring(L, 4);
  server_initiated_sync_request request;
  request.what = string(w);
  request.address = string(a);
  request.include = string(i);
  request.exclude = string(e);
  server_initiated_sync_requests.push_back(request);
  return 0;
}

static inline void
require(bool check, string const & context)
{
  if (!check)
    throw bad_decode(F("check of '%s' failed") % context);
}

static void
read_pubkey(string const & in,
            rsa_keypair_id & id,
            base64<rsa_pub_key> & pub)
{
  string tmp_id, tmp_key;
  size_t pos = 0;
  extract_variable_length_string(in, tmp_id, pos, "pubkey id");
  extract_variable_length_string(in, tmp_key, pos, "pubkey value");
  id = rsa_keypair_id(tmp_id);
  encode_base64(rsa_pub_key(tmp_key), pub);
}

static void
write_pubkey(rsa_keypair_id const & id,
             base64<rsa_pub_key> const & pub,
             string & out)
{
  rsa_pub_key pub_tmp;
  decode_base64(pub, pub_tmp);
  insert_variable_length_string(id(), out);
  insert_variable_length_string(pub_tmp(), out);
}

struct netsync_error
{
  string msg;
  netsync_error(string const & s): msg(s) {}
};

struct
session:
  public refiner_callbacks,
  public enumerator_callbacks
{
  protocol_role role;
  protocol_voice const voice;
  globish our_include_pattern;
  globish our_exclude_pattern;
  globish_matcher our_matcher;

  project_set & projects;
  key_store & keys;
  lua_hooks & lua;
  bool use_transport_auth;
  rsa_keypair_id const & signing_key;
  vector<rsa_keypair_id> const & keys_to_push;

  string peer_id;
  shared_ptr<Netxx::StreamBase> str;

  string_queue inbuf;
  // deque of pair<string data, size_t cur_pos>
  deque< pair<string,size_t> > outbuf;
  // the total data stored in outbuf - this is
  // used as a valve to stop too much data
  // backing up
  size_t outbuf_size;

  netcmd cmd;
  bool armed;
  bool arm();

  id remote_peer_key_hash;
  rsa_keypair_id remote_peer_key_name;
  netsync_session_key session_key;
  chained_hmac read_hmac;
  chained_hmac write_hmac;
  bool authenticated;

  time_t last_io_time;
  auto_ptr<ticker> byte_in_ticker;
  auto_ptr<ticker> byte_out_ticker;
  auto_ptr<ticker> cert_in_ticker;
  auto_ptr<ticker> cert_out_ticker;
  auto_ptr<ticker> revision_in_ticker;
  auto_ptr<ticker> revision_out_ticker;
  size_t bytes_in, bytes_out;
  size_t certs_in, certs_out;
  size_t revs_in, revs_out;
  size_t keys_in, keys_out;
  // used to identify this session to the netsync hooks.
  // We can't just use saved_nonce, because that's blank for all
  // anonymous connections and could lead to confusion.
  size_t session_id;
  static size_t session_count;

  vector<revision_id> written_revisions;
  vector<rsa_keypair_id> written_keys;
  vector<cert> written_certs;

  id saved_nonce;

  enum
    {
      working_state,
      shutdown_state,
      confirmed_state
    }
    protocol_state;

  bool encountered_error;

  static const int no_error = 200;
  static const int partial_transfer = 211;
  static const int no_transfer = 212;

  static const int not_permitted = 412;
  static const int unknown_key = 422;
  static const int mixing_versions = 432;

  static const int role_mismatch = 512;
  static const int bad_command = 521;

  static const int failed_identification = 532;
  //static const int bad_data = 541;

  int error_code;

  bool set_totals;

  // Interface to refinement.
  refiner epoch_refiner;
  refiner key_refiner;
  refiner cert_refiner;
  refiner rev_refiner;

  // Interface to ancestry grovelling.
  revision_enumerator rev_enumerator;

  // Enumerator_callbacks methods.
  set<file_id> file_items_sent;
  bool process_this_rev(revision_id const & rev);
  bool queue_this_cert(hexenc<id> const & c);
  bool queue_this_file(hexenc<id> const & f);
  void note_file_data(file_id const & f);
  void note_file_delta(file_id const & src, file_id const & dst);
  void note_rev(revision_id const & rev);
  void note_cert(hexenc<id> const & c);

  session(options & opts,
          lua_hooks & lua,
          project_t & project,
          key_store & keys,
          protocol_role role,
          protocol_voice voice,
          globish const & our_include_pattern,
          globish const & our_exclude_pattern,
<<<<<<< HEAD
=======
          project_set & projects,
          key_store & keys,
          lua_hooks & lua,
          options & opts,
>>>>>>> 2b18d067
          string const & peer,
          shared_ptr<Netxx::StreamBase> sock,
          bool initiated_by_server = false);

  virtual ~session();

  id mk_nonce();
  void mark_recent_io();

  void set_session_key(string const & key);
  void set_session_key(rsa_oaep_sha_data const & key_encrypted);

  void setup_client_tickers();
  bool done_all_refinements();
  bool queued_all_items();
  bool received_all_items();
  bool finished_working();
  void maybe_step();
  void maybe_say_goodbye(transaction_guard & guard);

  void note_item_arrived(netcmd_item_type ty, id const & i);
  void maybe_note_epochs_finished();
  void note_item_sent(netcmd_item_type ty, id const & i);

  Netxx::Probe::ready_type which_events() const;
  bool read_some();
  bool write_some();

  void error(int errcode, string const & errmsg);

  void write_netcmd_and_try_flush(netcmd const & cmd);

  // Outgoing queue-writers.
  void queue_bye_cmd(u8 phase);
  void queue_error_cmd(string const & errmsg);
  void queue_done_cmd(netcmd_item_type type, size_t n_items);
  void queue_hello_cmd(rsa_keypair_id const & key_name,
                       base64<rsa_pub_key> const & pub_encoded,
                       id const & nonce);
  void queue_anonymous_cmd(protocol_role role,
                           globish const & include_pattern,
                           globish const & exclude_pattern,
                           id const & nonce2);
  void queue_auth_cmd(protocol_role role,
                      globish const & include_pattern,
                      globish const & exclude_pattern,
                      id const & client,
                      id const & nonce1,
                      id const & nonce2,
                      string const & signature);
  void queue_confirm_cmd();
  void queue_refine_cmd(refinement_type ty, merkle_node const & node);
  void queue_data_cmd(netcmd_item_type type,
                      id const & item,
                      string const & dat);
  void queue_delta_cmd(netcmd_item_type type,
                       id const & base,
                       id const & ident,
                       delta const & del);

  // Incoming dispatch-called methods.
  bool process_error_cmd(string const & errmsg);
  bool process_hello_cmd(rsa_keypair_id const & server_keyname,
                         rsa_pub_key const & server_key,
                         id const & nonce);
  bool process_bye_cmd(u8 phase, transaction_guard & guard);
  bool process_anonymous_cmd(protocol_role role,
                             globish const & their_include_pattern,
                             globish const & their_exclude_pattern);
  bool process_auth_cmd(protocol_role role,
                        globish const & their_include_pattern,
                        globish const & their_exclude_pattern,
                        id const & client,
                        id const & nonce1,
                        string const & signature);
  bool process_refine_cmd(refinement_type ty, merkle_node const & node);
  bool process_done_cmd(netcmd_item_type type, size_t n_items);
  bool process_data_cmd(netcmd_item_type type,
                        id const & item,
                        string const & dat);
  bool process_delta_cmd(netcmd_item_type type,
                         id const & base,
                         id const & ident,
                         delta const & del);
  bool process_usher_cmd(utf8 const & msg);

  // The incoming dispatcher.
  bool dispatch_payload(netcmd const & cmd,
                        transaction_guard & guard);

  // Various helpers.
  void assume_corresponding_role(protocol_role their_role);
  void respond_to_confirm_cmd();
  bool data_exists(netcmd_item_type type,
                   id const & item);
  void load_data(netcmd_item_type type,
                 id const & item,
                 string & out);

  void rebuild_merkle_trees(set<branch_name> const & branches);

  void send_all_data(netcmd_item_type ty, set<id> const & items);
  void begin_service();
  bool process(transaction_guard & guard);

  bool initiated_by_server;
};
size_t session::session_count = 0;

session::session(options & opts,
                 lua_hooks & lua,
                 project_t & project,
                 key_store & keys,
                 protocol_role role,
                 protocol_voice voice,
                 globish const & our_include_pattern,
                 globish const & our_exclude_pattern,
<<<<<<< HEAD
=======
                 project_set & projects,
                 key_store & keys,
                 lua_hooks & lua,
                 options & opts,
>>>>>>> 2b18d067
                 string const & peer,
                 shared_ptr<Netxx::StreamBase> sock,
                 bool initiated_by_server) :
  role(role),
  voice(voice),
  our_include_pattern(our_include_pattern),
  our_exclude_pattern(our_exclude_pattern),
  our_matcher(our_include_pattern, our_exclude_pattern),
  projects(projects),
  keys(keys),
  lua(lua),
  use_transport_auth(opts.use_transport_auth),
  signing_key(opts.signing_key),
  keys_to_push(opts.keys_to_push),
  peer_id(peer),
  str(sock),
  inbuf(),
  outbuf_size(0),
  armed(false),
  remote_peer_key_hash(""),
  remote_peer_key_name(""),
  session_key(constants::netsync_key_initializer),
  read_hmac(netsync_session_key(constants::netsync_key_initializer),
            use_transport_auth),
  write_hmac(netsync_session_key(constants::netsync_key_initializer),
             use_transport_auth),
  authenticated(false),
  last_io_time(::time(NULL)),
  byte_in_ticker(NULL),
  byte_out_ticker(NULL),
  cert_in_ticker(NULL),
  cert_out_ticker(NULL),
  revision_in_ticker(NULL),
  revision_out_ticker(NULL),
  bytes_in(0), bytes_out(0),
  certs_in(0), certs_out(0),
  revs_in(0), revs_out(0),
  keys_in(0), keys_out(0),
  session_id(++session_count),
  saved_nonce(""),
  protocol_state(working_state),
  encountered_error(false),
  error_code(no_transfer),
  set_totals(false),
  epoch_refiner(epoch_item, voice, *this),
  key_refiner(key_item, voice, *this),
  cert_refiner(cert_item, voice, *this),
  rev_refiner(revision_item, voice, *this),
<<<<<<< HEAD
  rev_enumerator(project, *this),
=======
  rev_enumerator(*this, projects.db),
>>>>>>> 2b18d067
  initiated_by_server(initiated_by_server)
{}

session::~session()
{
  if (protocol_state == confirmed_state)
    error_code = no_error;
  else if (error_code == no_transfer &&
           (revs_in || revs_out ||
            certs_in || certs_out ||
            keys_in || keys_out))
    error_code = partial_transfer;

  vector<cert> unattached_certs;
  map<revision_id, vector<cert> > revcerts;
  for (vector<revision_id>::iterator i = written_revisions.begin();
       i != written_revisions.end(); ++i)
    revcerts.insert(make_pair(*i, vector<cert>()));
  for (vector<cert>::iterator i = written_certs.begin();
       i != written_certs.end(); ++i)
    {
      map<revision_id, vector<cert> >::iterator j;
      j = revcerts.find(revision_id(i->ident));
      if (j == revcerts.end())
        unattached_certs.push_back(*i);
      else
        j->second.push_back(*i);
    }

  //  if (role == sink_role || role == source_and_sink_role)
  if (!written_keys.empty()
      || !written_revisions.empty()
      || !written_certs.empty())
    {

      //Keys
      for (vector<rsa_keypair_id>::iterator i = written_keys.begin();
           i != written_keys.end(); ++i)
        {
          lua.hook_note_netsync_pubkey_received(*i, session_id);
        }

      //Revisions
      for (vector<revision_id>::iterator i = written_revisions.begin();
           i != written_revisions.end(); ++i)
        {
          vector<cert> & ctmp(revcerts[*i]);
          set<pair<rsa_keypair_id, pair<cert_name, cert_value> > > certs;
          for (vector<cert>::const_iterator j = ctmp.begin();
               j != ctmp.end(); ++j)
            {
              cert_value vtmp;
              decode_base64(j->value, vtmp);
              certs.insert(make_pair(j->key, make_pair(j->name, vtmp)));
            }
          revision_data rdat;
          projects.db.get_revision(*i, rdat);
          lua.hook_note_netsync_revision_received(*i, rdat, certs,
                                                  session_id);
        }

      //Certs (not attached to a new revision)
      for (vector<cert>::iterator i = unattached_certs.begin();
           i != unattached_certs.end(); ++i)
        {
          cert_value tmp;
          decode_base64(i->value, tmp);
          lua.hook_note_netsync_cert_received(revision_id(i->ident), i->key,
                                              i->name, tmp, session_id);
        }
    }
  lua.hook_note_netsync_end(session_id, error_code,
                            bytes_in, bytes_out,
                            certs_in, certs_out,
                            revs_in, revs_out,
                            keys_in, keys_out);
}

bool
session::process_this_rev(revision_id const & rev)
{
  id item;
  decode_hexenc(rev.inner(), item);
  return (rev_refiner.items_to_send.find(item)
          != rev_refiner.items_to_send.end());
}

bool
session::queue_this_cert(hexenc<id> const & c)
{
  id item;
  decode_hexenc(c, item);
  return (cert_refiner.items_to_send.find(item)
          != cert_refiner.items_to_send.end());
}

bool
session::queue_this_file(hexenc<id> const & f)
{
  return file_items_sent.find(file_id(f)) == file_items_sent.end();
}

void
session::note_file_data(file_id const & f)
{
  if (role == sink_role)
    return;
  file_data fd;
  id item;
  decode_hexenc(f.inner(), item);
  projects.db.get_file_version(f, fd);
  queue_data_cmd(file_item, item, fd.inner()());
  file_items_sent.insert(f);
}

void
session::note_file_delta(file_id const & src, file_id const & dst)
{
  if (role == sink_role)
    return;
  file_delta fdel;
  id fid1, fid2;
  decode_hexenc(src.inner(), fid1);
  decode_hexenc(dst.inner(), fid2);
  projects.db.get_arbitrary_file_delta(src, dst, fdel);
  queue_delta_cmd(file_item, fid1, fid2, fdel.inner());
  file_items_sent.insert(dst);
}

void
session::note_rev(revision_id const & rev)
{
  if (role == sink_role)
    return;
  revision_t rs;
  id item;
  decode_hexenc(rev.inner(), item);
  projects.db.get_revision(rev, rs);
  data tmp;
  write_revision(rs, tmp);
  queue_data_cmd(revision_item, item, tmp());
}

void
session::note_cert(hexenc<id> const & c)
{
  if (role == sink_role)
    return;
  id item;
  decode_hexenc(c, item);
  revision<cert> cert;
  string str;
  projects.db.get_revision_cert(c, cert);
  write_cert(cert.inner(), str);
  queue_data_cmd(cert_item, item, str);
}


id
session::mk_nonce()
{
  I(this->saved_nonce().size() == 0);
  char buf[constants::merkle_hash_length_in_bytes];
  Botan::Global_RNG::randomize(reinterpret_cast<Botan::byte *>(buf),
          constants::merkle_hash_length_in_bytes);
  this->saved_nonce = id(string(buf, buf + constants::merkle_hash_length_in_bytes));
  I(this->saved_nonce().size() == constants::merkle_hash_length_in_bytes);
  return this->saved_nonce;
}

void
session::mark_recent_io()
{
  last_io_time = ::time(NULL);
}

void
session::set_session_key(string const & key)
{
  session_key = netsync_session_key(key);
  read_hmac.set_key(session_key);
  write_hmac.set_key(session_key);
}

void
session::set_session_key(rsa_oaep_sha_data const & hmac_key_encrypted)
{
  if (use_transport_auth)
    {
      string hmac_key;
      keys.decrypt_rsa(signing_key, hmac_key_encrypted, hmac_key);
      set_session_key(hmac_key);
    }
}

void
session::setup_client_tickers()
{
  // xgettext: please use short message and try to avoid multibytes chars
  byte_in_ticker.reset(new ticker(N_("bytes in"), ">", 1024, true));
  // xgettext: please use short message and try to avoid multibytes chars
  byte_out_ticker.reset(new ticker(N_("bytes out"), "<", 1024, true));
  if (role == sink_role)
    {
      // xgettext: please use short message and try to avoid multibytes chars
      cert_in_ticker.reset(new ticker(N_("certs in"), "c", 3));
      // xgettext: please use short message and try to avoid multibytes chars
      revision_in_ticker.reset(new ticker(N_("revs in"), "r", 1));
    }
  else if (role == source_role)
    {
      // xgettext: please use short message and try to avoid multibytes chars
      cert_out_ticker.reset(new ticker(N_("certs out"), "C", 3));
      // xgettext: please use short message and try to avoid multibytes chars
      revision_out_ticker.reset(new ticker(N_("revs out"), "R", 1));
    }
  else
    {
      I(role == source_and_sink_role);
      // xgettext: please use short message and try to avoid multibytes chars
      revision_in_ticker.reset(new ticker(N_("revs in"), "r", 1));
      // xgettext: please use short message and try to avoid multibytes chars
      revision_out_ticker.reset(new ticker(N_("revs out"), "R", 1));
    }
}

bool
session::done_all_refinements()
{
  bool all = rev_refiner.done
    && cert_refiner.done
    && key_refiner.done
    && epoch_refiner.done;

  if (all && !set_totals)
    {
      if (cert_out_ticker.get())
        cert_out_ticker->set_total(cert_refiner.items_to_send.size());

      if (revision_out_ticker.get())
        revision_out_ticker->set_total(rev_refiner.items_to_send.size());

      if (cert_in_ticker.get())
        cert_in_ticker->set_total(cert_refiner.items_to_receive);

      if (revision_in_ticker.get())
        revision_in_ticker->set_total(rev_refiner.items_to_receive);

      set_totals = true;
    }
  return all;
}



bool
session::received_all_items()
{
  if (role == source_role)
    return true;
  bool all = rev_refiner.items_to_receive == 0
    && cert_refiner.items_to_receive == 0
    && key_refiner.items_to_receive == 0
    && epoch_refiner.items_to_receive == 0;
  return all;
}

bool
session::finished_working()
{
  bool all = done_all_refinements()
    && received_all_items()
    && queued_all_items()
    && rev_enumerator.done();
  return all;
}

bool
session::queued_all_items()
{
  if (role == sink_role)
    return true;
  bool all = rev_refiner.items_to_send.empty()
    && cert_refiner.items_to_send.empty()
    && key_refiner.items_to_send.empty()
    && epoch_refiner.items_to_send.empty();
  return all;
}


void
session::maybe_note_epochs_finished()
{
  // Maybe there are outstanding epoch requests.
  // These only matter if we're in sink or source-and-sink mode.
  if (!(epoch_refiner.items_to_receive == 0) && !(role == source_role))
    return;

  // And maybe we haven't even finished the refinement.
  if (!epoch_refiner.done)
    return;

  // If we ran into an error -- say a mismatched epoch -- don't do any
  // further refinements.
  if (encountered_error)
    return;

  // But otherwise, we're ready to go. Start the next
  // set of refinements.
  if (voice == client_voice)
    {
      L(FL("epoch refinement finished; beginning other refinements"));
      key_refiner.begin_refinement();
      cert_refiner.begin_refinement();
      rev_refiner.begin_refinement();
    }
  else
    L(FL("epoch refinement finished"));
}

static void
decrement_if_nonzero(netcmd_item_type ty,
                     size_t & n)
{
  if (n == 0)
    {
      string typestr;
      netcmd_item_type_to_string(ty, typestr);
      E(false, F("underflow on count of %s items to receive") % typestr);
    }
  --n;
  if (n == 0)
    {
      string typestr;
      netcmd_item_type_to_string(ty, typestr);
      L(FL("count of %s items to receive has reached zero") % typestr);
    }
}

void
session::note_item_arrived(netcmd_item_type ty, id const & ident)
{
  switch (ty)
    {
    case cert_item:
      decrement_if_nonzero(ty, cert_refiner.items_to_receive);
      if (cert_in_ticker.get() != NULL)
        ++(*cert_in_ticker);
      ++certs_in;
      break;
    case revision_item:
      decrement_if_nonzero(ty, rev_refiner.items_to_receive);
      if (revision_in_ticker.get() != NULL)
        ++(*revision_in_ticker);
      ++revs_in;
      break;
    case key_item:
      decrement_if_nonzero(ty, key_refiner.items_to_receive);
      ++keys_in;
      break;
    case epoch_item:
      decrement_if_nonzero(ty, epoch_refiner.items_to_receive);
      break;
    default:
      // No ticker for other things.
      break;
    }
}



void
session::note_item_sent(netcmd_item_type ty, id const & ident)
{
  switch (ty)
    {
    case cert_item:
      cert_refiner.items_to_send.erase(ident);
      if (cert_out_ticker.get() != NULL)
        ++(*cert_out_ticker);
      ++certs_out;
      break;
    case revision_item:
      rev_refiner.items_to_send.erase(ident);
      if (revision_out_ticker.get() != NULL)
        ++(*revision_out_ticker);
      ++revs_out;
      break;
    case key_item:
      key_refiner.items_to_send.erase(ident);
      ++keys_out;
      break;
    case epoch_item:
      epoch_refiner.items_to_send.erase(ident);
      break;
    default:
      // No ticker for other things.
      break;
    }
}

void
session::write_netcmd_and_try_flush(netcmd const & cmd)
{
  if (!encountered_error)
  {
    string buf;
    cmd.write(buf, write_hmac);
    outbuf.push_back(make_pair(buf, 0));
    outbuf_size += buf.size();
  }
  else
    L(FL("dropping outgoing netcmd (because we're in error unwind mode)"));
  // FIXME: this helps keep the protocol pipeline full but it seems to
  // interfere with initial and final sequences. careful with it.
  // write_some();
  // read_some();
}

// This method triggers a special "error unwind" mode to netsync.  In this
// mode, all received data is ignored, and no new data is queued.  We simply
// stay connected long enough for the current write buffer to be flushed, to
// ensure that our peer receives the error message.
// Affects read_some, write_some, and process .
void
session::error(int errcode, string const & errmsg)
{
  error_code = errcode;
  throw netsync_error(errmsg);
}

Netxx::Probe::ready_type
session::which_events() const
{
  // Only ask to read if we're not armed.
  if (outbuf.empty())
    {
      if (inbuf.size() < constants::netcmd_maxsz && !armed)
        return Netxx::Probe::ready_read | Netxx::Probe::ready_oobd;
      else
        return Netxx::Probe::ready_oobd;
    }
  else
    {
      if (inbuf.size() < constants::netcmd_maxsz && !armed)
        return Netxx::Probe::ready_write | Netxx::Probe::ready_read | Netxx::Probe::ready_oobd;
      else
        return Netxx::Probe::ready_write | Netxx::Probe::ready_oobd;
    }
}

bool
session::read_some()
{
  I(inbuf.size() < constants::netcmd_maxsz);
  char tmp[constants::bufsz];
  Netxx::signed_size_type count = str->read(tmp, sizeof(tmp));
  if (count > 0)
    {
      L(FL("read %d bytes from fd %d (peer %s)") % count % str->get_socketfd() % peer_id);
      if (encountered_error)
        {
          L(FL("in error unwind mode, so throwing them into the bit bucket"));
          return true;
        }
      inbuf.append(tmp,count);
      mark_recent_io();
      if (byte_in_ticker.get() != NULL)
        (*byte_in_ticker) += count;
      bytes_in += count;
      return true;
    }
  else
    return false;
}

bool
session::write_some()
{
  I(!outbuf.empty());
  size_t writelen = outbuf.front().first.size() - outbuf.front().second;
  Netxx::signed_size_type count = str->write(outbuf.front().first.data() + outbuf.front().second,
                                            min(writelen,
                                            constants::bufsz));
  if (count > 0)
    {
      if ((size_t)count == writelen)
        {
          outbuf_size -= outbuf.front().first.size();
          outbuf.pop_front();
        }
      else
        {
          outbuf.front().second += count;
        }
      L(FL("wrote %d bytes to fd %d (peer %s)")
        % count % str->get_socketfd() % peer_id);
      mark_recent_io();
      if (byte_out_ticker.get() != NULL)
        (*byte_out_ticker) += count;
      bytes_out += count;
      if (encountered_error && outbuf.empty())
        {
          // we've flushed our error message, so it's time to get out.
          L(FL("finished flushing output queue in error unwind mode, disconnecting"));
          return false;
        }
      return true;
    }
  else
    return false;
}

// senders

void
session::queue_error_cmd(string const & errmsg)
{
  L(FL("queueing 'error' command"));
  netcmd cmd;
  cmd.write_error_cmd(errmsg);
  write_netcmd_and_try_flush(cmd);
}

void
session::queue_bye_cmd(u8 phase)
{
  L(FL("queueing 'bye' command, phase %d")
    % static_cast<size_t>(phase));
  netcmd cmd;
  cmd.write_bye_cmd(phase);
  write_netcmd_and_try_flush(cmd);
}

void
session::queue_done_cmd(netcmd_item_type type,
                        size_t n_items)
{
  string typestr;
  netcmd_item_type_to_string(type, typestr);
  L(FL("queueing 'done' command for %s (%d items)")
    % typestr % n_items);
  netcmd cmd;
  cmd.write_done_cmd(type, n_items);
  write_netcmd_and_try_flush(cmd);
}

void
session::queue_hello_cmd(rsa_keypair_id const & key_name,
                         base64<rsa_pub_key> const & pub_encoded,
                         id const & nonce)
{
  rsa_pub_key pub;
  if (use_transport_auth)
    decode_base64(pub_encoded, pub);
  cmd.write_hello_cmd(key_name, pub, nonce);
  write_netcmd_and_try_flush(cmd);
}

void
session::queue_anonymous_cmd(protocol_role role,
                             globish const & include_pattern,
                             globish const & exclude_pattern,
                             id const & nonce2)
{
  netcmd cmd;
  rsa_oaep_sha_data hmac_key_encrypted;
  if (use_transport_auth)
    projects.db.encrypt_rsa(remote_peer_key_name, nonce2(), hmac_key_encrypted);
  cmd.write_anonymous_cmd(role, include_pattern, exclude_pattern,
                          hmac_key_encrypted);
  write_netcmd_and_try_flush(cmd);
  set_session_key(nonce2());
}

void
session::queue_auth_cmd(protocol_role role,
                        globish const & include_pattern,
                        globish const & exclude_pattern,
                        id const & client,
                        id const & nonce1,
                        id const & nonce2,
                        string const & signature)
{
  netcmd cmd;
  rsa_oaep_sha_data hmac_key_encrypted;
  I(use_transport_auth);
  projects.db.encrypt_rsa(remote_peer_key_name, nonce2(), hmac_key_encrypted);
  cmd.write_auth_cmd(role, include_pattern, exclude_pattern, client,
                     nonce1, hmac_key_encrypted, signature);
  write_netcmd_and_try_flush(cmd);
  set_session_key(nonce2());
}

void
session::queue_confirm_cmd()
{
  netcmd cmd;
  cmd.write_confirm_cmd();
  write_netcmd_and_try_flush(cmd);
}

void
session::queue_refine_cmd(refinement_type ty, merkle_node const & node)
{
  string typestr;
  hexenc<prefix> hpref;
  node.get_hex_prefix(hpref);
  netcmd_item_type_to_string(node.type, typestr);
  L(FL("queueing refinement %s of %s node '%s', level %d")
    % (ty == refinement_query ? "query" : "response")
    % typestr % hpref % static_cast<int>(node.level));
  netcmd cmd;
  cmd.write_refine_cmd(ty, node);
  write_netcmd_and_try_flush(cmd);
}

void
session::queue_data_cmd(netcmd_item_type type,
                        id const & item,
                        string const & dat)
{
  string typestr;
  netcmd_item_type_to_string(type, typestr);
  hexenc<id> hid;
  encode_hexenc(item, hid);

  if (role == sink_role)
    {
      L(FL("not queueing %s data for '%s' as we are in pure sink role")
        % typestr % hid);
      return;
    }

  L(FL("queueing %d bytes of data for %s item '%s'")
    % dat.size() % typestr % hid);

  netcmd cmd;
  // TODO: This pair of functions will make two copies of a large
  // file, the first in cmd.write_data_cmd, and the second in
  // write_netcmd_and_try_flush when the data is copied from the
  // cmd.payload variable to the string buffer for output.  This
  // double copy should be collapsed out, it may be better to use
  // a string_queue for output as well as input, as that will reduce
  // the amount of mallocs that happen when the string queue is large
  // enough to just store the data.
  cmd.write_data_cmd(type, item, dat);
  write_netcmd_and_try_flush(cmd);
  note_item_sent(type, item);
}

void
session::queue_delta_cmd(netcmd_item_type type,
                         id const & base,
                         id const & ident,
                         delta const & del)
{
  I(type == file_item);
  string typestr;
  netcmd_item_type_to_string(type, typestr);
  hexenc<id> base_hid;
  encode_hexenc(base, base_hid);
  hexenc<id> ident_hid;
  encode_hexenc(ident, ident_hid);

  if (role == sink_role)
    {
      L(FL("not queueing %s delta '%s' -> '%s' as we are in pure sink role")
        % typestr % base_hid % ident_hid);
      return;
    }

  L(FL("queueing %s delta '%s' -> '%s'")
    % typestr % base_hid % ident_hid);
  netcmd cmd;
  cmd.write_delta_cmd(type, base, ident, del);
  write_netcmd_and_try_flush(cmd);
  note_item_sent(type, ident);
}


// processors

bool
session::process_error_cmd(string const & errmsg)
{
  // "xxx string" with xxx being digits means there's an error code
  if (errmsg.size() > 4 && errmsg.substr(3,1) == " ")
    {
      try
        {
          int err = boost::lexical_cast<int>(errmsg.substr(0,3));
          if (err >= 100)
            {
              error_code = err;
              throw bad_decode(F("received network error: %s")
                               % errmsg.substr(4));
            }
        }
      catch (boost::bad_lexical_cast)
        { // ok, so it wasn't a number
        }
    }
  throw bad_decode(F("received network error: %s") % errmsg);
}

static const var_domain known_servers_domain = var_domain("known-servers");

bool
session::process_hello_cmd(rsa_keypair_id const & their_keyname,
                           rsa_pub_key const & their_key,
                           id const & nonce)
{
  I(this->remote_peer_key_hash().size() == 0);
  I(this->saved_nonce().size() == 0);

  base64<rsa_pub_key> their_key_encoded;

  if (use_transport_auth)
    {
      hexenc<id> their_key_hash;
      encode_base64(their_key, their_key_encoded);
      key_hash_code(their_keyname, their_key_encoded, their_key_hash);
      L(FL("server key has name %s, hash %s") % their_keyname % their_key_hash);
      var_key their_key_key(known_servers_domain, var_name(peer_id));
      if (projects.db.var_exists(their_key_key))
        {
          var_value expected_key_hash;
          projects.db.get_var(their_key_key, expected_key_hash);
          if (expected_key_hash() != their_key_hash())
            {
              P(F("@@@@@@@@@@@@@@@@@@@@@@@@@@@@@@@@@@@@@@@@@@@@@@@@@@@@@@@@@@@\n"
                  "@ WARNING: SERVER IDENTIFICATION HAS CHANGED              @\n"
                  "@@@@@@@@@@@@@@@@@@@@@@@@@@@@@@@@@@@@@@@@@@@@@@@@@@@@@@@@@@@\n"
                  "IT IS POSSIBLE THAT SOMEONE IS DOING SOMETHING NASTY\n"
                  "it is also possible that the server key has just been changed\n"
                  "remote host sent key %s\n"
                  "I expected %s\n"
                  "'%s unset %s %s' overrides this check")
                % their_key_hash % expected_key_hash
                % ui.prog_name % their_key_key.first % their_key_key.second);
              E(false, F("server key changed"));
            }
        }
      else
        {
          P(F("first time connecting to server %s\n"
              "I'll assume it's really them, but you might want to double-check\n"
              "their key's fingerprint: %s") % peer_id % their_key_hash);
          projects.db.set_var(their_key_key, var_value(their_key_hash()));
        }
      if (projects.db.put_key(their_keyname, their_key_encoded))
        W(F("saving public key for %s to database") % their_keyname);

      {
        hexenc<id> hnonce;
        encode_hexenc(nonce, hnonce);
        L(FL("received 'hello' netcmd from server '%s' with nonce '%s'")
          % their_key_hash % hnonce);
      }

      I(projects.db.public_key_exists(their_key_hash));

      // save their identity
      id their_key_hash_decoded;
      decode_hexenc(their_key_hash, their_key_hash_decoded);
      this->remote_peer_key_hash = their_key_hash_decoded;
      this->remote_peer_key_name = their_keyname;
    }

  // clients always include in the synchronization set, every branch that the
  // user requested
  set<branch_name> all_branches, ok_branches;
  projects.get_branch_list(all_branches);
  for (set<branch_name>::const_iterator i = all_branches.begin();
      i != all_branches.end(); i++)
    {
      if (our_matcher((*i)()))
        ok_branches.insert(*i);
    }
  rebuild_merkle_trees(ok_branches);

  if (!initiated_by_server)
    setup_client_tickers();

  if (use_transport_auth && signing_key() != "")
    {
      // get our key pair
      load_key_pair(keys, signing_key);

      // make a signature with it;
      // this also ensures our public key is in the database
      base64<rsa_sha1_signature> sig;
      rsa_sha1_signature sig_raw;
      keys.make_signature(projects.db, signing_key, nonce(), sig);
      decode_base64(sig, sig_raw);

      // get the hash identifier for our pubkey
      base64<rsa_pub_key> our_pub;
      projects.db.get_key(signing_key, our_pub);
      hexenc<id> our_key_hash;
      id our_key_hash_raw;
      key_hash_code(signing_key, our_pub, our_key_hash);
      decode_hexenc(our_key_hash, our_key_hash_raw);

      // make a new nonce of our own and send off the 'auth'
      queue_auth_cmd(this->role, our_include_pattern, our_exclude_pattern,
                     our_key_hash_raw, nonce, mk_nonce(), sig_raw());
    }
  else
    {
      queue_anonymous_cmd(this->role, our_include_pattern,
                          our_exclude_pattern, mk_nonce());
    }

  lua.hook_note_netsync_start(session_id, "client", this->role,
                              peer_id, their_keyname,
                              our_include_pattern, our_exclude_pattern);

  return true;
}

bool
session::process_anonymous_cmd(protocol_role their_role,
                               globish const & their_include_pattern,
                               globish const & their_exclude_pattern)
{
  // Internally netsync thinks in terms of sources and sinks. Users like
  // thinking of repositories as "readonly", "readwrite", or "writeonly".
  //
  // We therefore use the read/write terminology when dealing with the UI:
  // if the user asks to run a "read only" service, this means they are
  // willing to be a source but not a sink.
  //
  // nb: The "role" here is the role the *client* wants to play
  //     so we need to check that the opposite role is allowed for us,
  //     in our this->role field.
  //

  lua.hook_note_netsync_start(session_id, "server", their_role,
                              peer_id, rsa_keypair_id(),
                              their_include_pattern, their_exclude_pattern);

  // Client must be a sink and server must be a source (anonymous
  // read-only), unless transport auth is disabled.
  //
  // If running in no-transport-auth mode, we operate anonymously and
  // permit adoption of any role.

  if (use_transport_auth)
    {
      if (their_role != sink_role)
        {
          this->saved_nonce = id("");
          error(not_permitted,
                F("rejected attempt at anonymous connection for write").str());
        }

      if (this->role == sink_role)
        {
          this->saved_nonce = id("");
          error(role_mismatch,
                F("rejected attempt at anonymous connection while running as sink").str());
        }
    }

  set<branch_name> all_branches, ok_branches;
  projects.get_branch_list(all_branches);
  globish_matcher their_matcher(their_include_pattern, their_exclude_pattern);
  for (set<branch_name>::const_iterator i = all_branches.begin();
      i != all_branches.end(); i++)
    {
      if (their_matcher((*i)()))
        {
          if (use_transport_auth &&
              !lua.hook_get_netsync_read_permitted((*i)()))
            {
              error(not_permitted,
                    (F("anonymous access to branch '%s' denied by server")
                     % *i).str());
            }
          else
            ok_branches.insert(*i);
        }
    }

  if (use_transport_auth)
    {
      P(F("allowed anonymous read permission for '%s' excluding '%s'")
        % their_include_pattern % their_exclude_pattern);
      this->role = source_role;
    }
  else
    {
      P(F("allowed anonymous read/write permission for '%s' excluding '%s'")
        % their_include_pattern % their_exclude_pattern);
      assume_corresponding_role(their_role);
    }

  rebuild_merkle_trees(ok_branches);

  this->remote_peer_key_name = rsa_keypair_id("");
  this->authenticated = true;
  return true;
}

void
session::assume_corresponding_role(protocol_role their_role)
{
  // Assume the (possibly degraded) opposite role.
  switch (their_role)
    {
    case source_role:
      I(this->role != source_role);
      this->role = sink_role;
      break;

    case source_and_sink_role:
      I(this->role == source_and_sink_role);
      break;

    case sink_role:
      I(this->role != sink_role);
      this->role = source_role;
      break;
    }
}

bool
session::process_auth_cmd(protocol_role their_role,
                          globish const & their_include_pattern,
                          globish const & their_exclude_pattern,
                          id const & client,
                          id const & nonce1,
                          string const & signature)
{
  I(this->remote_peer_key_hash().size() == 0);
  I(this->saved_nonce().size() == constants::merkle_hash_length_in_bytes);

  hexenc<id> their_key_hash;
  encode_hexenc(client, their_key_hash);

  globish_matcher their_matcher(their_include_pattern, their_exclude_pattern);

  if (!projects.db.public_key_exists(their_key_hash))
    {
      // If it's not in the db, it still could be in the keystore if we
      // have the private key that goes with it.
      rsa_keypair_id their_key_id;
      keypair their_keypair;
      if (keys.maybe_get_key_pair(their_key_hash, their_key_id, their_keypair))
        projects.db.put_key(their_key_id, their_keypair.pub);
      else
        {
          this->saved_nonce = id("");

          lua.hook_note_netsync_start(session_id, "server", their_role,
                                      peer_id, rsa_keypair_id("-unknown-"),
                                      their_include_pattern,
                                      their_exclude_pattern);
          error(unknown_key,
                (F("remote public key hash '%s' is unknown")
                 % their_key_hash).str());
        }
    }

  // Get their public key.
  rsa_keypair_id their_id;
  base64<rsa_pub_key> their_key;
  projects.db.get_pubkey(their_key_hash, their_id, their_key);

  lua.hook_note_netsync_start(session_id, "server", their_role,
                              peer_id, their_id,
                              their_include_pattern, their_exclude_pattern);

  // Check that they replied with the nonce we asked for.
  if (!(nonce1 == this->saved_nonce))
    {
      this->saved_nonce = id("");
      error(failed_identification,
            F("detected replay attack in auth netcmd").str());
    }

  // Internally netsync thinks in terms of sources and sinks. users like
  // thinking of repositories as "readonly", "readwrite", or "writeonly".
  //
  // We therefore use the read/write terminology when dealing with the UI:
  // if the user asks to run a "read only" service, this means they are
  // willing to be a source but not a sink.
  //
  // nb: The "their_role" here is the role the *client* wants to play
  //     so we need to check that the opposite role is allowed for us,
  //     in our this->role field.

  // Client as sink, server as source (reading).

  if (their_role == sink_role || their_role == source_and_sink_role)
    {
      if (this->role != source_role && this->role != source_and_sink_role)
        {
          this->saved_nonce = id("");
          error(not_permitted,
                (F("denied '%s' read permission for '%s' excluding '%s' while running as pure sink")
                 % their_id % their_include_pattern % their_exclude_pattern).str());
        }
    }

  set<branch_name> all_branches, ok_branches;
  projects.get_branch_list(all_branches);
  for (set<branch_name>::const_iterator i = all_branches.begin();
       i != all_branches.end(); i++)
    {
      if (their_matcher((*i)()))
        {
          if (!lua.hook_get_netsync_read_permitted((*i)(), their_id))
            {
              error(not_permitted,
                    (F("denied '%s' read permission for '%s' excluding '%s' because of branch '%s'")
                     % their_id % their_include_pattern % their_exclude_pattern % *i).str());
            }
          else
            ok_branches.insert(*i);
        }
    }

  // If we're source_and_sink_role, continue even with no branches readable
  // eg. serve --db=empty.db
  P(F("allowed '%s' read permission for '%s' excluding '%s'")
    % their_id % their_include_pattern % their_exclude_pattern);

  // Client as source, server as sink (writing).

  if (their_role == source_role || their_role == source_and_sink_role)
    {
      if (this->role != sink_role && this->role != source_and_sink_role)
        {
          this->saved_nonce = id("");
          error(not_permitted,
                (F("denied '%s' write permission for '%s' excluding '%s' while running as pure source")
                 % their_id % their_include_pattern % their_exclude_pattern).str());
        }

      if (!lua.hook_get_netsync_write_permitted(their_id))
        {
          this->saved_nonce = id("");
          error(not_permitted,
                (F("denied '%s' write permission for '%s' excluding '%s'")
                 % their_id % their_include_pattern % their_exclude_pattern).str());
        }

      P(F("allowed '%s' write permission for '%s' excluding '%s'")
        % their_id % their_include_pattern % their_exclude_pattern);
    }

  rebuild_merkle_trees(ok_branches);

  // Save their identity.
  this->remote_peer_key_hash = client;

  // Check the signature.
  base64<rsa_sha1_signature> sig;
  encode_base64(rsa_sha1_signature(signature), sig);
  if (projects.db.check_signature(their_id, nonce1(), sig) == cert_ok)
    {
      // Get our private key and sign back.
      L(FL("client signature OK, accepting authentication"));
      this->authenticated = true;
      this->remote_peer_key_name = their_id;

      assume_corresponding_role(their_role);
      return true;
    }
  else
    {
      error(failed_identification, (F("bad client signature")).str());
    }
  return false;
}

bool
session::process_refine_cmd(refinement_type ty, merkle_node const & node)
{
  string typestr;
  netcmd_item_type_to_string(node.type, typestr);
  L(FL("processing refine cmd for %s node at level %d")
    % typestr % node.level);

  switch (node.type)
    {
    case file_item:
      W(F("Unexpected 'refine' command on non-refined item type"));
      break;

    case key_item:
      key_refiner.process_refinement_command(ty, node);
      break;

    case revision_item:
      rev_refiner.process_refinement_command(ty, node);
      break;

    case cert_item:
      cert_refiner.process_refinement_command(ty, node);
      break;

    case epoch_item:
      epoch_refiner.process_refinement_command(ty, node);
      break;
    }
  return true;
}

bool
session::process_bye_cmd(u8 phase,
                         transaction_guard & guard)
{

// Ideal shutdown
// ~~~~~~~~~~~~~~~
//
//             I/O events                 state transitions
// ~~~~~~~~~~~~~~~~~~~~~~~~~~~~~~~~~~~   ~~~~~~~~~~~~~~~~~~~
//                                        client: C_WORKING
//                                        server: S_WORKING
// 0. [refinement, data, deltas, etc.]
//                                        client: C_SHUTDOWN
//                                        (client checkpoints here)
// 1. client -> "bye 0"
// 2.           "bye 0"  -> server
//                                        server: S_SHUTDOWN
//                                        (server checkpoints here)
// 3.           "bye 1"  <- server
// 4. client <- "bye 1"
//                                        client: C_CONFIRMED
// 5. client -> "bye 2"
// 6.           "bye 2"  -> server
//                                        server: S_CONFIRMED
// 7. [server drops connection]
//
//
// Affects of I/O errors or disconnections
// ~~~~~~~~~~~~~~~~~~~~~~~~~~~~~~~~~~~~~~~
//   C_WORKING: report error and fault
//   S_WORKING: report error and recover
//  C_SHUTDOWN: report error and fault
//  S_SHUTDOWN: report success and recover
//              (and warn that client might falsely see error)
// C_CONFIRMED: report success
// S_CONFIRMED: report success

  switch (phase)
    {
    case 0:
      if (voice == server_voice &&
          protocol_state == working_state)
        {
          protocol_state = shutdown_state;
          guard.do_checkpoint();
          queue_bye_cmd(1);
        }
      else
        error(bad_command, "unexpected bye phase 0 received");
      break;

    case 1:
      if (voice == client_voice &&
          protocol_state == shutdown_state)
        {
          protocol_state = confirmed_state;
          queue_bye_cmd(2);
        }
      else
        error(bad_command, "unexpected bye phase 1 received");
      break;

    case 2:
      if (voice == server_voice &&
          protocol_state == shutdown_state)
        {
          protocol_state = confirmed_state;
          return false;
        }
      else
        error(bad_command, "unexpected bye phase 2 received");
      break;

    default:
      error(bad_command, (F("unknown bye phase %d received") % phase).str());
    }

  return true;
}

bool
session::process_done_cmd(netcmd_item_type type, size_t n_items)
{
  string typestr;
  netcmd_item_type_to_string(type, typestr);
  L(FL("received 'done' command for %s (%s items)") % typestr % n_items);
  switch (type)
    {
    case file_item:
      W(F("Unexpected 'done' command on non-refined item type"));
      break;

    case key_item:
      key_refiner.process_done_command(n_items);
      if (key_refiner.done && role != sink_role)
        send_all_data(key_item, key_refiner.items_to_send);
      break;

    case revision_item:
      rev_refiner.process_done_command(n_items);
      break;

    case cert_item:
      cert_refiner.process_done_command(n_items);
      break;

    case epoch_item:
      epoch_refiner.process_done_command(n_items);
      if (epoch_refiner.done)
        {
          send_all_data(epoch_item, epoch_refiner.items_to_send);
          maybe_note_epochs_finished();
        }
      break;
    }
  return true;
}

void
session::respond_to_confirm_cmd()
{
  epoch_refiner.begin_refinement();
}

bool
session::data_exists(netcmd_item_type type,
                     id const & item)
{
  hexenc<id> hitem;
  encode_hexenc(item, hitem);
  switch (type)
    {
    case key_item:
      return key_refiner.local_item_exists(item)
        || projects.db.public_key_exists(hitem);
    case file_item:
      return projects.db.file_version_exists(file_id(hitem));
    case revision_item:
      return rev_refiner.local_item_exists(item)
        || projects.db.revision_exists(revision_id(hitem));
    case cert_item:
      return cert_refiner.local_item_exists(item)
        || projects.db.revision_cert_exists(hitem);
    case epoch_item:
      return epoch_refiner.local_item_exists(item)
        || projects.db.epoch_exists(epoch_id(hitem));
    }
  return false;
}

void
session::load_data(netcmd_item_type type,
                   id const & item,
                   string & out)
{
  string typestr;
  netcmd_item_type_to_string(type, typestr);
  hexenc<id> hitem;
  encode_hexenc(item, hitem);

  if (!data_exists(type, item))
    throw bad_decode(F("%s with hash '%s' does not exist in our database")
                     % typestr % hitem);

  switch (type)
    {
    case epoch_item:
      {
        branch_uid branch;
        epoch_data epoch;
        projects.db.get_epoch(epoch_id(hitem), branch, epoch);
        write_epoch(branch, epoch, out);
      }
      break;
    case key_item:
      {
        rsa_keypair_id keyid;
        base64<rsa_pub_key> pub_encoded;
        projects.db.get_pubkey(hitem, keyid, pub_encoded);
        L(FL("public key '%s' is also called '%s'") % hitem % keyid);
        write_pubkey(keyid, pub_encoded, out);
      }
      break;

    case revision_item:
      {
        revision_data mdat;
        data dat;
        projects.db.get_revision(revision_id(hitem), mdat);
        out = mdat.inner()();
      }
      break;

    case file_item:
      {
        file_data fdat;
        data dat;
        projects.db.get_file_version(file_id(hitem), fdat);
        out = fdat.inner()();
      }
      break;

    case cert_item:
      {
        revision<cert> c;
        projects.db.get_revision_cert(hitem, c);
        string tmp;
        write_cert(c.inner(), out);
      }
      break;
    }
}

bool
session::process_data_cmd(netcmd_item_type type,
                          id const & item,
                          string const & dat)
{
  hexenc<id> hitem;
  encode_hexenc(item, hitem);

  string typestr;
  netcmd_item_type_to_string(type, typestr);

  note_item_arrived(type, item);
  if (data_exists(type, item))
    {
      L(FL("%s '%s' already exists in our database") % typestr % hitem);
      if (type == epoch_item)
        maybe_note_epochs_finished();
      return true;
    }

  switch (type)
    {
    case epoch_item:
      {
        branch_uid branch;
        epoch_data epoch;
        read_epoch(dat, branch, epoch);
        L(FL("received epoch %s for branch %s") % epoch % branch);
        map<branch_uid, epoch_data> epochs;
        projects.db.get_epochs(epochs);
        map<branch_uid, epoch_data>::const_iterator i;
        i = epochs.find(branch);
        if (i == epochs.end())
          {
            L(FL("branch %s has no epoch; setting epoch to %s") % branch % epoch);
            projects.db.set_epoch(branch, epoch);
          }
        else
          {
            L(FL("branch %s already has an epoch; checking") % branch);
            // If we get here, then we know that the epoch must be
            // different, because if it were the same then the
            // if (epoch_exists()) branch up above would have been taken.
            // if somehow this is wrong, then we have broken epoch
            // hashing or something, which is very dangerous, so play it
            // safe...
            I(!(i->second == epoch));

            // It is safe to call 'error' here, because if we get here,
            // then the current netcmd packet cannot possibly have
            // written anything to the database.
            error(mixing_versions,
                  (F("Mismatched epoch on branch %s."
                     " Server has '%s', client has '%s'.")
                   % branch
                   % (voice == server_voice ? i->second : epoch)
                   % (voice == server_voice ? epoch : i->second)).str());
          }
      }
      maybe_note_epochs_finished();
      break;

    case key_item:
      {
        rsa_keypair_id keyid;
        base64<rsa_pub_key> pub;
        read_pubkey(dat, keyid, pub);
        hexenc<id> tmp;
        key_hash_code(keyid, pub, tmp);
        if (! (tmp == hitem))
          throw bad_decode(F("hash check failed for public key '%s' (%s);"
                             " wanted '%s' got '%s'")
                           % hitem % keyid % hitem % tmp);
        if (projects.db.put_key(keyid, pub))
          written_keys.push_back(keyid);
        else
          error(partial_transfer,
                (F("Received duplicate key %s") % keyid).str());
      }
      break;

    case cert_item:
      {
        cert c;
        read_cert(dat, c);
        hexenc<id> tmp;
        cert_hash_code(c, tmp);
        if (! (tmp == hitem))
          throw bad_decode(F("hash check failed for revision cert '%s'")  % hitem);
        if (projects.db.put_revision_cert(revision<cert>(c)))
          written_certs.push_back(c);
      }
      break;

    case revision_item:
      {
        L(FL("received revision '%s'") % hitem);
        if (projects.db.put_revision(revision_id(hitem), revision_data(dat)))
          written_revisions.push_back(revision_id(hitem));
      }
      break;

    case file_item:
      {
        L(FL("received file '%s'") % hitem);
        projects.db.put_file(file_id(hitem), file_data(dat));
      }
      break;
    }
  return true;
}

bool
session::process_delta_cmd(netcmd_item_type type,
                           id const & base,
                           id const & ident,
                           delta const & del)
{
  string typestr;
  netcmd_item_type_to_string(type, typestr);
  hexenc<id> hbase, hident;
  encode_hexenc(base, hbase);
  encode_hexenc(ident, hident);

  pair<id,id> id_pair = make_pair(base, ident);

  note_item_arrived(type, ident);

  switch (type)
    {
    case file_item:
      {
        file_id src_file(hbase), dst_file(hident);
        projects.db.put_file_version(src_file, dst_file, file_delta(del));
      }
      break;

    default:
      L(FL("ignoring delta received for item type %s") % typestr);
      break;
    }
  return true;
}

bool
session::process_usher_cmd(utf8 const & msg)
{
  if (msg().size())
    {
      if (msg()[0] == '!')
        P(F("Received warning from usher: %s") % msg().substr(1));
      else
        L(FL("Received greeting from usher: %s") % msg().substr(1));
    }
  netcmd cmdout;
  cmdout.write_usher_reply_cmd(utf8(peer_id), our_include_pattern);
  write_netcmd_and_try_flush(cmdout);
  L(FL("Sent reply."));
  return true;
}


void
session::send_all_data(netcmd_item_type ty, set<id> const & items)
{
  string typestr;
  netcmd_item_type_to_string(ty, typestr);

  // Use temporary; passed arg will be invalidated during iteration.
  set<id> tmp = items;

  for (set<id>::const_iterator i = tmp.begin();
       i != tmp.end(); ++i)
    {
      hexenc<id> hitem;
      encode_hexenc(*i, hitem);

      if (data_exists(ty, *i))
        {
          string out;
          load_data(ty, *i, out);
          queue_data_cmd(ty, *i, out);
        }
    }
}

bool
session::dispatch_payload(netcmd const & cmd,
                          transaction_guard & guard)
{

  switch (cmd.get_cmd_code())
    {

    case error_cmd:
      {
        string errmsg;
        cmd.read_error_cmd(errmsg);
        return process_error_cmd(errmsg);
      }
      break;

    case hello_cmd:
      require(! authenticated, "hello netcmd received when not authenticated");
      require(voice == client_voice, "hello netcmd received in client voice");
      {
        rsa_keypair_id server_keyname;
        rsa_pub_key server_key;
        id nonce;
        cmd.read_hello_cmd(server_keyname, server_key, nonce);
        return process_hello_cmd(server_keyname, server_key, nonce);
      }
      break;

    case bye_cmd:
      require(authenticated, "bye netcmd received when not authenticated");
      {
        u8 phase;
        cmd.read_bye_cmd(phase);
        return process_bye_cmd(phase, guard);
      }
      break;

    case anonymous_cmd:
      require(! authenticated, "anonymous netcmd received when not authenticated");
      require(voice == server_voice, "anonymous netcmd received in server voice");
      require(role == source_role ||
              role == source_and_sink_role,
              "anonymous netcmd received in source or source/sink role");
      {
        protocol_role role;
        globish their_include_pattern, their_exclude_pattern;
        rsa_oaep_sha_data hmac_key_encrypted;
        cmd.read_anonymous_cmd(role, their_include_pattern, their_exclude_pattern, hmac_key_encrypted);
        L(FL("received 'anonymous' netcmd from client for pattern '%s' excluding '%s' "
            "in %s mode\n")
          % their_include_pattern % their_exclude_pattern
          % (role == source_and_sink_role ? _("source and sink") :
             (role == source_role ? _("source") : _("sink"))));

        set_session_key(hmac_key_encrypted);
        if (!process_anonymous_cmd(role, their_include_pattern, their_exclude_pattern))
            return false;
        queue_confirm_cmd();
        return true;
      }
      break;

    case auth_cmd:
      require(! authenticated, "auth netcmd received when not authenticated");
      require(voice == server_voice, "auth netcmd received in server voice");
      {
        protocol_role role;
        string signature;
        globish their_include_pattern, their_exclude_pattern;
        id client, nonce1, nonce2;
        rsa_oaep_sha_data hmac_key_encrypted;
        cmd.read_auth_cmd(role, their_include_pattern, their_exclude_pattern,
                          client, nonce1, hmac_key_encrypted, signature);

        hexenc<id> their_key_hash;
        encode_hexenc(client, their_key_hash);
        hexenc<id> hnonce1;
        encode_hexenc(nonce1, hnonce1);

        L(FL("received 'auth(hmac)' netcmd from client '%s' for pattern '%s' "
            "exclude '%s' in %s mode with nonce1 '%s'\n")
          % their_key_hash % their_include_pattern % their_exclude_pattern
          % (role == source_and_sink_role ? _("source and sink") :
             (role == source_role ? _("source") : _("sink")))
          % hnonce1);

        set_session_key(hmac_key_encrypted);

        if (!process_auth_cmd(role, their_include_pattern, their_exclude_pattern,
                              client, nonce1, signature))
            return false;
        queue_confirm_cmd();
        return true;
      }
      break;

    case confirm_cmd:
      require(! authenticated, "confirm netcmd received when not authenticated");
      require(voice == client_voice, "confirm netcmd received in client voice");
      {
        string signature;
        cmd.read_confirm_cmd();
        this->authenticated = true;
        respond_to_confirm_cmd();
        return true;
      }
      break;

    case refine_cmd:
      require(authenticated, "refine netcmd received when authenticated");
      {
        merkle_node node;
        refinement_type ty;
        cmd.read_refine_cmd(ty, node);
        return process_refine_cmd(ty, node);
      }
      break;

    case done_cmd:
      require(authenticated, "done netcmd received when not authenticated");
      {
        size_t n_items;
        netcmd_item_type type;
        cmd.read_done_cmd(type, n_items);
        return process_done_cmd(type, n_items);
      }
      break;

    case data_cmd:
      require(authenticated, "data netcmd received when not authenticated");
      require(role == sink_role ||
              role == source_and_sink_role,
              "data netcmd received in source or source/sink role");
      {
        netcmd_item_type type;
        id item;
        string dat;
        cmd.read_data_cmd(type, item, dat);
        return process_data_cmd(type, item, dat);
      }
      break;

    case delta_cmd:
      require(authenticated, "delta netcmd received when not authenticated");
      require(role == sink_role ||
              role == source_and_sink_role,
              "delta netcmd received in source or source/sink role");
      {
        netcmd_item_type type;
        id base, ident;
        delta del;
        cmd.read_delta_cmd(type, base, ident, del);
        return process_delta_cmd(type, base, ident, del);
      }
      break;

    case usher_cmd:
      {
        utf8 greeting;
        cmd.read_usher_cmd(greeting);
        return process_usher_cmd(greeting);
      }
      break;

    case usher_reply_cmd:
      return false; // Should not happen.
      break;
    }
  return false;
}

// This kicks off the whole cascade starting from "hello".
void
session::begin_service()
{
  keypair kp;
  if (use_transport_auth)
    keys.get_key_pair(signing_key, kp);
  queue_hello_cmd(signing_key, kp.pub, mk_nonce());
}

void
session::maybe_step()
{
  while (done_all_refinements()
         && !rev_enumerator.done()
         && outbuf_size < constants::bufsz * 10)
    {
      rev_enumerator.step();
    }
}

void
session::maybe_say_goodbye(transaction_guard & guard)
{
  if (voice == client_voice
      && protocol_state == working_state
      && finished_working())
    {
      protocol_state = shutdown_state;
      guard.do_checkpoint();
      queue_bye_cmd(0);
    }
}

bool
session::arm()
{
  if (!armed)
    {
      // Don't pack the buffer unnecessarily.
      if (outbuf_size > constants::bufsz * 10)
        return false;

      if (cmd.read(inbuf, read_hmac))
        {
          armed = true;
        }
    }
  return armed;
}

bool session::process(transaction_guard & guard)
{
  if (encountered_error)
    return true;
  try
    {
      if (!arm())
        return true;

      armed = false;
      L(FL("processing %d byte input buffer from peer %s")
        % inbuf.size() % peer_id);

      size_t sz = cmd.encoded_size();
      bool ret = dispatch_payload(cmd, guard);

      if (inbuf.size() >= constants::netcmd_maxsz)
        W(F("input buffer for peer %s is overfull "
            "after netcmd dispatch") % peer_id);

      guard.maybe_checkpoint(sz);

      if (!ret)
        L(FL("finishing processing with '%d' packet")
          % cmd.get_cmd_code());
      return ret;
    }
  catch (bad_decode & bd)
    {
      W(F("protocol error while processing peer %s: '%s'")
        % peer_id % bd.what);
      return false;
    }
  catch (netsync_error & err)
    {
      W(F("error: %s") % err.msg);
      queue_error_cmd(boost::lexical_cast<string>(error_code) + " " + err.msg);
      encountered_error = true;
      return true; // Don't terminate until we've send the error_cmd.
    }
}


static shared_ptr<Netxx::StreamBase>
build_stream_to_server(options & opts, lua_hooks & lua,
                       globish const & include_pattern,
                       globish const & exclude_pattern,
                       utf8 const & address,
                       Netxx::port_type default_port,
                       Netxx::Timeout timeout)
{
  shared_ptr<Netxx::StreamBase> server;
  uri u;
  vector<string> argv;

  parse_uri(address(), u);
  if (lua.hook_get_netsync_connect_command(u,
                                           include_pattern,
                                           exclude_pattern,
                                           global_sanity.debug_p(),
                                           argv))
    {
      I(argv.size() > 0);
      string cmd = argv[0];
      argv.erase(argv.begin());
      opts.use_transport_auth = lua.hook_use_transport_auth(u);
      return shared_ptr<Netxx::StreamBase>
        (new Netxx::PipeStream(cmd, argv));

    }
  else
    {
#ifdef USE_IPV6
      bool use_ipv6=true;
#else
      bool use_ipv6=false;
#endif
      Netxx::Address addr(address().c_str(),
                          default_port, use_ipv6);
      return shared_ptr<Netxx::StreamBase>
        (new Netxx::Stream(addr, timeout));
    }
}

static void
<<<<<<< HEAD
call_server(options & opts,
            lua_hooks & lua,
            project_t & project,
=======
call_server(protocol_role role,
            globish const & include_pattern,
            globish const & exclude_pattern,
            project_set & projects,
>>>>>>> 2b18d067
            key_store & keys,
            protocol_role role,
            globish const & include_pattern,
            globish const & exclude_pattern,
            std::list<utf8> const & addresses,
            Netxx::port_type default_port,
            unsigned long timeout_seconds)
{
  Netxx::PipeCompatibleProbe probe;
  transaction_guard guard(projects.db);
  I(addresses.size() == 1);
  utf8 address(*addresses.begin());

  Netxx::Timeout timeout(static_cast<long>(timeout_seconds)), instant(0,1);

  P(F("connecting to %s") % address);

  shared_ptr<Netxx::StreamBase> server
    = build_stream_to_server(opts, lua,
                             include_pattern,
                             exclude_pattern,
                             address, default_port,
                             timeout);


  // 'false' here means not to revert changes when the SockOpt
  // goes out of scope.
  Netxx::SockOpt socket_options(server->get_socketfd(), false);
  socket_options.set_non_blocking();

  session sess(opts, lua, project, keys,
               role, client_voice,
               include_pattern,
               exclude_pattern,
<<<<<<< HEAD
               address(), server);
=======
               projects, keys, lua, opts, address(), server);
>>>>>>> 2b18d067

  while (true)
    {
      bool armed = false;
      try
        {
          armed = sess.arm();
        }
      catch (bad_decode & bd)
        {
          E(false, F("protocol error while processing peer %s: '%s'")
            % sess.peer_id % bd.what);
        }

      sess.maybe_step();
      sess.maybe_say_goodbye(guard);

      probe.clear();
      probe.add(*(sess.str), sess.which_events());
      Netxx::Probe::result_type res = probe.ready(armed ? instant : timeout);
      Netxx::Probe::ready_type event = res.second;
      Netxx::socket_type fd = res.first;

      if (fd == -1 && !armed)
        {
          E(false, (F("timed out waiting for I/O with "
                      "peer %s, disconnecting")
                    % sess.peer_id));
        }

      bool all_io_clean = (event != Netxx::Probe::ready_oobd);

      if (event & Netxx::Probe::ready_read)
        all_io_clean = all_io_clean && sess.read_some();

      if (event & Netxx::Probe::ready_write)
        all_io_clean = all_io_clean && sess.write_some();

      if (armed)
        if (!sess.process(guard))
          {
            // Commit whatever work we managed to accomplish anyways.
            guard.commit();

            // We failed during processing. This should only happen in
            // client voice when we have a decode exception, or received an
            // error from our server (which is translated to a decode
            // exception). We call these cases E() errors.
            E(false, F("processing failure while talking to "
                       "peer %s, disconnecting")
              % sess.peer_id);
            return;
          }

      if (!all_io_clean)
        {
          // Commit whatever work we managed to accomplish anyways.
          guard.commit();

          // We had an I/O error. We must decide if this represents a
          // user-reported error or a clean disconnect. See protocol
          // state diagram in session::process_bye_cmd.

          if (sess.protocol_state == session::confirmed_state)
            {
              P(F("successful exchange with %s")
                % sess.peer_id);
              return;
            }
          else if (sess.encountered_error)
            {
              P(F("peer %s disconnected after we informed them of error")
                % sess.peer_id);
              return;
            }
          else
            E(false, (F("I/O failure while talking to "
                        "peer %s, disconnecting")
                      % sess.peer_id));
        }
    }
}

static void
drop_session_associated_with_fd(map<Netxx::socket_type, shared_ptr<session> > & sessions,
                                Netxx::socket_type fd)
{
  // This is a bit of a hack. Initially all "file descriptors" in
  // netsync were full duplex, so we could get away with indexing
  // sessions by their file descriptor.
  //
  // When using pipes in unix, it's no longer true: a session gets
  // entered in the session map under its read pipe fd *and* its write
  // pipe fd. When we're in such a situation the socket fd is "-1" and
  // we downcast to a PipeStream and use its read+write fds.
  //
  // When using pipes in windows, we use a full duplex pipe (named
  // pipe) so the socket-like abstraction holds.

  I(fd != -1);
  map<Netxx::socket_type, shared_ptr<session> >::const_iterator i = sessions.find(fd);
  I(i != sessions.end());
  shared_ptr<session> sess = i->second;
  fd = sess->str->get_socketfd();
  if (fd != -1)
    {
      sessions.erase(fd);
    }
  else
    {
      shared_ptr<Netxx::PipeStream> pipe =
        boost::dynamic_pointer_cast<Netxx::PipeStream, Netxx::StreamBase>(sess->str);
      I(static_cast<bool>(pipe));
      I(pipe->get_writefd() != -1);
      I(pipe->get_readfd() != -1);
      sessions.erase(pipe->get_readfd());
      sessions.erase(pipe->get_writefd());
    }
}

static void
arm_sessions_and_calculate_probe(Netxx::PipeCompatibleProbe & probe,
                                 map<Netxx::socket_type, shared_ptr<session> > & sessions,
                                 set<Netxx::socket_type> & armed_sessions,
                                 transaction_guard & guard)
{
  set<Netxx::socket_type> arm_failed;
  for (map<Netxx::socket_type,
         shared_ptr<session> >::const_iterator i = sessions.begin();
       i != sessions.end(); ++i)
    {
      i->second->maybe_step();
      i->second->maybe_say_goodbye(guard);
      try
        {
          if (i->second->arm())
            {
              L(FL("fd %d is armed") % i->first);
              armed_sessions.insert(i->first);
            }
          probe.add(*i->second->str, i->second->which_events());
        }
      catch (bad_decode & bd)
        {
          W(F("protocol error while processing peer %s: '%s', marking as bad")
            % i->second->peer_id % bd.what);
          arm_failed.insert(i->first);
        }
    }
  for (set<Netxx::socket_type>::const_iterator i = arm_failed.begin();
       i != arm_failed.end(); ++i)
    {
      drop_session_associated_with_fd(sessions, *i);
    }
}

static void
handle_new_connection(options & opts,
                      lua_hooks & lua,
                      project_t & project,
                      key_store & keys,
                      Netxx::Address & addr,
                      Netxx::StreamServer & server,
                      Netxx::Timeout & timeout,
                      protocol_role role,
                      globish const & include_pattern,
                      globish const & exclude_pattern,
<<<<<<< HEAD
                      map<Netxx::socket_type, shared_ptr<session> > & sessions)
=======
                      map<Netxx::socket_type, shared_ptr<session> > & sessions,
                      project_set & projects, key_store & keys,
                      lua_hooks & lua, options & opts)
>>>>>>> 2b18d067
{
  L(FL("accepting new connection on %s : %s")
    % (addr.get_name()?addr.get_name():"") % lexical_cast<string>(addr.get_port()));
  Netxx::Peer client = server.accept_connection();

  if (!client)
    {
      L(FL("accept() returned a dead client"));
    }
  else
    {
      P(F("accepted new client connection from %s : %s")
        % client.get_address() % lexical_cast<string>(client.get_port()));

      // 'false' here means not to revert changes when the SockOpt
      // goes out of scope.
      Netxx::SockOpt socket_options(client.get_socketfd(), false);
      socket_options.set_non_blocking();

      shared_ptr<Netxx::Stream> str =
        shared_ptr<Netxx::Stream>
        (new Netxx::Stream(client.get_socketfd(), timeout));

      shared_ptr<session> sess(new session(opts, lua, project, keys,
                                           role, server_voice,
                                           include_pattern, exclude_pattern,
<<<<<<< HEAD
=======
                                           projects, keys, lua, opts,
>>>>>>> 2b18d067
                                           lexical_cast<string>(client), str));
      sess->begin_service();
      sessions.insert(make_pair(client.get_socketfd(), sess));
    }
}

static void
handle_read_available(Netxx::socket_type fd,
                      shared_ptr<session> sess,
                      map<Netxx::socket_type, shared_ptr<session> > & sessions,
                      set<Netxx::socket_type> & armed_sessions,
                      bool & live_p)
{
  if (sess->read_some())
    {
      try
        {
          if (sess->arm())
            armed_sessions.insert(fd);
        }
      catch (bad_decode & bd)
        {
          W(F("protocol error while processing peer %s: '%s', disconnecting")
            % sess->peer_id % bd.what);
          drop_session_associated_with_fd(sessions, fd);
          live_p = false;
        }
    }
  else
    {
      switch (sess->protocol_state)
        {
        case session::working_state:
          P(F("peer %s read failed in working state (error)")
            % sess->peer_id);
          break;

        case session::shutdown_state:
          P(F("peer %s read failed in shutdown state "
              "(possibly client misreported error)")
            % sess->peer_id);
          break;

        case session::confirmed_state:
          P(F("peer %s read failed in confirmed state (success)")
            % sess->peer_id);
          break;
        }
      drop_session_associated_with_fd(sessions, fd);
      live_p = false;
    }
}


static void
handle_write_available(Netxx::socket_type fd,
                       shared_ptr<session> sess,
                       map<Netxx::socket_type, shared_ptr<session> > & sessions,
                       bool & live_p)
{
  if (!sess->write_some())
    {
      switch (sess->protocol_state)
        {
        case session::working_state:
          P(F("peer %s write failed in working state (error)")
            % sess->peer_id);
          break;

        case session::shutdown_state:
          P(F("peer %s write failed in shutdown state "
              "(possibly client misreported error)")
            % sess->peer_id);
          break;

        case session::confirmed_state:
          P(F("peer %s write failed in confirmed state (success)")
            % sess->peer_id);
          break;
        }

      drop_session_associated_with_fd(sessions, fd);
      live_p = false;
    }
}

static void
process_armed_sessions(map<Netxx::socket_type, shared_ptr<session> > & sessions,
                       set<Netxx::socket_type> & armed_sessions,
                       transaction_guard & guard)
{
  for (set<Netxx::socket_type>::const_iterator i = armed_sessions.begin();
       i != armed_sessions.end(); ++i)
    {
      map<Netxx::socket_type, shared_ptr<session> >::iterator j;
      j = sessions.find(*i);
      if (j == sessions.end())
        continue;
      else
        {
          shared_ptr<session> sess = j->second;
          if (!sess->process(guard))
            {
              P(F("peer %s processing finished, disconnecting")
                % sess->peer_id);
              drop_session_associated_with_fd(sessions, *i);
            }
        }
    }
}

static void
reap_dead_sessions(map<Netxx::socket_type, shared_ptr<session> > & sessions,
                   unsigned long timeout_seconds)
{
  // Kill any clients which haven't done any i/o inside the timeout period
  // or who have exchanged all items and flushed their output buffers.
  set<Netxx::socket_type> dead_clients;
  time_t now = ::time(NULL);
  for (map<Netxx::socket_type, shared_ptr<session> >::const_iterator
         i = sessions.begin(); i != sessions.end(); ++i)
    {
      if (static_cast<unsigned long>(i->second->last_io_time + timeout_seconds)
          < static_cast<unsigned long>(now))
        {
          P(F("fd %d (peer %s) has been idle too long, disconnecting")
            % i->first % i->second->peer_id);
          dead_clients.insert(i->first);
        }
    }
  for (set<Netxx::socket_type>::const_iterator i = dead_clients.begin();
       i != dead_clients.end(); ++i)
    {
      drop_session_associated_with_fd(sessions, *i);
    }
}

static void
<<<<<<< HEAD
serve_connections(options & opts,
                  lua_hooks & lua,
                  project_t & project,
=======
serve_connections(protocol_role role,
                  globish const & include_pattern,
                  globish const & exclude_pattern,
                  project_set & projects,
>>>>>>> 2b18d067
                  key_store & keys,
                  protocol_role role,
                  globish const & include_pattern,
                  globish const & exclude_pattern,
                  std::list<utf8> const & addresses,
                  Netxx::port_type default_port,
                  unsigned long timeout_seconds,
                  unsigned long session_limit)
{
  Netxx::PipeCompatibleProbe probe;

  Netxx::Timeout
    forever,
    timeout(static_cast<long>(timeout_seconds)),
    instant(0,1);

#ifdef USE_IPV6
  bool use_ipv6=true;
#else
  bool use_ipv6=false;
#endif
  // This will be true when we try to bind while using IPv6.  See comments
  // further down.
  bool try_again=false;

  do
    {
      try
        {
          try_again = false;

          Netxx::Address addr(use_ipv6);

          if (addresses.empty())
            addr.add_all_addresses(default_port);
          else
            {
              for (std::list<utf8>::const_iterator it = addresses.begin();
                   it != addresses.end(); ++it)
                {
                  const utf8 & address = *it;
                  if (!address().empty())
                    {
                      size_t l_colon = address().find(':');
                      size_t r_colon = address().rfind(':');
              
                      if (l_colon == r_colon && l_colon == 0)
                        {
                          // can't be an IPv6 address as there is only one colon
                          // must be a : followed by a port
                          string port_str = address().substr(1);
                          addr.add_all_addresses(std::atoi(port_str.c_str()));
                        }
                      else
                        addr.add_address(address().c_str(), default_port);
                    }
                }
            }

          // If se use IPv6 and the initialisation of server fails, we want
          // to try again with IPv4.  The reason is that someone may have
          // downloaded a IPv6-enabled monotone on a system that doesn't
          // have IPv6, and which might fail therefore.
          // On failure, Netxx::NetworkException is thrown, and we catch
          // it further down.
          try_again=use_ipv6;

          Netxx::StreamServer server(addr, timeout);

          // If we came this far, whatever we used (IPv6 or IPv4) was
          // accepted, so we don't need to try again any more.
          try_again=false;

          const char *name = addr.get_name();
          P(F("beginning service on %s : %s")
            % (name != NULL ? name : _("<all interfaces>"))
            % lexical_cast<string>(addr.get_port()));

          map<Netxx::socket_type, shared_ptr<session> > sessions;
          set<Netxx::socket_type> armed_sessions;

          shared_ptr<transaction_guard> guard;

          while (true)
            {
              probe.clear();
              armed_sessions.clear();

              if (sessions.size() >= session_limit)
                W(F("session limit %d reached, some connections "
                    "will be refused") % session_limit);
              else
                probe.add(server);

              if (!guard)
                guard = shared_ptr<transaction_guard>
                  (new transaction_guard(projects.db));

              I(guard);

              while (!server_initiated_sync_requests.empty())
                {
                  server_initiated_sync_request request
                    = server_initiated_sync_requests.front();
                  server_initiated_sync_requests.pop_front();

                  utf8 addr(request.address);
                  globish inc(request.include);
                  globish exc(request.exclude);

                  try
                    {
                      P(F("connecting to %s") % addr());
                      shared_ptr<Netxx::StreamBase> server
                        = build_stream_to_server(opts, lua,
                                                 inc, exc,
                                                 addr, default_port,
                                                 timeout);

                      // 'false' here means not to revert changes when
                      // the SockOpt goes out of scope.
                      Netxx::SockOpt socket_options(server->get_socketfd(), false);
                      socket_options.set_non_blocking();

                      protocol_role role = source_and_sink_role;
                      if (request.what == "sync")
                        role = source_and_sink_role;
                      else if (request.what == "push")
                        role = source_role;
                      else if (request.what == "pull")
                        role = sink_role;

<<<<<<< HEAD
                      shared_ptr<session> sess(new session(opts, lua,
                                                           project, keys,
                                                           role, client_voice,
                                                           inc, exc,
=======
                      shared_ptr<session> sess(new session(role, client_voice,
                                                           inc, exc,
                                                           projects, keys,
                                                           lua, opts,
>>>>>>> 2b18d067
                                                           addr(), server, true));

                      sessions.insert(make_pair(server->get_socketfd(), sess));
                    }
                  catch (Netxx::NetworkException & e)
                    {
                      P(F("Network error: %s") % e.what());
                    }
                }

              arm_sessions_and_calculate_probe(probe, sessions,
                                               armed_sessions, *guard);

              L(FL("i/o probe with %d armed") % armed_sessions.size());
              Netxx::socket_type fd;
              Netxx::Timeout how_long;
              if (sessions.empty())
                how_long = forever;
              else if (armed_sessions.empty())
                how_long = timeout;
              else
                how_long = instant;
              do
                {
                  Netxx::Probe::result_type res = probe.ready(how_long);
                  how_long = instant;
                  Netxx::Probe::ready_type event = res.second;
                  fd = res.first;

                  if (fd == -1)
                    {
                      if (armed_sessions.empty())
                        L(FL("timed out waiting for I/O (listening on %s : %s)")
                          % addr.get_name() % lexical_cast<string>(addr.get_port()));
                    }

                  // we either got a new connection
                  else if (fd == server)
                    handle_new_connection(opts, lua, project, keys,
                                          addr, server, timeout, role,
                                          include_pattern, exclude_pattern,
<<<<<<< HEAD
                                          sessions);
=======
                                          sessions, projects, keys,
                                          lua, opts);
>>>>>>> 2b18d067

                  // or an existing session woke up
                  else
                    {
                      map<Netxx::socket_type, shared_ptr<session> >::iterator i;
                      i = sessions.find(fd);
                      if (i == sessions.end())
                        {
                          L(FL("got woken up for action on unknown fd %d") % fd);
                        }
                      else
                        {
                          probe.remove(*(i->second->str));
                          shared_ptr<session> sess = i->second;
                          bool live_p = true;

                          try
                            {
                              if (event & Netxx::Probe::ready_read)
                                handle_read_available(fd, sess, sessions,
                                                      armed_sessions, live_p);

                              if (live_p && (event & Netxx::Probe::ready_write))
                                handle_write_available(fd, sess, sessions, live_p);
                            }
                          catch (Netxx::Exception &)
                            {
                              P(F("Network error on peer %s, disconnecting")
                                % sess->peer_id);
                              drop_session_associated_with_fd(sessions, fd);
                            }
                          if (live_p && (event & Netxx::Probe::ready_oobd))
                            {
                              P(F("got OOB from peer %s, disconnecting")
                                % sess->peer_id);
                              drop_session_associated_with_fd(sessions, fd);
                            }
                        }
                    }
                }
              while (fd != -1);
              process_armed_sessions(sessions, armed_sessions, *guard);
              reap_dead_sessions(sessions, timeout_seconds);

              if (sessions.empty())
                {
                  // Let the guard die completely if everything's gone quiet.
                  guard->commit();
                  guard.reset();
                }
            }
        }
      // This exception is thrown when bind() fails somewhere in Netxx.
      catch (Netxx::NetworkException &)
        {
          // If we tried with IPv6 and failed, we want to try again using IPv4.
          if (try_again)
            {
              use_ipv6 = false;
            }
          // In all other cases, just rethrow the exception.
          else
            throw;
        }
      // This exception is thrown when there is no support for the type of
      // connection we want to do in the kernel, for example when a socket()
      // call fails somewhere in Netxx.
      catch (Netxx::Exception &)
        {
          // If we tried with IPv6 and failed, we want to try again using IPv4.
          if (try_again)
            {
              use_ipv6 = false;
            }
          // In all other cases, just rethrow the exception.
          else
            throw;
        }
    }
  while(try_again);
  }

static void
serve_single_connection(shared_ptr<session> sess,
                        unsigned long timeout_seconds)
{
  Netxx::PipeCompatibleProbe probe;

  Netxx::Timeout
    forever,
    timeout(static_cast<long>(timeout_seconds)),
    instant(0,1);

  P(F("beginning service on %s") % sess->peer_id);

  sess->begin_service();

  transaction_guard guard(sess->projects.db);

  map<Netxx::socket_type, shared_ptr<session> > sessions;
  set<Netxx::socket_type> armed_sessions;

  if (sess->str->get_socketfd() == -1)
    {
      // Unix pipes are non-duplex, have two filedescriptors
      shared_ptr<Netxx::PipeStream> pipe =
        boost::dynamic_pointer_cast<Netxx::PipeStream, Netxx::StreamBase>(sess->str);
      I(pipe);
      sessions[pipe->get_writefd()]=sess;
      sessions[pipe->get_readfd()]=sess;
    }
  else
    sessions[sess->str->get_socketfd()]=sess;

  while (!sessions.empty())
    {
      probe.clear();
      armed_sessions.clear();

      arm_sessions_and_calculate_probe(probe, sessions, armed_sessions, guard);

      L(FL("i/o probe with %d armed") % armed_sessions.size());
      Netxx::Probe::result_type res = probe.ready((armed_sessions.empty() ? timeout
                                                   : instant));
      Netxx::Probe::ready_type event = res.second;
      Netxx::socket_type fd = res.first;

      if (fd == -1)
        {
          if (armed_sessions.empty())
            L(FL("timed out waiting for I/O (listening on %s)")
              % sess->peer_id);
        }

      // an existing session woke up
      else
        {
          map<Netxx::socket_type, shared_ptr<session> >::iterator i;
          i = sessions.find(fd);
          if (i == sessions.end())
            {
              L(FL("got woken up for action on unknown fd %d") % fd);
            }
          else
            {
              shared_ptr<session> sess = i->second;
              bool live_p = true;

              if (event & Netxx::Probe::ready_read)
                handle_read_available(fd, sess, sessions, armed_sessions, live_p);

              if (live_p && (event & Netxx::Probe::ready_write))
                handle_write_available(fd, sess, sessions, live_p);

              if (live_p && (event & Netxx::Probe::ready_oobd))
                {
                  P(F("got some OOB data on fd %d (peer %s), disconnecting")
                    % fd % sess->peer_id);
                  drop_session_associated_with_fd(sessions, fd);
                }
            }
        }
      process_armed_sessions(sessions, armed_sessions, guard);
      reap_dead_sessions(sessions, timeout_seconds);
    }
}


void
insert_with_parents(revision_id rev,
                    refiner & ref,
                    revision_enumerator & rev_enumerator,
                    set<revision_id> & revs,
                    ticker & revisions_ticker)
{
  deque<revision_id> work;
  work.push_back(rev);
  while (!work.empty())
    {
      revision_id rid = work.front();
      work.pop_front();

      if (!null_id(rid) && revs.find(rid) == revs.end())
        {
          revs.insert(rid);
          ++revisions_ticker;
          id rev_item;
          decode_hexenc(rid.inner(), rev_item);
          ref.note_local_item(rev_item);
          vector<revision_id> parents;
          rev_enumerator.get_revision_parents(rid, parents);
          for (vector<revision_id>::const_iterator i = parents.begin();
               i != parents.end(); ++i)
            {
              work.push_back(*i);
            }
        }
    }
}

void
session::rebuild_merkle_trees(set<branch_name> const & branchnames)
{
  P(F("finding items to synchronize:"));
  for (set<branch_name>::const_iterator i = branchnames.begin();
      i != branchnames.end(); ++i)
    L(FL("including branch %s") % *i);

  // xgettext: please use short message and try to avoid multibytes chars
  ticker revisions_ticker(N_("revisions"), "r", 64);
  // xgettext: please use short message and try to avoid multibytes chars
  ticker certs_ticker(N_("certificates"), "c", 256);
  // xgettext: please use short message and try to avoid multibytes chars
  ticker keys_ticker(N_("keys"), "k", 1);

  set<revision_id> revision_ids;
  set<rsa_keypair_id> inserted_keys;

  {
    for (set<branch_name>::const_iterator i = branchnames.begin();
         i != branchnames.end(); ++i)
      {
        // Get branch certs.
        vector< revision<cert> > certs;
        projects
          .get_project_of_branch(*i)
          .get_branch_certs(*i, certs);
        for (vector< revision<cert> >::const_iterator j = certs.begin();
             j != certs.end(); j++)
          {
            revision_id rid(j->inner().ident);
            insert_with_parents(rid, rev_refiner, rev_enumerator,
                                revision_ids, revisions_ticker);
            // Branch certs go in here, others later on.
            hexenc<id> tmp;
            id item;
            cert_hash_code(j->inner(), tmp);
            decode_hexenc(tmp, item);
            cert_refiner.note_local_item(item);
            rev_enumerator.note_cert(rid, tmp);
            if (inserted_keys.find(j->inner().key) == inserted_keys.end())
              inserted_keys.insert(j->inner().key);
          }
      }
  }

  {
    map<branch_uid, epoch_data> epochs;
    projects.db.get_epochs(epochs);

    epoch_data epoch_zero(string(constants::epochlen, '0'));
    for (set<branch_name>::const_iterator i = branchnames.begin();
         i != branchnames.end(); ++i)
      {
        branch_uid branch = projects.translate_branch(*i);
        map<branch_uid, epoch_data>::const_iterator j;
        j = epochs.find(branch);

        // Set to zero any epoch which is not yet set.
        if (j == epochs.end())
          {
            L(FL("setting epoch on %s to zero") % branch);
            epochs.insert(make_pair(branch, epoch_zero));
            projects.db.set_epoch(branch, epoch_zero);
          }

        // Then insert all epochs into merkle tree.
        j = epochs.find(branch);
        I(j != epochs.end());
        epoch_id eid;
        id epoch_item;
        epoch_hash_code(j->first, j->second, eid);
        decode_hexenc(eid.inner(), epoch_item);
        epoch_refiner.note_local_item(epoch_item);
      }
  }

  {
    typedef vector< pair<hexenc<id>,
      pair<revision_id, rsa_keypair_id> > > cert_idx;

    cert_idx idx;
    projects.db.get_revision_cert_nobranch_index(idx);

    // Insert all non-branch certs reachable via these revisions
    // (branch certs were inserted earlier).

    for (cert_idx::const_iterator i = idx.begin(); i != idx.end(); ++i)
      {
        hexenc<id> const & hash = i->first;
        revision_id const & ident = i->second.first;
        rsa_keypair_id const & key = i->second.second;

        rev_enumerator.note_cert(ident, hash);

        if (revision_ids.find(ident) == revision_ids.end())
          continue;

        id item;
        decode_hexenc(hash, item);
        cert_refiner.note_local_item(item);
        ++certs_ticker;
        if (inserted_keys.find(key) == inserted_keys.end())
            inserted_keys.insert(key);
      }
  }

  // Add any keys specified on the command line.
  for (vector<rsa_keypair_id>::const_iterator key
         = keys_to_push.begin();
       key != keys_to_push.end(); ++key)
    {
      if (inserted_keys.find(*key) == inserted_keys.end())
        {
          if (!projects.db.public_key_exists(*key))
            {
              keypair kp;
              if (keys.maybe_get_key_pair(*key, kp))
                projects.db.put_key(*key, kp.pub);
              else
                W(F("Cannot find key '%s'") % *key);
            }
          inserted_keys.insert(*key);
        }
    }

  // Insert all the keys.
  for (set<rsa_keypair_id>::const_iterator key = inserted_keys.begin();
       key != inserted_keys.end(); key++)
    {
      if (projects.db.public_key_exists(*key))
        {
          base64<rsa_pub_key> pub_encoded;
          projects.db.get_key(*key, pub_encoded);
          hexenc<id> keyhash;
          key_hash_code(*key, pub_encoded, keyhash);
          L(FL("noting key '%s' = '%s' to send") % *key % keyhash);
          id key_item;
          decode_hexenc(keyhash, key_item);
          key_refiner.note_local_item(key_item);
          ++keys_ticker;
        }
    }

  rev_refiner.reindex_local_items();
  cert_refiner.reindex_local_items();
  key_refiner.reindex_local_items();
  epoch_refiner.reindex_local_items();
}

void
run_netsync_protocol(options & opts, lua_hooks & lua,
                     project_t & project, key_store & keys,
                     protocol_voice voice,
                     protocol_role role,
                     std::list<utf8> const & addrs,
                     globish const & include_pattern,
<<<<<<< HEAD
                     globish const & exclude_pattern)
=======
                     globish const & exclude_pattern,
                     project_set & projects, key_store & keys,
                     lua_hooks & lua, options & opts)
>>>>>>> 2b18d067
{
  if (include_pattern().find_first_of("'\"") != string::npos)
    {
      W(F("include branch pattern contains a quote character:\n"
          "%s") % include_pattern());
    }

  if (exclude_pattern().find_first_of("'\"") != string::npos)
    {
      W(F("exclude branch pattern contains a quote character:\n"
          "%s") % exclude_pattern());
    }

  // We do not want to be killed by SIGPIPE from a network disconnect.
  ignore_sigpipe();

  try
    {
      if (voice == server_voice)
        {
          if (opts.bind_stdio)
            {
              shared_ptr<Netxx::PipeStream> str(new Netxx::PipeStream(0,1));
              shared_ptr<session> sess(new session(opts, lua, project, keys,
                                                   role, server_voice,
                                                   include_pattern, exclude_pattern,
<<<<<<< HEAD
=======
                                                   projects, keys, lua, opts,
>>>>>>> 2b18d067
                                                   "stdio", str));
              serve_single_connection(sess,constants::netsync_timeout_seconds);
            }
          else
<<<<<<< HEAD
            serve_connections(opts, lua, project, keys,
                              role, include_pattern, exclude_pattern,
=======
            serve_connections(role, include_pattern, exclude_pattern,
                              projects, keys, lua, opts,
>>>>>>> 2b18d067
                              addrs, static_cast<Netxx::port_type>(constants::netsync_default_port),
                              static_cast<unsigned long>(constants::netsync_timeout_seconds),
                              static_cast<unsigned long>(constants::netsync_connection_limit));
        }
      else
        {
          I(voice == client_voice);
<<<<<<< HEAD
          call_server(opts, lua, project, keys,
                      role, include_pattern, exclude_pattern,
=======
          call_server(role, include_pattern, exclude_pattern,
                      projects, keys, lua, opts,
>>>>>>> 2b18d067
                      addrs, static_cast<Netxx::port_type>(constants::netsync_default_port),
                      static_cast<unsigned long>(constants::netsync_timeout_seconds));
        }
    }
  catch (Netxx::NetworkException & e)
    {
      throw informative_failure((F("network error: %s") % e.what()).str());
    }
  catch (Netxx::Exception & e)
    {
      throw oops((F("network error: %s") % e.what()).str());;
    }
}

// Local Variables:
// mode: C++
// fill-column: 76
// c-file-style: "gnu"
// indent-tabs-mode: nil
// End:
// vim: et:sw=2:sts=2:ts=2:cino=>2s,{s,\:s,+s,t0,g0,^-2,e-2,n-2,p2s,(0,=s:<|MERGE_RESOLUTION|>--- conflicted
+++ resolved
@@ -429,13 +429,6 @@
           protocol_voice voice,
           globish const & our_include_pattern,
           globish const & our_exclude_pattern,
-<<<<<<< HEAD
-=======
-          project_set & projects,
-          key_store & keys,
-          lua_hooks & lua,
-          options & opts,
->>>>>>> 2b18d067
           string const & peer,
           shared_ptr<Netxx::StreamBase> sock,
           bool initiated_by_server = false);
@@ -547,19 +540,12 @@
 
 session::session(options & opts,
                  lua_hooks & lua,
-                 project_t & project,
+                 project_set & projects,
                  key_store & keys,
                  protocol_role role,
                  protocol_voice voice,
                  globish const & our_include_pattern,
                  globish const & our_exclude_pattern,
-<<<<<<< HEAD
-=======
-                 project_set & projects,
-                 key_store & keys,
-                 lua_hooks & lua,
-                 options & opts,
->>>>>>> 2b18d067
                  string const & peer,
                  shared_ptr<Netxx::StreamBase> sock,
                  bool initiated_by_server) :
@@ -608,11 +594,7 @@
   key_refiner(key_item, voice, *this),
   cert_refiner(cert_item, voice, *this),
   rev_refiner(revision_item, voice, *this),
-<<<<<<< HEAD
-  rev_enumerator(project, *this),
-=======
-  rev_enumerator(*this, projects.db),
->>>>>>> 2b18d067
+  rev_enumerator(projects, *this),
   initiated_by_server(initiated_by_server)
 {}
 
@@ -2432,16 +2414,9 @@
 }
 
 static void
-<<<<<<< HEAD
 call_server(options & opts,
             lua_hooks & lua,
-            project_t & project,
-=======
-call_server(protocol_role role,
-            globish const & include_pattern,
-            globish const & exclude_pattern,
             project_set & projects,
->>>>>>> 2b18d067
             key_store & keys,
             protocol_role role,
             globish const & include_pattern,
@@ -2472,15 +2447,11 @@
   Netxx::SockOpt socket_options(server->get_socketfd(), false);
   socket_options.set_non_blocking();
 
-  session sess(opts, lua, project, keys,
+  session sess(opts, lua, projects, keys,
                role, client_voice,
                include_pattern,
                exclude_pattern,
-<<<<<<< HEAD
                address(), server);
-=======
-               projects, keys, lua, opts, address(), server);
->>>>>>> 2b18d067
 
   while (true)
     {
@@ -2640,7 +2611,7 @@
 static void
 handle_new_connection(options & opts,
                       lua_hooks & lua,
-                      project_t & project,
+                      project_set & projects,
                       key_store & keys,
                       Netxx::Address & addr,
                       Netxx::StreamServer & server,
@@ -2648,13 +2619,7 @@
                       protocol_role role,
                       globish const & include_pattern,
                       globish const & exclude_pattern,
-<<<<<<< HEAD
                       map<Netxx::socket_type, shared_ptr<session> > & sessions)
-=======
-                      map<Netxx::socket_type, shared_ptr<session> > & sessions,
-                      project_set & projects, key_store & keys,
-                      lua_hooks & lua, options & opts)
->>>>>>> 2b18d067
 {
   L(FL("accepting new connection on %s : %s")
     % (addr.get_name()?addr.get_name():"") % lexical_cast<string>(addr.get_port()));
@@ -2678,13 +2643,9 @@
         shared_ptr<Netxx::Stream>
         (new Netxx::Stream(client.get_socketfd(), timeout));
 
-      shared_ptr<session> sess(new session(opts, lua, project, keys,
+      shared_ptr<session> sess(new session(opts, lua, projects, keys,
                                            role, server_voice,
                                            include_pattern, exclude_pattern,
-<<<<<<< HEAD
-=======
-                                           projects, keys, lua, opts,
->>>>>>> 2b18d067
                                            lexical_cast<string>(client), str));
       sess->begin_service();
       sessions.insert(make_pair(client.get_socketfd(), sess));
@@ -2823,16 +2784,9 @@
 }
 
 static void
-<<<<<<< HEAD
 serve_connections(options & opts,
                   lua_hooks & lua,
-                  project_t & project,
-=======
-serve_connections(protocol_role role,
-                  globish const & include_pattern,
-                  globish const & exclude_pattern,
                   project_set & projects,
->>>>>>> 2b18d067
                   key_store & keys,
                   protocol_role role,
                   globish const & include_pattern,
@@ -2965,17 +2919,10 @@
                       else if (request.what == "pull")
                         role = sink_role;
 
-<<<<<<< HEAD
                       shared_ptr<session> sess(new session(opts, lua,
-                                                           project, keys,
+                                                           projects, keys,
                                                            role, client_voice,
                                                            inc, exc,
-=======
-                      shared_ptr<session> sess(new session(role, client_voice,
-                                                           inc, exc,
-                                                           projects, keys,
-                                                           lua, opts,
->>>>>>> 2b18d067
                                                            addr(), server, true));
 
                       sessions.insert(make_pair(server->get_socketfd(), sess));
@@ -3014,15 +2961,10 @@
 
                   // we either got a new connection
                   else if (fd == server)
-                    handle_new_connection(opts, lua, project, keys,
+                    handle_new_connection(opts, lua, projects, keys,
                                           addr, server, timeout, role,
                                           include_pattern, exclude_pattern,
-<<<<<<< HEAD
                                           sessions);
-=======
-                                          sessions, projects, keys,
-                                          lua, opts);
->>>>>>> 2b18d067
 
                   // or an existing session woke up
                   else
@@ -3375,18 +3317,12 @@
 
 void
 run_netsync_protocol(options & opts, lua_hooks & lua,
-                     project_t & project, key_store & keys,
+                     project_tse & projects, key_store & keys,
                      protocol_voice voice,
                      protocol_role role,
                      std::list<utf8> const & addrs,
                      globish const & include_pattern,
-<<<<<<< HEAD
                      globish const & exclude_pattern)
-=======
-                     globish const & exclude_pattern,
-                     project_set & projects, key_store & keys,
-                     lua_hooks & lua, options & opts)
->>>>>>> 2b18d067
 {
   if (include_pattern().find_first_of("'\"") != string::npos)
     {
@@ -3410,24 +3346,15 @@
           if (opts.bind_stdio)
             {
               shared_ptr<Netxx::PipeStream> str(new Netxx::PipeStream(0,1));
-              shared_ptr<session> sess(new session(opts, lua, project, keys,
+              shared_ptr<session> sess(new session(opts, lua, projects, keys,
                                                    role, server_voice,
                                                    include_pattern, exclude_pattern,
-<<<<<<< HEAD
-=======
-                                                   projects, keys, lua, opts,
->>>>>>> 2b18d067
                                                    "stdio", str));
               serve_single_connection(sess,constants::netsync_timeout_seconds);
             }
           else
-<<<<<<< HEAD
-            serve_connections(opts, lua, project, keys,
+            serve_connections(opts, lua, projects, keys,
                               role, include_pattern, exclude_pattern,
-=======
-            serve_connections(role, include_pattern, exclude_pattern,
-                              projects, keys, lua, opts,
->>>>>>> 2b18d067
                               addrs, static_cast<Netxx::port_type>(constants::netsync_default_port),
                               static_cast<unsigned long>(constants::netsync_timeout_seconds),
                               static_cast<unsigned long>(constants::netsync_connection_limit));
@@ -3435,13 +3362,8 @@
       else
         {
           I(voice == client_voice);
-<<<<<<< HEAD
-          call_server(opts, lua, project, keys,
+          call_server(opts, lua, projects, keys,
                       role, include_pattern, exclude_pattern,
-=======
-          call_server(role, include_pattern, exclude_pattern,
-                      projects, keys, lua, opts,
->>>>>>> 2b18d067
                       addrs, static_cast<Netxx::port_type>(constants::netsync_default_port),
                       static_cast<unsigned long>(constants::netsync_timeout_seconds));
         }
