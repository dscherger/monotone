// Copyright (C) 2004 Graydon Hoare <graydon@pobox.com>
//
// This program is made available under the GNU GPL version 2.0 or
// greater. See the accompanying file COPYING for details.
//
// This program is distributed WITHOUT ANY WARRANTY; without even the
// implied warranty of MERCHANTABILITY or FITNESS FOR A PARTICULAR
// PURPOSE.

#include "base.hh"
#include <map>
#include <cstdlib>
#include <memory>
#include <list>
#include <deque>
#include <stack>

#include <time.h>

#include "lexical_cast.hh"
#include <boost/scoped_ptr.hpp>
#include <boost/shared_ptr.hpp>
#include <boost/bind.hpp>

#include "lua_hooks.hh"
#include "key_store.hh"
#include "project.hh"
#include "cert.hh"
#include "constants.hh"
#include "enumerator.hh"
#include "keys.hh"
#include "lua.hh"
#include "merkle_tree.hh"
#include "netcmd.hh"
#include "netio.hh"
#include "numeric_vocab.hh"
#include "refiner.hh"
#include "revision.hh"
#include "sanity.hh"
#include "transforms.hh"
#include "ui.hh"
#include "xdelta.hh"
#include "epoch.hh"
#include "platform.hh"
#include "hmac.hh"
#include "globish.hh"
#include "uri.hh"

#include "botan/botan.h"

#include "netxx/address.h"
#include "netxx/peer.h"
#include "netxx/probe.h"
#include "netxx/socket.h"
#include "netxx/sockopt.h"
#include "netxx/stream.h"
#include "netxx/streamserver.h"
#include "netxx/timeout.h"
#include "netxx_pipe.hh"
// TODO: things to do that will break protocol compatibility
//   -- need some way to upgrade anonymous to keyed pull, without user having
//      to explicitly specify which they want
//      just having a way to respond "access denied, try again" might work
//      but perhaps better to have the anonymous command include a note "I
//      _could_ use key <...> if you prefer", and if that would lead to more
//      access, could reply "I do prefer".  (Does this lead to too much
//      information exposure?  Allows anonymous people to probe what branches
//      a key has access to.)
//   -- "warning" packet type?
//   -- Richard Levitte wants, when you (e.g.) request '*' but don't have
//      access to all of it, you just get the parts you have access to
//      (maybe with warnings about skipped branches).  to do this right,
//      should have a way for the server to send back to the client "right,
//      you're not getting the following branches: ...", so the client will
//      not include them in its merkle trie.
//   -- add some sort of vhost field to the client's first packet, saying who
//      they expect to talk to

//
// This is the "new" network synchronization (netsync) system in
// monotone. It is based on synchronizing pairs of merkle trees over an
// interactive connection.
//
// A netsync process between peers treats each peer as either a source, a
// sink, or both. When a peer is only a source, it will not write any new
// items to its database. when a peer is only a sink, it will not send any
// items from its database. When a peer is both a source and sink, it may
// send and write items freely.
//
// The post-state of a netsync is that each sink contains a superset of the
// items in its corresponding source; when peers are behaving as both
// source and sink, this means that the post-state of the sync is for the
// peers to have identical item sets.
//
//
// Data structure
// --------------
//
// Each node in a merkle tree contains a fixed number of slots. this number
// is derived from a global parameter of the protocol -- the tree fanout --
// such that the number of slots is 2^fanout. For now we will assume that
// fanout is 4 thus there are 16 slots in a node, because this makes
// illustration easier. The other parameter of the protocol is the size of
// a hash; we use SHA1 so the hash is 20 bytes (160 bits) long.
//
// Each slot in a merkle tree node is in one of 3 states:
//
//   - empty
//   - leaf
//   - subtree
//
// In addition, each leaf contains a hash code which identifies an element
// of the set being synchronized. Each subtree slot contains a hash code of
// the node immediately beneath it in the merkle tree. Empty slots contain
// no hash codes.
//
// Since empty slots have no hash code, they are represented implicitly by
// a bitmap at the head of each merkle tree node. As an additional
// integrity check, each merkle tree node contains a label indicating its
// prefix in the tree, and a hash of its own contents.
//
// In total, then, the byte-level representation of a <160,4> merkle tree
// node is as follows:
//
//      20 bytes       - hash of the remaining bytes in the node
//       1 byte        - type of this node (manifest, file, key, mcert, fcert)
//     1-N bytes       - level of this node in the tree (0 == "root", uleb128)
//    0-20 bytes       - the prefix of this node, 4 bits * level,
//                       rounded up to a byte
//     1-N bytes       - number of leaves under this node (uleb128)
//       4 bytes       - slot-state bitmap of the node
//   0-320 bytes       - between 0 and 16 live slots in the node
//
// So, in the worst case such a node is 367 bytes, with these parameters.
//
//
// Protocol
// --------
//
// The protocol is a binary command-packet system over TCP; each packet
// consists of a single byte which identifies the protocol version, a byte
// which identifies the command name inside that version, a size_t sent as
// a uleb128 indicating the length of the packet, that many bytes of
// payload, and finally 20 bytes of SHA-1 HMAC calculated over the payload.
// The key for the SHA-1 HMAC is 20 bytes of 0 during authentication, and a
// 20-byte random key chosen by the client after authentication (discussed
// below). Decoding involves simply buffering until a sufficient number of
// bytes are received, then advancing the buffer pointer. Any time an
// integrity check (the HMAC) fails, the protocol is assumed to have lost
// synchronization, and the connection is dropped. The parties are free to
// drop the TCP stream at any point, if too much data is received or too
// much idle time passes; no commitments or transactions are made.
//
//
// Authentication and setup
// ------------------------
//
// The exchange begins in a non-authenticated state. The server sends a
// "hello <id> <nonce>" command, which identifies the server's RSA key and
// issues a nonce which must be used for a subsequent authentication.
//
// The client then responds with either:
//
// An "auth (source|sink|both) <include_pattern> <exclude_pattern> <id>
// <nonce1> <hmac key> <sig>" command, which identifies its RSA key, notes the
// role it wishes to play in the synchronization, identifies the pattern it
// wishes to sync with, signs the previous nonce with its own key, and informs
// the server of the HMAC key it wishes to use for this session (encrypted
// with the server's public key); or
//
// An "anonymous (source|sink|both) <include_pattern> <exclude_pattern>
// <hmac key>" command, which identifies the role it wishes to play in the
// synchronization, the pattern it wishes to sync with, and the HMAC key it
// wishes to use for this session (also encrypted with the server's public
// key).
//
// The server then replies with a "confirm" command, which contains no
// other data but will only have the correct HMAC integrity code if the
// server received and properly decrypted the HMAC key offered by the
// client. This transitions the peers into an authenticated state and
// begins epoch refinement. If epoch refinement and epoch transmission
// succeed, the peers switch to data refinement and data transmission.
//
//
// Refinement
// ----------
//
// Refinement is executed by "refiners"; there is a refiner for each
// set of 'items' being exchanged: epochs, keys, certs, and revisions.
// When refinement starts, each party knows only their own set of
// items; when refinement completes, each party has learned of the
// complete set of items it needs to send, and a count of items it's
// expecting to receive.
//
// For more details on the refinement process, see refiner.cc.
//
//
// Transmission
// ------------
//
// Once the set of items to send has been determined (for keys, certs, and
// revisions) each peer switches into a transmission mode. This mode
// involves walking the revision graph in ancestry-order and sending all
// the items the local peer has which the remote one does not. Since the
// remote and local peers both know all the items which need to be
// transferred (they learned during refinement) they know what to wait for
// and what to send.  The mechanisms of the transmission phase (notably,
// enumerator.cc) simply ensure that things are sent in the proper order,
// and without over-filling the output buffer too much.
//
//
// Shutdown
// --------
//
// After transmission completes, one special command, "bye", is used to
// shut down a connection gracefully. The shutdown sequence based on "bye"
// commands is documented below in session::process_bye_cmd.
//
//
// Note on epochs
// --------------
//
// One refinement and transmission phase preceeds all the others: epochs.
// Epochs are exchanged and compared in order to be sure that further
// refinement and transmission (on certs and revisions) makes sense; they
// are a sort of "immune system" to prevent incompatible databases (say
// between rebuilds due to bugs in monotone) from cross-contaminating.  The
// later refinements are only kicked off *after* all epochs are received
// and compare correctly.
//
//
// Note on dense coding
// --------------------
//
// This protocol is "raw binary" (non-text) because coding density is
// actually important here, and each packet consists of very
// information-dense material that you wouldn't have a hope of typing in,
// or interpreting manually anyways.
//

using std::auto_ptr;
using std::deque;
using std::make_pair;
using std::map;
using std::min;
using std::pair;
using std::set;
using std::string;
using std::vector;

using boost::shared_ptr;
using boost::lexical_cast;

struct server_initiated_sync_request
{
  string what;
  string address;
  string include;
  string exclude;
};
deque<server_initiated_sync_request> server_initiated_sync_requests;
LUAEXT(server_request_sync, )
{
  char const * w = luaL_checkstring(L, 1);
  char const * a = luaL_checkstring(L, 2);
  char const * i = luaL_checkstring(L, 3);
  char const * e = luaL_checkstring(L, 4);
  server_initiated_sync_request request;
  request.what = string(w);
  request.address = string(a);
  request.include = string(i);
  request.exclude = string(e);
  server_initiated_sync_requests.push_back(request);
  return 0;
}

static inline void
require(bool check, string const & context)
{
  if (!check)
    throw bad_decode(F("check of '%s' failed") % context);
}

struct netsync_error
{
  string msg;
  netsync_error(string const & s): msg(s) {}
};

struct
session:
  public refiner_callbacks,
  public enumerator_callbacks
{
  protocol_role role;
  protocol_voice const voice;
  globish our_include_pattern;
  globish our_exclude_pattern;
  globish_matcher our_matcher;

  database & db;
  project_t & project;
  key_store & keys;
  lua_hooks & lua;
  bool use_transport_auth;
  rsa_keypair_id const & signing_key;
  vector<rsa_keypair_id> const & keys_to_push;

  string peer_id;
  shared_ptr<Netxx::StreamBase> str;

  string_queue inbuf;
  // deque of pair<string data, size_t cur_pos>
  deque< pair<string,size_t> > outbuf;
  // the total data stored in outbuf - this is
  // used as a valve to stop too much data
  // backing up
  size_t outbuf_size;

  netcmd cmd;
  bool armed;
  bool arm();

  id remote_peer_key_hash;
  rsa_keypair_id remote_peer_key_name;
  netsync_session_key session_key;
  chained_hmac read_hmac;
  chained_hmac write_hmac;
  bool authenticated;

  time_t last_io_time;
  auto_ptr<ticker> byte_in_ticker;
  auto_ptr<ticker> byte_out_ticker;
  auto_ptr<ticker> cert_in_ticker;
  auto_ptr<ticker> cert_out_ticker;
  auto_ptr<ticker> revision_in_ticker;
  auto_ptr<ticker> revision_out_ticker;
  size_t bytes_in, bytes_out;
  size_t certs_in, certs_out;
  size_t revs_in, revs_out;
  size_t keys_in, keys_out;
  // used to identify this session to the netsync hooks.
  // We can't just use saved_nonce, because that's blank for all
  // anonymous connections and could lead to confusion.
  size_t session_id;
  static size_t session_count;

  vector<revision_id> written_revisions;
  vector<rsa_keypair_id> written_keys;
  vector<cert> written_certs;

  id saved_nonce;

  enum
    {
      working_state,
      shutdown_state,
      confirmed_state
    }
    protocol_state;

  bool encountered_error;

  static const int no_error = 200;
  static const int partial_transfer = 211;
  static const int no_transfer = 212;

  static const int not_permitted = 412;
  static const int unknown_key = 422;
  static const int mixing_versions = 432;

  static const int role_mismatch = 512;
  static const int bad_command = 521;

  static const int failed_identification = 532;
  //static const int bad_data = 541;

  int error_code;

  bool set_totals;

  // Interface to refinement.
  refiner epoch_refiner;
  refiner key_refiner;
  refiner cert_refiner;
  refiner rev_refiner;

  // Interface to ancestry grovelling.
  revision_enumerator rev_enumerator;

  // Enumerator_callbacks methods.
  set<file_id> file_items_sent;
  bool process_this_rev(revision_id const & rev);
  bool queue_this_cert(id const & c);
  bool queue_this_file(id const & f);
  void note_file_data(file_id const & f);
  void note_file_delta(file_id const & src, file_id const & dst);
  void note_rev(revision_id const & rev);
  void note_cert(id const & c);

  session(protocol_role role,
          protocol_voice voice,
          globish const & our_include_pattern,
          globish const & our_exclude_pattern,
          database & db,
          project_t & project,
          key_store & keys,
          lua_hooks & lua,
          options & opts,
          string const & peer,
          shared_ptr<Netxx::StreamBase> sock,
          bool initiated_by_server = false);

  virtual ~session();

  id mk_nonce();
  void mark_recent_io();

  void set_session_key(string const & key);
  void set_session_key(rsa_oaep_sha_data const & key_encrypted);

  void setup_client_tickers();
  bool done_all_refinements();
  bool queued_all_items();
  bool received_all_items();
  bool finished_working();
  void maybe_step();
  void maybe_say_goodbye(transaction_guard & guard);

  void note_item_arrived(netcmd_item_type ty, id const & i);
  void maybe_note_epochs_finished();
  void note_item_sent(netcmd_item_type ty, id const & i);

  Netxx::Probe::ready_type which_events() const;
  bool read_some();
  bool write_some();

  void error(int errcode, string const & errmsg);

  void write_netcmd_and_try_flush(netcmd const & cmd);

  // Outgoing queue-writers.
  void queue_bye_cmd(u8 phase);
  void queue_error_cmd(string const & errmsg);
  void queue_done_cmd(netcmd_item_type type, size_t n_items);
  void queue_hello_cmd(rsa_keypair_id const & key_name,
                       base64<rsa_pub_key> const & pub_encoded,
                       id const & nonce);
  void queue_anonymous_cmd(protocol_role role,
                           globish const & include_pattern,
                           globish const & exclude_pattern,
                           id const & nonce2,
                           base64<rsa_pub_key> server_key_encoded);
  void queue_auth_cmd(protocol_role role,
                      globish const & include_pattern,
                      globish const & exclude_pattern,
                      id const & client,
                      id const & nonce1,
                      id const & nonce2,
                      string const & signature,
                      base64<rsa_pub_key> server_key_encoded);
  void queue_confirm_cmd();
  void queue_refine_cmd(refinement_type ty, merkle_node const & node);
  void queue_data_cmd(netcmd_item_type type,
                      id const & item,
                      string const & dat);
  void queue_delta_cmd(netcmd_item_type type,
                       id const & base,
                       id const & ident,
                       delta const & del);

  // Incoming dispatch-called methods.
  bool process_error_cmd(string const & errmsg);
  bool process_hello_cmd(rsa_keypair_id const & server_keyname,
                         rsa_pub_key const & server_key,
                         id const & nonce);
  bool process_bye_cmd(u8 phase, transaction_guard & guard);
  bool process_anonymous_cmd(protocol_role role,
                             globish const & their_include_pattern,
                             globish const & their_exclude_pattern);
  bool process_auth_cmd(protocol_role role,
                        globish const & their_include_pattern,
                        globish const & their_exclude_pattern,
                        id const & client,
                        id const & nonce1,
                        string const & signature);
  bool process_refine_cmd(refinement_type ty, merkle_node const & node);
  bool process_done_cmd(netcmd_item_type type, size_t n_items);
  bool process_data_cmd(netcmd_item_type type,
                        id const & item,
                        string const & dat);
  bool process_delta_cmd(netcmd_item_type type,
                         id const & base,
                         id const & ident,
                         delta const & del);
  bool process_usher_cmd(utf8 const & msg);

  // The incoming dispatcher.
  bool dispatch_payload(netcmd const & cmd,
                        transaction_guard & guard);

  // Various helpers.
  void assume_corresponding_role(protocol_role their_role);
  void respond_to_confirm_cmd();
  bool data_exists(netcmd_item_type type,
                   id const & item);
  void load_data(netcmd_item_type type,
                 id const & item,
                 string & out);

  void rebuild_merkle_trees(set<branch_name> const & branches);

  void send_all_data(netcmd_item_type ty, set<id> const & items);
  void begin_service();
  bool process(transaction_guard & guard);

  bool initiated_by_server;
};
size_t session::session_count = 0;

session::session(protocol_role role,
                 protocol_voice voice,
                 globish const & our_include_pattern,
                 globish const & our_exclude_pattern,
                 database & db,
                 project_t & project,
                 key_store & keys,
                 lua_hooks & lua,
                 options & opts,
                 string const & peer,
                 shared_ptr<Netxx::StreamBase> sock,
                 bool initiated_by_server) :
  role(role),
  voice(voice),
  our_include_pattern(our_include_pattern),
  our_exclude_pattern(our_exclude_pattern),
  our_matcher(our_include_pattern, our_exclude_pattern),
  db(db),
  project(project),
  keys(keys),
  lua(lua),
  use_transport_auth(opts.use_transport_auth),
  signing_key(opts.signing_key),
  keys_to_push(opts.keys_to_push),
  peer_id(peer),
  str(sock),
  inbuf(),
  outbuf_size(0),
  armed(false),
  remote_peer_key_hash(""),
  remote_peer_key_name(""),
  session_key(constants::netsync_key_initializer),
  read_hmac(netsync_session_key(constants::netsync_key_initializer),
            use_transport_auth),
  write_hmac(netsync_session_key(constants::netsync_key_initializer),
             use_transport_auth),
  authenticated(false),
  last_io_time(::time(NULL)),
  byte_in_ticker(NULL),
  byte_out_ticker(NULL),
  cert_in_ticker(NULL),
  cert_out_ticker(NULL),
  revision_in_ticker(NULL),
  revision_out_ticker(NULL),
  bytes_in(0), bytes_out(0),
  certs_in(0), certs_out(0),
  revs_in(0), revs_out(0),
  keys_in(0), keys_out(0),
  session_id(++session_count),
  saved_nonce(""),
  protocol_state(working_state),
  encountered_error(false),
  error_code(no_transfer),
  set_totals(false),
  epoch_refiner(epoch_item, voice, *this),
  key_refiner(key_item, voice, *this),
  cert_refiner(cert_item, voice, *this),
  rev_refiner(revision_item, voice, *this),
  rev_enumerator(*this, db, project),
  initiated_by_server(initiated_by_server)
{}

session::~session()
{
  if (protocol_state == confirmed_state)
    error_code = no_error;
  else if (error_code == no_transfer &&
           (revs_in || revs_out ||
            certs_in || certs_out ||
            keys_in || keys_out))
    error_code = partial_transfer;

  vector<cert> unattached_certs;
  map<revision_id, vector<cert> > revcerts;
  for (vector<revision_id>::iterator i = written_revisions.begin();
       i != written_revisions.end(); ++i)
    revcerts.insert(make_pair(*i, vector<cert>()));
  for (vector<cert>::iterator i = written_certs.begin();
       i != written_certs.end(); ++i)
    {
      map<revision_id, vector<cert> >::iterator j;
      j = revcerts.find(revision_id(i->ident));
      if (j == revcerts.end())
        unattached_certs.push_back(*i);
      else
        j->second.push_back(*i);
    }

  //  if (role == sink_role || role == source_and_sink_role)
  if (!written_keys.empty()
      || !written_revisions.empty()
      || !written_certs.empty())
    {

      //Keys
      for (vector<rsa_keypair_id>::iterator i = written_keys.begin();
           i != written_keys.end(); ++i)
        {
          lua.hook_note_netsync_pubkey_received(*i, session_id);
        }

      //Revisions
      for (vector<revision_id>::iterator i = written_revisions.begin();
           i != written_revisions.end(); ++i)
        {
          vector<cert> & ctmp(revcerts[*i]);
          set<pair<rsa_keypair_id, pair<cert_name, cert_value> > > certs;
          for (vector<cert>::const_iterator j = ctmp.begin();
               j != ctmp.end(); ++j)
            {
              cert_value vtmp;
              decode_base64(j->value, vtmp);
              certs.insert(make_pair(j->key, make_pair(j->name, vtmp)));
            }
          revision_data rdat;
          db.get_revision(*i, rdat);
          lua.hook_note_netsync_revision_received(*i, rdat, certs,
                                                  session_id);
        }

      //Certs (not attached to a new revision)
      for (vector<cert>::iterator i = unattached_certs.begin();
           i != unattached_certs.end(); ++i)
        {
          cert_value tmp;
          decode_base64(i->value, tmp);
          lua.hook_note_netsync_cert_received(revision_id(i->ident), i->key,
                                              i->name, tmp, session_id);
        }
    }
  lua.hook_note_netsync_end(session_id, error_code,
                            bytes_in, bytes_out,
                            certs_in, certs_out,
                            revs_in, revs_out,
                            keys_in, keys_out);
}

bool
session::process_this_rev(revision_id const & rev)
{
  return (rev_refiner.items_to_send.find(rev.inner())
          != rev_refiner.items_to_send.end());
}

bool
session::queue_this_cert(id const & c)
{
  return (cert_refiner.items_to_send.find(c)
          != cert_refiner.items_to_send.end());
}

bool
session::queue_this_file(id const & f)
{
  return file_items_sent.find(file_id(f)) == file_items_sent.end();
}

void
session::note_file_data(file_id const & f)
{
  if (role == sink_role)
    return;
  file_data fd;
  db.get_file_version(f, fd);
  queue_data_cmd(file_item, f.inner(), fd.inner()());
  file_items_sent.insert(f);
}

void
session::note_file_delta(file_id const & src, file_id const & dst)
{
  if (role == sink_role)
    return;
  file_delta fdel;
  db.get_arbitrary_file_delta(src, dst, fdel);
  queue_delta_cmd(file_item, src.inner(), dst.inner(), fdel.inner());
  file_items_sent.insert(dst);
}

void
session::note_rev(revision_id const & rev)
{
  if (role == sink_role)
    return;
  revision_t rs;
  db.get_revision(rev, rs);
  data tmp;
  write_revision(rs, tmp);
  queue_data_cmd(revision_item, rev.inner(), tmp());
}

void
session::note_cert(id const & c)
{
  if (role == sink_role)
    return;
  revision<cert> cert;
  string str;
  db.get_revision_cert(c, cert);
  write_cert(cert.inner(), str);
  queue_data_cmd(cert_item, c, str);
}


id
session::mk_nonce()
{
  I(this->saved_nonce().size() == 0);
  char buf[constants::merkle_hash_length_in_bytes];
  Botan::Global_RNG::randomize(reinterpret_cast<Botan::byte *>(buf),
          constants::merkle_hash_length_in_bytes);
  this->saved_nonce = id(string(buf, buf + constants::merkle_hash_length_in_bytes));
  I(this->saved_nonce().size() == constants::merkle_hash_length_in_bytes);
  return this->saved_nonce;
}

void
session::mark_recent_io()
{
  last_io_time = ::time(NULL);
}

void
session::set_session_key(string const & key)
{
  session_key = netsync_session_key(key);
  read_hmac.set_key(session_key);
  write_hmac.set_key(session_key);
}

void
session::set_session_key(rsa_oaep_sha_data const & hmac_key_encrypted)
{
  if (use_transport_auth)
    {
      keypair our_kp;
      load_key_pair(keys, signing_key, our_kp);
      string hmac_key;
      decrypt_rsa(keys, signing_key, our_kp.priv,
                  hmac_key_encrypted, hmac_key);
      set_session_key(hmac_key);
    }
}

void
session::setup_client_tickers()
{
  // xgettext: please use short message and try to avoid multibytes chars
  byte_in_ticker.reset(new ticker(N_("bytes in"), ">", 1024, true));
  // xgettext: please use short message and try to avoid multibytes chars
  byte_out_ticker.reset(new ticker(N_("bytes out"), "<", 1024, true));
  if (role == sink_role)
    {
      // xgettext: please use short message and try to avoid multibytes chars
      cert_in_ticker.reset(new ticker(N_("certs in"), "c", 3));
      // xgettext: please use short message and try to avoid multibytes chars
      revision_in_ticker.reset(new ticker(N_("revs in"), "r", 1));
    }
  else if (role == source_role)
    {
      // xgettext: please use short message and try to avoid multibytes chars
      cert_out_ticker.reset(new ticker(N_("certs out"), "C", 3));
      // xgettext: please use short message and try to avoid multibytes chars
      revision_out_ticker.reset(new ticker(N_("revs out"), "R", 1));
    }
  else
    {
      I(role == source_and_sink_role);
      // xgettext: please use short message and try to avoid multibytes chars
      revision_in_ticker.reset(new ticker(N_("revs in"), "r", 1));
      // xgettext: please use short message and try to avoid multibytes chars
      revision_out_ticker.reset(new ticker(N_("revs out"), "R", 1));
    }
}

bool
session::done_all_refinements()
{
  bool all = rev_refiner.done
    && cert_refiner.done
    && key_refiner.done
    && epoch_refiner.done;

  if (all && !set_totals)
    {
      if (cert_out_ticker.get())
        cert_out_ticker->set_total(cert_refiner.items_to_send.size());

      if (revision_out_ticker.get())
        revision_out_ticker->set_total(rev_refiner.items_to_send.size());

      if (cert_in_ticker.get())
        cert_in_ticker->set_total(cert_refiner.items_to_receive);

      if (revision_in_ticker.get())
        revision_in_ticker->set_total(rev_refiner.items_to_receive);

      set_totals = true;
    }
  return all;
}



bool
session::received_all_items()
{
  if (role == source_role)
    return true;
  bool all = rev_refiner.items_to_receive == 0
    && cert_refiner.items_to_receive == 0
    && key_refiner.items_to_receive == 0
    && epoch_refiner.items_to_receive == 0;
  return all;
}

bool
session::finished_working()
{
  bool all = done_all_refinements()
    && received_all_items()
    && queued_all_items()
    && rev_enumerator.done();
  return all;
}

bool
session::queued_all_items()
{
  if (role == sink_role)
    return true;
  bool all = rev_refiner.items_to_send.empty()
    && cert_refiner.items_to_send.empty()
    && key_refiner.items_to_send.empty()
    && epoch_refiner.items_to_send.empty();
  return all;
}


void
session::maybe_note_epochs_finished()
{
  // Maybe there are outstanding epoch requests.
  // These only matter if we're in sink or source-and-sink mode.
  if (!(epoch_refiner.items_to_receive == 0) && !(role == source_role))
    return;

  // And maybe we haven't even finished the refinement.
  if (!epoch_refiner.done)
    return;

  // If we ran into an error -- say a mismatched epoch -- don't do any
  // further refinements.
  if (encountered_error)
    return;

  // But otherwise, we're ready to go. Start the next
  // set of refinements.
  if (voice == client_voice)
    {
      L(FL("epoch refinement finished; beginning other refinements"));
      key_refiner.begin_refinement();
      cert_refiner.begin_refinement();
      rev_refiner.begin_refinement();
    }
  else
    L(FL("epoch refinement finished"));
}

static void
decrement_if_nonzero(netcmd_item_type ty,
                     size_t & n)
{
  if (n == 0)
    {
      string typestr;
      netcmd_item_type_to_string(ty, typestr);
      E(false, F("underflow on count of %s items to receive") % typestr);
    }
  --n;
  if (n == 0)
    {
      string typestr;
      netcmd_item_type_to_string(ty, typestr);
      L(FL("count of %s items to receive has reached zero") % typestr);
    }
}

void
session::note_item_arrived(netcmd_item_type ty, id const & ident)
{
  switch (ty)
    {
    case cert_item:
      decrement_if_nonzero(ty, cert_refiner.items_to_receive);
      if (cert_in_ticker.get() != NULL)
        ++(*cert_in_ticker);
      ++certs_in;
      break;
    case revision_item:
      decrement_if_nonzero(ty, rev_refiner.items_to_receive);
      if (revision_in_ticker.get() != NULL)
        ++(*revision_in_ticker);
      ++revs_in;
      break;
    case key_item:
      decrement_if_nonzero(ty, key_refiner.items_to_receive);
      ++keys_in;
      break;
    case epoch_item:
      decrement_if_nonzero(ty, epoch_refiner.items_to_receive);
      break;
    default:
      // No ticker for other things.
      break;
    }
}



void
session::note_item_sent(netcmd_item_type ty, id const & ident)
{
  switch (ty)
    {
    case cert_item:
      cert_refiner.items_to_send.erase(ident);
      if (cert_out_ticker.get() != NULL)
        ++(*cert_out_ticker);
      ++certs_out;
      break;
    case revision_item:
      rev_refiner.items_to_send.erase(ident);
      if (revision_out_ticker.get() != NULL)
        ++(*revision_out_ticker);
      ++revs_out;
      break;
    case key_item:
      key_refiner.items_to_send.erase(ident);
      ++keys_out;
      break;
    case epoch_item:
      epoch_refiner.items_to_send.erase(ident);
      break;
    default:
      // No ticker for other things.
      break;
    }
}

void
session::write_netcmd_and_try_flush(netcmd const & cmd)
{
  if (!encountered_error)
  {
    string buf;
    cmd.write(buf, write_hmac);
    outbuf.push_back(make_pair(buf, 0));
    outbuf_size += buf.size();
  }
  else
    L(FL("dropping outgoing netcmd (because we're in error unwind mode)"));
  // FIXME: this helps keep the protocol pipeline full but it seems to
  // interfere with initial and final sequences. careful with it.
  // write_some();
  // read_some();
}

// This method triggers a special "error unwind" mode to netsync.  In this
// mode, all received data is ignored, and no new data is queued.  We simply
// stay connected long enough for the current write buffer to be flushed, to
// ensure that our peer receives the error message.
// Affects read_some, write_some, and process .
void
session::error(int errcode, string const & errmsg)
{
  error_code = errcode;
  throw netsync_error(errmsg);
}

Netxx::Probe::ready_type
session::which_events() const
{
  // Only ask to read if we're not armed.
  if (outbuf.empty())
    {
      if (inbuf.size() < constants::netcmd_maxsz && !armed)
        return Netxx::Probe::ready_read | Netxx::Probe::ready_oobd;
      else
        return Netxx::Probe::ready_oobd;
    }
  else
    {
      if (inbuf.size() < constants::netcmd_maxsz && !armed)
        return Netxx::Probe::ready_write | Netxx::Probe::ready_read | Netxx::Probe::ready_oobd;
      else
        return Netxx::Probe::ready_write | Netxx::Probe::ready_oobd;
    }
}

bool
session::read_some()
{
  I(inbuf.size() < constants::netcmd_maxsz);
  char tmp[constants::bufsz];
  Netxx::signed_size_type count = str->read(tmp, sizeof(tmp));
  if (count > 0)
    {
      L(FL("read %d bytes from fd %d (peer %s)") % count % str->get_socketfd() % peer_id);
      if (encountered_error)
        {
          L(FL("in error unwind mode, so throwing them into the bit bucket"));
          return true;
        }
      inbuf.append(tmp,count);
      mark_recent_io();
      if (byte_in_ticker.get() != NULL)
        (*byte_in_ticker) += count;
      bytes_in += count;
      return true;
    }
  else
    return false;
}

bool
session::write_some()
{
  I(!outbuf.empty());
  size_t writelen = outbuf.front().first.size() - outbuf.front().second;
  Netxx::signed_size_type count = str->write(outbuf.front().first.data() + outbuf.front().second,
                                            min(writelen,
                                            constants::bufsz));
  if (count > 0)
    {
      if ((size_t)count == writelen)
        {
          outbuf_size -= outbuf.front().first.size();
          outbuf.pop_front();
        }
      else
        {
          outbuf.front().second += count;
        }
      L(FL("wrote %d bytes to fd %d (peer %s)")
        % count % str->get_socketfd() % peer_id);
      mark_recent_io();
      if (byte_out_ticker.get() != NULL)
        (*byte_out_ticker) += count;
      bytes_out += count;
      if (encountered_error && outbuf.empty())
        {
          // we've flushed our error message, so it's time to get out.
          L(FL("finished flushing output queue in error unwind mode, disconnecting"));
          return false;
        }
      return true;
    }
  else
    return false;
}

// senders

void
session::queue_error_cmd(string const & errmsg)
{
  L(FL("queueing 'error' command"));
  netcmd cmd;
  cmd.write_error_cmd(errmsg);
  write_netcmd_and_try_flush(cmd);
}

void
session::queue_bye_cmd(u8 phase)
{
  L(FL("queueing 'bye' command, phase %d")
    % static_cast<size_t>(phase));
  netcmd cmd;
  cmd.write_bye_cmd(phase);
  write_netcmd_and_try_flush(cmd);
}

void
session::queue_done_cmd(netcmd_item_type type,
                        size_t n_items)
{
  string typestr;
  netcmd_item_type_to_string(type, typestr);
  L(FL("queueing 'done' command for %s (%d items)")
    % typestr % n_items);
  netcmd cmd;
  cmd.write_done_cmd(type, n_items);
  write_netcmd_and_try_flush(cmd);
}

void
session::queue_hello_cmd(rsa_keypair_id const & key_name,
                         base64<rsa_pub_key> const & pub_encoded,
                         id const & nonce)
{
  rsa_pub_key pub;
  if (use_transport_auth)
    decode_base64(pub_encoded, pub);
  cmd.write_hello_cmd(key_name, pub, nonce);
  write_netcmd_and_try_flush(cmd);
}

void
session::queue_anonymous_cmd(protocol_role role,
                             globish const & include_pattern,
                             globish const & exclude_pattern,
                             id const & nonce2,
                             base64<rsa_pub_key> server_key_encoded)
{
  netcmd cmd;
  rsa_oaep_sha_data hmac_key_encrypted;
  if (use_transport_auth)
    encrypt_rsa(keys, remote_peer_key_name, server_key_encoded,
                nonce2(), hmac_key_encrypted);
  cmd.write_anonymous_cmd(role, include_pattern, exclude_pattern,
                          hmac_key_encrypted);
  write_netcmd_and_try_flush(cmd);
  set_session_key(nonce2());
}

void
session::queue_auth_cmd(protocol_role role,
                        globish const & include_pattern,
                        globish const & exclude_pattern,
                        id const & client,
                        id const & nonce1,
                        id const & nonce2,
                        string const & signature,
                        base64<rsa_pub_key> server_key_encoded)
{
  netcmd cmd;
  rsa_oaep_sha_data hmac_key_encrypted;
  I(use_transport_auth);
  encrypt_rsa(keys, remote_peer_key_name, server_key_encoded,
              nonce2(), hmac_key_encrypted);
  cmd.write_auth_cmd(role, include_pattern, exclude_pattern, client,
                     nonce1, hmac_key_encrypted, signature);
  write_netcmd_and_try_flush(cmd);
  set_session_key(nonce2());
}

void
session::queue_confirm_cmd()
{
  netcmd cmd;
  cmd.write_confirm_cmd();
  write_netcmd_and_try_flush(cmd);
}

void
session::queue_refine_cmd(refinement_type ty, merkle_node const & node)
{
  string typestr;
  hexenc<prefix> hpref;
  node.get_hex_prefix(hpref);
  netcmd_item_type_to_string(node.type, typestr);
  L(FL("queueing refinement %s of %s node '%s', level %d")
    % (ty == refinement_query ? "query" : "response")
    % typestr % hpref % static_cast<int>(node.level));
  netcmd cmd;
  cmd.write_refine_cmd(ty, node);
  write_netcmd_and_try_flush(cmd);
}

void
session::queue_data_cmd(netcmd_item_type type,
                        id const & item,
                        string const & dat)
{
  string typestr;
  netcmd_item_type_to_string(type, typestr);
  hexenc<id> hid;
  encode_hexenc(item, hid);

  if (role == sink_role)
    {
      L(FL("not queueing %s data for '%s' as we are in pure sink role")
        % typestr % hid);
      return;
    }

  L(FL("queueing %d bytes of data for %s item '%s'")
    % dat.size() % typestr % hid);

  netcmd cmd;
  // TODO: This pair of functions will make two copies of a large
  // file, the first in cmd.write_data_cmd, and the second in
  // write_netcmd_and_try_flush when the data is copied from the
  // cmd.payload variable to the string buffer for output.  This
  // double copy should be collapsed out, it may be better to use
  // a string_queue for output as well as input, as that will reduce
  // the amount of mallocs that happen when the string queue is large
  // enough to just store the data.
  cmd.write_data_cmd(type, item, dat);
  write_netcmd_and_try_flush(cmd);
  note_item_sent(type, item);
}

void
session::queue_delta_cmd(netcmd_item_type type,
                         id const & base,
                         id const & ident,
                         delta const & del)
{
  I(type == file_item);
  string typestr;
  netcmd_item_type_to_string(type, typestr);
  hexenc<id> base_hid;
  encode_hexenc(base, base_hid);
  hexenc<id> ident_hid;
  encode_hexenc(ident, ident_hid);

  if (role == sink_role)
    {
      L(FL("not queueing %s delta '%s' -> '%s' as we are in pure sink role")
        % typestr % base_hid % ident_hid);
      return;
    }

  L(FL("queueing %s delta '%s' -> '%s'")
    % typestr % base_hid % ident_hid);
  netcmd cmd;
  cmd.write_delta_cmd(type, base, ident, del);
  write_netcmd_and_try_flush(cmd);
  note_item_sent(type, ident);
}


// processors

bool
session::process_error_cmd(string const & errmsg)
{
  // "xxx string" with xxx being digits means there's an error code
  if (errmsg.size() > 4 && errmsg.substr(3,1) == " ")
    {
      try
        {
          int err = boost::lexical_cast<int>(errmsg.substr(0,3));
          if (err >= 100)
            {
              error_code = err;
              throw bad_decode(F("received network error: %s")
                               % errmsg.substr(4));
            }
        }
      catch (boost::bad_lexical_cast)
        { // ok, so it wasn't a number
        }
    }
  throw bad_decode(F("received network error: %s") % errmsg);
}

static const var_domain known_servers_domain = var_domain("known-servers");

bool
session::process_hello_cmd(rsa_keypair_id const & their_keyname,
                           rsa_pub_key const & their_key,
                           id const & nonce)
{
  I(this->remote_peer_key_hash().size() == 0);
  I(this->saved_nonce().size() == 0);

  base64<rsa_pub_key> their_key_encoded;

  if (use_transport_auth)
    {
      id their_key_hash;
      encode_base64(their_key, their_key_encoded);
      key_hash_code(their_keyname, their_key_encoded, their_key_hash);
      L(FL("server key has name %s, hash %s") % their_keyname % their_key_hash);
      var_key their_key_key(known_servers_domain, var_name(peer_id));
      if (db.var_exists(their_key_key))
        {
          var_value expected_key_hash;
          db.get_var(their_key_key, expected_key_hash);
          if (expected_key_hash() != their_key_hash())
            {
              P(F("@@@@@@@@@@@@@@@@@@@@@@@@@@@@@@@@@@@@@@@@@@@@@@@@@@@@@@@@@@@\n"
                  "@ WARNING: SERVER IDENTIFICATION HAS CHANGED              @\n"
                  "@@@@@@@@@@@@@@@@@@@@@@@@@@@@@@@@@@@@@@@@@@@@@@@@@@@@@@@@@@@\n"
                  "IT IS POSSIBLE THAT SOMEONE IS DOING SOMETHING NASTY\n"
                  "it is also possible that the server key has just been changed\n"
                  "remote host sent key %s\n"
                  "I expected %s\n"
                  "'%s unset %s %s' overrides this check")
                % their_key_hash % expected_key_hash
                % ui.prog_name % their_key_key.first % their_key_key.second);
              E(false, F("server key changed"));
            }
        }
      else
        {
          P(F("first time connecting to server %s\n"
              "I'll assume it's really them, but you might want to double-check\n"
              "their key's fingerprint: %s") % peer_id % their_key_hash);
          db.set_var(their_key_key, var_value(their_key_hash()));
        }
      if (db.put_key(their_keyname, their_key_encoded))
        W(F("saving public key for %s to database") % their_keyname);

      {
        hexenc<id> hnonce;
        encode_hexenc(nonce, hnonce);
        L(FL("received 'hello' netcmd from server '%s' with nonce '%s'")
          % their_key_hash % hnonce);
      }

      I(db.public_key_exists(their_key_hash));

      // save their identity
      this->remote_peer_key_hash = their_key_hash;
    }

  // clients always include in the synchronization set, every branch that the
  // user requested
  set<branch_name> all_branches, ok_branches;
  project.get_branch_list(all_branches, false);
  for (set<branch_name>::const_iterator i = all_branches.begin();
      i != all_branches.end(); i++)
    {
      if (our_matcher((*i)()))
        ok_branches.insert(*i);
    }
  rebuild_merkle_trees(ok_branches);

  if (!initiated_by_server)
    setup_client_tickers();

  if (use_transport_auth && signing_key() != "")
    {
      // get our key pair
      load_key_pair(keys, signing_key);

      // make a signature with it;
      // this also ensures our public key is in the database
      base64<rsa_sha1_signature> sig;
      rsa_sha1_signature sig_raw;
      keys.make_signature(db, signing_key, nonce(), sig);
      decode_base64(sig, sig_raw);

      // get the hash identifier for our pubkey
<<<<<<< HEAD
      id our_key_hash;
      key_hash_code(signing_key, our_kp.pub, our_key_hash);
=======
      base64<rsa_pub_key> our_pub;
      db.get_key(signing_key, our_pub);
      hexenc<id> our_key_hash;
      id our_key_hash_raw;
      key_hash_code(signing_key, our_pub, our_key_hash);
      decode_hexenc(our_key_hash, our_key_hash_raw);
>>>>>>> ed216a08

      // make a new nonce of our own and send off the 'auth'
      queue_auth_cmd(this->role, our_include_pattern, our_exclude_pattern,
                     our_key_hash, nonce, mk_nonce(), sig_raw(),
                     their_key_encoded);
    }
  else
    {
      queue_anonymous_cmd(this->role, our_include_pattern,
                          our_exclude_pattern, mk_nonce(), their_key_encoded);
    }

  lua.hook_note_netsync_start(session_id, "client", this->role,
                              peer_id, their_keyname,
                              our_include_pattern, our_exclude_pattern);

  return true;
}

bool
session::process_anonymous_cmd(protocol_role their_role,
                               globish const & their_include_pattern,
                               globish const & their_exclude_pattern)
{
  // Internally netsync thinks in terms of sources and sinks. Users like
  // thinking of repositories as "readonly", "readwrite", or "writeonly".
  //
  // We therefore use the read/write terminology when dealing with the UI:
  // if the user asks to run a "read only" service, this means they are
  // willing to be a source but not a sink.
  //
  // nb: The "role" here is the role the *client* wants to play
  //     so we need to check that the opposite role is allowed for us,
  //     in our this->role field.
  //

  lua.hook_note_netsync_start(session_id, "server", their_role,
                              peer_id, rsa_keypair_id(),
                              their_include_pattern, their_exclude_pattern);

  // Client must be a sink and server must be a source (anonymous
  // read-only), unless transport auth is disabled.
  //
  // If running in no-transport-auth mode, we operate anonymously and
  // permit adoption of any role.

  if (use_transport_auth)
    {
      if (their_role != sink_role)
        {
          this->saved_nonce = id("");
          error(not_permitted,
                F("rejected attempt at anonymous connection for write").str());
        }

      if (this->role == sink_role)
        {
          this->saved_nonce = id("");
          error(role_mismatch,
                F("rejected attempt at anonymous connection while running as sink").str());
        }
    }

  set<branch_name> all_branches, ok_branches;
  project.get_branch_list(all_branches, false);
  globish_matcher their_matcher(their_include_pattern, their_exclude_pattern);
  for (set<branch_name>::const_iterator i = all_branches.begin();
      i != all_branches.end(); i++)
    {
      if (their_matcher((*i)()))
        {
          if (use_transport_auth &&
              !lua.hook_get_netsync_read_permitted((*i)()))
            {
              error(not_permitted,
                    (F("anonymous access to branch '%s' denied by server")
                     % *i).str());
            }
          else
            ok_branches.insert(*i);
        }
    }

  if (use_transport_auth)
    {
      P(F("allowed anonymous read permission for '%s' excluding '%s'")
        % their_include_pattern % their_exclude_pattern);
      this->role = source_role;
    }
  else
    {
      P(F("allowed anonymous read/write permission for '%s' excluding '%s'")
        % their_include_pattern % their_exclude_pattern);
      assume_corresponding_role(their_role);
    }

  rebuild_merkle_trees(ok_branches);

  this->remote_peer_key_name = rsa_keypair_id("");
  this->authenticated = true;
  return true;
}

void
session::assume_corresponding_role(protocol_role their_role)
{
  // Assume the (possibly degraded) opposite role.
  switch (their_role)
    {
    case source_role:
      I(this->role != source_role);
      this->role = sink_role;
      break;

    case source_and_sink_role:
      I(this->role == source_and_sink_role);
      break;

    case sink_role:
      I(this->role != sink_role);
      this->role = source_role;
      break;
    }
}

bool
session::process_auth_cmd(protocol_role their_role,
                          globish const & their_include_pattern,
                          globish const & their_exclude_pattern,
                          id const & client,
                          id const & nonce1,
                          string const & signature)
{
  I(this->remote_peer_key_hash().size() == 0);
  I(this->saved_nonce().size() == constants::merkle_hash_length_in_bytes);

  globish_matcher their_matcher(their_include_pattern, their_exclude_pattern);

  if (!db.public_key_exists(client))
    {
      // If it's not in the db, it still could be in the keystore if we
      // have the private key that goes with it.
      rsa_keypair_id their_key_id;
      keypair their_keypair;
      if (keys.maybe_get_key_pair(client, their_key_id, their_keypair))
        db.put_key(their_key_id, their_keypair.pub);
      else
        {
          this->saved_nonce = id("");

          lua.hook_note_netsync_start(session_id, "server", their_role,
                                      peer_id, rsa_keypair_id("-unknown-"),
                                      their_include_pattern,
                                      their_exclude_pattern);
          error(unknown_key,
                (F("remote public key hash '%s' is unknown")
                 % client).str());
        }
    }

  // Get their public key.
  rsa_keypair_id their_id;
  base64<rsa_pub_key> their_key;
  db.get_pubkey(client, their_id, their_key);

  lua.hook_note_netsync_start(session_id, "server", their_role,
                              peer_id, their_id,
                              their_include_pattern, their_exclude_pattern);

  // Check that they replied with the nonce we asked for.
  if (!(nonce1 == this->saved_nonce))
    {
      this->saved_nonce = id("");
      error(failed_identification,
            F("detected replay attack in auth netcmd").str());
    }

  // Internally netsync thinks in terms of sources and sinks. users like
  // thinking of repositories as "readonly", "readwrite", or "writeonly".
  //
  // We therefore use the read/write terminology when dealing with the UI:
  // if the user asks to run a "read only" service, this means they are
  // willing to be a source but not a sink.
  //
  // nb: The "their_role" here is the role the *client* wants to play
  //     so we need to check that the opposite role is allowed for us,
  //     in our this->role field.

  // Client as sink, server as source (reading).

  if (their_role == sink_role || their_role == source_and_sink_role)
    {
      if (this->role != source_role && this->role != source_and_sink_role)
        {
          this->saved_nonce = id("");
          error(not_permitted,
                (F("denied '%s' read permission for '%s' excluding '%s' while running as pure sink")
                 % their_id % their_include_pattern % their_exclude_pattern).str());
        }
    }

  set<branch_name> all_branches, ok_branches;
  project.get_branch_list(all_branches, false);
  for (set<branch_name>::const_iterator i = all_branches.begin();
       i != all_branches.end(); i++)
    {
      if (their_matcher((*i)()))
        {
          if (!lua.hook_get_netsync_read_permitted((*i)(), their_id))
            {
              error(not_permitted,
                    (F("denied '%s' read permission for '%s' excluding '%s' because of branch '%s'")
                     % their_id % their_include_pattern % their_exclude_pattern % *i).str());
            }
          else
            ok_branches.insert(*i);
        }
    }

  // If we're source_and_sink_role, continue even with no branches readable
  // eg. serve --db=empty.db
  P(F("allowed '%s' read permission for '%s' excluding '%s'")
    % their_id % their_include_pattern % their_exclude_pattern);

  // Client as source, server as sink (writing).

  if (their_role == source_role || their_role == source_and_sink_role)
    {
      if (this->role != sink_role && this->role != source_and_sink_role)
        {
          this->saved_nonce = id("");
          error(not_permitted,
                (F("denied '%s' write permission for '%s' excluding '%s' while running as pure source")
                 % their_id % their_include_pattern % their_exclude_pattern).str());
        }

      if (!lua.hook_get_netsync_write_permitted(their_id))
        {
          this->saved_nonce = id("");
          error(not_permitted,
                (F("denied '%s' write permission for '%s' excluding '%s'")
                 % their_id % their_include_pattern % their_exclude_pattern).str());
        }

      P(F("allowed '%s' write permission for '%s' excluding '%s'")
        % their_id % their_include_pattern % their_exclude_pattern);
    }

  rebuild_merkle_trees(ok_branches);

  // Save their identity.
  this->remote_peer_key_hash = client;

  // Check the signature.
  base64<rsa_sha1_signature> sig;
  encode_base64(rsa_sha1_signature(signature), sig);
  if (db.check_signature(their_id, nonce1(), sig) == cert_ok)
    {
      // Get our private key and sign back.
      L(FL("client signature OK, accepting authentication"));
      this->authenticated = true;
      this->remote_peer_key_name = their_id;

      assume_corresponding_role(their_role);
      return true;
    }
  else
    {
      error(failed_identification, (F("bad client signature")).str());
    }
  return false;
}

bool
session::process_refine_cmd(refinement_type ty, merkle_node const & node)
{
  string typestr;
  netcmd_item_type_to_string(node.type, typestr);
  L(FL("processing refine cmd for %s node at level %d")
    % typestr % node.level);

  switch (node.type)
    {
    case file_item:
      W(F("Unexpected 'refine' command on non-refined item type"));
      break;

    case key_item:
      key_refiner.process_refinement_command(ty, node);
      break;

    case revision_item:
      rev_refiner.process_refinement_command(ty, node);
      break;

    case cert_item:
      cert_refiner.process_refinement_command(ty, node);
      break;

    case epoch_item:
      epoch_refiner.process_refinement_command(ty, node);
      break;
    }
  return true;
}

bool
session::process_bye_cmd(u8 phase,
                         transaction_guard & guard)
{

// Ideal shutdown
// ~~~~~~~~~~~~~~~
//
//             I/O events                 state transitions
// ~~~~~~~~~~~~~~~~~~~~~~~~~~~~~~~~~~~   ~~~~~~~~~~~~~~~~~~~
//                                        client: C_WORKING
//                                        server: S_WORKING
// 0. [refinement, data, deltas, etc.]
//                                        client: C_SHUTDOWN
//                                        (client checkpoints here)
// 1. client -> "bye 0"
// 2.           "bye 0"  -> server
//                                        server: S_SHUTDOWN
//                                        (server checkpoints here)
// 3.           "bye 1"  <- server
// 4. client <- "bye 1"
//                                        client: C_CONFIRMED
// 5. client -> "bye 2"
// 6.           "bye 2"  -> server
//                                        server: S_CONFIRMED
// 7. [server drops connection]
//
//
// Affects of I/O errors or disconnections
// ~~~~~~~~~~~~~~~~~~~~~~~~~~~~~~~~~~~~~~~
//   C_WORKING: report error and fault
//   S_WORKING: report error and recover
//  C_SHUTDOWN: report error and fault
//  S_SHUTDOWN: report success and recover
//              (and warn that client might falsely see error)
// C_CONFIRMED: report success
// S_CONFIRMED: report success

  switch (phase)
    {
    case 0:
      if (voice == server_voice &&
          protocol_state == working_state)
        {
          protocol_state = shutdown_state;
          guard.do_checkpoint();
          queue_bye_cmd(1);
        }
      else
        error(bad_command, "unexpected bye phase 0 received");
      break;

    case 1:
      if (voice == client_voice &&
          protocol_state == shutdown_state)
        {
          protocol_state = confirmed_state;
          queue_bye_cmd(2);
        }
      else
        error(bad_command, "unexpected bye phase 1 received");
      break;

    case 2:
      if (voice == server_voice &&
          protocol_state == shutdown_state)
        {
          protocol_state = confirmed_state;
          return false;
        }
      else
        error(bad_command, "unexpected bye phase 2 received");
      break;

    default:
      error(bad_command, (F("unknown bye phase %d received") % phase).str());
    }

  return true;
}

bool
session::process_done_cmd(netcmd_item_type type, size_t n_items)
{
  string typestr;
  netcmd_item_type_to_string(type, typestr);
  L(FL("received 'done' command for %s (%s items)") % typestr % n_items);
  switch (type)
    {
    case file_item:
      W(F("Unexpected 'done' command on non-refined item type"));
      break;

    case key_item:
      key_refiner.process_done_command(n_items);
      if (key_refiner.done && role != sink_role)
        send_all_data(key_item, key_refiner.items_to_send);
      break;

    case revision_item:
      rev_refiner.process_done_command(n_items);
      break;

    case cert_item:
      cert_refiner.process_done_command(n_items);
      break;

    case epoch_item:
      epoch_refiner.process_done_command(n_items);
      if (epoch_refiner.done)
        {
          send_all_data(epoch_item, epoch_refiner.items_to_send);
          maybe_note_epochs_finished();
        }
      break;
    }
  return true;
}

void
session::respond_to_confirm_cmd()
{
  epoch_refiner.begin_refinement();
}

bool
session::data_exists(netcmd_item_type type,
                     id const & item)
{
  switch (type)
    {
    case key_item:
      return key_refiner.local_item_exists(item)
        || db.public_key_exists(item);
    case file_item:
      return db.file_version_exists(file_id(item));
    case revision_item:
      return rev_refiner.local_item_exists(item)
        || db.revision_exists(revision_id(item));
    case cert_item:
      return cert_refiner.local_item_exists(item)
        || db.revision_cert_exists(revision_id(item));
    case epoch_item:
      return epoch_refiner.local_item_exists(item)
        || db.epoch_exists(epoch_id(item));
    }
  return false;
}

void
session::load_data(netcmd_item_type type,
                   id const & item,
                   string & out)
{
  string typestr;
  netcmd_item_type_to_string(type, typestr);
  hexenc<id> hitem;
  encode_hexenc(item, hitem);

  if (!data_exists(type, item))
    throw bad_decode(F("%s with hash '%s' does not exist in our database")
                     % typestr % hitem);

  switch (type)
    {
    case epoch_item:
      {
        branch_name branch;
        epoch_data epoch;
        db.get_epoch(epoch_id(item), branch, epoch);
        write_epoch(branch, epoch, out);
      }
      break;
    case key_item:
      {
        rsa_keypair_id keyid;
        base64<rsa_pub_key> pub_encoded;
        db.get_pubkey(item, keyid, pub_encoded);
        L(FL("public key '%s' is also called '%s'") % hitem % keyid);
        write_pubkey(keyid, pub_encoded, out);
      }
      break;

    case revision_item:
      {
        revision_data mdat;
        data dat;
        db.get_revision(revision_id(item), mdat);
        out = mdat.inner()();
      }
      break;

    case file_item:
      {
        file_data fdat;
        data dat;
        db.get_file_version(file_id(item), fdat);
        out = fdat.inner()();
      }
      break;

    case cert_item:
      {
        revision<cert> c;
        db.get_revision_cert(item, c);
        string tmp;
        write_cert(c.inner(), out);
      }
      break;
    }
}

bool
session::process_data_cmd(netcmd_item_type type,
                          id const & item,
                          string const & dat)
{
  hexenc<id> hitem;
  encode_hexenc(item, hitem);

  string typestr;
  netcmd_item_type_to_string(type, typestr);

  note_item_arrived(type, item);
  if (data_exists(type, item))
    {
      L(FL("%s '%s' already exists in our database") % typestr % hitem);
      if (type == epoch_item)
        maybe_note_epochs_finished();
      return true;
    }

  switch (type)
    {
    case epoch_item:
      {
        branch_name branch;
        epoch_data epoch;
        read_epoch(dat, branch, epoch);
        L(FL("received epoch %s for branch %s") % epoch % branch);
        map<branch_name, epoch_data> epochs;
        db.get_epochs(epochs);
        map<branch_name, epoch_data>::const_iterator i;
        i = epochs.find(branch);
        if (i == epochs.end())
          {
            L(FL("branch %s has no epoch; setting epoch to %s") % branch % epoch);
            db.set_epoch(branch, epoch);
          }
        else
          {
            L(FL("branch %s already has an epoch; checking") % branch);
            // If we get here, then we know that the epoch must be
            // different, because if it were the same then the
            // if (epoch_exists()) branch up above would have been taken.
            // if somehow this is wrong, then we have broken epoch
            // hashing or something, which is very dangerous, so play it
            // safe...
            I(!(i->second == epoch));

            // It is safe to call 'error' here, because if we get here,
            // then the current netcmd packet cannot possibly have
            // written anything to the database.
            error(mixing_versions,
                  (F("Mismatched epoch on branch %s."
                     " Server has '%s', client has '%s'.")
                   % branch
                   % (voice == server_voice ? i->second : epoch)
                   % (voice == server_voice ? epoch : i->second)).str());
          }
      }
      maybe_note_epochs_finished();
      break;

    case key_item:
      {
        rsa_keypair_id keyid;
        base64<rsa_pub_key> pub;
        read_pubkey(dat, keyid, pub);
        id tmp;
        key_hash_code(keyid, pub, tmp);
        if (! (tmp == item))
          {
            string htmp(encode_hexenc(tmp())),
                   hitem(encode_hexenc(item()));
            throw bad_decode(F("hash check failed for public key '%s' (%s);"
                               " wanted '%s' got '%s'")
                             % hitem % keyid % hitem % htmp);
          }
        if (db.put_key(keyid, pub))
          written_keys.push_back(keyid);
        else
          error(partial_transfer,
                (F("Received duplicate key %s") % keyid).str());
      }
      break;

    case cert_item:
      {
        cert c;
        read_cert(dat, c);
        id tmp;
        cert_hash_code(c, tmp);
        if (! (tmp == item))
          throw bad_decode(F("hash check failed for revision cert '%s'") % hitem);
        if (db.put_revision_cert(revision<cert>(c)))
          written_certs.push_back(c);
      }
      break;

    case revision_item:
      {
        L(FL("received revision '%s'") % hitem);
        if (db.put_revision(revision_id(item), revision_data(dat)))
          written_revisions.push_back(revision_id(item));
      }
      break;

    case file_item:
      {
        L(FL("received file '%s'") % hitem);
        db.put_file(file_id(item), file_data(dat));
      }
      break;
    }
  return true;
}

bool
session::process_delta_cmd(netcmd_item_type type,
                           id const & base,
                           id const & ident,
                           delta const & del)
{
  string typestr;
  netcmd_item_type_to_string(type, typestr);

  pair<id,id> id_pair = make_pair(base, ident);

  note_item_arrived(type, ident);

  switch (type)
    {
    case file_item:
      {
        file_id src_file(base), dst_file(ident);
        db.put_file_version(src_file, dst_file, file_delta(del));
      }
      break;

    default:
      L(FL("ignoring delta received for item type %s") % typestr);
      break;
    }
  return true;
}

bool
session::process_usher_cmd(utf8 const & msg)
{
  if (msg().size())
    {
      if (msg()[0] == '!')
        P(F("Received warning from usher: %s") % msg().substr(1));
      else
        L(FL("Received greeting from usher: %s") % msg().substr(1));
    }
  netcmd cmdout;
  cmdout.write_usher_reply_cmd(utf8(peer_id), our_include_pattern);
  write_netcmd_and_try_flush(cmdout);
  L(FL("Sent reply."));
  return true;
}


void
session::send_all_data(netcmd_item_type ty, set<id> const & items)
{
  string typestr;
  netcmd_item_type_to_string(ty, typestr);

  // Use temporary; passed arg will be invalidated during iteration.
  set<id> tmp = items;

  for (set<id>::const_iterator i = tmp.begin();
       i != tmp.end(); ++i)
    {
      hexenc<id> hitem;
      encode_hexenc(*i, hitem);

      if (data_exists(ty, *i))
        {
          string out;
          load_data(ty, *i, out);
          queue_data_cmd(ty, *i, out);
        }
    }
}

bool
session::dispatch_payload(netcmd const & cmd,
                          transaction_guard & guard)
{

  switch (cmd.get_cmd_code())
    {

    case error_cmd:
      {
        string errmsg;
        cmd.read_error_cmd(errmsg);
        return process_error_cmd(errmsg);
      }
      break;

    case hello_cmd:
      require(! authenticated, "hello netcmd received when not authenticated");
      require(voice == client_voice, "hello netcmd received in client voice");
      {
        rsa_keypair_id server_keyname;
        rsa_pub_key server_key;
        id nonce;
        cmd.read_hello_cmd(server_keyname, server_key, nonce);
        return process_hello_cmd(server_keyname, server_key, nonce);
      }
      break;

    case bye_cmd:
      require(authenticated, "bye netcmd received when not authenticated");
      {
        u8 phase;
        cmd.read_bye_cmd(phase);
        return process_bye_cmd(phase, guard);
      }
      break;

    case anonymous_cmd:
      require(! authenticated, "anonymous netcmd received when not authenticated");
      require(voice == server_voice, "anonymous netcmd received in server voice");
      require(role == source_role ||
              role == source_and_sink_role,
              "anonymous netcmd received in source or source/sink role");
      {
        protocol_role role;
        globish their_include_pattern, their_exclude_pattern;
        rsa_oaep_sha_data hmac_key_encrypted;
        cmd.read_anonymous_cmd(role, their_include_pattern, their_exclude_pattern, hmac_key_encrypted);
        L(FL("received 'anonymous' netcmd from client for pattern '%s' excluding '%s' "
            "in %s mode\n")
          % their_include_pattern % their_exclude_pattern
          % (role == source_and_sink_role ? _("source and sink") :
             (role == source_role ? _("source") : _("sink"))));

        set_session_key(hmac_key_encrypted);
        if (!process_anonymous_cmd(role, their_include_pattern, their_exclude_pattern))
            return false;
        queue_confirm_cmd();
        return true;
      }
      break;

    case auth_cmd:
      require(! authenticated, "auth netcmd received when not authenticated");
      require(voice == server_voice, "auth netcmd received in server voice");
      {
        protocol_role role;
        string signature;
        globish their_include_pattern, their_exclude_pattern;
        id client, nonce1, nonce2;
        rsa_oaep_sha_data hmac_key_encrypted;
        cmd.read_auth_cmd(role, their_include_pattern, their_exclude_pattern,
                          client, nonce1, hmac_key_encrypted, signature);

        hexenc<id> their_key_hash;
        encode_hexenc(client, their_key_hash);
        hexenc<id> hnonce1;
        encode_hexenc(nonce1, hnonce1);

        L(FL("received 'auth(hmac)' netcmd from client '%s' for pattern '%s' "
            "exclude '%s' in %s mode with nonce1 '%s'\n")
          % their_key_hash % their_include_pattern % their_exclude_pattern
          % (role == source_and_sink_role ? _("source and sink") :
             (role == source_role ? _("source") : _("sink")))
          % hnonce1);

        set_session_key(hmac_key_encrypted);

        if (!process_auth_cmd(role, their_include_pattern, their_exclude_pattern,
                              client, nonce1, signature))
            return false;
        queue_confirm_cmd();
        return true;
      }
      break;

    case confirm_cmd:
      require(! authenticated, "confirm netcmd received when not authenticated");
      require(voice == client_voice, "confirm netcmd received in client voice");
      {
        string signature;
        cmd.read_confirm_cmd();
        this->authenticated = true;
        respond_to_confirm_cmd();
        return true;
      }
      break;

    case refine_cmd:
      require(authenticated, "refine netcmd received when authenticated");
      {
        merkle_node node;
        refinement_type ty;
        cmd.read_refine_cmd(ty, node);
        return process_refine_cmd(ty, node);
      }
      break;

    case done_cmd:
      require(authenticated, "done netcmd received when not authenticated");
      {
        size_t n_items;
        netcmd_item_type type;
        cmd.read_done_cmd(type, n_items);
        return process_done_cmd(type, n_items);
      }
      break;

    case data_cmd:
      require(authenticated, "data netcmd received when not authenticated");
      require(role == sink_role ||
              role == source_and_sink_role,
              "data netcmd received in source or source/sink role");
      {
        netcmd_item_type type;
        id item;
        string dat;
        cmd.read_data_cmd(type, item, dat);
        return process_data_cmd(type, item, dat);
      }
      break;

    case delta_cmd:
      require(authenticated, "delta netcmd received when not authenticated");
      require(role == sink_role ||
              role == source_and_sink_role,
              "delta netcmd received in source or source/sink role");
      {
        netcmd_item_type type;
        id base, ident;
        delta del;
        cmd.read_delta_cmd(type, base, ident, del);
        return process_delta_cmd(type, base, ident, del);
      }
      break;

    case usher_cmd:
      {
        utf8 greeting;
        cmd.read_usher_cmd(greeting);
        return process_usher_cmd(greeting);
      }
      break;

    case usher_reply_cmd:
      return false; // Should not happen.
      break;
    }
  return false;
}

// This kicks off the whole cascade starting from "hello".
void
session::begin_service()
{
  keypair kp;
  if (use_transport_auth)
    keys.get_key_pair(signing_key, kp);
  queue_hello_cmd(signing_key, kp.pub, mk_nonce());
}

void
session::maybe_step()
{
  while (done_all_refinements()
         && !rev_enumerator.done()
         && outbuf_size < constants::bufsz * 10)
    {
      rev_enumerator.step();
    }
}

void
session::maybe_say_goodbye(transaction_guard & guard)
{
  if (voice == client_voice
      && protocol_state == working_state
      && finished_working())
    {
      protocol_state = shutdown_state;
      guard.do_checkpoint();
      queue_bye_cmd(0);
    }
}

bool
session::arm()
{
  if (!armed)
    {
      // Don't pack the buffer unnecessarily.
      if (outbuf_size > constants::bufsz * 10)
        return false;

      if (cmd.read(inbuf, read_hmac))
        {
          armed = true;
        }
    }
  return armed;
}

bool session::process(transaction_guard & guard)
{
  if (encountered_error)
    return true;
  try
    {
      if (!arm())
        return true;

      armed = false;
      L(FL("processing %d byte input buffer from peer %s")
        % inbuf.size() % peer_id);

      size_t sz = cmd.encoded_size();
      bool ret = dispatch_payload(cmd, guard);

      if (inbuf.size() >= constants::netcmd_maxsz)
        W(F("input buffer for peer %s is overfull "
            "after netcmd dispatch") % peer_id);

      guard.maybe_checkpoint(sz);

      if (!ret)
        L(FL("finishing processing with '%d' packet")
          % cmd.get_cmd_code());
      return ret;
    }
  catch (bad_decode & bd)
    {
      W(F("protocol error while processing peer %s: '%s'")
        % peer_id % bd.what);
      return false;
    }
  catch (netsync_error & err)
    {
      W(F("error: %s") % err.msg);
      queue_error_cmd(boost::lexical_cast<string>(error_code) + " " + err.msg);
      encountered_error = true;
      return true; // Don't terminate until we've send the error_cmd.
    }
}


static shared_ptr<Netxx::StreamBase>
build_stream_to_server(lua_hooks & lua, options & opts,
                       globish const & include_pattern,
                       globish const & exclude_pattern,
                       utf8 const & address,
                       Netxx::port_type default_port,
                       Netxx::Timeout timeout)
{
  shared_ptr<Netxx::StreamBase> server;
  uri u;
  vector<string> argv;

  parse_uri(address(), u);
  if (lua.hook_get_netsync_connect_command(u,
                                           include_pattern,
                                           exclude_pattern,
                                           global_sanity.debug_p(),
                                           argv))
    {
      I(argv.size() > 0);
      string cmd = argv[0];
      argv.erase(argv.begin());
      opts.use_transport_auth = lua.hook_use_transport_auth(u);
      return shared_ptr<Netxx::StreamBase>
        (new Netxx::PipeStream(cmd, argv));

    }
  else
    {
#ifdef USE_IPV6
      bool use_ipv6=true;
#else
      bool use_ipv6=false;
#endif
      Netxx::Address addr(address().c_str(),
                          default_port, use_ipv6);
      return shared_ptr<Netxx::StreamBase>
        (new Netxx::Stream(addr, timeout));
    }
}

static void
call_server(protocol_role role,
            globish const & include_pattern,
            globish const & exclude_pattern,
            database & db,
            project_t & project,
            key_store & keys,
            lua_hooks & lua,
            options & opts,
            std::list<utf8> const & addresses,
            Netxx::port_type default_port,
            unsigned long timeout_seconds)
{
  Netxx::PipeCompatibleProbe probe;
  transaction_guard guard(db);
  I(addresses.size() == 1);
  utf8 address(*addresses.begin());

  Netxx::Timeout timeout(static_cast<long>(timeout_seconds)), instant(0,1);

  P(F("connecting to %s") % address);

  shared_ptr<Netxx::StreamBase> server
    = build_stream_to_server(lua, opts,
                             include_pattern,
                             exclude_pattern,
                             address, default_port,
                             timeout);


  // 'false' here means not to revert changes when the SockOpt
  // goes out of scope.
  Netxx::SockOpt socket_options(server->get_socketfd(), false);
  socket_options.set_non_blocking();

  session sess(role, client_voice,
               include_pattern,
               exclude_pattern,
               db, project, keys, lua, opts, address(), server);

  while (true)
    {
      bool armed = false;
      try
        {
          armed = sess.arm();
        }
      catch (bad_decode & bd)
        {
          E(false, F("protocol error while processing peer %s: '%s'")
            % sess.peer_id % bd.what);
        }

      sess.maybe_step();
      sess.maybe_say_goodbye(guard);

      probe.clear();
      probe.add(*(sess.str), sess.which_events());
      Netxx::Probe::result_type res = probe.ready(armed ? instant : timeout);
      Netxx::Probe::ready_type event = res.second;
      Netxx::socket_type fd = res.first;

      if (fd == -1 && !armed)
        {
          E(false, (F("timed out waiting for I/O with "
                      "peer %s, disconnecting")
                    % sess.peer_id));
        }

      bool all_io_clean = (event != Netxx::Probe::ready_oobd);

      if (event & Netxx::Probe::ready_read)
        all_io_clean = all_io_clean && sess.read_some();

      if (event & Netxx::Probe::ready_write)
        all_io_clean = all_io_clean && sess.write_some();

      if (armed)
        if (!sess.process(guard))
          {
            // Commit whatever work we managed to accomplish anyways.
            guard.commit();

            // We failed during processing. This should only happen in
            // client voice when we have a decode exception, or received an
            // error from our server (which is translated to a decode
            // exception). We call these cases E() errors.
            E(false, F("processing failure while talking to "
                       "peer %s, disconnecting")
              % sess.peer_id);
            return;
          }

      if (!all_io_clean)
        {
          // Commit whatever work we managed to accomplish anyways.
          guard.commit();

          // We had an I/O error. We must decide if this represents a
          // user-reported error or a clean disconnect. See protocol
          // state diagram in session::process_bye_cmd.

          if (sess.protocol_state == session::confirmed_state)
            {
              P(F("successful exchange with %s")
                % sess.peer_id);
              return;
            }
          else if (sess.encountered_error)
            {
              P(F("peer %s disconnected after we informed them of error")
                % sess.peer_id);
              return;
            }
          else
            E(false, (F("I/O failure while talking to "
                        "peer %s, disconnecting")
                      % sess.peer_id));
        }
    }
}

static void
drop_session_associated_with_fd(map<Netxx::socket_type, shared_ptr<session> > & sessions,
                                Netxx::socket_type fd)
{
  // This is a bit of a hack. Initially all "file descriptors" in
  // netsync were full duplex, so we could get away with indexing
  // sessions by their file descriptor.
  //
  // When using pipes in unix, it's no longer true: a session gets
  // entered in the session map under its read pipe fd *and* its write
  // pipe fd. When we're in such a situation the socket fd is "-1" and
  // we downcast to a PipeStream and use its read+write fds.
  //
  // When using pipes in windows, we use a full duplex pipe (named
  // pipe) so the socket-like abstraction holds.

  I(fd != -1);
  map<Netxx::socket_type, shared_ptr<session> >::const_iterator i = sessions.find(fd);
  I(i != sessions.end());
  shared_ptr<session> sess = i->second;
  fd = sess->str->get_socketfd();
  if (fd != -1)
    {
      sessions.erase(fd);
    }
  else
    {
      shared_ptr<Netxx::PipeStream> pipe =
        boost::dynamic_pointer_cast<Netxx::PipeStream, Netxx::StreamBase>(sess->str);
      I(static_cast<bool>(pipe));
      I(pipe->get_writefd() != -1);
      I(pipe->get_readfd() != -1);
      sessions.erase(pipe->get_readfd());
      sessions.erase(pipe->get_writefd());
    }
}

static void
arm_sessions_and_calculate_probe(Netxx::PipeCompatibleProbe & probe,
                                 map<Netxx::socket_type, shared_ptr<session> > & sessions,
                                 set<Netxx::socket_type> & armed_sessions,
                                 transaction_guard & guard)
{
  set<Netxx::socket_type> arm_failed;
  for (map<Netxx::socket_type,
         shared_ptr<session> >::const_iterator i = sessions.begin();
       i != sessions.end(); ++i)
    {
      i->second->maybe_step();
      i->second->maybe_say_goodbye(guard);
      try
        {
          if (i->second->arm())
            {
              L(FL("fd %d is armed") % i->first);
              armed_sessions.insert(i->first);
            }
          probe.add(*i->second->str, i->second->which_events());
        }
      catch (bad_decode & bd)
        {
          W(F("protocol error while processing peer %s: '%s', marking as bad")
            % i->second->peer_id % bd.what);
          arm_failed.insert(i->first);
        }
    }
  for (set<Netxx::socket_type>::const_iterator i = arm_failed.begin();
       i != arm_failed.end(); ++i)
    {
      drop_session_associated_with_fd(sessions, *i);
    }
}

static void
handle_new_connection(Netxx::Address & addr,
                      Netxx::StreamServer & server,
                      Netxx::Timeout & timeout,
                      protocol_role role,
                      globish const & include_pattern,
                      globish const & exclude_pattern,
                      map<Netxx::socket_type, shared_ptr<session> > & sessions,
                      database & db, project_t & project, key_store & keys,
                      lua_hooks & lua, options & opts)
{
  L(FL("accepting new connection on %s : %s")
    % (addr.get_name()?addr.get_name():"") % lexical_cast<string>(addr.get_port()));
  Netxx::Peer client = server.accept_connection();

  if (!client)
    {
      L(FL("accept() returned a dead client"));
    }
  else
    {
      P(F("accepted new client connection from %s : %s")
        % client.get_address() % lexical_cast<string>(client.get_port()));

      // 'false' here means not to revert changes when the SockOpt
      // goes out of scope.
      Netxx::SockOpt socket_options(client.get_socketfd(), false);
      socket_options.set_non_blocking();

      shared_ptr<Netxx::Stream> str =
        shared_ptr<Netxx::Stream>
        (new Netxx::Stream(client.get_socketfd(), timeout));

      shared_ptr<session> sess(new session(role, server_voice,
                                           include_pattern, exclude_pattern,
                                           db, project, keys, lua, opts,
                                           lexical_cast<string>(client), str));
      sess->begin_service();
      sessions.insert(make_pair(client.get_socketfd(), sess));
    }
}

static void
handle_read_available(Netxx::socket_type fd,
                      shared_ptr<session> sess,
                      map<Netxx::socket_type, shared_ptr<session> > & sessions,
                      set<Netxx::socket_type> & armed_sessions,
                      bool & live_p)
{
  if (sess->read_some())
    {
      try
        {
          if (sess->arm())
            armed_sessions.insert(fd);
        }
      catch (bad_decode & bd)
        {
          W(F("protocol error while processing peer %s: '%s', disconnecting")
            % sess->peer_id % bd.what);
          drop_session_associated_with_fd(sessions, fd);
          live_p = false;
        }
    }
  else
    {
      switch (sess->protocol_state)
        {
        case session::working_state:
          P(F("peer %s read failed in working state (error)")
            % sess->peer_id);
          break;

        case session::shutdown_state:
          P(F("peer %s read failed in shutdown state "
              "(possibly client misreported error)")
            % sess->peer_id);
          break;

        case session::confirmed_state:
          P(F("peer %s read failed in confirmed state (success)")
            % sess->peer_id);
          break;
        }
      drop_session_associated_with_fd(sessions, fd);
      live_p = false;
    }
}


static void
handle_write_available(Netxx::socket_type fd,
                       shared_ptr<session> sess,
                       map<Netxx::socket_type, shared_ptr<session> > & sessions,
                       bool & live_p)
{
  if (!sess->write_some())
    {
      switch (sess->protocol_state)
        {
        case session::working_state:
          P(F("peer %s write failed in working state (error)")
            % sess->peer_id);
          break;

        case session::shutdown_state:
          P(F("peer %s write failed in shutdown state "
              "(possibly client misreported error)")
            % sess->peer_id);
          break;

        case session::confirmed_state:
          P(F("peer %s write failed in confirmed state (success)")
            % sess->peer_id);
          break;
        }

      drop_session_associated_with_fd(sessions, fd);
      live_p = false;
    }
}

static void
process_armed_sessions(map<Netxx::socket_type, shared_ptr<session> > & sessions,
                       set<Netxx::socket_type> & armed_sessions,
                       transaction_guard & guard)
{
  for (set<Netxx::socket_type>::const_iterator i = armed_sessions.begin();
       i != armed_sessions.end(); ++i)
    {
      map<Netxx::socket_type, shared_ptr<session> >::iterator j;
      j = sessions.find(*i);
      if (j == sessions.end())
        continue;
      else
        {
          shared_ptr<session> sess = j->second;
          if (!sess->process(guard))
            {
              P(F("peer %s processing finished, disconnecting")
                % sess->peer_id);
              drop_session_associated_with_fd(sessions, *i);
            }
        }
    }
}

static void
reap_dead_sessions(map<Netxx::socket_type, shared_ptr<session> > & sessions,
                   unsigned long timeout_seconds)
{
  // Kill any clients which haven't done any i/o inside the timeout period
  // or who have exchanged all items and flushed their output buffers.
  set<Netxx::socket_type> dead_clients;
  time_t now = ::time(NULL);
  for (map<Netxx::socket_type, shared_ptr<session> >::const_iterator
         i = sessions.begin(); i != sessions.end(); ++i)
    {
      if (static_cast<unsigned long>(i->second->last_io_time + timeout_seconds)
          < static_cast<unsigned long>(now))
        {
          P(F("fd %d (peer %s) has been idle too long, disconnecting")
            % i->first % i->second->peer_id);
          dead_clients.insert(i->first);
        }
    }
  for (set<Netxx::socket_type>::const_iterator i = dead_clients.begin();
       i != dead_clients.end(); ++i)
    {
      drop_session_associated_with_fd(sessions, *i);
    }
}

static void
serve_connections(protocol_role role,
                  globish const & include_pattern,
                  globish const & exclude_pattern,
                  database & db,
                  project_t & project,
                  key_store & keys,
                  lua_hooks & lua,
                  options & opts,
                  std::list<utf8> const & addresses,
                  Netxx::port_type default_port,
                  unsigned long timeout_seconds,
                  unsigned long session_limit)
{
  Netxx::PipeCompatibleProbe probe;

  Netxx::Timeout
    forever,
    timeout(static_cast<long>(timeout_seconds)),
    instant(0,1);

#ifdef USE_IPV6
  bool use_ipv6=true;
#else
  bool use_ipv6=false;
#endif
  // This will be true when we try to bind while using IPv6.  See comments
  // further down.
  bool try_again=false;

  do
    {
      try
        {
          try_again = false;

          Netxx::Address addr(use_ipv6);

          if (addresses.empty())
            addr.add_all_addresses(default_port);
          else
            {
              for (std::list<utf8>::const_iterator it = addresses.begin(); it != addresses.end(); ++it)
                {
                  const utf8 & address = *it;
                  if (!address().empty())
                    {
                      size_t l_colon = address().find(':');
                      size_t r_colon = address().rfind(':');
              
                      if (l_colon == r_colon && l_colon == 0)
                        {
                          // can't be an IPv6 address as there is only one colon
                          // must be a : followed by a port
                          string port_str = address().substr(1);
                          addr.add_all_addresses(std::atoi(port_str.c_str()));
                        }
                      else
                        addr.add_address(address().c_str(), default_port);
                    }
                }
            }

          // If se use IPv6 and the initialisation of server fails, we want
          // to try again with IPv4.  The reason is that someone may have
          // downloaded a IPv6-enabled monotone on a system that doesn't
          // have IPv6, and which might fail therefore.
          // On failure, Netxx::NetworkException is thrown, and we catch
          // it further down.
          try_again=use_ipv6;

          Netxx::StreamServer server(addr, timeout);

          // If we came this far, whatever we used (IPv6 or IPv4) was
          // accepted, so we don't need to try again any more.
          try_again=false;

          const char *name = addr.get_name();
          P(F("beginning service on %s : %s")
            % (name != NULL ? name : _("<all interfaces>"))
            % lexical_cast<string>(addr.get_port()));

          map<Netxx::socket_type, shared_ptr<session> > sessions;
          set<Netxx::socket_type> armed_sessions;

          shared_ptr<transaction_guard> guard;

          while (true)
            {
              probe.clear();
              armed_sessions.clear();

              if (sessions.size() >= session_limit)
                W(F("session limit %d reached, some connections "
                    "will be refused") % session_limit);
              else
                probe.add(server);

              if (!guard)
                guard = shared_ptr<transaction_guard>(new transaction_guard(db));

              I(guard);

              while (!server_initiated_sync_requests.empty())
                {
                  server_initiated_sync_request request
                    = server_initiated_sync_requests.front();
                  server_initiated_sync_requests.pop_front();

                  utf8 addr(request.address);
                  globish inc(request.include);
                  globish exc(request.exclude);

                  try
                    {
                      P(F("connecting to %s") % addr());
                      shared_ptr<Netxx::StreamBase> server
                        = build_stream_to_server(lua, opts,
                                                 inc, exc,
                                                 addr, default_port,
                                                 timeout);

                      // 'false' here means not to revert changes when
                      // the SockOpt goes out of scope.
                      Netxx::SockOpt socket_options(server->get_socketfd(), false);
                      socket_options.set_non_blocking();

                      protocol_role role = source_and_sink_role;
                      if (request.what == "sync")
                        role = source_and_sink_role;
                      else if (request.what == "push")
                        role = source_role;
                      else if (request.what == "pull")
                        role = sink_role;

                      shared_ptr<session> sess(new session(role, client_voice,
                                                           inc, exc,
                                                           db, project, keys,
                                                           lua, opts,
                                                           addr(), server, true));

                      sessions.insert(make_pair(server->get_socketfd(), sess));
                    }
                  catch (Netxx::NetworkException & e)
                    {
                      P(F("Network error: %s") % e.what());
                    }
                }

              arm_sessions_and_calculate_probe(probe, sessions, armed_sessions, *guard);

              L(FL("i/o probe with %d armed") % armed_sessions.size());
              Netxx::socket_type fd;
              Netxx::Timeout how_long;
              if (sessions.empty())
                how_long = forever;
              else if (armed_sessions.empty())
                how_long = timeout;
              else
                how_long = instant;
              do
                {
                  Netxx::Probe::result_type res = probe.ready(how_long);
                  how_long = instant;
                  Netxx::Probe::ready_type event = res.second;
                  fd = res.first;

                  if (fd == -1)
                    {
                      if (armed_sessions.empty())
                        L(FL("timed out waiting for I/O (listening on %s : %s)")
                          % addr.get_name() % lexical_cast<string>(addr.get_port()));
                    }

                  // we either got a new connection
                  else if (fd == server)
                    handle_new_connection(addr, server, timeout, role,
                                          include_pattern, exclude_pattern,
                                          sessions, db, project, keys,
                                          lua, opts);

                  // or an existing session woke up
                  else
                    {
                      map<Netxx::socket_type, shared_ptr<session> >::iterator i;
                      i = sessions.find(fd);
                      if (i == sessions.end())
                        {
                          L(FL("got woken up for action on unknown fd %d") % fd);
                        }
                      else
                        {
                          probe.remove(*(i->second->str));
                          shared_ptr<session> sess = i->second;
                          bool live_p = true;

                          try
                            {
                              if (event & Netxx::Probe::ready_read)
                                handle_read_available(fd, sess, sessions,
                                                      armed_sessions, live_p);

                              if (live_p && (event & Netxx::Probe::ready_write))
                                handle_write_available(fd, sess, sessions, live_p);
                            }
                          catch (Netxx::Exception &)
                            {
                              P(F("Network error on peer %s, disconnecting")
                                % sess->peer_id);
                              drop_session_associated_with_fd(sessions, fd);
                            }
                          if (live_p && (event & Netxx::Probe::ready_oobd))
                            {
                              P(F("got OOB from peer %s, disconnecting")
                                % sess->peer_id);
                              drop_session_associated_with_fd(sessions, fd);
                            }
                        }
                    }
                }
              while (fd != -1);
              process_armed_sessions(sessions, armed_sessions, *guard);
              reap_dead_sessions(sessions, timeout_seconds);

              if (sessions.empty())
                {
                  // Let the guard die completely if everything's gone quiet.
                  guard->commit();
                  guard.reset();
                }
            }
        }
      // This exception is thrown when bind() fails somewhere in Netxx.
      catch (Netxx::NetworkException &)
        {
          // If we tried with IPv6 and failed, we want to try again using IPv4.
          if (try_again)
            {
              use_ipv6 = false;
            }
          // In all other cases, just rethrow the exception.
          else
            throw;
        }
      // This exception is thrown when there is no support for the type of
      // connection we want to do in the kernel, for example when a socket()
      // call fails somewhere in Netxx.
      catch (Netxx::Exception &)
        {
          // If we tried with IPv6 and failed, we want to try again using IPv4.
          if (try_again)
            {
              use_ipv6 = false;
            }
          // In all other cases, just rethrow the exception.
          else
            throw;
        }
    }
  while(try_again);
  }

static void
serve_single_connection(shared_ptr<session> sess,
                        unsigned long timeout_seconds)
{
  Netxx::PipeCompatibleProbe probe;

  Netxx::Timeout
    forever,
    timeout(static_cast<long>(timeout_seconds)),
    instant(0,1);

  P(F("beginning service on %s") % sess->peer_id);

  sess->begin_service();

  transaction_guard guard(sess->db);

  map<Netxx::socket_type, shared_ptr<session> > sessions;
  set<Netxx::socket_type> armed_sessions;

  if (sess->str->get_socketfd() == -1)
    {
      // Unix pipes are non-duplex, have two filedescriptors
      shared_ptr<Netxx::PipeStream> pipe =
        boost::dynamic_pointer_cast<Netxx::PipeStream, Netxx::StreamBase>(sess->str);
      I(pipe);
      sessions[pipe->get_writefd()]=sess;
      sessions[pipe->get_readfd()]=sess;
    }
  else
    sessions[sess->str->get_socketfd()]=sess;

  while (!sessions.empty())
    {
      probe.clear();
      armed_sessions.clear();

      arm_sessions_and_calculate_probe(probe, sessions, armed_sessions, guard);

      L(FL("i/o probe with %d armed") % armed_sessions.size());
      Netxx::Probe::result_type res = probe.ready((armed_sessions.empty() ? timeout
                                                   : instant));
      Netxx::Probe::ready_type event = res.second;
      Netxx::socket_type fd = res.first;

      if (fd == -1)
        {
          if (armed_sessions.empty())
            L(FL("timed out waiting for I/O (listening on %s)")
              % sess->peer_id);
        }

      // an existing session woke up
      else
        {
          map<Netxx::socket_type, shared_ptr<session> >::iterator i;
          i = sessions.find(fd);
          if (i == sessions.end())
            {
              L(FL("got woken up for action on unknown fd %d") % fd);
            }
          else
            {
              shared_ptr<session> sess = i->second;
              bool live_p = true;

              if (event & Netxx::Probe::ready_read)
                handle_read_available(fd, sess, sessions, armed_sessions, live_p);

              if (live_p && (event & Netxx::Probe::ready_write))
                handle_write_available(fd, sess, sessions, live_p);

              if (live_p && (event & Netxx::Probe::ready_oobd))
                {
                  P(F("got some OOB data on fd %d (peer %s), disconnecting")
                    % fd % sess->peer_id);
                  drop_session_associated_with_fd(sessions, fd);
                }
            }
        }
      process_armed_sessions(sessions, armed_sessions, guard);
      reap_dead_sessions(sessions, timeout_seconds);
    }
}


void
insert_with_parents(revision_id rev,
                    refiner & ref,
                    revision_enumerator & rev_enumerator,
                    set<revision_id> & revs,
                    ticker & revisions_ticker)
{
  deque<revision_id> work;
  work.push_back(rev);
  while (!work.empty())
    {
      revision_id rid = work.front();
      work.pop_front();

      if (!null_id(rid) && revs.find(rid) == revs.end())
        {
          revs.insert(rid);
          ++revisions_ticker;
          ref.note_local_item(rev.inner());
          vector<revision_id> parents;
          rev_enumerator.get_revision_parents(rid, parents);
          for (vector<revision_id>::const_iterator i = parents.begin();
               i != parents.end(); ++i)
            {
              work.push_back(*i);
            }
        }
    }
}

void
session::rebuild_merkle_trees(set<branch_name> const & branchnames)
{
  P(F("finding items to synchronize:"));
  for (set<branch_name>::const_iterator i = branchnames.begin();
      i != branchnames.end(); ++i)
    L(FL("including branch %s") % *i);

  // xgettext: please use short message and try to avoid multibytes chars
  ticker revisions_ticker(N_("revisions"), "r", 64);
  // xgettext: please use short message and try to avoid multibytes chars
  ticker certs_ticker(N_("certificates"), "c", 256);
  // xgettext: please use short message and try to avoid multibytes chars
  ticker keys_ticker(N_("keys"), "k", 1);

  set<revision_id> revision_ids;
  set<rsa_keypair_id> inserted_keys;

  {
    for (set<branch_name>::const_iterator i = branchnames.begin();
         i != branchnames.end(); ++i)
      {
        // Get branch certs.
        vector< revision<cert> > certs;
        // FIXME_PROJECTS: probably something like
        // get_project(i->project).get_branch_certs(i->branch)
        // or so.
        project.get_branch_certs(*i, certs);
        for (vector< revision<cert> >::const_iterator j = certs.begin();
             j != certs.end(); j++)
          {
            revision_id rid(j->inner().ident);
            insert_with_parents(rid, rev_refiner, rev_enumerator,
                                revision_ids, revisions_ticker);
            // Branch certs go in here, others later on.
            id item;
            cert_hash_code(j->inner(), item);
            cert_refiner.note_local_item(item);
            rev_enumerator.note_cert(rid, item);
            if (inserted_keys.find(j->inner().key) == inserted_keys.end())
              inserted_keys.insert(j->inner().key);
          }
      }
  }

  {
    map<branch_name, epoch_data> epochs;
    db.get_epochs(epochs);

    epoch_data epoch_zero(string(constants::epochlen, '0'));
    for (set<branch_name>::const_iterator i = branchnames.begin();
         i != branchnames.end(); ++i)
      {
        branch_name const & branch(*i);
        map<branch_name, epoch_data>::const_iterator j;
        j = epochs.find(branch);

        // Set to zero any epoch which is not yet set.
        if (j == epochs.end())
          {
            L(FL("setting epoch on %s to zero") % branch);
            epochs.insert(make_pair(branch, epoch_zero));
            db.set_epoch(branch, epoch_zero);
          }

        // Then insert all epochs into merkle tree.
        j = epochs.find(branch);
        I(j != epochs.end());
        epoch_id eid;
        epoch_hash_code(j->first, j->second, eid);
        epoch_refiner.note_local_item(eid.inner());
      }
  }

  {
    typedef vector< pair<revision_id,
      pair<revision_id, rsa_keypair_id> > > cert_idx;

    cert_idx idx;
    db.get_revision_cert_nobranch_index(idx);

    // Insert all non-branch certs reachable via these revisions
    // (branch certs were inserted earlier).

    for (cert_idx::const_iterator i = idx.begin(); i != idx.end(); ++i)
      {
        revision_id const & hash = i->first;
        revision_id const & ident = i->second.first;
        rsa_keypair_id const & key = i->second.second;

        rev_enumerator.note_cert(ident, hash.inner());

        if (revision_ids.find(ident) == revision_ids.end())
          continue;

        cert_refiner.note_local_item(hash.inner());
        ++certs_ticker;
        if (inserted_keys.find(key) == inserted_keys.end())
            inserted_keys.insert(key);
      }
  }

  // Add any keys specified on the command line.
  for (vector<rsa_keypair_id>::const_iterator key
         = keys_to_push.begin();
       key != keys_to_push.end(); ++key)
    {
      if (inserted_keys.find(*key) == inserted_keys.end())
        {
          if (!db.public_key_exists(*key))
            {
              keypair kp;
              if (keys.maybe_get_key_pair(*key, kp))
                db.put_key(*key, kp.pub);
              else
                W(F("Cannot find key '%s'") % *key);
            }
          inserted_keys.insert(*key);
        }
    }

  // Insert all the keys.
  for (set<rsa_keypair_id>::const_iterator key = inserted_keys.begin();
       key != inserted_keys.end(); key++)
    {
      if (db.public_key_exists(*key))
        {
          base64<rsa_pub_key> pub_encoded;
          db.get_key(*key, pub_encoded);
          id keyhash;
          key_hash_code(*key, pub_encoded, keyhash);
          // FIXME: conditional encode_hexenc
          hexenc<id> hkeyhash(encode_hexenc(keyhash()));
          L(FL("noting key '%s' = '%s' to send") % *key % hkeyhash);
          key_refiner.note_local_item(keyhash);
          ++keys_ticker;
        }
    }

  rev_refiner.reindex_local_items();
  cert_refiner.reindex_local_items();
  key_refiner.reindex_local_items();
  epoch_refiner.reindex_local_items();
}

void
run_netsync_protocol(protocol_voice voice,
                     protocol_role role,
                     std::list<utf8> const & addrs,
                     globish const & include_pattern,
                     globish const & exclude_pattern,
                     database & db, project_t & project, key_store & keys,
                     lua_hooks & lua, options & opts)
{
  if (include_pattern().find_first_of("'\"") != string::npos)
    {
      W(F("include branch pattern contains a quote character:\n"
          "%s") % include_pattern());
    }

  if (exclude_pattern().find_first_of("'\"") != string::npos)
    {
      W(F("exclude branch pattern contains a quote character:\n"
          "%s") % exclude_pattern());
    }

  // We do not want to be killed by SIGPIPE from a network disconnect.
  ignore_sigpipe();

  try
    {
      if (voice == server_voice)
        {
          if (opts.bind_stdio)
            {
              shared_ptr<Netxx::PipeStream> str(new Netxx::PipeStream(0,1));
              shared_ptr<session> sess(new session(role, server_voice,
                                                   include_pattern, exclude_pattern,
                                                   db, project, keys, lua, opts,
                                                   "stdio", str));
              serve_single_connection(sess,constants::netsync_timeout_seconds);
            }
          else
            serve_connections(role, include_pattern, exclude_pattern,
                              db, project, keys, lua, opts,
                              addrs, static_cast<Netxx::port_type>(constants::netsync_default_port),
                              static_cast<unsigned long>(constants::netsync_timeout_seconds),
                              static_cast<unsigned long>(constants::netsync_connection_limit));
        }
      else
        {
          I(voice == client_voice);
          call_server(role, include_pattern, exclude_pattern,
                      db, project, keys, lua, opts,
                      addrs, static_cast<Netxx::port_type>(constants::netsync_default_port),
                      static_cast<unsigned long>(constants::netsync_timeout_seconds));
        }
    }
  catch (Netxx::NetworkException & e)
    {
      throw informative_failure((F("network error: %s") % e.what()).str());
    }
  catch (Netxx::Exception & e)
    {
      throw oops((F("network error: %s") % e.what()).str());;
    }
}

// Local Variables:
// mode: C++
// fill-column: 76
// c-file-style: "gnu"
// indent-tabs-mode: nil
// End:
// vim: et:sw=2:sts=2:ts=2:cino=>2s,{s,\:s,+s,t0,g0,^-2,e-2,n-2,p2s,(0,=s:<|MERGE_RESOLUTION|>--- conflicted
+++ resolved
@@ -1366,17 +1366,14 @@
       decode_base64(sig, sig_raw);
 
       // get the hash identifier for our pubkey
-<<<<<<< HEAD
       id our_key_hash;
       key_hash_code(signing_key, our_kp.pub, our_key_hash);
-=======
-      base64<rsa_pub_key> our_pub;
-      db.get_key(signing_key, our_pub);
-      hexenc<id> our_key_hash;
-      id our_key_hash_raw;
-      key_hash_code(signing_key, our_pub, our_key_hash);
-      decode_hexenc(our_key_hash, our_key_hash_raw);
->>>>>>> ed216a08
+
+      // make a signature
+      base64<rsa_sha1_signature> sig;
+      rsa_sha1_signature sig_raw;
+      make_signature(keys, db, signing_key, our_kp.priv, nonce(), sig);
+      decode_base64(sig, sig_raw);
 
       // make a new nonce of our own and send off the 'auth'
       queue_auth_cmd(this->role, our_include_pattern, our_exclude_pattern,
